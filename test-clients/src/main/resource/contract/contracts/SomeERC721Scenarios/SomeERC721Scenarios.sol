// SPDX-License-Identifier: Apache-2.0
pragma solidity >=0.5.0 <0.9.0;
pragma experimental ABIEncoderV2;

import "./ERC721/IERC721.sol";
import "./hip-206/HederaTokenService.sol";

contract SomeERC721Scenarios is HederaTokenService {
    function iMustOwnAfterReceiving(
        address token, 
        uint256 serialNo
    ) external {
        address me = address(this);
        IERC721(token).transferFrom(me, msg.sender, serialNo);
        address owner = IERC721(token).ownerOf(serialNo);
        require(owner == msg.sender);
    } 

    function revokeSpecificApproval(
        address token, 
        uint256 serialNo
    ) external {
        IERC721(token).approve(address(0), serialNo);
    } 

    function doSpecificApproval(
        address token, 
        address spender, 
        uint256 serialNo
    ) external {
        IERC721(token).approve(spender, serialNo);
<<<<<<< HEAD
    }

    function getApproved(
        address token,
        uint256 serialNo
    ) external view {
        IERC721(token).getApproved(serialNo);
    }

    function getBalanceOf(
        address token,
        address owner
    ) external view {
        IERC721(token).balanceOf(owner);
    }

    function getOwnerOf(
        address token,
        uint256 serialNo
    ) external view {
        IERC721(token).ownerOf(serialNo);
    }

    function isApprovedForAll(
        address token,
        address owner,
        address operator
    ) external view {
        IERC721(token).isApprovedForAll(owner, operator);
    }

    function setApprovalForAll(
        address token,
        address operator,
        bool approved
    ) external {
        IERC721(token).setApprovalForAll(operator, approved);
    }

    function transferFrom(
        address token,
        address from,
        address to,
        uint256 serialNo
    ) external {
        IERC721(token).transferFrom(from, to, serialNo);
=======
    } 

    function nonSequiturMintAndTransfer(
        address token, 
        address recipient
    ) external {
        bytes[] memory metadata = new bytes[](2);
        metadata[0] = hex"ee"; 
        metadata[1] = hex"ff"; 
        (int rc, , int64[] memory sns) = HederaTokenService.mintToken(token, 0, metadata);
        require(rc == 22);
        rc = HederaTokenService.transferNFT(token, address(this), recipient, int64(sns[0]));
        require(rc == 22);
        rc = HederaTokenService.transferNFT(token, address(this), recipient, int64(sns[1]));
        require(rc == 22);
    }

    function nonSequiturMintAndTransferAndBurn(
        address token, 
        address recipient
    ) external {
        bytes[] memory metadata = new bytes[](2);
        metadata[0] = hex"ee"; 
        metadata[1] = hex"ff"; 
        address me = address(this);
        (int rc, , int64[] memory sns) = HederaTokenService.mintToken(token, 0, metadata);
        require(rc == 22);
        rc = HederaTokenService.transferNFT(token, me, recipient, int64(sns[0]));
        require(rc == 22);
        rc = HederaTokenService.transferNFT(token, me, recipient, int64(sns[1]));
        require(rc == 22);
        rc = HederaTokenService.transferNFT(token, recipient, me, int64(sns[0]));
        require(rc == 22);
        rc = HederaTokenService.transferNFT(token, recipient, me, int64(sns[1]));
        require(rc == 22);
        (rc, ) = HederaTokenService.burnToken(token, 0, sns);
>>>>>>> 25d48734
    }
}<|MERGE_RESOLUTION|>--- conflicted
+++ resolved
@@ -29,7 +29,6 @@
         uint256 serialNo
     ) external {
         IERC721(token).approve(spender, serialNo);
-<<<<<<< HEAD
     }
 
     function getApproved(
@@ -76,7 +75,6 @@
         uint256 serialNo
     ) external {
         IERC721(token).transferFrom(from, to, serialNo);
-=======
     } 
 
     function nonSequiturMintAndTransfer(
@@ -113,6 +111,5 @@
         rc = HederaTokenService.transferNFT(token, recipient, me, int64(sns[1]));
         require(rc == 22);
         (rc, ) = HederaTokenService.burnToken(token, 0, sns);
->>>>>>> 25d48734
     }
 }