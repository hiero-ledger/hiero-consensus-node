// SPDX-License-Identifier: Apache-2.0
pragma solidity >=0.4.9 <0.9.0;
pragma experimental ABIEncoderV2;

interface IHederaTokenService {

    /// Transfers cryptocurrency among two or more accounts by making the desired adjustments to their
    /// balances. Each transfer list can specify up to 10 adjustments. Each negative amount is withdrawn
    /// from the corresponding account (a sender), and each positive one is added to the corresponding
    /// account (a receiver). The amounts list must sum to zero. Each amount is a number of tinybars
    /// (there are 100,000,000 tinybars in one hbar).  If any sender account fails to have sufficient
    /// hbars, then the entire transaction fails, and none of those transfers occur, though the
    /// transaction fee is still charged. This transaction must be signed by the keys for all the sending
    /// accounts, and for any receiving accounts that have receiverSigRequired == true. The signatures
    /// are in the same order as the accounts, skipping those accounts that don't need a signature.
    struct AccountAmount {
        // The Account ID, as a solidity address, that sends/receives cryptocurrency or tokens
        address accountID;

        // The amount of  the lowest denomination of the given token that
        // the account sends(negative) or receives(positive)
        int64 amount;
    }

    /// A sender account, a receiver account, and the serial number of an NFT of a Token with
    /// NON_FUNGIBLE_UNIQUE type. When minting NFTs the sender will be the default AccountID instance
    /// (0.0.0 aka 0x0) and when burning NFTs, the receiver will be the default AccountID instance.
    struct NftTransfer {
        // The solidity address of the sender
        address senderAccountID;

        // The solidity address of the receiver
        address receiverAccountID;

        // The serial number of the NFT
        int64 serialNumber;
    }

    struct TokenTransferList {
        // The ID of the token as a solidity address
        address token;

        // Applicable to tokens of type FUNGIBLE_COMMON. Multiple list of AccountAmounts, each of which
        // has an account and amount.
        AccountAmount[] transfers;

        // Applicable to tokens of type NON_FUNGIBLE_UNIQUE. Multiple list of NftTransfers, each of
        // which has a sender and receiver account, including the serial number of the NFT
        NftTransfer[] nftTransfers;
    }

    /// Expiry properties of a Hedera token - second, autoRenewAccount, autoRenewPeriod
    struct Expiry {
        // The epoch second at which the token should expire; if an auto-renew account and period are
        // specified, this is coerced to the current epoch second plus the autoRenewPeriod
        uint32 second;

        // ID of an account which will be automatically charged to renew the token's expiration, at
        // autoRenewPeriod interval, expressed as a solidity address
        address autoRenewAccount;

        // The interval at which the auto-renew account will be charged to extend the token's expiry
        uint32 autoRenewPeriod;
    }

    /// A Key can be a public key from either the Ed25519 or ECDSA(secp256k1) signature schemes, where
    /// in the ECDSA(secp256k1) case we require the 33-byte compressed form of the public key. We call
    /// these public keys <b>primitive keys</b>.
    /// A Key can also be the ID of a smart contract instance, which is then authorized to perform any
    /// precompiled contract action that requires this key to sign.
    /// Note that when a Key is a smart contract ID, it <i>doesn't</i> mean the contract with that ID
    /// will actually create a cryptographic signature. It only means that when the contract calls a
    /// precompiled contract, the resulting "child transaction" will be authorized to perform any action
    /// controlled by the Key.
    /// Exactly one of the possible values should be populated in order for the Key to be valid.
    struct KeyValue {

        // if set to true, the key of the calling Hedera account will be inherited as the token key
        bool inheritAccountKey;

        // smart contract instance that is authorized as if it had signed with a key
        address contractId;

        // Ed25519 public key bytes
        bytes ed25519;

        // Compressed ECDSA(secp256k1) public key bytes
        bytes ECDSA_secp256k1;

        // A smart contract that, if the recipient of the active message frame, should be treated
        // as having signed. (Note this does not mean the <i>code being executed in the frame</i>
        // will belong to the given contract, since it could be running another contract's code via
        // <tt>delegatecall</tt>. So setting this key is a more permissive version of setting the
        // contractID key, which also requires the code in the active message frame belong to the
        // the contract with the given id.)
        address delegatableContractId;
    }

    /// A list of token key types the key should be applied to and the value of the key
    struct TokenKey {

        // bit field representing the key type. Keys of all types that have corresponding bits set to 1
        // will be created for the token.
        // 0th bit: adminKey
        // 1st bit: kycKey
        // 2nd bit: freezeKey
        // 3rd bit: wipeKey
        // 4th bit: supplyKey
        // 5th bit: feeScheduleKey
        // 6th bit: pauseKey
        // 7th bit: ignored
        uint keyType;

        // the value that will be set to the key type
        KeyValue key;
    }

    /// Basic properties of a Hedera Token - name, symbol, memo, tokenSupplyType, maxSupply,
    /// treasury, freezeDefault. These properties are related both to Fungible and NFT token types.
    struct HederaToken {
        // The publicly visible name of the token. The token name is specified as a Unicode string.
        // Its UTF-8 encoding cannot exceed 100 bytes, and cannot contain the 0 byte (NUL).
        string name;

        // The publicly visible token symbol. The token symbol is specified as a Unicode string.
        // Its UTF-8 encoding cannot exceed 100 bytes, and cannot contain the 0 byte (NUL).
        string symbol;

        // The ID of the account which will act as a treasury for the token as a solidity address.
        // This account will receive the specified initial supply or the newly minted NFTs in
        // the case for NON_FUNGIBLE_UNIQUE Type
        address treasury;

        // The memo associated with the token (UTF-8 encoding max 100 bytes)
        string memo;

        // IWA compatibility. Specified the token supply type. Defaults to INFINITE
        bool tokenSupplyType;

        // IWA Compatibility. Depends on TokenSupplyType. For tokens of type FUNGIBLE_COMMON - the
        // maximum number of tokens that can be in circulation. For tokens of type NON_FUNGIBLE_UNIQUE -
        // the maximum number of NFTs (serial numbers) that can be minted. This field can never be changed!
        uint32 maxSupply;

        // The default Freeze status (frozen or unfrozen) of Hedera accounts relative to this token. If
        // true, an account must be unfrozen before it can receive the token
        bool freezeDefault;

        // list of keys to set to the token
        TokenKey[] tokenKeys;

        // expiry properties of a Hedera token - second, autoRenewAccount, autoRenewPeriod
        Expiry expiry;
    }

    /// A fixed number of units (hbar or token) to assess as a fee during a transfer of
    /// units of the token to which this fixed fee is attached. The denomination of
    /// the fee depends on the values of tokenId, useHbarsForPayment and
    /// useCurrentTokenForPayment. Exactly one of the values should be set.
    struct FixedFee {

        uint32 amount;

        // Specifies ID of token that should be used for fixed fee denomination
        address tokenId;

        // Specifies this fixed fee should be denominated in Hbar
        bool useHbarsForPayment;

        // Specifies this fixed fee should be denominated in the Token currently being created
        bool useCurrentTokenForPayment;

        // The ID of the account to receive the custom fee, expressed as a solidity address
        address feeCollector;
    }

    /// A fraction of the transferred units of a token to assess as a fee. The amount assessed will never
    /// be less than the given minimumAmount, and never greater than the given maximumAmount.  The
    /// denomination is always units of the token to which this fractional fee is attached.
    struct FractionalFee {
        // A rational number's numerator, used to set the amount of a value transfer to collect as a custom fee
        uint32 numerator;

        // A rational number's denominator, used to set the amount of a value transfer to collect as a custom fee
        uint32 denominator;

        // The minimum amount to assess
        uint32 minimumAmount;

        // The maximum amount to assess (zero implies no maximum)
        uint32 maximumAmount;
        bool netOfTransfers;

        // The ID of the account to receive the custom fee, expressed as a solidity address
        address feeCollector;
    }

    /// A fee to assess during a transfer that changes ownership of an NFT. Defines the fraction of
    /// the fungible value exchanged for an NFT that the ledger should collect as a royalty. ("Fungible
    /// value" includes both ℏ and units of fungible HTS tokens.) When the NFT sender does not receive
    /// any fungible value, the ledger will assess the fallback fee, if present, to the new NFT owner.
    /// Royalty fees can only be added to tokens of type type NON_FUNGIBLE_UNIQUE.
    struct RoyaltyFee {
        // A fraction's numerator of fungible value exchanged for an NFT to collect as royalty
        uint32 numerator;

        // A fraction's denominator of fungible value exchanged for an NFT to collect as royalty
        uint32 denominator;

        // If present, the fee to assess to the NFT receiver when no fungible value
        // is exchanged with the sender. Consists of:
        // amount: the amount to charge for the fee
        // tokenId: Specifies ID of token that should be used for fixed fee denomination
        // useHbarsForPayment: Specifies this fee should be denominated in Hbar
        uint32 amount;
        address tokenId;
        bool useHbarsForPayment;

        // The ID of the account to receive the custom fee, expressed as a solidity address
        address feeCollector;
    }

    //TokenInfo defines the basic properties of a Fungible or Non-Fungible Hedera Token
    struct TokenInfo {
        //Basic properties of a Hedera Token
        HederaToken token;
        //The number of tokens (fungible) or serials (non-fungible) of the token
        uint64 totalSupply;
        //Specifies whether the token is deleted or not
        bool deleted;
        //Specifies whether the token kyc was defaulted with KycNotApplicable (true) or Revoked (false)
        bool defaultKycStatus;
        //Specifies whether the token is currently paused or not
        bool pauseStatus;
        //The fixed fees collected when transferring the token
        FixedFee[] fixedFees;
        //The fractional fees collected when transferring the token
        FractionalFee[] fractionalFees;
        //The royalty fees collected when transferring the token
        RoyaltyFee[] royaltyFees;
        //The ID of the network ledger
        string ledgerId;
    }

    //FungibleTokenInfo defines the basic properties of a Fungible Hedera Token
    struct FungibleTokenInfo {
        //The shared hedera token info
        TokenInfo tokenInfo;
        //The number of decimal places a token is divisible by
        uint32 decimals;
    }

    //NonFungibleTokenInfo defines the basic properties of a Non Fungible Hedera Token
    struct NonFungibleTokenInfo {
        //The shared hedera token info
        TokenInfo tokenInfo;
        //The serial number of the NFT
        int64 serialNumber;
        //The account id specifying the owner of the NFT
        address ownerId;
        //The epoch second at which the NFT was created
        int64 creationTime;
        //The unique metadata of the NFT
        bytes metadata;
        //The account id specifying an account that has been granted spending permissions on this NFT
        address spenderId;
    }

    /**********************
     * Direct HTS Calls   *
     **********************/

    /// Initiates a Token Transfer
    /// @param tokenTransfers the list of transfers to do
    /// @return responseCode The response code for the status of the request. SUCCESS is 22.
    function cryptoTransfer(TokenTransferList[] memory tokenTransfers) external returns (int responseCode);

    /// Mints an amount of the token to the defined treasury account
    /// @param token The token for which to mint tokens. If token does not exist, transaction results in
    ///              INVALID_TOKEN_ID
    /// @param amount Applicable to tokens of type FUNGIBLE_COMMON. The amount to mint to the Treasury Account.
    ///               Amount must be a positive non-zero number represented in the lowest denomination of the
    ///               token. The new supply must be lower than 2^63.
    /// @param metadata Applicable to tokens of type NON_FUNGIBLE_UNIQUE. A list of metadata that are being created.
    ///                 Maximum allowed size of each metadata is 100 bytes
    /// @return responseCode The response code for the status of the request. SUCCESS is 22.
    /// @return newTotalSupply The new supply of tokens. For NFTs it is the total count of NFTs
    /// @return serialNumbers If the token is an NFT the newly generate serial numbers, othersise empty.
    function mintToken(address token, uint64 amount, bytes[] memory metadata) external
    returns (int responseCode, uint64 newTotalSupply, int64[] memory serialNumbers);

    /// Burns an amount of the token from the defined treasury account
    /// @param token The token for which to burn tokens. If token does not exist, transaction results in
    ///              INVALID_TOKEN_ID
    /// @param amount  Applicable to tokens of type FUNGIBLE_COMMON. The amount to burn from the Treasury Account.
    ///                Amount must be a positive non-zero number, not bigger than the token balance of the treasury
    ///                account (0; balance], represented in the lowest denomination.
    /// @param serialNumbers Applicable to tokens of type NON_FUNGIBLE_UNIQUE. The list of serial numbers to be burned.
    /// @return responseCode The response code for the status of the request. SUCCESS is 22.
    /// @return newTotalSupply The new supply of tokens. For NFTs it is the total count of NFTs
    function burnToken(address token, uint64 amount, int64[] memory serialNumbers) external
    returns (int responseCode, uint64 newTotalSupply);

    ///  Associates the provided account with the provided tokens. Must be signed by the provided
    ///  Account's key or called from the accounts contract key
    ///  If the provided account is not found, the transaction will resolve to INVALID_ACCOUNT_ID.
    ///  If the provided account has been deleted, the transaction will resolve to ACCOUNT_DELETED.
    ///  If any of the provided tokens is not found, the transaction will resolve to INVALID_TOKEN_REF.
    ///  If any of the provided tokens has been deleted, the transaction will resolve to TOKEN_WAS_DELETED.
    ///  If an association between the provided account and any of the tokens already exists, the
    ///  transaction will resolve to TOKEN_ALREADY_ASSOCIATED_TO_ACCOUNT.
    ///  If the provided account's associations count exceed the constraint of maximum token associations
    ///    per account, the transaction will resolve to TOKENS_PER_ACCOUNT_LIMIT_EXCEEDED.
    ///  On success, associations between the provided account and tokens are made and the account is
    ///    ready to interact with the tokens.
    /// @param account The account to be associated with the provided tokens
    /// @param tokens The tokens to be associated with the provided account. In the case of NON_FUNGIBLE_UNIQUE
    ///               Type, once an account is associated, it can hold any number of NFTs (serial numbers) of that
    ///               token type
    /// @return responseCode The response code for the status of the request. SUCCESS is 22.
    function associateTokens(address account, address[] memory tokens) external returns (int responseCode);

    /// Single-token variant of associateTokens. Will be mapped to a single entry array call of associateTokens
    /// @param account The account to be associated with the provided token
    /// @param token The token to be associated with the provided account
    function associateToken(address account, address token) external returns (int responseCode);

    /// Dissociates the provided account with the provided tokens. Must be signed by the provided
    /// Account's key.
    /// If the provided account is not found, the transaction will resolve to INVALID_ACCOUNT_ID.
    /// If the provided account has been deleted, the transaction will resolve to ACCOUNT_DELETED.
    /// If any of the provided tokens is not found, the transaction will resolve to INVALID_TOKEN_REF.
    /// If any of the provided tokens has been deleted, the transaction will resolve to TOKEN_WAS_DELETED.
    /// If an association between the provided account and any of the tokens does not exist, the
    /// transaction will resolve to TOKEN_NOT_ASSOCIATED_TO_ACCOUNT.
    /// If a token has not been deleted and has not expired, and the user has a nonzero balance, the
    /// transaction will resolve to TRANSACTION_REQUIRES_ZERO_TOKEN_BALANCES.
    /// If a <b>fungible token</b> has expired, the user can disassociate even if their token balance is
    /// not zero.
    /// If a <b>non fungible token</b> has expired, the user can <b>not</b> disassociate if their token
    /// balance is not zero. The transaction will resolve to TRANSACTION_REQUIRED_ZERO_TOKEN_BALANCES.
    /// On success, associations between the provided account and tokens are removed.
    /// @param account The account to be dissociated from the provided tokens
    /// @param tokens The tokens to be dissociated from the provided account.
    /// @return responseCode The response code for the status of the request. SUCCESS is 22.
    function dissociateTokens(address account, address[] memory tokens) external returns (int responseCode);

    /// Single-token variant of dissociateTokens. Will be mapped to a single entry array call of dissociateTokens
    /// @param account The account to be associated with the provided token
    /// @param token The token to be associated with the provided account
    function dissociateToken(address account, address token) external returns (int responseCode);

    /// Creates a Fungible Token with the specified properties
    /// @param token the basic properties of the token being created
    /// @param initialTotalSupply Specifies the initial supply of tokens to be put in circulation. The
    /// initial supply is sent to the Treasury Account. The supply is in the lowest denomination possible.
    /// @param decimals the number of decimal places a token is divisible by
    /// @return responseCode The response code for the status of the request. SUCCESS is 22.
    /// @return tokenAddress the created token's address
    function createFungibleToken(
        HederaToken memory token,
        uint initialTotalSupply,
        uint decimals)
    external payable returns (int responseCode, address tokenAddress);

    /// Creates a Fungible Token with the specified properties
    /// @param token the basic properties of the token being created
    /// @param initialTotalSupply Specifies the initial supply of tokens to be put in circulation. The
    /// initial supply is sent to the Treasury Account. The supply is in the lowest denomination possible.
    /// @param decimals the number of decimal places a token is divisible by.
    /// @param fixedFees list of fixed fees to apply to the token
    /// @param fractionalFees list of fractional fees to apply to the token
    /// @return responseCode The response code for the status of the request. SUCCESS is 22.
    /// @return tokenAddress the created token's address
    function createFungibleTokenWithCustomFees(
        HederaToken memory token,
        uint initialTotalSupply,
        uint decimals,
        FixedFee[] memory fixedFees,
        FractionalFee[] memory fractionalFees)
    external payable returns (int responseCode, address tokenAddress);

    /// Creates an Non Fungible Unique Token with the specified properties
    /// @param token the basic properties of the token being created
    /// @return responseCode The response code for the status of the request. SUCCESS is 22.
    /// @return tokenAddress the created token's address
    function createNonFungibleToken(HederaToken memory token)
    external payable returns (int responseCode, address tokenAddress);

    /// Creates an Non Fungible Unique Token with the specified properties
    /// @param token the basic properties of the token being created
    /// @param fixedFees list of fixed fees to apply to the token
    /// @param royaltyFees list of royalty fees to apply to the token
    /// @return responseCode The response code for the status of the request. SUCCESS is 22.
    /// @return tokenAddress the created token's address
    function createNonFungibleTokenWithCustomFees(
        HederaToken memory token,
        FixedFee[] memory fixedFees,
        RoyaltyFee[] memory royaltyFees)
    external payable returns (int responseCode, address tokenAddress);

    /// Retrieves fungible specific token info for a fungible token
    /// @param token The ID of the token as a solidity address
    function getFungibleTokenInfo(address token) external returns (int responseCode, FungibleTokenInfo memory tokenInfo);

    /// Retrieves general token info for a given token
    /// @param token The ID of the token as a solidity address
    function getTokenInfo(address token) external returns (int responseCode, TokenInfo memory tokenInfo);

    /// Retrieves non-fungible specific token info for a given NFT
    /// @param token The ID of the token as a solidity address
    /// @param serialNumber The serial number of the NFT for which to retrieve information
    function getNonFungibleTokenInfo(address token, int64 serialNumber) external returns (int responseCode, NonFungibleTokenInfo memory tokenInfo);

    /// Query token default freeze status
    /// @param token The token address to check
    /// @return responseCode The response code for the status of the request. SUCCESS is 22.
    /// @return defaultFreezeStatus True if `token` default freeze status is frozen.
    function getTokenDefaultFreezeStatus(address token)
        external
        returns (int64 responseCode, bool defaultFreezeStatus);

    /// Query token default kyc status
    /// @param token The token address to check
    /// @return responseCode The response code for the status of the request. SUCCESS is 22.
    /// @return defaultKycStatus True if `token` default kyc status is KycNotApplicable and false if Revoked.
    function getTokenDefaultKycStatus(address token)
        external
        returns (int64 responseCode, bool defaultKycStatus);

    /// Query if token account is frozen
    /// @param token The token address to check
    /// @param account The account address associated with the token
    /// @return responseCode The response code for the status of the request. SUCCESS is 22.
    /// @return frozen True if `account` is frozen for `token`
    function isFrozen(address token, address account)
    external
    returns (int64 responseCode, bool frozen);

    /// Operation to freeze token account
    /// @param token The token address
    /// @param account The account address to be frozen
    /// @return responseCode The response code for the status of the request. SUCCESS is 22.
    function freezeToken(address token, address account)
    external
    returns (int64 responseCode);

    /// Operation to unfreeze token account
    /// @param token The token address
    /// @param account The account address to be unfrozen
    /// @return responseCode The response code for the status of the request. SUCCESS is 22.
    function unfreezeToken(address token, address account)
    external
    returns (int64 responseCode);

    /// Query token custom fees
    /// @param token The token address to check
    /// @return responseCode The response code for the status of the request. SUCCESS is 22.
    /// @return fixedFees Set of fixed fees for `token`
    /// @return fractionalFees Set of fractional fees for `token`
    /// @return royaltyFees Set of royalty fees for `token`
    function getTokenCustomFees(address token)
    external
    returns (int64 responseCode, FixedFee[] memory fixedFees, FractionalFee[] memory fractionalFees, RoyaltyFee[] memory royaltyFees);

    /**********************
     * ABIV1 calls        *
     **********************/

    /// Initiates a Fungible Token Transfer
    /// @param token The ID of the token as a solidity address
    /// @param accountId account to do a transfer to/from
    /// @param amount The amount from the accountId at the same index
    function transferTokens(address token, address[] memory accountId, int64[] memory amount) external
    returns (int responseCode);

    /// Initiates a Non-Fungable Token Transfer
    /// @param token The ID of the token as a solidity address
    /// @param sender the sender of an nft
    /// @param receiver the receiver of the nft sent by the same index at sender
    /// @param serialNumber the serial number of the nft sent by the same index at sender
    function transferNFTs(address token, address[] memory sender, address[] memory receiver, int64[] memory serialNumber)
    external returns (int responseCode);

    /// Transfers tokens where the calling account/contract is implicitly the first entry in the token transfer list,
    /// where the amount is the value needed to zero balance the transfers. Regular signing rules apply for sending
    /// (positive amount) or receiving (negative amount)
    /// @param token The token to transfer to/from
    /// @param sender The sender for the transaction
    /// @param recipient The receiver of the transaction
    /// @param amount Non-negative value to send. a negative value will result in a failure.
    function transferToken(address token, address sender, address recipient, int64 amount) external
    returns (int responseCode);

    /// Transfers tokens where the calling account/contract is implicitly the first entry in the token transfer list,
    /// where the amount is the value needed to zero balance the transfers. Regular signing rules apply for sending
    /// (positive amount) or receiving (negative amount)
    /// @param token The token to transfer to/from
    /// @param sender The sender for the transaction
    /// @param recipient The receiver of the transaction
    /// @param serialNumber The serial number of the NFT to transfer.
    function transferNFT(address token, address sender, address recipient, int64 serialNumber) external
    returns (int responseCode);

    /// Operation to pause token
    /// @param token The token address to be paused
    /// @return responseCode The response code for the status of the request. SUCCESS is 22.
    function pauseToken(address token) external returns (int responseCode);

    /// Operation to unpause token
    /// @param token The token address to be unpaused
    /// @return responseCode The response code for the status of the request. SUCCESS is 22.
    function unpauseToken(address token) external returns (int responseCode);

    /// Allows spender to withdraw from your account multiple times, up to the value amount. If this function is called
    /// again it overwrites the current allowance with value.
    /// Only Applicable to Fungible Tokens
    /// @param token The hedera token address to approve
    /// @param spender the account address authorized to spend
    /// @param amount the amount of tokens authorized to spend.
    /// @return responseCode The response code for the status of the request. SUCCESS is 22.
    function approve(address token, address spender, uint256 amount) external returns (int responseCode, bool success);

    /// Returns the amount which spender is still allowed to withdraw from owner.
    /// Only Applicable to Fungible Tokens
    /// @param token The Hedera token address to check the allowance of
    /// @param owner the owner of the tokens to be spent
    /// @param spender the spender of the tokens
    /// @return responseCode The response code for the status of the request. SUCCESS is 22.
    function allowance(address token, address owner, address spender) external returns (int responseCode);

    /// Allow or reaffirm the approved address to transfer an NFT the approved address does not own.
    /// Only Applicable to NFT Tokens
    /// @param token The Hedera NFT token address to approve
    /// @param approved The new approved NFT controller.  To revoke approvals pass in the zero address.
    /// @param serialNumber The NFT serial number  to approve
    /// @return responseCode The response code for the status of the request. SUCCESS is 22.
    function approveNFT(address token, address approved, uint256 serialNumber) external returns (int responseCode);

    /// Get the approved address for a single NFT
    /// Only Applicable to NFT Tokens
    /// @param token The Hedera NFT token address to check approval
    /// @param serialNumber The NFT to find the approved address for
    /// @return responseCode The response code for the status of the request. SUCCESS is 22.
    /// @return approved The approved address for this NFT, or the zero address if there is none
    function getApproved(address token, uint256 serialNumber) external returns (int responseCode, address approved);

    /// Enable or disable approval for a third party ("operator") to manage
    ///  all of `msg.sender`'s assets
    /// @param token The Hedera NFT token address to approve
    /// @param operator Address to add to the set of authorized operators
    /// @param approved True if the operator is approved, false to revoke approval
    /// @return responseCode The response code for the status of the request. SUCCESS is 22.
    function setApprovalForAll(address token, address operator, bool approved) external returns (int responseCode);

    /// Query if an address is an authorized operator for another address
    /// Only Applicable to NFT Tokens
    /// @param token The Hedera NFT token address to approve
    /// @param owner The address that owns the NFTs
    /// @param operator The address that acts on behalf of the owner
    /// @return responseCode The response code for the status of the request. SUCCESS is 22.
    /// @return approved True if `operator` is an approved operator for `owner`, false otherwise
    function isApprovedForAll(address token, address owner, address operator) external returns (int responseCode, bool approved);

    /// Operation to wipe fungible tokens from account
    /// @param token The token address
    /// @param account The account address to revoke kyc
    /// @param amount The number of tokens to wipe
    /// @return responseCode The response code for the status of the request. SUCCESS is 22.
    function wipeTokenAccount(address token, address account, uint32 amount) external returns (int responseCode);

    /// Operation to wipe non fungible tokens from account
    /// @param token The token address
    /// @param account The account address to revoke kyc
    /// @param  serialNumbers The serial numbers of token to wipe
    /// @return responseCode The response code for the status of the request. SUCCESS is 22.
    function wipeTokenAccountNFT(address token, address account, int64[] memory serialNumbers) external
    returns (int responseCode);

    /// Operation to update token expiry info
    /// @param token The token address
<<<<<<< HEAD
    /// @param expiryInfo The hedera token expiry info
    /// @return responseCode The response code for the status of the request. SUCCESS is 22.
    function updateTokenExpiryInfo(address token, Expiry memory expiryInfo)
    external
    returns (int64 responseCode);

    /// Query token expiry info
    /// @param token The token address to check
    /// @return responseCode The response code for the status of the request. SUCCESS is 22.
    /// @return expiry Expiry info for `token`
    function getTokenExpiryInfo(address token)
    external
    returns (int64 responseCode, Expiry memory expiry);
=======
    /// @param keys The token keys
    /// @return responseCode The response code for the status of the request. SUCCESS is 22.
    function updateTokenKeys(address token, TokenKey[] memory keys)
    external
    returns (int64 responseCode);
>>>>>>> ebcc5496
}<|MERGE_RESOLUTION|>--- conflicted
+++ resolved
@@ -579,7 +579,14 @@
 
     /// Operation to update token expiry info
     /// @param token The token address
-<<<<<<< HEAD
+    /// @param keys The token keys
+    /// @return responseCode The response code for the status of the request. SUCCESS is 22.
+    function updateTokenKeys(address token, TokenKey[] memory keys)
+    external
+    returns (int64 responseCode);
+
+    /// Operation to update token expiry info
+    /// @param token The token address
     /// @param expiryInfo The hedera token expiry info
     /// @return responseCode The response code for the status of the request. SUCCESS is 22.
     function updateTokenExpiryInfo(address token, Expiry memory expiryInfo)
@@ -593,11 +600,4 @@
     function getTokenExpiryInfo(address token)
     external
     returns (int64 responseCode, Expiry memory expiry);
-=======
-    /// @param keys The token keys
-    /// @return responseCode The response code for the status of the request. SUCCESS is 22.
-    function updateTokenKeys(address token, TokenKey[] memory keys)
-    external
-    returns (int64 responseCode);
->>>>>>> ebcc5496
 }