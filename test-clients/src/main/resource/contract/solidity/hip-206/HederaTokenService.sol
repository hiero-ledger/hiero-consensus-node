--- conflicted
+++ resolved
@@ -215,8 +215,6 @@
         (responseCode, tokenAddress) = success ? abi.decode(result, (int32, address)) : (HederaResponseCodes.UNKNOWN, address(0));
     }
 
-<<<<<<< HEAD
-=======
     /// Retrieves fungible specific token info for a fungible token
     /// @param token The ID of the token as a solidity address
     function getFungibleTokenInfo(address token) internal returns (int responseCode, IHederaTokenService.FungibleTokenInfo memory tokenInfo) {
@@ -244,7 +242,6 @@
         (responseCode, tokenInfo) = success ? abi.decode(result, (int32, IHederaTokenService.NonFungibleTokenInfo)) : (HederaResponseCodes.UNKNOWN, defaultTokenInfo);
     }
 
->>>>>>> 45c2d257
     /// Allows spender to withdraw from your account multiple times, up to the value amount. If this function is called
     /// again it overwrites the current allowance with value.
     /// Only Applicable to Fungible Tokens
