[
  {
    "currentFeeSchedule": [
      {
        "transactionFeeSchedule": {
          "hederaFunctionality": "ScheduleCreate",
          "feeData": {
            "nodedata": {
              "constant": 573599715,
              "bpt": 917014,
              "vpt": 2292535135,
              "rbh": 611,
              "sbh": 46,
              "gas": 6113,
              "bpr": 917014,
              "sbpr": 22925,
              "min": 0,
              "max": 1000000000000000
            },
            "networkdata": {
              "constant": 7456796293,
              "bpt": 11921183,
              "vpt": 29802956759,
              "rbh": 7947,
              "sbh": 596,
              "gas": 79475,
              "bpr": 11921183,
              "sbpr": 298030,
              "min": 0,
              "max": 1000000000000000
            },
            "servicedata": {
              "constant": 7456796293,
              "bpt": 11921183,
              "vpt": 29802956759,
              "rbh": 7947,
              "sbh": 596,
              "gas": 79475,
              "bpr": 11921183,
              "sbpr": 298030,
              "min": 0,
              "max": 1000000000000000
            }
          }
        }
      },
      {
        "transactionFeeSchedule": {
          "hederaFunctionality": "ScheduleSign",
          "feeData": {
            "nodedata": {
              "constant": 573599715,
              "bpt": 917014,
              "vpt": 2292535135,
              "rbh": 611,
              "sbh": 46,
              "gas": 6113,
              "bpr": 917014,
              "sbpr": 22925,
              "min": 0,
              "max": 1000000000000000
            },
            "networkdata": {
              "constant": 7456796293,
              "bpt": 11921183,
              "vpt": 29802956759,
              "rbh": 7947,
              "sbh": 596,
              "gas": 79475,
              "bpr": 11921183,
              "sbpr": 298030,
              "min": 0,
              "max": 1000000000000000
            },
            "servicedata": {
              "constant": 7456796293,
              "bpt": 11921183,
              "vpt": 29802956759,
              "rbh": 7947,
              "sbh": 596,
              "gas": 79475,
              "bpr": 11921183,
              "sbpr": 298030,
              "min": 0,
              "max": 1000000000000000
            }
          }
        }
      },
      {
        "transactionFeeSchedule": {
          "hederaFunctionality": "ScheduleDelete",
          "feeData": {
            "nodedata": {
              "constant": 573599715,
              "bpt": 917014,
              "vpt": 2292535135,
              "rbh": 611,
              "sbh": 46,
              "gas": 6113,
              "bpr": 917014,
              "sbpr": 22925,
              "min": 0,
              "max": 1000000000000000
            },
            "networkdata": {
              "constant": 7456796293,
              "bpt": 11921183,
              "vpt": 29802956759,
              "rbh": 7947,
              "sbh": 596,
              "gas": 79475,
              "bpr": 11921183,
              "sbpr": 298030,
              "min": 0,
              "max": 1000000000000000
            },
            "servicedata": {
              "constant": 7456796293,
              "bpt": 11921183,
              "vpt": 29802956759,
              "rbh": 7947,
              "sbh": 596,
              "gas": 79475,
              "bpr": 11921183,
              "sbpr": 298030,
              "min": 0,
              "max": 1000000000000000
            }
          }
        }
      },
      {
        "transactionFeeSchedule": {
          "hederaFunctionality": "ScheduleGetInfo",
          "feeData": {
            "nodedata": {
              "constant": 63990,
              "bpt": 102,
              "vpt": 255752,
              "rbh": 0,
              "sbh": 0,
              "gas": 1,
              "bpr": 102,
              "sbpr": 3,
              "min": 0,
              "max": 1000000000000000
            },
            "networkdata": {
              "constant": 831871,
              "bpt": 1330,
              "vpt": 3324781,
              "rbh": 1,
              "sbh": 0,
              "gas": 9,
              "bpr": 1330,
              "sbpr": 33,
              "min": 0,
              "max": 1000000000000000
            },
            "servicedata": {
              "constant": 831871,
              "bpt": 1330,
              "vpt": 3324781,
              "rbh": 1,
              "sbh": 0,
              "gas": 9,
              "bpr": 1330,
              "sbpr": 33,
              "min": 0,
              "max": 1000000000000000
            }
          }
        }
      },
       {
        "transactionFeeSchedule": {
          "hederaFunctionality": "TokenDissociateFromAccount",
          "feeData": {
            "nodedata": {
              "constant": 573599715,
              "bpt": 917014,
              "vpt": 2292535135,
              "rbh": 611,
              "sbh": 46,
              "gas": 6113,
              "bpr": 917014,
              "sbpr": 22925,
              "min": 0,
              "max": 1000000000000000
            },
            "networkdata": {
              "constant": 7456796293,
              "bpt": 11921183,
              "vpt": 29802956759,
              "rbh": 7947,
              "sbh": 596,
              "gas": 79475,
              "bpr": 11921183,
              "sbpr": 298030,
              "min": 0,
              "max": 1000000000000000
            },
            "servicedata": {
              "constant": 7456796293,
              "bpt": 11921183,
              "vpt": 29802956759,
              "rbh": 7947,
              "sbh": 596,
              "gas": 79475,
              "bpr": 11921183,
              "sbpr": 298030,
              "min": 0,
              "max": 1000000000000000
            }
          }
        }
      },
       {
        "transactionFeeSchedule": {
          "hederaFunctionality": "TokenAssociateToAccount",
          "feeData": {
            "nodedata": {
              "constant": 1094986245,
              "bpt": 1750555,
              "vpt": 4376387182,
              "rbh": 1167,
              "sbh": 88,
              "gas": 11670,
              "bpr": 1750555,
              "sbpr": 43764,
              "min": 0,
              "max": 1000000000000000
            },
            "networkdata": {
              "constant": 14234821187,
              "bpt": 22757213,
              "vpt": 56893033369,
              "rbh": 15171,
              "sbh": 1138,
              "gas": 151715,
              "bpr": 22757213,
              "sbpr": 568930,
              "min": 0,
              "max": 1000000000000000
            },
            "servicedata": {
              "constant": 14234821187,
              "bpt": 22757213,
              "vpt": 56893033369,
              "rbh": 15171,
              "sbh": 1138,
              "gas": 151715,
              "bpr": 22757213,
              "sbpr": 568930,
              "min": 0,
              "max": 1000000000000000
            }
          }
        }
      },
       {
        "transactionFeeSchedule": {
          "hederaFunctionality": "TokenAccountWipe",
          "feeData": {
            "nodedata": {
              "constant": 11425052,
              "bpt": 18265,
              "vpt": 45663085,
              "rbh": 12,
              "sbh": 1,
              "gas": 122,
              "bpr": 18265,
              "sbpr": 457,
              "min": 0,
              "max": 1000000000000000
            },
            "networkdata": {
              "constant": 148525674,
              "bpt": 237448,
              "vpt": 593620109,
              "rbh": 158,
              "sbh": 12,
              "gas": 1583,
              "bpr": 237448,
              "sbpr": 5936,
              "min": 0,
              "max": 1000000000000000
            },
            "servicedata": {
              "constant": 148525674,
              "bpt": 237448,
              "vpt": 593620109,
              "rbh": 158,
              "sbh": 12,
              "gas": 1583,
              "bpr": 237448,
              "sbpr": 5936,
              "min": 0,
              "max": 1000000000000000
            }
          }
        }
      },
       {
        "transactionFeeSchedule": {
          "hederaFunctionality": "TokenBurn",
          "feeData": {
            "nodedata": {
              "constant": 11425052,
              "bpt": 18265,
              "vpt": 45663085,
              "rbh": 12,
              "sbh": 1,
              "gas": 122,
              "bpr": 18265,
              "sbpr": 457,
              "min": 0,
              "max": 1000000000000000
            },
            "networkdata": {
              "constant": 148525674,
              "bpt": 237448,
              "vpt": 593620109,
              "rbh": 158,
              "sbh": 12,
              "gas": 1583,
              "bpr": 237448,
              "sbpr": 5936,
              "min": 0,
              "max": 1000000000000000
            },
            "servicedata": {
              "constant": 148525674,
              "bpt": 237448,
              "vpt": 593620109,
              "rbh": 158,
              "sbh": 12,
              "gas": 1583,
              "bpr": 237448,
              "sbpr": 5936,
              "min": 0,
              "max": 1000000000000000
            }
          }
        }
      },
       {
        "transactionFeeSchedule": {
          "hederaFunctionality": "TokenMint",
          "feeData": {
            "nodedata": {
              "constant": 1094986245,
              "bpt": 1750555,
              "vpt": 4376387182,
              "rbh": 1167,
              "sbh": 88,
              "gas": 11670,
              "bpr": 1750555,
              "sbpr": 43764,
              "min": 0,
              "max": 1000000000000000
            },
            "networkdata": {
              "constant": 14234821187,
              "bpt": 22757213,
              "vpt": 56893033369,
              "rbh": 15171,
              "sbh": 1138,
              "gas": 151715,
              "bpr": 22757213,
              "sbpr": 568930,
              "min": 0,
              "max": 1000000000000000
            },
            "servicedata": {
              "constant": 14234821187,
              "bpt": 22757213,
              "vpt": 56893033369,
              "rbh": 15171,
              "sbh": 1138,
              "gas": 151715,
              "bpr": 22757213,
              "sbpr": 568930,
              "min": 0,
              "max": 1000000000000000
            }
          }
        }
      },
       {
        "transactionFeeSchedule": {
          "hederaFunctionality": "TokenUpdate",
          "feeData": {
            "nodedata": {
              "constant": 23923923,
              "bpt": 38247,
              "vpt": 95617961,
              "rbh": 25,
              "sbh": 2,
              "gas": 255,
              "bpr": 38247,
              "sbpr": 956,
              "min": 0,
              "max": 1000000000000000
            },
            "networkdata": {
              "constant": 311011004,
              "bpt": 497213,
              "vpt": 1243033489,
              "rbh": 331,
              "sbh": 25,
              "gas": 3315,
              "bpr": 497213,
              "sbpr": 12430,
              "min": 0,
              "max": 1000000000000000
            },
            "servicedata": {
              "constant": 311011004,
              "bpt": 497213,
              "vpt": 1243033489,
              "rbh": 331,
              "sbh": 25,
              "gas": 3315,
              "bpr": 497213,
              "sbpr": 12430,
              "min": 0,
              "max": 1000000000000000
            }
          }
        }
      },
       {
        "transactionFeeSchedule": {
          "hederaFunctionality": "TokenDelete",
          "feeData": {
            "nodedata": {
              "constant": 573599715,
              "bpt": 917014,
              "vpt": 2292535135,
              "rbh": 611,
              "sbh": 46,
              "gas": 6113,
              "bpr": 917014,
              "sbpr": 22925,
              "min": 0,
              "max": 1000000000000000
            },
            "networkdata": {
              "constant": 7456796293,
              "bpt": 11921183,
              "vpt": 29802956759,
              "rbh": 7947,
              "sbh": 596,
              "gas": 79475,
              "bpr": 11921183,
              "sbpr": 298030,
              "min": 0,
              "max": 1000000000000000
            },
            "servicedata": {
              "constant": 7456796293,
              "bpt": 11921183,
              "vpt": 29802956759,
              "rbh": 7947,
              "sbh": 596,
              "gas": 79475,
              "bpr": 11921183,
              "sbpr": 298030,
              "min": 0,
              "max": 1000000000000000
            }
          }
        }
      },
       {
        "transactionFeeSchedule": {
          "hederaFunctionality": "TokenRevokeKycFromAccount",
          "feeData": {
            "nodedata": {
              "constant": 23923923,
              "bpt": 38247,
              "vpt": 95617961,
              "rbh": 25,
              "sbh": 2,
              "gas": 255,
              "bpr": 38247,
              "sbpr": 956,
              "min": 0,
              "max": 1000000000000000
            },
            "networkdata": {
              "constant": 311011004,
              "bpt": 497213,
              "vpt": 1243033489,
              "rbh": 331,
              "sbh": 25,
              "gas": 3315,
              "bpr": 497213,
              "sbpr": 12430,
              "min": 0,
              "max": 1000000000000000
            },
            "servicedata": {
              "constant": 311011004,
              "bpt": 497213,
              "vpt": 1243033489,
              "rbh": 331,
              "sbh": 25,
              "gas": 3315,
              "bpr": 497213,
              "sbpr": 12430,
              "min": 0,
              "max": 1000000000000000
            }
          }
        }
      },
       {
        "transactionFeeSchedule": {
          "hederaFunctionality": "TokenGrantKycToAccount",
          "feeData": {
            "nodedata": {
              "constant": 23923923,
              "bpt": 38247,
              "vpt": 95617961,
              "rbh": 25,
              "sbh": 2,
              "gas": 255,
              "bpr": 38247,
              "sbpr": 956,
              "min": 0,
              "max": 1000000000000000
            },
            "networkdata": {
              "constant": 311011004,
              "bpt": 497213,
              "vpt": 1243033489,
              "rbh": 331,
              "sbh": 25,
              "gas": 3315,
              "bpr": 497213,
              "sbpr": 12430,
              "min": 0,
              "max": 1000000000000000
            },
            "servicedata": {
              "constant": 311011004,
              "bpt": 497213,
              "vpt": 1243033489,
              "rbh": 331,
              "sbh": 25,
              "gas": 3315,
              "bpr": 497213,
              "sbpr": 12430,
              "min": 0,
              "max": 1000000000000000
            }
          }
        }
      },
       {
        "transactionFeeSchedule": {
          "hederaFunctionality": "TokenUnfreezeAccount",
          "feeData": {
            "nodedata": {
              "constant": 23923923,
              "bpt": 38247,
              "vpt": 95617961,
              "rbh": 25,
              "sbh": 2,
              "gas": 255,
              "bpr": 38247,
              "sbpr": 956,
              "min": 0,
              "max": 1000000000000000
            },
            "networkdata": {
              "constant": 311011004,
              "bpt": 497213,
              "vpt": 1243033489,
              "rbh": 331,
              "sbh": 25,
              "gas": 3315,
              "bpr": 497213,
              "sbpr": 12430,
              "min": 0,
              "max": 1000000000000000
            },
            "servicedata": {
              "constant": 311011004,
              "bpt": 497213,
              "vpt": 1243033489,
              "rbh": 331,
              "sbh": 25,
              "gas": 3315,
              "bpr": 497213,
              "sbpr": 12430,
              "min": 0,
              "max": 1000000000000000
            }
          }
        }
      },
       {
        "transactionFeeSchedule": {
          "hederaFunctionality": "TokenFreezeAccount",
          "feeData": {
            "nodedata": {
              "constant": 23923923,
              "bpt": 38247,
              "vpt": 95617961,
              "rbh": 25,
              "sbh": 2,
              "gas": 255,
              "bpr": 38247,
              "sbpr": 956,
              "min": 0,
              "max": 1000000000000000
            },
            "networkdata": {
              "constant": 311011004,
              "bpt": 497213,
              "vpt": 1243033489,
              "rbh": 331,
              "sbh": 25,
              "gas": 3315,
              "bpr": 497213,
              "sbpr": 12430,
              "min": 0,
              "max": 1000000000000000
            },
            "servicedata": {
              "constant": 311011004,
              "bpt": 497213,
              "vpt": 1243033489,
              "rbh": 331,
              "sbh": 25,
              "gas": 3315,
              "bpr": 497213,
              "sbpr": 12430,
              "min": 0,
              "max": 1000000000000000
            }
          }
        }
      },
      {
        "transactionFeeSchedule": {
          "hederaFunctionality": "TokenGetInfo",
          "feeData": {
            "nodedata": {
              "constant": 63990,
              "bpt": 102,
              "vpt": 255752,
              "rbh": 0,
              "sbh": 0,
              "gas": 1,
              "bpr": 102,
              "sbpr": 3,
              "min": 0,
              "max": 1000000000000000
            },
            "networkdata": {
              "constant": 831871,
              "bpt": 1330,
              "vpt": 3324781,
              "rbh": 1,
              "sbh": 0,
              "gas": 9,
              "bpr": 1330,
              "sbpr": 33,
              "min": 0,
              "max": 1000000000000000
            },
            "servicedata": {
              "constant": 831871,
              "bpt": 1330,
              "vpt": 3324781,
              "rbh": 1,
              "sbh": 0,
              "gas": 9,
              "bpr": 1330,
              "sbpr": 33,
              "min": 0,
              "max": 1000000000000000
            }
          }
        }
      },
      {
        "transactionFeeSchedule": {
          "hederaFunctionality": "TokenGetNftInfo",
          "feeData": {
            "nodedata": {
              "constant": 63990,
              "bpt": 102,
              "vpt": 255752,
              "rbh": 0,
              "sbh": 0,
              "gas": 1,
              "bpr": 102,
              "sbpr": 3,
              "min": 0,
              "max": 1000000000000000
            },
            "networkdata": {
              "constant": 831871,
              "bpt": 1330,
              "vpt": 3324781,
              "rbh": 1,
              "sbh": 0,
              "gas": 9,
              "bpr": 1330,
              "sbpr": 33,
              "min": 0,
              "max": 1000000000000000
            },
            "servicedata": {
              "constant": 831871,
              "bpt": 1330,
              "vpt": 3324781,
              "rbh": 1,
              "sbh": 0,
              "gas": 9,
              "bpr": 1330,
              "sbpr": 33,
              "min": 0,
              "max": 1000000000000000
            }
          }
        }
      },
<<<<<<< HEAD
=======
      {
        "transactionFeeSchedule": {
          "hederaFunctionality": "TokenGetAccountNftInfos",
          "feeData": {
            "nodedata": {
              "constant": 63990,
              "bpt": 102,
              "vpt": 255752,
              "rbh": 0,
              "sbh": 0,
              "gas": 1,
              "bpr": 102,
              "sbpr": 3,
              "min": 0,
              "max": 1000000000000000
            },
            "networkdata": {
              "constant": 831871,
              "bpt": 1330,
              "vpt": 3324781,
              "rbh": 1,
              "sbh": 0,
              "gas": 9,
              "bpr": 1330,
              "sbpr": 33,
              "min": 0,
              "max": 1000000000000000
            },
            "servicedata": {
              "constant": 831871,
              "bpt": 1330,
              "vpt": 3324781,
              "rbh": 1,
              "sbh": 0,
              "gas": 9,
              "bpr": 1330,
              "sbpr": 33,
              "min": 0,
              "max": 1000000000000000
            }
          }
        }
      },
>>>>>>> 5d6b2415
       {
        "transactionFeeSchedule": {
          "hederaFunctionality": "TokenCreate",
          "feeData": {
            "nodedata": {
              "constant": 1094986245,
              "bpt": 1750555,
              "vpt": 4376387182,
              "rbh": 1167,
              "sbh": 88,
              "gas": 11670,
              "bpr": 1750555,
              "sbpr": 43764,
              "min": 0,
              "max": 1000000000000000
            },
            "networkdata": {
              "constant": 14234821187,
              "bpt": 22757213,
              "vpt": 56893033369,
              "rbh": 15171,
              "sbh": 1138,
              "gas": 151715,
              "bpr": 22757213,
              "sbpr": 568930,
              "min": 0,
              "max": 1000000000000000
            },
            "servicedata": {
              "constant": 14234821187,
              "bpt": 22757213,
              "vpt": 56893033369,
              "rbh": 15171,
              "sbh": 1138,
              "gas": 151715,
              "bpr": 22757213,
              "sbpr": 568930,
              "min": 0,
              "max": 1000000000000000
            }
          }
        }
      },
       {
        "transactionFeeSchedule": {
          "hederaFunctionality": "CryptoCreate",
          "feeData": {
            "nodedata": {
              "constant": 1094986245,
              "bpt": 1750555,
              "vpt": 4376387182,
              "rbh": 1167,
              "sbh": 88,
              "gas": 11670,
              "bpr": 1750555,
              "sbpr": 43764,
              "min": 0,
              "max": 1000000000000000
            },
            "networkdata": {
              "constant": 14234821187,
              "bpt": 22757213,
              "vpt": 56893033369,
              "rbh": 15171,
              "sbh": 1138,
              "gas": 151715,
              "bpr": 22757213,
              "sbpr": 568930,
              "min": 0,
              "max": 1000000000000000
            },
            "servicedata": {
              "constant": 14234821187,
              "bpt": 22757213,
              "vpt": 56893033369,
              "rbh": 15171,
              "sbh": 1138,
              "gas": 151715,
              "bpr": 22757213,
              "sbpr": 568930,
              "min": 0,
              "max": 1000000000000000
            }
          }
        }
      },
      {
        "transactionFeeSchedule": {
          "hederaFunctionality": "CryptoAccountAutoRenew",
          "feeData": {
            "nodedata": {
              "constant": 73351018,
              "bpt": 117266,
              "vpt": 293165743,
              "rbh": 78,
              "sbh": 6,
              "gas": 782,
              "bpr": 117266,
              "sbpr": 2932,
              "min": 0,
              "max": 1000000000000000
            },
            "networkdata": {
              "constant": 953563237,
              "bpt": 1524462,
              "vpt": 3811154656,
              "rbh": 1016,
              "sbh": 76,
              "gas": 10163,
              "bpr": 1524462,
              "sbpr": 38112,
              "min": 0,
              "max": 1000000000000000
            },
            "servicedata": {
              "constant": 953563237,
              "bpt": 1524462,
              "vpt": 3811154656,
              "rbh": 1016,
              "sbh": 76,
              "gas": 10163,
              "bpr": 1524462,
              "sbpr": 38112,
              "min": 0,
              "max": 1000000000000000
            }
          }
        }
      },
      {
        "transactionFeeSchedule": {
          "hederaFunctionality": "CryptoUpdate",
          "feeData": {
            "nodedata": {
              "constant": 23923923,
              "bpt": 38247,
              "vpt": 95617961,
              "rbh": 25,
              "sbh": 2,
              "gas": 255,
              "bpr": 38247,
              "sbpr": 956,
              "min": 0,
              "max": 1000000000000000
            },
            "networkdata": {
              "constant": 311011004,
              "bpt": 497213,
              "vpt": 1243033489,
              "rbh": 331,
              "sbh": 25,
              "gas": 3315,
              "bpr": 497213,
              "sbpr": 12430,
              "min": 0,
              "max": 1000000000000000
            },
            "servicedata": {
              "constant": 311011004,
              "bpt": 497213,
              "vpt": 1243033489,
              "rbh": 331,
              "sbh": 25,
              "gas": 3315,
              "bpr": 497213,
              "sbpr": 12430,
              "min": 0,
              "max": 1000000000000000
            }
          }
        }
      },
      {
        "transactionFeeSchedule": {
          "hederaFunctionality": "CryptoTransfer",
          "feeData": {
            "nodedata": {
              "constant": 11425052,
              "bpt": 18265,
              "vpt": 45663085,
              "rbh": 12,
              "sbh": 1,
              "gas": 122,
              "bpr": 18265,
              "sbpr": 457,
              "min": 0,
              "max": 1000000000000000
            },
            "networkdata": {
              "constant": 148525674,
              "bpt": 237448,
              "vpt": 593620109,
              "rbh": 158,
              "sbh": 12,
              "gas": 1583,
              "bpr": 237448,
              "sbpr": 5936,
              "min": 0,
              "max": 1000000000000000
            },
            "servicedata": {
              "constant": 148525674,
              "bpt": 237448,
              "vpt": 593620109,
              "rbh": 158,
              "sbh": 12,
              "gas": 1583,
              "bpr": 237448,
              "sbpr": 5936,
              "min": 0,
              "max": 1000000000000000
            }
          }
        }
      },
      {
        "transactionFeeSchedule": {
          "hederaFunctionality": "CryptoDelete",
          "feeData": {
            "nodedata": {
              "constant": 573599715,
              "bpt": 917014,
              "vpt": 2292535135,
              "rbh": 611,
              "sbh": 46,
              "gas": 6113,
              "bpr": 917014,
              "sbpr": 22925,
              "min": 0,
              "max": 1000000000000000
            },
            "networkdata": {
              "constant": 7456796293,
              "bpt": 11921183,
              "vpt": 29802956759,
              "rbh": 7947,
              "sbh": 596,
              "gas": 79475,
              "bpr": 11921183,
              "sbpr": 298030,
              "min": 0,
              "max": 1000000000000000
            },
            "servicedata": {
              "constant": 7456796293,
              "bpt": 11921183,
              "vpt": 29802956759,
              "rbh": 7947,
              "sbh": 596,
              "gas": 79475,
              "bpr": 11921183,
              "sbpr": 298030,
              "min": 0,
              "max": 1000000000000000
            }
          }
        }
      },
      {
        "transactionFeeSchedule": {
          "hederaFunctionality": "CryptoAddClaim",
          "feeData": {
            "nodedata": {
              "constant": 6796440986,
              "bpt": 10865472,
              "vpt": 27163681138,
              "rbh": 7244,
              "sbh": 543,
              "gas": 72436,
              "bpr": 10865472,
              "sbpr": 271637,
              "min": 0,
              "max": 1000000000000000
            },
            "networkdata": {
              "constant": 88353732815,
              "bpt": 141251142,
              "vpt": 353127854795,
              "rbh": 94167,
              "sbh": 7063,
              "gas": 941674,
              "bpr": 141251142,
              "sbpr": 3531279,
              "min": 0,
              "max": 1000000000000000
            },
            "servicedata": {
              "constant": 88353732815,
              "bpt": 141251142,
              "vpt": 353127854795,
              "rbh": 94167,
              "sbh": 7063,
              "gas": 941674,
              "bpr": 141251142,
              "sbpr": 3531279,
              "min": 0,
              "max": 1000000000000000
            }
          }
        }
      },
      {
        "transactionFeeSchedule": {
          "hederaFunctionality": "CryptoDeleteClaim",
          "feeData": {
            "nodedata": {
              "constant": 570086650,
              "bpt": 911398,
              "vpt": 2278494291,
              "rbh": 608,
              "sbh": 46,
              "gas": 6076,
              "bpr": 911398,
              "sbpr": 22785,
              "min": 0,
              "max": 1000000000000000
            },
            "networkdata": {
              "constant": 7411126453,
              "bpt": 11848170,
              "vpt": 29620425789,
              "rbh": 7899,
              "sbh": 592,
              "gas": 78988,
              "bpr": 11848170,
              "sbpr": 296204,
              "min": 0,
              "max": 1000000000000000
            },
            "servicedata": {
              "constant": 7411126453,
              "bpt": 11848170,
              "vpt": 29620425789,
              "rbh": 7899,
              "sbh": 592,
              "gas": 78988,
              "bpr": 11848170,
              "sbpr": 296204,
              "min": 0,
              "max": 1000000000000000
            }
          }
        }
      },
      {
        "transactionFeeSchedule": {
          "hederaFunctionality": "CryptoGetClaim",
          "feeData": {
            "nodedata": {
              "constant": 67338,
              "bpt": 108,
              "vpt": 269133,
              "rbh": 0,
              "sbh": 0,
              "gas": 1,
              "bpr": 108,
              "sbpr": 3,
              "min": 0,
              "max": 1000000000000000
            },
            "networkdata": {
              "constant": 875394,
              "bpt": 1399,
              "vpt": 3498731,
              "rbh": 1,
              "sbh": 0,
              "gas": 9,
              "bpr": 1399,
              "sbpr": 35,
              "min": 0,
              "max": 1000000000000000
            },
            "servicedata": {
              "constant": 875394,
              "bpt": 1399,
              "vpt": 3498731,
              "rbh": 1,
              "sbh": 0,
              "gas": 9,
              "bpr": 1399,
              "sbpr": 35,
              "min": 0,
              "max": 1000000000000000
            }
          }
        }
      },
      {
        "transactionFeeSchedule": {
          "hederaFunctionality": "CryptoGetAccountRecords",
          "feeData": {
            "nodedata": {
              "constant": 22044,
              "bpt": 35,
              "vpt": 88105,
              "rbh": 0,
              "sbh": 0,
              "gas": 0,
              "bpr": 35,
              "sbpr": 1,
              "min": 0,
              "max": 1000000000000000
            },
            "networkdata": {
              "constant": 286576,
              "bpt": 458,
              "vpt": 1145371,
              "rbh": 0,
              "sbh": 0,
              "gas": 3,
              "bpr": 458,
              "sbpr": 11,
              "min": 0,
              "max": 1000000000000000
            },
            "servicedata": {
              "constant": 286576,
              "bpt": 458,
              "vpt": 1145371,
              "rbh": 0,
              "sbh": 0,
              "gas": 3,
              "bpr": 458,
              "sbpr": 11,
              "min": 0,
              "max": 1000000000000000
            }
          }
        }
      },
      {
        "transactionFeeSchedule": {
          "hederaFunctionality": "CryptoGetAccountBalance",
          "feeData": {
            "nodedata": {
              "constant": 68774,
              "bpt": 110,
              "vpt": 274874,
              "rbh": 0,
              "sbh": 0,
              "gas": 1,
              "bpr": 110,
              "sbpr": 3,
              "min": 0,
              "max": 1000000000000000
            },
            "networkdata": {
              "constant": 894066,
              "bpt": 1429,
              "vpt": 3573360,
              "rbh": 1,
              "sbh": 0,
              "gas": 10,
              "bpr": 1429,
              "sbpr": 36,
              "min": 0,
              "max": 1000000000000000
            },
            "servicedata": {
              "constant": 894066,
              "bpt": 1429,
              "vpt": 3573360,
              "rbh": 1,
              "sbh": 0,
              "gas": 10,
              "bpr": 1429,
              "sbpr": 36,
              "min": 0,
              "max": 1000000000000000
            }
          }
        }
      },
      {
        "transactionFeeSchedule": {
          "hederaFunctionality": "CryptoGetInfo",
          "feeData": {
            "nodedata": {
              "constant": 63990,
              "bpt": 102,
              "vpt": 255752,
              "rbh": 0,
              "sbh": 0,
              "gas": 1,
              "bpr": 102,
              "sbpr": 3,
              "min": 0,
              "max": 1000000000000000
            },
            "networkdata": {
              "constant": 831871,
              "bpt": 1330,
              "vpt": 3324781,
              "rbh": 1,
              "sbh": 0,
              "gas": 9,
              "bpr": 1330,
              "sbpr": 33,
              "min": 0,
              "max": 1000000000000000
            },
            "servicedata": {
              "constant": 831871,
              "bpt": 1330,
              "vpt": 3324781,
              "rbh": 1,
              "sbh": 0,
              "gas": 9,
              "bpr": 1330,
              "sbpr": 33,
              "min": 0,
              "max": 1000000000000000
            }
          }
        }
      },
      {
        "transactionFeeSchedule": {
          "hederaFunctionality": "ContractCreate",
          "feeData": {
            "nodedata": {
              "constant": 55191131417,
              "bpt": 88234080,
              "vpt": 220585200196,
              "rbh": 58823,
              "sbh": 4412,
              "gas": 588227,
              "bpr": 88234080,
              "sbpr": 2205852,
              "min": 0,
              "max": 1000000000000000
            },
            "networkdata": {
              "constant": 717484708426,
              "bpt": 1147043041,
              "vpt": 2867607602546,
              "rbh": 764695,
              "sbh": 57352,
              "gas": 7646954,
              "bpr": 1147043041,
              "sbpr": 28676076,
              "min": 0,
              "max": 1000000000000000
            },
            "servicedata": {
              "constant": 717484708426,
              "bpt": 1147043041,
              "vpt": 2867607602546,
              "rbh": 764695,
              "sbh": 57352,
              "gas": 7646954,
              "bpr": 1147043041,
              "sbpr": 28676076,
              "min": 0,
              "max": 1000000000000000
            }
          }
        }
      },
      {
        "transactionFeeSchedule": {
          "hederaFunctionality": "ContractUpdate",
          "feeData": {
            "nodedata": {
              "constant": 2960308152,
              "bpt": 4732646,
              "vpt": 11831614059,
              "rbh": 3155,
              "sbh": 237,
              "gas": 31551,
              "bpr": 4732646,
              "sbpr": 118316,
              "min": 0,
              "max": 1000000000000000
            },
            "networkdata": {
              "constant": 38484005979,
              "bpt": 61524393,
              "vpt": 153810982763,
              "rbh": 41016,
              "sbh": 3076,
              "gas": 410163,
              "bpr": 61524393,
              "sbpr": 1538110,
              "min": 0,
              "max": 1000000000000000
            },
            "servicedata": {
              "constant": 38484005979,
              "bpt": 61524393,
              "vpt": 153810982763,
              "rbh": 41016,
              "sbh": 3076,
              "gas": 410163,
              "bpr": 61524393,
              "sbpr": 1538110,
              "min": 0,
              "max": 1000000000000000
            }
          }
        }
      },
      {
        "transactionFeeSchedule": {
          "hederaFunctionality": "ContractDelete",
          "feeData": {
            "nodedata": {
              "constant": 808018883,
              "bpt": 1291780,
              "vpt": 3229450141,
              "rbh": 861,
              "sbh": 65,
              "gas": 8612,
              "bpr": 1291780,
              "sbpr": 32295,
              "min": 0,
              "max": 1000000000000000
            },
            "networkdata": {
              "constant": 10504245484,
              "bpt": 16793141,
              "vpt": 41982851836,
              "rbh": 11195,
              "sbh": 840,
              "gas": 111954,
              "bpr": 16793141,
              "sbpr": 419829,
              "min": 0,
              "max": 1000000000000000
            },
            "servicedata": {
              "constant": 10504245484,
              "bpt": 16793141,
              "vpt": 41982851836,
              "rbh": 11195,
              "sbh": 840,
              "gas": 111954,
              "bpr": 16793141,
              "sbpr": 419829,
              "min": 0,
              "max": 1000000000000000
            }
          }
        }
      },
      {
        "transactionFeeSchedule": {
          "hederaFunctionality": "ContractCall",
          "feeData": {
            "nodedata": {
              "constant": 4057372722,
              "bpt": 6486523,
              "vpt": 16216307788,
              "rbh": 4324,
              "sbh": 324,
              "gas": 43243,
              "bpr": 6486523,
              "sbpr": 162163,
              "min": 0,
              "max": 1000000000000000
            },
            "networkdata": {
              "constant": 52745845389,
              "bpt": 84324800,
              "vpt": 210812001238,
              "rbh": 56217,
              "sbh": 4216,
              "gas": 562165,
              "bpr": 84324800,
              "sbpr": 2108120,
              "min": 0,
              "max": 1000000000000000
            },
            "servicedata": {
              "constant": 52745845389,
              "bpt": 84324800,
              "vpt": 210812001238,
              "rbh": 56217,
              "sbh": 4216,
              "gas": 562165,
              "bpr": 84324800,
              "sbpr": 2108120,
              "min": 0,
              "max": 1000000000000000
            }
          }
        }
      },
      {
        "transactionFeeSchedule": {
          "hederaFunctionality": "ContractGetInfo",
          "feeData": {
            "nodedata": {
              "constant": 71015,
              "bpt": 114,
              "vpt": 283830,
              "rbh": 0,
              "sbh": 0,
              "gas": 1,
              "bpr": 114,
              "sbpr": 3,
              "min": 0,
              "max": 1000000000000000
            },
            "networkdata": {
              "constant": 923198,
              "bpt": 1476,
              "vpt": 3689794,
              "rbh": 1,
              "sbh": 0,
              "gas": 10,
              "bpr": 1476,
              "sbpr": 37,
              "min": 0,
              "max": 1000000000000000
            },
            "servicedata": {
              "constant": 923198,
              "bpt": 1476,
              "vpt": 3689794,
              "rbh": 1,
              "sbh": 0,
              "gas": 10,
              "bpr": 1476,
              "sbpr": 37,
              "min": 0,
              "max": 1000000000000000
            }
          }
        }
      },
      {
        "transactionFeeSchedule": {
          "hederaFunctionality": "ContractCallLocal",
          "feeData": {
            "nodedata": {
              "constant": 2610100486,
              "bpt": 4172769,
              "vpt": 10431921279,
              "rbh": 2782,
              "sbh": 209,
              "gas": 27818,
              "bpr": 4172769,
              "sbpr": 104319,
              "min": 0,
              "max": 1000000000000000
            },
            "networkdata": {
              "constant": 33931306318,
              "bpt": 54245991,
              "vpt": 135614976625,
              "rbh": 36164,
              "sbh": 2712,
              "gas": 361640,
              "bpr": 54245991,
              "sbpr": 1356150,
              "min": 0,
              "max": 1000000000000000
            },
            "servicedata": {
              "constant": 33931306318,
              "bpt": 54245991,
              "vpt": 135614976625,
              "rbh": 36164,
              "sbh": 2712,
              "gas": 361640,
              "bpr": 54245991,
              "sbpr": 1356150,
              "min": 0,
              "max": 1000000000000000
            }
          }
        }
      },
      {
        "transactionFeeSchedule": {
          "hederaFunctionality": "ContractGetBytecode",
          "feeData": {
            "nodedata": {
              "constant": 226589259813,
              "bpt": 362248325,
              "vpt": 905620811793,
              "rbh": 241499,
              "sbh": 18112,
              "gas": 2414989,
              "bpr": 362248325,
              "sbpr": 9056208,
              "min": 0,
              "max": 1000000000000000
            },
            "networkdata": {
              "constant": 2945660377565,
              "bpt": 4709228221,
              "vpt": 11773070553309,
              "rbh": 3139485,
              "sbh": 235461,
              "gas": 31394855,
              "bpr": 4709228221,
              "sbpr": 117730706,
              "min": 0,
              "max": 1000000000000000
            },
            "servicedata": {
              "constant": 2945660377565,
              "bpt": 4709228221,
              "vpt": 11773070553309,
              "rbh": 3139485,
              "sbh": 235461,
              "gas": 31394855,
              "bpr": 4709228221,
              "sbpr": 117730706,
              "min": 0,
              "max": 1000000000000000
            }
          }
        }
      },
      {
        "transactionFeeSchedule": {
          "hederaFunctionality": "GetBySolidityID",
          "feeData": {
            "nodedata": {
              "constant": 69385,
              "bpt": 111,
              "vpt": 277313,
              "rbh": 0,
              "sbh": 0,
              "gas": 1,
              "bpr": 111,
              "sbpr": 3,
              "min": 0,
              "max": 1000000000000000
            },
            "networkdata": {
              "constant": 902000,
              "bpt": 1442,
              "vpt": 3605070,
              "rbh": 1,
              "sbh": 0,
              "gas": 10,
              "bpr": 1442,
              "sbpr": 36,
              "min": 0,
              "max": 1000000000000000
            },
            "servicedata": {
              "constant": 902000,
              "bpt": 1442,
              "vpt": 3605070,
              "rbh": 1,
              "sbh": 0,
              "gas": 10,
              "bpr": 1442,
              "sbpr": 36,
              "min": 0,
              "max": 1000000000000000
            }
          }
        }
      },
      {
        "transactionFeeSchedule": {
          "hederaFunctionality": "ContractGetRecords",
          "feeData": {
            "nodedata": {
              "constant": 10093,
              "bpt": 16,
              "vpt": 40339,
              "rbh": 0,
              "sbh": 0,
              "gas": 0,
              "bpr": 16,
              "sbpr": 0,
              "min": 0,
              "max": 1000000000000000
            },
            "networkdata": {
              "constant": 131208,
              "bpt": 210,
              "vpt": 524404,
              "rbh": 0,
              "sbh": 0,
              "gas": 1,
              "bpr": 210,
              "sbpr": 5,
              "min": 0,
              "max": 1000000000000000
            },
            "servicedata": {
              "constant": 131208,
              "bpt": 210,
              "vpt": 524404,
              "rbh": 0,
              "sbh": 0,
              "gas": 1,
              "bpr": 210,
              "sbpr": 5,
              "min": 0,
              "max": 1000000000000000
            }
          }
        }
      },
      {
        "transactionFeeSchedule": {
          "hederaFunctionality": "ContractAutoRenew",
          "feeData": {
            "nodedata": {
              "constant": 3601717171,
              "bpt": 5758066,
              "vpt": 14395166084,
              "rbh": 3839,
              "sbh": 288,
              "gas": 38387,
              "bpr": 5758066,
              "sbpr": 143952,
              "min": 0,
              "max": 1000000000000000
            },
            "networkdata": {
              "constant": 46822323218,
              "bpt": 74854864,
              "vpt": 187137159094,
              "rbh": 49903,
              "sbh": 3743,
              "gas": 499032,
              "bpr": 74854864,
              "sbpr": 1871372,
              "min": 0,
              "max": 1000000000000000
            },
            "servicedata": {
              "constant": 46822323218,
              "bpt": 74854864,
              "vpt": 187137159094,
              "rbh": 49903,
              "sbh": 3743,
              "gas": 499032,
              "bpr": 74854864,
              "sbpr": 1871372,
              "min": 0,
              "max": 1000000000000000
            }
          }
        }
      },
      {
        "transactionFeeSchedule": {
          "hederaFunctionality": "FileCreate",
          "feeData": {
            "nodedata": {
              "constant": 4449279393,
              "bpt": 7113064,
              "vpt": 17782661099,
              "rbh": 4742,
              "sbh": 356,
              "gas": 47420,
              "bpr": 7113064,
              "sbpr": 177827,
              "min": 0,
              "max": 1000000000000000
            },
            "networkdata": {
              "constant": 57840632110,
              "bpt": 92469838,
              "vpt": 231174594285,
              "rbh": 61647,
              "sbh": 4623,
              "gas": 616466,
              "bpr": 92469838,
              "sbpr": 2311746,
              "min": 0,
              "max": 1000000000000000
            },
            "servicedata": {
              "constant": 57840632110,
              "bpt": 92469838,
              "vpt": 231174594285,
              "rbh": 61647,
              "sbh": 4623,
              "gas": 616466,
              "bpr": 92469838,
              "sbpr": 2311746,
              "min": 0,
              "max": 1000000000000000
            }
          }
        }
      },
      {
        "transactionFeeSchedule": {
          "hederaFunctionality": "FileUpdate",
          "feeData": {
            "nodedata": {
              "constant": 4556605628,
              "bpt": 7284647,
              "vpt": 18211617318,
              "rbh": 4856,
              "sbh": 364,
              "gas": 48564,
              "bpr": 7284647,
              "sbpr": 182116,
              "min": 0,
              "max": 1000000000000000
            },
            "networkdata": {
              "constant": 59235873168,
              "bpt": 94700410,
              "vpt": 236751025136,
              "rbh": 63134,
              "sbh": 4735,
              "gas": 631336,
              "bpr": 94700410,
              "sbpr": 2367510,
              "min": 0,
              "max": 1000000000000000
            },
            "servicedata": {
              "constant": 59235873168,
              "bpt": 94700410,
              "vpt": 236751025136,
              "rbh": 63134,
              "sbh": 4735,
              "gas": 631336,
              "bpr": 94700410,
              "sbpr": 2367510,
              "min": 0,
              "max": 1000000000000000
            }
          }
        }
      },
      {
        "transactionFeeSchedule": {
          "hederaFunctionality": "FileDelete",
          "feeData": {
            "nodedata": {
              "constant": 808018883,
              "bpt": 1291780,
              "vpt": 3229450141,
              "rbh": 861,
              "sbh": 65,
              "gas": 8612,
              "bpr": 1291780,
              "sbpr": 32295,
              "min": 0,
              "max": 1000000000000000
            },
            "networkdata": {
              "constant": 10504245484,
              "bpt": 16793141,
              "vpt": 41982851836,
              "rbh": 11195,
              "sbh": 840,
              "gas": 111954,
              "bpr": 16793141,
              "sbpr": 419829,
              "min": 0,
              "max": 1000000000000000
            },
            "servicedata": {
              "constant": 10504245484,
              "bpt": 16793141,
              "vpt": 41982851836,
              "rbh": 11195,
              "sbh": 840,
              "gas": 111954,
              "bpr": 16793141,
              "sbpr": 419829,
              "min": 0,
              "max": 1000000000000000
            }
          }
        }
      },
      {
        "transactionFeeSchedule": {
          "hederaFunctionality": "FileAppend",
          "feeData": {
            "nodedata": {
              "constant": 4477817896,
              "bpt": 7158689,
              "vpt": 17896722382,
              "rbh": 4772,
              "sbh": 358,
              "gas": 47725,
              "bpr": 7158689,
              "sbpr": 178967,
              "min": 0,
              "max": 1000000000000000
            },
            "networkdata": {
              "constant": 58211632643,
              "bpt": 93062956,
              "vpt": 232657390970,
              "rbh": 62042,
              "sbh": 4653,
              "gas": 620420,
              "bpr": 93062956,
              "sbpr": 2326574,
              "min": 0,
              "max": 1000000000000000
            },
            "servicedata": {
              "constant": 58211632643,
              "bpt": 93062956,
              "vpt": 232657390970,
              "rbh": 62042,
              "sbh": 4653,
              "gas": 620420,
              "bpr": 93062956,
              "sbpr": 2326574,
              "min": 0,
              "max": 1000000000000000
            }
          }
        }
      },
      {
        "transactionFeeSchedule": {
          "hederaFunctionality": "FileGetContents",
          "feeData": {
            "nodedata": {
              "constant": 69308,
              "bpt": 111,
              "vpt": 277006,
              "rbh": 0,
              "sbh": 0,
              "gas": 1,
              "bpr": 111,
              "sbpr": 3,
              "min": 0,
              "max": 1000000000000000
            },
            "networkdata": {
              "constant": 901001,
              "bpt": 1440,
              "vpt": 3601076,
              "rbh": 1,
              "sbh": 0,
              "gas": 10,
              "bpr": 1440,
              "sbpr": 36,
              "min": 0,
              "max": 1000000000000000
            },
            "servicedata": {
              "constant": 901001,
              "bpt": 1440,
              "vpt": 3601076,
              "rbh": 1,
              "sbh": 0,
              "gas": 10,
              "bpr": 1440,
              "sbpr": 36,
              "min": 0,
              "max": 1000000000000000
            }
          }
        }
      },
      {
        "transactionFeeSchedule": {
          "hederaFunctionality": "FileGetInfo",
          "feeData": {
            "nodedata": {
              "constant": 71080,
              "bpt": 114,
              "vpt": 284088,
              "rbh": 0,
              "sbh": 0,
              "gas": 1,
              "bpr": 114,
              "sbpr": 3,
              "min": 0,
              "max": 1000000000000000
            },
            "networkdata": {
              "constant": 924038,
              "bpt": 1477,
              "vpt": 3693148,
              "rbh": 1,
              "sbh": 0,
              "gas": 10,
              "bpr": 1477,
              "sbpr": 37,
              "min": 0,
              "max": 1000000000000000
            },
            "servicedata": {
              "constant": 924038,
              "bpt": 1477,
              "vpt": 3693148,
              "rbh": 1,
              "sbh": 0,
              "gas": 10,
              "bpr": 1477,
              "sbpr": 37,
              "min": 0,
              "max": 1000000000000000
            }
          }
        }
      },
      {
        "transactionFeeSchedule": {
          "hederaFunctionality": "ConsensusCreateTopic",
          "feeData": {
            "nodedata": {
              "constant": 1121747737,
              "bpt": 1793338,
              "vpt": 4483346197,
              "rbh": 1196,
              "sbh": 90,
              "gas": 11956,
              "bpr": 1793338,
              "sbpr": 44833,
              "min": 0,
              "max": 1000000000000000
            },
            "networkdata": {
              "constant": 14582720583,
              "bpt": 23313400,
              "vpt": 58283500565,
              "rbh": 15542,
              "sbh": 1166,
              "gas": 155423,
              "bpr": 23313400,
              "sbpr": 582835,
              "min": 0,
              "max": 1000000000000000
            },
            "servicedata": {
              "constant": 14582720583,
              "bpt": 23313400,
              "vpt": 58283500565,
              "rbh": 15542,
              "sbh": 1166,
              "gas": 155423,
              "bpr": 23313400,
              "sbpr": 582835,
              "min": 0,
              "max": 1000000000000000
            }
          }
        }
      },
      {
        "transactionFeeSchedule": {
          "hederaFunctionality": "ConsensusUpdateTopic",
          "feeData": {
            "nodedata": {
              "constant": 24579716,
              "bpt": 39296,
              "vpt": 98239001,
              "rbh": 26,
              "sbh": 2,
              "gas": 262,
              "bpr": 39296,
              "sbpr": 982,
              "min": 0,
              "max": 1000000000000000
            },
            "networkdata": {
              "constant": 319536310,
              "bpt": 510843,
              "vpt": 1277107012,
              "rbh": 341,
              "sbh": 26,
              "gas": 3406,
              "bpr": 510843,
              "sbpr": 12771,
              "min": 0,
              "max": 1000000000000000
            },
            "servicedata": {
              "constant": 319536310,
              "bpt": 510843,
              "vpt": 1277107012,
              "rbh": 341,
              "sbh": 26,
              "gas": 3406,
              "bpr": 510843,
              "sbpr": 12771,
              "min": 0,
              "max": 1000000000000000
            }
          }
        }
      },
      {
        "transactionFeeSchedule": {
          "hederaFunctionality": "ConsensusDeleteTopic",
          "feeData": {
            "nodedata": {
              "constant": 577156345,
              "bpt": 922700,
              "vpt": 2306750101,
              "rbh": 615,
              "sbh": 46,
              "gas": 6151,
              "bpr": 922700,
              "sbpr": 23068,
              "min": 0,
              "max": 1000000000000000
            },
            "networkdata": {
              "constant": 7503032488,
              "bpt": 11995101,
              "vpt": 29987751312,
              "rbh": 7997,
              "sbh": 600,
              "gas": 79967,
              "bpr": 11995101,
              "sbpr": 299878,
              "min": 0,
              "max": 1000000000000000
            },
            "servicedata": {
              "constant": 7503032488,
              "bpt": 11995101,
              "vpt": 29987751312,
              "rbh": 7997,
              "sbh": 600,
              "gas": 79967,
              "bpr": 11995101,
              "sbpr": 299878,
              "min": 0,
              "max": 1000000000000000
            }
          }
        }
      },
      {
        "transactionFeeSchedule": {
          "hederaFunctionality": "ConsensusSubmitMessage",
          "feeData": {
            "nodedata": {
              "constant": 11252409,
              "bpt": 17989,
              "vpt": 44973075,
              "rbh": 12,
              "sbh": 1,
              "gas": 120,
              "bpr": 17989,
              "sbpr": 450,
              "min": 0,
              "max": 1000000000000000
            },
            "networkdata": {
              "constant": 146281318,
              "bpt": 233860,
              "vpt": 584649981,
              "rbh": 156,
              "sbh": 12,
              "gas": 1559,
              "bpr": 233860,
              "sbpr": 5846,
              "min": 0,
              "max": 1000000000000000
            },
            "servicedata": {
              "constant": 146281318,
              "bpt": 233860,
              "vpt": 584649981,
              "rbh": 156,
              "sbh": 12,
              "gas": 1559,
              "bpr": 233860,
              "sbpr": 5846,
              "min": 0,
              "max": 1000000000000000
            }
          }
        }
      },
      {
        "transactionFeeSchedule": {
          "hederaFunctionality": "ConsensusGetTopicInfo",
          "feeData": {
            "nodedata": {
              "constant": 64253,
              "bpt": 103,
              "vpt": 256803,
              "rbh": 0,
              "sbh": 0,
              "gas": 1,
              "bpr": 103,
              "sbpr": 3,
              "min": 0,
              "max": 1000000000000000
            },
            "networkdata": {
              "constant": 835289,
              "bpt": 1335,
              "vpt": 3338442,
              "rbh": 1,
              "sbh": 0,
              "gas": 9,
              "bpr": 1335,
              "sbpr": 33,
              "min": 0,
              "max": 1000000000000000
            },
            "servicedata": {
              "constant": 835289,
              "bpt": 1335,
              "vpt": 3338442,
              "rbh": 1,
              "sbh": 0,
              "gas": 9,
              "bpr": 1335,
              "sbpr": 33,
              "min": 0,
              "max": 1000000000000000
            }
          }
        }
      },
      {
        "transactionFeeSchedule": {
          "hederaFunctionality": "GetVersionInfo",
          "feeData": {
            "nodedata": {
              "constant": 71282,
              "bpt": 114,
              "vpt": 284898,
              "rbh": 0,
              "sbh": 0,
              "gas": 1,
              "bpr": 114,
              "sbpr": 3,
              "min": 0,
              "max": 1000000000000000
            },
            "networkdata": {
              "constant": 926670,
              "bpt": 1481,
              "vpt": 3703670,
              "rbh": 1,
              "sbh": 0,
              "gas": 10,
              "bpr": 1481,
              "sbpr": 37,
              "min": 0,
              "max": 1000000000000000
            },
            "servicedata": {
              "constant": 926670,
              "bpt": 1481,
              "vpt": 3703670,
              "rbh": 1,
              "sbh": 0,
              "gas": 10,
              "bpr": 1481,
              "sbpr": 37,
              "min": 0,
              "max": 1000000000000000
            }
          }
        }
      },
      {
        "transactionFeeSchedule": {
          "hederaFunctionality": "TransactionGetReceipt",
          "feeData": {
            "nodedata": {
              "constant": 1,
              "bpt": 0,
              "vpt": 0,
              "rbh": 0,
              "sbh": 0,
              "gas": 0,
              "bpr": 0,
              "sbpr": 0,
              "min": 0,
              "max": 1000000000000000
            },
            "networkdata": {
              "constant": 1,
              "bpt": 0,
              "vpt": 0,
              "rbh": 0,
              "sbh": 0,
              "gas": 0,
              "bpr": 0,
              "sbpr": 0,
              "min": 0,
              "max": 1000000000000000
            },
            "servicedata": {
              "constant": 1,
              "bpt": 0,
              "vpt": 0,
              "rbh": 0,
              "sbh": 0,
              "gas": 0,
              "bpr": 0,
              "sbpr": 0,
              "min": 0,
              "max": 1000000000000000
            }
          }
        }
      },
      {
        "transactionFeeSchedule": {
          "hederaFunctionality": "SystemDelete",
          "feeData": {
            "nodedata": {
              "constant": 0,
              "bpt": 0,
              "vpt": 0,
              "rbh": 0,
              "sbh": 0,
              "gas": 0,
              "bpr": 0,
              "sbpr": 0,
              "min": 0,
              "max": 1000000000000000
            },
            "networkdata": {
              "constant": 0,
              "bpt": 0,
              "vpt": 0,
              "rbh": 0,
              "sbh": 0,
              "gas": 0,
              "bpr": 0,
              "sbpr": 0,
              "min": 0,
              "max": 1000000000000000
            },
            "servicedata": {
              "constant": 0,
              "bpt": 0,
              "vpt": 0,
              "rbh": 0,
              "sbh": 0,
              "gas": 0,
              "bpr": 0,
              "sbpr": 0,
              "min": 0,
              "max": 1000000000000000
            }
          }
        }
      },
      {
        "transactionFeeSchedule": {
          "hederaFunctionality": "SystemUndelete",
          "feeData": {
            "nodedata": {
              "constant": 0,
              "bpt": 0,
              "vpt": 0,
              "rbh": 0,
              "sbh": 0,
              "gas": 0,
              "bpr": 0,
              "sbpr": 0,
              "min": 0,
              "max": 1000000000000000
            },
            "networkdata": {
              "constant": 0,
              "bpt": 0,
              "vpt": 0,
              "rbh": 0,
              "sbh": 0,
              "gas": 0,
              "bpr": 0,
              "sbpr": 0,
              "min": 0,
              "max": 1000000000000000
            },
            "servicedata": {
              "constant": 0,
              "bpt": 0,
              "vpt": 0,
              "rbh": 0,
              "sbh": 0,
              "gas": 0,
              "bpr": 0,
              "sbpr": 0,
              "min": 0,
              "max": 1000000000000000
            }
          }
        }
      },
      {
        "transactionFeeSchedule": {
          "hederaFunctionality": "TransactionGetRecord",
          "feeData": {
            "nodedata": {
              "constant": 54605,
              "bpt": 87,
              "vpt": 218244,
              "rbh": 0,
              "sbh": 0,
              "gas": 1,
              "bpr": 87,
              "sbpr": 2,
              "min": 0,
              "max": 1000000000000000
            },
            "networkdata": {
              "constant": 709869,
              "bpt": 1135,
              "vpt": 2837169,
              "rbh": 1,
              "sbh": 0,
              "gas": 8,
              "bpr": 1135,
              "sbpr": 28,
              "min": 0,
              "max": 1000000000000000
            },
            "servicedata": {
              "constant": 709869,
              "bpt": 1135,
              "vpt": 2837169,
              "rbh": 1,
              "sbh": 0,
              "gas": 8,
              "bpr": 1135,
              "sbpr": 28,
              "min": 0,
              "max": 1000000000000000
            }
          }
        }
      },
      {
        "expiryTime": 1609394401
      }
    ]
  },
  {
    "nextFeeSchedule": [
      {
        "transactionFeeSchedule": {
          "hederaFunctionality": "ScheduleCreate",
          "feeData": {
            "nodedata": {
              "constant": 573599715,
              "bpt": 917014,
              "vpt": 2292535135,
              "rbh": 611,
              "sbh": 46,
              "gas": 6113,
              "bpr": 917014,
              "sbpr": 22925,
              "min": 0,
              "max": 1000000000000000
            },
            "networkdata": {
              "constant": 7456796293,
              "bpt": 11921183,
              "vpt": 29802956759,
              "rbh": 7947,
              "sbh": 596,
              "gas": 79475,
              "bpr": 11921183,
              "sbpr": 298030,
              "min": 0,
              "max": 1000000000000000
            },
            "servicedata": {
              "constant": 7456796293,
              "bpt": 11921183,
              "vpt": 29802956759,
              "rbh": 7947,
              "sbh": 596,
              "gas": 79475,
              "bpr": 11921183,
              "sbpr": 298030,
              "min": 0,
              "max": 1000000000000000
            }
          }
        }
      },
      {
        "transactionFeeSchedule": {
          "hederaFunctionality": "ScheduleSign",
          "feeData": {
            "nodedata": {
              "constant": 573599715,
              "bpt": 917014,
              "vpt": 2292535135,
              "rbh": 611,
              "sbh": 46,
              "gas": 6113,
              "bpr": 917014,
              "sbpr": 22925,
              "min": 0,
              "max": 1000000000000000
            },
            "networkdata": {
              "constant": 7456796293,
              "bpt": 11921183,
              "vpt": 29802956759,
              "rbh": 7947,
              "sbh": 596,
              "gas": 79475,
              "bpr": 11921183,
              "sbpr": 298030,
              "min": 0,
              "max": 1000000000000000
            },
            "servicedata": {
              "constant": 7456796293,
              "bpt": 11921183,
              "vpt": 29802956759,
              "rbh": 7947,
              "sbh": 596,
              "gas": 79475,
              "bpr": 11921183,
              "sbpr": 298030,
              "min": 0,
              "max": 1000000000000000
            }
          }
        }
      },
      {
        "transactionFeeSchedule": {
          "hederaFunctionality": "ScheduleDelete",
          "feeData": {
            "nodedata": {
              "constant": 573599715,
              "bpt": 917014,
              "vpt": 2292535135,
              "rbh": 611,
              "sbh": 46,
              "gas": 6113,
              "bpr": 917014,
              "sbpr": 22925,
              "min": 0,
              "max": 1000000000000000
            },
            "networkdata": {
              "constant": 7456796293,
              "bpt": 11921183,
              "vpt": 29802956759,
              "rbh": 7947,
              "sbh": 596,
              "gas": 79475,
              "bpr": 11921183,
              "sbpr": 298030,
              "min": 0,
              "max": 1000000000000000
            },
            "servicedata": {
              "constant": 7456796293,
              "bpt": 11921183,
              "vpt": 29802956759,
              "rbh": 7947,
              "sbh": 596,
              "gas": 79475,
              "bpr": 11921183,
              "sbpr": 298030,
              "min": 0,
              "max": 1000000000000000
            }
          }
        }
      },
      {
        "transactionFeeSchedule": {
          "hederaFunctionality": "ScheduleGetInfo",
          "feeData": {
            "nodedata": {
              "constant": 63990,
              "bpt": 102,
              "vpt": 255752,
              "rbh": 0,
              "sbh": 0,
              "gas": 1,
              "bpr": 102,
              "sbpr": 3,
              "min": 0,
              "max": 1000000000000000
            },
            "networkdata": {
              "constant": 831871,
              "bpt": 1330,
              "vpt": 3324781,
              "rbh": 1,
              "sbh": 0,
              "gas": 9,
              "bpr": 1330,
              "sbpr": 33,
              "min": 0,
              "max": 1000000000000000
            },
            "servicedata": {
              "constant": 831871,
              "bpt": 1330,
              "vpt": 3324781,
              "rbh": 1,
              "sbh": 0,
              "gas": 9,
              "bpr": 1330,
              "sbpr": 33,
              "min": 0,
              "max": 1000000000000000
            }
          }
        }
      },
       {
        "transactionFeeSchedule": {
          "hederaFunctionality": "TokenDissociateFromAccount",
          "feeData": {
            "nodedata": {
              "constant": 573599715,
              "bpt": 917014,
              "vpt": 2292535135,
              "rbh": 611,
              "sbh": 46,
              "gas": 6113,
              "bpr": 917014,
              "sbpr": 22925,
              "min": 0,
              "max": 1000000000000000
            },
            "networkdata": {
              "constant": 7456796293,
              "bpt": 11921183,
              "vpt": 29802956759,
              "rbh": 7947,
              "sbh": 596,
              "gas": 79475,
              "bpr": 11921183,
              "sbpr": 298030,
              "min": 0,
              "max": 1000000000000000
            },
            "servicedata": {
              "constant": 7456796293,
              "bpt": 11921183,
              "vpt": 29802956759,
              "rbh": 7947,
              "sbh": 596,
              "gas": 79475,
              "bpr": 11921183,
              "sbpr": 298030,
              "min": 0,
              "max": 1000000000000000
            }
          }
        }
      },
       {
        "transactionFeeSchedule": {
          "hederaFunctionality": "TokenAssociateToAccount",
          "feeData": {
            "nodedata": {
              "constant": 1094986245,
              "bpt": 1750555,
              "vpt": 4376387182,
              "rbh": 1167,
              "sbh": 88,
              "gas": 11670,
              "bpr": 1750555,
              "sbpr": 43764,
              "min": 0,
              "max": 1000000000000000
            },
            "networkdata": {
              "constant": 14234821187,
              "bpt": 22757213,
              "vpt": 56893033369,
              "rbh": 15171,
              "sbh": 1138,
              "gas": 151715,
              "bpr": 22757213,
              "sbpr": 568930,
              "min": 0,
              "max": 1000000000000000
            },
            "servicedata": {
              "constant": 14234821187,
              "bpt": 22757213,
              "vpt": 56893033369,
              "rbh": 15171,
              "sbh": 1138,
              "gas": 151715,
              "bpr": 22757213,
              "sbpr": 568930,
              "min": 0,
              "max": 1000000000000000
            }
          }
        }
      },
       {
        "transactionFeeSchedule": {
          "hederaFunctionality": "TokenAccountWipe",
          "feeData": {
            "nodedata": {
              "constant": 11425052,
              "bpt": 18265,
              "vpt": 45663085,
              "rbh": 12,
              "sbh": 1,
              "gas": 122,
              "bpr": 18265,
              "sbpr": 457,
              "min": 0,
              "max": 1000000000000000
            },
            "networkdata": {
              "constant": 148525674,
              "bpt": 237448,
              "vpt": 593620109,
              "rbh": 158,
              "sbh": 12,
              "gas": 1583,
              "bpr": 237448,
              "sbpr": 5936,
              "min": 0,
              "max": 1000000000000000
            },
            "servicedata": {
              "constant": 148525674,
              "bpt": 237448,
              "vpt": 593620109,
              "rbh": 158,
              "sbh": 12,
              "gas": 1583,
              "bpr": 237448,
              "sbpr": 5936,
              "min": 0,
              "max": 1000000000000000
            }
          }
        }
      },
       {
        "transactionFeeSchedule": {
          "hederaFunctionality": "TokenBurn",
          "feeData": {
            "nodedata": {
              "constant": 11425052,
              "bpt": 18265,
              "vpt": 45663085,
              "rbh": 12,
              "sbh": 1,
              "gas": 122,
              "bpr": 18265,
              "sbpr": 457,
              "min": 0,
              "max": 1000000000000000
            },
            "networkdata": {
              "constant": 148525674,
              "bpt": 237448,
              "vpt": 593620109,
              "rbh": 158,
              "sbh": 12,
              "gas": 1583,
              "bpr": 237448,
              "sbpr": 5936,
              "min": 0,
              "max": 1000000000000000
            },
            "servicedata": {
              "constant": 148525674,
              "bpt": 237448,
              "vpt": 593620109,
              "rbh": 158,
              "sbh": 12,
              "gas": 1583,
              "bpr": 237448,
              "sbpr": 5936,
              "min": 0,
              "max": 1000000000000000
            }
          }
        }
      },
       {
        "transactionFeeSchedule": {
          "hederaFunctionality": "TokenMint",
          "feeData": {
            "nodedata": {
              "constant": 11425052,
              "bpt": 18265,
              "vpt": 45663085,
              "rbh": 12,
              "sbh": 1,
              "gas": 122,
              "bpr": 18265,
              "sbpr": 457,
              "min": 0,
              "max": 1000000000000000
            },
            "networkdata": {
              "constant": 148525674,
              "bpt": 237448,
              "vpt": 593620109,
              "rbh": 158,
              "sbh": 12,
              "gas": 1583,
              "bpr": 237448,
              "sbpr": 5936,
              "min": 0,
              "max": 1000000000000000
            },
            "servicedata": {
              "constant": 148525674,
              "bpt": 237448,
              "vpt": 593620109,
              "rbh": 158,
              "sbh": 12,
              "gas": 1583,
              "bpr": 237448,
              "sbpr": 5936,
              "min": 0,
              "max": 1000000000000000
            }
          }
        }
      },
       {
        "transactionFeeSchedule": {
          "hederaFunctionality": "TokenUpdate",
          "feeData": {
            "nodedata": {
              "constant": 23923923,
              "bpt": 38247,
              "vpt": 95617961,
              "rbh": 25,
              "sbh": 2,
              "gas": 255,
              "bpr": 38247,
              "sbpr": 956,
              "min": 0,
              "max": 1000000000000000
            },
            "networkdata": {
              "constant": 311011004,
              "bpt": 497213,
              "vpt": 1243033489,
              "rbh": 331,
              "sbh": 25,
              "gas": 3315,
              "bpr": 497213,
              "sbpr": 12430,
              "min": 0,
              "max": 1000000000000000
            },
            "servicedata": {
              "constant": 311011004,
              "bpt": 497213,
              "vpt": 1243033489,
              "rbh": 331,
              "sbh": 25,
              "gas": 3315,
              "bpr": 497213,
              "sbpr": 12430,
              "min": 0,
              "max": 1000000000000000
            }
          }
        }
      },
       {
        "transactionFeeSchedule": {
          "hederaFunctionality": "TokenDelete",
          "feeData": {
            "nodedata": {
              "constant": 573599715,
              "bpt": 917014,
              "vpt": 2292535135,
              "rbh": 611,
              "sbh": 46,
              "gas": 6113,
              "bpr": 917014,
              "sbpr": 22925,
              "min": 0,
              "max": 1000000000000000
            },
            "networkdata": {
              "constant": 7456796293,
              "bpt": 11921183,
              "vpt": 29802956759,
              "rbh": 7947,
              "sbh": 596,
              "gas": 79475,
              "bpr": 11921183,
              "sbpr": 298030,
              "min": 0,
              "max": 1000000000000000
            },
            "servicedata": {
              "constant": 7456796293,
              "bpt": 11921183,
              "vpt": 29802956759,
              "rbh": 7947,
              "sbh": 596,
              "gas": 79475,
              "bpr": 11921183,
              "sbpr": 298030,
              "min": 0,
              "max": 1000000000000000
            }
          }
        }
      },
       {
        "transactionFeeSchedule": {
          "hederaFunctionality": "TokenRevokeKycFromAccount",
          "feeData": {
            "nodedata": {
              "constant": 23923923,
              "bpt": 38247,
              "vpt": 95617961,
              "rbh": 25,
              "sbh": 2,
              "gas": 255,
              "bpr": 38247,
              "sbpr": 956,
              "min": 0,
              "max": 1000000000000000
            },
            "networkdata": {
              "constant": 311011004,
              "bpt": 497213,
              "vpt": 1243033489,
              "rbh": 331,
              "sbh": 25,
              "gas": 3315,
              "bpr": 497213,
              "sbpr": 12430,
              "min": 0,
              "max": 1000000000000000
            },
            "servicedata": {
              "constant": 311011004,
              "bpt": 497213,
              "vpt": 1243033489,
              "rbh": 331,
              "sbh": 25,
              "gas": 3315,
              "bpr": 497213,
              "sbpr": 12430,
              "min": 0,
              "max": 1000000000000000
            }
          }
        }
      },
       {
        "transactionFeeSchedule": {
          "hederaFunctionality": "TokenGrantKycToAccount",
          "feeData": {
            "nodedata": {
              "constant": 23923923,
              "bpt": 38247,
              "vpt": 95617961,
              "rbh": 25,
              "sbh": 2,
              "gas": 255,
              "bpr": 38247,
              "sbpr": 956,
              "min": 0,
              "max": 1000000000000000
            },
            "networkdata": {
              "constant": 311011004,
              "bpt": 497213,
              "vpt": 1243033489,
              "rbh": 331,
              "sbh": 25,
              "gas": 3315,
              "bpr": 497213,
              "sbpr": 12430,
              "min": 0,
              "max": 1000000000000000
            },
            "servicedata": {
              "constant": 311011004,
              "bpt": 497213,
              "vpt": 1243033489,
              "rbh": 331,
              "sbh": 25,
              "gas": 3315,
              "bpr": 497213,
              "sbpr": 12430,
              "min": 0,
              "max": 1000000000000000
            }
          }
        }
      },
       {
        "transactionFeeSchedule": {
          "hederaFunctionality": "TokenUnfreezeAccount",
          "feeData": {
            "nodedata": {
              "constant": 23923923,
              "bpt": 38247,
              "vpt": 95617961,
              "rbh": 25,
              "sbh": 2,
              "gas": 255,
              "bpr": 38247,
              "sbpr": 956,
              "min": 0,
              "max": 1000000000000000
            },
            "networkdata": {
              "constant": 311011004,
              "bpt": 497213,
              "vpt": 1243033489,
              "rbh": 331,
              "sbh": 25,
              "gas": 3315,
              "bpr": 497213,
              "sbpr": 12430,
              "min": 0,
              "max": 1000000000000000
            },
            "servicedata": {
              "constant": 311011004,
              "bpt": 497213,
              "vpt": 1243033489,
              "rbh": 331,
              "sbh": 25,
              "gas": 3315,
              "bpr": 497213,
              "sbpr": 12430,
              "min": 0,
              "max": 1000000000000000
            }
          }
        }
      },
       {
        "transactionFeeSchedule": {
          "hederaFunctionality": "TokenFreezeAccount",
          "feeData": {
            "nodedata": {
              "constant": 23923923,
              "bpt": 38247,
              "vpt": 95617961,
              "rbh": 25,
              "sbh": 2,
              "gas": 255,
              "bpr": 38247,
              "sbpr": 956,
              "min": 0,
              "max": 1000000000000000
            },
            "networkdata": {
              "constant": 311011004,
              "bpt": 497213,
              "vpt": 1243033489,
              "rbh": 331,
              "sbh": 25,
              "gas": 3315,
              "bpr": 497213,
              "sbpr": 12430,
              "min": 0,
              "max": 1000000000000000
            },
            "servicedata": {
              "constant": 311011004,
              "bpt": 497213,
              "vpt": 1243033489,
              "rbh": 331,
              "sbh": 25,
              "gas": 3315,
              "bpr": 497213,
              "sbpr": 12430,
              "min": 0,
              "max": 1000000000000000
            }
          }
        }
      },
       {
        "transactionFeeSchedule": {
          "hederaFunctionality": "TokenGetInfo",
          "feeData": {
            "nodedata": {
              "constant": 63990,
              "bpt": 102,
              "vpt": 255752,
              "rbh": 0,
              "sbh": 0,
              "gas": 1,
              "bpr": 102,
              "sbpr": 3,
              "min": 0,
              "max": 1000000000000000
            },
            "networkdata": {
              "constant": 831871,
              "bpt": 1330,
              "vpt": 3324781,
              "rbh": 1,
              "sbh": 0,
              "gas": 9,
              "bpr": 1330,
              "sbpr": 33,
              "min": 0,
              "max": 1000000000000000
            },
            "servicedata": {
              "constant": 831871,
              "bpt": 1330,
              "vpt": 3324781,
              "rbh": 1,
              "sbh": 0,
              "gas": 9,
              "bpr": 1330,
              "sbpr": 33,
              "min": 0,
              "max": 1000000000000000
            }
          }
        }
      },
      {
        "transactionFeeSchedule": {
          "hederaFunctionality": "TokenGetNftInfo",
          "feeData": {
            "nodedata": {
              "constant": 63990,
              "bpt": 102,
              "vpt": 255752,
              "rbh": 0,
              "sbh": 0,
              "gas": 1,
              "bpr": 102,
              "sbpr": 3,
              "min": 0,
              "max": 1000000000000000
            },
            "networkdata": {
              "constant": 831871,
              "bpt": 1330,
              "vpt": 3324781,
              "rbh": 1,
              "sbh": 0,
              "gas": 9,
              "bpr": 1330,
              "sbpr": 33,
              "min": 0,
              "max": 1000000000000000
            },
            "servicedata": {
              "constant": 831871,
              "bpt": 1330,
              "vpt": 3324781,
              "rbh": 1,
              "sbh": 0,
              "gas": 9,
              "bpr": 1330,
              "sbpr": 33,
              "min": 0,
              "max": 1000000000000000
            }
          }
        }
      },
<<<<<<< HEAD
=======
      {
        "transactionFeeSchedule": {
          "hederaFunctionality": "TokenGetAccountNftInfos",
          "feeData": {
            "nodedata": {
              "constant": 63990,
              "bpt": 102,
              "vpt": 255752,
              "rbh": 0,
              "sbh": 0,
              "gas": 1,
              "bpr": 102,
              "sbpr": 3,
              "min": 0,
              "max": 1000000000000000
            },
            "networkdata": {
              "constant": 831871,
              "bpt": 1330,
              "vpt": 3324781,
              "rbh": 1,
              "sbh": 0,
              "gas": 9,
              "bpr": 1330,
              "sbpr": 33,
              "min": 0,
              "max": 1000000000000000
            },
            "servicedata": {
              "constant": 831871,
              "bpt": 1330,
              "vpt": 3324781,
              "rbh": 1,
              "sbh": 0,
              "gas": 9,
              "bpr": 1330,
              "sbpr": 33,
              "min": 0,
              "max": 1000000000000000
            }
          }
        }
      },
>>>>>>> 5d6b2415
       {
        "transactionFeeSchedule": {
          "hederaFunctionality": "TokenCreate",
          "feeData": {
            "nodedata": {
              "constant": 1094986245,
              "bpt": 1750555,
              "vpt": 4376387182,
              "rbh": 1167,
              "sbh": 88,
              "gas": 11670,
              "bpr": 1750555,
              "sbpr": 43764,
              "min": 0,
              "max": 1000000000000000
            },
            "networkdata": {
              "constant": 14234821187,
              "bpt": 22757213,
              "vpt": 56893033369,
              "rbh": 15171,
              "sbh": 1138,
              "gas": 151715,
              "bpr": 22757213,
              "sbpr": 568930,
              "min": 0,
              "max": 1000000000000000
            },
            "servicedata": {
              "constant": 14234821187,
              "bpt": 22757213,
              "vpt": 56893033369,
              "rbh": 15171,
              "sbh": 1138,
              "gas": 151715,
              "bpr": 22757213,
              "sbpr": 568930,
              "min": 0,
              "max": 1000000000000000
            }
          }
        }
      },
       {
        "transactionFeeSchedule": {
          "hederaFunctionality": "CryptoCreate",
          "feeData": {
            "nodedata": {
              "constant": 1094986245,
              "bpt": 1750555,
              "vpt": 4376387182,
              "rbh": 1167,
              "sbh": 88,
              "gas": 11670,
              "bpr": 1750555,
              "sbpr": 43764,
              "min": 0,
              "max": 1000000000000000
            },
            "networkdata": {
              "constant": 14234821187,
              "bpt": 22757213,
              "vpt": 56893033369,
              "rbh": 15171,
              "sbh": 1138,
              "gas": 151715,
              "bpr": 22757213,
              "sbpr": 568930,
              "min": 0,
              "max": 1000000000000000
            },
            "servicedata": {
              "constant": 14234821187,
              "bpt": 22757213,
              "vpt": 56893033369,
              "rbh": 15171,
              "sbh": 1138,
              "gas": 151715,
              "bpr": 22757213,
              "sbpr": 568930,
              "min": 0,
              "max": 1000000000000000
            }
          }
        }
      },
      {
        "transactionFeeSchedule": {
          "hederaFunctionality": "CryptoAccountAutoRenew",
          "feeData": {
            "nodedata": {
              "constant": 73351018,
              "bpt": 117266,
              "vpt": 293165743,
              "rbh": 78,
              "sbh": 6,
              "gas": 782,
              "bpr": 117266,
              "sbpr": 2932,
              "min": 0,
              "max": 1000000000000000
            },
            "networkdata": {
              "constant": 953563237,
              "bpt": 1524462,
              "vpt": 3811154656,
              "rbh": 1016,
              "sbh": 76,
              "gas": 10163,
              "bpr": 1524462,
              "sbpr": 38112,
              "min": 0,
              "max": 1000000000000000
            },
            "servicedata": {
              "constant": 953563237,
              "bpt": 1524462,
              "vpt": 3811154656,
              "rbh": 1016,
              "sbh": 76,
              "gas": 10163,
              "bpr": 1524462,
              "sbpr": 38112,
              "min": 0,
              "max": 1000000000000000
            }
          }
        }
      },
      {
        "transactionFeeSchedule": {
          "hederaFunctionality": "CryptoUpdate",
          "feeData": {
            "nodedata": {
              "constant": 23923923,
              "bpt": 38247,
              "vpt": 95617961,
              "rbh": 25,
              "sbh": 2,
              "gas": 255,
              "bpr": 38247,
              "sbpr": 956,
              "min": 0,
              "max": 1000000000000000
            },
            "networkdata": {
              "constant": 311011004,
              "bpt": 497213,
              "vpt": 1243033489,
              "rbh": 331,
              "sbh": 25,
              "gas": 3315,
              "bpr": 497213,
              "sbpr": 12430,
              "min": 0,
              "max": 1000000000000000
            },
            "servicedata": {
              "constant": 311011004,
              "bpt": 497213,
              "vpt": 1243033489,
              "rbh": 331,
              "sbh": 25,
              "gas": 3315,
              "bpr": 497213,
              "sbpr": 12430,
              "min": 0,
              "max": 1000000000000000
            }
          }
        }
      },
      {
        "transactionFeeSchedule": {
          "hederaFunctionality": "CryptoTransfer",
          "feeData": {
            "nodedata": {
              "constant": 11425052,
              "bpt": 18265,
              "vpt": 45663085,
              "rbh": 12,
              "sbh": 1,
              "gas": 122,
              "bpr": 18265,
              "sbpr": 457,
              "min": 0,
              "max": 1000000000000000
            },
            "networkdata": {
              "constant": 148525674,
              "bpt": 237448,
              "vpt": 593620109,
              "rbh": 158,
              "sbh": 12,
              "gas": 1583,
              "bpr": 237448,
              "sbpr": 5936,
              "min": 0,
              "max": 1000000000000000
            },
            "servicedata": {
              "constant": 148525674,
              "bpt": 237448,
              "vpt": 593620109,
              "rbh": 158,
              "sbh": 12,
              "gas": 1583,
              "bpr": 237448,
              "sbpr": 5936,
              "min": 0,
              "max": 1000000000000000
            }
          }
        }
      },
      {
        "transactionFeeSchedule": {
          "hederaFunctionality": "CryptoDelete",
          "feeData": {
            "nodedata": {
              "constant": 573599715,
              "bpt": 917014,
              "vpt": 2292535135,
              "rbh": 611,
              "sbh": 46,
              "gas": 6113,
              "bpr": 917014,
              "sbpr": 22925,
              "min": 0,
              "max": 1000000000000000
            },
            "networkdata": {
              "constant": 7456796293,
              "bpt": 11921183,
              "vpt": 29802956759,
              "rbh": 7947,
              "sbh": 596,
              "gas": 79475,
              "bpr": 11921183,
              "sbpr": 298030,
              "min": 0,
              "max": 1000000000000000
            },
            "servicedata": {
              "constant": 7456796293,
              "bpt": 11921183,
              "vpt": 29802956759,
              "rbh": 7947,
              "sbh": 596,
              "gas": 79475,
              "bpr": 11921183,
              "sbpr": 298030,
              "min": 0,
              "max": 1000000000000000
            }
          }
        }
      },
      {
        "transactionFeeSchedule": {
          "hederaFunctionality": "CryptoAddClaim",
          "feeData": {
            "nodedata": {
              "constant": 6796440986,
              "bpt": 10865472,
              "vpt": 27163681138,
              "rbh": 7244,
              "sbh": 543,
              "gas": 72436,
              "bpr": 10865472,
              "sbpr": 271637,
              "min": 0,
              "max": 1000000000000000
            },
            "networkdata": {
              "constant": 88353732815,
              "bpt": 141251142,
              "vpt": 353127854795,
              "rbh": 94167,
              "sbh": 7063,
              "gas": 941674,
              "bpr": 141251142,
              "sbpr": 3531279,
              "min": 0,
              "max": 1000000000000000
            },
            "servicedata": {
              "constant": 88353732815,
              "bpt": 141251142,
              "vpt": 353127854795,
              "rbh": 94167,
              "sbh": 7063,
              "gas": 941674,
              "bpr": 141251142,
              "sbpr": 3531279,
              "min": 0,
              "max": 1000000000000000
            }
          }
        }
      },
      {
        "transactionFeeSchedule": {
          "hederaFunctionality": "CryptoDeleteClaim",
          "feeData": {
            "nodedata": {
              "constant": 570086650,
              "bpt": 911398,
              "vpt": 2278494291,
              "rbh": 608,
              "sbh": 46,
              "gas": 6076,
              "bpr": 911398,
              "sbpr": 22785,
              "min": 0,
              "max": 1000000000000000
            },
            "networkdata": {
              "constant": 7411126453,
              "bpt": 11848170,
              "vpt": 29620425789,
              "rbh": 7899,
              "sbh": 592,
              "gas": 78988,
              "bpr": 11848170,
              "sbpr": 296204,
              "min": 0,
              "max": 1000000000000000
            },
            "servicedata": {
              "constant": 7411126453,
              "bpt": 11848170,
              "vpt": 29620425789,
              "rbh": 7899,
              "sbh": 592,
              "gas": 78988,
              "bpr": 11848170,
              "sbpr": 296204,
              "min": 0,
              "max": 1000000000000000
            }
          }
        }
      },
      {
        "transactionFeeSchedule": {
          "hederaFunctionality": "CryptoGetClaim",
          "feeData": {
            "nodedata": {
              "constant": 67338,
              "bpt": 108,
              "vpt": 269133,
              "rbh": 0,
              "sbh": 0,
              "gas": 1,
              "bpr": 108,
              "sbpr": 3,
              "min": 0,
              "max": 1000000000000000
            },
            "networkdata": {
              "constant": 875394,
              "bpt": 1399,
              "vpt": 3498731,
              "rbh": 1,
              "sbh": 0,
              "gas": 9,
              "bpr": 1399,
              "sbpr": 35,
              "min": 0,
              "max": 1000000000000000
            },
            "servicedata": {
              "constant": 875394,
              "bpt": 1399,
              "vpt": 3498731,
              "rbh": 1,
              "sbh": 0,
              "gas": 9,
              "bpr": 1399,
              "sbpr": 35,
              "min": 0,
              "max": 1000000000000000
            }
          }
        }
      },
      {
        "transactionFeeSchedule": {
          "hederaFunctionality": "CryptoGetAccountRecords",
          "feeData": {
            "nodedata": {
              "constant": 22044,
              "bpt": 35,
              "vpt": 88105,
              "rbh": 0,
              "sbh": 0,
              "gas": 0,
              "bpr": 35,
              "sbpr": 1,
              "min": 0,
              "max": 1000000000000000
            },
            "networkdata": {
              "constant": 286576,
              "bpt": 458,
              "vpt": 1145371,
              "rbh": 0,
              "sbh": 0,
              "gas": 3,
              "bpr": 458,
              "sbpr": 11,
              "min": 0,
              "max": 1000000000000000
            },
            "servicedata": {
              "constant": 286576,
              "bpt": 458,
              "vpt": 1145371,
              "rbh": 0,
              "sbh": 0,
              "gas": 3,
              "bpr": 458,
              "sbpr": 11,
              "min": 0,
              "max": 1000000000000000
            }
          }
        }
      },
      {
        "transactionFeeSchedule": {
          "hederaFunctionality": "CryptoGetAccountBalance",
          "feeData": {
            "nodedata": {
              "constant": 68774,
              "bpt": 110,
              "vpt": 274874,
              "rbh": 0,
              "sbh": 0,
              "gas": 1,
              "bpr": 110,
              "sbpr": 3,
              "min": 0,
              "max": 1000000000000000
            },
            "networkdata": {
              "constant": 894066,
              "bpt": 1429,
              "vpt": 3573360,
              "rbh": 1,
              "sbh": 0,
              "gas": 10,
              "bpr": 1429,
              "sbpr": 36,
              "min": 0,
              "max": 1000000000000000
            },
            "servicedata": {
              "constant": 894066,
              "bpt": 1429,
              "vpt": 3573360,
              "rbh": 1,
              "sbh": 0,
              "gas": 10,
              "bpr": 1429,
              "sbpr": 36,
              "min": 0,
              "max": 1000000000000000
            }
          }
        }
      },
      {
        "transactionFeeSchedule": {
          "hederaFunctionality": "CryptoGetInfo",
          "feeData": {
            "nodedata": {
              "constant": 63990,
              "bpt": 102,
              "vpt": 255752,
              "rbh": 0,
              "sbh": 0,
              "gas": 1,
              "bpr": 102,
              "sbpr": 3,
              "min": 0,
              "max": 1000000000000000
            },
            "networkdata": {
              "constant": 831871,
              "bpt": 1330,
              "vpt": 3324781,
              "rbh": 1,
              "sbh": 0,
              "gas": 9,
              "bpr": 1330,
              "sbpr": 33,
              "min": 0,
              "max": 1000000000000000
            },
            "servicedata": {
              "constant": 831871,
              "bpt": 1330,
              "vpt": 3324781,
              "rbh": 1,
              "sbh": 0,
              "gas": 9,
              "bpr": 1330,
              "sbpr": 33,
              "min": 0,
              "max": 1000000000000000
            }
          }
        }
      },
      {
        "transactionFeeSchedule": {
          "hederaFunctionality": "ContractCreate",
          "feeData": {
            "nodedata": {
              "constant": 55191131417,
              "bpt": 88234080,
              "vpt": 220585200196,
              "rbh": 58823,
              "sbh": 4412,
              "gas": 588227,
              "bpr": 88234080,
              "sbpr": 2205852,
              "min": 0,
              "max": 1000000000000000
            },
            "networkdata": {
              "constant": 717484708426,
              "bpt": 1147043041,
              "vpt": 2867607602546,
              "rbh": 764695,
              "sbh": 57352,
              "gas": 7646954,
              "bpr": 1147043041,
              "sbpr": 28676076,
              "min": 0,
              "max": 1000000000000000
            },
            "servicedata": {
              "constant": 717484708426,
              "bpt": 1147043041,
              "vpt": 2867607602546,
              "rbh": 764695,
              "sbh": 57352,
              "gas": 7646954,
              "bpr": 1147043041,
              "sbpr": 28676076,
              "min": 0,
              "max": 1000000000000000
            }
          }
        }
      },
      {
        "transactionFeeSchedule": {
          "hederaFunctionality": "ContractUpdate",
          "feeData": {
            "nodedata": {
              "constant": 2960308152,
              "bpt": 4732646,
              "vpt": 11831614059,
              "rbh": 3155,
              "sbh": 237,
              "gas": 31551,
              "bpr": 4732646,
              "sbpr": 118316,
              "min": 0,
              "max": 1000000000000000
            },
            "networkdata": {
              "constant": 38484005979,
              "bpt": 61524393,
              "vpt": 153810982763,
              "rbh": 41016,
              "sbh": 3076,
              "gas": 410163,
              "bpr": 61524393,
              "sbpr": 1538110,
              "min": 0,
              "max": 1000000000000000
            },
            "servicedata": {
              "constant": 38484005979,
              "bpt": 61524393,
              "vpt": 153810982763,
              "rbh": 41016,
              "sbh": 3076,
              "gas": 410163,
              "bpr": 61524393,
              "sbpr": 1538110,
              "min": 0,
              "max": 1000000000000000
            }
          }
        }
      },
      {
        "transactionFeeSchedule": {
          "hederaFunctionality": "ContractDelete",
          "feeData": {
            "nodedata": {
              "constant": 808018883,
              "bpt": 1291780,
              "vpt": 3229450141,
              "rbh": 861,
              "sbh": 65,
              "gas": 8612,
              "bpr": 1291780,
              "sbpr": 32295,
              "min": 0,
              "max": 1000000000000000
            },
            "networkdata": {
              "constant": 10504245484,
              "bpt": 16793141,
              "vpt": 41982851836,
              "rbh": 11195,
              "sbh": 840,
              "gas": 111954,
              "bpr": 16793141,
              "sbpr": 419829,
              "min": 0,
              "max": 1000000000000000
            },
            "servicedata": {
              "constant": 10504245484,
              "bpt": 16793141,
              "vpt": 41982851836,
              "rbh": 11195,
              "sbh": 840,
              "gas": 111954,
              "bpr": 16793141,
              "sbpr": 419829,
              "min": 0,
              "max": 1000000000000000
            }
          }
        }
      },
      {
        "transactionFeeSchedule": {
          "hederaFunctionality": "ContractCall",
          "feeData": {
            "nodedata": {
              "constant": 4057372722,
              "bpt": 6486523,
              "vpt": 16216307788,
              "rbh": 4324,
              "sbh": 324,
              "gas": 43243,
              "bpr": 6486523,
              "sbpr": 162163,
              "min": 0,
              "max": 1000000000000000
            },
            "networkdata": {
              "constant": 52745845389,
              "bpt": 84324800,
              "vpt": 210812001238,
              "rbh": 56217,
              "sbh": 4216,
              "gas": 562165,
              "bpr": 84324800,
              "sbpr": 2108120,
              "min": 0,
              "max": 1000000000000000
            },
            "servicedata": {
              "constant": 52745845389,
              "bpt": 84324800,
              "vpt": 210812001238,
              "rbh": 56217,
              "sbh": 4216,
              "gas": 562165,
              "bpr": 84324800,
              "sbpr": 2108120,
              "min": 0,
              "max": 1000000000000000
            }
          }
        }
      },
      {
        "transactionFeeSchedule": {
          "hederaFunctionality": "ContractGetInfo",
          "feeData": {
            "nodedata": {
              "constant": 71015,
              "bpt": 114,
              "vpt": 283830,
              "rbh": 0,
              "sbh": 0,
              "gas": 1,
              "bpr": 114,
              "sbpr": 3,
              "min": 0,
              "max": 1000000000000000
            },
            "networkdata": {
              "constant": 923198,
              "bpt": 1476,
              "vpt": 3689794,
              "rbh": 1,
              "sbh": 0,
              "gas": 10,
              "bpr": 1476,
              "sbpr": 37,
              "min": 0,
              "max": 1000000000000000
            },
            "servicedata": {
              "constant": 923198,
              "bpt": 1476,
              "vpt": 3689794,
              "rbh": 1,
              "sbh": 0,
              "gas": 10,
              "bpr": 1476,
              "sbpr": 37,
              "min": 0,
              "max": 1000000000000000
            }
          }
        }
      },
      {
        "transactionFeeSchedule": {
          "hederaFunctionality": "ContractCallLocal",
          "feeData": {
            "nodedata": {
              "constant": 2610100486,
              "bpt": 4172769,
              "vpt": 10431921279,
              "rbh": 2782,
              "sbh": 209,
              "gas": 27818,
              "bpr": 4172769,
              "sbpr": 104319,
              "min": 0,
              "max": 1000000000000000
            },
            "networkdata": {
              "constant": 33931306318,
              "bpt": 54245991,
              "vpt": 135614976625,
              "rbh": 36164,
              "sbh": 2712,
              "gas": 361640,
              "bpr": 54245991,
              "sbpr": 1356150,
              "min": 0,
              "max": 1000000000000000
            },
            "servicedata": {
              "constant": 33931306318,
              "bpt": 54245991,
              "vpt": 135614976625,
              "rbh": 36164,
              "sbh": 2712,
              "gas": 361640,
              "bpr": 54245991,
              "sbpr": 1356150,
              "min": 0,
              "max": 1000000000000000
            }
          }
        }
      },
      {
        "transactionFeeSchedule": {
          "hederaFunctionality": "ContractGetBytecode",
          "feeData": {
            "nodedata": {
              "constant": 226589259813,
              "bpt": 362248325,
              "vpt": 905620811793,
              "rbh": 241499,
              "sbh": 18112,
              "gas": 2414989,
              "bpr": 362248325,
              "sbpr": 9056208,
              "min": 0,
              "max": 1000000000000000
            },
            "networkdata": {
              "constant": 2945660377565,
              "bpt": 4709228221,
              "vpt": 11773070553309,
              "rbh": 3139485,
              "sbh": 235461,
              "gas": 31394855,
              "bpr": 4709228221,
              "sbpr": 117730706,
              "min": 0,
              "max": 1000000000000000
            },
            "servicedata": {
              "constant": 2945660377565,
              "bpt": 4709228221,
              "vpt": 11773070553309,
              "rbh": 3139485,
              "sbh": 235461,
              "gas": 31394855,
              "bpr": 4709228221,
              "sbpr": 117730706,
              "min": 0,
              "max": 1000000000000000
            }
          }
        }
      },
      {
        "transactionFeeSchedule": {
          "hederaFunctionality": "GetBySolidityID",
          "feeData": {
            "nodedata": {
              "constant": 69385,
              "bpt": 111,
              "vpt": 277313,
              "rbh": 0,
              "sbh": 0,
              "gas": 1,
              "bpr": 111,
              "sbpr": 3,
              "min": 0,
              "max": 1000000000000000
            },
            "networkdata": {
              "constant": 902000,
              "bpt": 1442,
              "vpt": 3605070,
              "rbh": 1,
              "sbh": 0,
              "gas": 10,
              "bpr": 1442,
              "sbpr": 36,
              "min": 0,
              "max": 1000000000000000
            },
            "servicedata": {
              "constant": 902000,
              "bpt": 1442,
              "vpt": 3605070,
              "rbh": 1,
              "sbh": 0,
              "gas": 10,
              "bpr": 1442,
              "sbpr": 36,
              "min": 0,
              "max": 1000000000000000
            }
          }
        }
      },
      {
        "transactionFeeSchedule": {
          "hederaFunctionality": "ContractGetRecords",
          "feeData": {
            "nodedata": {
              "constant": 10093,
              "bpt": 16,
              "vpt": 40339,
              "rbh": 0,
              "sbh": 0,
              "gas": 0,
              "bpr": 16,
              "sbpr": 0,
              "min": 0,
              "max": 1000000000000000
            },
            "networkdata": {
              "constant": 131208,
              "bpt": 210,
              "vpt": 524404,
              "rbh": 0,
              "sbh": 0,
              "gas": 1,
              "bpr": 210,
              "sbpr": 5,
              "min": 0,
              "max": 1000000000000000
            },
            "servicedata": {
              "constant": 131208,
              "bpt": 210,
              "vpt": 524404,
              "rbh": 0,
              "sbh": 0,
              "gas": 1,
              "bpr": 210,
              "sbpr": 5,
              "min": 0,
              "max": 1000000000000000
            }
          }
        }
      },
      {
        "transactionFeeSchedule": {
          "hederaFunctionality": "ContractAutoRenew",
          "feeData": {
            "nodedata": {
              "constant": 3601717171,
              "bpt": 5758066,
              "vpt": 14395166084,
              "rbh": 3839,
              "sbh": 288,
              "gas": 38387,
              "bpr": 5758066,
              "sbpr": 143952,
              "min": 0,
              "max": 1000000000000000
            },
            "networkdata": {
              "constant": 46822323218,
              "bpt": 74854864,
              "vpt": 187137159094,
              "rbh": 49903,
              "sbh": 3743,
              "gas": 499032,
              "bpr": 74854864,
              "sbpr": 1871372,
              "min": 0,
              "max": 1000000000000000
            },
            "servicedata": {
              "constant": 46822323218,
              "bpt": 74854864,
              "vpt": 187137159094,
              "rbh": 49903,
              "sbh": 3743,
              "gas": 499032,
              "bpr": 74854864,
              "sbpr": 1871372,
              "min": 0,
              "max": 1000000000000000
            }
          }
        }
      },
      {
        "transactionFeeSchedule": {
          "hederaFunctionality": "FileCreate",
          "feeData": {
            "nodedata": {
              "constant": 4449279393,
              "bpt": 7113064,
              "vpt": 17782661099,
              "rbh": 4742,
              "sbh": 356,
              "gas": 47420,
              "bpr": 7113064,
              "sbpr": 177827,
              "min": 0,
              "max": 1000000000000000
            },
            "networkdata": {
              "constant": 57840632110,
              "bpt": 92469838,
              "vpt": 231174594285,
              "rbh": 61647,
              "sbh": 4623,
              "gas": 616466,
              "bpr": 92469838,
              "sbpr": 2311746,
              "min": 0,
              "max": 1000000000000000
            },
            "servicedata": {
              "constant": 57840632110,
              "bpt": 92469838,
              "vpt": 231174594285,
              "rbh": 61647,
              "sbh": 4623,
              "gas": 616466,
              "bpr": 92469838,
              "sbpr": 2311746,
              "min": 0,
              "max": 1000000000000000
            }
          }
        }
      },
      {
        "transactionFeeSchedule": {
          "hederaFunctionality": "FileUpdate",
          "feeData": {
            "nodedata": {
              "constant": 4556605628,
              "bpt": 7284647,
              "vpt": 18211617318,
              "rbh": 4856,
              "sbh": 364,
              "gas": 48564,
              "bpr": 7284647,
              "sbpr": 182116,
              "min": 0,
              "max": 1000000000000000
            },
            "networkdata": {
              "constant": 59235873168,
              "bpt": 94700410,
              "vpt": 236751025136,
              "rbh": 63134,
              "sbh": 4735,
              "gas": 631336,
              "bpr": 94700410,
              "sbpr": 2367510,
              "min": 0,
              "max": 1000000000000000
            },
            "servicedata": {
              "constant": 59235873168,
              "bpt": 94700410,
              "vpt": 236751025136,
              "rbh": 63134,
              "sbh": 4735,
              "gas": 631336,
              "bpr": 94700410,
              "sbpr": 2367510,
              "min": 0,
              "max": 1000000000000000
            }
          }
        }
      },
      {
        "transactionFeeSchedule": {
          "hederaFunctionality": "FileDelete",
          "feeData": {
            "nodedata": {
              "constant": 808018883,
              "bpt": 1291780,
              "vpt": 3229450141,
              "rbh": 861,
              "sbh": 65,
              "gas": 8612,
              "bpr": 1291780,
              "sbpr": 32295,
              "min": 0,
              "max": 1000000000000000
            },
            "networkdata": {
              "constant": 10504245484,
              "bpt": 16793141,
              "vpt": 41982851836,
              "rbh": 11195,
              "sbh": 840,
              "gas": 111954,
              "bpr": 16793141,
              "sbpr": 419829,
              "min": 0,
              "max": 1000000000000000
            },
            "servicedata": {
              "constant": 10504245484,
              "bpt": 16793141,
              "vpt": 41982851836,
              "rbh": 11195,
              "sbh": 840,
              "gas": 111954,
              "bpr": 16793141,
              "sbpr": 419829,
              "min": 0,
              "max": 1000000000000000
            }
          }
        }
      },
      {
        "transactionFeeSchedule": {
          "hederaFunctionality": "FileAppend",
          "feeData": {
            "nodedata": {
              "constant": 4477817896,
              "bpt": 7158689,
              "vpt": 17896722382,
              "rbh": 4772,
              "sbh": 358,
              "gas": 47725,
              "bpr": 7158689,
              "sbpr": 178967,
              "min": 0,
              "max": 1000000000000000
            },
            "networkdata": {
              "constant": 58211632643,
              "bpt": 93062956,
              "vpt": 232657390970,
              "rbh": 62042,
              "sbh": 4653,
              "gas": 620420,
              "bpr": 93062956,
              "sbpr": 2326574,
              "min": 0,
              "max": 1000000000000000
            },
            "servicedata": {
              "constant": 58211632643,
              "bpt": 93062956,
              "vpt": 232657390970,
              "rbh": 62042,
              "sbh": 4653,
              "gas": 620420,
              "bpr": 93062956,
              "sbpr": 2326574,
              "min": 0,
              "max": 1000000000000000
            }
          }
        }
      },
      {
        "transactionFeeSchedule": {
          "hederaFunctionality": "FileGetContents",
          "feeData": {
            "nodedata": {
              "constant": 69308,
              "bpt": 111,
              "vpt": 277006,
              "rbh": 0,
              "sbh": 0,
              "gas": 1,
              "bpr": 111,
              "sbpr": 3,
              "min": 0,
              "max": 1000000000000000
            },
            "networkdata": {
              "constant": 901001,
              "bpt": 1440,
              "vpt": 3601076,
              "rbh": 1,
              "sbh": 0,
              "gas": 10,
              "bpr": 1440,
              "sbpr": 36,
              "min": 0,
              "max": 1000000000000000
            },
            "servicedata": {
              "constant": 901001,
              "bpt": 1440,
              "vpt": 3601076,
              "rbh": 1,
              "sbh": 0,
              "gas": 10,
              "bpr": 1440,
              "sbpr": 36,
              "min": 0,
              "max": 1000000000000000
            }
          }
        }
      },
      {
        "transactionFeeSchedule": {
          "hederaFunctionality": "FileGetInfo",
          "feeData": {
            "nodedata": {
              "constant": 71080,
              "bpt": 114,
              "vpt": 284088,
              "rbh": 0,
              "sbh": 0,
              "gas": 1,
              "bpr": 114,
              "sbpr": 3,
              "min": 0,
              "max": 1000000000000000
            },
            "networkdata": {
              "constant": 924038,
              "bpt": 1477,
              "vpt": 3693148,
              "rbh": 1,
              "sbh": 0,
              "gas": 10,
              "bpr": 1477,
              "sbpr": 37,
              "min": 0,
              "max": 1000000000000000
            },
            "servicedata": {
              "constant": 924038,
              "bpt": 1477,
              "vpt": 3693148,
              "rbh": 1,
              "sbh": 0,
              "gas": 10,
              "bpr": 1477,
              "sbpr": 37,
              "min": 0,
              "max": 1000000000000000
            }
          }
        }
      },
      {
        "transactionFeeSchedule": {
          "hederaFunctionality": "ConsensusCreateTopic",
          "feeData": {
            "nodedata": {
              "constant": 1121747737,
              "bpt": 1793338,
              "vpt": 4483346197,
              "rbh": 1196,
              "sbh": 90,
              "gas": 11956,
              "bpr": 1793338,
              "sbpr": 44833,
              "min": 0,
              "max": 1000000000000000
            },
            "networkdata": {
              "constant": 14582720583,
              "bpt": 23313400,
              "vpt": 58283500565,
              "rbh": 15542,
              "sbh": 1166,
              "gas": 155423,
              "bpr": 23313400,
              "sbpr": 582835,
              "min": 0,
              "max": 1000000000000000
            },
            "servicedata": {
              "constant": 14582720583,
              "bpt": 23313400,
              "vpt": 58283500565,
              "rbh": 15542,
              "sbh": 1166,
              "gas": 155423,
              "bpr": 23313400,
              "sbpr": 582835,
              "min": 0,
              "max": 1000000000000000
            }
          }
        }
      },
      {
        "transactionFeeSchedule": {
          "hederaFunctionality": "ConsensusUpdateTopic",
          "feeData": {
            "nodedata": {
              "constant": 24579716,
              "bpt": 39296,
              "vpt": 98239001,
              "rbh": 26,
              "sbh": 2,
              "gas": 262,
              "bpr": 39296,
              "sbpr": 982,
              "min": 0,
              "max": 1000000000000000
            },
            "networkdata": {
              "constant": 319536310,
              "bpt": 510843,
              "vpt": 1277107012,
              "rbh": 341,
              "sbh": 26,
              "gas": 3406,
              "bpr": 510843,
              "sbpr": 12771,
              "min": 0,
              "max": 1000000000000000
            },
            "servicedata": {
              "constant": 319536310,
              "bpt": 510843,
              "vpt": 1277107012,
              "rbh": 341,
              "sbh": 26,
              "gas": 3406,
              "bpr": 510843,
              "sbpr": 12771,
              "min": 0,
              "max": 1000000000000000
            }
          }
        }
      },
      {
        "transactionFeeSchedule": {
          "hederaFunctionality": "ConsensusDeleteTopic",
          "feeData": {
            "nodedata": {
              "constant": 577156345,
              "bpt": 922700,
              "vpt": 2306750101,
              "rbh": 615,
              "sbh": 46,
              "gas": 6151,
              "bpr": 922700,
              "sbpr": 23068,
              "min": 0,
              "max": 1000000000000000
            },
            "networkdata": {
              "constant": 7503032488,
              "bpt": 11995101,
              "vpt": 29987751312,
              "rbh": 7997,
              "sbh": 600,
              "gas": 79967,
              "bpr": 11995101,
              "sbpr": 299878,
              "min": 0,
              "max": 1000000000000000
            },
            "servicedata": {
              "constant": 7503032488,
              "bpt": 11995101,
              "vpt": 29987751312,
              "rbh": 7997,
              "sbh": 600,
              "gas": 79967,
              "bpr": 11995101,
              "sbpr": 299878,
              "min": 0,
              "max": 1000000000000000
            }
          }
        }
      },
      {
        "transactionFeeSchedule": {
          "hederaFunctionality": "ConsensusSubmitMessage",
          "feeData": {
            "nodedata": {
              "constant": 11252409,
              "bpt": 17989,
              "vpt": 44973075,
              "rbh": 12,
              "sbh": 1,
              "gas": 120,
              "bpr": 17989,
              "sbpr": 450,
              "min": 0,
              "max": 1000000000000000
            },
            "networkdata": {
              "constant": 146281318,
              "bpt": 233860,
              "vpt": 584649981,
              "rbh": 156,
              "sbh": 12,
              "gas": 1559,
              "bpr": 233860,
              "sbpr": 5846,
              "min": 0,
              "max": 1000000000000000
            },
            "servicedata": {
              "constant": 146281318,
              "bpt": 233860,
              "vpt": 584649981,
              "rbh": 156,
              "sbh": 12,
              "gas": 1559,
              "bpr": 233860,
              "sbpr": 5846,
              "min": 0,
              "max": 1000000000000000
            }
          }
        }
      },
      {
        "transactionFeeSchedule": {
          "hederaFunctionality": "ConsensusGetTopicInfo",
          "feeData": {
            "nodedata": {
              "constant": 64253,
              "bpt": 103,
              "vpt": 256803,
              "rbh": 0,
              "sbh": 0,
              "gas": 1,
              "bpr": 103,
              "sbpr": 3,
              "min": 0,
              "max": 1000000000000000
            },
            "networkdata": {
              "constant": 835289,
              "bpt": 1335,
              "vpt": 3338442,
              "rbh": 1,
              "sbh": 0,
              "gas": 9,
              "bpr": 1335,
              "sbpr": 33,
              "min": 0,
              "max": 1000000000000000
            },
            "servicedata": {
              "constant": 835289,
              "bpt": 1335,
              "vpt": 3338442,
              "rbh": 1,
              "sbh": 0,
              "gas": 9,
              "bpr": 1335,
              "sbpr": 33,
              "min": 0,
              "max": 1000000000000000
            }
          }
        }
      },
      {
        "transactionFeeSchedule": {
          "hederaFunctionality": "GetVersionInfo",
          "feeData": {
            "nodedata": {
              "constant": 71282,
              "bpt": 114,
              "vpt": 284898,
              "rbh": 0,
              "sbh": 0,
              "gas": 1,
              "bpr": 114,
              "sbpr": 3,
              "min": 0,
              "max": 1000000000000000
            },
            "networkdata": {
              "constant": 926670,
              "bpt": 1481,
              "vpt": 3703670,
              "rbh": 1,
              "sbh": 0,
              "gas": 10,
              "bpr": 1481,
              "sbpr": 37,
              "min": 0,
              "max": 1000000000000000
            },
            "servicedata": {
              "constant": 926670,
              "bpt": 1481,
              "vpt": 3703670,
              "rbh": 1,
              "sbh": 0,
              "gas": 10,
              "bpr": 1481,
              "sbpr": 37,
              "min": 0,
              "max": 1000000000000000
            }
          }
        }
      },
      {
        "transactionFeeSchedule": {
          "hederaFunctionality": "TransactionGetReceipt",
          "feeData": {
            "nodedata": {
              "constant": 1,
              "bpt": 0,
              "vpt": 0,
              "rbh": 0,
              "sbh": 0,
              "gas": 0,
              "bpr": 0,
              "sbpr": 0,
              "min": 0,
              "max": 1000000000000000
            },
            "networkdata": {
              "constant": 1,
              "bpt": 0,
              "vpt": 0,
              "rbh": 0,
              "sbh": 0,
              "gas": 0,
              "bpr": 0,
              "sbpr": 0,
              "min": 0,
              "max": 1000000000000000
            },
            "servicedata": {
              "constant": 1,
              "bpt": 0,
              "vpt": 0,
              "rbh": 0,
              "sbh": 0,
              "gas": 0,
              "bpr": 0,
              "sbpr": 0,
              "min": 0,
              "max": 1000000000000000
            }
          }
        }
      },
      {
        "transactionFeeSchedule": {
          "hederaFunctionality": "SystemDelete",
          "feeData": {
            "nodedata": {
              "constant": 0,
              "bpt": 0,
              "vpt": 0,
              "rbh": 0,
              "sbh": 0,
              "gas": 0,
              "bpr": 0,
              "sbpr": 0,
              "min": 0,
              "max": 1000000000000000
            },
            "networkdata": {
              "constant": 0,
              "bpt": 0,
              "vpt": 0,
              "rbh": 0,
              "sbh": 0,
              "gas": 0,
              "bpr": 0,
              "sbpr": 0,
              "min": 0,
              "max": 1000000000000000
            },
            "servicedata": {
              "constant": 0,
              "bpt": 0,
              "vpt": 0,
              "rbh": 0,
              "sbh": 0,
              "gas": 0,
              "bpr": 0,
              "sbpr": 0,
              "min": 0,
              "max": 1000000000000000
            }
          }
        }
      },
      {
        "transactionFeeSchedule": {
          "hederaFunctionality": "SystemUndelete",
          "feeData": {
            "nodedata": {
              "constant": 0,
              "bpt": 0,
              "vpt": 0,
              "rbh": 0,
              "sbh": 0,
              "gas": 0,
              "bpr": 0,
              "sbpr": 0,
              "min": 0,
              "max": 1000000000000000
            },
            "networkdata": {
              "constant": 0,
              "bpt": 0,
              "vpt": 0,
              "rbh": 0,
              "sbh": 0,
              "gas": 0,
              "bpr": 0,
              "sbpr": 0,
              "min": 0,
              "max": 1000000000000000
            },
            "servicedata": {
              "constant": 0,
              "bpt": 0,
              "vpt": 0,
              "rbh": 0,
              "sbh": 0,
              "gas": 0,
              "bpr": 0,
              "sbpr": 0,
              "min": 0,
              "max": 1000000000000000
            }
          }
        }
      },
      {
        "transactionFeeSchedule": {
          "hederaFunctionality": "TransactionGetRecord",
          "feeData": {
            "nodedata": {
              "constant": 54605,
              "bpt": 87,
              "vpt": 218244,
              "rbh": 0,
              "sbh": 0,
              "gas": 1,
              "bpr": 87,
              "sbpr": 2,
              "min": 0,
              "max": 1000000000000000
            },
            "networkdata": {
              "constant": 709869,
              "bpt": 1135,
              "vpt": 2837169,
              "rbh": 1,
              "sbh": 0,
              "gas": 8,
              "bpr": 1135,
              "sbpr": 28,
              "min": 0,
              "max": 1000000000000000
            },
            "servicedata": {
              "constant": 709869,
              "bpt": 1135,
              "vpt": 2837169,
              "rbh": 1,
              "sbh": 0,
              "gas": 8,
              "bpr": 1135,
              "sbpr": 28,
              "min": 0,
              "max": 1000000000000000
            }
          }
        }
      },
      {
        "expiryTime": 1640930401
      }
    ]
  }
]<|MERGE_RESOLUTION|>--- conflicted
+++ resolved
@@ -732,8 +732,6 @@
           }
         }
       },
-<<<<<<< HEAD
-=======
       {
         "transactionFeeSchedule": {
           "hederaFunctionality": "TokenGetAccountNftInfos",
@@ -777,7 +775,6 @@
           }
         }
       },
->>>>>>> 5d6b2415
        {
         "transactionFeeSchedule": {
           "hederaFunctionality": "TokenCreate",
@@ -3150,8 +3147,6 @@
           }
         }
       },
-<<<<<<< HEAD
-=======
       {
         "transactionFeeSchedule": {
           "hederaFunctionality": "TokenGetAccountNftInfos",
@@ -3195,7 +3190,6 @@
           }
         }
       },
->>>>>>> 5d6b2415
        {
         "transactionFeeSchedule": {
           "hederaFunctionality": "TokenCreate",
