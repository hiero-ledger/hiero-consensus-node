--- conflicted
+++ resolved
@@ -115,10 +115,7 @@
 						dissociateHasExpectedSemanticsForDeletedTokens(),
 						dissociateHasExpectedSemanticsForDissociatedContracts(),
 						canDissociateFromDeletedTokenWithAlreadyDissociatedTreasury(),
-<<<<<<< HEAD
 						canAssociateWithAutoCreatedAccount()
-=======
->>>>>>> 4d2e9eef
 				}
 		);
 	}
