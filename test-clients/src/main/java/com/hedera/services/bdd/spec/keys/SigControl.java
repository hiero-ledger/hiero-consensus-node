package com.hedera.services.bdd.spec.keys;

/*-
 * ‌
 * Hedera Services Test Clients
 * ​
 * Copyright (C) 2018 - 2021 Hedera Hashgraph, LLC
 * ​
 * Licensed under the Apache License, Version 2.0 (the "License");
 * you may not use this file except in compliance with the License.
 * You may obtain a copy of the License at
 *
 *      http://www.apache.org/licenses/LICENSE-2.0
 *
 * Unless required by applicable law or agreed to in writing, software
 * distributed under the License is distributed on an "AS IS" BASIS,
 * WITHOUT WARRANTIES OR CONDITIONS OF ANY KIND, either express or implied.
 * See the License for the specific language governing permissions and
 * limitations under the License.
 * ‍
 */

import com.hederahashgraph.api.proto.java.Key;
import com.hederahashgraph.api.proto.java.KeyList;
import org.junit.jupiter.api.Assertions;

import java.io.Serializable;
import java.util.Arrays;
import java.util.EnumSet;
import java.util.stream.IntStream;
import java.util.stream.Stream;

import static com.hedera.services.bdd.spec.keys.SigControl.KeyAlgo.UNSPECIFIED;
import static com.hedera.services.bdd.spec.keys.SigControl.Nature.CONTRACT_ID;
import static com.hedera.services.bdd.spec.keys.SigControl.Nature.DELEGATABLE_CONTRACT_ID;
import static com.hedera.services.bdd.spec.keys.SigControl.Nature.SIG_OFF;
import static com.hedera.services.bdd.spec.keys.SigControl.Nature.SIG_ON;

public class SigControl implements Serializable {
	private static final long serialVersionUID = 1L;

	private static boolean isContract(final Nature nature) {
		return nature == CONTRACT_ID || nature == DELEGATABLE_CONTRACT_ID;
	}

	public enum Nature {
		SIG_ON, SIG_OFF, LIST, THRESHOLD, CONTRACT_ID, DELEGATABLE_CONTRACT_ID
	}

	public enum KeyAlgo {
		UNSPECIFIED, ED25519, SECP256K1
	}

	private final Nature nature;
	private int threshold = -1;
	private String contract;
	private String delegatableContract;
	private SigControl[] childControls = new SigControl[0];

	protected KeyAlgo keyAlgo = UNSPECIFIED;

	public static final SigControl ON = new SigControl(SIG_ON);
	public static final SigControl OFF = new SigControl(SIG_OFF);
	public static final SigControl ED25519_ON = new SigControl(SIG_ON, KeyAlgo.ED25519);
	public static final SigControl ED25519_OFF = new SigControl(SIG_OFF, KeyAlgo.ED25519);
	public static final SigControl SECP256K1_ON = new SigControl(SIG_ON, KeyAlgo.SECP256K1);
	public static final SigControl SECP256K1_OFF = new SigControl(SIG_OFF, KeyAlgo.SECP256K1);
	public static final SigControl ANY = new SigControl(SIG_ON);

	public KeyAlgo keyAlgo() {
		return keyAlgo;
	}

	public String contract() {
		return contract;
	}

	public String delegatableContract() {
		return delegatableContract;
	}

	public Nature getNature() {
		return nature;
	}

	public int getThreshold() {
		return threshold;
	}

	public SigControl[] getChildControls() {
		return childControls;
	}

	public int numSimpleKeys() {
		return countSimpleKeys(this);
	}

	private int countSimpleKeys(SigControl controller) {
		if (isContract(controller.nature)) {
			return 0;
		}

		return (EnumSet.of(SIG_ON, SIG_OFF).contains(controller.nature))
				? 1 : Stream.of(controller.childControls).mapToInt(this::countSimpleKeys).sum();
	}

	public boolean appliesTo(Key key) {
		if (this == ON || this == OFF) {
			return (!key.hasKeyList() && !key.hasThresholdKey());
		} else if (nature == CONTRACT_ID) {
			return key.hasContractID();
<<<<<<< HEAD
		} else if (nature == DELEGATE_CONTRACT_ID) {
=======
		} else if (nature == DELEGATABLE_CONTRACT_ID) {
>>>>>>> 4849254f
			return key.hasDelegatableContractId();
		} else {
			KeyList composite = KeyFactory.getCompositeList(key);
			if (composite.getKeysCount() == childControls.length) {
				return IntStream
						.range(0, childControls.length)
						.allMatch(i -> childControls[i].appliesTo(composite.getKeys(i)));
			} else {
				return false;
			}
		}
	}

	public static SigControl listSigs(SigControl... childControls) {
		Assertions.assertTrue(childControls.length > 0, "A list must have at least one child key!");
		return new SigControl(childControls);
	}

	public static SigControl threshSigs(int M, SigControl... childControls) {
		Assertions.assertTrue(childControls.length > 0, "A threshold must have at least one child key!");
		return new SigControl(M, childControls);
	}

	protected SigControl(Nature nature) {
		this.nature = nature;
	}

	protected SigControl(Nature nature, KeyAlgo keyAlgo) {
		this.nature = nature;
		this.keyAlgo = keyAlgo;
	}

	protected SigControl(final Nature nature, final String id) {
		if (!isContract(nature)) {
			throw new IllegalArgumentException("Contract " + id + " n/a to nature " + nature);
		}
		this.nature = nature;
		if (nature == CONTRACT_ID) {
			this.contract = id;
		} else {
			this.delegatableContract = id;
		}
	}

	protected SigControl(SigControl... childControls) {
		nature = Nature.LIST;
		this.childControls = childControls;
	}

	protected SigControl(int threshold, SigControl... childControls) {
		nature = Nature.THRESHOLD;
		this.threshold = threshold;
		this.childControls = childControls;
	}

	@Override
	public String toString() {
		return "SigControl{" +
				"nature=" + nature +
				", threshold=" + threshold +
				", childControls=" + Arrays.toString(childControls) +
				'}';
	}
}<|MERGE_RESOLUTION|>--- conflicted
+++ resolved
@@ -109,11 +109,7 @@
 			return (!key.hasKeyList() && !key.hasThresholdKey());
 		} else if (nature == CONTRACT_ID) {
 			return key.hasContractID();
-<<<<<<< HEAD
-		} else if (nature == DELEGATE_CONTRACT_ID) {
-=======
 		} else if (nature == DELEGATABLE_CONTRACT_ID) {
->>>>>>> 4849254f
 			return key.hasDelegatableContractId();
 		} else {
 			KeyList composite = KeyFactory.getCompositeList(key);
