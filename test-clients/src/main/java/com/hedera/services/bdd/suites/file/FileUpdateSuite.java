--- conflicted
+++ resolved
@@ -422,12 +422,8 @@
 						fileCreate("parentDelegateBytecode").path(ContractResources.DELEGATING_CONTRACT_BYTECODE_PATH),
 						contractCreate("parentDelegate").bytecode("parentDelegateBytecode")
 				).when(
-<<<<<<< HEAD
-						contractCall("parentDelegate", ContractResources.CREATE_CHILD_ABI).gas(1_500_000L)
-=======
 						contractCall("parentDelegate", ContractResources.CREATE_CHILD_ABI)
 								.gas(1_000_000L)
->>>>>>> a99b9942
 				).then(
 						contractCallLocal("parentDelegate", ContractResources.GET_CHILD_RESULT_ABI)
 								.gas(300_000L)
