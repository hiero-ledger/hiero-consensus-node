/*
 * Copyright (C) 2020-2022 Hedera Hashgraph, LLC
 *
 * Licensed under the Apache License, Version 2.0 (the "License");
 * you may not use this file except in compliance with the License.
 * You may obtain a copy of the License at
 *
 *      http://www.apache.org/licenses/LICENSE-2.0
 *
 * Unless required by applicable law or agreed to in writing, software
 * distributed under the License is distributed on an "AS IS" BASIS,
 * WITHOUT WARRANTIES OR CONDITIONS OF ANY KIND, either express or implied.
 * See the License for the specific language governing permissions and
 * limitations under the License.
 */
package com.hedera.services.bdd.suites.file;

<<<<<<< HEAD
import static com.hedera.services.bdd.spec.HapiSpec.defaultHapiSpec;
import static com.hedera.services.bdd.spec.HapiSpec.propertyPreservingHapiSpec;
=======
import static com.hedera.services.bdd.spec.HapiApiSpec.customHapiSpec;
import static com.hedera.services.bdd.spec.HapiApiSpec.defaultHapiSpec;
>>>>>>> 820cab2a
import static com.hedera.services.bdd.spec.assertions.ContractFnResultAsserts.resultWith;
import static com.hedera.services.bdd.spec.assertions.ContractInfoAsserts.contractWith;
import static com.hedera.services.bdd.spec.assertions.TransactionRecordAsserts.recordWith;
import static com.hedera.services.bdd.spec.assertions.TransferListAsserts.including;
import static com.hedera.services.bdd.spec.queries.QueryVerbs.contractCallLocal;
import static com.hedera.services.bdd.spec.queries.QueryVerbs.contractCallLocalWithFunctionAbi;
import static com.hedera.services.bdd.spec.queries.QueryVerbs.getAccountInfo;
import static com.hedera.services.bdd.spec.queries.QueryVerbs.getContractInfo;
import static com.hedera.services.bdd.spec.queries.QueryVerbs.getFileContents;
import static com.hedera.services.bdd.spec.queries.QueryVerbs.getFileInfo;
import static com.hedera.services.bdd.spec.queries.QueryVerbs.getTxnRecord;
import static com.hedera.services.bdd.spec.queries.crypto.ExpectedTokenRel.relationshipWith;
import static com.hedera.services.bdd.spec.transactions.TxnUtils.BYTES_4K;
import static com.hedera.services.bdd.spec.transactions.TxnUtils.randomUtf8Bytes;
import static com.hedera.services.bdd.spec.transactions.TxnVerbs.contractCall;
import static com.hedera.services.bdd.spec.transactions.TxnVerbs.contractCreate;
import static com.hedera.services.bdd.spec.transactions.TxnVerbs.createTopic;
import static com.hedera.services.bdd.spec.transactions.TxnVerbs.cryptoCreate;
import static com.hedera.services.bdd.spec.transactions.TxnVerbs.cryptoTransfer;
import static com.hedera.services.bdd.spec.transactions.TxnVerbs.fileCreate;
import static com.hedera.services.bdd.spec.transactions.TxnVerbs.fileUpdate;
import static com.hedera.services.bdd.spec.transactions.TxnVerbs.scheduleCreate;
import static com.hedera.services.bdd.spec.transactions.TxnVerbs.submitMessageTo;
import static com.hedera.services.bdd.spec.transactions.TxnVerbs.tokenAssociate;
import static com.hedera.services.bdd.spec.transactions.TxnVerbs.tokenCreate;
import static com.hedera.services.bdd.spec.transactions.TxnVerbs.tokenDissociate;
import static com.hedera.services.bdd.spec.transactions.TxnVerbs.uncheckedSubmit;
import static com.hedera.services.bdd.spec.transactions.TxnVerbs.uploadInitCode;
import static com.hedera.services.bdd.spec.transactions.crypto.HapiCryptoTransfer.tinyBarsFromTo;
import static com.hedera.services.bdd.spec.transactions.token.CustomFeeSpecs.fixedHbarFee;
import static com.hedera.services.bdd.spec.transactions.token.CustomFeeSpecs.fixedHtsFee;
import static com.hedera.services.bdd.spec.utilops.CustomSpecAssert.allRunFor;
import static com.hedera.services.bdd.spec.utilops.UtilVerbs.newKeyNamed;
import static com.hedera.services.bdd.spec.utilops.UtilVerbs.overriding;
import static com.hedera.services.bdd.spec.utilops.UtilVerbs.overridingAllOf;
import static com.hedera.services.bdd.spec.utilops.UtilVerbs.overridingThree;
import static com.hedera.services.bdd.spec.utilops.UtilVerbs.overridingTwo;
import static com.hedera.services.bdd.spec.utilops.UtilVerbs.resetToDefault;
import static com.hedera.services.bdd.spec.utilops.UtilVerbs.sleepFor;
import static com.hedera.services.bdd.spec.utilops.UtilVerbs.sourcing;
import static com.hedera.services.bdd.spec.utilops.UtilVerbs.updateSpecialFile;
import static com.hedera.services.bdd.spec.utilops.UtilVerbs.usableTxnIdNamed;
import static com.hedera.services.bdd.spec.utilops.UtilVerbs.withOpContext;
import static com.hedera.services.bdd.suites.utils.contracts.SimpleBytesResult.bigIntResult;
import static com.hederahashgraph.api.proto.java.ResponseCodeEnum.AUTORENEW_DURATION_NOT_IN_RANGE;
import static com.hederahashgraph.api.proto.java.ResponseCodeEnum.BUSY;
import static com.hederahashgraph.api.proto.java.ResponseCodeEnum.CONSENSUS_GAS_EXHAUSTED;
import static com.hederahashgraph.api.proto.java.ResponseCodeEnum.CUSTOM_FEES_LIST_TOO_LONG;
import static com.hederahashgraph.api.proto.java.ResponseCodeEnum.INSUFFICIENT_BALANCES_FOR_STORAGE_RENT;
import static com.hederahashgraph.api.proto.java.ResponseCodeEnum.INVALID_TOKEN_ID;
import static com.hederahashgraph.api.proto.java.ResponseCodeEnum.INVALID_ZERO_BYTE_IN_STRING;
import static com.hederahashgraph.api.proto.java.ResponseCodeEnum.MAX_CONTRACT_STORAGE_EXCEEDED;
import static com.hederahashgraph.api.proto.java.ResponseCodeEnum.MAX_ENTITIES_IN_PRICE_REGIME_HAVE_BEEN_CREATED;
import static com.hederahashgraph.api.proto.java.ResponseCodeEnum.MAX_GAS_LIMIT_EXCEEDED;
import static com.hederahashgraph.api.proto.java.ResponseCodeEnum.MAX_STORAGE_IN_PRICE_REGIME_HAS_BEEN_USED;
import static com.hederahashgraph.api.proto.java.ResponseCodeEnum.MESSAGE_SIZE_TOO_LARGE;
import static com.hederahashgraph.api.proto.java.ResponseCodeEnum.NOT_SUPPORTED;
import static com.hederahashgraph.api.proto.java.ResponseCodeEnum.SUCCESS;
import static com.hederahashgraph.api.proto.java.ResponseCodeEnum.TOKEN_ALREADY_ASSOCIATED_TO_ACCOUNT;
import static com.hederahashgraph.api.proto.java.ResponseCodeEnum.TOKEN_ID_REPEATED_IN_TOKEN_LIST;
import static com.hederahashgraph.api.proto.java.TokenFreezeStatus.FreezeNotApplicable;
import static com.hederahashgraph.api.proto.java.TokenFreezeStatus.Frozen;
import static com.hederahashgraph.api.proto.java.TokenFreezeStatus.Unfrozen;
import static com.hederahashgraph.api.proto.java.TokenKycStatus.KycNotApplicable;
import static com.hederahashgraph.api.proto.java.TokenKycStatus.Revoked;
import static org.junit.jupiter.api.Assertions.assertEquals;
import static org.junit.jupiter.api.Assertions.assertTrue;

import com.google.protobuf.ByteString;
import com.hedera.services.bdd.spec.HapiSpec;
import com.hedera.services.bdd.spec.HapiSpecSetup;
import com.hedera.services.bdd.spec.transactions.TxnUtils;
import com.hedera.services.bdd.spec.transactions.TxnVerbs;
import com.hedera.services.bdd.spec.utilops.UtilVerbs;
import com.hedera.services.bdd.suites.HapiSuite;
import com.hedera.services.bdd.suites.token.TokenAssociationSpecs;
import java.math.BigInteger;
import java.util.List;
import java.util.Map;
import java.util.Set;
import java.util.concurrent.atomic.AtomicLong;
import org.apache.logging.log4j.LogManager;
import org.apache.logging.log4j.Logger;

/**
 * NOTE: 1. This test suite covers the test08UpdateFile() test scenarios from the legacy
 * FileServiceIT test class after the FileServiceIT class is removed since all other test scenarios
 * in this class are already covered by test suites under
 * com.hedera.services.legacy.regression.suites.file and
 * com.hedera.services.legacy.regression.suites.crpto.
 *
 * <p>2. While this class now provides minimal coverage for proto's FileUpdate transaction, we shall
 * add more positive and negative test scenarios to cover FileUpdate, such as missing (partial) keys
 * for update, for update of expirationTime, for modifying keys field, etc.
 *
 * <p>We'll come back to add all missing test scenarios for this and other test suites once we are
 * done with cleaning up old test cases.
 */
public class FileUpdateSuite extends HapiSuite {
    private static final Logger log = LogManager.getLogger(FileUpdateSuite.class);
    private static final String CONTRACT = "CreateTrivial";
    private static final String CREATE_TXN = "create";
    private static final String INSERT_ABI = "insert";
    private static final String INDIRECT_GET_ABI = "getIndirect";
    private static final String CHAIN_ID_GET_ABI = "getChainID";
    private static final String INVALID_ENTITY_ID = "1.2.3";

    private static final String INDIVIDUAL_KV_LIMIT_PROP = "contracts.maxKvPairs.individual";
    private static final String AGGREGATE_KV_LIMIT_PROP = "contracts.maxKvPairs.aggregate";
    private static final String USE_GAS_THROTTLE_PROP = "contracts.throttle.throttleByGas";
    private static final String MAX_CUSTOM_FEES_PROP = "tokens.maxCustomFeesAllowed";
    private static final String MAX_REFUND_GAS_PROP = "contracts.maxRefundPercentOfGasLimit";
    private static final String CONS_MAX_GAS_PROP = "contracts.maxGasPerSec";
    private static final String CHAIN_ID_PROP = "contracts.chainId";

    private static final long DEFAULT_CHAIN_ID =
            Long.parseLong(HapiSpecSetup.getDefaultNodeProps().get(CHAIN_ID_PROP));
    private static final long DEFAULT_MAX_LIFETIME =
            Long.parseLong(HapiSpecSetup.getDefaultNodeProps().get("entities.maxLifetime"));
    private static final String DEFAULT_MAX_CUSTOM_FEES =
            HapiSpecSetup.getDefaultNodeProps().get(MAX_CUSTOM_FEES_PROP);
    private static final String DEFAULT_MAX_KV_PAIRS_PER_CONTRACT =
            HapiSpecSetup.getDefaultNodeProps().get(INDIVIDUAL_KV_LIMIT_PROP);
    private static final String DEFAULT_MAX_KV_PAIRS =
            HapiSpecSetup.getDefaultNodeProps().get(AGGREGATE_KV_LIMIT_PROP);
    private static final String DEFAULT_MAX_CONS_GAS =
            HapiSpecSetup.getDefaultNodeProps().get(CONS_MAX_GAS_PROP);

    private static final String STORAGE_PRICE_TIERS_PROP = "contract.storageSlotPriceTiers";
    private static final String FREE_PRICE_TIER_PROP = "contracts.freeStorageTierLimit";
    public static final String CIVILIAN = "civilian";
    public static final String TEST_TOPIC = "testTopic";
    public static final String STAKING_FEES_NODE_REWARD_PERCENTAGE =
            "staking.fees.nodeRewardPercentage";
    public static final String STAKING_FEES_STAKING_REWARD_PERCENTAGE =
            "staking.fees.stakingRewardPercentage";

    public static void main(String... args) {
        new FileUpdateSuite().runSuiteSync();
    }

    @Override
    @SuppressWarnings("java:S3878")
    public List<HapiSpec> getSpecsInSuite() {
        return List.of(
<<<<<<< HEAD
                vanillaUpdateSucceeds(),
                updateFeesCompatibleWithCreates(),
                apiPermissionsChangeDynamically(),
                cannotUpdateExpirationPastMaxLifetime(),
                optimisticSpecialFileUpdate(),
                associateHasExpectedSemantics(),
                notTooManyFeeScheduleCanBeCreated(),
                allUnusedGasIsRefundedIfSoConfigured(),
                maxRefundIsEnforced(),
                gasLimitOverMaxGasLimitFailsPrecheck(),
                kvLimitsEnforced(),
                serviceFeeRefundedIfConsGasExhausted(),
                chainIdChangesDynamically(),
                entitiesNotCreatableAfterUsageLimitsReached(),
                rentItemizedAsExpectedWithOverridePriceTiers(),
                messageSubmissionSizeChange());
    }

    private HapiSpec associateHasExpectedSemantics() {
=======
                new HapiApiSpec[] {
                    //                    vanillaUpdateSucceeds(),
                    //                    updateFeesCompatibleWithCreates(),
                    //                    apiPermissionsChangeDynamically(),
                    //                    cannotUpdateExpirationPastMaxLifetime(),
                    //                    optimisticSpecialFileUpdate(),
                    //                    associateHasExpectedSemantics(),
                    //                    notTooManyFeeScheduleCanBeCreated(),
                    //                    allUnusedGasIsRefundedIfSoConfigured(),
                    //                    maxRefundIsEnforced(),
                    //                    gasLimitOverMaxGasLimitFailsPrecheck(),
                    //                    autoCreationIsDynamic(),
                    //                    kvLimitsEnforced(),
                    //                    serviceFeeRefundedIfConsGasExhausted(),
                    //                    chainIdChangesDynamically(),
                    //                    entitiesNotCreatableAfterUsageLimitsReached(),
                    //                    rentItemizedAsExpectedWithOverridePriceTiers(),
                    //                    messageSubmissionSizeChange(),
                    getMainnetInfo(),
                });
    }

    private HapiApiSpec getMainnetInfo() {
        return customHapiSpec("GetMainnetInfo")
                .withProperties(
                        Map.of(
                                "nodes", "35.237.200.180",
                                "fees.useFixedOffer", "true",
                                "fees.fixedOffer", "100000000",
                                "default.payer", "0.0.950",
                                "default.payer.pemKeyLoc", "mainnet-account950.pem",
                                "default.payer.pemKeyPassphrase", "BtUiHHK7rAnn4TPA"))
                .given()
                .when()
                .then(getFileInfo("0.0.150").logged());
    }

    private HapiApiSpec associateHasExpectedSemantics() {
>>>>>>> 820cab2a
        return defaultHapiSpec("AssociateHasExpectedSemantics")
                .given(flattened((Object[]) TokenAssociationSpecs.basicKeysAndTokens()))
                .when(
                        cryptoCreate("misc").balance(0L),
                        TxnVerbs.tokenAssociate(
                                "misc", TokenAssociationSpecs.FREEZABLE_TOKEN_ON_BY_DEFAULT),
                        TxnVerbs.tokenAssociate(
                                        "misc", TokenAssociationSpecs.FREEZABLE_TOKEN_ON_BY_DEFAULT)
                                .hasKnownStatus(TOKEN_ALREADY_ASSOCIATED_TO_ACCOUNT),
                        tokenAssociate("misc", INVALID_ENTITY_ID).hasKnownStatus(INVALID_TOKEN_ID),
                        tokenAssociate("misc", INVALID_ENTITY_ID, INVALID_ENTITY_ID)
                                .hasPrecheck(TOKEN_ID_REPEATED_IN_TOKEN_LIST),
                        tokenDissociate("misc", INVALID_ENTITY_ID, INVALID_ENTITY_ID)
                                .hasPrecheck(TOKEN_ID_REPEATED_IN_TOKEN_LIST),
                        fileUpdate(APP_PROPERTIES)
                                .payingWith(ADDRESS_BOOK_CONTROL)
                                .overridingProps(Map.of("tokens.maxRelsPerInfoQuery", "" + 1)),
                        fileUpdate(APP_PROPERTIES)
                                .overridingProps(Map.of("tokens.maxRelsPerInfoQuery", "" + 1000))
                                .payingWith(ADDRESS_BOOK_CONTROL),
                        TxnVerbs.tokenAssociate(
                                "misc", TokenAssociationSpecs.FREEZABLE_TOKEN_OFF_BY_DEFAULT),
                        tokenAssociate(
                                "misc",
                                TokenAssociationSpecs.KNOWABLE_TOKEN,
                                TokenAssociationSpecs.VANILLA_TOKEN))
                .then(
                        getAccountInfo("misc")
                                .hasToken(
                                        relationshipWith(
                                                        TokenAssociationSpecs
                                                                .FREEZABLE_TOKEN_ON_BY_DEFAULT)
                                                .kyc(KycNotApplicable)
                                                .freeze(Frozen))
                                .hasToken(
                                        relationshipWith(
                                                        TokenAssociationSpecs
                                                                .FREEZABLE_TOKEN_OFF_BY_DEFAULT)
                                                .kyc(KycNotApplicable)
                                                .freeze(Unfrozen))
                                .hasToken(
                                        relationshipWith(TokenAssociationSpecs.KNOWABLE_TOKEN)
                                                .kyc(Revoked)
                                                .freeze(FreezeNotApplicable))
                                .hasToken(
                                        relationshipWith(TokenAssociationSpecs.VANILLA_TOKEN)
                                                .kyc(KycNotApplicable)
                                                .freeze(FreezeNotApplicable))
                                .logged());
    }

    public HapiSpec notTooManyFeeScheduleCanBeCreated() {
        final var denom = "fungible";
        final var token = "token";
        return defaultHapiSpec("OnlyValidCustomFeeScheduleCanBeCreated")
                .given(
                        fileUpdate(APP_PROPERTIES)
                                .payingWith(GENESIS)
                                .overridingProps(Map.of(MAX_CUSTOM_FEES_PROP, "1")))
                .when(
                        tokenCreate(denom),
                        tokenCreate(token)
                                .treasury(DEFAULT_PAYER)
                                .withCustom(fixedHbarFee(1, DEFAULT_PAYER))
                                .withCustom(fixedHtsFee(1, denom, DEFAULT_PAYER))
                                .hasKnownStatus(CUSTOM_FEES_LIST_TOO_LONG))
                .then(
                        fileUpdate(APP_PROPERTIES)
                                .payingWith(GENESIS)
                                .overridingProps(
                                        Map.of(MAX_CUSTOM_FEES_PROP, DEFAULT_MAX_CUSTOM_FEES)));
    }

    private HapiSpec optimisticSpecialFileUpdate() {
        final var appendsPerBurst = 128;
        final var specialFile = "0.0.159";
        final var specialFileContents = ByteString.copyFrom(randomUtf8Bytes(64 * BYTES_4K));
        return defaultHapiSpec("OptimisticSpecialFileUpdate")
                .given()
                .when(
                        updateSpecialFile(
                                GENESIS,
                                specialFile,
                                specialFileContents,
                                BYTES_4K,
                                appendsPerBurst))
                .then(
                        getFileContents(specialFile)
                                .hasContents(ignore -> specialFileContents.toByteArray()));
    }

    private HapiSpec apiPermissionsChangeDynamically() {
        final var civilian = CIVILIAN;
        return defaultHapiSpec("ApiPermissionsChangeDynamically")
                .given(
                        cryptoCreate(civilian).balance(ONE_HUNDRED_HBARS),
                        getFileContents(API_PERMISSIONS).logged(),
                        tokenCreate("poc").payingWith(civilian))
                .when(
                        fileUpdate(API_PERMISSIONS)
                                .payingWith(ADDRESS_BOOK_CONTROL)
                                .erasingProps(Set.of("tokenCreate")),
                        getFileContents(API_PERMISSIONS).logged())
                .then(
                        tokenCreate("poc").payingWith(civilian).hasPrecheck(NOT_SUPPORTED),
                        fileUpdate(API_PERMISSIONS)
                                .payingWith(ADDRESS_BOOK_CONTROL)
                                .overridingProps(Map.of("tokenCreate", "0-*")),
                        tokenCreate("secondPoc").payingWith(civilian));
    }

    private HapiSpec updateFeesCompatibleWithCreates() {
        final long origLifetime = 7_200_000L;
        final long extension = 700_000L;
        final byte[] old2k = randomUtf8Bytes(BYTES_4K / 2);
        final byte[] new4k = randomUtf8Bytes(BYTES_4K);
        final byte[] new2k = randomUtf8Bytes(BYTES_4K / 2);

        return defaultHapiSpec("UpdateFeesCompatibleWithCreates")
                .given(fileCreate("test").contents(old2k).lifetime(origLifetime).via(CREATE_TXN))
                .when(
                        fileUpdate("test").contents(new4k).extendingExpiryBy(0).via("updateTo4"),
                        fileUpdate("test").contents(new2k).extendingExpiryBy(0).via("updateTo2"),
                        fileUpdate("test").extendingExpiryBy(extension).via("extend"),
                        fileUpdate(APP_PROPERTIES)
                                .payingWith(ADDRESS_BOOK_CONTROL)
                                .overridingProps(Map.of("maxFileSize", "1025"))
                                .via("special"),
                        fileUpdate(APP_PROPERTIES)
                                .payingWith(ADDRESS_BOOK_CONTROL)
                                .overridingProps(Map.of("maxFileSize", "1024")))
                .then(
                        UtilVerbs.withOpContext(
                                (spec, opLog) -> {
                                    final var createOp = getTxnRecord(CREATE_TXN);
                                    final var to4kOp = getTxnRecord("updateTo4");
                                    final var to2kOp = getTxnRecord("updateTo2");
                                    final var extensionOp = getTxnRecord("extend");
                                    final var specialOp = getTxnRecord("special");
                                    allRunFor(
                                            spec, createOp, to4kOp, to2kOp, extensionOp, specialOp);
                                    final var createFee =
                                            createOp.getResponseRecord().getTransactionFee();
                                    opLog.info("Creation : {} ", createFee);
                                    opLog.info(
                                            "New 4k   : {} ({})",
                                            to4kOp.getResponseRecord().getTransactionFee(),
                                            (to4kOp.getResponseRecord().getTransactionFee()
                                                    - createFee));
                                    opLog.info(
                                            "New 2k   : {} ({})",
                                            to2kOp.getResponseRecord().getTransactionFee(),
                                            +(to2kOp.getResponseRecord().getTransactionFee()
                                                    - createFee));
                                    opLog.info(
                                            "Extension: {} ({})",
                                            extensionOp.getResponseRecord().getTransactionFee(),
                                            (extensionOp.getResponseRecord().getTransactionFee()
                                                    - createFee));
                                    opLog.info(
                                            "Special: {}",
                                            specialOp.getResponseRecord().getTransactionFee());
                                }));
    }

    private HapiSpec vanillaUpdateSucceeds() {
        final byte[] old4K = randomUtf8Bytes(BYTES_4K);
        final byte[] new4k = randomUtf8Bytes(BYTES_4K);
        final String firstMemo = "Originally";
        final String secondMemo = "Subsequently";

        return defaultHapiSpec("VanillaUpdateSucceeds")
                .given(fileCreate("test").entityMemo(firstMemo).contents(old4K))
                .when(
                        fileUpdate("test")
                                .entityMemo(ZERO_BYTE_MEMO)
                                .contents(new4k)
                                .hasPrecheck(INVALID_ZERO_BYTE_IN_STRING),
                        fileUpdate("test").entityMemo(secondMemo).contents(new4k))
                .then(
                        getFileContents("test").hasContents(ignore -> new4k),
                        getFileInfo("test").hasMemo(secondMemo));
    }

    private HapiSpec cannotUpdateExpirationPastMaxLifetime() {
        return defaultHapiSpec("CannotUpdateExpirationPastMaxLifetime")
                .given(fileCreate("test"))
                .when()
                .then(
                        fileUpdate("test")
                                .lifetime(DEFAULT_MAX_LIFETIME + 12_345L)
                                .hasPrecheck(AUTORENEW_DURATION_NOT_IN_RANGE));
    }

    private HapiSpec maxRefundIsEnforced() {
        return propertyPreservingHapiSpec("MaxRefundIsEnforced")
                .preserving(MAX_REFUND_GAS_PROP)
                .given(
                        overriding(MAX_REFUND_GAS_PROP, "5"),
                        uploadInitCode(CONTRACT),
                        contractCreate(CONTRACT))
                .when(contractCall(CONTRACT, CREATE_TXN).gas(1_000_000L))
                .then(
                        contractCallLocal(CONTRACT, INDIRECT_GET_ABI)
                                .gas(300_000L)
                                .has(resultWith().gasUsed(285_000L)));
    }

    private HapiSpec allUnusedGasIsRefundedIfSoConfigured() {
        return propertyPreservingHapiSpec("AllUnusedGasIsRefundedIfSoConfigured")
                .preserving(MAX_REFUND_GAS_PROP)
                .given(
                        overriding(MAX_REFUND_GAS_PROP, "100"),
                        uploadInitCode(CONTRACT),
                        contractCreate(CONTRACT).gas(100_000L))
                .when(contractCall(CONTRACT, CREATE_TXN).gas(1_000_000L))
                .then(
                        contractCallLocal(CONTRACT, INDIRECT_GET_ABI)
                                .gas(300_000L)
                                .has(resultWith().gasUsed(26_451)));
    }

    private HapiSpec gasLimitOverMaxGasLimitFailsPrecheck() {
        return propertyPreservingHapiSpec("GasLimitOverMaxGasLimitFailsPrecheck")
                .preserving(CONS_MAX_GAS_PROP)
                .given(
                        uploadInitCode(CONTRACT),
                        contractCreate(CONTRACT).gas(1_000_000L),
                        overriding(CONS_MAX_GAS_PROP, "100"))
                .when()
                .then(
                        contractCallLocal(CONTRACT, INDIRECT_GET_ABI)
                                .gas(101L)
                                // for some reason BUSY is returned in CI
                                .hasCostAnswerPrecheckFrom(MAX_GAS_LIMIT_EXCEEDED, BUSY));
    }

    private HapiSpec kvLimitsEnforced() {
        final var contract = "User";
        final var gasToOffer = 1_000_000;

        return defaultHapiSpec("KvLimitsEnforced")
                .given(
                        uploadInitCode(contract),
                        /* This contract has 0 key/value mappings at creation */
                        contractCreate(contract),
                        /* Now we update the per-contract limit to 10 mappings */
                        fileUpdate(APP_PROPERTIES)
                                .payingWith(ADDRESS_BOOK_CONTROL)
                                .overridingProps(
                                        Map.of(
                                                INDIVIDUAL_KV_LIMIT_PROP,
                                                "10",
                                                CONS_MAX_GAS_PROP,
                                                "100_000_000")))
                .when(
                        /* The first call to insert adds 5 mappings */
                        contractCall(contract, INSERT_ABI, BigInteger.ONE, BigInteger.ONE)
                                .payingWith(GENESIS)
                                .gas(gasToOffer),
                        /* Each subsequent call to adds 3 mappings; so 8 total after this */
                        contractCall(contract, INSERT_ABI, BigInteger.TWO, BigInteger.valueOf(4))
                                .payingWith(GENESIS)
                                .gas(gasToOffer),
                        /* And this one fails because 8 + 3 = 11 > 10 */
                        contractCall(
                                        contract,
                                        INSERT_ABI,
                                        BigInteger.valueOf(3),
                                        BigInteger.valueOf(9))
                                .payingWith(GENESIS)
                                .hasKnownStatus(MAX_CONTRACT_STORAGE_EXCEEDED)
                                .gas(gasToOffer),
                        /* Confirm the storage size didn't change */
                        getContractInfo(contract).has(contractWith().numKvPairs(8)),
                        /* Now we update the per-contract limit to 1B mappings, but the aggregate limit to just 1 🤪 */
                        fileUpdate(APP_PROPERTIES)
                                .payingWith(ADDRESS_BOOK_CONTROL)
                                .overridingProps(
                                        Map.of(
                                                INDIVIDUAL_KV_LIMIT_PROP, "1_000_000_000",
                                                AGGREGATE_KV_LIMIT_PROP, "1")),
                        contractCall(
                                        contract,
                                        INSERT_ABI,
                                        BigInteger.valueOf(3),
                                        BigInteger.valueOf(9))
                                .payingWith(GENESIS)
                                .hasKnownStatus(MAX_STORAGE_IN_PRICE_REGIME_HAS_BEEN_USED)
                                .gas(gasToOffer),
                        getContractInfo(contract).has(contractWith().numKvPairs(8)))
                .then(
                        /* Now restore the defaults and confirm we can use more storage */
                        fileUpdate(APP_PROPERTIES)
                                .payingWith(ADDRESS_BOOK_CONTROL)
                                .overridingProps(
                                        Map.of(
                                                INDIVIDUAL_KV_LIMIT_PROP,
                                                DEFAULT_MAX_KV_PAIRS_PER_CONTRACT,
                                                AGGREGATE_KV_LIMIT_PROP,
                                                DEFAULT_MAX_KV_PAIRS,
                                                CONS_MAX_GAS_PROP,
                                                DEFAULT_MAX_CONS_GAS)),
                        contractCall(
                                        contract,
                                        INSERT_ABI,
                                        BigInteger.valueOf(3),
                                        BigInteger.valueOf(9))
                                .payingWith(GENESIS)
                                .gas(gasToOffer),
                        contractCall(
                                        contract,
                                        INSERT_ABI,
                                        BigInteger.valueOf(4),
                                        BigInteger.valueOf(16))
                                .payingWith(GENESIS)
                                .gas(gasToOffer),
                        getContractInfo(contract).has(contractWith().numKvPairs(14)));
    }

    @SuppressWarnings("java:S5960")
    private HapiSpec serviceFeeRefundedIfConsGasExhausted() {
        final var contract = "User";
        final var gasToOffer = Long.parseLong(DEFAULT_MAX_CONS_GAS);
        final var civilian = "payer";
        final var unrefundedTxn = "unrefundedTxn";
        final var refundedTxn = "refundedTxn";

        return propertyPreservingHapiSpec("ServiceFeeRefundedIfConsGasExhausted")
                .preserving(CONS_MAX_GAS_PROP, USE_GAS_THROTTLE_PROP)
                .given(
                        overridingTwo(
                                CONS_MAX_GAS_PROP,
                                DEFAULT_MAX_CONS_GAS,
                                USE_GAS_THROTTLE_PROP,
                                "true"),
                        cryptoCreate(civilian).balance(ONE_HUNDRED_HBARS),
                        uploadInitCode(contract),
                        contractCreate(contract),
                        contractCall(contract, INSERT_ABI, BigInteger.ONE, BigInteger.valueOf(4))
                                .payingWith(civilian)
                                .gas(gasToOffer)
                                .via(unrefundedTxn))
                .when(
                        usableTxnIdNamed(refundedTxn).payerId(civilian),
                        contractCall(contract, INSERT_ABI, BigInteger.TWO, BigInteger.valueOf(4))
                                .payingWith(GENESIS)
                                .gas(gasToOffer)
                                .hasAnyStatusAtAll()
                                .deferStatusResolution(),
                        uncheckedSubmit(
                                        contractCall(
                                                        contract,
                                                        INSERT_ABI,
                                                        BigInteger.valueOf(3),
                                                        BigInteger.valueOf(4))
                                                .signedBy(civilian)
                                                .gas(gasToOffer)
                                                .txnId(refundedTxn))
                                .payingWith(GENESIS))
                .then(
                        sleepFor(2_000L),
                        withOpContext(
                                (spec, opLog) -> {
                                    final var unrefundedOp = getTxnRecord(unrefundedTxn);
                                    final var refundedOp =
                                            getTxnRecord(refundedTxn).assertingNothingAboutHashes();
                                    allRunFor(spec, refundedOp, unrefundedOp);
                                    final var status =
                                            refundedOp.getResponseRecord().getReceipt().getStatus();
                                    if (status == SUCCESS) {
                                        log.info(
                                                "Latency allowed gas throttle bucket to drain"
                                                        + " completely");
                                    } else {
                                        assertEquals(CONSENSUS_GAS_EXHAUSTED, status);
                                        final var origFee =
                                                unrefundedOp
                                                        .getResponseRecord()
                                                        .getTransactionFee();
                                        final var feeSansRefund =
                                                refundedOp.getResponseRecord().getTransactionFee();
                                        assertTrue(
                                                feeSansRefund < origFee,
                                                "Expected service fee to be refunded, but sans fee "
                                                        + feeSansRefund
                                                        + " was not less than "
                                                        + origFee);
                                    }
                                }));
    }

    public HapiSpec chainIdChangesDynamically() {
        final var chainIdUser = "ChainIdUser";
        final var otherChainId = 0xABCDL;
        final var firstCallTxn = "firstCallTxn";
        final var secondCallTxn = "secondCallTxn";
        return propertyPreservingHapiSpec("ChainIdChangesDynamically")
                .preserving(CHAIN_ID_PROP)
                .given(
                        resetToDefault(CHAIN_ID_PROP),
                        uploadInitCode(chainIdUser),
                        contractCreate(chainIdUser),
                        contractCall(chainIdUser, CHAIN_ID_GET_ABI).via(firstCallTxn),
                        contractCallLocal(chainIdUser, CHAIN_ID_GET_ABI)
                                .has(
                                        resultWith()
                                                .contractCallResult(
                                                        bigIntResult(DEFAULT_CHAIN_ID))),
                        getTxnRecord(firstCallTxn)
                                .hasPriority(
                                        recordWith()
                                                .contractCallResult(
                                                        resultWith()
                                                                .contractCallResult(
                                                                        bigIntResult(
                                                                                DEFAULT_CHAIN_ID)))),
                        contractCallLocal(chainIdUser, "getSavedChainID")
                                .has(
                                        resultWith()
                                                .contractCallResult(
                                                        bigIntResult(DEFAULT_CHAIN_ID))))
                .when(
                        overriding(CHAIN_ID_PROP, "" + otherChainId),
                        contractCreate(chainIdUser),
                        contractCall(chainIdUser, CHAIN_ID_GET_ABI).via(secondCallTxn),
                        contractCallLocal(chainIdUser, CHAIN_ID_GET_ABI)
                                .has(resultWith().contractCallResult(bigIntResult(otherChainId))),
                        getTxnRecord(secondCallTxn)
                                .hasPriority(
                                        recordWith()
                                                .contractCallResult(
                                                        resultWith()
                                                                .contractCallResult(
                                                                        bigIntResult(
                                                                                otherChainId)))),
                        contractCallLocal(chainIdUser, "getSavedChainID")
                                .has(resultWith().contractCallResult(bigIntResult(otherChainId))))
                .then();
    }

    private HapiSpec entitiesNotCreatableAfterUsageLimitsReached() {
        final var notToBe = "ne'erToBe";
        return propertyPreservingHapiSpec("EntitiesNotCreatableAfterUsageLimitsReached")
                .preserving(
                        "accounts.maxNumber",
                        "contracts.maxNumber",
                        "files.maxNumber",
                        "scheduling.maxNumber",
                        "tokens.maxNumber",
                        "topics.maxNumber")
                .given(
                        uploadInitCode("Multipurpose"),
                        overridingAllOf(
                                Map.of(
                                        "accounts.maxNumber", "0",
                                        "contracts.maxNumber", "0",
                                        "files.maxNumber", "0",
                                        "scheduling.maxNumber", "0",
                                        "tokens.maxNumber", "0",
                                        "topics.maxNumber", "0")))
                .when(
                        cryptoCreate(notToBe)
                                .hasKnownStatus(MAX_ENTITIES_IN_PRICE_REGIME_HAVE_BEEN_CREATED),
                        contractCreate("Multipurpose")
                                .hasKnownStatus(MAX_ENTITIES_IN_PRICE_REGIME_HAVE_BEEN_CREATED),
                        fileCreate(notToBe)
                                .contents("NOPE")
                                .hasKnownStatus(MAX_ENTITIES_IN_PRICE_REGIME_HAVE_BEEN_CREATED),
                        scheduleCreate(
                                        notToBe,
                                        cryptoTransfer(tinyBarsFromTo(DEFAULT_PAYER, FUNDING, 1)))
                                .hasKnownStatus(MAX_ENTITIES_IN_PRICE_REGIME_HAVE_BEEN_CREATED),
                        tokenCreate(notToBe)
                                .hasKnownStatus(MAX_ENTITIES_IN_PRICE_REGIME_HAVE_BEEN_CREATED),
                        createTopic(notToBe)
                                .hasKnownStatus(MAX_ENTITIES_IN_PRICE_REGIME_HAVE_BEEN_CREATED))
                .then();
    }

    private HapiSpec rentItemizedAsExpectedWithOverridePriceTiers() {
        final var slotUser = "SlotUser";
        final var creation = "creation";
        final var aSet = "aSet";
        final var failedSet = "failedSet";
        final var bSet = "bSet";
        final var autoRenew = "autoRenew";
        final var oddGasAmount = 666_666L;
        final String datumAbi =
                "{\"inputs\":[],\"name\":\"datum\",\"outputs\":"
                        + "[{\"internalType\":\"uint256\",\"name\":\"\",\"type\":\"uint256\"}],"
                        + "\"stateMutability\":\"view\",\"type\":\"function\"}";
        final AtomicLong expectedStorageFee = new AtomicLong();
        return propertyPreservingHapiSpec("RentItemizedAsExpectedWithOverridePriceTiers")
                .preserving(
                        FREE_PRICE_TIER_PROP,
                        STORAGE_PRICE_TIERS_PROP,
                        STAKING_FEES_NODE_REWARD_PERCENTAGE,
                        STAKING_FEES_STAKING_REWARD_PERCENTAGE)
                .given(
                        uploadInitCode(slotUser),
                        cryptoCreate(autoRenew).balance(0L),
                        contractCreate(slotUser)
                                .autoRenewAccountId(autoRenew)
                                .autoRenewSecs(THREE_MONTHS_IN_SECONDS)
                                .via(creation),
                        getTxnRecord(creation).hasNonStakingChildRecordCount(1))
                .when(
                        overridingThree(
                                STORAGE_PRICE_TIERS_PROP,
                                "10000til100M",
                                STAKING_FEES_NODE_REWARD_PERCENTAGE,
                                "0",
                                STAKING_FEES_STAKING_REWARD_PERCENTAGE,
                                "0"),
                        // Validate free tier is respected
                        contractCall(slotUser, "consumeB", BigInteger.ONE).via(bSet),
                        getTxnRecord(bSet).hasNonStakingChildRecordCount(0),
                        contractCallLocal(slotUser, "slotB")
                                .exposingTypedResultsTo(
                                        results -> assertEquals(BigInteger.ONE, results[0])),
                        overriding(FREE_PRICE_TIER_PROP, "0"),
                        // And validate auto-renew account must be storage fees must be payable
                        contractCall(slotUser, "consumeA", BigInteger.TWO, BigInteger.valueOf(3))
                                .gas(oddGasAmount)
                                .via(failedSet)
                                .hasKnownStatus(INSUFFICIENT_BALANCES_FOR_STORAGE_RENT),
                        // All gas should be consumed
                        getTxnRecord(failedSet)
                                .logged()
                                .hasPriority(
                                        recordWith()
                                                .contractCallResult(
                                                        resultWith().gasUsed(oddGasAmount))),
                        // And of course no state should actually change
                        contractCallLocal(slotUser, "slotA")
                                .exposingTypedResultsTo(
                                        results -> assertEquals(BigInteger.ZERO, results[0])),
                        contractCallLocalWithFunctionAbi(slotUser, datumAbi)
                                .exposingTypedResultsTo(
                                        results -> assertEquals(BigInteger.ZERO, results[0])),
                        // Now fund the contract's auto-renew account and confirm payment accepted
                        cryptoTransfer(tinyBarsFromTo(DEFAULT_PAYER, autoRenew, 5 * ONE_HBAR)),
                        contractCall(slotUser, "consumeA", BigInteger.TWO, BigInteger.ONE)
                                .via(aSet),
                        contractCallLocal(slotUser, "slotA")
                                .exposingTypedResultsTo(
                                        results -> assertEquals(BigInteger.TWO, results[0])),
                        contractCallLocalWithFunctionAbi(slotUser, datumAbi)
                                .exposingTypedResultsTo(
                                        results -> assertEquals(BigInteger.ONE, results[0])),
                        withOpContext(
                                (spec, opLog) -> {
                                    final var expiryLookup = getContractInfo(slotUser);
                                    final var callTimeLookup = getTxnRecord(aSet);
                                    allRunFor(spec, expiryLookup, callTimeLookup);
                                    final var lifetime =
                                            expiryLookup
                                                            .getResponse()
                                                            .getContractGetInfo()
                                                            .getContractInfo()
                                                            .getExpirationTime()
                                                            .getSeconds()
                                                    - callTimeLookup
                                                            .getResponseRecord()
                                                            .getConsensusTimestamp()
                                                            .getSeconds();
                                    final var tcFeePerSlot =
                                            10 * TINY_PARTS_PER_WHOLE * lifetime / 31536000L;
                                    final var tbFeePerSlot =
                                            spec.ratesProvider().toTbWithActiveRates(tcFeePerSlot);
                                    expectedStorageFee.set(2 * tbFeePerSlot);
                                }),
                        sourcing(
                                () ->
                                        getTxnRecord(aSet)
                                                .logged()
                                                .hasChildRecords(
                                                        recordWith()
                                                                .transfers(
                                                                        including(
                                                                                tinyBarsFromTo(
                                                                                        autoRenew,
                                                                                        FUNDING,
                                                                                        expectedStorageFee
                                                                                                .get()))))))
                .then();
    }

    private HapiSpec messageSubmissionSizeChange() {
        final var defaultMaxBytesAllowed = 1024;
        final var longMessage = TxnUtils.randomUtf8Bytes(defaultMaxBytesAllowed);

        return defaultHapiSpec("messageSubmissionSizeChange")
                .given(newKeyNamed("submitKey"), createTopic(TEST_TOPIC).submitKeyName("submitKey"))
                .when(
                        cryptoCreate(CIVILIAN),
                        submitMessageTo(TEST_TOPIC)
                                .message("testmessage")
                                .payingWith(CIVILIAN)
                                .hasRetryPrecheckFrom(BUSY)
                                .hasKnownStatus(SUCCESS),
                        fileUpdate(APP_PROPERTIES)
                                .payingWith(GENESIS)
                                .overridingProps(
                                        Map.of(
                                                "consensus.message.maxBytesAllowed",
                                                String.valueOf(defaultMaxBytesAllowed - 1))))
                .then(
                        submitMessageTo(TEST_TOPIC)
                                .message(longMessage)
                                .payingWith(CIVILIAN)
                                .hasRetryPrecheckFrom(BUSY)
                                .hasKnownStatus(MESSAGE_SIZE_TOO_LARGE),
                        fileUpdate(APP_PROPERTIES)
                                .payingWith(GENESIS)
                                .overridingProps(
                                        Map.of(
                                                "consensus.message.maxBytesAllowed",
                                                String.valueOf(defaultMaxBytesAllowed))));
    }

    @Override
    protected Logger getResultsLogger() {
        return log;
    }
}<|MERGE_RESOLUTION|>--- conflicted
+++ resolved
@@ -15,13 +15,8 @@
  */
 package com.hedera.services.bdd.suites.file;
 
-<<<<<<< HEAD
 import static com.hedera.services.bdd.spec.HapiSpec.defaultHapiSpec;
 import static com.hedera.services.bdd.spec.HapiSpec.propertyPreservingHapiSpec;
-=======
-import static com.hedera.services.bdd.spec.HapiApiSpec.customHapiSpec;
-import static com.hedera.services.bdd.spec.HapiApiSpec.defaultHapiSpec;
->>>>>>> 820cab2a
 import static com.hedera.services.bdd.spec.assertions.ContractFnResultAsserts.resultWith;
 import static com.hedera.services.bdd.spec.assertions.ContractInfoAsserts.contractWith;
 import static com.hedera.services.bdd.spec.assertions.TransactionRecordAsserts.recordWith;
@@ -167,7 +162,6 @@
     @SuppressWarnings("java:S3878")
     public List<HapiSpec> getSpecsInSuite() {
         return List.of(
-<<<<<<< HEAD
                 vanillaUpdateSucceeds(),
                 updateFeesCompatibleWithCreates(),
                 apiPermissionsChangeDynamically(),
@@ -186,30 +180,6 @@
                 messageSubmissionSizeChange());
     }
 
-    private HapiSpec associateHasExpectedSemantics() {
-=======
-                new HapiApiSpec[] {
-                    //                    vanillaUpdateSucceeds(),
-                    //                    updateFeesCompatibleWithCreates(),
-                    //                    apiPermissionsChangeDynamically(),
-                    //                    cannotUpdateExpirationPastMaxLifetime(),
-                    //                    optimisticSpecialFileUpdate(),
-                    //                    associateHasExpectedSemantics(),
-                    //                    notTooManyFeeScheduleCanBeCreated(),
-                    //                    allUnusedGasIsRefundedIfSoConfigured(),
-                    //                    maxRefundIsEnforced(),
-                    //                    gasLimitOverMaxGasLimitFailsPrecheck(),
-                    //                    autoCreationIsDynamic(),
-                    //                    kvLimitsEnforced(),
-                    //                    serviceFeeRefundedIfConsGasExhausted(),
-                    //                    chainIdChangesDynamically(),
-                    //                    entitiesNotCreatableAfterUsageLimitsReached(),
-                    //                    rentItemizedAsExpectedWithOverridePriceTiers(),
-                    //                    messageSubmissionSizeChange(),
-                    getMainnetInfo(),
-                });
-    }
-
     private HapiApiSpec getMainnetInfo() {
         return customHapiSpec("GetMainnetInfo")
                 .withProperties(
@@ -225,8 +195,7 @@
                 .then(getFileInfo("0.0.150").logged());
     }
 
-    private HapiApiSpec associateHasExpectedSemantics() {
->>>>>>> 820cab2a
+    private HapiSpec associateHasExpectedSemantics() {
         return defaultHapiSpec("AssociateHasExpectedSemantics")
                 .given(flattened((Object[]) TokenAssociationSpecs.basicKeysAndTokens()))
                 .when(
