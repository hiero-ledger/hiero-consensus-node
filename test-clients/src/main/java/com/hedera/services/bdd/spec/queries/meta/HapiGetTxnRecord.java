--- conflicted
+++ resolved
@@ -131,12 +131,9 @@
     private Optional<Consumer<TransactionRecord>> observer = Optional.empty();
 
     private Optional<Integer> pseudorandomNumberRange = Optional.empty();
-<<<<<<< HEAD
-    private boolean assertEffectivePayersAreKnown = false;
-=======
     @Nullable private Consumer<List<String>> createdIdsObserver = null;
     @Nullable private Consumer<List<TokenID>> createdTokenIdsObserver = null;
->>>>>>> a5daadcb
+    private boolean assertEffectivePayersAreKnown = false;
 
     private boolean pseudorandomBytesExpected = false;
 
