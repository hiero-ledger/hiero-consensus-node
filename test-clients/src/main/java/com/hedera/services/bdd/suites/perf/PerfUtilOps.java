--- conflicted
+++ resolved
@@ -74,12 +74,8 @@
 						entry("tokenGetInfo", "0-*"),
 						entry("tokenAssociateToAccount", "0-*"),
 						entry("tokenDissociateFromAccount", "0-*"),
-<<<<<<< HEAD
-						entry("tokenGetNftInfo", "0-*")
-=======
 						entry("tokenGetNftInfo", "0-*"),
 						entry("tokenGetAccountNftInfos", "0-*")
->>>>>>> 5d6b2415
 				));
 	}
 
