package com.hedera.services.bdd.spec.fees;

/*-
 * ‌
 * Hedera Services Test Clients
 * ​
 * Copyright (C) 2018 - 2021 Hedera Hashgraph, LLC
 * ​
 * Licensed under the Apache License, Version 2.0 (the "License");
 * you may not use this file except in compliance with the License.
 * You may obtain a copy of the License at
 *
 *      http://www.apache.org/licenses/LICENSE-2.0
 *
 * Unless required by applicable law or agreed to in writing, software
 * distributed under the License is distributed on an "AS IS" BASIS,
 * WITHOUT WARRANTIES OR CONDITIONS OF ANY KIND, either express or implied.
 * See the License for the specific language governing permissions and
 * limitations under the License.
 * ‍
 */

import com.hedera.services.bdd.spec.HapiSpecSetup;
import com.hedera.services.legacy.proto.utils.CommonUtils;
import com.hederahashgraph.api.proto.java.FeeData;
import com.hederahashgraph.api.proto.java.FeeSchedule;
import com.hederahashgraph.api.proto.java.HederaFunctionality;
import com.hederahashgraph.api.proto.java.SubType;
import com.hederahashgraph.api.proto.java.Transaction;
import com.hederahashgraph.api.proto.java.TransactionBody;
import com.hederahashgraph.fee.FeeObject;
import com.hederahashgraph.fee.SigValueObj;
import org.apache.logging.log4j.LogManager;
import org.apache.logging.log4j.Logger;

import java.util.Arrays;
import java.util.HashMap;
import java.util.List;
import java.util.Map;
import java.util.Optional;
import java.util.concurrent.atomic.AtomicReference;

import static com.hederahashgraph.fee.FeeBuilder.getSignatureCount;
import static com.hederahashgraph.fee.FeeBuilder.getSignatureSize;
import static com.hederahashgraph.fee.FeeBuilder.getTotalFeeforRequest;

public class FeeCalculator {
	private static final Logger log = LogManager.getLogger(FeeCalculator.class);

	final private HapiSpecSetup setup;
	final private Map<HederaFunctionality, Map<SubType, FeeData>> opFeeData = new HashMap<>();
	final private FeesAndRatesProvider provider;

	private long fixedFee = Long.MIN_VALUE;
	private boolean usingFixedFee = false;

	private int tokenTransferUsageMultiplier = 1;

	public FeeCalculator(HapiSpecSetup setup, FeesAndRatesProvider provider) {
		this.setup = setup;
		this.provider = provider;
	}

	public void init() {
		if (setup.useFixedFee()) {
			usingFixedFee = true;
			fixedFee = setup.fixedFee();
			return;
		}
		FeeSchedule feeSchedule = provider.currentSchedule();
		feeSchedule.getTransactionFeeScheduleList().forEach(f -> {
			opFeeData.put(f.getHederaFunctionality(), feesListToMap(f.getFeesList()));
		});
		tokenTransferUsageMultiplier = setup.feesTokenTransferUsageMultiplier();
	}

	private Map<SubType, FeeData> feesListToMap(List<FeeData> feesList) {
		Map<SubType, FeeData> feeDataMap = new HashMap<>();
		for (FeeData feeData : feesList) {
			feeDataMap.put(feeData.getSubType(), feeData);
		}
		return feeDataMap;
	}

<<<<<<< HEAD
	private long maxFeeTinyBars(SubType subType) {
=======
	public long maxFeeTinyBars(SubType subType) {
>>>>>>> 13ac3be5
		return usingFixedFee ? fixedFee : Arrays
				.stream(HederaFunctionality.values())
				.mapToLong(op ->
						Optional.ofNullable(
<<<<<<< HEAD
								opFeeData.get(op)
						).map(fd -> {
									final var pricesForSubtype = fd.get(subType);
									if (pricesForSubtype == null) {
										return 0L;
									} else {
										return pricesForSubtype.getServicedata().getMax()
														+ pricesForSubtype.getNodedata().getMax()
														+ pricesForSubtype.getNetworkdata().getMax();
									}
								}
						).orElse(0L)
				).max().orElse(0L);
=======
								opFeeData.get(op)).map(fd ->
								fd.get(subType).getServicedata().getMax()
										+ fd.get(subType).getNodedata().getMax()
										+ fd.get(subType).getNetworkdata().getMax()).orElse(0L))
				.max()
				.orElse(0L);
>>>>>>> 13ac3be5
	}

	public long maxFeeTinyBars() {
		return maxFeeTinyBars(SubType.DEFAULT);
<<<<<<< HEAD
=======
	}

	public long forOp(HederaFunctionality op, SubType subType, FeeData knownActivity) {
		if (usingFixedFee) {
			return fixedFee;
		}
		try {
			Map<SubType, FeeData> activityPrices = opFeeData.get(op);
			return getTotalFeeforRequest(activityPrices.get(subType), knownActivity, provider.rates());
		} catch (Throwable t) {
			log.warn("Unable to calculate fee for op {}, using max fee!", op, t);
		}
		return maxFeeTinyBars(subType);
>>>>>>> 13ac3be5
	}

	public long forOp(HederaFunctionality op, FeeData knownActivity) {
		return forOp(op, SubType.DEFAULT, knownActivity);
	}

	@FunctionalInterface
	public interface ActivityMetrics {
		FeeData compute(TransactionBody body, SigValueObj sigUsage) throws Throwable;
	}

	public long forActivityBasedOp(
			HederaFunctionality op,
			ActivityMetrics metricsCalculator,
			Transaction txn,
			int numPayerSigs
	) throws Throwable {
		FeeData activityMetrics = metricsFor(txn, numPayerSigs, metricsCalculator);
		return forOp(op, activityMetrics);
	}

	public long forActivityBasedOpWithDetails(
			HederaFunctionality op,
			ActivityMetrics metricsCalculator,
			Transaction txn,
			int numPayerSigs,
			AtomicReference<FeeObject> obs
	) throws Throwable {
		FeeData activityMetrics = metricsFor(txn, numPayerSigs, metricsCalculator);
<<<<<<< HEAD
		return forOpWithDetails(op, SubType.DEFAULT, activityMetrics, obs);
=======
		return forOp(op, SubType.DEFAULT, activityMetrics);
>>>>>>> 13ac3be5
	}

	public long forActivityBasedOp(
			HederaFunctionality op,
			SubType subType,
			ActivityMetrics metricsCalculator,
			Transaction txn,
			int numPayerSigs
	) throws Throwable {
		FeeData activityMetrics = metricsFor(txn, numPayerSigs, metricsCalculator);
		return forOp(op, subType, activityMetrics);
	}

	private FeeData metricsFor(
			Transaction txn,
			int numPayerSigs,
			ActivityMetrics metricsCalculator
	) throws Throwable {
		SigValueObj sigUsage = sigUsageGiven(txn, numPayerSigs);
		TransactionBody body = CommonUtils.extractTransactionBody(txn);
		return metricsCalculator.compute(body, sigUsage);
	}

	private long forOp(HederaFunctionality op, SubType subType, FeeData knownActivity) {
		if (usingFixedFee) {
			return fixedFee;
		}
		try {
			Map<SubType, FeeData> activityPrices = opFeeData.get(op);
			return getTotalFeeforRequest(activityPrices.get(subType), knownActivity, provider.rates());
		} catch (Throwable t) {
			log.warn("Unable to calculate fee for op {}, using max fee!", op, t);
		}
		return maxFeeTinyBars(subType);
	}

	public long forOpWithDetails(
			HederaFunctionality op,
			SubType subType,
			FeeData knownActivity,
			AtomicReference<FeeObject> obs
	) {
		try {
			final var activityPrices = opFeeData.get(op).get(subType);
			final var fees = getFeeObject(activityPrices, knownActivity, provider.rates());
			obs.set(fees);
			return getTotalFeeforRequest(activityPrices, knownActivity, provider.rates());
		} catch (Throwable t) {
			throw new IllegalArgumentException("Calculation not observable!", t);
		}
	}

	private SigValueObj sigUsageGiven(Transaction txn, int numPayerSigs) {
		int size = getSignatureSize(txn);
		int totalNumSigs = getSignatureCount(txn);
		return new SigValueObj(totalNumSigs, numPayerSigs, size);
	}

	public int tokenTransferUsageMultiplier() {
		return tokenTransferUsageMultiplier;
	}
}<|MERGE_RESOLUTION|>--- conflicted
+++ resolved
@@ -82,43 +82,21 @@
 		return feeDataMap;
 	}
 
-<<<<<<< HEAD
-	private long maxFeeTinyBars(SubType subType) {
-=======
 	public long maxFeeTinyBars(SubType subType) {
->>>>>>> 13ac3be5
 		return usingFixedFee ? fixedFee : Arrays
 				.stream(HederaFunctionality.values())
 				.mapToLong(op ->
 						Optional.ofNullable(
-<<<<<<< HEAD
-								opFeeData.get(op)
-						).map(fd -> {
-									final var pricesForSubtype = fd.get(subType);
-									if (pricesForSubtype == null) {
-										return 0L;
-									} else {
-										return pricesForSubtype.getServicedata().getMax()
-														+ pricesForSubtype.getNodedata().getMax()
-														+ pricesForSubtype.getNetworkdata().getMax();
-									}
-								}
-						).orElse(0L)
-				).max().orElse(0L);
-=======
 								opFeeData.get(op)).map(fd ->
 								fd.get(subType).getServicedata().getMax()
 										+ fd.get(subType).getNodedata().getMax()
 										+ fd.get(subType).getNetworkdata().getMax()).orElse(0L))
 				.max()
 				.orElse(0L);
->>>>>>> 13ac3be5
 	}
 
 	public long maxFeeTinyBars() {
 		return maxFeeTinyBars(SubType.DEFAULT);
-<<<<<<< HEAD
-=======
 	}
 
 	public long forOp(HederaFunctionality op, SubType subType, FeeData knownActivity) {
@@ -132,7 +110,6 @@
 			log.warn("Unable to calculate fee for op {}, using max fee!", op, t);
 		}
 		return maxFeeTinyBars(subType);
->>>>>>> 13ac3be5
 	}
 
 	public long forOp(HederaFunctionality op, FeeData knownActivity) {
@@ -162,11 +139,7 @@
 			AtomicReference<FeeObject> obs
 	) throws Throwable {
 		FeeData activityMetrics = metricsFor(txn, numPayerSigs, metricsCalculator);
-<<<<<<< HEAD
-		return forOpWithDetails(op, SubType.DEFAULT, activityMetrics, obs);
-=======
 		return forOp(op, SubType.DEFAULT, activityMetrics);
->>>>>>> 13ac3be5
 	}
 
 	public long forActivityBasedOp(
