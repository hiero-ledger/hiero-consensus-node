package com.hedera.services.bdd.suites.contract.precompile;

/*-
 * ‌
 * Hedera Services Test Clients
 * ​
 * Copyright (C) 2018 - 2022 Hedera Hashgraph, LLC
 * ​
 * Licensed under the Apache License, Version 2.0 (the "License");
 * you may not use this file except in compliance with the License.
 * You may obtain a copy of the License at
 *
 *      http://www.apache.org/licenses/LICENSE-2.0
 *
 * Unless required by applicable law or agreed to in writing, software
 * distributed under the License is distributed on an "AS IS" BASIS,
 * WITHOUT WARRANTIES OR CONDITIONS OF ANY KIND, either express or implied.
 * See the License for the specific language governing permissions and
 * limitations under the License.
 * ‍
 */

import com.hedera.services.bdd.spec.HapiApiSpec;
import com.hedera.services.bdd.spec.HapiPropertySource;
import com.hedera.services.bdd.spec.keys.KeyShape;
import com.hedera.services.bdd.suites.HapiApiSuite;
import com.hedera.services.bdd.suites.token.TokenAssociationSpecs;
import com.hederahashgraph.api.proto.java.AccountID;
import com.hederahashgraph.api.proto.java.ResponseCodeEnum;
import com.hederahashgraph.api.proto.java.TokenID;
import org.apache.logging.log4j.LogManager;
import org.apache.logging.log4j.Logger;
import org.jetbrains.annotations.NotNull;

import java.util.List;
import java.util.concurrent.atomic.AtomicReference;

import static com.hedera.services.bdd.spec.HapiApiSpec.defaultHapiSpec;
import static com.hedera.services.bdd.spec.HapiPropertySource.asDotDelimitedLongArray;
import static com.hedera.services.bdd.spec.assertions.TransactionRecordAsserts.recordWith;
import static com.hedera.services.bdd.spec.keys.KeyShape.DELEGATE_CONTRACT;
import static com.hedera.services.bdd.spec.keys.KeyShape.SIMPLE;
import static com.hedera.services.bdd.spec.keys.KeyShape.sigs;
import static com.hedera.services.bdd.spec.keys.SigControl.ON;
import static com.hedera.services.bdd.spec.queries.QueryVerbs.getAccountInfo;
import static com.hedera.services.bdd.spec.queries.QueryVerbs.getTxnRecord;
import static com.hedera.services.bdd.spec.queries.crypto.ExpectedTokenRel.relationshipWith;
import static com.hedera.services.bdd.spec.transactions.TxnVerbs.contractCall;
import static com.hedera.services.bdd.spec.transactions.TxnVerbs.cryptoCreate;
import static com.hedera.services.bdd.spec.transactions.TxnVerbs.cryptoUpdate;
import static com.hedera.services.bdd.spec.transactions.TxnVerbs.contractCreate;
import static com.hedera.services.bdd.spec.transactions.TxnVerbs.tokenCreate;
import static com.hedera.services.bdd.spec.transactions.TxnVerbs.uploadInitCode;
import static com.hedera.services.bdd.spec.utilops.CustomSpecAssert.allRunFor;
import static com.hedera.services.bdd.spec.utilops.UtilVerbs.childRecordsCheck;
import static com.hedera.services.bdd.spec.utilops.UtilVerbs.emptyChildRecordsCheck;
import static com.hedera.services.bdd.spec.utilops.UtilVerbs.newKeyNamed;
import static com.hedera.services.bdd.spec.utilops.UtilVerbs.resetAppPropertiesTo;
import static com.hedera.services.bdd.spec.utilops.UtilVerbs.withOpContext;
import static com.hedera.services.bdd.suites.contract.Utils.asAddress;
import static com.hedera.services.bdd.suites.token.TokenAssociationSpecs.VANILLA_TOKEN;
import static com.hederahashgraph.api.proto.java.ResponseCodeEnum.CONTRACT_REVERT_EXECUTED;
import static com.hederahashgraph.api.proto.java.ResponseCodeEnum.INVALID_TOKEN_ID;
import static com.hederahashgraph.api.proto.java.ResponseCodeEnum.SUCCESS;
import static com.hederahashgraph.api.proto.java.TokenFreezeStatus.FreezeNotApplicable;
import static com.hederahashgraph.api.proto.java.TokenFreezeStatus.Frozen;
import static com.hederahashgraph.api.proto.java.TokenFreezeStatus.Unfrozen;
import static com.hederahashgraph.api.proto.java.TokenKycStatus.KycNotApplicable;
import static com.hederahashgraph.api.proto.java.TokenKycStatus.Revoked;
import static com.hederahashgraph.api.proto.java.TokenType.FUNGIBLE_COMMON;
import static org.junit.jupiter.api.Assertions.assertEquals;

public class AssociatePrecompileSuite extends HapiApiSuite {
	private static final Logger log = LogManager.getLogger(AssociatePrecompileSuite.class);

	private static final long GAS_TO_OFFER = 4_000_000L;
	private static final long TOTAL_SUPPLY = 1_000;
	private static final KeyShape DELEGATE_CONTRACT_KEY_SHAPE = KeyShape.threshOf(1, SIMPLE, DELEGATE_CONTRACT);
	private static final String TOKEN_TREASURY = "treasury";
	private static final String OUTER_CONTRACT = "NestedAssociateDissociate";
	private static final String INNER_CONTRACT = "AssociateDissociate";
	private static final String THE_CONTRACT = "AssociateDissociate";
	private static final String THE_GRACEFULLY_FAILING_CONTRACT = "GracefullyFailing";
	private static final String ACCOUNT = "anybody";
	private static final String FROZEN_TOKEN = "Frozen token";
	private static final String UNFROZEN_TOKEN = "Unfrozen token";
	private static final String KYC_TOKEN = "KYC token";
	private static final String TOKEN = "Token";
	private static final String DELEGATE_KEY = "Delegate key";
	private static final String FREEZE_KEY = "Freeze key";
	private static final String KYC_KEY = "KYC key";
	private static final byte[] ACCOUNT_ADDRESS = asAddress(AccountID.newBuilder().build());
	private static final byte[] TOKEN_ADDRESS = asAddress(TokenID.newBuilder().build());

	public static void main(String... args) {
		new AssociatePrecompileSuite().runSuiteSync();
	}

	@Override
	public boolean canRunAsync() {
		return false;
	}

	@Override
	public List<HapiApiSpec> getSpecsInSuite() {
		return allOf(
				positiveSpecs(),
				negativeSpecs()
		);
	}

	List<HapiApiSpec> negativeSpecs() {
		return List.of(new HapiApiSpec[]{
						functionCallWithLessThanFourBytesFailsWithinSingleContractCall(),
						nonSupportedAbiCallGracefullyFailsWithMultipleContractCalls(),
						invalidlyFormattedAbiCallGracefullyFailsWithMultipleContractCalls(),
						nonSupportedAbiCallGracefullyFailsWithinSingleContractCall(),
						invalidAbiCallGracefullyFailsWithinSingleContractCall(),
						invalidSingleAbiCallConsumesAllProvidedGas(),
				}
		);
	}

	List<HapiApiSpec> positiveSpecs() {
		return List.of(
<<<<<<< HEAD
				nestedAssociateWorksAsExpected(),
				multipleAssociatePrecompileWithSignatureWorksForFungible(),
				associatePrecompileTokensPerAccountLimitExceeded(),
				invalidSingleAbiCallConsumesAllProvidedGas()
=======
				multipleAssociatePrecompileWithSignatureWorksForFungible(),
				nestedAssociateWorksAsExpected()
>>>>>>> 8e40e09d
		);
	}

	/* -- HSCS-PREC-27 from HTS Precompile Test Plan -- */
	private HapiApiSpec functionCallWithLessThanFourBytesFailsWithinSingleContractCall() {
		return defaultHapiSpec("FunctionCallWithLessThanFourBytesFailsWithinSingleContractCall")
				.given(
						uploadInitCode(THE_GRACEFULLY_FAILING_CONTRACT),
						contractCreate(THE_GRACEFULLY_FAILING_CONTRACT)
				).when(
						contractCall(THE_GRACEFULLY_FAILING_CONTRACT,
								"performLessThanFourBytesFunctionCall", ACCOUNT_ADDRESS, TOKEN_ADDRESS
						)
								.notTryingAsHexedliteral()
								.via("Function call with less than 4 bytes txn")
								.gas(100_000)
				).then(
						childRecordsCheck("Function call with less than 4 bytes txn", SUCCESS)
				);
	}

	/* -- HSCS-PREC-27 from HTS Precompile Test Plan -- */
	private HapiApiSpec invalidAbiCallGracefullyFailsWithinSingleContractCall() {
		return defaultHapiSpec("InvalidAbiCallGracefullyFailsWithinSingleContractCall")
				.given(
						uploadInitCode(THE_GRACEFULLY_FAILING_CONTRACT),
						contractCreate(THE_GRACEFULLY_FAILING_CONTRACT)
				).when(
						contractCall(THE_GRACEFULLY_FAILING_CONTRACT,
								"performInvalidlyFormattedFunctionCall", ACCOUNT_ADDRESS,
								List.of(TOKEN_ADDRESS, TOKEN_ADDRESS)
						)
								.notTryingAsHexedliteral()
								.via("Invalid Abi Function call txn")
				).then(
						childRecordsCheck("Invalid Abi Function call txn", SUCCESS)
				);
	}

	/* -- HSCS-PREC-26 from HTS Precompile Test Plan -- */
	private HapiApiSpec nonSupportedAbiCallGracefullyFailsWithinSingleContractCall() {
		return defaultHapiSpec("NonSupportedAbiCallGracefullyFailsWithinSingleContractCall")
				.given(
						uploadInitCode(THE_GRACEFULLY_FAILING_CONTRACT),
						contractCreate(THE_GRACEFULLY_FAILING_CONTRACT)
				).when(
						contractCall(
								THE_GRACEFULLY_FAILING_CONTRACT, "performNonExistingServiceFunctionCall",
								ACCOUNT_ADDRESS, TOKEN_ADDRESS
						)
								.notTryingAsHexedliteral()
								.via("nonExistingFunctionCallTxn")
				).then(
						childRecordsCheck("nonExistingFunctionCallTxn", SUCCESS)
				);
	}

	/* -- HSCS-PREC-26 from HTS Precompile Test Plan -- */
	private HapiApiSpec nonSupportedAbiCallGracefullyFailsWithMultipleContractCalls() {
		final AtomicReference<AccountID> accountID = new AtomicReference<>();
		final AtomicReference<TokenID> vanillaTokenID = new AtomicReference<>();

		return defaultHapiSpec("NonSupportedAbiCallGracefullyFails")
				.given(
						cryptoCreate(ACCOUNT).exposingCreatedIdTo(accountID::set),
						cryptoCreate(TOKEN_TREASURY),
						tokenCreate(VANILLA_TOKEN)
								.tokenType(FUNGIBLE_COMMON)
								.treasury(TOKEN_TREASURY)
								.exposingCreatedIdTo(id -> vanillaTokenID.set(asToken(id))),
						uploadInitCode(THE_CONTRACT),
						contractCreate(THE_CONTRACT)
				).when(
						withOpContext(
								(spec, opLog) ->
										allRunFor(
												spec,
												newKeyNamed(DELEGATE_KEY).shape(
														DELEGATE_CONTRACT_KEY_SHAPE.signedWith(sigs(ON, THE_CONTRACT))),
												cryptoUpdate(ACCOUNT).key(DELEGATE_KEY),
												contractCall(THE_CONTRACT, "nonSupportedFunction",
														asAddress(accountID.get()), asAddress(vanillaTokenID.get())
												)
														.payingWith(GENESIS)
														.via("notSupportedFunctionCallTxn")
														.hasKnownStatus(CONTRACT_REVERT_EXECUTED),
												contractCall(THE_CONTRACT, "tokenAssociate",
														asAddress(accountID.get()), asAddress(vanillaTokenID.get())
												)
														.payingWith(GENESIS)
														.via("vanillaTokenAssociateTxn")
														.gas(GAS_TO_OFFER)
										)
						)
				).then(
						emptyChildRecordsCheck("notSupportedFunctionCallTxn", CONTRACT_REVERT_EXECUTED),
						childRecordsCheck("vanillaTokenAssociateTxn", SUCCESS, recordWith().status(SUCCESS)),
						getAccountInfo(ACCOUNT).hasToken(relationshipWith(VANILLA_TOKEN))
				);
	}

	/* -- HSCS-PREC-27 from HTS Precompile Test Plan -- */
	private HapiApiSpec invalidlyFormattedAbiCallGracefullyFailsWithMultipleContractCalls() {
		final AtomicReference<AccountID> accountID = new AtomicReference<>();
		final AtomicReference<TokenID> vanillaTokenID = new AtomicReference<>();
		final var invalidAbiArgument = 123;

		return defaultHapiSpec("InvalidlyFormattedAbiCallGracefullyFails")
				.given(
						cryptoCreate(ACCOUNT).exposingCreatedIdTo(accountID::set),
						cryptoCreate(TOKEN_TREASURY),
						tokenCreate(VANILLA_TOKEN)
								.tokenType(FUNGIBLE_COMMON)
								.treasury(TOKEN_TREASURY)
								.exposingCreatedIdTo(id -> vanillaTokenID.set(asToken(id))),
						uploadInitCode(THE_CONTRACT),
						contractCreate(THE_CONTRACT)
				).when(
						withOpContext(
								(spec, opLog) ->
										allRunFor(
												spec,
												newKeyNamed(DELEGATE_KEY)
														.shape(DELEGATE_CONTRACT_KEY_SHAPE.signedWith(sigs(ON, THE_CONTRACT))),
												cryptoUpdate(ACCOUNT).key(DELEGATE_KEY),
												contractCall(THE_CONTRACT, "tokenAssociate",
														asAddress(accountID.get()), invalidAbiArgument
												)
														.payingWith(GENESIS)
														.via("functionCallWithInvalidArgumentTxn")
														.gas(GAS_TO_OFFER)
														.hasKnownStatus(CONTRACT_REVERT_EXECUTED),
												contractCall(THE_CONTRACT, "tokenAssociate",
														asAddress(accountID.get()), asAddress(vanillaTokenID.get())
												)
														.payingWith(GENESIS)
														.via("vanillaTokenAssociateTxn")
														.gas(GAS_TO_OFFER)
														.hasKnownStatus(SUCCESS)
										)
						)
				).then(
						childRecordsCheck("functionCallWithInvalidArgumentTxn", CONTRACT_REVERT_EXECUTED,
								recordWith().status(INVALID_TOKEN_ID)),
						childRecordsCheck("vanillaTokenAssociateTxn", SUCCESS, recordWith().status(SUCCESS)),
						getAccountInfo(ACCOUNT).hasToken(relationshipWith(VANILLA_TOKEN))
				);
	}

	/* -- HSCS-PREC-006 from HTS Precompile Test Plan -- */
	private HapiApiSpec multipleAssociatePrecompileWithSignatureWorksForFungible() {
		final AtomicReference<AccountID> accountID = new AtomicReference<>();
		final AtomicReference<TokenID> frozenTokenID = new AtomicReference<>();
		final AtomicReference<TokenID> unfrozenTokenID = new AtomicReference<>();
		final AtomicReference<TokenID> kycTokenID = new AtomicReference<>();
		final AtomicReference<TokenID> vanillaTokenID = new AtomicReference<>();

		return defaultHapiSpec("multipleAssociatePrecompileWithSignatureWorksForFungible")
				.given(
						resetAppPropertiesTo("src/main/resource/precompile-bootstrap.properties"),
						newKeyNamed(FREEZE_KEY),
						newKeyNamed(KYC_KEY),
						cryptoCreate(ACCOUNT)
								.balance(10 * ONE_HUNDRED_HBARS)
								.exposingCreatedIdTo(accountID::set),
						cryptoCreate(TOKEN_TREASURY).balance(0L),
						tokenCreate(FROZEN_TOKEN)
								.tokenType(FUNGIBLE_COMMON)
								.treasury(TOKEN_TREASURY)
								.initialSupply(TOTAL_SUPPLY)
								.freezeKey(FREEZE_KEY)
								.freezeDefault(true)
								.exposingCreatedIdTo(id -> frozenTokenID.set(asToken(id))),
						tokenCreate(UNFROZEN_TOKEN)
								.tokenType(FUNGIBLE_COMMON)
								.treasury(TOKEN_TREASURY)
								.freezeKey(FREEZE_KEY)
								.freezeDefault(false)
								.exposingCreatedIdTo(id -> unfrozenTokenID.set(asToken(id))),
						tokenCreate(KYC_TOKEN)
								.tokenType(FUNGIBLE_COMMON)
								.treasury(TOKEN_TREASURY)
								.kycKey(KYC_KEY)
								.exposingCreatedIdTo(id -> kycTokenID.set(asToken(id))),
						tokenCreate(VANILLA_TOKEN)
								.tokenType(FUNGIBLE_COMMON)
								.treasury(TOKEN_TREASURY)
								.exposingCreatedIdTo(id -> vanillaTokenID.set(asToken(id))),
						uploadInitCode(THE_CONTRACT),
						contractCreate(THE_CONTRACT)
				).when(
						withOpContext(
								(spec, opLog) ->
										allRunFor(
												spec,
												contractCall(THE_CONTRACT, "tokensAssociate",
														asAddress(accountID.get()),
														List.of(
																asAddress(frozenTokenID.get()),
																asAddress(unfrozenTokenID.get()),
																asAddress(kycTokenID.get()),
																asAddress(vanillaTokenID.get()))
												)
														.payingWith(ACCOUNT)
														.via("MultipleTokensAssociationsTxn")
														.gas(GAS_TO_OFFER)
														.hasKnownStatus(ResponseCodeEnum.SUCCESS)
										)
						)
				).then(
						childRecordsCheck("MultipleTokensAssociationsTxn", SUCCESS, recordWith().status(SUCCESS)),
						getAccountInfo(ACCOUNT)
								.hasToken(relationshipWith(FROZEN_TOKEN).kyc(KycNotApplicable).freeze(Frozen))
								.hasToken(relationshipWith(UNFROZEN_TOKEN).kyc(KycNotApplicable).freeze(Unfrozen))
								.hasToken(relationshipWith(KYC_TOKEN).kyc(Revoked).freeze(FreezeNotApplicable))
								.hasToken(relationshipWith(TokenAssociationSpecs.VANILLA_TOKEN).kyc(KycNotApplicable)
										.freeze(FreezeNotApplicable))
				);
	}

	/* -- HSCS-PREC-010 from HTS Precompile Test Plan -- */
	private HapiApiSpec nestedAssociateWorksAsExpected() {
		final AtomicReference<AccountID> accountID = new AtomicReference<>();
		final AtomicReference<TokenID> vanillaTokenID = new AtomicReference<>();

		return defaultHapiSpec("nestedAssociateWorksAsExpected")
				.given(
						cryptoCreate(ACCOUNT)
								.balance(10 * ONE_HUNDRED_HBARS)
								.exposingCreatedIdTo(accountID::set),
						cryptoCreate(TOKEN_TREASURY).balance(0L),
						tokenCreate(VANILLA_TOKEN)
								.tokenType(FUNGIBLE_COMMON)
								.treasury(TOKEN_TREASURY)
								.exposingCreatedIdTo(id -> vanillaTokenID.set(asToken(id))),
						uploadInitCode(INNER_CONTRACT, OUTER_CONTRACT),
						contractCreate(INNER_CONTRACT)
				).when(
						withOpContext(
								(spec, opLog) ->
										allRunFor(
												spec,
												contractCreate(OUTER_CONTRACT, getNestedContractAddress(INNER_CONTRACT, spec)),
												contractCall(OUTER_CONTRACT, "associateDissociateContractCall",
														asAddress(accountID.get()), asAddress(vanillaTokenID.get())
												)
														.payingWith(ACCOUNT)
														.via("nestedAssociateTxn")
														.gas(GAS_TO_OFFER)
														.hasKnownStatus(ResponseCodeEnum.SUCCESS)
										)
						)
				).then(
						childRecordsCheck("nestedAssociateTxn", SUCCESS,
								recordWith().status(SUCCESS),
								recordWith().status(SUCCESS)
						),
						getAccountInfo(ACCOUNT).hasNoTokenRelationship(VANILLA_TOKEN)
				);
	}

<<<<<<< HEAD
	/* -- Not specifically required in the HTS Precompile Test Plan -- */
	private HapiApiSpec associatePrecompileTokensPerAccountLimitExceeded() {
		final AtomicReference<AccountID> accountID = new AtomicReference<>();
		final AtomicReference<TokenID> vanillaTokenID = new AtomicReference<>();
		final AtomicReference<TokenID> secondVanillaTokenID = new AtomicReference<>();

		return defaultHapiSpec("AssociatePrecompileTokensPerAccountLimitExceeded")
				.given(
						cryptoCreate(ACCOUNT).exposingCreatedIdTo(accountID::set),
						cryptoCreate(TOKEN_TREASURY),
						tokenCreate(VANILLA_TOKEN)
								.tokenType(FUNGIBLE_COMMON)
								.treasury(TOKEN_TREASURY)
								.exposingCreatedIdTo(id -> vanillaTokenID.set(asToken(id))),
						tokenCreate(TOKEN)
								.tokenType(FUNGIBLE_COMMON)
								.treasury(TOKEN_TREASURY)
								.exposingCreatedIdTo(id -> secondVanillaTokenID.set(asToken(id))),
						uploadInitCode(THE_CONTRACT),
						contractCreate(THE_CONTRACT)
				).when(
						withOpContext(
								(spec, opLog) ->
										allRunFor(
												spec,
												UtilVerbs.overriding("tokens.maxPerAccount", "1"),
												newKeyNamed(DELEGATE_KEY).shape(
														DELEGATE_CONTRACT_KEY_SHAPE.signedWith(sigs(ON, THE_CONTRACT))),
												cryptoUpdate(ACCOUNT).key(DELEGATE_KEY),
												contractCall(THE_CONTRACT, "tokenAssociate",
														asAddress(accountID.get()), asAddress(vanillaTokenID.get())
												)
														.payingWith(GENESIS)
														.via("vanillaTokenAssociateTxn")
														.gas(GAS_TO_OFFER)
														.hasKnownStatus(SUCCESS),
												contractCall(THE_CONTRACT, "tokenAssociate",
														asAddress(accountID.get()),
														asAddress(secondVanillaTokenID.get())
												)
														.payingWith(GENESIS)
														.via("secondVanillaTokenAssociateFailsTxn")
														.gas(GAS_TO_OFFER)
														.hasKnownStatus(CONTRACT_REVERT_EXECUTED)
										)
						)
				).then(
						childRecordsCheck("vanillaTokenAssociateTxn", SUCCESS, recordWith().status(SUCCESS)),
						childRecordsCheck("secondVanillaTokenAssociateFailsTxn", CONTRACT_REVERT_EXECUTED, recordWith()
								.status(TOKENS_PER_ACCOUNT_LIMIT_EXCEEDED)),
						getAccountInfo(ACCOUNT).hasToken(relationshipWith(VANILLA_TOKEN)),
						getAccountInfo(ACCOUNT).hasNoTokenRelationship(TOKEN),
						resetAppPropertiesTo("src/main/resource/precompile-bootstrap.properties")
				);
	}

=======
>>>>>>> 8e40e09d
	/* -- HSCS-PREC-27 from HTS Precompile Test Plan -- */
	private HapiApiSpec invalidSingleAbiCallConsumesAllProvidedGas() {
		return defaultHapiSpec("InvalidSingleAbiCallConsumesAllProvidedGas")
				.given(
						uploadInitCode(THE_GRACEFULLY_FAILING_CONTRACT),
						contractCreate(THE_GRACEFULLY_FAILING_CONTRACT)
				).when(
						contractCall(THE_GRACEFULLY_FAILING_CONTRACT,
								"performInvalidlyFormattedSingleFunctionCall", ACCOUNT_ADDRESS
						)
								.notTryingAsHexedliteral()
								.via("Invalid Single Abi Call txn")
								.hasKnownStatus(CONTRACT_REVERT_EXECUTED),
						getTxnRecord("Invalid Single Abi Call txn").saveTxnRecordToRegistry("Invalid Single Abi Call txn")
				).then(
						withOpContext((spec, ignore) -> {
							final var gasUsed = spec.registry().getTransactionRecord("Invalid Single Abi Call txn")
									.getContractCallResult().getGasUsed();
							assertEquals(99011, gasUsed);
						})
				);
	}

	@Override
	protected Logger getResultsLogger() {
		return log;
	}

	/* --- Helpers --- */
	private static TokenID asToken(String v) {
		long[] nativeParts = asDotDelimitedLongArray(v);
		return TokenID.newBuilder()
				.setShardNum(nativeParts[0])
				.setRealmNum(nativeParts[1])
				.setTokenNum(nativeParts[2])
				.build();
	}

	@NotNull
	public static String getNestedContractAddress(final String outerContract, final HapiApiSpec spec) {
		return HapiPropertySource.asHexedSolidityAddress(spec.registry().getContractId(outerContract));
	}
}<|MERGE_RESOLUTION|>--- conflicted
+++ resolved
@@ -23,6 +23,7 @@
 import com.hedera.services.bdd.spec.HapiApiSpec;
 import com.hedera.services.bdd.spec.HapiPropertySource;
 import com.hedera.services.bdd.spec.keys.KeyShape;
+import com.hedera.services.bdd.spec.utilops.UtilVerbs;
 import com.hedera.services.bdd.suites.HapiApiSuite;
 import com.hedera.services.bdd.suites.token.TokenAssociationSpecs;
 import com.hederahashgraph.api.proto.java.AccountID;
@@ -59,9 +60,7 @@
 import static com.hedera.services.bdd.spec.utilops.UtilVerbs.withOpContext;
 import static com.hedera.services.bdd.suites.contract.Utils.asAddress;
 import static com.hedera.services.bdd.suites.token.TokenAssociationSpecs.VANILLA_TOKEN;
-import static com.hederahashgraph.api.proto.java.ResponseCodeEnum.CONTRACT_REVERT_EXECUTED;
-import static com.hederahashgraph.api.proto.java.ResponseCodeEnum.INVALID_TOKEN_ID;
-import static com.hederahashgraph.api.proto.java.ResponseCodeEnum.SUCCESS;
+import static com.hederahashgraph.api.proto.java.ResponseCodeEnum.*;
 import static com.hederahashgraph.api.proto.java.TokenFreezeStatus.FreezeNotApplicable;
 import static com.hederahashgraph.api.proto.java.TokenFreezeStatus.Frozen;
 import static com.hederahashgraph.api.proto.java.TokenFreezeStatus.Unfrozen;
@@ -123,15 +122,10 @@
 
 	List<HapiApiSpec> positiveSpecs() {
 		return List.of(
-<<<<<<< HEAD
 				nestedAssociateWorksAsExpected(),
 				multipleAssociatePrecompileWithSignatureWorksForFungible(),
 				associatePrecompileTokensPerAccountLimitExceeded(),
 				invalidSingleAbiCallConsumesAllProvidedGas()
-=======
-				multipleAssociatePrecompileWithSignatureWorksForFungible(),
-				nestedAssociateWorksAsExpected()
->>>>>>> 8e40e09d
 		);
 	}
 
@@ -393,7 +387,6 @@
 				);
 	}
 
-<<<<<<< HEAD
 	/* -- Not specifically required in the HTS Precompile Test Plan -- */
 	private HapiApiSpec associatePrecompileTokensPerAccountLimitExceeded() {
 		final AtomicReference<AccountID> accountID = new AtomicReference<>();
@@ -420,20 +413,19 @@
 										allRunFor(
 												spec,
 												UtilVerbs.overriding("tokens.maxPerAccount", "1"),
+												contractCreate(THE_CONTRACT).bytecode(THE_CONTRACT),
 												newKeyNamed(DELEGATE_KEY).shape(
 														DELEGATE_CONTRACT_KEY_SHAPE.signedWith(sigs(ON, THE_CONTRACT))),
 												cryptoUpdate(ACCOUNT).key(DELEGATE_KEY),
 												contractCall(THE_CONTRACT, "tokenAssociate",
-														asAddress(accountID.get()), asAddress(vanillaTokenID.get())
-												)
+														asAddress(accountID.get()), asAddress(vanillaTokenID.get()))
 														.payingWith(GENESIS)
 														.via("vanillaTokenAssociateTxn")
 														.gas(GAS_TO_OFFER)
 														.hasKnownStatus(SUCCESS),
 												contractCall(THE_CONTRACT, "tokenAssociate",
 														asAddress(accountID.get()),
-														asAddress(secondVanillaTokenID.get())
-												)
+														asAddress(secondVanillaTokenID.get()))
 														.payingWith(GENESIS)
 														.via("secondVanillaTokenAssociateFailsTxn")
 														.gas(GAS_TO_OFFER)
@@ -450,8 +442,6 @@
 				);
 	}
 
-=======
->>>>>>> 8e40e09d
 	/* -- HSCS-PREC-27 from HTS Precompile Test Plan -- */
 	private HapiApiSpec invalidSingleAbiCallConsumesAllProvidedGas() {
 		return defaultHapiSpec("InvalidSingleAbiCallConsumesAllProvidedGas")
