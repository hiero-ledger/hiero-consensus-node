package com.hedera.services.bdd.spec.queries.token;

/*-
 * ‌
 * Hedera Services Test Clients
 * ​
 * Copyright (C) 2018 - 2021 Hedera Hashgraph, LLC
 * ​
 * Licensed under the Apache License, Version 2.0 (the "License");
 * you may not use this file except in compliance with the License.
 * You may obtain a copy of the License at
 *
 *      http://www.apache.org/licenses/LICENSE-2.0
 *
 * Unless required by applicable law or agreed to in writing, software
 * distributed under the License is distributed on an "AS IS" BASIS,
 * WITHOUT WARRANTIES OR CONDITIONS OF ANY KIND, either express or implied.
 * See the License for the specific language governing permissions and
 * limitations under the License.
 * ‍
 */

import com.google.protobuf.ByteString;
import com.hedera.services.bdd.spec.HapiApiSpec;
import com.hedera.services.bdd.spec.infrastructure.HapiSpecRegistry;
import com.hedera.services.bdd.spec.queries.HapiQueryOp;
import com.hedera.services.bdd.spec.transactions.TxnUtils;
import com.hederahashgraph.api.proto.java.HederaFunctionality;
import com.hederahashgraph.api.proto.java.NftID;
import com.hederahashgraph.api.proto.java.Query;
import com.hederahashgraph.api.proto.java.Response;
import com.hederahashgraph.api.proto.java.TokenGetNftInfoQuery;
import com.hederahashgraph.api.proto.java.Transaction;
import org.apache.logging.log4j.LogManager;
import org.apache.logging.log4j.Logger;
import org.junit.jupiter.api.Assertions;

import java.util.Optional;
import java.util.OptionalLong;
import java.util.function.BiFunction;

import static com.hedera.services.bdd.spec.queries.QueryUtils.answerCostHeader;
import static com.hedera.services.bdd.spec.queries.QueryUtils.answerHeader;

public class HapiGetTokenNftInfo extends HapiQueryOp<HapiGetTokenNftInfo> {
	private static final Logger log = LogManager.getLogger(HapiGetTokenNftInfo.class);
	public static final String MISSING_SPENDER = "missing";

	String token;
	long serialNum;

	public HapiGetTokenNftInfo(String token, long serialNum) {
		this.token = token;
		this.serialNum = serialNum;
	}

	OptionalLong expectedSerialNum = OptionalLong.empty();
	Optional<ByteString> expectedMetadata = Optional.empty();
	Optional<String> expectedTokenID = Optional.empty();
	Optional<String> expectedAccountID = Optional.empty();
	Optional<String> expectedSpenderID = Optional.empty();
	Optional<Boolean> expectedCreationTime = Optional.empty();
	Optional<String> expectedSpenderID = Optional.empty();

	public HapiGetTokenNftInfo hasAccountID(String name) {
		expectedAccountID = Optional.of(name);
		return this;
	}

<<<<<<< HEAD
	public HapiGetTokenNftInfo hasSpenderID(String name) {
=======
	public HapiGetTokenNftInfo hasSpenderId(String name) {
>>>>>>> 4eb6f522
		expectedSpenderID = Optional.of(name);
		return this;
	}

<<<<<<< HEAD
	public HapiGetTokenNftInfo hasNoSpender() {
		expectedSpenderID = Optional.of(MISSING_SPENDER);
		return this;
	}

=======
>>>>>>> 4eb6f522
	public HapiGetTokenNftInfo hasTokenID(String token) {
		expectedTokenID = Optional.of(token);
		return this;
	}

	public HapiGetTokenNftInfo hasSerialNum(long serialNum) {
		expectedSerialNum = OptionalLong.of(serialNum);
		return this;
	}

	public HapiGetTokenNftInfo hasMetadata(ByteString metadata) {
		expectedMetadata = Optional.of(metadata);
		return this;
	}

	public HapiGetTokenNftInfo hasValidCreationTime() {
		expectedCreationTime = Optional.of(true);
		return this;
	}

	@Override
	public HederaFunctionality type() {
		return HederaFunctionality.TokenGetNftInfo;
	}

	@Override
	protected HapiGetTokenNftInfo self() {
		return this;
	}

	@Override
	protected void assertExpectationsGiven(HapiApiSpec spec) throws Throwable {
		var actualInfo = response.getTokenGetNftInfo().getNft();

		if (expectedSerialNum.isPresent()) {
			Assertions.assertEquals(
					expectedSerialNum.getAsLong(),
					actualInfo.getNftID().getSerialNumber(),
					"Wrong serial num!");
		}

		if (expectedAccountID.isPresent()) {
			var id = TxnUtils.asId(expectedAccountID.get(), spec);
			Assertions.assertEquals(
					id,
					actualInfo.getAccountID(),
					"Wrong account ID account!");
		}

<<<<<<< HEAD

		if (expectedSpenderID.isPresent()) {
			if (expectedSpenderID.get().equals(MISSING_SPENDER)) {
				Assertions.assertEquals(
						0,
						actualInfo.getSpenderId().getAccountNum(),
						"Wrong account ID account!");
			} else {
				var id = TxnUtils.asId(expectedSpenderID.get(), spec);
				Assertions.assertEquals(
						id,
						actualInfo.getSpenderId(),
						"Wrong spender ID account!");
			}

=======
		if (expectedSpenderID.isPresent()) {
			var id = TxnUtils.asId(expectedSpenderID.get(), spec);
			Assertions.assertEquals(
					id,
					actualInfo.getSpenderId(),
					"Wrong spender ID on the NFT!");
>>>>>>> 4eb6f522
		}

		expectedMetadata.ifPresent(bytes -> Assertions.assertEquals(
				bytes,
				actualInfo.getMetadata(),
				"Wrong metadata!"));

		assertFor(
				actualInfo.getCreationTime(),

				expectedCreationTime,
				(n, r) -> r.getCreationTime(token),
				"Wrong creation time (seconds)!",
				spec.registry());

		var registry = spec.registry();

		assertFor(
				actualInfo.getNftID().

						getTokenID(),

				expectedTokenID,
				(n, r) -> r.getTokenID(n),
				"Wrong token id!",
				registry);

		expectedLedgerId.ifPresent(id -> Assertions.assertEquals(

				rationalize(id), actualInfo.

						getLedgerId()));
	}

	private <T, R> void assertFor(
			R actual,
			Optional<T> possible,
			BiFunction<T, HapiSpecRegistry, R> expectedFn,
			String error,
			HapiSpecRegistry registry
	) {
		if (possible.isPresent()) {
			var expected = expectedFn.apply(possible.get(), registry);
			Assertions.assertEquals(expected, actual, error);
		}
	}

	@Override
	protected void submitWith(HapiApiSpec spec, Transaction payment) {
		Query query = getTokenNftInfoQuery(spec, payment, false);
		response = spec.clients().getTokenSvcStub(targetNodeFor(spec), useTls).getTokenNftInfo(query);
		if (verboseLoggingOn) {
			log.info("Info for '" + token + "': " + response.getTokenGetNftInfo().getNft());
		}
	}

	@Override
	protected long lookupCostWith(HapiApiSpec spec, Transaction payment) throws Throwable {
		Query query = getTokenNftInfoQuery(spec, payment, true);
		Response response = spec.clients().getTokenSvcStub(targetNodeFor(spec), useTls).getTokenNftInfo(query);
		return costFrom(response);
	}

	private Query getTokenNftInfoQuery(HapiApiSpec spec, Transaction payment, boolean costOnly) {
		var id = TxnUtils.asTokenId(token, spec);
		TokenGetNftInfoQuery getTokenNftQuery = TokenGetNftInfoQuery.newBuilder()
				.setHeader(costOnly ? answerCostHeader(payment) : answerHeader(payment))
				.setNftID(NftID.newBuilder().setTokenID(id).setSerialNumber(serialNum).build())
				.build();
		return Query.newBuilder().setTokenGetNftInfo(getTokenNftQuery).build();
	}

	@Override
	protected boolean needsPayment() {
		return true;
	}

}<|MERGE_RESOLUTION|>--- conflicted
+++ resolved
@@ -58,7 +58,6 @@
 	Optional<ByteString> expectedMetadata = Optional.empty();
 	Optional<String> expectedTokenID = Optional.empty();
 	Optional<String> expectedAccountID = Optional.empty();
-	Optional<String> expectedSpenderID = Optional.empty();
 	Optional<Boolean> expectedCreationTime = Optional.empty();
 	Optional<String> expectedSpenderID = Optional.empty();
 
@@ -67,23 +66,16 @@
 		return this;
 	}
 
-<<<<<<< HEAD
 	public HapiGetTokenNftInfo hasSpenderID(String name) {
-=======
-	public HapiGetTokenNftInfo hasSpenderId(String name) {
->>>>>>> 4eb6f522
 		expectedSpenderID = Optional.of(name);
 		return this;
 	}
 
-<<<<<<< HEAD
 	public HapiGetTokenNftInfo hasNoSpender() {
 		expectedSpenderID = Optional.of(MISSING_SPENDER);
 		return this;
 	}
 
-=======
->>>>>>> 4eb6f522
 	public HapiGetTokenNftInfo hasTokenID(String token) {
 		expectedTokenID = Optional.of(token);
 		return this;
@@ -133,7 +125,6 @@
 					"Wrong account ID account!");
 		}
 
-<<<<<<< HEAD
 
 		if (expectedSpenderID.isPresent()) {
 			if (expectedSpenderID.get().equals(MISSING_SPENDER)) {
@@ -149,14 +140,6 @@
 						"Wrong spender ID account!");
 			}
 
-=======
-		if (expectedSpenderID.isPresent()) {
-			var id = TxnUtils.asId(expectedSpenderID.get(), spec);
-			Assertions.assertEquals(
-					id,
-					actualInfo.getSpenderId(),
-					"Wrong spender ID on the NFT!");
->>>>>>> 4eb6f522
 		}
 
 		expectedMetadata.ifPresent(bytes -> Assertions.assertEquals(
@@ -175,20 +158,13 @@
 		var registry = spec.registry();
 
 		assertFor(
-				actualInfo.getNftID().
-
-						getTokenID(),
-
+				actualInfo.getNftID().getTokenID(),
 				expectedTokenID,
 				(n, r) -> r.getTokenID(n),
 				"Wrong token id!",
 				registry);
 
-		expectedLedgerId.ifPresent(id -> Assertions.assertEquals(
-
-				rationalize(id), actualInfo.
-
-						getLedgerId()));
+		expectedLedgerId.ifPresent(id -> Assertions.assertEquals(rationalize(id), actualInfo.getLedgerId()));
 	}
 
 	private <T, R> void assertFor(
