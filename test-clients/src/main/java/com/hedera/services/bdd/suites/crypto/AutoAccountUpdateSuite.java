/*
 * Copyright (C) 2021-2022 Hedera Hashgraph, LLC
 *
 * Licensed under the Apache License, Version 2.0 (the "License");
 * you may not use this file except in compliance with the License.
 * You may obtain a copy of the License at
 *
 *      http://www.apache.org/licenses/LICENSE-2.0
 *
 * Unless required by applicable law or agreed to in writing, software
 * distributed under the License is distributed on an "AS IS" BASIS,
 * WITHOUT WARRANTIES OR CONDITIONS OF ANY KIND, either express or implied.
 * See the License for the specific language governing permissions and
 * limitations under the License.
 */
package com.hedera.services.bdd.suites.crypto;

import static com.hedera.services.bdd.spec.HapiApiSpec.defaultHapiSpec;
import static com.hedera.services.bdd.spec.assertions.AccountInfoAsserts.accountWith;
import static com.hedera.services.bdd.spec.keys.SigControl.OFF;
import static com.hedera.services.bdd.spec.keys.SigControl.ON;
import static com.hedera.services.bdd.spec.queries.QueryVerbs.getAliasedAccountInfo;
import static com.hedera.services.bdd.spec.queries.QueryVerbs.getAutoCreatedAccountBalance;
import static com.hedera.services.bdd.spec.queries.QueryVerbs.getTxnRecord;
import static com.hedera.services.bdd.spec.transactions.TxnVerbs.cryptoCreate;
import static com.hedera.services.bdd.spec.transactions.TxnVerbs.cryptoTransfer;
import static com.hedera.services.bdd.spec.transactions.TxnVerbs.cryptoUpdateAliased;
import static com.hedera.services.bdd.spec.transactions.TxnVerbs.fileUpdate;
import static com.hedera.services.bdd.spec.transactions.crypto.HapiCryptoTransfer.tinyBarsFromToWithAlias;
import static com.hedera.services.bdd.spec.utilops.UtilVerbs.newKeyNamed;
import static com.hedera.services.bdd.spec.utilops.UtilVerbs.sleepFor;
import static com.hedera.services.bdd.suites.autorenew.AutoRenewConfigChoices.disablingAutoRenewWithDefaults;
import static com.hedera.services.bdd.suites.autorenew.AutoRenewConfigChoices.propsForAccountAutoRenewOnWith;
import static com.hederahashgraph.api.proto.java.ResponseCodeEnum.INVALID_ACCOUNT_ID;
import static com.hederahashgraph.api.proto.java.ResponseCodeEnum.INVALID_SIGNATURE;

import com.hedera.services.bdd.spec.HapiApiSpec;
import com.hedera.services.bdd.spec.keys.KeyShape;
import com.hedera.services.bdd.spec.keys.SigControl;
import com.hedera.services.bdd.suites.HapiApiSuite;
import java.util.List;
import org.apache.logging.log4j.LogManager;
import org.apache.logging.log4j.Logger;

public class AutoAccountUpdateSuite extends HapiApiSuite {
    private static final Logger log = LogManager.getLogger(AutoAccountUpdateSuite.class);
    private static final long initialBalance = 1000L;

    public static void main(String... args) {
        new AutoAccountUpdateSuite().runSuiteSync();
    }

    @Override
    protected Logger getResultsLogger() {
        return log;
    }

    @Override
    public List<HapiApiSpec> getSpecsInSuite() {
        return List.of(
                new HapiApiSpec[] {
                    updateKeyOnAutoCreatedAccount(),
<<<<<<< HEAD
                    //						accountCreatedAfterAliasAccountExpires(),
                    //						modifySigRequiredAfterAutoAccountCreation(),
=======
                    accountCreatedAfterAliasAccountExpires(),
                    modifySigRequiredAfterAutoAccountCreation(),
>>>>>>> 6f806782
                    //						accountCreatedAfterAliasAccountExpiresAndDelete()
                });
    }

    private HapiApiSpec modifySigRequiredAfterAutoAccountCreation() {
        return defaultHapiSpec("modifySigRequiredAfterAutoAccountCreation")
                .given(
                        newKeyNamed("testAlias"),
                        cryptoCreate("payer").balance(initialBalance * ONE_HBAR))
                .when(
                        cryptoTransfer(
                                        tinyBarsFromToWithAlias(
                                                "payer", "testAlias", ONE_HUNDRED_HBARS))
                                .via("transferTxn"),
                        /* validate child record has alias set and has fields as expected */
                        getTxnRecord("transferTxn")
                                .andAllChildRecords()
                                .hasNonStakingChildRecordCount(1)
                                .hasAliasInChildRecord("testAlias", 0)
                                .logged(),
                        getAliasedAccountInfo("testAlias")
                                .has(
                                        accountWith()
                                                .autoRenew(THREE_MONTHS_IN_SECONDS)
                                                .receiverSigReq(false)
                                                .expectedBalanceWithChargedUsd(
                                                        (ONE_HUNDRED_HBARS), 0.05, 10)))
                .then(
                        /* change receiverSigRequired to false and validate */
                        cryptoUpdateAliased("testAlias")
                                .receiverSigRequired(true)
                                .signedBy("testAlias", "payer", DEFAULT_PAYER),
                        getAliasedAccountInfo("testAlias")
                                .has(
                                        accountWith()
                                                .autoRenew(THREE_MONTHS_IN_SECONDS)
                                                .receiverSigReq(true)
                                                .expectedBalanceWithChargedUsd(
                                                        (ONE_HUNDRED_HBARS), 0.05, 10)),

                        /* transfer without receiver sig fails */
                        cryptoTransfer(
                                        tinyBarsFromToWithAlias(
                                                "payer", "testAlias", ONE_HUNDRED_HBARS))
                                .via("transferTxn2")
                                .signedBy("payer", DEFAULT_PAYER)
                                .hasKnownStatus(INVALID_SIGNATURE),

                        /* transfer with receiver sig passes */
                        cryptoTransfer(
                                        tinyBarsFromToWithAlias(
                                                "payer", "testAlias", ONE_HUNDRED_HBARS))
                                .via("transferTxn3")
                                .signedBy("testAlias", "payer", DEFAULT_PAYER),
                        getTxnRecord("transferTxn3")
                                .andAllChildRecords()
                                .hasNonStakingChildRecordCount(0),
                        getAliasedAccountInfo("testAlias")
                                .has(
                                        accountWith()
                                                .expectedBalanceWithChargedUsd(
                                                        (2 * ONE_HUNDRED_HBARS), 0.05, 10)));
    }

    private HapiApiSpec accountCreatedAfterAliasAccountExpires() {
        final var briefAutoRenew = 3L;
        return defaultHapiSpec("AccountCreatedAfterAliasAccountExpires")
                .given(
                        newKeyNamed("alias"),
                        fileUpdate(APP_PROPERTIES)
                                .payingWith(GENESIS)
                                .overridingProps(
                                        propsForAccountAutoRenewOnWith(
                                                briefAutoRenew, 20 * briefAutoRenew)),
                        cryptoCreate("randomPayer").balance(initialBalance * ONE_HBAR))
                .when(
                        /* auto account is created */
                        cryptoTransfer(
                                        tinyBarsFromToWithAlias(
                                                "randomPayer", "alias", ONE_HUNDRED_HBARS))
                                .via("transferTxn"),
                        getTxnRecord("transferTxn").andAllChildRecords().logged(),
                        getAliasedAccountInfo("alias")
                                .has(
                                        accountWith()
                                                .autoRenew(THREE_MONTHS_IN_SECONDS)
                                                .expectedBalanceWithChargedUsd(
                                                        (ONE_HUNDRED_HBARS), 0.05, 10)))
                .then(
                        /* update auto renew period */
                        cryptoUpdateAliased("alias")
                                .autoRenewPeriod(briefAutoRenew)
                                .signedBy("alias", "randomPayer", DEFAULT_PAYER),
                        sleepFor(2 * briefAutoRenew * 1_000L + 500L),
                        getAutoCreatedAccountBalance("alias"),

                        /* account is expired but not deleted and validate the transfer succeeds*/
                        cryptoTransfer(
                                        tinyBarsFromToWithAlias(
                                                "randomPayer", "alias", ONE_HUNDRED_HBARS))
                                .via("transferTxn2"),
                        getTxnRecord("transferTxn2")
                                .andAllChildRecords()
                                .hasNonStakingChildRecordCount(0),
                        getAliasedAccountInfo("alias")
                                .has(
                                        accountWith()
                                                .expectedBalanceWithChargedUsd(
                                                        (2 * ONE_HUNDRED_HBARS), 0.05, 10)),
                        fileUpdate(APP_PROPERTIES)
                                .payingWith(GENESIS)
                                .overridingProps(disablingAutoRenewWithDefaults()));
    }

    private HapiApiSpec updateKeyOnAutoCreatedAccount() {
        SigControl ENOUGH_UNIQUE_SIGS =
                KeyShape.threshSigs(
                        2,
                        KeyShape.threshSigs(1, OFF, OFF, OFF, OFF, OFF, OFF, ON),
                        KeyShape.threshSigs(3, ON, ON, ON, OFF, OFF, OFF, OFF));

        return defaultHapiSpec("updateKeyOnAutoCreatedAccount")
                .given(
                        newKeyNamed("alias"),
                        newKeyNamed("complexKey").shape(ENOUGH_UNIQUE_SIGS),
                        cryptoCreate("payer").balance(initialBalance * ONE_HBAR))
                .when(
                        /* auto account is created */
                        cryptoTransfer(tinyBarsFromToWithAlias("payer", "alias", ONE_HUNDRED_HBARS))
                                .via("transferTxn"),
                        getTxnRecord("transferTxn").andAllChildRecords().logged(),
                        getAliasedAccountInfo("alias")
                                .has(
                                        accountWith()
                                                .expectedBalanceWithChargedUsd(
                                                        ONE_HUNDRED_HBARS, 0.05, 10)
                                                .alias("alias")))
                .then(
                        /* validate the key on account can be updated to complex key, and has no relation to alias*/
                        cryptoUpdateAliased("alias")
                                .key("complexKey")
                                .payingWith("payer")
                                .signedBy("alias", "complexKey", "payer", DEFAULT_PAYER),
                        getAliasedAccountInfo("alias")
                                .has(
                                        accountWith()
                                                .expectedBalanceWithChargedUsd(
                                                        (ONE_HUNDRED_HBARS), 0.05, 10)
                                                .key("complexKey")));
    }

    // Can't be done without property change, since auto-renew period can't be reduced from 3 months
    // after create.
    private HapiApiSpec accountCreatedAfterAliasAccountExpiresAndDelete() {
        final var briefAutoRenew = 3L;
        return defaultHapiSpec("AccountCreatedAfterAliasAccountExpiresAndDelete")
                .given(
                        newKeyNamed("alias"),
                        fileUpdate(APP_PROPERTIES)
                                .payingWith(GENESIS)
                                .overridingProps(
                                        propsForAccountAutoRenewOnWith(
                                                briefAutoRenew, 2 * briefAutoRenew)),
                        cryptoCreate("randomPayer").balance(initialBalance * ONE_HBAR))
                .when(
                        cryptoTransfer(
                                        tinyBarsFromToWithAlias(
                                                "randomPayer", "alias", ONE_HUNDRED_HBARS))
                                .via("transferTxn"),
                        getTxnRecord("transferTxn").andAllChildRecords().logged(),
                        getAliasedAccountInfo("alias")
                                .has(accountWith().autoRenew(THREE_MONTHS_IN_SECONDS)))
                .then(
                        /* update auto renew period */
                        cryptoUpdateAliased("alias")
                                .autoRenewPeriod(briefAutoRenew)
                                .signedBy("alias", "randomPayer"),
                        sleepFor(2 * briefAutoRenew * 1_000L + 500L),
                        getAutoCreatedAccountBalance("alias")
                                .hasAnswerOnlyPrecheck(INVALID_ACCOUNT_ID),

                        // Need to know why its INVALID_ACCOUNT_ID, same reason as Delete

                        /* validate account is expired and deleted , so new account is created */
                        cryptoTransfer(
                                        tinyBarsFromToWithAlias(
                                                "randomPayer", "alias", ONE_HUNDRED_HBARS))
                                .via("transferTxn2"),
                        getTxnRecord("transferTxn2")
                                .andAllChildRecords()
                                .hasNonStakingChildRecordCount(1),
                        fileUpdate(APP_PROPERTIES)
                                .payingWith(GENESIS)
                                .overridingProps(disablingAutoRenewWithDefaults()));
    }
}<|MERGE_RESOLUTION|>--- conflicted
+++ resolved
@@ -60,13 +60,8 @@
         return List.of(
                 new HapiApiSpec[] {
                     updateKeyOnAutoCreatedAccount(),
-<<<<<<< HEAD
-                    //						accountCreatedAfterAliasAccountExpires(),
-                    //						modifySigRequiredAfterAutoAccountCreation(),
-=======
                     accountCreatedAfterAliasAccountExpires(),
                     modifySigRequiredAfterAutoAccountCreation(),
->>>>>>> 6f806782
                     //						accountCreatedAfterAliasAccountExpiresAndDelete()
                 });
     }
