--- conflicted
+++ resolved
@@ -272,11 +272,8 @@
 	}
 
 	public class PrimitiveSigning {
-<<<<<<< HEAD
-=======
 		private byte[] keccak256Digest;
 
->>>>>>> 8a1ae1ee
 		private final byte[] data;
 		private final Set<String> used = new HashSet<>();
 		private final List<Entry<Key, SigControl>> authors;
@@ -312,16 +309,6 @@
 			}
 		}
 
-<<<<<<< HEAD
-		private void signIfNecessary(Key key) throws Throwable {
-			byte[] pubKey = key.getEd25519().toByteArray();
-			String pubKeyHex = com.swirlds.common.CommonUtils.hex(pubKey);
-			if (!used.contains(pubKeyHex)) {
-				PrivateKey signer = pkMap.get(pubKeyHex);
-				byte[] sig = SignatureGenerator.signBytes(data, signer);
-				keySigs.add(new AbstractMap.SimpleEntry<>(pubKey, sig));
-				used.add(pubKeyHex);
-=======
 		private void signIfNecessary(final Key key) throws Throwable {
 			final var pk = extractPubKey(key);
 			final var hexedPk = com.swirlds.common.CommonUtils.hex(pk);
@@ -348,7 +335,6 @@
 				return key.getEd25519().toByteArray();
 			} else {
 				throw new IllegalArgumentException("No supported public key in " + key);
->>>>>>> 8a1ae1ee
 			}
 		}
 	}
@@ -431,11 +417,8 @@
 		private final KeyGenerator keyGen;
 		private final Map<String, Key> byLabel = new HashMap<>();
 
-<<<<<<< HEAD
-=======
 		private int nextUnspecifiedAlgo = 0;
 
->>>>>>> 8a1ae1ee
 		public Generation(HapiApiSpec spec, SigControl control, KeyGenerator keyGen) {
 			this(spec, control, keyGen, KeyLabel.uniquelyLabeling(control));
 		}
@@ -477,9 +460,6 @@
 					if (byLabel.containsKey(label.literally())) {
 						generated = byLabel.get(label.literally());
 					} else {
-<<<<<<< HEAD
-						generated = keyGen.genEd25519AndUpdateMap(pkMap);
-=======
 						final SigControl.KeyAlgo choice;
 						if (sc.keyAlgo() == SigControl.KeyAlgo.UNSPECIFIED) {
 							final var defaultAlgo = spec.setup().defaultKeyAlgo();
@@ -494,7 +474,6 @@
 							choice = sc.keyAlgo();
 						}
 						generated = generateByAlgo(choice);
->>>>>>> 8a1ae1ee
 						byLabel.put(label.literally(), generated);
 					}
 					break;
@@ -527,11 +506,7 @@
 	}
 
 	public Key generate(final HapiApiSpec spec, final KeyType type) {
-<<<<<<< HEAD
-		return generate(spec, type, KeyExpansion::genSingleEd25519Key);
-=======
 		return generate(spec, type, DEFAULT_KEY_GEN);
->>>>>>> 8a1ae1ee
 	}
 
 	public Key generate(final HapiApiSpec spec, final KeyType type, final KeyGenerator keyGen) {
