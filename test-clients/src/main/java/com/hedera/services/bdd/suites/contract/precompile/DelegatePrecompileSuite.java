package com.hedera.services.bdd.suites.contract.precompile;

/*-
 * ‌
 * Hedera Services Test Clients
 * ​
 * Copyright (C) 2018 - 2021 Hedera Hashgraph, LLC
 * ​
 * Licensed under the Apache License, Version 2.0 (the "License");
 * you may not use this file except in compliance with the License.
 * You may obtain a copy of the License at
 *
 *      http://www.apache.org/licenses/LICENSE-2.0
 *
 * Unless required by applicable law or agreed to in writing, software
 * distributed under the License is distributed on an "AS IS" BASIS,
 * WITHOUT WARRANTIES OR CONDITIONS OF ANY KIND, either express or implied.
 * See the License for the specific language governing permissions and
 * limitations under the License.
 * ‍
 */

import com.hedera.services.bdd.spec.HapiApiSpec;
import com.hedera.services.bdd.spec.keys.KeyShape;
import com.hedera.services.bdd.suites.HapiApiSuite;
import com.hederahashgraph.api.proto.java.AccountID;
import com.hederahashgraph.api.proto.java.TokenID;
import com.hederahashgraph.api.proto.java.TokenType;
import org.apache.logging.log4j.LogManager;
import org.apache.logging.log4j.Logger;
import org.jetbrains.annotations.NotNull;

import java.util.List;
import java.util.concurrent.atomic.AtomicReference;

import static com.google.protobuf.ByteString.copyFromUtf8;
import static com.hedera.services.bdd.spec.HapiApiSpec.defaultHapiSpec;
import static com.hedera.services.bdd.spec.HapiPropertySource.asToken;
import static com.hedera.services.bdd.spec.assertions.SomeFungibleTransfers.changingFungibleBalances;
import static com.hedera.services.bdd.spec.assertions.TransactionRecordAsserts.recordWith;
import static com.hedera.services.bdd.spec.keys.KeyShape.DELEGATE_CONTRACT;
import static com.hedera.services.bdd.spec.keys.KeyShape.sigs;
import static com.hedera.services.bdd.spec.keys.SigControl.ON;
import static com.hedera.services.bdd.spec.queries.QueryVerbs.getAccountBalance;
import static com.hedera.services.bdd.spec.transactions.TxnVerbs.contractCall;
import static com.hedera.services.bdd.spec.transactions.TxnVerbs.cryptoCreate;
import static com.hedera.services.bdd.spec.transactions.TxnVerbs.cryptoTransfer;
import static com.hedera.services.bdd.spec.transactions.TxnVerbs.cryptoUpdate;
import static com.hedera.services.bdd.spec.transactions.TxnVerbs.mintToken;
import static com.hedera.services.bdd.spec.transactions.TxnVerbs.newContractCreate;
import static com.hedera.services.bdd.spec.transactions.TxnVerbs.newFileCreate;
import static com.hedera.services.bdd.spec.transactions.TxnVerbs.tokenAssociate;
import static com.hedera.services.bdd.spec.transactions.TxnVerbs.tokenCreate;
import static com.hedera.services.bdd.spec.transactions.TxnVerbs.tokenUpdate;
import static com.hedera.services.bdd.spec.transactions.token.TokenMovement.movingUnique;
import static com.hedera.services.bdd.spec.utilops.CustomSpecAssert.allRunFor;
import static com.hedera.services.bdd.spec.utilops.UtilVerbs.childRecordsCheck;
import static com.hedera.services.bdd.spec.utilops.UtilVerbs.newKeyNamed;
import static com.hedera.services.bdd.spec.utilops.UtilVerbs.withOpContext;
import static com.hedera.services.bdd.suites.contract.Utils.asAddress;
import static com.hedera.services.bdd.suites.token.TokenAssociationSpecs.VANILLA_TOKEN;
import static com.hederahashgraph.api.proto.java.ResponseCodeEnum.SUCCESS;

public class DelegatePrecompileSuite extends HapiApiSuite {
<<<<<<< HEAD
	private static final Logger log = LogManager.getLogger(DelegatePrecompileSuite.class);

	private static final long GAS_TO_OFFER = 4_000_000L;
	private static final KeyShape SIMPLE_AND_DELEGATE_KEY_SHAPE = KeyShape.threshOf(1, KeyShape.SIMPLE,
			DELEGATE_CONTRACT);
	private static final KeyShape DELEGATE_CONTRACT_KEY_SHAPE = KeyShape.threshOf(1, DELEGATE_CONTRACT);
	private static final String TOKEN_TREASURY = "treasury";
	private static final String OUTER_CONTRACT = "DelegateContract";
	private static final String NESTED_CONTRACT = "ServiceContract";
	private static final String ACCOUNT = "anybody";
	private static final String RECEIVER = "receiver";
	private static final String DELEGATE_KEY = "Delegate key";
	private static final String SIMPLE_AND_DELEGATE_KEY_NAME = "Simple And Delegate key";
	private static final String SUPPLY_KEY = "supplyKey";

	public static void main(String... args) {
		new DelegatePrecompileSuite().runSuiteSync();
	}

	@Override
	public boolean canRunAsync() {
		return false;
	}

	@Override
	protected List<HapiApiSpec> getSpecsInSuite() {
		return allOf(
				positiveSpecs(),
				negativeSpecs()
		);
	}

	List<HapiApiSpec> negativeSpecs() {
		return List.of(
		);
	}

	List<HapiApiSpec> positiveSpecs() {
		return List.of(
				delegateCallForTransfer(),
				delegateCallForBurn(),
				delegateCallForMint()
		);
	}

	private HapiApiSpec delegateCallForTransfer() {
		final AtomicReference<AccountID> accountID = new AtomicReference<>();
		final AtomicReference<TokenID> vanillaTokenTokenID = new AtomicReference<>();
		final AtomicReference<AccountID> receiverID = new AtomicReference<>();

		return defaultHapiSpec("delegateCallForTransfer")
				.given(
						newKeyNamed(SUPPLY_KEY),
						cryptoCreate(TOKEN_TREASURY),
						tokenCreate(VANILLA_TOKEN)
								.tokenType(TokenType.NON_FUNGIBLE_UNIQUE)
								.supplyKey(SUPPLY_KEY)
								.treasury(TOKEN_TREASURY)
								.initialSupply(0)
								.exposingCreatedIdTo(id -> vanillaTokenTokenID.set(asToken(id))),
						mintToken(VANILLA_TOKEN, List.of(copyFromUtf8("First!"))),
						cryptoCreate(ACCOUNT)
								.exposingCreatedIdTo(accountID::set),
						cryptoCreate(RECEIVER)
								.exposingCreatedIdTo(receiverID::set),
						newFileCreate(OUTER_CONTRACT, NESTED_CONTRACT),
						newContractCreate(NESTED_CONTRACT),
						tokenAssociate(NESTED_CONTRACT, VANILLA_TOKEN),
						tokenAssociate(ACCOUNT, VANILLA_TOKEN),
						tokenAssociate(RECEIVER, VANILLA_TOKEN),
						cryptoTransfer(movingUnique(VANILLA_TOKEN, 1L).between(TOKEN_TREASURY, ACCOUNT))
								.payingWith(GENESIS)
				).when(
						withOpContext(
								(spec, opLog) ->
										allRunFor(
												spec,
												newContractCreate(OUTER_CONTRACT, getNestedContractAddress(NESTED_CONTRACT, spec)),
												tokenAssociate(OUTER_CONTRACT, VANILLA_TOKEN),
												newKeyNamed(SIMPLE_AND_DELEGATE_KEY_NAME).shape(SIMPLE_AND_DELEGATE_KEY_SHAPE.signedWith(sigs(ON, OUTER_CONTRACT))),
												cryptoUpdate(ACCOUNT).key(SIMPLE_AND_DELEGATE_KEY_NAME),
												contractCall(OUTER_CONTRACT, "transferDelegateCall",
														asAddress(vanillaTokenTokenID.get()), asAddress(accountID.get()),
														asAddress(receiverID.get()), 1L
												)
														.payingWith(GENESIS)
														.via("delegateTransferCallWithDelegateContractKeyTxn")
														.gas(GAS_TO_OFFER)
										)
						)
				).then(
						childRecordsCheck("delegateTransferCallWithDelegateContractKeyTxn", SUCCESS,
								recordWith().status(SUCCESS)
						),
						getAccountBalance(ACCOUNT).hasTokenBalance(VANILLA_TOKEN, 0),
						getAccountBalance(RECEIVER).hasTokenBalance(VANILLA_TOKEN, 1)

				);
	}

	private HapiApiSpec delegateCallForBurn() {
		final AtomicReference<TokenID> vanillaTokenTokenID = new AtomicReference<>();

		return defaultHapiSpec("delegateCallForBurn")
				.given(
						newKeyNamed(SUPPLY_KEY),
						cryptoCreate(TOKEN_TREASURY),
						tokenCreate(VANILLA_TOKEN)
								.tokenType(TokenType.NON_FUNGIBLE_UNIQUE)
								.supplyKey(SUPPLY_KEY)
								.adminKey(SUPPLY_KEY)
								.treasury(TOKEN_TREASURY)
								.initialSupply(0L)
								.exposingCreatedIdTo(id -> vanillaTokenTokenID.set(asToken(id))),
						mintToken(VANILLA_TOKEN, List.of(copyFromUtf8("First!"))),
						mintToken(VANILLA_TOKEN, List.of(copyFromUtf8("Second!"))),
						newFileCreate(OUTER_CONTRACT, NESTED_CONTRACT),
						newContractCreate(NESTED_CONTRACT)
				)
				.when(
						withOpContext(
								(spec, opLog) ->
										allRunFor(
												spec,
												newContractCreate(OUTER_CONTRACT, getNestedContractAddress(NESTED_CONTRACT, spec)),
												newKeyNamed(DELEGATE_KEY).shape(DELEGATE_CONTRACT_KEY_SHAPE.signedWith(sigs(OUTER_CONTRACT))),
												tokenUpdate(VANILLA_TOKEN).supplyKey(DELEGATE_KEY),
												contractCall(OUTER_CONTRACT, "burnDelegateCall",
														asAddress(vanillaTokenTokenID.get()), 0, List.of(1L)
												)
														.payingWith(GENESIS)
														.via("delegateBurnCallWithDelegateContractKeyTxn")
														.gas(GAS_TO_OFFER)
										)
						)
				)
				.then(
						childRecordsCheck("delegateBurnCallWithDelegateContractKeyTxn", SUCCESS,
								recordWith().status(SUCCESS).newTotalSupply(1)
						),
						getAccountBalance(TOKEN_TREASURY).hasTokenBalance(VANILLA_TOKEN, 1)
				);
	}

	private HapiApiSpec delegateCallForMint() {
		final AtomicReference<TokenID> vanillaTokenTokenID = new AtomicReference<>();

		return defaultHapiSpec("delegateCallForMint")
				.given(
						newKeyNamed(SUPPLY_KEY),
						cryptoCreate(TOKEN_TREASURY),
						tokenCreate(VANILLA_TOKEN)
								.tokenType(TokenType.FUNGIBLE_COMMON)
								.supplyKey(SUPPLY_KEY)
								.adminKey(SUPPLY_KEY)
								.treasury(TOKEN_TREASURY)
								.initialSupply(50L)
								.exposingCreatedIdTo(id -> vanillaTokenTokenID.set(asToken(id))),
						newFileCreate(OUTER_CONTRACT, NESTED_CONTRACT),
						newContractCreate(NESTED_CONTRACT))
				.when(
						withOpContext(
								(spec, opLog) ->
										allRunFor(
												spec,
												newContractCreate(OUTER_CONTRACT, getNestedContractAddress(NESTED_CONTRACT, spec)),
												newKeyNamed(DELEGATE_KEY).shape(DELEGATE_CONTRACT_KEY_SHAPE.signedWith(sigs(OUTER_CONTRACT))),
												tokenUpdate(VANILLA_TOKEN).supplyKey(DELEGATE_KEY),
												contractCall(OUTER_CONTRACT, "mintDelegateCall",
														asAddress(vanillaTokenTokenID.get()), 1
												)
														.payingWith(GENESIS)
														.via("delegateBurnCallWithDelegateContractKeyTxn")
														.gas(GAS_TO_OFFER)
										)
						)
				)
				.then(
						childRecordsCheck("delegateBurnCallWithDelegateContractKeyTxn", SUCCESS, recordWith()
								.status(SUCCESS)
								.tokenTransfers(
										changingFungibleBalances()
												.including(VANILLA_TOKEN, TOKEN_TREASURY, 1)
								)
								.newTotalSupply(51)
						),
						getAccountBalance(TOKEN_TREASURY).hasTokenBalance(VANILLA_TOKEN, 51)
				);
	}


	@NotNull
	private String getNestedContractAddress(String outerContract, HapiApiSpec spec) {
		return CommonUtils.calculateSolidityAddress(
				(int) spec.registry().getContractId(outerContract).getShardNum(),
				spec.registry().getContractId(outerContract).getRealmNum(),
				spec.registry().getContractId(outerContract).getContractNum());
	}

	@Override
	protected Logger getResultsLogger() {
		return log;
	}
=======
    private static final Logger log = LogManager.getLogger(DelegatePrecompileSuite.class);

    private static final long GAS_TO_OFFER = 4_000_000L;
    private static final KeyShape SIMPLE_AND_DELEGATE_KEY_SHAPE = KeyShape.threshOf(1, KeyShape.SIMPLE,
            DELEGATE_CONTRACT);
    private static final KeyShape DELEGATE_CONTRACT_KEY_SHAPE = KeyShape.threshOf(1, DELEGATE_CONTRACT);
    private static final String TOKEN_TREASURY = "treasury";
    private static final String OUTER_CONTRACT = "Outer Contract";
    private static final String INNER_CONTRACT = "Inner Contract";
    private static final String ACCOUNT = "anybody";
    private static final String RECEIVER = "receiver";
    private static final String DELEGATE_KEY = "Delegate key";
    private static final String SIMPLE_AND_DELEGATE_KEY_NAME = "Simple And Delegate key";

    public static void main(String... args) {
        new DelegatePrecompileSuite().runSuiteSync();
    }

    @Override
    public boolean canRunAsync() {
        return false;
    }

    @Override
	public List<HapiApiSpec> getSpecsInSuite() {
        return allOf(
                positiveSpecs(),
                negativeSpecs()
        );
    }

    List<HapiApiSpec> negativeSpecs() {
        return List.of(

        );
    }

    List<HapiApiSpec> positiveSpecs() {
        return List.of(
                delegateCallForTransfer(),
                delegateCallForBurn(),
                delegateCallForMint()
        );
    }


    private HapiApiSpec delegateCallForTransfer() {
        final AtomicReference<AccountID> accountID = new AtomicReference<>();
        final AtomicReference<TokenID> vanillaTokenTokenID = new AtomicReference<>();
        final AtomicReference<AccountID> receiverID = new AtomicReference<>();
        final var supplyKey = "supplyKey";


        return defaultHapiSpec("delegateCallForTransfer")
                .given(
                        newKeyNamed(supplyKey),
                        fileCreate(INNER_CONTRACT).payingWith(GENESIS),
                        updateLargeFile(GENESIS, INNER_CONTRACT, extractByteCode(ContractResources.SERVICE_CONTRACT)),
                        fileCreate(OUTER_CONTRACT).payingWith(GENESIS),
                        updateLargeFile(GENESIS, OUTER_CONTRACT, extractByteCode(ContractResources.DELEGATE_CONTRACT)),
                        contractCreate(INNER_CONTRACT)
                                .bytecode(INNER_CONTRACT)
                                .gas(GAS_TO_OFFER),
                        cryptoCreate(TOKEN_TREASURY),
                        tokenCreate(VANILLA_TOKEN)
                                .tokenType(TokenType.NON_FUNGIBLE_UNIQUE)
                                .supplyKey(supplyKey)
                                .treasury(TOKEN_TREASURY)
                                .initialSupply(0)
                                .exposingCreatedIdTo(id -> vanillaTokenTokenID.set(asToken(id))),
                        mintToken(VANILLA_TOKEN, List.of(copyFromUtf8("First!"))),
                        cryptoCreate(ACCOUNT)
                                .exposingCreatedIdTo(accountID::set),
                        cryptoCreate(RECEIVER)
                                .exposingCreatedIdTo(receiverID::set),
                        tokenAssociate(INNER_CONTRACT, VANILLA_TOKEN),
                        tokenAssociate(ACCOUNT, VANILLA_TOKEN),
                        tokenAssociate(RECEIVER, VANILLA_TOKEN),
                        cryptoTransfer(movingUnique(VANILLA_TOKEN, 1L).between(TOKEN_TREASURY, ACCOUNT))
                                .payingWith(GENESIS)
                ).when(
                        withOpContext(
                                (spec, opLog) ->
                                        allRunFor(
                                                spec,
                                                contractCreate(OUTER_CONTRACT, ContractResources.DELEGATE_CONTRACT_CONSTRUCTOR,
                                                        getNestedContractAddress(INNER_CONTRACT, spec))
                                                        .bytecode(OUTER_CONTRACT)
                                                        .gas(GAS_TO_OFFER),
                                                tokenAssociate(OUTER_CONTRACT, VANILLA_TOKEN),

                                                newKeyNamed(SIMPLE_AND_DELEGATE_KEY_NAME).shape(SIMPLE_AND_DELEGATE_KEY_SHAPE.signedWith(sigs(ON, OUTER_CONTRACT))),
                                                cryptoUpdate(ACCOUNT).key(SIMPLE_AND_DELEGATE_KEY_NAME),

                                                contractCall(OUTER_CONTRACT, DELEGATE_TRANSFER_CALL_ABI,
                                                        asAddress(vanillaTokenTokenID.get()), asAddress(accountID.get()),
                                                        asAddress(receiverID.get()), 1L)
                                                        .payingWith(GENESIS)
                                                        .via("delegateTransferCallWithDelegateContractKeyTxn")
                                                        .gas(GAS_TO_OFFER)
                                        )
                        )

                ).then(
                        childRecordsCheck("delegateTransferCallWithDelegateContractKeyTxn", SUCCESS, recordWith()
                                .status(SUCCESS)),
                        getAccountBalance(ACCOUNT).hasTokenBalance(VANILLA_TOKEN, 0),
                        getAccountBalance(RECEIVER).hasTokenBalance(VANILLA_TOKEN, 1)

                );
    }

    private HapiApiSpec delegateCallForBurn() {
        final AtomicReference<TokenID> vanillaTokenTokenID = new AtomicReference<>();
        final var supplyKey = "supplyKey";

        return defaultHapiSpec("delegateCallForBurn")
                .given(
                        newKeyNamed(supplyKey),
                        fileCreate(INNER_CONTRACT).payingWith(GENESIS),
                        updateLargeFile(GENESIS, INNER_CONTRACT, extractByteCode(ContractResources.SERVICE_CONTRACT)),
                        fileCreate(OUTER_CONTRACT).payingWith(GENESIS),
                        updateLargeFile(GENESIS, OUTER_CONTRACT, extractByteCode(ContractResources.DELEGATE_CONTRACT)),
                        contractCreate(INNER_CONTRACT)
                                .bytecode(INNER_CONTRACT)
                                .gas(GAS_TO_OFFER),
                        cryptoCreate(TOKEN_TREASURY),
                        tokenCreate(VANILLA_TOKEN)
                                .tokenType(TokenType.NON_FUNGIBLE_UNIQUE)
                                .supplyKey(supplyKey)
                                .adminKey(supplyKey)
                                .treasury(TOKEN_TREASURY)
                                .initialSupply(0L)
                                .exposingCreatedIdTo(id -> vanillaTokenTokenID.set(asToken(id))),
                        mintToken(VANILLA_TOKEN, List.of(copyFromUtf8("First!"))),
                        mintToken(VANILLA_TOKEN, List.of(copyFromUtf8("Second!")))
                )
                .when(
                        withOpContext(
                                (spec, opLog) ->
                                        allRunFor(
                                                spec,
                                                contractCreate(OUTER_CONTRACT, ContractResources.DELEGATE_CONTRACT_CONSTRUCTOR,
                                                        getNestedContractAddress(INNER_CONTRACT, spec))
                                                        .bytecode(OUTER_CONTRACT)
                                                        .gas(GAS_TO_OFFER),

                                                newKeyNamed(DELEGATE_KEY).shape(DELEGATE_CONTRACT_KEY_SHAPE.signedWith(sigs(OUTER_CONTRACT))),
                                                tokenUpdate(VANILLA_TOKEN).supplyKey(DELEGATE_KEY),

                                                contractCall(OUTER_CONTRACT, DELEGATE_BURN_CALL_ABI,
                                                        asAddress(vanillaTokenTokenID.get()), 0, List.of(1L))
                                                        .payingWith(GENESIS)
                                                        .via("delegateBurnCallWithDelegateContractKeyTxn")
                                                        .gas(GAS_TO_OFFER),

                                                childRecordsCheck("delegateBurnCallWithDelegateContractKeyTxn", SUCCESS, recordWith()
                                                        .status(SUCCESS)
                                                        .newTotalSupply(1)
                                                )
                                        )
                        )
                )
                .then(
                        getAccountBalance(TOKEN_TREASURY).hasTokenBalance(VANILLA_TOKEN, 1)

                );
    }

    private HapiApiSpec delegateCallForMint() {
        final AtomicReference<TokenID> vanillaTokenTokenID = new AtomicReference<>();
        final var supplyKey = "supplyKey";

        return defaultHapiSpec("delegateCallForMint")
                .given(
                        newKeyNamed(supplyKey),
                        fileCreate(INNER_CONTRACT).payingWith(GENESIS),
                        updateLargeFile(GENESIS, INNER_CONTRACT, extractByteCode(ContractResources.SERVICE_CONTRACT)),
                        fileCreate(OUTER_CONTRACT).payingWith(GENESIS),
                        updateLargeFile(GENESIS, OUTER_CONTRACT, extractByteCode(ContractResources.DELEGATE_CONTRACT)),
                        contractCreate(INNER_CONTRACT)
                                .bytecode(INNER_CONTRACT)
                                .gas(GAS_TO_OFFER),
                        cryptoCreate(TOKEN_TREASURY),
                        tokenCreate(VANILLA_TOKEN)
                                .tokenType(TokenType.FUNGIBLE_COMMON)
                                .supplyKey(supplyKey)
                                .adminKey(supplyKey)
                                .treasury(TOKEN_TREASURY)
                                .initialSupply(50L)
                                .exposingCreatedIdTo(id -> vanillaTokenTokenID.set(asToken(id)))
                )
                .when(
                        withOpContext(
                                (spec, opLog) ->
                                        allRunFor(
                                                spec,
                                                contractCreate(OUTER_CONTRACT, ContractResources.DELEGATE_CONTRACT_CONSTRUCTOR,
                                                        getNestedContractAddress(INNER_CONTRACT, spec))
                                                        .bytecode(OUTER_CONTRACT)
                                                        .gas(GAS_TO_OFFER),

                                                newKeyNamed(DELEGATE_KEY).shape(DELEGATE_CONTRACT_KEY_SHAPE.signedWith(sigs(OUTER_CONTRACT))),
                                                tokenUpdate(VANILLA_TOKEN).supplyKey(DELEGATE_KEY),

                                                contractCall(OUTER_CONTRACT, DELEGATE_MINT_CALL_ABI,
                                                        asAddress(vanillaTokenTokenID.get()), 1)
                                                        .payingWith(GENESIS)
                                                        .via("delegateBurnCallWithDelegateContractKeyTxn")
                                                        .gas(GAS_TO_OFFER),

                                                childRecordsCheck("delegateBurnCallWithDelegateContractKeyTxn", SUCCESS, recordWith()
                                                        .status(SUCCESS)
                                                        .tokenTransfers(
                                                                changingFungibleBalances()
                                                                        .including(VANILLA_TOKEN, TOKEN_TREASURY, 1)
                                                        )
                                                        .newTotalSupply(51)
                                                )
                                        )
                        )
                )
                .then(
                        getAccountBalance(TOKEN_TREASURY).hasTokenBalance(VANILLA_TOKEN, 51)
                );
    }


    @NotNull
    private String getNestedContractAddress(final String outerContract, final HapiApiSpec spec) {
        return AssociatePrecompileSuite.getNestedContractAddress(outerContract, spec);
    }

    @Override
    protected Logger getResultsLogger() {
        return log;
    }
>>>>>>> a99b9942
}
<|MERGE_RESOLUTION|>--- conflicted
+++ resolved
@@ -62,7 +62,6 @@
 import static com.hederahashgraph.api.proto.java.ResponseCodeEnum.SUCCESS;
 
 public class DelegatePrecompileSuite extends HapiApiSuite {
-<<<<<<< HEAD
 	private static final Logger log = LogManager.getLogger(DelegatePrecompileSuite.class);
 
 	private static final long GAS_TO_OFFER = 4_000_000L;
@@ -87,13 +86,13 @@
 		return false;
 	}
 
-	@Override
-	protected List<HapiApiSpec> getSpecsInSuite() {
-		return allOf(
-				positiveSpecs(),
-				negativeSpecs()
-		);
-	}
+    @Override
+	public List<HapiApiSpec> getSpecsInSuite() {
+        return allOf(
+                positiveSpecs(),
+                negativeSpecs()
+        );
+    }
 
 	List<HapiApiSpec> negativeSpecs() {
 		return List.of(
@@ -254,255 +253,13 @@
 	}
 
 
-	@NotNull
-	private String getNestedContractAddress(String outerContract, HapiApiSpec spec) {
-		return CommonUtils.calculateSolidityAddress(
-				(int) spec.registry().getContractId(outerContract).getShardNum(),
-				spec.registry().getContractId(outerContract).getRealmNum(),
-				spec.registry().getContractId(outerContract).getContractNum());
-	}
-
-	@Override
-	protected Logger getResultsLogger() {
-		return log;
-	}
-=======
-    private static final Logger log = LogManager.getLogger(DelegatePrecompileSuite.class);
-
-    private static final long GAS_TO_OFFER = 4_000_000L;
-    private static final KeyShape SIMPLE_AND_DELEGATE_KEY_SHAPE = KeyShape.threshOf(1, KeyShape.SIMPLE,
-            DELEGATE_CONTRACT);
-    private static final KeyShape DELEGATE_CONTRACT_KEY_SHAPE = KeyShape.threshOf(1, DELEGATE_CONTRACT);
-    private static final String TOKEN_TREASURY = "treasury";
-    private static final String OUTER_CONTRACT = "Outer Contract";
-    private static final String INNER_CONTRACT = "Inner Contract";
-    private static final String ACCOUNT = "anybody";
-    private static final String RECEIVER = "receiver";
-    private static final String DELEGATE_KEY = "Delegate key";
-    private static final String SIMPLE_AND_DELEGATE_KEY_NAME = "Simple And Delegate key";
-
-    public static void main(String... args) {
-        new DelegatePrecompileSuite().runSuiteSync();
-    }
-
-    @Override
-    public boolean canRunAsync() {
-        return false;
-    }
-
-    @Override
-	public List<HapiApiSpec> getSpecsInSuite() {
-        return allOf(
-                positiveSpecs(),
-                negativeSpecs()
-        );
-    }
-
-    List<HapiApiSpec> negativeSpecs() {
-        return List.of(
-
-        );
-    }
-
-    List<HapiApiSpec> positiveSpecs() {
-        return List.of(
-                delegateCallForTransfer(),
-                delegateCallForBurn(),
-                delegateCallForMint()
-        );
-    }
-
-
-    private HapiApiSpec delegateCallForTransfer() {
-        final AtomicReference<AccountID> accountID = new AtomicReference<>();
-        final AtomicReference<TokenID> vanillaTokenTokenID = new AtomicReference<>();
-        final AtomicReference<AccountID> receiverID = new AtomicReference<>();
-        final var supplyKey = "supplyKey";
-
-
-        return defaultHapiSpec("delegateCallForTransfer")
-                .given(
-                        newKeyNamed(supplyKey),
-                        fileCreate(INNER_CONTRACT).payingWith(GENESIS),
-                        updateLargeFile(GENESIS, INNER_CONTRACT, extractByteCode(ContractResources.SERVICE_CONTRACT)),
-                        fileCreate(OUTER_CONTRACT).payingWith(GENESIS),
-                        updateLargeFile(GENESIS, OUTER_CONTRACT, extractByteCode(ContractResources.DELEGATE_CONTRACT)),
-                        contractCreate(INNER_CONTRACT)
-                                .bytecode(INNER_CONTRACT)
-                                .gas(GAS_TO_OFFER),
-                        cryptoCreate(TOKEN_TREASURY),
-                        tokenCreate(VANILLA_TOKEN)
-                                .tokenType(TokenType.NON_FUNGIBLE_UNIQUE)
-                                .supplyKey(supplyKey)
-                                .treasury(TOKEN_TREASURY)
-                                .initialSupply(0)
-                                .exposingCreatedIdTo(id -> vanillaTokenTokenID.set(asToken(id))),
-                        mintToken(VANILLA_TOKEN, List.of(copyFromUtf8("First!"))),
-                        cryptoCreate(ACCOUNT)
-                                .exposingCreatedIdTo(accountID::set),
-                        cryptoCreate(RECEIVER)
-                                .exposingCreatedIdTo(receiverID::set),
-                        tokenAssociate(INNER_CONTRACT, VANILLA_TOKEN),
-                        tokenAssociate(ACCOUNT, VANILLA_TOKEN),
-                        tokenAssociate(RECEIVER, VANILLA_TOKEN),
-                        cryptoTransfer(movingUnique(VANILLA_TOKEN, 1L).between(TOKEN_TREASURY, ACCOUNT))
-                                .payingWith(GENESIS)
-                ).when(
-                        withOpContext(
-                                (spec, opLog) ->
-                                        allRunFor(
-                                                spec,
-                                                contractCreate(OUTER_CONTRACT, ContractResources.DELEGATE_CONTRACT_CONSTRUCTOR,
-                                                        getNestedContractAddress(INNER_CONTRACT, spec))
-                                                        .bytecode(OUTER_CONTRACT)
-                                                        .gas(GAS_TO_OFFER),
-                                                tokenAssociate(OUTER_CONTRACT, VANILLA_TOKEN),
-
-                                                newKeyNamed(SIMPLE_AND_DELEGATE_KEY_NAME).shape(SIMPLE_AND_DELEGATE_KEY_SHAPE.signedWith(sigs(ON, OUTER_CONTRACT))),
-                                                cryptoUpdate(ACCOUNT).key(SIMPLE_AND_DELEGATE_KEY_NAME),
-
-                                                contractCall(OUTER_CONTRACT, DELEGATE_TRANSFER_CALL_ABI,
-                                                        asAddress(vanillaTokenTokenID.get()), asAddress(accountID.get()),
-                                                        asAddress(receiverID.get()), 1L)
-                                                        .payingWith(GENESIS)
-                                                        .via("delegateTransferCallWithDelegateContractKeyTxn")
-                                                        .gas(GAS_TO_OFFER)
-                                        )
-                        )
-
-                ).then(
-                        childRecordsCheck("delegateTransferCallWithDelegateContractKeyTxn", SUCCESS, recordWith()
-                                .status(SUCCESS)),
-                        getAccountBalance(ACCOUNT).hasTokenBalance(VANILLA_TOKEN, 0),
-                        getAccountBalance(RECEIVER).hasTokenBalance(VANILLA_TOKEN, 1)
-
-                );
-    }
-
-    private HapiApiSpec delegateCallForBurn() {
-        final AtomicReference<TokenID> vanillaTokenTokenID = new AtomicReference<>();
-        final var supplyKey = "supplyKey";
-
-        return defaultHapiSpec("delegateCallForBurn")
-                .given(
-                        newKeyNamed(supplyKey),
-                        fileCreate(INNER_CONTRACT).payingWith(GENESIS),
-                        updateLargeFile(GENESIS, INNER_CONTRACT, extractByteCode(ContractResources.SERVICE_CONTRACT)),
-                        fileCreate(OUTER_CONTRACT).payingWith(GENESIS),
-                        updateLargeFile(GENESIS, OUTER_CONTRACT, extractByteCode(ContractResources.DELEGATE_CONTRACT)),
-                        contractCreate(INNER_CONTRACT)
-                                .bytecode(INNER_CONTRACT)
-                                .gas(GAS_TO_OFFER),
-                        cryptoCreate(TOKEN_TREASURY),
-                        tokenCreate(VANILLA_TOKEN)
-                                .tokenType(TokenType.NON_FUNGIBLE_UNIQUE)
-                                .supplyKey(supplyKey)
-                                .adminKey(supplyKey)
-                                .treasury(TOKEN_TREASURY)
-                                .initialSupply(0L)
-                                .exposingCreatedIdTo(id -> vanillaTokenTokenID.set(asToken(id))),
-                        mintToken(VANILLA_TOKEN, List.of(copyFromUtf8("First!"))),
-                        mintToken(VANILLA_TOKEN, List.of(copyFromUtf8("Second!")))
-                )
-                .when(
-                        withOpContext(
-                                (spec, opLog) ->
-                                        allRunFor(
-                                                spec,
-                                                contractCreate(OUTER_CONTRACT, ContractResources.DELEGATE_CONTRACT_CONSTRUCTOR,
-                                                        getNestedContractAddress(INNER_CONTRACT, spec))
-                                                        .bytecode(OUTER_CONTRACT)
-                                                        .gas(GAS_TO_OFFER),
-
-                                                newKeyNamed(DELEGATE_KEY).shape(DELEGATE_CONTRACT_KEY_SHAPE.signedWith(sigs(OUTER_CONTRACT))),
-                                                tokenUpdate(VANILLA_TOKEN).supplyKey(DELEGATE_KEY),
-
-                                                contractCall(OUTER_CONTRACT, DELEGATE_BURN_CALL_ABI,
-                                                        asAddress(vanillaTokenTokenID.get()), 0, List.of(1L))
-                                                        .payingWith(GENESIS)
-                                                        .via("delegateBurnCallWithDelegateContractKeyTxn")
-                                                        .gas(GAS_TO_OFFER),
-
-                                                childRecordsCheck("delegateBurnCallWithDelegateContractKeyTxn", SUCCESS, recordWith()
-                                                        .status(SUCCESS)
-                                                        .newTotalSupply(1)
-                                                )
-                                        )
-                        )
-                )
-                .then(
-                        getAccountBalance(TOKEN_TREASURY).hasTokenBalance(VANILLA_TOKEN, 1)
-
-                );
-    }
-
-    private HapiApiSpec delegateCallForMint() {
-        final AtomicReference<TokenID> vanillaTokenTokenID = new AtomicReference<>();
-        final var supplyKey = "supplyKey";
-
-        return defaultHapiSpec("delegateCallForMint")
-                .given(
-                        newKeyNamed(supplyKey),
-                        fileCreate(INNER_CONTRACT).payingWith(GENESIS),
-                        updateLargeFile(GENESIS, INNER_CONTRACT, extractByteCode(ContractResources.SERVICE_CONTRACT)),
-                        fileCreate(OUTER_CONTRACT).payingWith(GENESIS),
-                        updateLargeFile(GENESIS, OUTER_CONTRACT, extractByteCode(ContractResources.DELEGATE_CONTRACT)),
-                        contractCreate(INNER_CONTRACT)
-                                .bytecode(INNER_CONTRACT)
-                                .gas(GAS_TO_OFFER),
-                        cryptoCreate(TOKEN_TREASURY),
-                        tokenCreate(VANILLA_TOKEN)
-                                .tokenType(TokenType.FUNGIBLE_COMMON)
-                                .supplyKey(supplyKey)
-                                .adminKey(supplyKey)
-                                .treasury(TOKEN_TREASURY)
-                                .initialSupply(50L)
-                                .exposingCreatedIdTo(id -> vanillaTokenTokenID.set(asToken(id)))
-                )
-                .when(
-                        withOpContext(
-                                (spec, opLog) ->
-                                        allRunFor(
-                                                spec,
-                                                contractCreate(OUTER_CONTRACT, ContractResources.DELEGATE_CONTRACT_CONSTRUCTOR,
-                                                        getNestedContractAddress(INNER_CONTRACT, spec))
-                                                        .bytecode(OUTER_CONTRACT)
-                                                        .gas(GAS_TO_OFFER),
-
-                                                newKeyNamed(DELEGATE_KEY).shape(DELEGATE_CONTRACT_KEY_SHAPE.signedWith(sigs(OUTER_CONTRACT))),
-                                                tokenUpdate(VANILLA_TOKEN).supplyKey(DELEGATE_KEY),
-
-                                                contractCall(OUTER_CONTRACT, DELEGATE_MINT_CALL_ABI,
-                                                        asAddress(vanillaTokenTokenID.get()), 1)
-                                                        .payingWith(GENESIS)
-                                                        .via("delegateBurnCallWithDelegateContractKeyTxn")
-                                                        .gas(GAS_TO_OFFER),
-
-                                                childRecordsCheck("delegateBurnCallWithDelegateContractKeyTxn", SUCCESS, recordWith()
-                                                        .status(SUCCESS)
-                                                        .tokenTransfers(
-                                                                changingFungibleBalances()
-                                                                        .including(VANILLA_TOKEN, TOKEN_TREASURY, 1)
-                                                        )
-                                                        .newTotalSupply(51)
-                                                )
-                                        )
-                        )
-                )
-                .then(
-                        getAccountBalance(TOKEN_TREASURY).hasTokenBalance(VANILLA_TOKEN, 51)
-                );
-    }
-
-
     @NotNull
     private String getNestedContractAddress(final String outerContract, final HapiApiSpec spec) {
         return AssociatePrecompileSuite.getNestedContractAddress(outerContract, spec);
     }
 
-    @Override
-    protected Logger getResultsLogger() {
-        return log;
-    }
->>>>>>> a99b9942
+	@Override
+	protected Logger getResultsLogger() {
+		return log;
+	}
 }
