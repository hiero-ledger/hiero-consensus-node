--- conflicted
+++ resolved
@@ -24,11 +24,7 @@
 
 import com.google.common.base.MoreObjects;
 import com.google.protobuf.ByteString;
-<<<<<<< HEAD
-import com.hedera.services.bdd.spec.HapiApiSpec;
-=======
 import com.hedera.services.bdd.spec.HapiSpec;
->>>>>>> a83fcfde
 import com.hedera.services.bdd.spec.assertions.AccountInfoAsserts;
 import com.hedera.services.bdd.spec.assertions.ErroringAsserts;
 import com.hedera.services.bdd.spec.queries.HapiQueryOp;
@@ -306,16 +302,13 @@
                     AccountID.newBuilder()
                             .setAlias(spec.registry().getKey(aliasKeySource).toByteString())
                             .build();
-<<<<<<< HEAD
-        } else if (referenceType == ReferenceType.LITERAL_ACCOUNT_ALIAS) {
-            target = AccountID.newBuilder().setAlias(literalAlias).build();
-=======
         } else if (referenceType == ReferenceType.HEXED_CONTRACT_ALIAS) {
             target =
                     AccountID.newBuilder()
                             .setAlias(ByteString.copyFrom(CommonUtils.unhex(hexedAliasSource)))
                             .build();
->>>>>>> a83fcfde
+        } else if (referenceType == ReferenceType.LITERAL_ACCOUNT_ALIAS) {
+            target = AccountID.newBuilder().setAlias(literalAlias).build();
         } else {
             target = TxnUtils.asId(account, spec);
         }
