--- conflicted
+++ resolved
@@ -30,12 +30,6 @@
 import org.apache.logging.log4j.Logger;
 
 import java.util.List;
-<<<<<<< HEAD
-=======
-import java.util.Map;
-import java.util.stream.Collectors;
-import java.util.stream.IntStream;
->>>>>>> 5749b39c
 
 import static com.hedera.services.bdd.spec.HapiApiSpec.customHapiSpec;
 import static com.hedera.services.bdd.spec.HapiApiSpec.defaultHapiSpec;
@@ -214,32 +208,6 @@
 				);
 	}
 
-	private HapiApiSpec integrationBodyAndSignatoriesCreation() {
-		var scheduleName = "onlyBodyAndSignatories";
-		var scheduledTxn = cryptoTransfer(tinyBarsFromTo("sender", "receiver", 1));
-
-		return customHapiSpec("IntegrationBodyAndSignatoriesCreation").withProperties(
-				Map.of("nodes", "35.196.138.70")
-		)
-				.given(
-						cryptoCreate("payingAccount"),
-						newKeyNamed("adminKey"),
-						cryptoCreate("sender"),
-						cryptoCreate("receiver").receiverSigRequired(true)
-				).when(
-						scheduleCreate(scheduleName, scheduledTxn)
-								.adminKey("adminKey")
-								.recordingScheduledTxn()
-								.designatingPayer("payingAccount")
-								.alsoSigningWith("receiver")
-				).then(
-						getScheduleInfo(scheduleName)
-								.hasScheduleId(scheduleName)
-								.hasSignatories("receiver")
-								.hasRecordedScheduledTxn()
-				);
-	}
-
 	private HapiApiSpec bodyAndSignatoriesCreation() {
 		var scheduleName = "onlyBodyAndSignatories";
 		var scheduledTxn = cryptoTransfer(tinyBarsFromTo("sender", "receiver", 1));
