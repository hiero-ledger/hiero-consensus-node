package com.hedera.services.bdd.spec.queries;

/*-
 * ‌
 * Hedera Services Test Clients
 * ​
 * Copyright (C) 2018 - 2021 Hedera Hashgraph, LLC
 * ​
 * Licensed under the Apache License, Version 2.0 (the "License");
 * you may not use this file except in compliance with the License.
 * You may obtain a copy of the License at
 * 
 *      http://www.apache.org/licenses/LICENSE-2.0
 * 
 * Unless required by applicable law or agreed to in writing, software
 * distributed under the License is distributed on an "AS IS" BASIS,
 * WITHOUT WARRANTIES OR CONDITIONS OF ANY KIND, either express or implied.
 * See the License for the specific language governing permissions and
 * limitations under the License.
 * ‍
 */

import com.hedera.services.bdd.spec.HapiApiSpec;
import com.hedera.services.bdd.spec.queries.consensus.HapiGetTopicInfo;
import com.hedera.services.bdd.spec.queries.contract.HapiContractCallLocal;
import com.hedera.services.bdd.spec.queries.contract.HapiGetContractBytecode;
import com.hedera.services.bdd.spec.queries.contract.HapiGetContractInfo;
import com.hedera.services.bdd.spec.queries.contract.HapiGetContractRecords;
import com.hedera.services.bdd.spec.queries.crypto.HapiGetAccountBalance;
import com.hedera.services.bdd.spec.queries.crypto.HapiGetAccountInfo;
import com.hedera.services.bdd.spec.queries.crypto.HapiGetAccountRecords;
import com.hedera.services.bdd.spec.queries.file.HapiGetFileContents;
import com.hedera.services.bdd.spec.queries.file.HapiGetFileInfo;
import com.hedera.services.bdd.spec.queries.meta.HapiGetReceipt;
import com.hedera.services.bdd.spec.queries.meta.HapiGetTxnRecord;
import com.hedera.services.bdd.spec.queries.meta.HapiGetVersionInfo;
import com.hedera.services.bdd.spec.queries.schedule.HapiGetScheduleInfo;
import com.hedera.services.bdd.spec.queries.token.HapiGetAccountNftInfos;
import com.hedera.services.bdd.spec.queries.token.HapiGetTokenInfo;
import com.hedera.services.bdd.spec.queries.token.HapiGetTokenNftInfo;
<<<<<<< HEAD
=======
import com.hedera.services.bdd.spec.queries.token.HapiGetTokenNftInfos;
>>>>>>> 37147810
import com.hederahashgraph.api.proto.java.TransactionID;

import java.util.function.Function;
import java.util.function.Supplier;

import static com.hedera.services.bdd.spec.queries.contract.HapiContractCallLocal.fromDetails;

public class QueryVerbs {
	public static HapiGetReceipt getReceipt(String txn) {
		return new HapiGetReceipt(txn);
	}
	public static HapiGetReceipt getReceipt(TransactionID txnId) {
		return new HapiGetReceipt(txnId);
	}

	public static HapiGetFileInfo getFileInfo(String file) {
		return new HapiGetFileInfo(file);
	}
	public static HapiGetFileInfo getFileInfo(Supplier<String> supplier) {
		return new HapiGetFileInfo(supplier);
	}
	public static HapiGetFileContents getFileContents(String file) {
		return new HapiGetFileContents(file);
	}

	public static HapiGetAccountInfo getAccountInfo(String account) {
		return new HapiGetAccountInfo(account);
	}
	public static HapiGetAccountRecords getAccountRecords(String account) {
		return new HapiGetAccountRecords(account);
	}

	public static HapiGetTxnRecord getTxnRecord(String txn) {
		return new HapiGetTxnRecord(txn);
	}
	public static HapiGetTxnRecord getTxnRecord(TransactionID txnId) {
		return new HapiGetTxnRecord(txnId);
	}

	public static HapiGetContractInfo getContractInfo(String contract) {
		return new HapiGetContractInfo(contract);
	}
	public static HapiGetContractInfo getContractInfo(String contract, boolean idPredefined) {
		return new HapiGetContractInfo(contract, idPredefined);
	}
	public static HapiGetContractBytecode getContractBytecode(String contract) {
		return new HapiGetContractBytecode(contract);
	}
	public static HapiGetContractRecords getContractRecords(String contract) {
		return new HapiGetContractRecords(contract);
	}
	public static HapiContractCallLocal callContractLocal(String contract) {
		return new HapiContractCallLocal(contract);
	}

	public static HapiContractCallLocal contractCallLocal(String contract, String abi, Object... params) {
		return new HapiContractCallLocal(abi, contract, params);
	}
	public static HapiContractCallLocal contractCallLocalFrom(String details) {
		return fromDetails(details);
	}
	public static HapiContractCallLocal contractCallLocal(
			String contract, String abi, Function<HapiApiSpec, Object[]> fn
	) {
		return new HapiContractCallLocal(abi, contract, fn);
	}

	public static HapiGetAccountBalance getAccountBalance(String account) {
		return new HapiGetAccountBalance(account);
	}
	public static HapiGetAccountBalance getAccountBalance(Supplier<String> supplier) {
		return new HapiGetAccountBalance(supplier);
	}

	public static HapiGetTopicInfo getTopicInfo(String topic) {
		return new HapiGetTopicInfo(topic);
	}

	public static HapiGetVersionInfo getVersionInfo() {
		return new HapiGetVersionInfo();
	}

	public static HapiGetTokenInfo getTokenInfo(String token) {
		return new HapiGetTokenInfo(token);
	}

	public static HapiGetScheduleInfo getScheduleInfo(String schedule) {
		return new HapiGetScheduleInfo(schedule);
	}

	public static HapiGetTokenNftInfo getTokenNftInfo(String token, long serialNum) {
		return new HapiGetTokenNftInfo(token, serialNum);
	}

<<<<<<< HEAD
=======
	public static HapiGetTokenNftInfos getTokenNftInfos(String token, long start, long end) {
		return new HapiGetTokenNftInfos(token, start, end);
	}

>>>>>>> 37147810
	public static HapiGetAccountNftInfos getAccountNftInfos(String account, long start, long end) {
		return new HapiGetAccountNftInfos(account, start, end);
	}
}<|MERGE_RESOLUTION|>--- conflicted
+++ resolved
@@ -9,9 +9,9 @@
  * Licensed under the Apache License, Version 2.0 (the "License");
  * you may not use this file except in compliance with the License.
  * You may obtain a copy of the License at
- * 
+ *
  *      http://www.apache.org/licenses/LICENSE-2.0
- * 
+ *
  * Unless required by applicable law or agreed to in writing, software
  * distributed under the License is distributed on an "AS IS" BASIS,
  * WITHOUT WARRANTIES OR CONDITIONS OF ANY KIND, either express or implied.
@@ -38,10 +38,7 @@
 import com.hedera.services.bdd.spec.queries.token.HapiGetAccountNftInfos;
 import com.hedera.services.bdd.spec.queries.token.HapiGetTokenInfo;
 import com.hedera.services.bdd.spec.queries.token.HapiGetTokenNftInfo;
-<<<<<<< HEAD
-=======
 import com.hedera.services.bdd.spec.queries.token.HapiGetTokenNftInfos;
->>>>>>> 37147810
 import com.hederahashgraph.api.proto.java.TransactionID;
 
 import java.util.function.Function;
@@ -53,6 +50,7 @@
 	public static HapiGetReceipt getReceipt(String txn) {
 		return new HapiGetReceipt(txn);
 	}
+
 	public static HapiGetReceipt getReceipt(TransactionID txnId) {
 		return new HapiGetReceipt(txnId);
 	}
@@ -60,9 +58,11 @@
 	public static HapiGetFileInfo getFileInfo(String file) {
 		return new HapiGetFileInfo(file);
 	}
+
 	public static HapiGetFileInfo getFileInfo(Supplier<String> supplier) {
 		return new HapiGetFileInfo(supplier);
 	}
+
 	public static HapiGetFileContents getFileContents(String file) {
 		return new HapiGetFileContents(file);
 	}
@@ -70,6 +70,7 @@
 	public static HapiGetAccountInfo getAccountInfo(String account) {
 		return new HapiGetAccountInfo(account);
 	}
+
 	public static HapiGetAccountRecords getAccountRecords(String account) {
 		return new HapiGetAccountRecords(account);
 	}
@@ -77,6 +78,7 @@
 	public static HapiGetTxnRecord getTxnRecord(String txn) {
 		return new HapiGetTxnRecord(txn);
 	}
+
 	public static HapiGetTxnRecord getTxnRecord(TransactionID txnId) {
 		return new HapiGetTxnRecord(txnId);
 	}
@@ -84,15 +86,19 @@
 	public static HapiGetContractInfo getContractInfo(String contract) {
 		return new HapiGetContractInfo(contract);
 	}
+
 	public static HapiGetContractInfo getContractInfo(String contract, boolean idPredefined) {
 		return new HapiGetContractInfo(contract, idPredefined);
 	}
+
 	public static HapiGetContractBytecode getContractBytecode(String contract) {
 		return new HapiGetContractBytecode(contract);
 	}
+
 	public static HapiGetContractRecords getContractRecords(String contract) {
 		return new HapiGetContractRecords(contract);
 	}
+
 	public static HapiContractCallLocal callContractLocal(String contract) {
 		return new HapiContractCallLocal(contract);
 	}
@@ -100,9 +106,11 @@
 	public static HapiContractCallLocal contractCallLocal(String contract, String abi, Object... params) {
 		return new HapiContractCallLocal(abi, contract, params);
 	}
+
 	public static HapiContractCallLocal contractCallLocalFrom(String details) {
 		return fromDetails(details);
 	}
+
 	public static HapiContractCallLocal contractCallLocal(
 			String contract, String abi, Function<HapiApiSpec, Object[]> fn
 	) {
@@ -112,6 +120,7 @@
 	public static HapiGetAccountBalance getAccountBalance(String account) {
 		return new HapiGetAccountBalance(account);
 	}
+
 	public static HapiGetAccountBalance getAccountBalance(Supplier<String> supplier) {
 		return new HapiGetAccountBalance(supplier);
 	}
@@ -136,13 +145,10 @@
 		return new HapiGetTokenNftInfo(token, serialNum);
 	}
 
-<<<<<<< HEAD
-=======
 	public static HapiGetTokenNftInfos getTokenNftInfos(String token, long start, long end) {
 		return new HapiGetTokenNftInfos(token, start, end);
 	}
 
->>>>>>> 37147810
 	public static HapiGetAccountNftInfos getAccountNftInfos(String account, long start, long end) {
 		return new HapiGetAccountNftInfos(account, start, end);
 	}
