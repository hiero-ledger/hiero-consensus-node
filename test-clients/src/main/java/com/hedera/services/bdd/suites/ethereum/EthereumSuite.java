--- conflicted
+++ resolved
@@ -70,11 +70,7 @@
 import com.hedera.services.bdd.spec.queries.meta.HapiGetTxnRecord;
 import com.hedera.services.bdd.suites.HapiApiSuite;
 import com.hedera.services.bdd.suites.contract.Utils;
-<<<<<<< HEAD
-import com.hedera.services.bdd.suites.utils.contracts.precompile.HTSPrecompileResult;
-=======
 import com.hedera.services.contracts.ParsingConstants.FunctionType;
->>>>>>> 67166f8e
 import com.hedera.services.ethereum.EthTxData;
 import com.hederahashgraph.api.proto.java.ResponseCodeEnum;
 import com.hederahashgraph.api.proto.java.TokenType;
@@ -190,11 +186,7 @@
     }
 
     List<HapiApiSpec> feePaymentMatrix() {
-<<<<<<< HEAD
         final long gasPrice = 71;
-=======
-        final long gasPrice = 47;
->>>>>>> 67166f8e
         final long chargedGasLimit = GAS_LIMIT * 4 / 5;
 
         final long noPayment = 0L;
@@ -203,7 +195,6 @@
         final long thirdOfLimit = thirdOfFee * GAS_LIMIT;
         final long fullAllowance = gasPrice * chargedGasLimit * 5 / 4;
         final long fullPayment = gasPrice * chargedGasLimit;
-<<<<<<< HEAD
         final long ninetyPercentFee = gasPrice * 9 / 10;
 
         return Stream.of(
@@ -219,59 +210,19 @@
                         new Object[] {true, gasPrice, noPayment, fullPayment},
                         new Object[] {true, gasPrice, thirdOfPayment, fullPayment},
                         new Object[] {true, gasPrice, fullAllowance, fullPayment})
-=======
-        final long ninteyPercentFee = gasPrice * 9 / 10;
-
-        return Stream.of(
-                        new Object[] {false, noPayment, noPayment, noPayment, noPayment},
-                        new Object[] {false, noPayment, thirdOfPayment, noPayment, noPayment},
-                        new Object[] {true, noPayment, fullAllowance, noPayment, fullPayment},
-                        new Object[] {false, thirdOfFee, noPayment, noPayment, noPayment},
-                        new Object[] {false, thirdOfFee, thirdOfPayment, noPayment, noPayment},
-                        new Object[] {
-                            true,
-                            thirdOfFee,
-                            fullAllowance,
-                            thirdOfLimit,
-                            fullPayment - thirdOfLimit
-                        },
-                        new Object[] {
-                            true,
-                            thirdOfFee,
-                            fullAllowance * 9 / 10,
-                            thirdOfLimit,
-                            fullPayment - thirdOfLimit
-                        },
-                        new Object[] {false, ninteyPercentFee, noPayment, noPayment, noPayment},
-                        new Object[] {
-                            true, ninteyPercentFee, thirdOfPayment, fullPayment, noPayment
-                        },
-                        new Object[] {true, gasPrice, noPayment, fullPayment, noPayment},
-                        new Object[] {true, gasPrice, thirdOfPayment, fullPayment, noPayment},
-                        new Object[] {true, gasPrice, fullAllowance, fullPayment, noPayment})
->>>>>>> 67166f8e
                 .map(
                         params ->
                                 // [0] - success
                                 // [1] - sender gas price
                                 // [2] - relayer offered
                                 // [3] - sender charged amount
-<<<<<<< HEAD
                                 // relayer charged amount can easily be calculated via
                                 // wholeTransactionFee - senderChargedAmount
-=======
-                                // [4] - relayer charged amount
->>>>>>> 67166f8e
                                 matrixedPayerRelayerTest(
                                         (boolean) params[0],
                                         (long) params[1],
                                         (long) params[2],
-<<<<<<< HEAD
                                         (long) params[3]))
-=======
-                                        (long) params[3],
-                                        (long) params[4]))
->>>>>>> 67166f8e
                 .toList();
     }
 
@@ -279,12 +230,7 @@
             final boolean success,
             final long senderGasPrice,
             final long relayerOffered,
-<<<<<<< HEAD
             final long senderCharged) {
-=======
-            final long senderCharged,
-            final long relayerCharged) {
->>>>>>> 67166f8e
         return defaultHapiSpec(
                         "feePaymentMatrix "
                                 + (success ? "Success/" : "Failure/")
@@ -301,14 +247,7 @@
                         getTxnRecord("autoAccount").andAllChildRecords(),
                         uploadInitCode(PAY_RECEIVABLE_CONTRACT),
                         contractCreate(PAY_RECEIVABLE_CONTRACT).adminKey(THRESHOLD))
-<<<<<<< HEAD
                 .when()
-=======
-                .when(
-                        // Network and Node fees in the schedule for Ethereum transactions are 0,
-                        // so everything charged will be from the gas consumed in the EVM execution
-                        uploadDefaultFeeSchedules(GENESIS))
->>>>>>> 67166f8e
                 .then(
                         withOpContext(
                                 (spec, ignore) -> {
@@ -342,13 +281,10 @@
                                             getTxnRecord("payTxn").logged();
                                     allRunFor(spec, subop1, subop2, subop3, hapiGetTxnRecord);
 
-<<<<<<< HEAD
                                     final long wholeTransactionFee =
                                             hapiGetTxnRecord
                                                     .getResponseRecord()
                                                     .getTransactionFee();
-=======
->>>>>>> 67166f8e
                                     final var subop4 =
                                             getAutoCreatedAccountBalance(SECP_256K1_SOURCE_KEY)
                                                     .hasTinyBars(
@@ -363,14 +299,10 @@
                                                     .hasTinyBars(
                                                             changeFromSnapshot(
                                                                     payerBalance,
-<<<<<<< HEAD
                                                                     success
                                                                             ? -(wholeTransactionFee
                                                                                     - senderCharged)
                                                                             : -wholeTransactionFee));
-=======
-                                                                    success ? -relayerCharged : 0));
->>>>>>> 67166f8e
                                     allRunFor(spec, subop4, subop5);
                                 }));
     }
@@ -422,10 +354,6 @@
                         cryptoUpdateAliased(SECP_256K1_SOURCE_KEY)
                                 .autoRenewPeriod(AUTO_RENEW_PERIOD)
                                 .entityMemo(MEMO)
-<<<<<<< HEAD
-=======
-                                .newProxy(PROXY)
->>>>>>> 67166f8e
                                 .payingWith(GENESIS)
                                 .signedBy(SECP_256K1_SOURCE_KEY, GENESIS),
                         ethereumContractCreate(PAY_RECEIVABLE_CONTRACT)
@@ -526,10 +454,7 @@
                                 .type(EthTxData.EthTransactionType.EIP1559)
                                 .signingWith(SECP_256K1_SOURCE_KEY)
                                 .payingWith(ACCOUNT)
-<<<<<<< HEAD
                                 .maxGasAllowance(FIVE_HBARS)
-=======
->>>>>>> 67166f8e
                                 .nonce(0)
                                 .gasLimit(GAS_LIMIT)
                                 .hasKnownStatus(INVALID_ACCOUNT_ID))
@@ -755,28 +680,6 @@
                         contractCreate(ERC20_CONTRACT).adminKey(THRESHOLD))
                 .when(
                         withOpContext(
-<<<<<<< HEAD
-                                (spec, opLog) ->
-                                        allRunFor(
-                                                spec,
-                                                ethereumCallWithFunctionAbi(
-                                                                true,
-                                                                FUNGIBLE_TOKEN,
-                                                                getABIFor(
-                                                                        Utils.FunctionType.FUNCTION,
-                                                                        "totalSupply",
-                                                                        "ERC20ABI"))
-                                                        .type(EthTxData.EthTransactionType.EIP1559)
-                                                        .signingWith(SECP_256K1_SOURCE_KEY)
-                                                        .payingWith(RELAYER)
-                                                        .via("totalSupplyTxn")
-                                                        .nonce(0)
-                                                        .gasPrice(50L)
-                                                        .maxGasAllowance(FIVE_HBARS)
-                                                        .maxPriorityGas(2L)
-                                                        .gasLimit(1_000_000L)
-                                                        .hasKnownStatus(ResponseCodeEnum.SUCCESS))))
-=======
                                 (spec, opLog) -> {
                                     allRunFor(
                                             spec,
@@ -798,7 +701,6 @@
                                                     .gasLimit(1_000_000L)
                                                     .hasKnownStatus(ResponseCodeEnum.SUCCESS));
                                 }))
->>>>>>> 67166f8e
                 .then(
                         childRecordsCheck(
                                 "totalSupplyTxn",
@@ -810,14 +712,8 @@
                                                         .contractCallResult(
                                                                 htsPrecompileResult()
                                                                         .forFunction(
-<<<<<<< HEAD
-                                                                                HTSPrecompileResult
-                                                                                        .FunctionType
-                                                                                        .TOTAL_SUPPLY)
-=======
                                                                                 FunctionType
                                                                                         .ERC_TOTAL_SUPPLY)
->>>>>>> 67166f8e
                                                                         .withTotalSupply(
                                                                                 totalSupply)))));
     }
