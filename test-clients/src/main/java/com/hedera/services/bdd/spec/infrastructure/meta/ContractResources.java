--- conflicted
+++ resolved
@@ -87,14 +87,9 @@
 	public static final String MINT_CONTRACT = bytecodePath("mintContract");
 	public static final String TRANSFER_AMOUNT_AND_TOKEN_CONTRACT = bytecodePath("TransferAmountAndToken");
 	public static final String CRYPTO_TRANSFER_CONTRACT = bytecodePath("CryptoTransferContract");
-<<<<<<< HEAD
 	public static final String GRACEFULLY_FAILING_CONTRACT_BIN = bytecodePath("GracefullyFailingContract");
-
-
-=======
 	public static final String ASSOCIATE_TRY_CATCH = bytecodePath("AssociateTryCatch");
 	public static final String CALLED_CONTRACT = bytecodePath("CalledContract");
->>>>>>> 2f16709e
 
 	public static final String HW_MINT_CONS_ABI = "{\"inputs\":[{\"internalType\":\"address\"," +
 			"\"name\":\"_tokenAddress\",\"type\":\"address\"}],\"stateMutability\":\"nonpayable\"," +
@@ -640,6 +635,9 @@
 			"\"inputs\": [],\"name\": \"whoIsOnTheBubble\"," +
 			"\"outputs\": [{\"internalType\": \"address\",\"name\": \"hotSeatAddress\",\"type\": \"address\"}]," +
 			"\"stateMutability\": \"view\",\"type\": \"function\"}";
+        public static final String ASSOCIATE_DISSOCIATE_CONSTRUCTOR = "{ \"inputs\": [ { \"internalType\": \"address\", " +
+			"\"name\": \"_tokenAddress\", \"type\": \"address\" } ], \"stateMutability\": \"nonpayable\", " +
+			"\"type\": \"constructor\" }";
 
 	public static final String SINGLE_TOKEN_ASSOCIATE = "{ \"inputs\": [ { \"internalType\": \"address\", \"name\": " +
 			"\"sender\", \"type\": \"address\" }, { \"internalType\": \"address\", \"name\": \"tokenAddress\", " +
@@ -651,7 +649,6 @@
 			"\"type\": \"address\" } ], \"name\": \"nonSupportedFunction\", \"outputs\": [], \"stateMutability\": " +
 			"\"nonpayable\", \"type\": \"function\" }";
 
-<<<<<<< HEAD
 	public static final String SINGLE_TOKEN_DISSOCIATE = "{ \"inputs\": [ { \"internalType\": \"address\", \"name\": " +
 			"\"sender\", \"type\": \"address\" }, { \"internalType\": \"address\", \"name\": \"tokenAddress\"," +
 			" \"type\": \"address\" } ], \"name\": \"tokenDissociate\", \"outputs\": [], \"stateMutability\": " +
@@ -660,13 +657,13 @@
 	public static final String MULTIPLE_TOKENS_ASSOCIATE = "{ \"inputs\": [ { \"internalType\": \"address\"," +
 			" \"name\": \"account\", \"type\": \"address\" }, { \"internalType\": \"address[]\", \"name\": " +
 			"\"tokens\", \"type\": \"address[]\" } ], \"name\": \"tokensAssociate\", \"outputs\": [], " +
-=======
+			"\"stateMutability\": \"nonpayable\", \"type\": \"function\" }";
+
 	public static final String ASSOCIATE_TRY_CATCH_CONSTRUCTOR = "{ \"inputs\": [ { \"internalType\": \"address\", " +
 			"\"name\": \"_tokenAddress\", \"type\": \"address\" } ], \"stateMutability\": \"nonpayable\", " +
 			"\"type\": \"constructor\" }";
 
 	public static final String ASSOCIATE_TOKEN = "{ \"inputs\": [], \"name\": \"associateToken\", \"outputs\": [], " +
->>>>>>> 2f16709e
 			"\"stateMutability\": \"nonpayable\", \"type\": \"function\" }";
 
 	public static final String MULTIPLE_TOKENS_DISSOCIATE = "{ \"inputs\": [ { \"internalType\": \"address\"," +
@@ -674,7 +671,6 @@
 			"\"tokens\", \"type\": \"address[]\" } ], \"name\": \"tokensDissociate\", \"outputs\": [], " +
 			"\"stateMutability\": \"nonpayable\", \"type\": \"function\" }";
 
-<<<<<<< HEAD
 	public static final String NESTED_ASSOCIATE_DISSOCIATE_CONTRACT_CONSTRUCTOR = "{ \"inputs\": " +
 			"[ { \"internalType\": \"address\", \"name\": \"associateDissociateContractAddress\", \"type\":" +
 			" \"address\" } ], \"stateMutability\": \"nonpayable\", \"type\": \"constructor\" }";
@@ -720,11 +716,9 @@
 			"\"address\", \"name\": \"sender\", \"type\": \"address\" }, { \"internalType\": \"address\", \"name\": " +
 			"\"token\", \"type\": \"address\" } ], \"name\": \"performLessThanFourBytesFunctionCall\", \"outputs\": " +
 			"[], \"stateMutability\": \"nonpayable\", \"type\": \"function\" }";
-=======
 	public static final String ASSOCIATE_TRY_CATCH_ASSOCIATE_TOKEN = "{ \"inputs\": [], \"name\": \"associateToken\", \"outputs\": [], " +
 			"\"stateMutability\": \"nonpayable\", \"type\": \"function\" }";
 
->>>>>>> 2f16709e
 
 	public static String bytecodePath(String bytecode) {
 		return String.format("src/main/resource/contract/bytecodes/%s.bin", bytecode);
