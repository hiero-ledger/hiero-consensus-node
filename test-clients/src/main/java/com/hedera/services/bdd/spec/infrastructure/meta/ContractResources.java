package com.hedera.services.bdd.spec.infrastructure.meta;

/*-
 * ‌
 * Hedera Services Test Clients
 * ​
 * Copyright (C) 2018 - 2021 Hedera Hashgraph, LLC
 * ​
 * Licensed under the Apache License, Version 2.0 (the "License");
 * you may not use this file except in compliance with the License.
 * You may obtain a copy of the License at
 *
 *      http://www.apache.org/licenses/LICENSE-2.0
 *
 * Unless required by applicable law or agreed to in writing, software
 * distributed under the License is distributed on an "AS IS" BASIS,
 * WITHOUT WARRANTIES OR CONDITIONS OF ANY KIND, either express or implied.
 * See the License for the specific language governing permissions and
 * limitations under the License.
 * ‍
 */

import com.hedera.services.bdd.spec.HapiSpecSetup;

public class ContractResources {
	public static final String SIMPLE_STORAGE_BYTECODE_PATH = bytecodePath("simpleStorage");
	public static final String PAYABLE_CONTRACT_BYTECODE_PATH = bytecodePath("PayReceivable");
	public static final String DELEGATING_CONTRACT_BYTECODE_PATH = bytecodePath("CreateTrivial");
	public static final String BALANCE_LOOKUP_BYTECODE_PATH = bytecodePath("BalanceLookup");
	public static final String CIRCULAR_TRANSFERS_BYTECODE_PATH = bytecodePath("CircularTransfers");
	public static final String INLINE_TEST_BYTECODE_PATH = bytecodePath("InlineTest");
	public static final String INVALID_BYTECODE_PATH = bytecodePath("CorruptOne");
	public static final String VALID_BYTECODE_PATH = HapiSpecSetup.getDefaultInstance().defaultContractPath();
	public static final String ERC721_BYTECODE_PATH = bytecodePath("ERC721");
	public static final String VERBOSE_DEPOSIT_BYTECODE_PATH = bytecodePath("VerboseDeposit");
	public static final String GROW_ARRAY_BYTECODE_PATH = bytecodePath("GrowArray");
	public static final String BIG_ARRAY_BYTECODE_PATH = bytecodePath("BigArray");
	public static final String EMIT_EVENT_BYTECODE_PATH = bytecodePath("EmitEvent");
	public static final String BIG_BIG_BYTECODE_PATH = bytecodePath("BigBig");
	public static final String FUSE_BYTECODE_PATH = bytecodePath("Fuse");
	public static final String LAST_TRACKING_SENDER_BYTECODE_PATH = bytecodePath("LastTrackingSender");
	public static final String MULTIPURPOSE_BYTECODE_PATH = bytecodePath("Multipurpose");
	public static final String CHILD_STORAGE_BYTECODE_PATH = bytecodePath("ChildStorage");
	public static final String ABANDONING_PARENT_BYTECODE_PATH = bytecodePath("AbandoningParent");
	public static final String PAY_TEST_SELF_DESTRUCT_BYTECODE_PATH = bytecodePath("PayTestSelfDestruct");
	public static final String PARENT_CHILD_TRANSFER_BYTECODE_PATH = bytecodePath("ParentChildTransfer");
	public static final String OC_TOKEN_BYTECODE_PATH = bytecodePath("octoken");
	public static final String ADDRESS_BOOK_BYTECODE_PATH = bytecodePath("AddressBook");
	public static final String JURISDICTIONS_BYTECODE_PATH = bytecodePath("Jurisdictions");
	public static final String MINTERS_BYTECODE_PATH = bytecodePath("Minters");
	public static final String PAY_TEST_BYTECODE_PATH = bytecodePath("PayTest");
	public static final String DOUBLE_SEND_BYTECODE_PATH = bytecodePath("DoubleSend");
	public static final String EMPTY_CONSTRUCTOR = bytecodePath("EmptyConstructor");
	public static final String PAYABLE_CONSTRUCTOR = bytecodePath("PayableConstructor");
<<<<<<< HEAD
	public static final String ERC20_BYTECODE_PATH = bytecodePath("ERC20");

=======
	public static final String ERC_1155_BYTECODE_PATH = bytecodePath("erc1155");
>>>>>>> 98676281
	public static final String BENCHMARK_CONTRACT = bytecodePath("Benchmark");
	public static final String SIMPLE_UPDATE = bytecodePath("SimpleUpdate");
	public static final String LOGS = bytecodePath("Logs");

	public static final String CALLING_CONTRACT = bytecodePath("CallingContract");
	public static final String GLOBAL_PROPERTIES = bytecodePath("GlobalProperties");
	public static final String BALANCE_CHECKER_CONTRACT = bytecodePath("BalanceChecker");
	public static final String EXT_CODE_OPERATIONS_CHECKER_CONTRACT = bytecodePath("ExtCodeOperationsChecker");
	public static final String CALL_OPERATIONS_CHECKER = bytecodePath("CallOperationsChecker");
	public static final String FACTORY_CONTRACT = bytecodePath("FactoryContract");
	public static final String TRANSFERRING_CONTRACT = bytecodePath("TransferringContract");
	public static final String NESTED_CHILDREN_CONTRACT = bytecodePath("NestedChildren");
	public static final String FACTORY_SELF_DESTRUCT_CONSTRUCTOR_CONTRACT = bytecodePath("FactorySelfDestructConstructor");
	public static final String FACTORY_QUICK_SELF_DESTRUCT_CONTRACT = bytecodePath("FactoryQuickSelfDestruct");
	public static final String TEMPORARY_SSTORE_REFUND_CONTRACT = bytecodePath("TemporarySStoreRefund");
	public static final String TOP_LEVEL_TRANSFERRING_CONTRACT = bytecodePath("TopLevelTransferringContract");
	public static final String SUB_LEVEL_TRANSFERRING_CONTRACT = bytecodePath("SubLevelTransferringContract");
	public static final String LARGE_CONTRACT_CRYPTO_KITTIES = bytecodePath("CryptoKitties");
	public static final String SELF_DESTRUCT_CALLABLE = bytecodePath("SelfDestructCallable");

	public static final String SELF_DESTRUCT_CALL_ABI = "{\"inputs\":[],\"name\":\"destroy\",\"outputs\":[],\"stateMutability\":\"payable\",\"type\":\"function\"}";

	public static final String CRYPTO_KITTIES_CREATE_PROMO_KITTY_ABI = "{\"constant\":false,\"inputs\":[{\"name\":\"_genes\",\"type\":\"uint256\"},{\"name\":\"_owner\",\"type\":\"address\"}],\"name\":\"createPromoKitty\",\"outputs\":[],\"payable\":false,\"stateMutability\":\"nonpayable\",\"type\":\"function\"}";

	public static final String TOP_LEVEL_TRANSFERRING_CONTRACT_TRANSFER_CALL_PAYABLE_ABI = "{\"inputs\":[],\"name\":\"topLevelTransferCall\",\"outputs\":[{\"internalType\":\"uint256\",\"name\":\"\",\"type\":\"uint256\"}],\"stateMutability\":\"payable\",\"type\":\"function\"}";
	public static final String TOP_LEVEL_TRANSFERRING_CONTRACT_NON_PAYABLE_ABI = "{\"inputs\":[],\"name\":\"topLevelNonPayableCall\",\"outputs\":[{\"internalType\":\"bool\",\"name\":\"\",\"type\":\"bool\"}],\"stateMutability\":\"pure\",\"type\":\"function\"}";

	public static final String SUB_LEVEL_PAYABLE_ABI = "{\"inputs\":" +
			"[{\"internalType\":\"address\",\"name\":\"_contract\",\"type\":\"address\"}" +
			",{\"internalType\":\"uint256\",\"name\":\"_amount\",\"type\":\"uint256\"}],\"name\":\"subLevelPayableCall\"," +
			"\"outputs\":[],\"stateMutability\":\"nonpayable\",\"type\":\"function\"}";

	public static final String SUB_LEVEL_NON_PAYABLE_ABI = "{\"inputs\":" +
			"[{\"internalType\":\"address\",\"name\":\"_contract\",\"type\":\"address\"}," +
			"{\"internalType\":\"uint256\",\"name\":\"_amount\",\"type\":\"uint256\"}]," +
			"\"name\":\"subLevelNonPayableCall\",\"outputs\":[],\"stateMutability\":\"nonpayable\",\"type\":\"function\"}";

	public static final String TWO_SSTORES = "{ \"inputs\": [ { \"internalType\": \"bytes32\", \"name\": \"_singleProp\", \"type\": \"bytes32\" } ], \"name\": \"twoSSTOREs\", \"outputs\": [], \"stateMutability\": \"nonpayable\", \"type\": \"function\" }";

	public static final String BENCHMARK_GET_COUNTER = "{ \"inputs\": [], \"name\": \"counter\", \"outputs\": [ { \"internalType\": \"uint256\", \"name\": \"\", \"type\": \"uint256\" } ], \"stateMutability\": \"view\", \"type\": \"function\" }";

	public static final String ERC721_MINT_ABI = "{ \"inputs\": [ { \"internalType\": \"address\"," +
			" \"name\": \"player\", \"type\": \"address\" }, { \"internalType\": \"uint256\", \"name\": \"tokenid\", \"type\": \"uint256\" } ]," +
			" \"name\": \"mint\", \"outputs\": [ { \"internalType\": \"uint256\", " +
			"\"name\": \"\", \"type\": \"uint256\" } ], " +
			"\"stateMutability\": \"nonpayable\", \"type\": \"function\" }";
	public static final String ERC721_APPROVE_ABI = "{ \"inputs\": [ { \"internalType\": \"address\", \"name\": \"to\", \"type\": \"address\" }, " +
			"{ \"internalType\": \"uint256\", \"name\": \"tokenId\", \"type\": \"uint256\" } ], \"name\": \"approve\", \"outputs\": [], " +
			"\"stateMutability\": \"nonpayable\", \"type\": \"function\" }";
	public static final String ERC721_TRANSFER_FROM_ABI = "{ \"inputs\": [ { \"internalType\": \"address\", \"name\": \"from\", \"type\": \"address\" }, " +
			"{ \"internalType\": \"address\", \"name\": \"to\", \"type\": \"address\" }, " +
			"{ \"internalType\": \"uint256\", \"name\": \"tokenId\", \"type\": \"uint256\" } ], " +
			"\"name\": \"transferFrom\", \"outputs\": [], \"stateMutability\": \"nonpayable\", \"type\": \"function\" }";
	public static final String CREATE_CHILD_ABI = "{\"constant\":false," +
			"\"inputs\":[],\"name\":\"create\"," +
			"\"outputs\":[]," +
			"\"payable\":false,\"stateMutability\":\"nonpayable\",\"type\":\"function\"}";
	public static final String GET_CHILD_RESULT_ABI = "{\"constant\":true," +
			"\"inputs\":[],\"name\":\"getIndirect\"," +
			"\"outputs\":[{\"name\":\"value\",\"type\":\"uint256\"}]," +
			"\"payable\":false,\"stateMutability\":\"view\",\"type\":\"function\"}";
	public static final String GET_CHILD_ADDRESS_ABI = "{\"constant\":true," +
			"\"inputs\":[],\"name\":\"getAddress\"," +
			"\"outputs\":[{\"name\":\"retval\",\"type\":\"address\"}]," +
			"\"payable\":false,\"stateMutability\":\"view\",\"type\":\"function\"}";
	public static final String SEND_FUNDS_ABI = "{\"constant\":false," +
			"\"inputs\":[{\"name\":\"receiver\",\"type\":\"address\"},{\"name\":\"amount\",\"type\":\"uint256\"}],\"name\":\"sendFunds\"," +
			"\"outputs\":[]," +
			"\"payable\":false,\"stateMutability\":\"nonpayable\",\"type\":\"function\"}";
	public static final String DEPOSIT_ABI = "{\"constant\":false," +
			"\"inputs\":[{\"name\":\"amount\",\"type\":\"uint256\"}],\"name\":\"deposit\"," +
			"\"outputs\":[]," +
			"\"payable\":true,\"stateMutability\":\"payable\",\"type\":\"function\"}";
	public static final String GET_CODE_SIZE_ABI = "{\"constant\":true," +
			"\"inputs\":[{\"name\":\"_addr\",\"type\":\"address\"}],\"name\":\"getCodeSize\"," +
			"\"outputs\":[{\"name\":\"_size\",\"type\":\"uint256\"}]," +
			"\"payable\":false,\"stateMutability\":\"view\",\"type\":\"function\"}";
	public static final String GET_STORE_ABI = "{\"constant\":true," +
			"\"inputs\":[],\"name\":\"getStore\"," +
			"\"outputs\":[{\"name\":\"\",\"type\":\"bytes32\"}]," +
			"\"payable\":false,\"stateMutability\":\"view\",\"type\":\"function\"}";
	public static final String SET_STORE_ABI = "{\"constant\":false," +
			"\"inputs\":[{\"name\":\"inVal\",\"type\":\"bytes32\"}],\"name\":\"setStore\"," +
			"\"outputs\":[]," +
			"\"payable\":false,\"stateMutability\":\"nonpayable\",\"type\":\"function\"}";
	public static final String SIMPLE_STORAGE_SETTER_ABI = "{\"constant\":false," +
			"\"inputs\":[{\"name\":\"x\",\"type\":\"uint256\"}],\"name\":\"set\"," +
			"\"outputs\":[]," +
			"\"payable\":false,\"stateMutability\":\"nonpayable\",\"type\":\"function\"}";
	public static final String SIMPLE_STORAGE_GETTER_ABI = "{\"constant\":true," +
			"\"inputs\":[],\"name\":\"get\"," +
			"\"outputs\":[{\"name\":\"\",\"type\":\"uint256\"}]," +
			"\"payable\":false,\"stateMutability\":\"view\",\"type\":\"function\"}";
	public static final String SET_NODES_ABI = "{\"constant\":false," +
			"\"inputs\":[{\"internalType\":\"uint64[]\",\"name\":\"accounts\",\"type\":\"uint64[]\"}],\"name\":\"setNodes\"," +
			"\"outputs\":[]," +
			"\"payable\":false,\"stateMutability\":\"nonpayable\",\"type\":\"function\"}";
	public static final String RECEIVE_AND_SEND_ABI = "{\"constant\":false," +
			"\"inputs\":[{\"internalType\":\"uint32\",\"name\":\"keepAmountDivisor\",\"type\":\"uint32\"}," +
			"{\"internalType\":\"uint256\",\"name\":\"stopBalance\",\"type\":\"uint256\"}],\"name\":\"receiveAndSend\"," +
			"\"outputs\":[]," +
			"\"payable\":true,\"stateMutability\":\"payable\",\"type\":\"function\"}";
	public static final String BALANCE_LOOKUP_ABI = "{\"constant\":true," +
			"\"inputs\":[{\"internalType\":\"uint64\",\"name\":\"accountNum\",\"type\":\"uint64\"}],\"name\":\"lookup\"," +
			"\"outputs\":[{\"internalType\":\"uint256\",\"name\":\"\",\"type\":\"uint256\"}]," +
			"\"payable\":false,\"stateMutability\":\"view\",\"type\":\"function\"}";
	public static final String VERBOSE_DEPOSIT_ABI = "{\"constant\":false," +
			"\"inputs\":[{\"internalType\":\"uint32\",\"name\":\"amount\",\"type\":\"uint32\"}," +
			"{\"internalType\":\"uint32\",\"name\":\"timesForEmphasis\",\"type\":\"uint32\"}," +
			"{\"internalType\":\"string\",\"name\":\"memo\",\"type\":\"string\"}],\"name\":\"deposit\"," +
			"\"outputs\":[]," +
			"\"payable\":true,\"stateMutability\":\"payable\",\"type\":\"function\"}";
	public static final String BIG_ARRAY_CHANGE_ARRAY_ABI = "{ \"constant\": false," +
			" \"inputs\": [ { \"internalType\": \"uint256\", \"name\": \"_value\", \"type\": \"uint256\" } ], " +
			"\"name\": \"changeArray\", \"outputs\": [], \"payable\": false, \"stateMutability\": \"nonpayable\", \"type\": \"function\" }";
	public static final String BIG_ARRAY_GROW_TO_ABI = "{\"constant\":false," +
			"\"inputs\":[{\"internalType\":\"uint256\",\"name\":\"_limit\",\"type\":\"uint256\"}],\"name\":\"growTo\"," +
			"\"outputs\":[]," +
			"\"payable\":false,\"stateMutability\":\"nonpayable\",\"type\":\"function\"}";
	public static final String BIG_ARRAY_SET_SIZE_ABI = "{ \"constant\": false," +
			" \"inputs\": [ { \"internalType\": \"uint256\", \"name\": \"_size\", \"type\": \"uint256\" } ], \"name\": \"setSize\"," +
			" \"outputs\": [], \"payable\": false, \"stateMutability\": \"nonpayable\", \"type\": \"function\" }";
	public static final String GROW_ARRAY_GROW_TO = "{\"constant\": false," +
			"\"inputs\": [{\"internalType\": \"uint256\",\"name\": \"_limit\",\"type\": \"uint256\"}]," +
			"\"name\": \"growTo\",\"outputs\": [],\"payable\": false,\"stateMutability\": \"nonpayable\"," +
			"\"type\": \"function\"}";
	public static final String GROW_ARRAY_CHANGE_ARRAY = "{\"constant\": false," +
			"\"inputs\": [{\"internalType\": \"uint256\",\"name\": \"_value\",\"type\": \"uint256\"}]," +
			"\"name\": \"changeArray\",\"outputs\": [],\"payable\": false,\"stateMutability\": \"nonpayable\"," +
			"\"type\": \"function\"}";
	public static final String PICK_A_BIG_RESULT_ABI = "{\"constant\":true," +
			"\"inputs\":[{\"internalType\":\"uint32\",\"name\":\"how\",\"type\":\"uint32\"}],\"name\":\"pick\"," +
			"\"outputs\":[{\"internalType\":\"bytes\",\"name\":\"\",\"type\":\"bytes\"}]," +
			"\"payable\":false,\"stateMutability\":\"pure\",\"type\":\"function\"}";
	public static final String LIGHT_ABI = "{\"constant\":false," +
			"\"inputs\":[],\"name\":\"light\"," +
			"\"outputs\":[]," +
			"\"payable\":false,\"stateMutability\":\"nonpayable\",\"type\":\"function\"}";
	public static final String CONSPICUOUS_DONATION_ABI = "{\"constant\":false," +
			"\"inputs\":[{\"internalType\":\"uint32\",\"name\":\"toNum\",\"type\":\"uint32\"}," +
			"{\"internalType\":\"string\",\"name\":\"saying\",\"type\":\"string\"}],\"name\":\"donate\"," +
			"\"outputs\":[]," +
			"\"payable\":true,\"stateMutability\":\"payable\",\"type\":\"function\"}";
	public static final String TRACKING_SEND_ABI = "{\"constant\":false," +
			"\"inputs\":[{\"internalType\":\"uint32\",\"name\":\"toNum\",\"type\":\"uint32\"}," +
			"{\"internalType\":\"uint32\",\"name\":\"amount\",\"type\":\"uint32\"}],\"name\":\"uncheckedTransfer\"," +
			"\"outputs\":[]," +
			"\"payable\":true,\"stateMutability\":\"payable\",\"type\":\"function\"}";
	public static final String HOW_MUCH_ABI = "{\"constant\":true," +
			"\"inputs\":[],\"name\":\"howMuch\"," +
			"\"outputs\":[{\"internalType\":\"uint32\",\"name\":\"\",\"type\":\"uint32\"}]," +
			"\"payable\":false,\"stateMutability\":\"view\",\"type\":\"function\"}";
	public static final String LUCKY_NO_LOOKUP_ABI = "{\"constant\":true," +
			"\"inputs\":[],\"name\":\"pick\"," +
			"\"outputs\":[{\"internalType\":\"uint32\",\"name\":\"\",\"type\":\"uint32\"}]," +
			"\"payable\":false,\"stateMutability\":\"view\",\"type\":\"function\"}";
	public static final String BELIEVE_IN_ABI = "{\"constant\":false," +
			"\"inputs\":[{\"internalType\":\"uint32\",\"name\":\"no\",\"type\":\"uint32\"}],\"name\":\"believeIn\"," +
			"\"outputs\":[]," +
			"\"payable\":false,\"stateMutability\":\"nonpayable\",\"type\":\"function\"}";
	public static final String GET_MY_VALUE_ABI = "{\"constant\":true," +
			"\"inputs\":[],\"name\":\"getMyValue\"," +
			"\"outputs\":[{\"internalType\":\"uint256\",\"name\":\"_get\",\"type\":\"uint256\"}]," +
			"\"payable\":false,\"stateMutability\":\"view\",\"type\":\"function\"}";
	public static final String GET_CHILD_VALUE_ABI = "{\"constant\":true," +
			"\"inputs\":[{\"internalType\":\"uint256\",\"name\":\"_childId\",\"type\":\"uint256\"}],\"name\":\"getChildValue\"," +
			"\"outputs\":[{\"internalType\":\"uint256\",\"name\":\"_get\",\"type\":\"uint256\"}]," +
			"\"payable\":false,\"stateMutability\":\"view\",\"type\":\"function\"}";
	public static final String SET_ZERO_READ_ONE_ABI = "{\"constant\": false," +
			"\"inputs\": [{\"internalType\": \"uint256\",\"name\": \"_value\",\"type\": \"uint256\"}]," +
			"\"name\": \"setZeroReadOne\",\"outputs\": " +
			"[{\"internalType\": \"uint256\",\"name\": \"_getOne\",\"type\": \"uint256\"}]," +
			"\"payable\": false,\"stateMutability\": \"nonpayable\",\"type\": \"function\"}";
	public static final String SET_BOTH_ABI = "{\"constant\": false,\"inputs\": " +
			"[{\"internalType\": \"uint256\",\"name\": \"_value\",\"type\": \"uint256\"}]," +
			"\"name\": \"setBoth\",\"outputs\": [],\"payable\": false," +
			"\"stateMutability\": \"nonpayable\",\"type\": \"function\"}";
	public static final String GROW_CHILD_ABI = "{\"constant\": false,\"inputs\": " +
			"[{\"internalType\": \"uint256\",\"name\": \"_childId\",\"type\": \"uint256\"}" +
			",{\"internalType\": \"uint256\",\"name\": \"_howManyKB\",\"type\": \"uint256\"}," +
			"{\"internalType\": \"uint256\",\"name\": \"_value\",\"type\": \"uint256\"}]," +
			"\"name\": \"growChild\",\"outputs\": [],\"payable\": false,\"stateMutability\": \"nonpayable\"," +
			"\"type\": \"function\"}";
	public static final String GET_BALANCE_ABI = "{\"constant\":true," +
			"\"inputs\":[],\"name\":\"getBalance\"," +
			"\"outputs\":[{\"name\":\"\",\"type\":\"uint256\"}]," +
			"\"payable\":false,\"stateMutability\":\"view\",\"type\":\"function\"}";
	public static final String KILL_ME_ABI = "{\"constant\":false," +
			"\"inputs\":[{\"name\":\"beneficiary\",\"type\":\"address\"}],\"name\":\"killMe\"," +
			"\"outputs\":[]," +
			"\"payable\":false,\"stateMutability\":\"nonpayable\",\"type\":\"function\"}";
	public static final String TOKEN_ERC20_CONSTRUCTOR_ABI = "{" +
			"\"inputs\":[{\"name\":\"initialSupply\",\"type\":\"uint256\"},{\"name\":\"tokenName\",\"type\":\"string\"},{\"name\":\"tokenSymbol\",\"type\":\"string\"}]," +
			"\"payable\":false,\"stateMutability\":\"nonpayable\",\"type\":\"constructor\"}";
	public static final String BALANCE_OF_ABI = "{\"constant\":true," +
			"\"inputs\":[{\"name\":\"\",\"type\":\"address\"}],\"name\":\"balanceOf\"," +
			"\"outputs\":[{\"name\":\"\",\"type\":\"uint256\"}]," +
			"\"payable\":false,\"stateMutability\":\"view\",\"type\":\"function\"}";
	public static final String TRANSFER_ABI = "{\"constant\":false," +
			"\"inputs\":[{\"name\":\"_to\",\"type\":\"address\"},{\"name\":\"_value\",\"type\":\"uint256\"}],\"name\":\"transfer\"," +
			"\"outputs\":[]," +
			"\"payable\":false,\"stateMutability\":\"nonpayable\",\"type\":\"function\"}";
	public static final String APPROVE_ABI = "{\"constant\":false," +
			"\"inputs\":[{\"name\":\"_spender\",\"type\":\"address\"},{\"name\":\"_value\",\"type\":\"uint256\"}],\"name\":\"approve\"," +
			"\"outputs\":[{\"name\":\"success\",\"type\":\"bool\"}]," +
			"\"payable\":false,\"stateMutability\":\"nonpayable\",\"type\":\"function\"}";
	public static final String TRANSFER_FROM_ABI = "{\"constant\":false," +
			"\"inputs\":[{\"name\":\"_from\",\"type\":\"address\"}," +
			"{\"name\":\"_to\",\"type\":\"address\"}," +
			"{\"name\":\"_value\",\"type\":\"uint256\"}],\"name\":\"transferFrom\"," +
			"\"outputs\":[{\"name\":\"success\",\"type\":\"bool\"}]," +
			"\"payable\":false,\"stateMutability\":\"nonpayable\",\"type\":\"function\"}";
	public static final String SYMBOL_ABI = "{\"constant\":true," +
			"\"inputs\":[],\"name\":\"symbol\"," +
			"\"outputs\":[{\"name\":\"\",\"type\":\"string\"}]," +
			"\"payable\":false,\"stateMutability\":\"view\",\"type\":\"function\"}";
	public static final String DECIMALS_ABI = "{\"constant\":true," +
			"\"inputs\":[],\"name\":\"decimals\"," +
			"\"outputs\":[{\"name\":\"\",\"type\":\"uint8\"}]," +
			"\"payable\":false,\"stateMutability\":\"view\",\"type\":\"function\"}";
	public static final String JURISDICTION_CONSTRUCTOR_ABI = "{" +
			"\"inputs\":[{\"name\":\"_admin\",\"type\":\"address\"}]," +
			"\"payable\":false,\"stateMutability\":\"nonpayable\",\"type\":\"constructor\"}\n";
	public static final String JURISDICTION_ADD_ABI = "{\"constant\":false," +
			"\"inputs\":[{\"name\":\"name\",\"type\":\"string\"}," +
			"{\"name\":\"taxRate\",\"type\":\"uint256\"}," +
			"{\"name\":\"inventory\",\"type\":\"address\"}," +
			"{\"name\":\"reserve\",\"type\":\"address\"}],\"name\":\"add\"," +
			"\"outputs\":[]," +
			"\"payable\":false,\"stateMutability\":\"nonpayable\",\"type\":\"function\"}";
	public static final String JURISDICTION_ISVALID_ABI = "{\"constant\":true," +
			"\"inputs\":[{\"name\":\"code\",\"type\":\"bytes32\"}],\"name\":\"isValid\"," +
			"\"outputs\":[{\"name\":\"\",\"type\":\"bool\"}]," +
			"\"payable\":false,\"stateMutability\":\"view\",\"type\":\"function\"}";
	public static final String JURISDICTION_ABI = "[{\"constant\":true," +
			"\"inputs\":[{\"name\":\"code\",\"type\":\"bytes32\"}],\"name\":\"getInventory\"," +
			"\"outputs\":[{\"name\":\"\",\"type\":\"address\"}]," +
			"\"payable\":false,\"stateMutability\":\"view\",\"type\":\"function\"},{\"constant\":false," +
			"\"inputs\":[{\"name\":\"name\",\"type\":\"string\"}," +
			"{\"name\":\"taxRate\",\"type\":\"uint256\"}," +
			"{\"name\":\"inventory\",\"type\":\"address\"}," +
			"{\"name\":\"reserve\",\"type\":\"address\"}],\"name\":\"add\"," +
			"\"outputs\":[]," +
			"\"payable\":false,\"stateMutability\":\"nonpayable\",\"type\":\"function\"},{\"constant\":false," +
			"\"inputs\":[{\"name\":\"code\",\"type\":\"bytes32\"}," +
			"{\"name\":\"taxRate\",\"type\":\"uint256\"}," +
			"{\"name\":\"reserve\",\"type\":\"address\"}," +
			"{\"name\":\"inventory\",\"type\":\"address\"}],\"name\":\"setJurisdictionParams\"," +
			"\"outputs\":[]," +
			"\"payable\":false,\"stateMutability\":\"nonpayable\",\"type\":\"function\"},{\"constant\":true," +
			"\"inputs\":[{\"name\":\"code\",\"type\":\"bytes32\"}],\"name\":\"getReserve\"," +
			"\"outputs\":[{\"name\":\"\",\"type\":\"address\"}]," +
			"\"payable\":false,\"stateMutability\":\"view\",\"type\":\"function\"},{\"constant\":true," +
			"\"inputs\":[{\"name\":\"code\",\"type\":\"bytes32\"}],\"name\":\"isValid\"," +
			"\"outputs\":[{\"name\":\"\",\"type\":\"bool\"}]," +
			"\"payable\":false,\"stateMutability\":\"view\",\"type\":\"function\"},{\"constant\":true," +
			"\"inputs\":[],\"name\":\"owner\"," +
			"\"outputs\":[{\"name\":\"\",\"type\":\"address\"}]," +
			"\"payable\":false,\"stateMutability\":\"view\",\"type\":\"function\"},{\"constant\":false," +
			"\"inputs\":[{\"name\":\"code\",\"type\":\"bytes32\"}],\"name\":\"remove\"," +
			"\"outputs\":[]," +
			"\"payable\":false,\"stateMutability\":\"nonpayable\",\"type\":\"function\"},{\"constant\":true," +
			"\"inputs\":[{\"name\":\"code\",\"type\":\"bytes32\"}],\"name\":\"getTaxRate\"," +
			"\"outputs\":[{\"name\":\"\",\"type\":\"uint256\"}]," +
			"\"payable\":false,\"stateMutability\":\"view\",\"type\":\"function\"},{\"constant\":true," +
			"\"inputs\":[{\"name\":\"priceCents\",\"type\":\"uint256\"}," +
			"{\"name\":\"code\",\"type\":\"bytes32\"}],\"name\":\"getTaxes\"," +
			"\"outputs\":[{\"name\":\"\",\"type\":\"uint256\"}," +
			"{\"name\":\"\",\"type\":\"uint256\"}]," +
			"\"payable\":false,\"stateMutability\":\"view\",\"type\":\"function\"},{\"constant\":true," +
			"\"inputs\":[{\"name\":\"\",\"type\":\"bytes32\"}],\"name\":\"jurisdictions\"," +
			"\"outputs\":[{\"name\":\"code\",\"type\":\"bytes32\"}," +
			"{\"name\":\"name\",\"type\":\"string\"}," +
			"{\"name\":\"taxRate\",\"type\":\"uint256\"}," +
			"{\"name\":\"inventory\",\"type\":\"address\"}," +
			"{\"name\":\"reserve\",\"type\":\"address\"}]," +
			"\"payable\":false,\"stateMutability\":\"view\",\"type\":\"function\"},{\"constant\":true," +
			"\"inputs\":[],\"name\":\"getCodes\"," +
			"\"outputs\":[{\"name\":\"\",\"type\":\"bytes32[]\"}]," +
			"\"payable\":false,\"stateMutability\":\"view\",\"type\":\"function\"},{\"constant\":false," +
			"\"inputs\":[{\"name\":\"code\",\"type\":\"bytes32\"}," +
			"{\"name\":\"taxRate\",\"type\":\"uint256\"}],\"name\":\"setTaxRate\"," +
			"\"outputs\":[]," +
			"\"payable\":false,\"stateMutability\":\"nonpayable\",\"type\":\"function\"},{\"constant\":true," +
			"\"inputs\":[{\"name\":\"\",\"type\":\"address\"}],\"name\":\"isBitcarbon\"," +
			"\"outputs\":[{\"name\":\"\",\"type\":\"bool\"}]," +
			"\"payable\":false,\"stateMutability\":\"view\",\"type\":\"function\"},{\"constant\":false," +
			"\"inputs\":[{\"name\":\"newOwner\",\"type\":\"address\"}],\"name\":\"transferOwnership\"," +
			"\"outputs\":[]," +
			"\"payable\":false,\"stateMutability\":\"nonpayable\",\"type\":\"function\"},{\"constant\":true," +
			"\"inputs\":[{\"name\":\"\",\"type\":\"address\"}],\"name\":\"bitcarbonJurisdiction\"," +
			"\"outputs\":[{\"name\":\"\",\"type\":\"bytes32\"}]," +
			"\"payable\":false,\"stateMutability\":\"view\",\"type\":\"function\"},{\"constant\":true," +
			"\"inputs\":[{\"name\":\"inventory\",\"type\":\"address\"}],\"name\":\"getPendingTokens\"," +
			"\"outputs\":[{\"name\":\"\",\"type\":\"uint256[]\"}]," +
			"\"payable\":false,\"stateMutability\":\"view\",\"type\":\"function\"},{" +
			"\"inputs\":[{\"name\":\"_admin\",\"type\":\"address\"}]," +
			"\"payable\":false,\"stateMutability\":\"nonpayable\",\"type\":\"constructor\"},{\"anonymous\":false," +
			"\"inputs\":[{\"indexed\":false,\"name\":\"code\",\"type\":\"bytes32\"}," +
			"{\"indexed\":false,\"name\":\"name\",\"type\":\"string\"}," +
			"{\"indexed\":false,\"name\":\"taxRate\",\"type\":\"uint256\"}," +
			"{\"indexed\":false,\"name\":\"inventory\",\"type\":\"address\"}," +
			"{\"indexed\":false,\"name\":\"reserve\",\"type\":\"address\"}," +
			"{\"indexed\":false,\"name\":\"timestamp\",\"type\":\"uint256\"}]," +
			"\"name\":\"JurisdictionAdded\",\"type\":\"event\"},{\"anonymous\":false," +
			"\"inputs\":[{\"indexed\":false,\"name\":\"code\",\"type\":\"bytes32\"}," +
			"{\"indexed\":false,\"name\":\"timestamp\",\"type\":\"uint256\"}]," +
			"\"name\":\"JurisdictionRemoved\",\"type\":\"event\"},{\"anonymous\":false," +
			"\"inputs\":[{\"indexed\":false,\"name\":\"oldTaxRate\",\"type\":\"uint256\"}," +
			"{\"indexed\":false,\"name\":\"newTaxRate\",\"type\":\"uint256\"}," +
			"{\"indexed\":false,\"name\":\"timestamp\",\"type\":\"uint256\"}]," +
			"\"name\":\"TaxRateChanged\",\"type\":\"event\"},{\"anonymous\":false," +
			"\"inputs\":[{\"indexed\":true,\"name\":\"previousOwner\",\"type\":\"address\"}," +
			"{\"indexed\":true,\"name\":\"newOwner\",\"type\":\"address\"}]," +
			"\"name\":\"OwnershipTransferred\",\"type\":\"event\"}]";
	public static final String MINT_CONSTRUCTOR_ABI = "{" +
			"\"inputs\":[{\"name\":\"_jurisdictions\",\"type\":\"address\"}," +
			"{\"name\":\"_admin\",\"type\":\"address\"}]," +
			"\"payable\":false,\"stateMutability\":\"nonpayable\",\"type\":\"constructor\"}";
	public static final String MINT_ADD_ABI = "{\"constant\":false," +
			"\"inputs\":[{\"name\":\"minter\",\"type\":\"address\"}," +
			"{\"name\":\"name\",\"type\":\"string\"}," +
			"{\"name\":\"jurisdiction\",\"type\":\"bytes32\"}],\"name\":\"add\"," +
			"\"outputs\":[]," +
			"\"payable\":false,\"stateMutability\":\"nonpayable\",\"type\":\"function\"}";
	public static final String MINT_ISVALID_ABI = "{\"constant\":true," +
			"\"inputs\":[{\"name\":\"minter\",\"type\":\"address\"}],\"name\":\"isValid\"," +
			"\"outputs\":[{\"name\":\"\",\"type\":\"bool\"}]," +
			"\"payable\":false,\"stateMutability\":\"view\",\"type\":\"function\"}";
	public static final String MINT_SEVEN_ABI = "{\"constant\":true," +
			"\"inputs\":[],\"name\":\"seven\"," +
			"\"outputs\":[{\"name\":\"\",\"type\":\"uint256\"}]," +
			"\"payable\":false,\"stateMutability\":\"view\",\"type\":\"function\"}";
	public static final String MINT_OWNER_ABI = "{\"constant\":true," +
			"\"inputs\":[],\"name\":\"owner\"," +
			"\"outputs\":[{\"name\":\"\",\"type\":\"address\"}]," +
			"\"payable\":false,\"stateMutability\":\"view\",\"type\":\"function\"}";
	public static final String MINT_CONFIGURE_ABI = "{\"constant\":false," +
			"\"inputs\":[{\"name\":\"_jurisdictions\",\"type\":\"address\"}],\"name\":\"configureJurisdictionContract\"," +
			"\"outputs\":[]," +
			"\"payable\":false,\"stateMutability\":\"nonpayable\",\"type\":\"function\"}";
	public static final String SEND_TO_TWO_ABI = "{\"constant\":false,\"inputs\":[{\"internalType\":\"uint32\"," +
			"\"name\":\"toFirst\",\"type\":\"uint32\"},{\"internalType\":\"uint32\",\"name\":\"toSecond\"," +
			"\"type\":\"uint32\"}],\"name\":\"donate\",\"outputs\":[],\"payable\":true," +
			"\"stateMutability\":\"payable\",\"type\":\"function\"}";
	public static final String SIMPLE_UPDATE_ABI = "{\"inputs\": [" +
			"{\"internalType\": \"uint256\",\"name\": \"n\",\"type\": \"uint256\"}," +
			"{\"internalType\": \"uint256\",\"name\": \"m\",\"type\": \"uint256\"}]," +
			"\"name\": \"set\",\"outputs\": [],\"stateMutability\": \"nonpayable\",\"type\": \"function\"}";
	public static final String SIMPLE_SELFDESTRUCT_UPDATE_ABI = "{\"inputs\": [" +
			"{\"internalType\": \"address payable\",\"name\": \"beneficiary\"," +
			"\"type\": \"address\"}],\"name\": \"del\",\"outputs\": [],\"stateMutability\": \"nonpayable\"," +
			"\"type\": \"function\"}";
	public static final String CALLING_CONTRACT_SET_VALUE = "{ \"constant\": false, \"inputs\": [ { \"name\": \"_var1\", \"type\": \"uint256\" } ], \"name\": \"setVar1\", \"outputs\": [], \"payable\": false, \"stateMutability\": \"nonpayable\", \"type\": \"function\" }";
	public static final String CALLING_CONTRACT_CALL_CONTRACT = "{ \"constant\": false, \"inputs\": [ { \"name\": \"_addr\", \"type\": \"address\" }, { \"name\": \"_var1\", \"type\": \"uint256\" } ], \"name\": \"callContract\", \"outputs\": [], \"payable\": false, \"stateMutability\": \"nonpayable\", \"type\": \"function\" }";
	public static final String CALLING_CONTRACT_VIEW_VAR = "{ \"constant\": true, \"inputs\": [], \"name\": \"getVar1\", \"outputs\": [ { \"name\": \"\", \"type\": \"uint256\" } ], \"payable\": false, \"stateMutability\": \"view\", \"type\": \"function\" }";

	/* ABI for Logs.sol */
	public static final String LOGS_LOG0_ABI = "{\"inputs\":[{\"internalType\":\"uint256\",\"name\":\"n\"," +
			"\"type\":\"uint256\"}],\"name\":\"log0\",\"outputs\":[],\"stateMutability\":\"nonpayable\",\"type\":\"function\"}";
	public static final String LOGS_LOG1_ABI = "{\"inputs\":[{\"internalType\":\"uint256\",\"name\":\"n\"," +
			"\"type\":\"uint256\"}],\"name\":\"log1\",\"outputs\":[],\"stateMutability\":\"nonpayable\",\"type\":\"function\"}";
	public static final String LOGS_LOG2_ABI = "{\"inputs\":[{\"internalType\":\"uint256\",\"name\":\"n0\"," +
			"\"type\":\"uint256\"},{\"internalType\":\"uint256\",\"name\":\"n1\",\"type\":\"uint256\"}],\"name\":\"log2\",\"outputs\":[],\"stateMutability\":\"nonpayable\",\"type\":\"function\"}";
	public static final String LOGS_LOG3_ABI = "{\"inputs\":[{\"internalType\":\"uint256\",\"name\":\"n0\",\"type\":\"uint256\"},{\"internalType\":\"uint256\",\"name\":\"n1\",\"type\":\"uint256\"},{\"internalType\":\"uint256\",\"name\":\"n2\",\"type\":\"uint256\"}],\"name\":\"log3\",\"outputs\":[],\"stateMutability\":\"nonpayable\",\"type\":\"function\"}";
	public static final String LOGS_LOG4_ABI = "{\"inputs\":[{\"internalType\":\"uint256\",\"name\":\"n0\"," +
			"\"type\":\"uint256\"},{\"internalType\":\"uint256\",\"name\":\"n1\",\"type\":\"uint256\"},{\"internalType\":\"uint256\",\"name\":\"n2\",\"type\":\"uint256\"},{\"internalType\":\"uint256\",\"name\":\"n3\",\"type\":\"uint256\"}],\"name\":\"log4\",\"outputs\":[],\"stateMutability\":\"nonpayable\",\"type\":\"function\"}";

	/* ABI for GlobalProperties.sol */
	public static final String GLOBAL_PROPERTIES_CHAIN_ID_ABI = "{\"inputs\":[],\"name\":\"getChainID\"," +
			"\"outputs\":[{\"internalType\":\"uint256\",\"name\":\"\",\"type\":\"uint256\"}]," +
			"\"stateMutability\":\"view\",\"type\":\"function\"}";
	public static final String GLOBAL_PROPERTIES_BASE_FEE_ABI = "{\"inputs\":[],\"name\":\"getBaseFee\"," +
			"\"outputs\":[{\"internalType\":\"uint256\",\"name\":\"\",\"type\":\"uint256\"}]," +
			"\"stateMutability\":\"view\",\"type\":\"function\"}";
	public static final String GLOBAL_PROPERTIES_COINBASE_ABI = "{\"inputs\":[],\"name\":\"getCoinbase\"," +
			"\"outputs\":[{\"internalType\":\"address\",\"name\":\"\",\"type\":\"address\"}]," +
			"\"stateMutability\":\"view\",\"type\":\"function\"}";
	public static final String GLOBAL_PROPERTIES_GASLIMIT_ABI = "{\"inputs\":[],\"name\":\"getGasLimit\"," +
			"\"outputs\":[{\"internalType\":\"uint256\",\"name\":\"\",\"type\":\"uint256\"}]," +
			"\"stateMutability\":\"view\",\"type\":\"function\"}";

	public static final String BALANCE_CHECKER_BALANCE_OF = "{ \"constant\": true, " +
			"\"inputs\": [ { \"name\": \"_address\", \"type\": \"address\" } ], \"name\": \"balanceOf\", " +
			"\"outputs\": [ { \"name\": \"\", \"type\": \"uint256\" } ], " +
			"\"payable\": false, \"stateMutability\": \"view\", \"type\": \"function\" }";

	public static final String EXT_CODE_OP_CHECKER_SIZE_OF = "{ \"constant\": true, " +
			"\"inputs\": [ { \"internalType\": \"address\", \"name\": \"_address\", \"type\": \"address\" } ], " +
			"\"name\": \"sizeOf\", \"outputs\": [ { \"internalType\": \"uint256\", \"name\": \"size\", \"type\": " +
			"\"uint256\" } ], \"payable\": false, \"stateMutability\": \"view\", \"type\": \"function\" }";

	public static final String EXT_CODE_OP_CHECKER_HASH_OF = "{ \"constant\": true, " +
			"\"inputs\": [ { \"internalType\": \"address\", \"name\": \"_address\", \"type\": \"address\" } ], " +
			"\"name\": \"hashOf\", \"outputs\": [ { \"internalType\": \"bytes32\", \"name\": \"hash\", \"type\": " +
			"\"bytes32\" } ], \"payable\": false, \"stateMutability\": \"view\", \"type\": \"function\" }";

	public static final String EXT_CODE_OP_CHECKER_CODE_COPY_OF = "{ \"constant\": true, " +
			"\"inputs\": [ { \"internalType\": \"address\", \"name\": \"_address\", \"type\": " +
			"\"address\" } ], \"name\": \"codeCopyOf\", \"outputs\": [ { \"internalType\": \"bytes\", " +
			"\"name\": \"code\", \"type\": \"bytes\" } ], \"payable\": false, \"stateMutability\": \"view\", " +
			"\"type\": \"function\" }";

	public static final String CALL_CODE_OP_CHECKER_ABI = "{ \"constant\": false, " +
			"\"inputs\": [ { \"name\": \"_address\", \"type\": \"address\" } ], \"name\": \"callCode\", " +
			"\"outputs\": [], \"payable\": true, \"stateMutability\": \"payable\", \"type\": \"function\" }";

	public static final String CALL_OP_CHECKER_ABI = "{ \"constant\": false, " +
			"\"inputs\": [ { \"name\": \"_address\", \"type\": \"address\" } ], \"name\": \"call\", " +
			"\"outputs\": [], \"payable\": true, \"stateMutability\": \"payable\", \"type\": \"function\" }";

	public static final String DELEGATE_CALL_OP_CHECKER_ABI = "{ \"constant\": false, " +
			"\"inputs\": [ { \"name\": \"_address\", \"type\": \"address\" } ], \"name\": \"delegateCall\", " +
			"\"outputs\": [], \"payable\": true, \"stateMutability\": \"payable\", \"type\": \"function\" }";

	public static final String STATIC_CALL_OP_CHECKER_ABI = "{ \"constant\": false, " +
			"\"inputs\": [ { \"name\": \"_address\", \"type\": \"address\" } ], \"name\": \"staticcall\", " +
			"\"outputs\": [], \"payable\": true, \"stateMutability\": \"payable\", \"type\": \"function\" }";

	public static final String NESTED_CHILDREN_CALL_CREATE_ABI = "{ \"inputs\": [], \"name\": \"callCreate\", " +
			"\"outputs\": [], \"stateMutability\": \"nonpayable\", \"type\": \"function\" }";

    public static final String FACTORY_QUICK_SELF_DESTRUCT_CREATE_AND_DELETE_ABI = "{" +
			"\"inputs\":[],\"name\":\"createAndDeleteChild\"," +
			"\"outputs\":[],\"stateMutability\":\"payable\",\"type\":\"function\"}";

	public static final String ERC20_ABI = "{ \"inputs\": [ { \"internalType\": \"uint256\", \"name\": \"initialSupply\", \"type\": \"uint256\" } ], \"stateMutability\": \"nonpayable\", \"type\": \"constructor\" }";
	public static final String ERC20_APPROVE_ABI = "{ \"inputs\": [ { \"internalType\": \"address\", \"name\": \"spender\", \"type\": \"address\" }, { \"internalType\": \"uint256\", \"name\": \"amount\", \"type\": \"uint256\" } ]," +
			" \"name\": \"approve\", \"outputs\": [ { \"internalType\": \"bool\", \"name\": \"\", \"type\": \"bool\" } ], \"stateMutability\": \"nonpayable\", \"type\": \"function\" }";
	public static final String ERC20_TRANSFER_FROM_ABI = "{ \"inputs\": [ { \"internalType\": \"address\", \"name\": \"sender\", \"type\": \"address\" }, { \"internalType\": \"address\", \"name\": \"recipient\", \"type\": \"address\" }," +
			" { \"internalType\": \"uint256\", \"name\": \"amount\", \"type\": \"uint256\" } ], \"name\": \"transferFrom\", \"outputs\": [ { \"internalType\": \"bool\", \"name\": \"\", \"type\": \"bool\" } ], \"stateMutability\": \"nonpayable\"," +
			" \"type\": \"function\" }";
	public static final String ERC20_TRANSFER_ABI = "{ \"inputs\": [ { \"internalType\": \"address\", \"name\": \"recipient\", \"type\": \"address\" }, { \"internalType\": \"uint256\", \"name\": \"amount\", \"type\": \"uint256\" } ]," +
			" \"name\": \"transfer\", \"outputs\": [ { \"internalType\": \"bool\", \"name\": \"\", \"type\": \"bool\" } ], \"stateMutability\": \"nonpayable\", \"type\": \"function\" }";

	/* ABI for FactoryContract.sol */
	public static final String FACTORY_CONTRACT_SUCCESS = "{ \"constant\": false, \"inputs\": [], \"name\": \"deploymentSuccess\", \"outputs\": [], \"payable\": false, \"stateMutability\": \"nonpayable\", \"type\": \"function\" }";
	public static final String FACTORY_CONTRACT_FAILURE_AFTER_DEPLOY = "{ \"constant\": false, \"inputs\": [], \"name\": \"failureAfterDeploy\", \"outputs\": [], \"payable\": false, \"stateMutability\": \"nonpayable\", \"type\": \"function\" }";
	public static final String FACTORY_CONTRACT_FAILURE = "{ \"constant\": false, \"inputs\": [], \"name\": \"deploymentFailure\", \"outputs\": [], \"payable\": false, \"stateMutability\": \"nonpayable\", \"type\": \"function\" }";
	public static final String FACTORY_CONTRACT_STACKED_DEPLOYMENT_SUCCESS = "{ \"constant\": false, \"inputs\": [], " +
			"\"name\": \"stackedDeploymentSuccess\", \"outputs\": [], \"payable\": false, \"stateMutability\": \"nonpayable\", \"type\": \"function\" }";
	public static final String FACTORY_CONTRACT_STACKED_DEPLOYMENT_FAILURE = "{ \"constant\": false, \"inputs\": [], " +
			"\"name\": \"stackedDeploymentFailure\", \"outputs\": [], \"payable\": false, \"stateMutability\": \"nonpayable\", \"type\": \"function\" }";

	public static final String TRANSFERRING_CONTRACT_TRANSFERTOADDRESS = "{\"constant\": false,\"inputs\": " +
			"[{\"internalType\": \"address payable\",\"name\": \"_address\",\"type\": \"address\"}," +
			"{\"internalType\": \"uint256\",\"name\": \"_amount\",\"type\": \"uint256\"}]," +
			"\"name\": \"transferToAddress\",\"outputs\": [],\"payable\": false," +
			"\"stateMutability\": \"nonpayable\",\"type\": \"function\"}";
	public static final String PARENT_CHILD_TRANSFER_TRANSFER_TO_CHILD_ABI = "{\"constant\": false,\"inputs\": " +
			"[{\"internalType\": \"uint256\",\"name\": \"_amount\",\"type\": \"uint256\"}]," +
			"\"name\": \"transferToChild\",\"outputs\": [],\"payable\": false,\"stateMutability\": \"nonpayable\"," +
			"\"type\": \"function\"}";
	public static final String TEMPORARY_SSTORE_HOLD_TEMPORARY_ABI = "{\"constant\": false,\"inputs\": " +
			"[{\"internalType\": \"uint256\",\"name\": \"_tempValue\",\"type\": \"uint256\"}],\"name\": \"holdTemporary\"," +
			"\"outputs\": [],\"payable\": false,\"stateMutability\": \"nonpayable\",\"type\": \"function\"}";
	public static final String TEMPORARY_SSTORE_HOLD_PERMANENTLY_ABI = "{\"constant\": false,\"inputs\": " +
			"[{\"internalType\": \"uint256\",\"name\": \"_permanentValue\",\"type\": \"uint256\"}],\"name\": \"holdPermanently\"," +
			"\"outputs\": [],\"payable\": false,\"stateMutability\": \"nonpayable\",\"type\": \"function\"}";
	
	public static final String ERC_1155_ABI_SAFE_TRANSFER_FROM = "{\"inputs\":[{\"internalType\":\"address\",\"name\":\"from\",\"type\":\"address\"}," +
			"{\"internalType\":\"address\",\"name\":\"to\",\"type\":\"address\"},{\"internalType\":\"uint256\",\"name\":\"id\",\"type\":\"uint256\"}," +
			"{\"internalType\":\"uint256\",\"name\":\"amount\",\"type\":\"uint256\"},{\"internalType\":\"bytes\",\"name\":\"data\",\"type\":\"bytes\"}]" +
			",\"name\":\"safeTransferFrom\",\"outputs\":[],\"stateMutability\":\"nonpayable\",\"type\":\"function\"}";
	public static final String ERC_1155_ABI_APPROVE = "{\"inputs\":[{\"internalType\":\"address\",\"name\":\"operator\",\"type\":\"address\"}," +
			"{\"internalType\":\"bool\",\"name\":\"approved\",\"type\":\"bool\"}],\"name\":\"setApprovalForAll\",\"outputs\":[],\"stateMutability\":\"nonpayable\",\"type\":\"function\"}";
	public static final String ERC_1155_ABI_MINT = "{\"inputs\":[{\"internalType\":\"uint256\",\"name\":\"tokenType\",\"type\":\"uint256\"}" +
			",{\"internalType\":\"uint256\",\"name\":\"amount\",\"type\":\"uint256\"},{\"internalType\":\"address\",\"name\":\"recipient\",\"type\":\"address\"}]" +
			",\"name\":\"mintToken\",\"outputs\":[],\"stateMutability\":\"nonpayable\",\"type\":\"function\"}";


	public static String bytecodePath(String bytecode) {
		return String.format("src/main/resource/contract/bytecodes/%s.bin", bytecode);
	}
}<|MERGE_RESOLUTION|>--- conflicted
+++ resolved
@@ -52,12 +52,8 @@
 	public static final String DOUBLE_SEND_BYTECODE_PATH = bytecodePath("DoubleSend");
 	public static final String EMPTY_CONSTRUCTOR = bytecodePath("EmptyConstructor");
 	public static final String PAYABLE_CONSTRUCTOR = bytecodePath("PayableConstructor");
-<<<<<<< HEAD
 	public static final String ERC20_BYTECODE_PATH = bytecodePath("ERC20");
-
-=======
 	public static final String ERC_1155_BYTECODE_PATH = bytecodePath("erc1155");
->>>>>>> 98676281
 	public static final String BENCHMARK_CONTRACT = bytecodePath("Benchmark");
 	public static final String SIMPLE_UPDATE = bytecodePath("SimpleUpdate");
 	public static final String LOGS = bytecodePath("Logs");
