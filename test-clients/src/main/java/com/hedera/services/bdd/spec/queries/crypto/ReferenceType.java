/*
 * Copyright (C) 2020-2022 Hedera Hashgraph, LLC
 *
 * Licensed under the Apache License, Version 2.0 (the "License");
 * you may not use this file except in compliance with the License.
 * You may obtain a copy of the License at
 *
 *      http://www.apache.org/licenses/LICENSE-2.0
 *
 * Unless required by applicable law or agreed to in writing, software
 * distributed under the License is distributed on an "AS IS" BASIS,
 * WITHOUT WARRANTIES OR CONDITIONS OF ANY KIND, either express or implied.
 * See the License for the specific language governing permissions and
 * limitations under the License.
 */
package com.hedera.services.bdd.spec.queries.crypto;

public enum ReferenceType {
    REGISTRY_NAME,
    ALIAS_KEY_NAME,
    HEXED_CONTRACT_ALIAS,
<<<<<<< HEAD
    RAW_ALIAS
=======
    RAW_ALIAS,
    LITERAL_ACCOUNT_ALIAS
>>>>>>> 7cc0ea11
}<|MERGE_RESOLUTION|>--- conflicted
+++ resolved
@@ -19,10 +19,6 @@
     REGISTRY_NAME,
     ALIAS_KEY_NAME,
     HEXED_CONTRACT_ALIAS,
-<<<<<<< HEAD
-    RAW_ALIAS
-=======
     RAW_ALIAS,
     LITERAL_ACCOUNT_ALIAS
->>>>>>> 7cc0ea11
 }