--- conflicted
+++ resolved
@@ -34,12 +34,9 @@
 import static com.hedera.services.bdd.suites.contract.precompile.AssociatePrecompileSuite.getNestedContractAddress;
 import static com.hedera.services.stream.proto.ContractActionType.CALL;
 import static com.hedera.services.stream.proto.ContractActionType.CREATE;
-<<<<<<< HEAD
 import static com.hederahashgraph.api.proto.java.ResponseCodeEnum.CONTRACT_REVERT_EXECUTED;
 import static com.hederahashgraph.api.proto.java.ResponseCodeEnum.INSUFFICIENT_GAS;
-=======
 import static com.hederahashgraph.api.proto.java.ResponseCodeEnum.INVALID_SOLIDITY_ADDRESS;
->>>>>>> 8da6f962
 import static com.hederahashgraph.api.proto.java.ResponseCodeEnum.SUCCESS;
 import static org.junit.jupiter.api.Assertions.assertTrue;
 import static org.junit.jupiter.api.Assertions.fail;
@@ -122,12 +119,9 @@
         }
         return List.of(
                 traceabilityE2EScenario1(),
-<<<<<<< HEAD
                 traceabilityE2EScenario17(),
                 traceabilityE2EScenario18(),
-=======
                 traceabilityE2EScenario21(),
->>>>>>> 8da6f962
                 vanillaBytecodeSidecar(),
                 vanillaBytecodeSidecar2(),
                 assertSidecars());
@@ -686,13 +680,8 @@
                                                                         .build())))));
     }
 
-<<<<<<< HEAD
     private HapiApiSpec traceabilityE2EScenario17() {
         return defaultHapiSpec("traceabilityE2EScenario17")
-=======
-    private HapiApiSpec traceabilityE2EScenario21() {
-        return defaultHapiSpec("traceabilityE2EScenario21")
->>>>>>> 8da6f962
                 .given(
                         uploadInitCode(REVERTING_CONTRACT),
                         contractCreate(REVERTING_CONTRACT, 6).via(FIRST_CREATE_TXN),
@@ -717,11 +706,7 @@
                                                                                 spec.registry()
                                                                                         .getContractId(
                                                                                                 REVERTING_CONTRACT))
-<<<<<<< HEAD
                                                                         .setGasUsed(285)
-=======
-                                                                        .setGasUsed(345)
->>>>>>> 8da6f962
                                                                         .setOutput(EMPTY)
                                                                         .build())))),
                         expectContractBytecodeSidecarFor(
@@ -733,16 +718,10 @@
                                                 spec,
                                                 contractCall(
                                                                 REVERTING_CONTRACT,
-<<<<<<< HEAD
                                                                 "createContract",
                                                                 BigInteger.valueOf(4))
                                                         .gas(1_000_000)
                                                         .hasKnownStatus(CONTRACT_REVERT_EXECUTED)
-=======
-                                                                "callingWrongAddress")
-                                                        .gas(1_000_000)
-                                                        .hasKnownStatus(INVALID_SOLIDITY_ADDRESS)
->>>>>>> 8da6f962
                                                         .via(TRACEABILITY_TXN))))
                 .then(
                         withOpContext(
@@ -762,21 +741,11 @@
                                                                                 CallOperationType
                                                                                         .OP_CALL)
                                                                         .setGas(979000)
-<<<<<<< HEAD
                                                                         .setGasUsed(32561)
-=======
-                                                                        .setGasUsed(979000)
-                                                                        .setError(
-                                                                                ByteString
-                                                                                        .copyFromUtf8(
-                                                                                                INVALID_SOLIDITY_ADDRESS
-                                                                                                        .name()))
->>>>>>> 8da6f962
                                                                         .setRecipientContract(
                                                                                 spec.registry()
                                                                                         .getContractId(
                                                                                                 REVERTING_CONTRACT))
-<<<<<<< HEAD
                                                                         .setRevertReason(EMPTY)
                                                                         .setInput(
                                                                                 encodeFunctionCall(
@@ -791,20 +760,10 @@
                                                                         .setCallOperationType(
                                                                                 CallOperationType
                                                                                         .OP_CREATE)
-=======
-                                                                        .setInput(
-                                                                                encodeFunctionCall(
-                                                                                        REVERTING_CONTRACT,
-                                                                                        "callingWrongAddress"))
-                                                                        .build(),
-                                                                ContractAction.newBuilder()
-                                                                        .setCallType(CALL)
->>>>>>> 8da6f962
                                                                         .setCallingContract(
                                                                                 spec.registry()
                                                                                         .getContractId(
                                                                                                 REVERTING_CONTRACT))
-<<<<<<< HEAD
                                                                         .setGas(931890)
                                                                         .setCallDepth(1)
                                                                         .setGasUsed(201)
@@ -847,7 +806,89 @@
                                                                         .build())))),
                         expectFailedContractBytecodeSidecarFor(
                                 FIRST_CREATE_TXN, REVERTING_CONTRACT, 6));
-=======
+    }
+
+    private HapiApiSpec traceabilityE2EScenario21() {
+        return defaultHapiSpec("traceabilityE2EScenario21")
+                .given(
+                        uploadInitCode(REVERTING_CONTRACT),
+                        contractCreate(REVERTING_CONTRACT, 6).via(FIRST_CREATE_TXN),
+                        withOpContext(
+                                (spec, opLog) ->
+                                        allRunFor(
+                                                spec,
+                                                expectContractActionSidecarFor(
+                                                        FIRST_CREATE_TXN,
+                                                        List.of(
+                                                                ContractAction.newBuilder()
+                                                                        .setCallType(CREATE)
+                                                                        .setCallOperationType(
+                                                                                CallOperationType
+                                                                                        .OP_CREATE)
+                                                                        .setCallingAccount(
+                                                                                TxnUtils.asId(
+                                                                                        GENESIS,
+                                                                                        spec))
+                                                                        .setGas(197000)
+                                                                        .setRecipientContract(
+                                                                                spec.registry()
+                                                                                        .getContractId(
+                                                                                                REVERTING_CONTRACT))
+                                                                        .setGasUsed(345)
+                                                                        .setOutput(EMPTY)
+                                                                        .build())))),
+                        expectContractBytecodeSidecarFor(
+                                FIRST_CREATE_TXN, REVERTING_CONTRACT, REVERTING_CONTRACT, 6))
+                .when(
+                        withOpContext(
+                                (spec, opLog) ->
+                                        allRunFor(
+                                                spec,
+                                                contractCall(
+                                                        REVERTING_CONTRACT,
+                                                        "callingWrongAddress")
+                                                        .gas(1_000_000)
+                                                        .hasKnownStatus(INVALID_SOLIDITY_ADDRESS)
+                                                        .via(TRACEABILITY_TXN))))
+                .then(
+                        withOpContext(
+                                (spec, opLog) ->
+                                        allRunFor(
+                                                spec,
+                                                expectContractActionSidecarFor(
+                                                        TRACEABILITY_TXN,
+                                                        List.of(
+                                                                ContractAction.newBuilder()
+                                                                        .setCallType(CALL)
+                                                                        .setCallingAccount(
+                                                                                TxnUtils.asId(
+                                                                                        GENESIS,
+                                                                                        spec))
+                                                                        .setCallOperationType(
+                                                                                CallOperationType
+                                                                                        .OP_CALL)
+                                                                        .setGas(979000)
+                                                                        .setGasUsed(979000)
+                                                                        .setError(
+                                                                                ByteString
+                                                                                        .copyFromUtf8(
+                                                                                                INVALID_SOLIDITY_ADDRESS
+                                                                                                        .name()))
+                                                                        .setRecipientContract(
+                                                                                spec.registry()
+                                                                                        .getContractId(
+                                                                                                REVERTING_CONTRACT))
+                                                                        .setInput(
+                                                                                encodeFunctionCall(
+                                                                                        REVERTING_CONTRACT,
+                                                                                        "callingWrongAddress"))
+                                                                        .build(),
+                                                                ContractAction.newBuilder()
+                                                                        .setCallType(CALL)
+                                                                        .setCallingContract(
+                                                                                spec.registry()
+                                                                                        .getContractId(
+                                                                                                REVERTING_CONTRACT))
                                                                         .setCallOperationType(
                                                                                 CallOperationType
                                                                                         .OP_CALL)
@@ -865,7 +906,6 @@
                                                                                                 0,
                                                                                                 0)))
                                                                         .build())))));
->>>>>>> 8da6f962
     }
 
     private HapiApiSpec vanillaBytecodeSidecar() {
