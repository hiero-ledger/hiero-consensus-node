/*
 * Copyright (C) 2020-2022 Hedera Hashgraph, LLC
 *
 * Licensed under the Apache License, Version 2.0 (the "License");
 * you may not use this file except in compliance with the License.
 * You may obtain a copy of the License at
 *
 *      http://www.apache.org/licenses/LICENSE-2.0
 *
 * Unless required by applicable law or agreed to in writing, software
 * distributed under the License is distributed on an "AS IS" BASIS,
 * WITHOUT WARRANTIES OR CONDITIONS OF ANY KIND, either express or implied.
 * See the License for the specific language governing permissions and
 * limitations under the License.
 */
package com.hedera.services.bdd.suites.token;

import static com.hedera.services.bdd.spec.HapiApiSpec.defaultHapiSpec;
import static com.hedera.services.bdd.spec.queries.QueryVerbs.getAccountInfo;
import static com.hedera.services.bdd.spec.queries.QueryVerbs.getTokenInfo;
import static com.hedera.services.bdd.spec.transactions.TxnVerbs.burnToken;
import static com.hedera.services.bdd.spec.transactions.TxnVerbs.cryptoCreate;
import static com.hedera.services.bdd.spec.transactions.TxnVerbs.cryptoDelete;
import static com.hedera.services.bdd.spec.transactions.TxnVerbs.cryptoTransfer;
import static com.hedera.services.bdd.spec.transactions.TxnVerbs.grantTokenKyc;
import static com.hedera.services.bdd.spec.transactions.TxnVerbs.mintToken;
import static com.hedera.services.bdd.spec.transactions.TxnVerbs.revokeTokenKyc;
import static com.hedera.services.bdd.spec.transactions.TxnVerbs.tokenAssociate;
import static com.hedera.services.bdd.spec.transactions.TxnVerbs.tokenCreate;
import static com.hedera.services.bdd.spec.transactions.TxnVerbs.tokenDelete;
import static com.hedera.services.bdd.spec.transactions.TxnVerbs.tokenDissociate;
import static com.hedera.services.bdd.spec.transactions.TxnVerbs.tokenFreeze;
import static com.hedera.services.bdd.spec.transactions.TxnVerbs.tokenUnfreeze;
import static com.hedera.services.bdd.spec.transactions.token.TokenMovement.moving;
import static com.hedera.services.bdd.spec.utilops.UtilVerbs.newKeyNamed;
import static com.hederahashgraph.api.proto.java.ResponseCodeEnum.ACCOUNT_IS_TREASURY;
import static com.hederahashgraph.api.proto.java.ResponseCodeEnum.INVALID_TOKEN_ID;
import static com.hederahashgraph.api.proto.java.ResponseCodeEnum.TOKEN_IS_IMMUTABLE;
import static com.hederahashgraph.api.proto.java.ResponseCodeEnum.TOKEN_WAS_DELETED;

import com.hedera.services.bdd.spec.HapiApiSpec;
import com.hedera.services.bdd.suites.HapiApiSuite;
import java.util.List;
import org.apache.logging.log4j.LogManager;
import org.apache.logging.log4j.Logger;
<<<<<<< HEAD

public class TokenDeleteSpecs extends HapiApiSuite {
    private static final Logger log = LogManager.getLogger(TokenDeleteSpecs.class);
=======

public class TokenDeleteSpecs extends HapiApiSuite {
    private static final Logger log = LogManager.getLogger(TokenDeleteSpecs.class);

    private static final String FIRST_TBD = "firstTbd";
    private static final String SECOND_TBD = "secondTbd";
    private static final String TOKEN_ADMIN = "tokenAdmin";
    private static final String PAYER = "payer";
    private static final String MULTI_KEY = "multiKey";
>>>>>>> c14f4aae

    public static void main(String... args) {
        new TokenDeleteSpecs().runSuiteAsync();
    }

    @Override
    public boolean canRunConcurrent() {
        return true;
    }

    @Override
    public List<HapiApiSpec> getSpecsInSuite() {
        return List.of(
<<<<<<< HEAD
                new HapiApiSpec[] {
                    deletionValidatesMissingAdminKey(),
                    deletionWorksAsExpected(),
                    deletionValidatesAlreadyDeletedToken(),
                    treasuryBecomesDeletableAfterTokenDelete(),
                    deletionValidatesRef(),
                });
=======
                deletionValidatesMissingAdminKey(),
                deletionWorksAsExpected(),
                deletionValidatesAlreadyDeletedToken(),
                treasuryBecomesDeletableAfterTokenDelete(),
                deletionValidatesRef());
>>>>>>> c14f4aae
    }

    private HapiApiSpec treasuryBecomesDeletableAfterTokenDelete() {
        return defaultHapiSpec("TreasuryBecomesDeletableAfterTokenDelete")
                .given(
<<<<<<< HEAD
                        newKeyNamed("tokenAdmin"),
                        cryptoCreate(TOKEN_TREASURY).balance(0L),
                        tokenCreate("firstTbd").adminKey("tokenAdmin").treasury(TOKEN_TREASURY),
                        tokenCreate("secondTbd").adminKey("tokenAdmin").treasury(TOKEN_TREASURY),
                        cryptoDelete(TOKEN_TREASURY).hasKnownStatus(ACCOUNT_IS_TREASURY),
                        tokenDissociate(TOKEN_TREASURY, "firstTbd")
                                .hasKnownStatus(ACCOUNT_IS_TREASURY))
                .when(
                        tokenDelete("firstTbd"),
                        tokenDissociate(TOKEN_TREASURY, "firstTbd"),
                        cryptoDelete(TOKEN_TREASURY).hasKnownStatus(ACCOUNT_IS_TREASURY),
                        tokenDelete("secondTbd"))
                .then(tokenDissociate(TOKEN_TREASURY, "secondTbd"), cryptoDelete(TOKEN_TREASURY));
=======
                        newKeyNamed(TOKEN_ADMIN),
                        cryptoCreate(TOKEN_TREASURY).balance(0L),
                        tokenCreate(FIRST_TBD).adminKey(TOKEN_ADMIN).treasury(TOKEN_TREASURY),
                        tokenCreate(SECOND_TBD).adminKey(TOKEN_ADMIN).treasury(TOKEN_TREASURY),
                        cryptoDelete(TOKEN_TREASURY).hasKnownStatus(ACCOUNT_IS_TREASURY),
                        tokenDissociate(TOKEN_TREASURY, FIRST_TBD)
                                .hasKnownStatus(ACCOUNT_IS_TREASURY))
                .when(
                        tokenDelete(FIRST_TBD),
                        tokenDissociate(TOKEN_TREASURY, FIRST_TBD),
                        cryptoDelete(TOKEN_TREASURY).hasKnownStatus(ACCOUNT_IS_TREASURY),
                        tokenDelete(SECOND_TBD))
                .then(tokenDissociate(TOKEN_TREASURY, SECOND_TBD), cryptoDelete(TOKEN_TREASURY));
>>>>>>> c14f4aae
    }

    private HapiApiSpec deletionValidatesAlreadyDeletedToken() {
        return defaultHapiSpec("DeletionValidatesAlreadyDeletedToken")
                .given(
<<<<<<< HEAD
                        newKeyNamed("multiKey"),
                        cryptoCreate(TOKEN_TREASURY).balance(0L),
                        tokenCreate("tbd").adminKey("multiKey").treasury(TOKEN_TREASURY),
=======
                        newKeyNamed(MULTI_KEY),
                        cryptoCreate(TOKEN_TREASURY).balance(0L),
                        tokenCreate("tbd").adminKey(MULTI_KEY).treasury(TOKEN_TREASURY),
>>>>>>> c14f4aae
                        tokenDelete("tbd"))
                .when()
                .then(tokenDelete("tbd").hasKnownStatus(TOKEN_WAS_DELETED));
    }

    private HapiApiSpec deletionValidatesMissingAdminKey() {
        return defaultHapiSpec("DeletionValidatesMissingAdminKey")
                .given(
<<<<<<< HEAD
                        newKeyNamed("multiKey"),
                        cryptoCreate(TOKEN_TREASURY).balance(0L),
                        cryptoCreate("payer"),
                        tokenCreate("tbd")
                                .freezeDefault(false)
                                .treasury(TOKEN_TREASURY)
                                .payingWith("payer"))
                .when()
                .then(
                        tokenDelete("tbd")
                                .payingWith("payer")
                                .signedBy("payer")
=======
                        newKeyNamed(MULTI_KEY),
                        cryptoCreate(TOKEN_TREASURY).balance(0L),
                        cryptoCreate(PAYER),
                        tokenCreate("tbd")
                                .freezeDefault(false)
                                .treasury(TOKEN_TREASURY)
                                .payingWith(PAYER))
                .when()
                .then(
                        tokenDelete("tbd")
                                .payingWith(PAYER)
                                .signedBy(PAYER)
>>>>>>> c14f4aae
                                .hasKnownStatus(TOKEN_IS_IMMUTABLE));
    }

    public HapiApiSpec deletionWorksAsExpected() {
        return defaultHapiSpec("DeletionWorksAsExpected")
                .given(
<<<<<<< HEAD
                        newKeyNamed("multiKey"),
                        cryptoCreate(TOKEN_TREASURY).balance(0L),
                        cryptoCreate("payer"),
                        tokenCreate("tbd")
                                .adminKey("multiKey")
                                .freezeKey("multiKey")
                                .kycKey("multiKey")
                                .wipeKey("multiKey")
                                .supplyKey("multiKey")
                                .freezeDefault(false)
                                .treasury(TOKEN_TREASURY)
                                .payingWith("payer"),
=======
                        newKeyNamed(MULTI_KEY),
                        cryptoCreate(TOKEN_TREASURY).balance(0L),
                        cryptoCreate(PAYER),
                        tokenCreate("tbd")
                                .adminKey(MULTI_KEY)
                                .freezeKey(MULTI_KEY)
                                .kycKey(MULTI_KEY)
                                .wipeKey(MULTI_KEY)
                                .supplyKey(MULTI_KEY)
                                .freezeDefault(false)
                                .treasury(TOKEN_TREASURY)
                                .payingWith(PAYER),
>>>>>>> c14f4aae
                        tokenAssociate(GENESIS, "tbd"))
                .when(
                        getAccountInfo(TOKEN_TREASURY).logged(),
                        mintToken("tbd", 1),
                        burnToken("tbd", 1),
                        revokeTokenKyc("tbd", GENESIS),
                        grantTokenKyc("tbd", GENESIS),
                        tokenFreeze("tbd", GENESIS),
                        tokenUnfreeze("tbd", GENESIS),
                        cryptoTransfer(moving(1, "tbd").between(TOKEN_TREASURY, GENESIS)),
<<<<<<< HEAD
                        tokenDelete("tbd").payingWith("payer"))
=======
                        tokenDelete("tbd").payingWith(PAYER))
>>>>>>> c14f4aae
                .then(
                        getTokenInfo("tbd").logged(),
                        getAccountInfo(TOKEN_TREASURY).logged(),
                        cryptoTransfer(moving(1, "tbd").between(TOKEN_TREASURY, GENESIS))
                                .hasKnownStatus(TOKEN_WAS_DELETED),
                        mintToken("tbd", 1).hasKnownStatus(TOKEN_WAS_DELETED),
                        burnToken("tbd", 1).hasKnownStatus(TOKEN_WAS_DELETED),
                        revokeTokenKyc("tbd", GENESIS).hasKnownStatus(TOKEN_WAS_DELETED),
                        grantTokenKyc("tbd", GENESIS).hasKnownStatus(TOKEN_WAS_DELETED),
                        tokenFreeze("tbd", GENESIS).hasKnownStatus(TOKEN_WAS_DELETED),
                        tokenUnfreeze("tbd", GENESIS).hasKnownStatus(TOKEN_WAS_DELETED));
    }

    public HapiApiSpec deletionValidatesRef() {
        return defaultHapiSpec("DeletionValidatesRef")
<<<<<<< HEAD
                .given(cryptoCreate("payer"))
                .when()
                .then(
                        tokenDelete("0.0.0")
                                .payingWith("payer")
                                .signedBy("payer")
                                .hasKnownStatus(INVALID_TOKEN_ID),
                        tokenDelete("1.2.3")
                                .payingWith("payer")
                                .signedBy("payer")
=======
                .given(cryptoCreate(PAYER))
                .when()
                .then(
                        tokenDelete("0.0.0")
                                .payingWith(PAYER)
                                .signedBy(PAYER)
                                .hasKnownStatus(INVALID_TOKEN_ID),
                        tokenDelete("1.2.3")
                                .payingWith(PAYER)
                                .signedBy(PAYER)
>>>>>>> c14f4aae
                                .hasKnownStatus(INVALID_TOKEN_ID));
    }

    @Override
    protected Logger getResultsLogger() {
        return log;
    }
}<|MERGE_RESOLUTION|>--- conflicted
+++ resolved
@@ -43,11 +43,6 @@
 import java.util.List;
 import org.apache.logging.log4j.LogManager;
 import org.apache.logging.log4j.Logger;
-<<<<<<< HEAD
-
-public class TokenDeleteSpecs extends HapiApiSuite {
-    private static final Logger log = LogManager.getLogger(TokenDeleteSpecs.class);
-=======
 
 public class TokenDeleteSpecs extends HapiApiSuite {
     private static final Logger log = LogManager.getLogger(TokenDeleteSpecs.class);
@@ -57,7 +52,6 @@
     private static final String TOKEN_ADMIN = "tokenAdmin";
     private static final String PAYER = "payer";
     private static final String MULTI_KEY = "multiKey";
->>>>>>> c14f4aae
 
     public static void main(String... args) {
         new TokenDeleteSpecs().runSuiteAsync();
@@ -71,41 +65,16 @@
     @Override
     public List<HapiApiSpec> getSpecsInSuite() {
         return List.of(
-<<<<<<< HEAD
-                new HapiApiSpec[] {
-                    deletionValidatesMissingAdminKey(),
-                    deletionWorksAsExpected(),
-                    deletionValidatesAlreadyDeletedToken(),
-                    treasuryBecomesDeletableAfterTokenDelete(),
-                    deletionValidatesRef(),
-                });
-=======
                 deletionValidatesMissingAdminKey(),
                 deletionWorksAsExpected(),
                 deletionValidatesAlreadyDeletedToken(),
                 treasuryBecomesDeletableAfterTokenDelete(),
                 deletionValidatesRef());
->>>>>>> c14f4aae
     }
 
     private HapiApiSpec treasuryBecomesDeletableAfterTokenDelete() {
         return defaultHapiSpec("TreasuryBecomesDeletableAfterTokenDelete")
                 .given(
-<<<<<<< HEAD
-                        newKeyNamed("tokenAdmin"),
-                        cryptoCreate(TOKEN_TREASURY).balance(0L),
-                        tokenCreate("firstTbd").adminKey("tokenAdmin").treasury(TOKEN_TREASURY),
-                        tokenCreate("secondTbd").adminKey("tokenAdmin").treasury(TOKEN_TREASURY),
-                        cryptoDelete(TOKEN_TREASURY).hasKnownStatus(ACCOUNT_IS_TREASURY),
-                        tokenDissociate(TOKEN_TREASURY, "firstTbd")
-                                .hasKnownStatus(ACCOUNT_IS_TREASURY))
-                .when(
-                        tokenDelete("firstTbd"),
-                        tokenDissociate(TOKEN_TREASURY, "firstTbd"),
-                        cryptoDelete(TOKEN_TREASURY).hasKnownStatus(ACCOUNT_IS_TREASURY),
-                        tokenDelete("secondTbd"))
-                .then(tokenDissociate(TOKEN_TREASURY, "secondTbd"), cryptoDelete(TOKEN_TREASURY));
-=======
                         newKeyNamed(TOKEN_ADMIN),
                         cryptoCreate(TOKEN_TREASURY).balance(0L),
                         tokenCreate(FIRST_TBD).adminKey(TOKEN_ADMIN).treasury(TOKEN_TREASURY),
@@ -119,21 +88,14 @@
                         cryptoDelete(TOKEN_TREASURY).hasKnownStatus(ACCOUNT_IS_TREASURY),
                         tokenDelete(SECOND_TBD))
                 .then(tokenDissociate(TOKEN_TREASURY, SECOND_TBD), cryptoDelete(TOKEN_TREASURY));
->>>>>>> c14f4aae
     }
 
     private HapiApiSpec deletionValidatesAlreadyDeletedToken() {
         return defaultHapiSpec("DeletionValidatesAlreadyDeletedToken")
                 .given(
-<<<<<<< HEAD
-                        newKeyNamed("multiKey"),
-                        cryptoCreate(TOKEN_TREASURY).balance(0L),
-                        tokenCreate("tbd").adminKey("multiKey").treasury(TOKEN_TREASURY),
-=======
                         newKeyNamed(MULTI_KEY),
                         cryptoCreate(TOKEN_TREASURY).balance(0L),
                         tokenCreate("tbd").adminKey(MULTI_KEY).treasury(TOKEN_TREASURY),
->>>>>>> c14f4aae
                         tokenDelete("tbd"))
                 .when()
                 .then(tokenDelete("tbd").hasKnownStatus(TOKEN_WAS_DELETED));
@@ -142,20 +104,6 @@
     private HapiApiSpec deletionValidatesMissingAdminKey() {
         return defaultHapiSpec("DeletionValidatesMissingAdminKey")
                 .given(
-<<<<<<< HEAD
-                        newKeyNamed("multiKey"),
-                        cryptoCreate(TOKEN_TREASURY).balance(0L),
-                        cryptoCreate("payer"),
-                        tokenCreate("tbd")
-                                .freezeDefault(false)
-                                .treasury(TOKEN_TREASURY)
-                                .payingWith("payer"))
-                .when()
-                .then(
-                        tokenDelete("tbd")
-                                .payingWith("payer")
-                                .signedBy("payer")
-=======
                         newKeyNamed(MULTI_KEY),
                         cryptoCreate(TOKEN_TREASURY).balance(0L),
                         cryptoCreate(PAYER),
@@ -168,27 +116,12 @@
                         tokenDelete("tbd")
                                 .payingWith(PAYER)
                                 .signedBy(PAYER)
->>>>>>> c14f4aae
                                 .hasKnownStatus(TOKEN_IS_IMMUTABLE));
     }
 
     public HapiApiSpec deletionWorksAsExpected() {
         return defaultHapiSpec("DeletionWorksAsExpected")
                 .given(
-<<<<<<< HEAD
-                        newKeyNamed("multiKey"),
-                        cryptoCreate(TOKEN_TREASURY).balance(0L),
-                        cryptoCreate("payer"),
-                        tokenCreate("tbd")
-                                .adminKey("multiKey")
-                                .freezeKey("multiKey")
-                                .kycKey("multiKey")
-                                .wipeKey("multiKey")
-                                .supplyKey("multiKey")
-                                .freezeDefault(false)
-                                .treasury(TOKEN_TREASURY)
-                                .payingWith("payer"),
-=======
                         newKeyNamed(MULTI_KEY),
                         cryptoCreate(TOKEN_TREASURY).balance(0L),
                         cryptoCreate(PAYER),
@@ -201,7 +134,6 @@
                                 .freezeDefault(false)
                                 .treasury(TOKEN_TREASURY)
                                 .payingWith(PAYER),
->>>>>>> c14f4aae
                         tokenAssociate(GENESIS, "tbd"))
                 .when(
                         getAccountInfo(TOKEN_TREASURY).logged(),
@@ -212,11 +144,7 @@
                         tokenFreeze("tbd", GENESIS),
                         tokenUnfreeze("tbd", GENESIS),
                         cryptoTransfer(moving(1, "tbd").between(TOKEN_TREASURY, GENESIS)),
-<<<<<<< HEAD
-                        tokenDelete("tbd").payingWith("payer"))
-=======
                         tokenDelete("tbd").payingWith(PAYER))
->>>>>>> c14f4aae
                 .then(
                         getTokenInfo("tbd").logged(),
                         getAccountInfo(TOKEN_TREASURY).logged(),
@@ -232,18 +160,6 @@
 
     public HapiApiSpec deletionValidatesRef() {
         return defaultHapiSpec("DeletionValidatesRef")
-<<<<<<< HEAD
-                .given(cryptoCreate("payer"))
-                .when()
-                .then(
-                        tokenDelete("0.0.0")
-                                .payingWith("payer")
-                                .signedBy("payer")
-                                .hasKnownStatus(INVALID_TOKEN_ID),
-                        tokenDelete("1.2.3")
-                                .payingWith("payer")
-                                .signedBy("payer")
-=======
                 .given(cryptoCreate(PAYER))
                 .when()
                 .then(
@@ -254,7 +170,6 @@
                         tokenDelete("1.2.3")
                                 .payingWith(PAYER)
                                 .signedBy(PAYER)
->>>>>>> c14f4aae
                                 .hasKnownStatus(INVALID_TOKEN_ID));
     }
 
