package com.hedera.services.bdd.spec.transactions;

/*-
 * ‌
 * Hedera Services Test Clients
 * ​
 * Copyright (C) 2018 - 2021 Hedera Hashgraph, LLC
 * ​
 * Licensed under the Apache License, Version 2.0 (the "License");
 * you may not use this file except in compliance with the License.
 * You may obtain a copy of the License at
 *
 *      http://www.apache.org/licenses/LICENSE-2.0
 *
 * Unless required by applicable law or agreed to in writing, software
 * distributed under the License is distributed on an "AS IS" BASIS,
 * WITHOUT WARRANTIES OR CONDITIONS OF ANY KIND, either express or implied.
 * See the License for the specific language governing permissions and
 * limitations under the License.
 * ‍
 */

import com.google.protobuf.ByteString;
import com.hedera.services.bdd.spec.HapiApiSpec;
import com.hedera.services.bdd.spec.HapiSpecOperation;
import com.hedera.services.bdd.spec.queries.crypto.ReferenceType;
import com.hedera.services.bdd.spec.transactions.consensus.HapiMessageSubmit;
import com.hedera.services.bdd.spec.transactions.consensus.HapiTopicCreate;
import com.hedera.services.bdd.spec.transactions.consensus.HapiTopicDelete;
import com.hedera.services.bdd.spec.transactions.consensus.HapiTopicUpdate;
import com.hedera.services.bdd.spec.transactions.contract.HapiContractCall;
import com.hedera.services.bdd.spec.transactions.contract.HapiContractCreate;
import com.hedera.services.bdd.spec.transactions.contract.HapiContractDelete;
import com.hedera.services.bdd.spec.transactions.contract.HapiContractUpdate;
import com.hedera.services.bdd.spec.transactions.contract.HapiEthereumCall;
import com.hedera.services.bdd.spec.transactions.contract.HapiEthereumContractCreate;
import com.hedera.services.bdd.spec.transactions.crypto.HapiCryptoApproveAllowance;
import com.hedera.services.bdd.spec.transactions.crypto.HapiCryptoCreate;
import com.hedera.services.bdd.spec.transactions.crypto.HapiCryptoDelete;
import com.hedera.services.bdd.spec.transactions.crypto.HapiCryptoDeleteAllowance;
import com.hedera.services.bdd.spec.transactions.crypto.HapiCryptoTransfer;
import com.hedera.services.bdd.spec.transactions.crypto.HapiCryptoUpdate;
import com.hedera.services.bdd.spec.transactions.file.HapiFileAppend;
import com.hedera.services.bdd.spec.transactions.file.HapiFileCreate;
import com.hedera.services.bdd.spec.transactions.file.HapiFileDelete;
import com.hedera.services.bdd.spec.transactions.file.HapiFileUpdate;
import com.hedera.services.bdd.spec.transactions.network.HapiUncheckedSubmit;
import com.hedera.services.bdd.spec.transactions.schedule.HapiScheduleCreate;
import com.hedera.services.bdd.spec.transactions.schedule.HapiScheduleDelete;
import com.hedera.services.bdd.spec.transactions.schedule.HapiScheduleSign;
import com.hedera.services.bdd.spec.transactions.system.HapiFreeze;
import com.hedera.services.bdd.spec.transactions.system.HapiSysDelete;
import com.hedera.services.bdd.spec.transactions.system.HapiSysUndelete;
import com.hedera.services.bdd.spec.transactions.token.HapiTokenAssociate;
import com.hedera.services.bdd.spec.transactions.token.HapiTokenBurn;
import com.hedera.services.bdd.spec.transactions.token.HapiTokenCreate;
import com.hedera.services.bdd.spec.transactions.token.HapiTokenDelete;
import com.hedera.services.bdd.spec.transactions.token.HapiTokenDissociate;
import com.hedera.services.bdd.spec.transactions.token.HapiTokenFeeScheduleUpdate;
import com.hedera.services.bdd.spec.transactions.token.HapiTokenFreeze;
import com.hedera.services.bdd.spec.transactions.token.HapiTokenKycGrant;
import com.hedera.services.bdd.spec.transactions.token.HapiTokenKycRevoke;
import com.hedera.services.bdd.spec.transactions.token.HapiTokenMint;
import com.hedera.services.bdd.spec.transactions.token.HapiTokenPause;
import com.hedera.services.bdd.spec.transactions.token.HapiTokenUnfreeze;
import com.hedera.services.bdd.spec.transactions.token.HapiTokenUnpause;
import com.hedera.services.bdd.spec.transactions.token.HapiTokenUpdate;
import com.hedera.services.bdd.spec.transactions.token.HapiTokenWipe;
import com.hedera.services.bdd.spec.transactions.token.TokenMovement;
import com.hederahashgraph.api.proto.java.CryptoTransferTransactionBody;
import com.hederahashgraph.api.proto.java.TopicID;
import com.hederahashgraph.api.proto.java.TransferList;
import org.ethereum.core.CallTransaction;

import java.time.Instant;
import java.util.ArrayList;
import java.util.List;
import java.util.function.BiConsumer;
import java.util.function.Function;
import java.util.function.Supplier;

import static com.hedera.services.bdd.spec.utilops.CustomSpecAssert.allRunFor;
import static com.hedera.services.bdd.spec.utilops.UtilVerbs.updateLargeFile;
import static com.hedera.services.bdd.spec.utilops.UtilVerbs.withOpContext;
import static com.hedera.services.bdd.suites.HapiApiSuite.GENESIS;
import static com.hedera.services.bdd.suites.contract.Utils.FunctionType.CONSTRUCTOR;
import static com.hedera.services.bdd.suites.contract.Utils.FunctionType.FUNCTION;
import static com.hedera.services.bdd.suites.contract.Utils.extractByteCode;
import static com.hedera.services.bdd.suites.contract.Utils.getABIFor;
import static com.hedera.services.bdd.suites.contract.Utils.getResourcePath;
import static org.apache.commons.lang3.StringUtils.EMPTY;

public class TxnVerbs {
	/* CRYPTO */
	public static HapiCryptoCreate cryptoCreate(String account) {
		return new HapiCryptoCreate(account);
	}

	public static HapiCryptoDelete cryptoDelete(String account) {
		return new HapiCryptoDelete(account);
	}

	public static HapiCryptoDelete cryptoDeleteAliased(final String alias) {
		return new HapiCryptoDelete(alias, ReferenceType.ALIAS_KEY_NAME);
	}

	@SafeVarargs
	public static HapiCryptoTransfer sortedCryptoTransfer(Function<HapiApiSpec, TransferList>... providers) {
		return new HapiCryptoTransfer(true, providers);
	}

	@SafeVarargs
	public static HapiCryptoTransfer cryptoTransfer(Function<HapiApiSpec, TransferList>... providers) {
		return new HapiCryptoTransfer(providers);
	}

	public static HapiCryptoTransfer cryptoTransfer(BiConsumer<HapiApiSpec, CryptoTransferTransactionBody.Builder> def) {
		return new HapiCryptoTransfer(def);
	}

	public static HapiCryptoTransfer cryptoTransfer(TokenMovement... sources) {
		return new HapiCryptoTransfer(sources);
	}

	public static HapiCryptoUpdate cryptoUpdate(String account) {
		return new HapiCryptoUpdate(account);
	}

	public static HapiCryptoUpdate cryptoUpdateAliased(final String alias) {
		return new HapiCryptoUpdate(alias, ReferenceType.ALIAS_KEY_NAME);
	}

	public static HapiCryptoApproveAllowance cryptoApproveAllowance() {
		return new HapiCryptoApproveAllowance();
	}

	public static HapiCryptoDeleteAllowance cryptoDeleteAllowance() {
		return new HapiCryptoDeleteAllowance();
	}

	/* CONSENSUS */
	public static HapiTopicCreate createTopic(String topic) {
		return new HapiTopicCreate(topic);
	}

	public static HapiTopicDelete deleteTopic(String topic) {
		return new HapiTopicDelete(topic);
	}

	public static HapiTopicDelete deleteTopic(Function<HapiApiSpec, TopicID> topicFn) {
		return new HapiTopicDelete(topicFn);
	}

	public static HapiTopicUpdate updateTopic(String topic) {
		return new HapiTopicUpdate(topic);
	}

	public static HapiMessageSubmit submitMessageTo(String topic) {
		return new HapiMessageSubmit(topic);
	}

	public static HapiMessageSubmit submitMessageTo(Function<HapiApiSpec, TopicID> topicFn) {
		return new HapiMessageSubmit(topicFn);
	}

	/* FILE */
	public static HapiFileCreate fileCreate(String fileName) {
		return new HapiFileCreate(fileName);
	}

	public static HapiFileAppend fileAppend(String fileName) {
		return new HapiFileAppend(fileName);
	}

	public static HapiFileUpdate fileUpdate(String fileName) {
		return new HapiFileUpdate(fileName);
	}

	public static HapiFileDelete fileDelete(String fileName) {
		return new HapiFileDelete(fileName);
	}

	public static HapiFileDelete fileDelete(Supplier<String> fileNameSupplier) {
		return new HapiFileDelete(fileNameSupplier);
	}

	/* TOKEN */
	public static HapiTokenDissociate tokenDissociate(String account, String... tokens) {
		return new HapiTokenDissociate(account, tokens);
	}

	public static HapiTokenAssociate tokenAssociate(String account, String... tokens) {
		return new HapiTokenAssociate(account, tokens);
	}

	public static HapiTokenAssociate tokenAssociate(String account, List<String> tokens) {
		return new HapiTokenAssociate(account, tokens);
	}

	public static HapiTokenCreate tokenCreate(String token) {
		return new HapiTokenCreate(token).name(token);
	}

	public static HapiTokenUpdate tokenUpdate(String token) {
		return new HapiTokenUpdate(token);
	}

	public static HapiTokenFeeScheduleUpdate tokenFeeScheduleUpdate(String token) {
		return new HapiTokenFeeScheduleUpdate(token);
	}

	public static HapiTokenPause tokenPause(String token) {
		return new HapiTokenPause(token);
	}

	public static HapiTokenUnpause tokenUnpause(String token) {
		return new HapiTokenUnpause(token);
	}

	public static HapiTokenDelete tokenDelete(String token) {
		return new HapiTokenDelete(token);
	}

	public static HapiTokenFreeze tokenFreeze(String token, String account) {
		return new HapiTokenFreeze(token, account);
	}

	public static HapiTokenUnfreeze tokenUnfreeze(String token, String account) {
		return new HapiTokenUnfreeze(token, account);
	}

	public static HapiTokenKycGrant grantTokenKyc(String token, String account) {
		return new HapiTokenKycGrant(token, account);
	}

	public static HapiTokenKycRevoke revokeTokenKyc(String token, String account) {
		return new HapiTokenKycRevoke(token, account);
	}

	public static HapiTokenWipe wipeTokenAccount(String token, String account, long amount) {
		return new HapiTokenWipe(token, account, amount);
	}

	public static HapiTokenWipe wipeTokenAccount(String token, String account, List<Long> serialNumbers) {
		return new HapiTokenWipe(token, account, serialNumbers);
	}

	public static HapiTokenMint mintToken(String token, long amount) {
		return new HapiTokenMint(token, amount);
	}

	public static HapiTokenMint mintToken(String token, List<ByteString> meta, String txName) {
		return new HapiTokenMint(token, meta, txName);
	}

	public static HapiTokenMint mintToken(String token, List<ByteString> metadata) {
		return new HapiTokenMint(token, metadata);
	}

	public static HapiTokenMint invalidMintToken(String token, List<ByteString> metadata, long amount) {
		return new HapiTokenMint(token, metadata, amount);
	}

	public static HapiTokenBurn burnToken(String token, long amount) {
		return new HapiTokenBurn(token, amount);
	}

	public static HapiTokenBurn burnToken(String token, List<Long> serialNumbers) {
		return new HapiTokenBurn(token, serialNumbers);
	}

	public static HapiTokenBurn invalidBurnToken(String token, List<Long> serialNumbers, long amount) {
		return new HapiTokenBurn(token, serialNumbers, amount);
	}

	/* SCHEDULE */
	public static <T extends HapiTxnOp<T>> HapiScheduleCreate<T> scheduleCreate(String scheduled, HapiTxnOp<T> txn) {
		return new HapiScheduleCreate<>(scheduled, txn);
	}

	public static HapiScheduleSign scheduleSign(String schedule) {
		return new HapiScheduleSign(schedule);
	}

	public static HapiScheduleCreate<HapiCryptoCreate> scheduleCreateFunctionless(String scheduled) {
		return new HapiScheduleCreate<>(scheduled, cryptoCreate("doomed")).functionless();
	}

	public static HapiScheduleDelete scheduleDelete(String schedule) {
		return new HapiScheduleDelete(schedule);
	}

	/* SYSTEM */
	public static HapiSysDelete systemFileDelete(String target) {
		return new HapiSysDelete().file(target);
	}

	public static HapiSysUndelete systemFileUndelete(String target) {
		return new HapiSysUndelete().file(target);
	}


	public static HapiSysDelete systemContractDelete(String target) {
		return new HapiSysDelete().contract(target);
	}

	public static HapiSysUndelete systemContractUndelete(String target) {
		return new HapiSysUndelete().contract(target);
	}

	/* NETWORK */
	public static <T extends HapiTxnOp<T>> HapiUncheckedSubmit<T> uncheckedSubmit(HapiTxnOp<T> subOp) {
		return new HapiUncheckedSubmit<>(subOp);
	}

	/* SMART CONTRACT */
	public static HapiContractCall contractCallFrom(String details) {
		return HapiContractCall.fromDetails(details);
	}

	public static HapiContractCall contractCall(String contract) {
		return new HapiContractCall(contract);
	}

	/**
	 * This method allows the developer to invoke a contract function by the name of the called contract and the name
	 * of the desired function
	 *
	 * @param contract
	 * 		the name of the contract
	 * @param functionName
	 * 		the name of the function
	 * @param params
	 * 		the arguments (if any) passed to the contract's function
	 */
	public static HapiContractCall contractCall(String contract, String functionName, Object... params) {
		final var abi = getABIFor(FUNCTION, functionName, contract);
		return new HapiContractCall(abi, contract, params);
	}

	/**
	 * This method allows the developer to invoke a contract function by the name of the called contract and the name
	 * of the desired function and make an ethereum call
	 *
	 * @param contract
	 * 		the name of the contract
	 * @param functionName
	 * 		the name of the function
	 * @param params
	 * 		the arguments (if any) passed to the contract's function
	 */
	public static HapiEthereumCall ethereumCall(String contract, String functionName, Object... params) {
		final var abi = getABIFor(FUNCTION, functionName, contract);
		return new HapiEthereumCall(abi, contract, params);
	}

	/**
	 * This method provides for the proper execution of specs, which execute contract calls with a function ABI instead
	 * of
	 * function name
	 *
	 * @param contract
	 * 		the name of the contract
	 * @param abi
	 * 		the contract's function ABI
	 * @param params
	 * 		the arguments (if any) passed to the contract's function
	 */
	public static HapiContractCall contractCallWithFunctionAbi(String contract, String abi, Object... params) {
		return new HapiContractCall(abi, contract, params);
	}

	public static HapiContractCall contractCall(String contract, String abi, Function<HapiApiSpec, Object[]> fn) {
		return new HapiContractCall(abi, contract, fn);
	}

	public static HapiContractCall explicitContractCall(String contract, String abi, Object... params) {
		return new HapiContractCall(abi, contract, params);
	}

<<<<<<< HEAD
=======
	public static HapiEthereumContractCreate ethereumContractCreate(final String contractName) {
		return new HapiEthereumContractCreate(contractName).bytecode(contractName);
	}

>>>>>>> 1c58b110
	public static HapiContractCreate contractCreate(final String contractName, final Object... constructorParams) {
		if (constructorParams.length > 0) {
			final var constructorABI = getABIFor(CONSTRUCTOR, EMPTY, contractName);
			return new HapiContractCreate(contractName, constructorABI, constructorParams).bytecode(contractName);
		} else {
			return new HapiContractCreate(contractName).bytecode(contractName);
		}
	}

	public static HapiContractCreate createDefaultContract(final String name) {
		return new HapiContractCreate(name);
	}

	/**
	 * Previously - when creating contracts we were passing a name, chosen by the developer, which can differentiate
	 * from the name of the contract.
	 * The new implementation of the contract creation depends on the exact name of the contract, which means, that we
	 * can not create multiple instances of the contract with the same name.
	 * Therefore - in order to provide each contract with a unique name - the developer must attach a suffix to happily
	 * create multiple instances of the same contract, but with different names.
	 * <p><b>Example</b>:</p>
	 * <p>final var contract = "TransferringContract";</p>
	 * <p>contractCreate(contract).balance(10_000L).payingWith(ACCOUNT),</p>
	 * <p>contractCustomCreate(contract, to).balance(10_000L).payingWith(ACCOUNT)</p>
	 *
	 * @param contractName
	 * 		the name of the contract
	 * @param suffix
	 * 		an additional String literal, which provides the instance of the contract with a unique identifier
	 * @param constructorParams
	 * 		the arguments (if any) passed to the contract's constructor
	 */
	public static HapiContractCreate contractCustomCreate(final String contractName, final String suffix,
			final Object... constructorParams) {
		if (constructorParams.length > 0) {
			final var constructorABI = getABIFor(CONSTRUCTOR, EMPTY, contractName);
			return new HapiContractCreate(contractName + suffix, constructorABI, constructorParams).bytecode(
					contractName);
		} else {
			return new HapiContractCreate(contractName + suffix).bytecode(contractName);
		}
	}

	public static HapiContractDelete contractDelete(String contract) {
		return new HapiContractDelete(contract);
	}

	public static HapiContractUpdate contractUpdate(String contract) {
		return new HapiContractUpdate(contract);
	}

	/**
	 * This method enables the developer to upload one or many contract(s) bytecode(s)
	 *
	 * @param contractsNames
	 * 		the name(s) of the contract(s), which are to be deployed
	 */
	public static HapiSpecOperation uploadInitCode(final String... contractsNames) {
		return withOpContext((spec, ctxLog) -> {
			List<HapiSpecOperation> ops = new ArrayList<>();
			for (String contractName : contractsNames) {
				final var path = getResourcePath(contractName, ".bin");
				final var file = new HapiFileCreate(contractName);
				final var updatedFile = updateLargeFile(GENESIS, contractName, extractByteCode(path));
				ops.add(file);
				ops.add(updatedFile);
			}
			allRunFor(spec, ops);
		});
	}

	/**
	 * This method enables uploading a contract bytecode with the constructor parameters (if present) appended at the
	 * end
	 * of the file
	 *
	 * @param contractName
	 * 		the name of the contract, which is to be deployed
	 * @param abi
	 * 		the abi of the contract
	 * @param args
	 * 		the constructor arguments
	 */
	public static HapiSpecOperation uploadInitCodeWithConstructorArguments(final String contractName, final String abi,
			final Object... args) {
		return withOpContext((spec, ctxLog) -> {
			List<HapiSpecOperation> ops = new ArrayList<>();

			final var path = getResourcePath(contractName, ".bin");
			final var file = new HapiFileCreate(contractName);
			final var fileByteCode = extractByteCode(path);
			final byte[] params = args.length == 0 ? new byte[] { } : CallTransaction.Function.fromJsonInterface(
					abi).encodeArguments(args);
			final var updatedFile = updateLargeFile(GENESIS, contractName,
					params.length == 0 ? fileByteCode : fileByteCode.concat(ByteString.copyFrom(params)));
			ops.add(file);
			ops.add(updatedFile);
			allRunFor(spec, ops);
		});
	}

	/* SYSTEM */
	public static HapiFreeze hapiFreeze(final Instant freezeStartTime) {
		return new HapiFreeze().startingAt(freezeStartTime);
	}
}<|MERGE_RESOLUTION|>--- conflicted
+++ resolved
@@ -378,13 +378,10 @@
 		return new HapiContractCall(abi, contract, params);
 	}
 
-<<<<<<< HEAD
-=======
 	public static HapiEthereumContractCreate ethereumContractCreate(final String contractName) {
 		return new HapiEthereumContractCreate(contractName).bytecode(contractName);
 	}
 
->>>>>>> 1c58b110
 	public static HapiContractCreate contractCreate(final String contractName, final Object... constructorParams) {
 		if (constructorParams.length > 0) {
 			final var constructorABI = getABIFor(CONSTRUCTOR, EMPTY, contractName);
