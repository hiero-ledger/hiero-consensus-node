package com.hedera.services.bdd.suites.contract.precompile;

/*-
 * ‌
 * Hedera Services Test Clients
 * ​
 * Copyright (C) 2018 - 2021 Hedera Hashgraph, LLC
 * ​
 * Licensed under the Apache License, Version 2.0 (the "License");
 * you may not use this file except in compliance with the License.
 * You may obtain a copy of the License at
 *
 *      http://www.apache.org/licenses/LICENSE-2.0
 *
 * Unless required by applicable law or agreed to in writing, software
 * distributed under the License is distributed on an "AS IS" BASIS,
 * WITHOUT WARRANTIES OR CONDITIONS OF ANY KIND, either express or implied.
 * See the License for the specific language governing permissions and
 * limitations under the License.
 * ‍
 */

import com.google.protobuf.ByteString;
import com.hedera.services.bdd.spec.HapiApiSpec;
import com.hedera.services.bdd.spec.infrastructure.meta.ContractResources;
import com.hedera.services.bdd.spec.queries.crypto.ExpectedTokenRel;
import com.hedera.services.bdd.spec.transactions.token.TokenMovement;
import com.hedera.services.bdd.spec.utilops.UtilVerbs;
import com.hedera.services.bdd.suites.HapiApiSuite;
import com.hedera.services.bdd.suites.utils.contracts.precompile.HTSPrecompileResult;
import com.hederahashgraph.api.proto.java.AccountID;
import com.hederahashgraph.api.proto.java.TokenSupplyType;
import com.hederahashgraph.api.proto.java.TokenType;
import org.apache.logging.log4j.LogManager;
import org.apache.logging.log4j.Logger;

import java.nio.charset.StandardCharsets;
import java.util.List;
import java.util.concurrent.atomic.AtomicReference;

import static com.hedera.services.bdd.spec.HapiApiSpec.defaultHapiSpec;
import static com.hedera.services.bdd.spec.HapiPropertySource.asContractString;
import static com.hedera.services.bdd.spec.HapiPropertySource.contractIdFromHexedMirrorAddress;
import static com.hedera.services.bdd.spec.assertions.AssertUtils.inOrder;
import static com.hedera.services.bdd.spec.assertions.ContractFnResultAsserts.resultWith;
import static com.hedera.services.bdd.spec.assertions.ContractLogAsserts.logWith;
import static com.hedera.services.bdd.spec.assertions.TransactionRecordAsserts.recordWith;
import static com.hedera.services.bdd.spec.keys.KeyShape.SIMPLE;
import static com.hedera.services.bdd.spec.keys.SigControl.ON;
import static com.hedera.services.bdd.spec.queries.QueryVerbs.getAccountBalance;
import static com.hedera.services.bdd.spec.queries.QueryVerbs.getAccountInfo;
import static com.hedera.services.bdd.spec.queries.QueryVerbs.getContractInfo;
import static com.hedera.services.bdd.spec.queries.QueryVerbs.getTxnRecord;
import static com.hedera.services.bdd.spec.transactions.TxnVerbs.contractCall;
import static com.hedera.services.bdd.spec.transactions.TxnVerbs.contractCreate;
import static com.hedera.services.bdd.spec.transactions.TxnVerbs.cryptoApproveAllowance;
import static com.hedera.services.bdd.spec.transactions.TxnVerbs.cryptoCreate;
import static com.hedera.services.bdd.spec.transactions.TxnVerbs.cryptoTransfer;
import static com.hedera.services.bdd.spec.transactions.TxnVerbs.cryptoUpdate;
import static com.hedera.services.bdd.spec.transactions.TxnVerbs.fileCreate;
import static com.hedera.services.bdd.spec.transactions.TxnVerbs.mintToken;
import static com.hedera.services.bdd.spec.transactions.TxnVerbs.tokenAssociate;
import static com.hedera.services.bdd.spec.transactions.TxnVerbs.tokenCreate;
import static com.hedera.services.bdd.spec.transactions.token.TokenMovement.moving;
import static com.hedera.services.bdd.spec.transactions.token.TokenMovement.movingUnique;
import static com.hedera.services.bdd.spec.utilops.CustomSpecAssert.allRunFor;
import static com.hedera.services.bdd.spec.utilops.UtilVerbs.childRecordsCheck;
import static com.hedera.services.bdd.spec.utilops.UtilVerbs.newKeyNamed;
import static com.hedera.services.bdd.spec.utilops.UtilVerbs.sourcing;
import static com.hedera.services.bdd.spec.utilops.UtilVerbs.updateLargeFile;
import static com.hedera.services.bdd.spec.utilops.UtilVerbs.withOpContext;
import static com.hedera.services.bdd.suites.contract.Utils.asAddress;
import static com.hedera.services.bdd.suites.contract.Utils.eventSignatureOf;
import static com.hedera.services.bdd.suites.contract.Utils.extractByteCode;
import static com.hedera.services.bdd.suites.contract.Utils.parsedToByteString;
import static com.hedera.services.bdd.suites.contract.precompile.DynamicGasCostSuite.captureChildCreate2MetaFor;
import static com.hedera.services.bdd.suites.utils.contracts.precompile.HTSPrecompileResult.htsPrecompileResult;
import static com.hederahashgraph.api.proto.java.ResponseCodeEnum.ACCOUNT_REPEATED_IN_ACCOUNT_AMOUNTS;
import static com.hederahashgraph.api.proto.java.ResponseCodeEnum.CONTRACT_REVERT_EXECUTED;
import static com.hederahashgraph.api.proto.java.ResponseCodeEnum.FAIL_INVALID;
import static com.hederahashgraph.api.proto.java.ResponseCodeEnum.INVALID_ACCOUNT_ID;
import static com.hederahashgraph.api.proto.java.ResponseCodeEnum.INVALID_SIGNATURE;
import static com.hederahashgraph.api.proto.java.ResponseCodeEnum.SUCCESS;
import static com.hederahashgraph.api.proto.java.TokenType.NON_FUNGIBLE_UNIQUE;

public class ERCPrecompileSuite extends HapiApiSuite {
	private static final Logger log = LogManager.getLogger(ERCPrecompileSuite.class);
	private static final long GAS_TO_OFFER = 4_000_000L;
	private static final String FUNGIBLE_TOKEN = "fungibleToken";
	private static final String NON_FUNGIBLE_TOKEN = "nonFungibleToken";
	private static final String MULTI_KEY = "purpose";
	private static final String ERC_20_CONTRACT_NAME = "erc20Contract";
	private static final String NESTED_ERC_20_CONTRACT_NAME = "Nestederc20Contract";
	private static final String ERC_721_CONTRACT_NAME = "erc721Contract";
	private static final String OWNER = "owner";
	private static final String ACCOUNT = "anybody";
	private static final String RECIPIENT = "recipient";
	private static final ByteString FIRST_META = ByteString.copyFrom("FIRST".getBytes(StandardCharsets.UTF_8));
	private static final ByteString SECOND_META = ByteString.copyFrom("FIRST".getBytes(StandardCharsets.UTF_8));
	private static final String TRANSFER_SIG_NAME = "transferSig";
	private static final String TRANSFER_SIGNATURE = "Transfer(address,address,uint256)";

	public static void main(String... args) {
		new ERCPrecompileSuite().runSuiteSync();
	}

	@Override
	public boolean canRunAsync() {
		return false;
	}


	//TODO: refactor transferFrom tests and add HIP-376 tests
	@Override
	public List<HapiApiSpec> getSpecsInSuite() {
		return allOf(
//				ERC_20(),
				ERC_721()
		);
	}

	List<HapiApiSpec> ERC_20() {
		return List.of(
				getErc20TokenName(),
				getErc20TokenSymbol(),
				getErc20TokenDecimals(),
				getErc20TotalSupply(),
				getErc20BalanceOfAccount(),
				transferErc20Token(),
//				transferErc20TokenFrom(),
				erc20Allowance(),
				erc20Approve(),
				getErc20TokenDecimalsFromErc721TokenFails(),
				transferErc20TokenFromErc721TokenFails(),
				transferErc20TokenReceiverContract(),
				transferErc20TokenSenderAccount(),
				transferErc20TokenAliasedSender()
//				transferErc20TokenFromContract()
		);
	}

	List<HapiApiSpec> ERC_721() {
		return List.of(
				getErc721TokenName(),
				getErc721Symbol(),
				getErc721TokenURI(),
				getErc721OwnerOf(),
				getErc721BalanceOf(),
				getErc721TotalSupply(),
//				getErc721TransferFrom(),
				getErc721TokenURIFromErc20TokenFails(),
				getErc721OwnerOfFromErc20TokenFails(),
				erc721TokenApprove(),
				erc721GetApproved(),
				erc721SetApprovalForAll()
		);
	}

	private HapiApiSpec getErc20TokenName() {
		final var tokenName = "TokenA";
		final var nameTxn = "nameTxn";

		return defaultHapiSpec("ERC_20_NAME")
				.given(
						newKeyNamed(MULTI_KEY),
						cryptoCreate(ACCOUNT).balance(100 * ONE_HUNDRED_HBARS),
						cryptoCreate(TOKEN_TREASURY),
						tokenCreate(FUNGIBLE_TOKEN)
								.tokenType(TokenType.FUNGIBLE_COMMON)
								.supplyType(TokenSupplyType.INFINITE)
								.initialSupply(5)
								.name(tokenName)
								.treasury(TOKEN_TREASURY)
								.adminKey(MULTI_KEY)
								.supplyKey(MULTI_KEY),
						fileCreate(ERC_20_CONTRACT_NAME),
						updateLargeFile(ACCOUNT, ERC_20_CONTRACT_NAME, extractByteCode(ContractResources.ERC_20_CONTRACT)),
						contractCreate(ERC_20_CONTRACT_NAME)
								.bytecode(ERC_20_CONTRACT_NAME)
								.gas(300_000)
				).when(withOpContext(
								(spec, opLog) ->
										allRunFor(
												spec,
												contractCall(ERC_20_CONTRACT_NAME,
														ContractResources.ERC_20_NAME_CALL,
														asAddress(spec.registry().getTokenID(FUNGIBLE_TOKEN)))
														.payingWith(ACCOUNT)
														.via(nameTxn)
														.gas(4_000_000)
														.hasKnownStatus(SUCCESS)
										)
						)
				).then(
						childRecordsCheck(nameTxn, SUCCESS,
								recordWith()
										.status(SUCCESS)
										.contractCallResult(
												resultWith()
														.contractCallResult(htsPrecompileResult()
																.forFunction(HTSPrecompileResult.FunctionType.NAME)
																.withName(tokenName)
														)
										)
						)
				);
	}

	private HapiApiSpec getErc20TokenSymbol() {
		final var tokenSymbol = "F";
		final var symbolTxn = "symbolTxn";

		return defaultHapiSpec("ERC_20_SYMBOL")
				.given(
						newKeyNamed(MULTI_KEY),
						cryptoCreate(ACCOUNT).balance(100 * ONE_HUNDRED_HBARS),
						cryptoCreate(TOKEN_TREASURY),
						tokenCreate(FUNGIBLE_TOKEN)
								.tokenType(TokenType.FUNGIBLE_COMMON)
								.supplyType(TokenSupplyType.INFINITE)
								.initialSupply(5)
								.symbol(tokenSymbol)
								.treasury(TOKEN_TREASURY)
								.adminKey(MULTI_KEY)
								.supplyKey(MULTI_KEY),
						fileCreate(ERC_20_CONTRACT_NAME),
						updateLargeFile(ACCOUNT, ERC_20_CONTRACT_NAME, extractByteCode(ContractResources.ERC_20_CONTRACT)),
						contractCreate(ERC_20_CONTRACT_NAME)
								.bytecode(ERC_20_CONTRACT_NAME)
								.gas(300_000)
				).when(withOpContext(
								(spec, opLog) ->
										allRunFor(
												spec,
												contractCall(ERC_20_CONTRACT_NAME,
														ContractResources.ERC_20_SYMBOL_CALL,
														asAddress(spec.registry().getTokenID(FUNGIBLE_TOKEN)))
														.payingWith(ACCOUNT)
														.via(symbolTxn)
														.hasKnownStatus(SUCCESS)
														.gas(GAS_TO_OFFER)
										)
						)
				).then(
						childRecordsCheck(symbolTxn, SUCCESS,
								recordWith()
										.status(SUCCESS)
										.contractCallResult(
												resultWith()
														.contractCallResult(htsPrecompileResult()
																.forFunction(HTSPrecompileResult.FunctionType.SYMBOL)
																.withSymbol(tokenSymbol)
														)
										)
						)
				);
	}

	private HapiApiSpec getErc20TokenDecimals() {
		final var decimals = 10;
		final var decimalsTxn = "decimalsTxn";

		return defaultHapiSpec("ERC_20_DECIMALS")
				.given(
						newKeyNamed(MULTI_KEY),
						cryptoCreate(ACCOUNT).balance(100 * ONE_HUNDRED_HBARS),
						cryptoCreate(TOKEN_TREASURY),
						tokenCreate(FUNGIBLE_TOKEN)
								.tokenType(TokenType.FUNGIBLE_COMMON)
								.supplyType(TokenSupplyType.INFINITE)
								.initialSupply(5)
								.decimals(decimals)
								.treasury(TOKEN_TREASURY)
								.adminKey(MULTI_KEY)
								.supplyKey(MULTI_KEY),
						fileCreate(ERC_20_CONTRACT_NAME),
						updateLargeFile(ACCOUNT, ERC_20_CONTRACT_NAME, extractByteCode(ContractResources.ERC_20_CONTRACT)),
						contractCreate(ERC_20_CONTRACT_NAME)
								.bytecode(ERC_20_CONTRACT_NAME)
								.gas(300_000)
				).when(withOpContext(
								(spec, opLog) ->
										allRunFor(
												spec,
												contractCall(ERC_20_CONTRACT_NAME,
														ContractResources.ERC_20_DECIMALS_CALL,
														asAddress(spec.registry().getTokenID(FUNGIBLE_TOKEN)))
														.payingWith(ACCOUNT)
														.via(decimalsTxn)
														.hasKnownStatus(SUCCESS)
														.gas(GAS_TO_OFFER)
										)
						)
				).then(
						childRecordsCheck(decimalsTxn, SUCCESS,
								recordWith()
										.status(SUCCESS)
										.contractCallResult(
												resultWith()
														.contractCallResult(htsPrecompileResult()
																.forFunction(HTSPrecompileResult.FunctionType.DECIMALS)
																.withDecimals(decimals)
														)
										)
						)
				);
	}

	private HapiApiSpec getErc20TotalSupply() {
		final var totalSupply = 50;
		final var supplyTxn = "supplyTxn";

		return defaultHapiSpec("ERC_20_TOTAL_SUPPLY")
				.given(
						newKeyNamed(MULTI_KEY),
						cryptoCreate(ACCOUNT).balance(100 * ONE_HUNDRED_HBARS),
						cryptoCreate(TOKEN_TREASURY),
						tokenCreate(FUNGIBLE_TOKEN)
								.tokenType(TokenType.FUNGIBLE_COMMON)
								.initialSupply(totalSupply)
								.treasury(TOKEN_TREASURY)
								.adminKey(MULTI_KEY)
								.supplyKey(MULTI_KEY),
						fileCreate(ERC_20_CONTRACT_NAME),
						updateLargeFile(ACCOUNT, ERC_20_CONTRACT_NAME, extractByteCode(ContractResources.ERC_20_CONTRACT)),
						contractCreate(ERC_20_CONTRACT_NAME)
								.bytecode(ERC_20_CONTRACT_NAME)
								.gas(300_000)
				).when(withOpContext(
								(spec, opLog) ->
										allRunFor(
												spec,
												contractCall(ERC_20_CONTRACT_NAME,
														ContractResources.ERC_20_TOTAL_SUPPLY_CALL,
														asAddress(spec.registry().getTokenID(FUNGIBLE_TOKEN)))
														.payingWith(ACCOUNT)
														.via(supplyTxn)
														.hasKnownStatus(SUCCESS)
														.gas(GAS_TO_OFFER)
										)
						)
				).then(
						childRecordsCheck(supplyTxn, SUCCESS,
								recordWith()
										.status(SUCCESS)
										.contractCallResult(
												resultWith()
														.contractCallResult(htsPrecompileResult()
																.forFunction(HTSPrecompileResult.FunctionType.TOTAL_SUPPLY)
																.withTotalSupply(totalSupply)
														)
										)
						)
				);
	}

	private HapiApiSpec getErc20BalanceOfAccount() {
		final var balanceTxn = "balanceTxn";
		final var zeroBalanceTxn = "zBalanceTxn";

		return defaultHapiSpec("ERC_20_BALANCE_OF")
				.given(
						newKeyNamed(MULTI_KEY),
						cryptoCreate(ACCOUNT).balance(100 * ONE_HUNDRED_HBARS),
						cryptoCreate(TOKEN_TREASURY),
						tokenCreate(FUNGIBLE_TOKEN)
								.tokenType(TokenType.FUNGIBLE_COMMON)
								.supplyType(TokenSupplyType.INFINITE)
								.initialSupply(5)
								.treasury(TOKEN_TREASURY)
								.adminKey(MULTI_KEY)
								.supplyKey(MULTI_KEY),
						fileCreate(ERC_20_CONTRACT_NAME),
						updateLargeFile(ACCOUNT, ERC_20_CONTRACT_NAME, extractByteCode(ContractResources.ERC_20_CONTRACT)),
						contractCreate(ERC_20_CONTRACT_NAME)
								.bytecode(ERC_20_CONTRACT_NAME)
								.gas(300_000)
				).when(withOpContext(
								(spec, opLog) ->
										allRunFor(
												spec,
												contractCall(ERC_20_CONTRACT_NAME,
														ContractResources.ERC_20_BALANCE_OF_CALL,
														asAddress(spec.registry().getTokenID(FUNGIBLE_TOKEN)),
														asAddress(spec.registry().getAccountID(ACCOUNT)))
														.payingWith(ACCOUNT)
														.via(zeroBalanceTxn)
														.hasKnownStatus(SUCCESS)
														.gas(GAS_TO_OFFER),
												tokenAssociate(ACCOUNT, List.of(FUNGIBLE_TOKEN)),
												cryptoTransfer(moving(3, FUNGIBLE_TOKEN).between(TOKEN_TREASURY, ACCOUNT)),
												contractCall(ERC_20_CONTRACT_NAME,
														ContractResources.ERC_20_BALANCE_OF_CALL,
														asAddress(spec.registry().getTokenID(FUNGIBLE_TOKEN)),
														asAddress(spec.registry().getAccountID(ACCOUNT)))
														.payingWith(ACCOUNT)
														.via(balanceTxn)
														.hasKnownStatus(SUCCESS)
														.gas(GAS_TO_OFFER)
										)
						)
				).then(
						/* expect 0 returned from balanceOf() if the account and token are not associated -*/
						childRecordsCheck(zeroBalanceTxn, SUCCESS,
								recordWith()
										.status(SUCCESS)
										.contractCallResult(
												resultWith()
														.contractCallResult(htsPrecompileResult()
																.forFunction(HTSPrecompileResult.FunctionType.BALANCE)
																.withBalance(0)
														)
										)
						),
						childRecordsCheck(balanceTxn, SUCCESS,
								recordWith()
										.status(SUCCESS)
										.contractCallResult(
												resultWith()
														.contractCallResult(htsPrecompileResult()
																.forFunction(HTSPrecompileResult.FunctionType.BALANCE)
																.withBalance(3)
														)
										)
						)
				);
	}

	private HapiApiSpec transferErc20Token() {
		final var transferTxn = "transferTxn";

		return defaultHapiSpec("ERC_20_TRANSFER")
				.given(
						newKeyNamed(MULTI_KEY),
						cryptoCreate(ACCOUNT).balance(100 * ONE_MILLION_HBARS),
						cryptoCreate(RECIPIENT),
						cryptoCreate(TOKEN_TREASURY),
						tokenCreate(FUNGIBLE_TOKEN)
								.tokenType(TokenType.FUNGIBLE_COMMON)
								.initialSupply(5)
								.treasury(TOKEN_TREASURY)
								.adminKey(MULTI_KEY)
								.supplyKey(MULTI_KEY),
						fileCreate(ERC_20_CONTRACT_NAME),
						updateLargeFile(ACCOUNT, ERC_20_CONTRACT_NAME, extractByteCode(ContractResources.ERC_20_CONTRACT)),
						contractCreate(ERC_20_CONTRACT_NAME)
								.bytecode(ERC_20_CONTRACT_NAME),
						tokenAssociate(ACCOUNT, List.of(FUNGIBLE_TOKEN)),
						tokenAssociate(RECIPIENT, List.of(FUNGIBLE_TOKEN)),
						tokenAssociate(ERC_20_CONTRACT_NAME, List.of(FUNGIBLE_TOKEN)),
						cryptoTransfer(moving(5, FUNGIBLE_TOKEN).between(TOKEN_TREASURY, ERC_20_CONTRACT_NAME))
				).when(withOpContext(
								(spec, opLog) ->
										allRunFor(
												spec,
												contractCall(ERC_20_CONTRACT_NAME,
														ContractResources.ERC_20_TRANSFER_CALL,
														asAddress(spec.registry().getTokenID(FUNGIBLE_TOKEN)),
														asAddress(spec.registry().getAccountID(RECIPIENT)), 2)
														.via(transferTxn).gas(GAS_TO_OFFER)
														.hasKnownStatus(SUCCESS)
										)
						)
				).then(
						getContractInfo(ERC_20_CONTRACT_NAME).saveToRegistry(ERC_20_CONTRACT_NAME),
						getAccountInfo(RECIPIENT).savingSnapshot(RECIPIENT),
						withOpContext((spec, log) -> {
							final var sender = spec.registry().getContractInfo(ERC_20_CONTRACT_NAME).getContractID();
							final var receiver = spec.registry().getAccountInfo(RECIPIENT).getAccountID();

							var txnRecord =
									getTxnRecord(transferTxn).hasPriority(recordWith().contractCallResult(resultWith()
													.logs(inOrder(logWith().withTopicsInOrder(List.of(
																	eventSignatureOf(TRANSFER_SIGNATURE),
																	parsedToByteString(sender.getContractNum()),
																	parsedToByteString(receiver.getAccountNum())
															)).longValue(2))
													)))
											.andAllChildRecords().logged();
							allRunFor(spec, txnRecord);
						}),
						childRecordsCheck(transferTxn, SUCCESS,
								recordWith()
										.status(SUCCESS)
										.contractCallResult(
												resultWith()
														.contractCallResult(htsPrecompileResult()
																.forFunction(HTSPrecompileResult.FunctionType.ERC_TRANSFER)
																.withErcFungibleTransferStatus(true)
														)
										)
						),
						getAccountBalance(ERC_20_CONTRACT_NAME)
								.hasTokenBalance(FUNGIBLE_TOKEN, 3),
						getAccountBalance(RECIPIENT)
								.hasTokenBalance(FUNGIBLE_TOKEN, 2)
				);
	}


	private HapiApiSpec transferErc20TokenReceiverContract() {
		final var transferTxn = "transferTxn";

		return defaultHapiSpec("ERC_20_TRANSFER_RECEIVER_CONTRACT")
				.given(
						newKeyNamed(MULTI_KEY),
						cryptoCreate(ACCOUNT).balance(100 * ONE_MILLION_HBARS),
						cryptoCreate(RECIPIENT),
						cryptoCreate(TOKEN_TREASURY),
						tokenCreate(FUNGIBLE_TOKEN)
								.tokenType(TokenType.FUNGIBLE_COMMON)
								.initialSupply(5)
								.treasury(TOKEN_TREASURY)
								.adminKey(MULTI_KEY)
								.supplyKey(MULTI_KEY),
						fileCreate(ERC_20_CONTRACT_NAME),
						updateLargeFile(ACCOUNT, ERC_20_CONTRACT_NAME, extractByteCode(ContractResources.ERC_20_CONTRACT)),

						fileCreate(NESTED_ERC_20_CONTRACT_NAME),
						updateLargeFile(ACCOUNT, NESTED_ERC_20_CONTRACT_NAME, extractByteCode(ContractResources.NESTED_ERC_20_CONTRACT)),

						contractCreate(ERC_20_CONTRACT_NAME)
								.bytecode(ERC_20_CONTRACT_NAME),

						contractCreate(NESTED_ERC_20_CONTRACT_NAME)
								.bytecode(NESTED_ERC_20_CONTRACT_NAME),

						tokenAssociate(ACCOUNT, List.of(FUNGIBLE_TOKEN)),
						tokenAssociate(RECIPIENT, List.of(FUNGIBLE_TOKEN)),
						tokenAssociate(ERC_20_CONTRACT_NAME, List.of(FUNGIBLE_TOKEN)),
						tokenAssociate(NESTED_ERC_20_CONTRACT_NAME, List.of(FUNGIBLE_TOKEN)),
						cryptoTransfer(moving(5, FUNGIBLE_TOKEN).between(TOKEN_TREASURY, ERC_20_CONTRACT_NAME))
				).when(withOpContext(
								(spec, opLog) ->
										allRunFor(
												spec,
												contractCall(ERC_20_CONTRACT_NAME,
														ContractResources.ERC_20_TRANSFER_CALL,
														asAddress(spec.registry().getTokenID(FUNGIBLE_TOKEN)),
														asAddress(spec.registry().getContractId(NESTED_ERC_20_CONTRACT_NAME)), 2)
														.via(transferTxn).gas(GAS_TO_OFFER)
														.hasKnownStatus(SUCCESS)
										)
						)
				).then(
						getContractInfo(ERC_20_CONTRACT_NAME).saveToRegistry(ERC_20_CONTRACT_NAME),
						getContractInfo(NESTED_ERC_20_CONTRACT_NAME).saveToRegistry(NESTED_ERC_20_CONTRACT_NAME),
						withOpContext((spec, log) -> {
							final var sender = spec.registry().getContractInfo(ERC_20_CONTRACT_NAME).getContractID();
							final var receiver = spec.registry().getContractInfo(NESTED_ERC_20_CONTRACT_NAME).getContractID();

							var txnRecord =
									getTxnRecord(transferTxn).hasPriority(recordWith().contractCallResult(resultWith()
													.logs(inOrder(logWith().withTopicsInOrder(List.of(
																	eventSignatureOf(TRANSFER_SIGNATURE),
																	parsedToByteString(sender.getContractNum()),
																	parsedToByteString(receiver.getContractNum())
															)).longValue(2))
													)))
											.andAllChildRecords().logged();
							allRunFor(spec, txnRecord);
						}),
						childRecordsCheck(transferTxn, SUCCESS,
								recordWith()
										.status(SUCCESS)
										.contractCallResult(
												resultWith()
														.contractCallResult(htsPrecompileResult()
																.forFunction(HTSPrecompileResult.FunctionType.ERC_TRANSFER)
																.withErcFungibleTransferStatus(true)
														)
										)
						),
						getAccountBalance(ERC_20_CONTRACT_NAME)
								.hasTokenBalance(FUNGIBLE_TOKEN, 3),
						getAccountBalance(NESTED_ERC_20_CONTRACT_NAME)
								.hasTokenBalance(FUNGIBLE_TOKEN, 2)
				);
	}

	private HapiApiSpec transferErc20TokenSenderAccount() {
		final var transferTxn = "transferTxn";

		return defaultHapiSpec("ERC_20_TRANSFER_SENDER_ACCOUNT")
				.given(
						newKeyNamed(MULTI_KEY),
						cryptoCreate(ACCOUNT).balance(100 * ONE_MILLION_HBARS),
						cryptoCreate(RECIPIENT),
						cryptoCreate(TOKEN_TREASURY),
						tokenCreate(FUNGIBLE_TOKEN)
								.tokenType(TokenType.FUNGIBLE_COMMON)
								.initialSupply(5)
								.treasury(TOKEN_TREASURY)
								.adminKey(MULTI_KEY)
								.supplyKey(MULTI_KEY),
						fileCreate(ERC_20_CONTRACT_NAME),
						updateLargeFile(ACCOUNT, ERC_20_CONTRACT_NAME, extractByteCode(ContractResources.ERC_20_CONTRACT)),
						contractCreate(ERC_20_CONTRACT_NAME)
								.bytecode(ERC_20_CONTRACT_NAME),
						tokenAssociate(ACCOUNT, List.of(FUNGIBLE_TOKEN)),
						tokenAssociate(RECIPIENT, List.of(FUNGIBLE_TOKEN)),
						cryptoTransfer(moving(5, FUNGIBLE_TOKEN).between(TOKEN_TREASURY, ACCOUNT))
				).when(withOpContext(
								(spec, opLog) ->
										allRunFor(
												spec,
												contractCall(ERC_20_CONTRACT_NAME,
														ContractResources.ERC_20_DELEGATE_TRANSFER_CALL,
														asAddress(spec.registry().getTokenID(FUNGIBLE_TOKEN)),
														asAddress(spec.registry().getAccountID(RECIPIENT)), 2)
														.payingWith(ACCOUNT)
														.alsoSigningWithFullPrefix(MULTI_KEY)
														.via(transferTxn).gas(GAS_TO_OFFER)
														.hasKnownStatus(SUCCESS)
										)
						)
				).then(
						getAccountInfo(ACCOUNT).savingSnapshot(ACCOUNT),
						getAccountInfo(RECIPIENT).savingSnapshot(RECIPIENT),
						withOpContext((spec, log) -> {
							final var sender = spec.registry().getAccountInfo(ACCOUNT).getAccountID();
							final var receiver = spec.registry().getAccountInfo(RECIPIENT).getAccountID();

							var txnRecord =
									getTxnRecord(transferTxn).hasPriority(recordWith().contractCallResult(resultWith()
													.logs(inOrder(logWith().withTopicsInOrder(List.of(
																	eventSignatureOf(TRANSFER_SIGNATURE),
																	parsedToByteString(sender.getAccountNum()),
																	parsedToByteString(receiver.getAccountNum())
															)).longValue(2))
													)))
											.andAllChildRecords().logged();
							allRunFor(spec, txnRecord);
						}),

						childRecordsCheck(transferTxn, SUCCESS,
								recordWith()
										.status(SUCCESS)
										.contractCallResult(
												resultWith()
														.contractCallResult(htsPrecompileResult()
																.forFunction(HTSPrecompileResult.FunctionType.ERC_TRANSFER)
																.withErcFungibleTransferStatus(true)
														)
										)
						),
						getAccountBalance(ACCOUNT)
								.hasTokenBalance(FUNGIBLE_TOKEN, 3),
						getAccountBalance(RECIPIENT)
								.hasTokenBalance(FUNGIBLE_TOKEN, 2)
<<<<<<< HEAD
								.hasTokenBalance(FUNGIBLE_TOKEN, 2),
						UtilVerbs.resetAppPropertiesTo("src/main/resource/bootstrap.properties")
=======
>>>>>>> e571a44f
				);
	}

	private HapiApiSpec transferErc20TokenAliasedSender() {
		final var aliasedTransferTxn = "aliasedTransferTxn";
		final var addLiquidityTxn = "addLiquidityTxn";
		final var create2Txn = "create2Txn";

		final var ACCOUNT_A = "AccountA";
		final var ACCOUNT_B = "AccountB";
		final var TOKEN_A = "TokenA";

		final var ALIASED_TRANSFER = "aliasedTransfer";
		final byte[][] ALIASED_ADDRESS = new byte[1][1];

		final AtomicReference<String> childMirror = new AtomicReference<>();
		final AtomicReference<String> childEip1014 = new AtomicReference<>();

		return defaultHapiSpec("ERC_20_TRANSFER_ALIASED_SENDER")
				.given(
						UtilVerbs.overriding("contracts.throttle.throttleByGas", "false"),
						newKeyNamed(MULTI_KEY),
						cryptoCreate(OWNER),
						cryptoCreate(ACCOUNT),
						cryptoCreate(ACCOUNT_A).key(MULTI_KEY).balance(ONE_MILLION_HBARS),
						cryptoCreate(ACCOUNT_B).balance(ONE_MILLION_HBARS),
						tokenCreate("TokenA")
								.adminKey(MULTI_KEY)
								.initialSupply(10000)
								.treasury(ACCOUNT_A),
						tokenAssociate(ACCOUNT_B, TOKEN_A),
						fileCreate(ALIASED_TRANSFER),
						updateLargeFile(OWNER, ALIASED_TRANSFER,
								extractByteCode(ContractResources.ALIASED_TRANSFER_CONTRACT)),
						contractCreate(ALIASED_TRANSFER)
								.bytecode(ALIASED_TRANSFER)
								.gas(300_000),
						withOpContext(
								(spec, opLog) -> allRunFor(
										spec,
										contractCall(ALIASED_TRANSFER,
												ContractResources.ALIASED_TRANSFER_DEPLOY_WITH_CREATE2_ABI,
												asAddress(spec.registry().getTokenID(TOKEN_A)))
												.exposingResultTo(result -> {
													final var res = (byte[])result[0];
													ALIASED_ADDRESS[0] = res;
												})
												.payingWith(ACCOUNT)
												.alsoSigningWithFullPrefix(MULTI_KEY)
												.via(create2Txn).gas(GAS_TO_OFFER)
												.hasKnownStatus(SUCCESS)
								)
						)
				).when(
						captureChildCreate2MetaFor(
								2, 0,
								"setup", create2Txn, childMirror, childEip1014),
						withOpContext(
								(spec, opLog) -> allRunFor(
										spec,
										contractCall(ALIASED_TRANSFER,
												ContractResources.ALIASED_GIVE_TOKENS_TO_OPERATOR_ABI,
												asAddress(spec.registry().getTokenID(TOKEN_A)),
												asAddress(spec.registry().getAccountID(ACCOUNT_A)),
												1500)
												.payingWith(ACCOUNT)
												.alsoSigningWithFullPrefix(MULTI_KEY)
												.via(addLiquidityTxn).gas(GAS_TO_OFFER)
												.hasKnownStatus(SUCCESS)
								)
						),
						withOpContext(
								(spec, opLog) -> allRunFor(
										spec,
										contractCall(ALIASED_TRANSFER,
												ContractResources.ALIASED_TRANSFER_ABI,
												asAddress(spec.registry().getAccountID(ACCOUNT_B)),
												1000)
												.payingWith(ACCOUNT)
												.alsoSigningWithFullPrefix(MULTI_KEY)
												.via(aliasedTransferTxn).gas(GAS_TO_OFFER)
												.hasKnownStatus(SUCCESS)
								))
				).then(
						sourcing(
								() -> getContractInfo(asContractString(
										contractIdFromHexedMirrorAddress(childMirror.get())))
										.hasToken(ExpectedTokenRel.relationshipWith(TOKEN_A).balance(500))
										.logged()
						),
						getAccountBalance(ACCOUNT_B).hasTokenBalance(TOKEN_A, 1000),
						getAccountBalance(ACCOUNT_A).hasTokenBalance(TOKEN_A, 8500)
				);
	}

	private HapiApiSpec transferErc20TokenFrom() {
		final var accountNotAssignedToTokenTxn = "accountNotAssignedToTokenTxn";
		final var transferFromAccountTxn = "transferFromAccountTxn";
		final var transferFromOtherAccountWithSignaturesTxn = "transferFromOtherAccountWithSignaturesTxn";
		final var transferWithZeroAddressesTxn = "transferWithZeroAddressesTxn";
		final var transferWithAccountWithZeroAddressTxn = "transferWithAccountWithZeroAddressTxn";
		final var transferWithRecipientWithZeroAddressTxn = "transferWithRecipientWithZeroAddressTxn";

		return defaultHapiSpec("ERC_20_TRANSFER_FROM")
				.given(
						newKeyNamed(MULTI_KEY),
						cryptoCreate(ACCOUNT).balance(10 * ONE_MILLION_HBARS),
						cryptoCreate(RECIPIENT),
						cryptoCreate(TOKEN_TREASURY),
						tokenCreate(FUNGIBLE_TOKEN)
								.tokenType(TokenType.FUNGIBLE_COMMON)
								.initialSupply(35)
								.treasury(TOKEN_TREASURY)
								.adminKey(MULTI_KEY)
								.supplyKey(MULTI_KEY),
						fileCreate(ERC_20_CONTRACT_NAME),
						updateLargeFile(ACCOUNT, ERC_20_CONTRACT_NAME,
								extractByteCode(ContractResources.ERC_20_CONTRACT)),
						contractCreate(ERC_20_CONTRACT_NAME)
								.bytecode(ERC_20_CONTRACT_NAME)
								.gas(300_000)
				).when(withOpContext(
								(spec, opLog) ->
										allRunFor(
												spec,
												contractCall(ERC_20_CONTRACT_NAME,
														ContractResources.ERC_20_TRANSFER_FROM_CALL,
														asAddress(spec.registry().getTokenID(FUNGIBLE_TOKEN)),
														asAddress(spec.registry().getAccountID(ACCOUNT)),
														asAddress(spec.registry().getAccountID(RECIPIENT)), 5)
														.payingWith(GENESIS)
														.via(accountNotAssignedToTokenTxn)
														.hasKnownStatus(CONTRACT_REVERT_EXECUTED),
												tokenAssociate(ACCOUNT, List.of(FUNGIBLE_TOKEN)),
												tokenAssociate(RECIPIENT, List.of(FUNGIBLE_TOKEN)),
												cryptoTransfer(TokenMovement.moving(20, FUNGIBLE_TOKEN).
														between(TOKEN_TREASURY, ACCOUNT)).payingWith(ACCOUNT),
												contractCall(ERC_20_CONTRACT_NAME,
														ContractResources.ERC_20_TRANSFER_FROM_CALL,
														asAddress(spec.registry().getTokenID(FUNGIBLE_TOKEN)),
														asAddress(spec.registry().getAccountID(ACCOUNT)),
														asAddress(spec.registry().getAccountID(RECIPIENT)), 5)
														.payingWith(ACCOUNT)
														.via(transferFromAccountTxn)
														.hasKnownStatus(SUCCESS),
												newKeyNamed(TRANSFER_SIG_NAME).shape(
														SIMPLE.signedWith(ON)),
												cryptoUpdate(ACCOUNT).key(TRANSFER_SIG_NAME),
												cryptoUpdate(RECIPIENT).key(TRANSFER_SIG_NAME),
												contractCall(ERC_20_CONTRACT_NAME,
														ContractResources.ERC_20_TRANSFER_FROM_CALL,
														asAddress(spec.registry().getTokenID(FUNGIBLE_TOKEN)),
														asAddress(spec.registry().getAccountID(ACCOUNT)),
														asAddress(spec.registry().getAccountID(RECIPIENT)), 5)
														.payingWith(GENESIS).alsoSigningWithFullPrefix(TRANSFER_SIG_NAME)
														.via(transferFromOtherAccountWithSignaturesTxn)
														.hasKnownStatus(SUCCESS),
												contractCall(ERC_20_CONTRACT_NAME,
														ContractResources.ERC_20_TRANSFER_FROM_CALL,
														asAddress(spec.registry().getTokenID(FUNGIBLE_TOKEN)),
														asAddress(AccountID.parseFrom(new byte[]{})),
														asAddress(AccountID.parseFrom(new byte[]{})), 5)
														.payingWith(GENESIS)
														.via(transferWithZeroAddressesTxn)
														.hasKnownStatus(CONTRACT_REVERT_EXECUTED),
												contractCall(ERC_20_CONTRACT_NAME,
														ContractResources.ERC_20_TRANSFER_FROM_CALL,
														asAddress(spec.registry().getTokenID(FUNGIBLE_TOKEN)),
														asAddress(AccountID.parseFrom(new byte[]{})),
														asAddress(spec.registry().getAccountID(RECIPIENT)), 5)
														.payingWith(GENESIS)
														.via(transferWithAccountWithZeroAddressTxn)
														.hasKnownStatus(CONTRACT_REVERT_EXECUTED),
												contractCall(ERC_20_CONTRACT_NAME,
														ContractResources.ERC_20_TRANSFER_FROM_CALL,
														asAddress(spec.registry().getTokenID(FUNGIBLE_TOKEN)),
														asAddress(spec.registry().getAccountID(ACCOUNT)),
														asAddress(AccountID.parseFrom(new byte[]{})), 5)
														.payingWith(ACCOUNT)
														.via(transferWithRecipientWithZeroAddressTxn)
														.hasKnownStatus(CONTRACT_REVERT_EXECUTED)
										)

						)
				).then(
						getAccountInfo(ACCOUNT).savingSnapshot(ACCOUNT),
						getAccountInfo(RECIPIENT).savingSnapshot(RECIPIENT),
						withOpContext((spec, log) -> {
							final var sender = spec.registry().getAccountInfo(ACCOUNT).getAccountID();
							final var receiver = spec.registry().getAccountInfo(RECIPIENT).getAccountID();

							var accountNotAssignedToTokenRecord =
									getTxnRecord(accountNotAssignedToTokenTxn).hasChildRecords(recordWith().status(INVALID_SIGNATURE)
									).andAllChildRecords().logged();

							var transferWithZeroAddressesRecord =
									getTxnRecord(transferWithZeroAddressesTxn).hasChildRecords(recordWith().status(ACCOUNT_REPEATED_IN_ACCOUNT_AMOUNTS)
									).andAllChildRecords().logged();

							var transferWithAccountWithZeroAddressRecord =
									getTxnRecord(transferWithAccountWithZeroAddressTxn).hasChildRecords(recordWith().status(INVALID_ACCOUNT_ID)
									).andAllChildRecords().logged();

							var transferWithRecipientWithZeroAddressRecord =
									getTxnRecord(transferWithRecipientWithZeroAddressTxn).hasChildRecords(recordWith().status(INVALID_ACCOUNT_ID)
									).andAllChildRecords().logged();

							var transferFromAccountRecord =
									getTxnRecord(transferFromAccountTxn).hasPriority(recordWith().contractCallResult(resultWith()
											.logs(inOrder(logWith().withTopicsInOrder(List.of(
															eventSignatureOf(TRANSFER_SIGNATURE),
															parsedToByteString(sender.getAccountNum()),
															parsedToByteString(receiver.getAccountNum())
													)).longValue(5))
											))).andAllChildRecords().logged();
							var transferFromNotOwnerWithSignaturesRecord =
									getTxnRecord(transferFromOtherAccountWithSignaturesTxn).hasPriority(recordWith().contractCallResult(resultWith()
											.logs(inOrder(logWith().withTopicsInOrder(List.of(
															eventSignatureOf(TRANSFER_SIGNATURE),
															parsedToByteString(sender.getAccountNum()),
															parsedToByteString(receiver.getAccountNum())
													)).longValue(5))
											))).andAllChildRecords().logged();

							allRunFor(spec,
									accountNotAssignedToTokenRecord, transferWithZeroAddressesRecord, transferWithAccountWithZeroAddressRecord,
									transferWithRecipientWithZeroAddressRecord, transferFromAccountRecord, transferFromNotOwnerWithSignaturesRecord
							);
						}),
						childRecordsCheck(transferFromAccountTxn, SUCCESS,
								recordWith()
										.status(SUCCESS)
										.contractCallResult(
												resultWith()
														.contractCallResult(htsPrecompileResult()
																.forFunction(HTSPrecompileResult.FunctionType.ERC_TRANSFER)
																.withErcFungibleTransferStatus(true)
														)
										)
						),
						childRecordsCheck(transferFromOtherAccountWithSignaturesTxn, SUCCESS,
								recordWith()
										.status(SUCCESS)
										.contractCallResult(
												resultWith()
														.contractCallResult(htsPrecompileResult()
																.forFunction(HTSPrecompileResult.FunctionType.ERC_TRANSFER)
																.withErcFungibleTransferStatus(true)
														)
										)
						),
						getAccountBalance(TOKEN_TREASURY)
								.hasTokenBalance(FUNGIBLE_TOKEN, 15),
						getAccountBalance(ACCOUNT)
								.hasTokenBalance(FUNGIBLE_TOKEN, 10),
						getAccountBalance(RECIPIENT)
								.hasTokenBalance(FUNGIBLE_TOKEN, 10)
				);
	}

	private HapiApiSpec transferErc20TokenFromContract() {
		final var transferTxn = "transferTxn";
		final var transferFromOtherContractWithSignaturesTxn = "transferFromOtherContractWithSignaturesTxn";

		return defaultHapiSpec("ERC_20_TRANSFER_FROM_CONTRACT")
				.given(
						newKeyNamed(MULTI_KEY),
						cryptoCreate(ACCOUNT).balance(10 * ONE_MILLION_HBARS),
						cryptoCreate(RECIPIENT),
						cryptoCreate(TOKEN_TREASURY),
						tokenCreate(FUNGIBLE_TOKEN)
								.tokenType(TokenType.FUNGIBLE_COMMON)
								.initialSupply(35)
								.treasury(TOKEN_TREASURY)
								.adminKey(MULTI_KEY)
								.supplyKey(MULTI_KEY),

						fileCreate(NESTED_ERC_20_CONTRACT_NAME),
						updateLargeFile(ACCOUNT, NESTED_ERC_20_CONTRACT_NAME, extractByteCode(ContractResources.NESTED_ERC_20_CONTRACT)),

						fileCreate(ERC_20_CONTRACT_NAME),
						updateLargeFile(ACCOUNT, ERC_20_CONTRACT_NAME,
								extractByteCode(ContractResources.ERC_20_CONTRACT)),

						newKeyNamed(TRANSFER_SIG_NAME).shape(
								SIMPLE.signedWith(ON)),

						contractCreate(ERC_20_CONTRACT_NAME)
								.bytecode(ERC_20_CONTRACT_NAME)
								.adminKey(TRANSFER_SIG_NAME)
								.gas(300_000),

						contractCreate(NESTED_ERC_20_CONTRACT_NAME)
								.bytecode(NESTED_ERC_20_CONTRACT_NAME)
								.adminKey(TRANSFER_SIG_NAME)


				).when(withOpContext(
								(spec, opLog) ->
										allRunFor(
												spec,
												tokenAssociate(ACCOUNT, List.of(FUNGIBLE_TOKEN)),
												tokenAssociate(RECIPIENT, List.of(FUNGIBLE_TOKEN)),
												tokenAssociate(ERC_20_CONTRACT_NAME, List.of(FUNGIBLE_TOKEN)),
												tokenAssociate(NESTED_ERC_20_CONTRACT_NAME, List.of(FUNGIBLE_TOKEN)),
												cryptoTransfer(TokenMovement.moving(20, FUNGIBLE_TOKEN).
														between(TOKEN_TREASURY, ERC_20_CONTRACT_NAME)).payingWith(ACCOUNT),

												contractCall(ERC_20_CONTRACT_NAME,
														ContractResources.ERC_20_TRANSFER_FROM_CALL,
														asAddress(spec.registry().getTokenID(FUNGIBLE_TOKEN)),
														asAddress(spec.registry().getContractId(ERC_20_CONTRACT_NAME)),
														asAddress(spec.registry().getContractId(NESTED_ERC_20_CONTRACT_NAME)), 5)
														.via(transferTxn)
														.hasKnownStatus(SUCCESS),

												contractCall(ERC_20_CONTRACT_NAME,
														ContractResources.ERC_20_TRANSFER_FROM_CALL,
														asAddress(spec.registry().getTokenID(FUNGIBLE_TOKEN)),
														asAddress(spec.registry().getContractId(ERC_20_CONTRACT_NAME)),
														asAddress(spec.registry().getContractId(NESTED_ERC_20_CONTRACT_NAME)), 5)
														.payingWith(GENESIS).alsoSigningWithFullPrefix(TRANSFER_SIG_NAME)
														.via(transferFromOtherContractWithSignaturesTxn)
										)

						)
				).then(
						getContractInfo(ERC_20_CONTRACT_NAME).saveToRegistry(ERC_20_CONTRACT_NAME),
						getContractInfo(NESTED_ERC_20_CONTRACT_NAME).saveToRegistry(NESTED_ERC_20_CONTRACT_NAME),
						withOpContext((spec, log) -> {
							final var sender = spec.registry().getContractInfo(ERC_20_CONTRACT_NAME).getContractID();
							final var receiver = spec.registry().getContractInfo(NESTED_ERC_20_CONTRACT_NAME).getContractID();

							var transferRecord =
									getTxnRecord(transferTxn).hasPriority(recordWith().contractCallResult(resultWith()
											.logs(inOrder(logWith().withTopicsInOrder(List.of(
															eventSignatureOf(TRANSFER_SIGNATURE),
															parsedToByteString(sender.getContractNum()),
															parsedToByteString(receiver.getContractNum())
													)).longValue(5))
											))).andAllChildRecords().logged();

							var transferFromOtherContractWithSignaturesTxnRecord =
									getTxnRecord(transferFromOtherContractWithSignaturesTxn).hasPriority(recordWith().contractCallResult(resultWith()
											.logs(inOrder(logWith().withTopicsInOrder(List.of(
															eventSignatureOf(TRANSFER_SIGNATURE),
															parsedToByteString(sender.getContractNum()),
															parsedToByteString(receiver.getContractNum())
													)).longValue(5))
											))).andAllChildRecords().logged();

							allRunFor(spec,
									transferRecord, transferFromOtherContractWithSignaturesTxnRecord
							);
						}),

						childRecordsCheck(transferTxn, SUCCESS,
								recordWith()
										.status(SUCCESS)
										.contractCallResult(
												resultWith()
														.contractCallResult(htsPrecompileResult()
																.forFunction(HTSPrecompileResult.FunctionType.ERC_TRANSFER)
																.withErcFungibleTransferStatus(true)
														)
										)
						),

						childRecordsCheck(transferFromOtherContractWithSignaturesTxn, SUCCESS,
								recordWith()
										.status(SUCCESS)
										.contractCallResult(
												resultWith()
														.contractCallResult(htsPrecompileResult()
																.forFunction(HTSPrecompileResult.FunctionType.ERC_TRANSFER)
																.withErcFungibleTransferStatus(true)
														)
										)
						),

						getAccountBalance(ERC_20_CONTRACT_NAME)
								.hasTokenBalance(FUNGIBLE_TOKEN, 10),
						getAccountBalance(NESTED_ERC_20_CONTRACT_NAME)
								.hasTokenBalance(FUNGIBLE_TOKEN, 10)

				);
	}

	private HapiApiSpec erc20Allowance() {
		final var theSpender = "spender";
		final var theSpender2 = "spender2";
		final var allowanceTxn = "allowanceTxn";

		return defaultHapiSpec("ERC_20_ALLOWANCE")
				.given(
<<<<<<< HEAD
						UtilVerbs.overriding("contracts.redirectTokenCalls", "true"),
						UtilVerbs.overriding("contracts.precompile.exportRecordResults", "true"),
=======
>>>>>>> e571a44f
						newKeyNamed(MULTI_KEY),
						cryptoCreate(OWNER)
								.balance(100 * ONE_HUNDRED_HBARS)
								.maxAutomaticTokenAssociations(10),
						cryptoCreate(theSpender),
						cryptoCreate(theSpender2),
						cryptoCreate(TOKEN_TREASURY),
						tokenCreate(FUNGIBLE_TOKEN)
								.tokenType(TokenType.FUNGIBLE_COMMON)
								.supplyType(TokenSupplyType.FINITE)
								.supplyKey(MULTI_KEY)
								.adminKey(MULTI_KEY)
								.maxSupply(1000L)
								.initialSupply(10L)
								.treasury(TOKEN_TREASURY),
						fileCreate(ERC_20_CONTRACT_NAME),
						updateLargeFile(OWNER, ERC_20_CONTRACT_NAME, extractByteCode(ContractResources.ERC_20_CONTRACT)),
						contractCreate(ERC_20_CONTRACT_NAME)
								.bytecode(ERC_20_CONTRACT_NAME)
								.gas(300_000),
						tokenAssociate(OWNER, FUNGIBLE_TOKEN),
						cryptoTransfer(moving(10, FUNGIBLE_TOKEN).between(TOKEN_TREASURY, OWNER)),
						cryptoApproveAllowance()
								.payingWith(DEFAULT_PAYER)
								.addTokenAllowance(OWNER, FUNGIBLE_TOKEN, theSpender, 2L)
								.via("baseApproveTxn")
								.logged()
								.signedBy(DEFAULT_PAYER, OWNER)
								.fee(ONE_HBAR),
						cryptoApproveAllowance()
								.payingWith(DEFAULT_PAYER)
								.addTokenAllowance(OWNER, FUNGIBLE_TOKEN, theSpender2, 3L)
								.via("baseApproveTxn")
								.logged()
								.signedBy(DEFAULT_PAYER, OWNER)
								.fee(ONE_HBAR)
				).when(withOpContext(
								(spec, opLog) ->
										allRunFor(
												spec,

												contractCall(ERC_20_CONTRACT_NAME,
														ContractResources.ERC_20_ALLOWANCE_CALL,
														asAddress(spec.registry().getTokenID(FUNGIBLE_TOKEN)),
														asAddress(spec.registry().getAccountID(OWNER)),
														asAddress(spec.registry().getAccountID(theSpender)))
														.payingWith(OWNER)
														.via(allowanceTxn)
														.hasKnownStatus(SUCCESS)
										)
						)
				).then(
<<<<<<< HEAD
						childRecordsCheck(allowanceTxn, SUCCESS,
								recordWith()
										.status(SUCCESS)
										.contractCallResult(
												resultWith()
														.contractCallResult(htsPrecompileResult()
																.forFunction(HTSPrecompileResult.FunctionType.ALLOWANCE)
																.withAllowance(2)
														)
										)
						),
						UtilVerbs.resetAppPropertiesTo("src/main/resource/bootstrap.properties")
=======
						getTxnRecord(allowanceTxn).andAllChildRecords().logged()
>>>>>>> e571a44f
				);
	}

	private HapiApiSpec erc20Approve() {
		final var approveTxn = "approveTxn";
		final var theSpender = "spender";

		return defaultHapiSpec("ERC_20_APPROVE")
				.given(
						newKeyNamed(MULTI_KEY),
						cryptoCreate(OWNER).balance(100 * ONE_HUNDRED_HBARS),
						cryptoCreate(theSpender),
						cryptoCreate(TOKEN_TREASURY),
						tokenCreate(FUNGIBLE_TOKEN)
								.tokenType(TokenType.FUNGIBLE_COMMON)
								.supplyType(TokenSupplyType.FINITE)
								.supplyKey(MULTI_KEY)
								.adminKey(MULTI_KEY)
								.maxSupply(1000L)
								.initialSupply(10L)
								.treasury(TOKEN_TREASURY),
						fileCreate(ERC_20_CONTRACT_NAME),
						updateLargeFile(OWNER, ERC_20_CONTRACT_NAME, extractByteCode(ContractResources.ERC_20_CONTRACT)),
						contractCreate(ERC_20_CONTRACT_NAME)
								.bytecode(ERC_20_CONTRACT_NAME)
								.gas(300_000),
						tokenAssociate(OWNER, FUNGIBLE_TOKEN),
						tokenAssociate(ERC_20_CONTRACT_NAME, FUNGIBLE_TOKEN)
				).when(withOpContext(
								(spec, opLog) ->
										allRunFor(
												spec,
												contractCall(ERC_20_CONTRACT_NAME,
														ContractResources.ERC_20_APPROVE_CALL,
														asAddress(spec.registry().getTokenID(FUNGIBLE_TOKEN)),
														asAddress(spec.registry().getAccountID(theSpender)), 10)
														.payingWith(OWNER)
														.gas(500_000L)
														.hasKnownStatus(SUCCESS),
												contractCall(ERC_20_CONTRACT_NAME,
														ContractResources.ERC_20_APPROVE_CALL,
														asAddress(spec.registry().getTokenID(FUNGIBLE_TOKEN)),
														asAddress(spec.registry().getAccountID(theSpender)), 10)
														.payingWith(OWNER)
														.gas(500_000L)
														.via(approveTxn)
														.hasKnownStatus(SUCCESS)
										)
						)
				).then(
						getTxnRecord(approveTxn).andAllChildRecords().logged()
				);
	}

	private HapiApiSpec getErc20TokenDecimalsFromErc721TokenFails() {
		final var invalidDecimalsTxn = "decimalsFromErc721Txn";

		return defaultHapiSpec("ERC_20_DECIMALS_FROM_ERC_721_TOKEN")
				.given(
						newKeyNamed(MULTI_KEY),
						cryptoCreate(ACCOUNT).balance(100 * ONE_HUNDRED_HBARS),
						cryptoCreate(TOKEN_TREASURY),
						tokenCreate(NON_FUNGIBLE_TOKEN)
								.tokenType(TokenType.NON_FUNGIBLE_UNIQUE)
								.initialSupply(0)
								.treasury(TOKEN_TREASURY)
								.adminKey(MULTI_KEY)
								.supplyKey(MULTI_KEY),
						mintToken(NON_FUNGIBLE_TOKEN, List.of(FIRST_META)),
						fileCreate(ERC_20_CONTRACT_NAME),
						updateLargeFile(ACCOUNT, ERC_20_CONTRACT_NAME, extractByteCode(ContractResources.ERC_20_CONTRACT)),
						contractCreate(ERC_20_CONTRACT_NAME)
								.bytecode(ERC_20_CONTRACT_NAME)
								.gas(300_000)
				).when(withOpContext(
								(spec, opLog) ->
										allRunFor(
												spec,
												contractCall(ERC_20_CONTRACT_NAME,
														ContractResources.ERC_20_DECIMALS_CALL,
														asAddress(spec.registry().getTokenID(NON_FUNGIBLE_TOKEN)))
														.payingWith(ACCOUNT)
														.via(invalidDecimalsTxn)
														.hasKnownStatus(FAIL_INVALID)
														.gas(GAS_TO_OFFER)
										)
						)
				).then(
						getTxnRecord(invalidDecimalsTxn).andAllChildRecords().logged()
				);
	}

	private HapiApiSpec transferErc20TokenFromErc721TokenFails() {
		final var invalidTransferTxn = "transferTxn";

		return defaultHapiSpec("ERC_20_TRANSFER_FROM_ERC_721_TOKEN")
				.given(
						newKeyNamed(MULTI_KEY),
						cryptoCreate(ACCOUNT).balance(100 * ONE_MILLION_HBARS),
						cryptoCreate(RECIPIENT),
						cryptoCreate(TOKEN_TREASURY),
						tokenCreate(NON_FUNGIBLE_TOKEN)
								.tokenType(TokenType.NON_FUNGIBLE_UNIQUE)
								.initialSupply(0)
								.treasury(TOKEN_TREASURY)
								.adminKey(MULTI_KEY)
								.supplyKey(MULTI_KEY),
						mintToken(NON_FUNGIBLE_TOKEN, List.of(FIRST_META)),
						fileCreate(ERC_20_CONTRACT_NAME),
						updateLargeFile(ACCOUNT, ERC_20_CONTRACT_NAME, extractByteCode(ContractResources.ERC_20_CONTRACT)),
						contractCreate(ERC_20_CONTRACT_NAME)
								.bytecode(ERC_20_CONTRACT_NAME),
						tokenAssociate(ACCOUNT, List.of(NON_FUNGIBLE_TOKEN)),
						tokenAssociate(RECIPIENT, List.of(NON_FUNGIBLE_TOKEN)),
						cryptoTransfer(TokenMovement.movingUnique(NON_FUNGIBLE_TOKEN, 1).
								between(TOKEN_TREASURY, ACCOUNT)).payingWith(ACCOUNT)
				).when(withOpContext(
								(spec, opLog) ->
										allRunFor(
												spec,
												contractCall(ERC_20_CONTRACT_NAME,
														ContractResources.ERC_20_TRANSFER_CALL,
														asAddress(spec.registry().getTokenID(NON_FUNGIBLE_TOKEN)),
														asAddress(spec.registry().getAccountID(RECIPIENT)), 2)
														.payingWith(ACCOUNT).alsoSigningWithFullPrefix(MULTI_KEY)
														.via(invalidTransferTxn).gas(GAS_TO_OFFER)
														.hasKnownStatus(FAIL_INVALID)
										)
						)
				).then(
						getTxnRecord(invalidTransferTxn).andAllChildRecords().logged()
				);
	}

	private HapiApiSpec getErc721TokenName() {
		final var tokenName = "TokenA";
		final var nameTxn = "nameTxn";

		return defaultHapiSpec("ERC_721_NAME")
				.given(
						newKeyNamed(MULTI_KEY),
						cryptoCreate(ACCOUNT).balance(100 * ONE_HUNDRED_HBARS),
						cryptoCreate(TOKEN_TREASURY),
						tokenCreate(NON_FUNGIBLE_TOKEN)
								.tokenType(TokenType.NON_FUNGIBLE_UNIQUE)
								.name(tokenName)
								.initialSupply(0)
								.treasury(TOKEN_TREASURY)
								.adminKey(MULTI_KEY)
								.supplyKey(MULTI_KEY),
						fileCreate(ERC_721_CONTRACT_NAME),
						updateLargeFile(ACCOUNT, ERC_721_CONTRACT_NAME, extractByteCode(ContractResources.ERC_721_CONTRACT)),
						contractCreate(ERC_721_CONTRACT_NAME)
								.bytecode(ERC_721_CONTRACT_NAME)
								.gas(300_000),
						mintToken(NON_FUNGIBLE_TOKEN, List.of(FIRST_META))
				).when(withOpContext(
								(spec, opLog) ->
										allRunFor(
												spec,
												contractCall(ERC_721_CONTRACT_NAME,
														ContractResources.ERC_721_NAME_CALL,
														asAddress(spec.registry().getTokenID(NON_FUNGIBLE_TOKEN)))
														.payingWith(ACCOUNT)
														.via(nameTxn)
														.hasKnownStatus(SUCCESS)
														.gas(GAS_TO_OFFER)
										)
						)
				).then(
						childRecordsCheck(nameTxn, SUCCESS,
								recordWith()
										.status(SUCCESS)
										.contractCallResult(
												resultWith()
														.contractCallResult(htsPrecompileResult()
																.forFunction(HTSPrecompileResult.FunctionType.NAME)
																.withName(tokenName)
														)
										)
						)
				);
	}

	private HapiApiSpec getErc721Symbol() {
		final var tokenSymbol = "N";
		final var symbolTxn = "symbolTxn";

		return defaultHapiSpec("ERC_721_SYMBOL")
				.given(
						newKeyNamed(MULTI_KEY),
						cryptoCreate(ACCOUNT).balance(100 * ONE_HUNDRED_HBARS),
						cryptoCreate(TOKEN_TREASURY),
						tokenCreate(NON_FUNGIBLE_TOKEN)
								.tokenType(TokenType.NON_FUNGIBLE_UNIQUE)
								.symbol(tokenSymbol)
								.initialSupply(0)
								.treasury(TOKEN_TREASURY)
								.adminKey(MULTI_KEY)
								.supplyKey(MULTI_KEY),
						fileCreate(ERC_721_CONTRACT_NAME),
						updateLargeFile(ACCOUNT, ERC_721_CONTRACT_NAME, extractByteCode(ContractResources.ERC_721_CONTRACT)),
						contractCreate(ERC_721_CONTRACT_NAME)
								.bytecode(ERC_721_CONTRACT_NAME)
								.gas(300_000),
						mintToken(NON_FUNGIBLE_TOKEN, List.of(FIRST_META))
				).when(withOpContext(
								(spec, opLog) ->
										allRunFor(
												spec,
												contractCall(ERC_721_CONTRACT_NAME,
														ContractResources.ERC_721_SYMBOL_CALL,
														asAddress(spec.registry().getTokenID(NON_FUNGIBLE_TOKEN)))
														.payingWith(ACCOUNT)
														.via(symbolTxn)
														.hasKnownStatus(SUCCESS)
														.gas(GAS_TO_OFFER)
										)
						)
				).then(
						childRecordsCheck(symbolTxn, SUCCESS,
								recordWith()
										.status(SUCCESS)
										.contractCallResult(
												resultWith()
														.contractCallResult(htsPrecompileResult()
																.forFunction(HTSPrecompileResult.FunctionType.SYMBOL)
																.withSymbol(tokenSymbol)
														)
										)
						)
				);
	}

	private HapiApiSpec getErc721TokenURI() {
		final var tokenURITxn = "tokenURITxn";
		final var nonExistingTokenURITxn = "nonExistingTokenURITxn";
		final var ERC721MetadataNonExistingToken = "ERC721Metadata: URI query for nonexistent token";

		return defaultHapiSpec("ERC_721_TOKEN_URI")
				.given(
						newKeyNamed(MULTI_KEY),
						cryptoCreate(ACCOUNT).balance(100 * ONE_HUNDRED_HBARS),
						cryptoCreate(TOKEN_TREASURY),
						tokenCreate(NON_FUNGIBLE_TOKEN)
								.tokenType(TokenType.NON_FUNGIBLE_UNIQUE)
								.initialSupply(0)
								.treasury(TOKEN_TREASURY)
								.adminKey(MULTI_KEY)
								.supplyKey(MULTI_KEY),
						fileCreate(ERC_721_CONTRACT_NAME),
						updateLargeFile(ACCOUNT, ERC_721_CONTRACT_NAME, extractByteCode(ContractResources.ERC_721_CONTRACT)),
						contractCreate(ERC_721_CONTRACT_NAME)
								.bytecode(ERC_721_CONTRACT_NAME)
								.gas(300_000),
						mintToken(NON_FUNGIBLE_TOKEN, List.of(FIRST_META))
				).when(withOpContext(
								(spec, opLog) ->
										allRunFor(
												spec,
												contractCall(ERC_721_CONTRACT_NAME,
														ContractResources.ERC_721_TOKEN_URI_CALL,
														asAddress(spec.registry().getTokenID(NON_FUNGIBLE_TOKEN)), 1)
														.payingWith(ACCOUNT)
														.via(tokenURITxn)
														.hasKnownStatus(SUCCESS)
														.gas(GAS_TO_OFFER),
												contractCall(ERC_721_CONTRACT_NAME,
														ContractResources.ERC_721_TOKEN_URI_CALL,
														asAddress(spec.registry().getTokenID(NON_FUNGIBLE_TOKEN)), 2)
														.payingWith(ACCOUNT)
														.via(nonExistingTokenURITxn)
														.hasKnownStatus(SUCCESS)
														.gas(GAS_TO_OFFER)
										)
						)
				).then(
						childRecordsCheck(tokenURITxn, SUCCESS,
								recordWith()
										.status(SUCCESS)
										.contractCallResult(
												resultWith()
														.contractCallResult(htsPrecompileResult()
																.forFunction(HTSPrecompileResult.FunctionType.TOKEN_URI)
																.withTokenUri("FIRST")
														)
										)
						),
						childRecordsCheck(nonExistingTokenURITxn, SUCCESS,
								recordWith()
										.status(SUCCESS)
										.contractCallResult(
												resultWith()
														.contractCallResult(htsPrecompileResult()
																.forFunction(HTSPrecompileResult.FunctionType.TOKEN_URI)
																.withTokenUri(ERC721MetadataNonExistingToken)
														)
										)
						)
				);
	}

	private HapiApiSpec getErc721TotalSupply() {
		final var totalSupplyTxn = "totalSupplyTxn";

		return defaultHapiSpec("ERC_721_TOTAL_SUPPLY")
				.given(
						newKeyNamed(MULTI_KEY),
						cryptoCreate(ACCOUNT).balance(100 * ONE_HUNDRED_HBARS),
						cryptoCreate(TOKEN_TREASURY),
						tokenCreate(NON_FUNGIBLE_TOKEN)
								.tokenType(TokenType.NON_FUNGIBLE_UNIQUE)
								.initialSupply(0)
								.treasury(TOKEN_TREASURY)
								.adminKey(MULTI_KEY)
								.supplyKey(MULTI_KEY),
						fileCreate(ERC_721_CONTRACT_NAME),
						updateLargeFile(ACCOUNT, ERC_721_CONTRACT_NAME, extractByteCode(ContractResources.ERC_721_CONTRACT)),
						contractCreate(ERC_721_CONTRACT_NAME)
								.bytecode(ERC_721_CONTRACT_NAME)
								.gas(300_000),
						mintToken(NON_FUNGIBLE_TOKEN, List.of(FIRST_META))
				).when(withOpContext(
								(spec, opLog) ->
										allRunFor(
												spec,
												contractCall(ERC_721_CONTRACT_NAME,
														ContractResources.ERC_721_TOTAL_SUPPLY_CALL,
														asAddress(spec.registry().getTokenID(NON_FUNGIBLE_TOKEN)))
														.payingWith(ACCOUNT)
														.via(totalSupplyTxn)
														.hasKnownStatus(SUCCESS)
														.gas(GAS_TO_OFFER)
										)
						)
				).then(
						childRecordsCheck(totalSupplyTxn, SUCCESS,
								recordWith()
										.status(SUCCESS)
										.contractCallResult(
												resultWith()
														.contractCallResult(htsPrecompileResult()
																.forFunction(HTSPrecompileResult.FunctionType.TOTAL_SUPPLY)
																.withTotalSupply(1)
														)
										)
						)
				);
	}


	private HapiApiSpec getErc721BalanceOf() {
		final var balanceOfTxn = "balanceOfTxn";
		final var zeroBalanceOfTxn = "zbalanceOfTxn";

		return defaultHapiSpec("ERC_721_BALANCE_OF")
				.given(
						newKeyNamed(MULTI_KEY),
						cryptoCreate(OWNER).balance(100 * ONE_HUNDRED_HBARS),
						cryptoCreate(TOKEN_TREASURY),
						tokenCreate(NON_FUNGIBLE_TOKEN)
								.tokenType(TokenType.NON_FUNGIBLE_UNIQUE)
								.initialSupply(0)
								.treasury(TOKEN_TREASURY)
								.adminKey(MULTI_KEY)
								.supplyKey(MULTI_KEY),
						fileCreate(ERC_721_CONTRACT_NAME),
						updateLargeFile(OWNER, ERC_721_CONTRACT_NAME, extractByteCode(ContractResources.ERC_721_CONTRACT)),
						contractCreate(ERC_721_CONTRACT_NAME)
								.bytecode(ERC_721_CONTRACT_NAME)
								.gas(300_000),
						mintToken(NON_FUNGIBLE_TOKEN, List.of(FIRST_META))
				).when(withOpContext(
								(spec, opLog) ->
										allRunFor(
												spec,
												contractCall(ERC_721_CONTRACT_NAME,
														ContractResources.ERC_721_BALANCE_OF_CALL,
														asAddress(spec.registry().getTokenID(NON_FUNGIBLE_TOKEN)),
														asAddress(spec.registry().getAccountID(OWNER)))
														.payingWith(OWNER)
														.via(zeroBalanceOfTxn)
														.hasKnownStatus(SUCCESS)
														.gas(GAS_TO_OFFER),
												tokenAssociate(OWNER, List.of(NON_FUNGIBLE_TOKEN)),
												cryptoTransfer(TokenMovement.movingUnique(NON_FUNGIBLE_TOKEN, 1)
														.between(TOKEN_TREASURY, OWNER)),
												contractCall(ERC_721_CONTRACT_NAME,
														ContractResources.ERC_721_BALANCE_OF_CALL,
														asAddress(spec.registry().getTokenID(NON_FUNGIBLE_TOKEN)),
														asAddress(spec.registry().getAccountID(OWNER)))
														.payingWith(OWNER)
														.via(balanceOfTxn)
														.hasKnownStatus(SUCCESS)
														.gas(GAS_TO_OFFER)
										)
						)
				).then(
						/* expect 0 returned from balanceOf() if the account and token are not associated -*/
						childRecordsCheck(zeroBalanceOfTxn, SUCCESS,
								recordWith()
										.status(SUCCESS)
										.contractCallResult(
												resultWith()
														.contractCallResult(htsPrecompileResult()
																.forFunction(HTSPrecompileResult.FunctionType.BALANCE)
																.withBalance(0)
														)
										)
						),
						childRecordsCheck(balanceOfTxn, SUCCESS,
								recordWith()
										.status(SUCCESS)
										.contractCallResult(
												resultWith()
														.contractCallResult(htsPrecompileResult()
																.forFunction(HTSPrecompileResult.FunctionType.BALANCE)
																.withBalance(1)
														)
										)
						)
				);
	}

	private HapiApiSpec getErc721OwnerOf() {
		final var ownerOfTxn = "ownerOfTxn";

		return defaultHapiSpec("ERC_721_OWNER_OF")
				.given(
						newKeyNamed(MULTI_KEY),
						cryptoCreate(OWNER).balance(100 * ONE_HUNDRED_HBARS),
						cryptoCreate(TOKEN_TREASURY),
						tokenCreate(NON_FUNGIBLE_TOKEN)
								.tokenType(TokenType.NON_FUNGIBLE_UNIQUE)
								.initialSupply(0)
								.treasury(TOKEN_TREASURY)
								.adminKey(MULTI_KEY)
								.supplyKey(MULTI_KEY),
						fileCreate(ERC_721_CONTRACT_NAME),
						updateLargeFile(OWNER, ERC_721_CONTRACT_NAME, extractByteCode(ContractResources.ERC_721_CONTRACT)),
						contractCreate(ERC_721_CONTRACT_NAME)
								.bytecode(ERC_721_CONTRACT_NAME)
								.gas(300_000),
						mintToken(NON_FUNGIBLE_TOKEN, List.of(FIRST_META)),
						tokenAssociate(OWNER, List.of(NON_FUNGIBLE_TOKEN)),
						cryptoTransfer(TokenMovement.movingUnique(NON_FUNGIBLE_TOKEN, 1).between(TOKEN_TREASURY, OWNER))
				).when(withOpContext(
								(spec, opLog) ->
										allRunFor(
												spec,
												contractCall(ERC_721_CONTRACT_NAME,
														ContractResources.ERC_721_OWNER_OF_CALL,
														asAddress(spec.registry().getTokenID(NON_FUNGIBLE_TOKEN)), 1)
														.payingWith(OWNER)
														.via(ownerOfTxn)
														.hasKnownStatus(SUCCESS)
														.gas(GAS_TO_OFFER)
										)
						)
				).then(
						withOpContext(
								(spec, opLog) ->
										allRunFor(
												spec,
												childRecordsCheck(ownerOfTxn, SUCCESS,
														recordWith()
																.status(SUCCESS)
																.contractCallResult(
																		resultWith()
																				.contractCallResult(htsPrecompileResult()
																						.forFunction(HTSPrecompileResult.FunctionType.OWNER)
																						.withOwner(asAddress(spec.registry().getAccountID(OWNER)))
																				)
																)
												)
										)
						)
				);
	}

	private HapiApiSpec getErc721TransferFrom() {
		final var ownerNotAssignedToTokenTxn = "ownerNotAssignedToTokenTxn";
		final var transferFromOwnerTxn = "transferFromToAccountTxn";
		final var transferFromNotOwnerWithSignaturesTxn = "transferFromNotOwnerWithSignaturesTxn";
		final var transferWithZeroAddressesTxn = "transferWithZeroAddressesTxn";
		final var transferWithOwnerWithZeroAddressTxn = "transferWithOwnerWithZeroAddressTxn";
		final var transferWithRecipientWithZeroAddressTxn = "transferWithRecipientWithZeroAddressTxn";

		return defaultHapiSpec("ERC_721_TRANSFER_FROM")
				.given(
						newKeyNamed(MULTI_KEY),
						cryptoCreate(OWNER).balance(10 * ONE_MILLION_HBARS),
						cryptoCreate(RECIPIENT),
						cryptoCreate(TOKEN_TREASURY),
						tokenCreate(NON_FUNGIBLE_TOKEN)
								.tokenType(TokenType.NON_FUNGIBLE_UNIQUE)
								.initialSupply(0)
								.treasury(TOKEN_TREASURY)
								.adminKey(MULTI_KEY)
								.supplyKey(MULTI_KEY),
						fileCreate(ERC_721_CONTRACT_NAME),
						updateLargeFile(OWNER, ERC_721_CONTRACT_NAME, extractByteCode(ContractResources.ERC_721_CONTRACT)),
						contractCreate(ERC_721_CONTRACT_NAME)
								.bytecode(ERC_721_CONTRACT_NAME)
								.gas(300_000),
						mintToken(NON_FUNGIBLE_TOKEN, List.of(FIRST_META, SECOND_META))
				).when(withOpContext(
								(spec, opLog) ->
										allRunFor(
												spec,
												contractCall(ERC_721_CONTRACT_NAME,
														ContractResources.ERC_721_TRANSFER_FROM_CALL,
														asAddress(spec.registry().getTokenID(NON_FUNGIBLE_TOKEN)),
														asAddress(spec.registry().getAccountID(OWNER)),
														asAddress(spec.registry().getAccountID(RECIPIENT)), 1)
														.payingWith(GENESIS)
														.via(ownerNotAssignedToTokenTxn)
														.hasKnownStatus(CONTRACT_REVERT_EXECUTED),
												tokenAssociate(OWNER, List.of(NON_FUNGIBLE_TOKEN)),
												tokenAssociate(RECIPIENT, List.of(NON_FUNGIBLE_TOKEN)),
												cryptoTransfer(TokenMovement.movingUnique(NON_FUNGIBLE_TOKEN, 1, 2).
														between(TOKEN_TREASURY, OWNER)).payingWith(OWNER),
												contractCall(ERC_721_CONTRACT_NAME,
														ContractResources.ERC_721_TRANSFER_FROM_CALL,
														asAddress(spec.registry().getTokenID(NON_FUNGIBLE_TOKEN)),
														asAddress(spec.registry().getAccountID(OWNER)),
														asAddress(spec.registry().getAccountID(RECIPIENT)), 1)
														.payingWith(OWNER)
														.via(transferFromOwnerTxn)
														.hasKnownStatus(SUCCESS),
												newKeyNamed(TRANSFER_SIG_NAME).shape(
														SIMPLE.signedWith(ON)),
												cryptoUpdate(OWNER).key(TRANSFER_SIG_NAME),
												cryptoUpdate(RECIPIENT).key(TRANSFER_SIG_NAME),
												contractCall(ERC_721_CONTRACT_NAME,
														ContractResources.ERC_721_TRANSFER_FROM_CALL,
														asAddress(spec.registry().getTokenID(NON_FUNGIBLE_TOKEN)),
														asAddress(spec.registry().getAccountID(OWNER)),
														asAddress(spec.registry().getAccountID(RECIPIENT)), 2)
														.payingWith(GENESIS).alsoSigningWithFullPrefix(TRANSFER_SIG_NAME)
														.via(transferFromNotOwnerWithSignaturesTxn)
														.hasKnownStatus(SUCCESS),
												contractCall(ERC_721_CONTRACT_NAME,
														ContractResources.ERC_721_TRANSFER_FROM_CALL,
														asAddress(spec.registry().getTokenID(NON_FUNGIBLE_TOKEN)),
														asAddress(AccountID.parseFrom(new byte[]{})),
														asAddress(AccountID.parseFrom(new byte[]{})), 1)
														.payingWith(GENESIS)
														.via(transferWithZeroAddressesTxn)
														.hasKnownStatus(CONTRACT_REVERT_EXECUTED),
												contractCall(ERC_721_CONTRACT_NAME,
														ContractResources.ERC_721_TRANSFER_FROM_CALL,
														asAddress(spec.registry().getTokenID(NON_FUNGIBLE_TOKEN)),
														asAddress(AccountID.parseFrom(new byte[]{})),
														asAddress(spec.registry().getAccountID(RECIPIENT)), 1)
														.payingWith(GENESIS)
														.via(transferWithOwnerWithZeroAddressTxn)
														.hasKnownStatus(CONTRACT_REVERT_EXECUTED),
												contractCall(ERC_721_CONTRACT_NAME,
														ContractResources.ERC_721_TRANSFER_FROM_CALL,
														asAddress(spec.registry().getTokenID(NON_FUNGIBLE_TOKEN)),
														asAddress(spec.registry().getAccountID(OWNER)),
														asAddress(AccountID.parseFrom(new byte[]{})), 1)
														.payingWith(OWNER)
														.via(transferWithRecipientWithZeroAddressTxn)
														.hasKnownStatus(CONTRACT_REVERT_EXECUTED)
										)

						)
				).then(
						getAccountInfo(OWNER).savingSnapshot(OWNER),
						getAccountInfo(RECIPIENT).savingSnapshot(RECIPIENT),
						withOpContext((spec, log) -> {
							final var sender = spec.registry().getAccountInfo(OWNER).getAccountID();
							final var receiver = spec.registry().getAccountInfo(RECIPIENT).getAccountID();

							var ownerNotAssignedToTokenRecord =
									getTxnRecord(ownerNotAssignedToTokenTxn).hasChildRecords(recordWith().status(INVALID_SIGNATURE)
									).andAllChildRecords().logged();

							var transferWithZeroAddressesRecord =
									getTxnRecord(transferWithZeroAddressesTxn).hasChildRecords(recordWith().status(ACCOUNT_REPEATED_IN_ACCOUNT_AMOUNTS)
									).andAllChildRecords().logged();

							var transferWithOwnerWithZeroAddressRecord =
									getTxnRecord(transferWithOwnerWithZeroAddressTxn).hasChildRecords(recordWith().status(INVALID_ACCOUNT_ID)
									).andAllChildRecords().logged();

							var transferWithRecipientWithZeroAddressRecord =
									getTxnRecord(transferWithRecipientWithZeroAddressTxn).hasChildRecords(recordWith().status(INVALID_ACCOUNT_ID)
									).andAllChildRecords().logged();

							var transferFromOwnerRecord =
									getTxnRecord(transferFromOwnerTxn).hasPriority(recordWith().contractCallResult(resultWith()
											.logs(inOrder(logWith().withTopicsInOrder(List.of(
															eventSignatureOf(TRANSFER_SIGNATURE),
															parsedToByteString(sender.getAccountNum()),
															parsedToByteString(receiver.getAccountNum()),
															parsedToByteString(1)
													)))
											))).andAllChildRecords().logged();
							var transferFromNotOwnerWithSignaturesRecord =
									getTxnRecord(transferFromNotOwnerWithSignaturesTxn).hasPriority(recordWith().contractCallResult(resultWith()
											.logs(inOrder(logWith().withTopicsInOrder(List.of(
															eventSignatureOf(TRANSFER_SIGNATURE),
															parsedToByteString(sender.getAccountNum()),
															parsedToByteString(receiver.getAccountNum()),
															parsedToByteString(2)
													)))
											))).andAllChildRecords().logged();

							allRunFor(spec,
									ownerNotAssignedToTokenRecord,
									transferWithZeroAddressesRecord,
									transferWithOwnerWithZeroAddressRecord,
									transferWithRecipientWithZeroAddressRecord,
									transferFromOwnerRecord,
									transferFromNotOwnerWithSignaturesRecord
							);
						}),
						getAccountBalance(TOKEN_TREASURY)
								.hasTokenBalance(NON_FUNGIBLE_TOKEN, 0),
						getAccountBalance(OWNER)
								.hasTokenBalance(NON_FUNGIBLE_TOKEN, 0),
						getAccountBalance(RECIPIENT)
								.hasTokenBalance(NON_FUNGIBLE_TOKEN, 2)
				);
	}

	private HapiApiSpec getErc721TokenURIFromErc20TokenFails() {
		final var invalidTokenURITxn = "tokenURITxnFromErc20";

		return defaultHapiSpec("ERC_721_TOKEN_URI_FROM_ERC_20_TOKEN")
				.given(
						newKeyNamed(MULTI_KEY),
						cryptoCreate(ACCOUNT).balance(100 * ONE_HUNDRED_HBARS),
						cryptoCreate(TOKEN_TREASURY),
						tokenCreate(FUNGIBLE_TOKEN)
								.tokenType(TokenType.FUNGIBLE_COMMON)
								.initialSupply(10)
								.treasury(TOKEN_TREASURY)
								.adminKey(MULTI_KEY)
								.supplyKey(MULTI_KEY),
						fileCreate(ERC_721_CONTRACT_NAME),
						updateLargeFile(ACCOUNT, ERC_721_CONTRACT_NAME, extractByteCode(ContractResources.ERC_721_CONTRACT)),
						contractCreate(ERC_721_CONTRACT_NAME)
								.bytecode(ERC_721_CONTRACT_NAME)
								.gas(300_000)
				).when(withOpContext(
								(spec, opLog) ->
										allRunFor(
												spec,
												contractCall(ERC_721_CONTRACT_NAME,
														ContractResources.ERC_721_TOKEN_URI_CALL,
														asAddress(spec.registry().getTokenID(FUNGIBLE_TOKEN)), 1)
														.payingWith(ACCOUNT)
														.via(invalidTokenURITxn)
														.hasKnownStatus(FAIL_INVALID)
														.gas(GAS_TO_OFFER)
										)
						)
				).then(
						getTxnRecord(invalidTokenURITxn).andAllChildRecords().logged()
				);
	}

	private HapiApiSpec getErc721OwnerOfFromErc20TokenFails() {
		final var invalidOwnerOfTxn = "ownerOfTxnFromErc20Token";

		return defaultHapiSpec("ERC_721_OWNER_OF_FROM_ERC_20_TOKEN")
				.given(
						newKeyNamed(MULTI_KEY),
						cryptoCreate(OWNER).balance(100 * ONE_HUNDRED_HBARS),
						cryptoCreate(TOKEN_TREASURY),
						tokenCreate(FUNGIBLE_TOKEN)
								.tokenType(TokenType.FUNGIBLE_COMMON)
								.initialSupply(10)
								.treasury(TOKEN_TREASURY)
								.adminKey(MULTI_KEY)
								.supplyKey(MULTI_KEY),
						fileCreate(ERC_721_CONTRACT_NAME),
						updateLargeFile(OWNER, ERC_721_CONTRACT_NAME, extractByteCode(ContractResources.ERC_721_CONTRACT)),
						contractCreate(ERC_721_CONTRACT_NAME)
								.bytecode(ERC_721_CONTRACT_NAME)
								.gas(300_000),
						tokenAssociate(OWNER, List.of(FUNGIBLE_TOKEN)),
						cryptoTransfer(moving(3, FUNGIBLE_TOKEN).between(TOKEN_TREASURY, OWNER))
				).when(withOpContext(
								(spec, opLog) ->
										allRunFor(
												spec,
												contractCall(ERC_721_CONTRACT_NAME,
														ContractResources.ERC_721_OWNER_OF_CALL,
														asAddress(spec.registry().getTokenID(FUNGIBLE_TOKEN)), 1)
														.payingWith(OWNER)
														.via(invalidOwnerOfTxn)
														.hasKnownStatus(FAIL_INVALID)
														.gas(GAS_TO_OFFER)
										)
						)
				).then(
						getTxnRecord(invalidOwnerOfTxn).andAllChildRecords().logged()
				);
	}

	private HapiApiSpec erc721TokenApprove() {
		final var tokenName = "TokenA";
		final var nameTxn = "nameTxn";

		return defaultHapiSpec("ERC_721_APPROVE")
				.given(
						UtilVerbs.overriding("contracts.redirectTokenCalls", "true"),
						UtilVerbs.overriding("contracts.precompile.exportRecordResults", "true"),
						newKeyNamed(MULTI_KEY),
						cryptoCreate(ACCOUNT).balance(100 * ONE_HUNDRED_HBARS),
						cryptoCreate(RECIPIENT).balance(100 * ONE_HUNDRED_HBARS),
						cryptoCreate(TOKEN_TREASURY),
						tokenCreate(NON_FUNGIBLE_TOKEN)
								.tokenType(TokenType.NON_FUNGIBLE_UNIQUE)
								.initialSupply(0)
								.treasury(TOKEN_TREASURY)
								.adminKey(MULTI_KEY)
								.supplyKey(MULTI_KEY),
						fileCreate(ERC_721_CONTRACT_NAME),
						updateLargeFile(ACCOUNT, ERC_721_CONTRACT_NAME, extractByteCode(ContractResources.ERC_721_CONTRACT)),
						contractCreate(ERC_721_CONTRACT_NAME)
								.bytecode(ERC_721_CONTRACT_NAME)
								.gas(300_000),
						mintToken(NON_FUNGIBLE_TOKEN, List.of(FIRST_META)),
						tokenAssociate(ACCOUNT, List.of(NON_FUNGIBLE_TOKEN)),
						tokenAssociate(RECIPIENT, List.of(NON_FUNGIBLE_TOKEN)),
						tokenAssociate(ERC_721_CONTRACT_NAME, List.of(NON_FUNGIBLE_TOKEN)),
						cryptoTransfer(movingUnique(NON_FUNGIBLE_TOKEN, 1L).between(TOKEN_TREASURY, ERC_721_CONTRACT_NAME)
						)
				).when(withOpContext(
								(spec, opLog) ->
										allRunFor(
												spec,
												contractCall(ERC_721_CONTRACT_NAME,
														ContractResources.ERC_721_APPROVE_CALL,
														asAddress(spec.registry().getTokenID(NON_FUNGIBLE_TOKEN)),
														asAddress(spec.registry().getAccountID(RECIPIENT)),
														1)
														.payingWith(ACCOUNT)
														.via(nameTxn)
														.hasKnownStatus(SUCCESS)
														.gas(GAS_TO_OFFER)
										)
						)
				).then(
						getTxnRecord(nameTxn).andAllChildRecords().logged(),
						UtilVerbs.resetAppPropertiesTo("src/main/resource/bootstrap.properties")
				);
	}

	private HapiApiSpec erc721GetApproved() {
		final var theSpender = "spender";
		final var theSpender2 = "spender2";
		final var allowanceTxn = "allowanceTxn";

		return defaultHapiSpec("ERC_721_GET_APPROVED")
				.given(
						UtilVerbs.overriding("contracts.redirectTokenCalls", "true"),
						UtilVerbs.overriding("contracts.precompile.exportRecordResults", "true"),
						newKeyNamed(MULTI_KEY),
						cryptoCreate(OWNER)
								.balance(100 * ONE_HUNDRED_HBARS)
								.maxAutomaticTokenAssociations(10),
						cryptoCreate(theSpender),
						cryptoCreate(theSpender2),
						cryptoCreate(TOKEN_TREASURY),
						tokenCreate(NON_FUNGIBLE_TOKEN)
								.initialSupply(0)
								.tokenType(NON_FUNGIBLE_UNIQUE)
								.supplyKey(MULTI_KEY)
								.adminKey(MULTI_KEY)
								.treasury(TOKEN_TREASURY),
						fileCreate(ERC_721_CONTRACT_NAME),
						updateLargeFile(OWNER, ERC_721_CONTRACT_NAME, extractByteCode(ContractResources.ERC_721_CONTRACT)),
						contractCreate(ERC_721_CONTRACT_NAME)
								.bytecode(ERC_721_CONTRACT_NAME)
								.gas(300_000),
						tokenAssociate(OWNER, NON_FUNGIBLE_TOKEN),
						mintToken(NON_FUNGIBLE_TOKEN, List.of(
								ByteString.copyFromUtf8("a")
						)).via("nftTokenMint"),
						cryptoTransfer(
								movingUnique(NON_FUNGIBLE_TOKEN, 1L).between(TOKEN_TREASURY, OWNER)
						),
						cryptoApproveAllowance()
								.payingWith(DEFAULT_PAYER)
								.addNftAllowance(OWNER, NON_FUNGIBLE_TOKEN, theSpender, false, List.of(1L))
								.via("baseApproveTxn")
								.logged()
								.signedBy(DEFAULT_PAYER, OWNER)
								.fee(ONE_HBAR)
				).when(withOpContext(
								(spec, opLog) ->
										allRunFor(
												spec,

												contractCall(ERC_721_CONTRACT_NAME,
														ContractResources.ERC_721_GET_APPROVED_CALL,
														asAddress(spec.registry().getTokenID(NON_FUNGIBLE_TOKEN)), 1)
														.payingWith(OWNER)
														.via(allowanceTxn)
														.hasKnownStatus(SUCCESS)
										)
						)
				).then(
						withOpContext(
								(spec, opLog) ->
										allRunFor(
												spec,
												childRecordsCheck(allowanceTxn, SUCCESS,
														recordWith()
																.status(SUCCESS)
																.contractCallResult(
																		resultWith()
																				.contractCallResult(htsPrecompileResult()
																						.forFunction(HTSPrecompileResult.FunctionType.GET_APPROVED)
																						.withApproved(asAddress(spec.registry().getAccountID(theSpender)))
																				)
																)
												)
										)
						),
						getTxnRecord(allowanceTxn).andAllChildRecords().logged(),
						UtilVerbs.resetAppPropertiesTo("src/main/resource/bootstrap.properties")
				);
	}

	private HapiApiSpec erc721SetApprovalForAll() {
		final var theSpender = "spender";
		final var theSpender2 = "spender2";
		final var allowanceTxn = "allowanceTxn";

		return defaultHapiSpec("ERC_721_SET_APPROVAL_FOR_ALL")
				.given(
						UtilVerbs.overriding("contracts.redirectTokenCalls", "true"),
						UtilVerbs.overriding("contracts.precompile.exportRecordResults", "true"),
						newKeyNamed(MULTI_KEY),
						cryptoCreate(OWNER)
								.balance(100 * ONE_HUNDRED_HBARS)
								.maxAutomaticTokenAssociations(10),
						cryptoCreate(theSpender),
						cryptoCreate(theSpender2),
						cryptoCreate(TOKEN_TREASURY),
						tokenCreate(NON_FUNGIBLE_TOKEN)
								.initialSupply(0)
								.tokenType(NON_FUNGIBLE_UNIQUE)
								.supplyKey(MULTI_KEY)
								.adminKey(MULTI_KEY)
								.treasury(TOKEN_TREASURY),
						fileCreate(ERC_721_CONTRACT_NAME),
						updateLargeFile(OWNER, ERC_721_CONTRACT_NAME, extractByteCode(ContractResources.ERC_721_CONTRACT)),
						contractCreate(ERC_721_CONTRACT_NAME)
								.bytecode(ERC_721_CONTRACT_NAME)
								.gas(300_000),
						tokenAssociate(OWNER, NON_FUNGIBLE_TOKEN),
						tokenAssociate(ERC_721_CONTRACT_NAME, NON_FUNGIBLE_TOKEN),
						mintToken(NON_FUNGIBLE_TOKEN, List.of(
								ByteString.copyFromUtf8("a")
						)).via("nftTokenMint"),
						mintToken(NON_FUNGIBLE_TOKEN, List.of(
								ByteString.copyFromUtf8("b")
						)),
						mintToken(NON_FUNGIBLE_TOKEN, List.of(
								ByteString.copyFromUtf8("c")
						)),
						cryptoTransfer(
								movingUnique(NON_FUNGIBLE_TOKEN, 1L, 2L).between(TOKEN_TREASURY, OWNER)
						)
				).when(withOpContext(
								(spec, opLog) ->
										allRunFor(
												spec,

												contractCall(ERC_721_CONTRACT_NAME,
														ContractResources.ERC_721_SET_APPROVAL_FOR_ALL_CALL,
														asAddress(spec.registry().getTokenID(NON_FUNGIBLE_TOKEN)),
														asAddress(spec.registry().getAccountID(theSpender)), true)
														.payingWith(OWNER)
														.via(allowanceTxn)
														.hasKnownStatus(SUCCESS)
										)
						)
				).then(
						getTxnRecord(allowanceTxn).andAllChildRecords().logged(),
						UtilVerbs.resetAppPropertiesTo("src/main/resource/bootstrap.properties")
				);
	}


	@Override
	protected Logger getResultsLogger() {
		return log;
	}
}<|MERGE_RESOLUTION|>--- conflicted
+++ resolved
@@ -162,6 +162,8 @@
 
 		return defaultHapiSpec("ERC_20_NAME")
 				.given(
+						UtilVerbs.overriding("contracts.redirectTokenCalls", "true"),
+						UtilVerbs.overriding("contracts.precompile.exportRecordResults", "true"),
 						newKeyNamed(MULTI_KEY),
 						cryptoCreate(ACCOUNT).balance(100 * ONE_HUNDRED_HBARS),
 						cryptoCreate(TOKEN_TREASURY),
@@ -202,7 +204,8 @@
 																.withName(tokenName)
 														)
 										)
-						)
+						),
+						UtilVerbs.resetAppPropertiesTo("src/main/resource/bootstrap.properties")
 				);
 	}
 
@@ -212,6 +215,8 @@
 
 		return defaultHapiSpec("ERC_20_SYMBOL")
 				.given(
+						UtilVerbs.overriding("contracts.redirectTokenCalls", "true"),
+						UtilVerbs.overriding("contracts.precompile.exportRecordResults", "true"),
 						newKeyNamed(MULTI_KEY),
 						cryptoCreate(ACCOUNT).balance(100 * ONE_HUNDRED_HBARS),
 						cryptoCreate(TOKEN_TREASURY),
@@ -252,7 +257,8 @@
 																.withSymbol(tokenSymbol)
 														)
 										)
-						)
+						),
+						UtilVerbs.resetAppPropertiesTo("src/main/resource/bootstrap.properties")
 				);
 	}
 
@@ -262,6 +268,8 @@
 
 		return defaultHapiSpec("ERC_20_DECIMALS")
 				.given(
+						UtilVerbs.overriding("contracts.redirectTokenCalls", "true"),
+						UtilVerbs.overriding("contracts.precompile.exportRecordResults", "true"),
 						newKeyNamed(MULTI_KEY),
 						cryptoCreate(ACCOUNT).balance(100 * ONE_HUNDRED_HBARS),
 						cryptoCreate(TOKEN_TREASURY),
@@ -302,7 +310,8 @@
 																.withDecimals(decimals)
 														)
 										)
-						)
+						),
+						UtilVerbs.resetAppPropertiesTo("src/main/resource/bootstrap.properties")
 				);
 	}
 
@@ -312,6 +321,8 @@
 
 		return defaultHapiSpec("ERC_20_TOTAL_SUPPLY")
 				.given(
+						UtilVerbs.overriding("contracts.redirectTokenCalls", "true"),
+						UtilVerbs.overriding("contracts.precompile.exportRecordResults", "true"),
 						newKeyNamed(MULTI_KEY),
 						cryptoCreate(ACCOUNT).balance(100 * ONE_HUNDRED_HBARS),
 						cryptoCreate(TOKEN_TREASURY),
@@ -350,7 +361,8 @@
 																.withTotalSupply(totalSupply)
 														)
 										)
-						)
+						),
+						UtilVerbs.resetAppPropertiesTo("src/main/resource/bootstrap.properties")
 				);
 	}
 
@@ -360,6 +372,8 @@
 
 		return defaultHapiSpec("ERC_20_BALANCE_OF")
 				.given(
+						UtilVerbs.overriding("contracts.redirectTokenCalls", "true"),
+						UtilVerbs.overriding("contracts.precompile.exportRecordResults", "true"),
 						newKeyNamed(MULTI_KEY),
 						cryptoCreate(ACCOUNT).balance(100 * ONE_HUNDRED_HBARS),
 						cryptoCreate(TOKEN_TREASURY),
@@ -422,7 +436,8 @@
 																.withBalance(3)
 														)
 										)
-						)
+						),
+						UtilVerbs.resetAppPropertiesTo("src/main/resource/bootstrap.properties")
 				);
 	}
 
@@ -431,6 +446,8 @@
 
 		return defaultHapiSpec("ERC_20_TRANSFER")
 				.given(
+						UtilVerbs.overriding("contracts.redirectTokenCalls", "true"),
+						UtilVerbs.overriding("contracts.precompile.exportRecordResults", "true"),
 						newKeyNamed(MULTI_KEY),
 						cryptoCreate(ACCOUNT).balance(100 * ONE_MILLION_HBARS),
 						cryptoCreate(RECIPIENT),
@@ -493,7 +510,8 @@
 						getAccountBalance(ERC_20_CONTRACT_NAME)
 								.hasTokenBalance(FUNGIBLE_TOKEN, 3),
 						getAccountBalance(RECIPIENT)
-								.hasTokenBalance(FUNGIBLE_TOKEN, 2)
+								.hasTokenBalance(FUNGIBLE_TOKEN, 2),
+						UtilVerbs.resetAppPropertiesTo("src/main/resource/bootstrap.properties")
 				);
 	}
 
@@ -503,6 +521,8 @@
 
 		return defaultHapiSpec("ERC_20_TRANSFER_RECEIVER_CONTRACT")
 				.given(
+						UtilVerbs.overriding("contracts.redirectTokenCalls", "true"),
+						UtilVerbs.overriding("contracts.precompile.exportRecordResults", "true"),
 						newKeyNamed(MULTI_KEY),
 						cryptoCreate(ACCOUNT).balance(100 * ONE_MILLION_HBARS),
 						cryptoCreate(RECIPIENT),
@@ -574,7 +594,8 @@
 						getAccountBalance(ERC_20_CONTRACT_NAME)
 								.hasTokenBalance(FUNGIBLE_TOKEN, 3),
 						getAccountBalance(NESTED_ERC_20_CONTRACT_NAME)
-								.hasTokenBalance(FUNGIBLE_TOKEN, 2)
+								.hasTokenBalance(FUNGIBLE_TOKEN, 2),
+						UtilVerbs.resetAppPropertiesTo("src/main/resource/bootstrap.properties")
 				);
 	}
 
@@ -583,6 +604,8 @@
 
 		return defaultHapiSpec("ERC_20_TRANSFER_SENDER_ACCOUNT")
 				.given(
+						UtilVerbs.overriding("contracts.redirectTokenCalls", "true"),
+						UtilVerbs.overriding("contracts.precompile.exportRecordResults", "true"),
 						newKeyNamed(MULTI_KEY),
 						cryptoCreate(ACCOUNT).balance(100 * ONE_MILLION_HBARS),
 						cryptoCreate(RECIPIENT),
@@ -648,11 +671,8 @@
 								.hasTokenBalance(FUNGIBLE_TOKEN, 3),
 						getAccountBalance(RECIPIENT)
 								.hasTokenBalance(FUNGIBLE_TOKEN, 2)
-<<<<<<< HEAD
 								.hasTokenBalance(FUNGIBLE_TOKEN, 2),
 						UtilVerbs.resetAppPropertiesTo("src/main/resource/bootstrap.properties")
-=======
->>>>>>> e571a44f
 				);
 	}
 
@@ -673,6 +693,8 @@
 
 		return defaultHapiSpec("ERC_20_TRANSFER_ALIASED_SENDER")
 				.given(
+						UtilVerbs.overriding("contracts.redirectTokenCalls", "true"),
+						UtilVerbs.overriding("contracts.precompile.exportRecordResults", "true"),
 						UtilVerbs.overriding("contracts.throttle.throttleByGas", "false"),
 						newKeyNamed(MULTI_KEY),
 						cryptoCreate(OWNER),
@@ -1048,11 +1070,8 @@
 
 		return defaultHapiSpec("ERC_20_ALLOWANCE")
 				.given(
-<<<<<<< HEAD
 						UtilVerbs.overriding("contracts.redirectTokenCalls", "true"),
 						UtilVerbs.overriding("contracts.precompile.exportRecordResults", "true"),
-=======
->>>>>>> e571a44f
 						newKeyNamed(MULTI_KEY),
 						cryptoCreate(OWNER)
 								.balance(100 * ONE_HUNDRED_HBARS)
@@ -1105,7 +1124,6 @@
 										)
 						)
 				).then(
-<<<<<<< HEAD
 						childRecordsCheck(allowanceTxn, SUCCESS,
 								recordWith()
 										.status(SUCCESS)
@@ -1118,9 +1136,6 @@
 										)
 						),
 						UtilVerbs.resetAppPropertiesTo("src/main/resource/bootstrap.properties")
-=======
-						getTxnRecord(allowanceTxn).andAllChildRecords().logged()
->>>>>>> e571a44f
 				);
 	}
 
@@ -1130,6 +1145,7 @@
 
 		return defaultHapiSpec("ERC_20_APPROVE")
 				.given(
+						UtilVerbs.overriding("contracts.redirectTokenCalls", "true"),
 						newKeyNamed(MULTI_KEY),
 						cryptoCreate(OWNER).balance(100 * ONE_HUNDRED_HBARS),
 						cryptoCreate(theSpender),
@@ -1171,7 +1187,8 @@
 										)
 						)
 				).then(
-						getTxnRecord(approveTxn).andAllChildRecords().logged()
+						getTxnRecord(approveTxn).andAllChildRecords().logged(),
+						UtilVerbs.resetAppPropertiesTo("src/main/resource/bootstrap.properties")
 				);
 	}
 
@@ -1180,6 +1197,7 @@
 
 		return defaultHapiSpec("ERC_20_DECIMALS_FROM_ERC_721_TOKEN")
 				.given(
+						UtilVerbs.overriding("contracts.redirectTokenCalls", "true"),
 						newKeyNamed(MULTI_KEY),
 						cryptoCreate(ACCOUNT).balance(100 * ONE_HUNDRED_HBARS),
 						cryptoCreate(TOKEN_TREASURY),
@@ -1209,7 +1227,8 @@
 										)
 						)
 				).then(
-						getTxnRecord(invalidDecimalsTxn).andAllChildRecords().logged()
+						getTxnRecord(invalidDecimalsTxn).andAllChildRecords().logged(),
+						UtilVerbs.resetAppPropertiesTo("src/main/resource/bootstrap.properties")
 				);
 	}
 
@@ -1218,6 +1237,7 @@
 
 		return defaultHapiSpec("ERC_20_TRANSFER_FROM_ERC_721_TOKEN")
 				.given(
+						UtilVerbs.overriding("contracts.redirectTokenCalls", "true"),
 						newKeyNamed(MULTI_KEY),
 						cryptoCreate(ACCOUNT).balance(100 * ONE_MILLION_HBARS),
 						cryptoCreate(RECIPIENT),
@@ -1251,7 +1271,8 @@
 										)
 						)
 				).then(
-						getTxnRecord(invalidTransferTxn).andAllChildRecords().logged()
+						getTxnRecord(invalidTransferTxn).andAllChildRecords().logged(),
+						UtilVerbs.resetAppPropertiesTo("src/main/resource/bootstrap.properties")
 				);
 	}
 
@@ -1261,6 +1282,8 @@
 
 		return defaultHapiSpec("ERC_721_NAME")
 				.given(
+						UtilVerbs.overriding("contracts.redirectTokenCalls", "true"),
+						UtilVerbs.overriding("contracts.precompile.exportRecordResults", "true"),
 						newKeyNamed(MULTI_KEY),
 						cryptoCreate(ACCOUNT).balance(100 * ONE_HUNDRED_HBARS),
 						cryptoCreate(TOKEN_TREASURY),
@@ -1301,7 +1324,8 @@
 																.withName(tokenName)
 														)
 										)
-						)
+						),
+						UtilVerbs.resetAppPropertiesTo("src/main/resource/bootstrap.properties")
 				);
 	}
 
@@ -1311,6 +1335,8 @@
 
 		return defaultHapiSpec("ERC_721_SYMBOL")
 				.given(
+						UtilVerbs.overriding("contracts.redirectTokenCalls", "true"),
+						UtilVerbs.overriding("contracts.precompile.exportRecordResults", "true"),
 						newKeyNamed(MULTI_KEY),
 						cryptoCreate(ACCOUNT).balance(100 * ONE_HUNDRED_HBARS),
 						cryptoCreate(TOKEN_TREASURY),
@@ -1351,7 +1377,8 @@
 																.withSymbol(tokenSymbol)
 														)
 										)
-						)
+						),
+						UtilVerbs.resetAppPropertiesTo("src/main/resource/bootstrap.properties")
 				);
 	}
 
@@ -1362,6 +1389,8 @@
 
 		return defaultHapiSpec("ERC_721_TOKEN_URI")
 				.given(
+						UtilVerbs.overriding("contracts.redirectTokenCalls", "true"),
+						UtilVerbs.overriding("contracts.precompile.exportRecordResults", "true"),
 						newKeyNamed(MULTI_KEY),
 						cryptoCreate(ACCOUNT).balance(100 * ONE_HUNDRED_HBARS),
 						cryptoCreate(TOKEN_TREASURY),
@@ -1419,7 +1448,8 @@
 																.withTokenUri(ERC721MetadataNonExistingToken)
 														)
 										)
-						)
+						),
+						UtilVerbs.resetAppPropertiesTo("src/main/resource/bootstrap.properties")
 				);
 	}
 
@@ -1428,6 +1458,8 @@
 
 		return defaultHapiSpec("ERC_721_TOTAL_SUPPLY")
 				.given(
+						UtilVerbs.overriding("contracts.redirectTokenCalls", "true"),
+						UtilVerbs.overriding("contracts.precompile.exportRecordResults", "true"),
 						newKeyNamed(MULTI_KEY),
 						cryptoCreate(ACCOUNT).balance(100 * ONE_HUNDRED_HBARS),
 						cryptoCreate(TOKEN_TREASURY),
@@ -1467,7 +1499,8 @@
 																.withTotalSupply(1)
 														)
 										)
-						)
+						),
+						UtilVerbs.resetAppPropertiesTo("src/main/resource/bootstrap.properties")
 				);
 	}
 
@@ -1478,6 +1511,8 @@
 
 		return defaultHapiSpec("ERC_721_BALANCE_OF")
 				.given(
+						UtilVerbs.overriding("contracts.redirectTokenCalls", "true"),
+						UtilVerbs.overriding("contracts.precompile.exportRecordResults", "true"),
 						newKeyNamed(MULTI_KEY),
 						cryptoCreate(OWNER).balance(100 * ONE_HUNDRED_HBARS),
 						cryptoCreate(TOKEN_TREASURY),
@@ -1541,7 +1576,8 @@
 																.withBalance(1)
 														)
 										)
-						)
+						),
+						UtilVerbs.resetAppPropertiesTo("src/main/resource/bootstrap.properties")
 				);
 	}
 
@@ -1550,6 +1586,8 @@
 
 		return defaultHapiSpec("ERC_721_OWNER_OF")
 				.given(
+						UtilVerbs.overriding("contracts.redirectTokenCalls", "true"),
+						UtilVerbs.overriding("contracts.precompile.exportRecordResults", "true"),
 						newKeyNamed(MULTI_KEY),
 						cryptoCreate(OWNER).balance(100 * ONE_HUNDRED_HBARS),
 						cryptoCreate(TOKEN_TREASURY),
@@ -1597,7 +1635,8 @@
 																)
 												)
 										)
-						)
+						),
+						UtilVerbs.resetAppPropertiesTo("src/main/resource/bootstrap.properties")
 				);
 	}
 
@@ -1755,6 +1794,7 @@
 
 		return defaultHapiSpec("ERC_721_TOKEN_URI_FROM_ERC_20_TOKEN")
 				.given(
+						UtilVerbs.overriding("contracts.redirectTokenCalls", "true"),
 						newKeyNamed(MULTI_KEY),
 						cryptoCreate(ACCOUNT).balance(100 * ONE_HUNDRED_HBARS),
 						cryptoCreate(TOKEN_TREASURY),
@@ -1783,7 +1823,8 @@
 										)
 						)
 				).then(
-						getTxnRecord(invalidTokenURITxn).andAllChildRecords().logged()
+						getTxnRecord(invalidTokenURITxn).andAllChildRecords().logged(),
+						UtilVerbs.resetAppPropertiesTo("src/main/resource/bootstrap.properties")
 				);
 	}
 
@@ -1792,6 +1833,7 @@
 
 		return defaultHapiSpec("ERC_721_OWNER_OF_FROM_ERC_20_TOKEN")
 				.given(
+						UtilVerbs.overriding("contracts.redirectTokenCalls", "true"),
 						newKeyNamed(MULTI_KEY),
 						cryptoCreate(OWNER).balance(100 * ONE_HUNDRED_HBARS),
 						cryptoCreate(TOKEN_TREASURY),
@@ -1822,7 +1864,8 @@
 										)
 						)
 				).then(
-						getTxnRecord(invalidOwnerOfTxn).andAllChildRecords().logged()
+						getTxnRecord(invalidOwnerOfTxn).andAllChildRecords().logged(),
+						UtilVerbs.resetAppPropertiesTo("src/main/resource/bootstrap.properties")
 				);
 	}
 
