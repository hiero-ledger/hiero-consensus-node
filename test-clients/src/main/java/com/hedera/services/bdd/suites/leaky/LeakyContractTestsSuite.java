/*
 * Copyright (C) 2022 Hedera Hashgraph, LLC
 *
 * Licensed under the Apache License, Version 2.0 (the "License");
 * you may not use this file except in compliance with the License.
 * You may obtain a copy of the License at
 *
 *      http://www.apache.org/licenses/LICENSE-2.0
 *
 * Unless required by applicable law or agreed to in writing, software
 * distributed under the License is distributed on an "AS IS" BASIS,
 * WITHOUT WARRANTIES OR CONDITIONS OF ANY KIND, either express or implied.
 * See the License for the specific language governing permissions and
 * limitations under the License.
 */
package com.hedera.services.bdd.suites.leaky;

import static com.hedera.node.app.service.evm.utils.EthSigsUtils.recoverAddressFromPubKey;
import static com.hedera.services.bdd.spec.HapiPropertySource.asHexedSolidityAddress;
import static com.hedera.services.bdd.spec.HapiPropertySource.asSolidityAddress;
import static com.hedera.services.bdd.spec.HapiPropertySource.asTokenString;
import static com.hedera.services.bdd.spec.HapiSpec.defaultHapiSpec;
import static com.hedera.services.bdd.spec.HapiSpec.propertyPreservingHapiSpec;
import static com.hedera.services.bdd.spec.assertions.ContractFnResultAsserts.resultWith;
import static com.hedera.services.bdd.spec.assertions.ContractInfoAsserts.contractWith;
import static com.hedera.services.bdd.spec.assertions.TransactionRecordAsserts.recordWith;
import static com.hedera.services.bdd.spec.keys.KeyFactory.KeyType.THRESHOLD;
import static com.hedera.services.bdd.spec.keys.KeyShape.CONTRACT;
import static com.hedera.services.bdd.spec.keys.KeyShape.DELEGATE_CONTRACT;
import static com.hedera.services.bdd.spec.keys.KeyShape.ED25519;
import static com.hedera.services.bdd.spec.keys.KeyShape.SECP256K1;
import static com.hedera.services.bdd.spec.keys.KeyShape.sigs;
import static com.hedera.services.bdd.spec.keys.SigControl.ED25519_ON;
import static com.hedera.services.bdd.spec.keys.SigControl.ON;
import static com.hedera.services.bdd.spec.queries.QueryVerbs.getAccountBalance;
import static com.hedera.services.bdd.spec.queries.QueryVerbs.getAccountInfo;
import static com.hedera.services.bdd.spec.queries.QueryVerbs.getAliasedAccountInfo;
import static com.hedera.services.bdd.spec.queries.QueryVerbs.getContractInfo;
import static com.hedera.services.bdd.spec.queries.QueryVerbs.getReceipt;
import static com.hedera.services.bdd.spec.queries.QueryVerbs.getTokenInfo;
import static com.hedera.services.bdd.spec.queries.QueryVerbs.getTxnRecord;
import static com.hedera.services.bdd.spec.transactions.TxnVerbs.contractCall;
import static com.hedera.services.bdd.spec.transactions.TxnVerbs.contractCallWithFunctionAbi;
import static com.hedera.services.bdd.spec.transactions.TxnVerbs.contractCreate;
import static com.hedera.services.bdd.spec.transactions.TxnVerbs.contractCustomCreate;
import static com.hedera.services.bdd.spec.transactions.TxnVerbs.contractUpdate;
import static com.hedera.services.bdd.spec.transactions.TxnVerbs.cryptoCreate;
import static com.hedera.services.bdd.spec.transactions.TxnVerbs.cryptoTransfer;
import static com.hedera.services.bdd.spec.transactions.TxnVerbs.cryptoUpdate;
import static com.hedera.services.bdd.spec.transactions.TxnVerbs.ethereumContractCreate;
import static com.hedera.services.bdd.spec.transactions.TxnVerbs.tokenAssociate;
import static com.hedera.services.bdd.spec.transactions.TxnVerbs.tokenCreate;
import static com.hedera.services.bdd.spec.transactions.TxnVerbs.uncheckedSubmit;
import static com.hedera.services.bdd.spec.transactions.TxnVerbs.uploadInitCode;
import static com.hedera.services.bdd.spec.transactions.TxnVerbs.uploadSingleInitCode;
import static com.hedera.services.bdd.spec.transactions.contract.HapiParserUtil.asHeadlongAddress;
import static com.hedera.services.bdd.spec.transactions.token.CustomFeeTests.fixedHbarFeeInSchedule;
import static com.hedera.services.bdd.spec.transactions.token.CustomFeeTests.fixedHtsFeeInSchedule;
import static com.hedera.services.bdd.spec.transactions.token.CustomFeeTests.fractionalFeeInSchedule;
import static com.hedera.services.bdd.spec.transactions.token.CustomFeeTests.royaltyFeeWithFallbackInHbarsInSchedule;
import static com.hedera.services.bdd.spec.transactions.token.CustomFeeTests.royaltyFeeWithFallbackInTokenInSchedule;
import static com.hedera.services.bdd.spec.transactions.token.CustomFeeTests.royaltyFeeWithoutFallbackInSchedule;
import static com.hedera.services.bdd.spec.transactions.token.TokenMovement.moving;
import static com.hedera.services.bdd.spec.utilops.CustomSpecAssert.allRunFor;
import static com.hedera.services.bdd.spec.utilops.UtilVerbs.accountAmount;
import static com.hedera.services.bdd.spec.utilops.UtilVerbs.accountAmountAlias;
import static com.hedera.services.bdd.spec.utilops.UtilVerbs.assertionsHold;
import static com.hedera.services.bdd.spec.utilops.UtilVerbs.childRecordsCheck;
import static com.hedera.services.bdd.spec.utilops.UtilVerbs.emptyChildRecordsCheck;
import static com.hedera.services.bdd.spec.utilops.UtilVerbs.inParallel;
import static com.hedera.services.bdd.spec.utilops.UtilVerbs.newKeyNamed;
import static com.hedera.services.bdd.spec.utilops.UtilVerbs.overriding;
import static com.hedera.services.bdd.spec.utilops.UtilVerbs.overridingThree;
import static com.hedera.services.bdd.spec.utilops.UtilVerbs.resetToDefault;
import static com.hedera.services.bdd.spec.utilops.UtilVerbs.sleepFor;
import static com.hedera.services.bdd.spec.utilops.UtilVerbs.sourcing;
import static com.hedera.services.bdd.spec.utilops.UtilVerbs.tokenTransferList;
import static com.hedera.services.bdd.spec.utilops.UtilVerbs.tokenTransferLists;
import static com.hedera.services.bdd.spec.utilops.UtilVerbs.usableTxnIdNamed;
import static com.hedera.services.bdd.spec.utilops.UtilVerbs.withOpContext;
import static com.hedera.services.bdd.suites.contract.Utils.FunctionType.FUNCTION;
import static com.hedera.services.bdd.suites.contract.Utils.asAddress;
import static com.hedera.services.bdd.suites.contract.Utils.getABIFor;
import static com.hedera.services.bdd.suites.contract.hapi.ContractCallSuite.ACCOUNT_INFO;
import static com.hedera.services.bdd.suites.contract.hapi.ContractCallSuite.ACCOUNT_INFO_AFTER_CALL;
import static com.hedera.services.bdd.suites.contract.hapi.ContractCallSuite.CALL_TX;
import static com.hedera.services.bdd.suites.contract.hapi.ContractCallSuite.CALL_TX_REC;
import static com.hedera.services.bdd.suites.contract.hapi.ContractCallSuite.CONTRACTS_MAX_GAS_PER_SEC;
import static com.hedera.services.bdd.suites.contract.hapi.ContractCallSuite.CONTRACTS_MAX_REFUND_PERCENT_OF_GAS_LIMIT;
import static com.hedera.services.bdd.suites.contract.hapi.ContractCallSuite.CONTRACT_FROM;
import static com.hedera.services.bdd.suites.contract.hapi.ContractCallSuite.DEFAULT_MAX_AUTO_RENEW_PERIOD;
import static com.hedera.services.bdd.suites.contract.hapi.ContractCallSuite.DEPOSIT;
import static com.hedera.services.bdd.suites.contract.hapi.ContractCallSuite.LEDGER_AUTO_RENEW_PERIOD_MAX_DURATION;
import static com.hedera.services.bdd.suites.contract.hapi.ContractCallSuite.PAY_RECEIVABLE_CONTRACT;
import static com.hedera.services.bdd.suites.contract.hapi.ContractCallSuite.SIMPLE_UPDATE_CONTRACT;
import static com.hedera.services.bdd.suites.contract.hapi.ContractCallSuite.TRANSFERRING_CONTRACT;
import static com.hedera.services.bdd.suites.contract.hapi.ContractCallSuite.TRANSFER_TO_CALLER;
import static com.hedera.services.bdd.suites.contract.hapi.ContractCreateSuite.EMPTY_CONSTRUCTOR_CONTRACT;
import static com.hedera.services.bdd.suites.contract.precompile.CreatePrecompileSuite.ACCOUNT_2;
import static com.hedera.services.bdd.suites.contract.precompile.CreatePrecompileSuite.AUTO_RENEW_PERIOD;
import static com.hedera.services.bdd.suites.contract.precompile.CreatePrecompileSuite.CONTRACT_ADMIN_KEY;
import static com.hedera.services.bdd.suites.contract.precompile.CreatePrecompileSuite.CREATE_TOKEN_WITH_ALL_CUSTOM_FEES_AVAILABLE;
import static com.hedera.services.bdd.suites.contract.precompile.CreatePrecompileSuite.DEFAULT_AMOUNT_TO_SEND;
import static com.hedera.services.bdd.suites.contract.precompile.CreatePrecompileSuite.ECDSA_KEY;
import static com.hedera.services.bdd.suites.contract.precompile.CreatePrecompileSuite.ED25519KEY;
import static com.hedera.services.bdd.suites.contract.precompile.CreatePrecompileSuite.EXISTING_TOKEN;
import static com.hedera.services.bdd.suites.contract.precompile.CreatePrecompileSuite.EXPLICIT_CREATE_RESULT;
import static com.hedera.services.bdd.suites.contract.precompile.CreatePrecompileSuite.FIRST_CREATE_TXN;
import static com.hedera.services.bdd.suites.contract.precompile.CreatePrecompileSuite.MEMO;
import static com.hedera.services.bdd.suites.contract.precompile.CreatePrecompileSuite.TOKEN_CREATE_CONTRACT;
import static com.hedera.services.bdd.suites.contract.precompile.CreatePrecompileSuite.TOKEN_CREATE_CONTRACT_AS_KEY;
import static com.hedera.services.bdd.suites.contract.precompile.CreatePrecompileSuite.TOKEN_NAME;
import static com.hedera.services.bdd.suites.contract.precompile.CreatePrecompileSuite.TOKEN_SYMBOL;
import static com.hedera.services.bdd.suites.contract.precompile.WipeTokenAccountPrecompileSuite.GAS_TO_OFFER;
import static com.hedera.services.bdd.suites.crypto.CryptoApproveAllowanceSuite.ADMIN_KEY;
import static com.hedera.services.bdd.suites.crypto.CryptoCreateSuite.ACCOUNT;
import static com.hedera.services.bdd.suites.crypto.CryptoCreateSuite.LAZY_CREATION_ENABLED;
import static com.hedera.services.bdd.suites.ethereum.EthereumSuite.GAS_LIMIT;
import static com.hedera.services.bdd.suites.token.TokenTransactSpecs.TRANSFER_TXN;
import static com.hederahashgraph.api.proto.java.ResponseCodeEnum.CONTRACT_REVERT_EXECUTED;
import static com.hederahashgraph.api.proto.java.ResponseCodeEnum.CUSTOM_FEE_DENOMINATION_MUST_BE_FUNGIBLE_COMMON;
import static com.hederahashgraph.api.proto.java.ResponseCodeEnum.CUSTOM_FEE_MUST_BE_POSITIVE;
import static com.hederahashgraph.api.proto.java.ResponseCodeEnum.INSUFFICIENT_PAYER_BALANCE;
import static com.hederahashgraph.api.proto.java.ResponseCodeEnum.INVALID_ACCOUNT_ID;
import static com.hederahashgraph.api.proto.java.ResponseCodeEnum.INVALID_CONTRACT_ID;
import static com.hederahashgraph.api.proto.java.ResponseCodeEnum.INVALID_CUSTOM_FEE_COLLECTOR;
import static com.hederahashgraph.api.proto.java.ResponseCodeEnum.MAX_GAS_LIMIT_EXCEEDED;
import static com.hederahashgraph.api.proto.java.ResponseCodeEnum.NOT_SUPPORTED;
import static com.hederahashgraph.api.proto.java.ResponseCodeEnum.REQUESTED_NUM_AUTOMATIC_ASSOCIATIONS_EXCEEDS_ASSOCIATION_LIMIT;
import static org.junit.jupiter.api.Assertions.assertEquals;
import static org.junit.jupiter.api.Assertions.assertTrue;

import com.esaulpaugh.headlong.abi.Address;
import com.google.protobuf.ByteString;
import com.hedera.node.app.hapi.utils.ethereum.EthTxData;
import com.hedera.node.app.hapi.utils.fee.FeeBuilder;
import com.hedera.services.bdd.spec.HapiPropertySource;
import com.hedera.services.bdd.spec.HapiSpec;
import com.hedera.services.bdd.spec.HapiSpecOperation;
import com.hedera.services.bdd.spec.HapiSpecSetup;
import com.hedera.services.bdd.spec.assertions.ContractFnResultAsserts;
import com.hedera.services.bdd.spec.assertions.ContractInfoAsserts;
import com.hedera.services.bdd.spec.assertions.TransactionRecordAsserts;
import com.hedera.services.bdd.spec.keys.KeyShape;
import com.hedera.services.bdd.spec.queries.QueryVerbs;
import com.hedera.services.bdd.spec.queries.meta.HapiGetTxnRecord;
import com.hedera.services.bdd.spec.transactions.contract.HapiParserUtil;
import com.hedera.services.bdd.spec.utilops.CustomSpecAssert;
import com.hedera.services.bdd.spec.utilops.UtilVerbs;
import com.hedera.services.bdd.suites.HapiSuite;
import com.hedera.services.bdd.suites.contract.Utils;
import com.hederahashgraph.api.proto.java.ContractID;
import com.hederahashgraph.api.proto.java.ResponseCodeEnum;
import com.hederahashgraph.api.proto.java.TokenID;
import com.hederahashgraph.api.proto.java.TokenPauseStatus;
import com.hederahashgraph.api.proto.java.TokenSupplyType;
import com.hederahashgraph.api.proto.java.TokenType;
import com.hederahashgraph.api.proto.java.TransactionRecord;
import java.math.BigInteger;
import java.time.Instant;
import java.util.List;
import java.util.OptionalLong;
import java.util.concurrent.atomic.AtomicLong;
import java.util.concurrent.atomic.AtomicReference;
import java.util.function.BiConsumer;
import java.util.stream.IntStream;
import org.apache.commons.lang3.ArrayUtils;
import org.apache.logging.log4j.LogManager;
import org.apache.logging.log4j.Logger;
import org.junit.jupiter.api.Assertions;

public class LeakyContractTestsSuite extends HapiSuite {
    private static final Logger log = LogManager.getLogger(LeakyContractTestsSuite.class);
    public static final String CONTRACTS_MAX_REFUND_PERCENT_OF_GAS_LIMIT1 =
            "contracts.maxRefundPercentOfGasLimit";
    public static final String CREATE_TX = "createTX";
    public static final String CREATE_TX_REC = "createTXRec";
    private static final KeyShape DELEGATE_CONTRACT_KEY_SHAPE =
            KeyShape.threshOf(1, KeyShape.SIMPLE, DELEGATE_CONTRACT);

    public static void main(String... args) {
        new LeakyContractTestsSuite().runSuiteSync();
    }

    @Override
    public List<HapiSpec> getSpecsInSuite() {
        return List.of(
                transferToCaller(),
                resultSizeAffectsFees(),
                payerCannotOverSendValue(),
                propagatesNestedCreations(),
                temporarySStoreRefundTest(),
                transferZeroHbarsToCaller(),
                canCallPendingContractSafely(),
                deletedContractsCannotBeUpdated(),
                createTokenWithInvalidRoyaltyFee(),
                autoAssociationSlotsAppearsInInfo(),
                createTokenWithInvalidFeeCollector(),
                fungibleTokenCreateWithFeesHappyPath(),
                gasLimitOverMaxGasLimitFailsPrecheck(),
                nonFungibleTokenCreateWithFeesHappyPath(),
                createMinChargeIsTXGasUsedByContractCreate(),
                createGasLimitOverMaxGasLimitFailsPrecheck(),
                contractCreationStoragePriceMatchesFinalExpiry(),
                createTokenWithInvalidFixedFeeWithERC721Denomination(),
                maxRefundIsMaxGasRefundConfiguredWhenTXGasPriceIsSmaller(),
                accountWithoutAliasCanMakeEthTxnsDueToAutomaticAliasCreation(),
                createMaxRefundIsMaxGasRefundConfiguredWhenTXGasPriceIsSmaller(),
<<<<<<< HEAD
                lazyCreateThroughPrecompileNotSupportedWhenFlagDisabled(),
                evmLazyCreateViaSolidityCall());
=======
                lazyCreateThroughPrecompileNotSupportedWhenFlagDisabled());
>>>>>>> 3d5df2b5
    }

    HapiSpec payerCannotOverSendValue() {
        final var payerBalance = 666 * ONE_HBAR;
        final var overdraftAmount = payerBalance + ONE_HBAR;
        final var overAmbitiousPayer = "overAmbitiousPayer";
        final var uncheckedCC = "uncheckedCC";
        return defaultHapiSpec("PayerCannotOverSendValue")
                .given(
                        uploadInitCode(PAY_RECEIVABLE_CONTRACT),
                        contractCreate(PAY_RECEIVABLE_CONTRACT).adminKey(THRESHOLD))
                .when(
                        cryptoCreate(overAmbitiousPayer).balance(payerBalance),
                        contractCall(
                                        PAY_RECEIVABLE_CONTRACT,
                                        DEPOSIT,
                                        BigInteger.valueOf(overdraftAmount))
                                .payingWith(overAmbitiousPayer)
                                .sending(overdraftAmount)
                                .hasPrecheck(INSUFFICIENT_PAYER_BALANCE),
                        usableTxnIdNamed(uncheckedCC).payerId(overAmbitiousPayer),
                        uncheckedSubmit(
                                        contractCall(
                                                        PAY_RECEIVABLE_CONTRACT,
                                                        DEPOSIT,
                                                        BigInteger.valueOf(overdraftAmount))
                                                .txnId(uncheckedCC)
                                                .payingWith(overAmbitiousPayer)
                                                .sending(overdraftAmount))
                                .payingWith(GENESIS))
                .then(
                        sleepFor(1_000),
                        getReceipt(uncheckedCC)
                                .hasPriorityStatus(INSUFFICIENT_PAYER_BALANCE)
                                .logged());
    }

    private HapiSpec createTokenWithInvalidFeeCollector() {
        return propertyPreservingHapiSpec("createTokenWithInvalidFeeCollector")
                .preserving(CRYPTO_CREATE_WITH_ALIAS_AND_EVM_ADDRESS_ENABLED)
                .given(
                        overriding(CRYPTO_CREATE_WITH_ALIAS_AND_EVM_ADDRESS_ENABLED, FALSE_VALUE),
                        newKeyNamed(ECDSA_KEY).shape(SECP256K1),
                        cryptoCreate(ACCOUNT).balance(ONE_MILLION_HBARS).key(ECDSA_KEY),
                        uploadInitCode(TOKEN_CREATE_CONTRACT),
                        contractCreate(TOKEN_CREATE_CONTRACT).gas(GAS_TO_OFFER),
                        tokenCreate(EXISTING_TOKEN))
                .when(
                        withOpContext(
                                (spec, opLog) ->
                                        allRunFor(
                                                spec,
                                                contractCall(
                                                                TOKEN_CREATE_CONTRACT,
                                                                CREATE_TOKEN_WITH_ALL_CUSTOM_FEES_AVAILABLE,
                                                                spec.registry()
                                                                        .getKey(ECDSA_KEY)
                                                                        .getECDSASecp256K1()
                                                                        .toByteArray(),
                                                                HapiParserUtil.asHeadlongAddress(
                                                                        (byte[])
                                                                                ArrayUtils
                                                                                        .toPrimitive(
                                                                                                Utils
                                                                                                        .asSolidityAddress(
                                                                                                                0,
                                                                                                                0,
                                                                                                                15252L))),
                                                                HapiParserUtil.asHeadlongAddress(
                                                                        asAddress(
                                                                                spec.registry()
                                                                                        .getTokenID(
                                                                                                EXISTING_TOKEN))),
                                                                HapiParserUtil.asHeadlongAddress(
                                                                        asAddress(
                                                                                spec.registry()
                                                                                        .getAccountID(
                                                                                                ACCOUNT))),
                                                                AUTO_RENEW_PERIOD)
                                                        .via(FIRST_CREATE_TXN)
                                                        .gas(GAS_TO_OFFER)
                                                        .sending(DEFAULT_AMOUNT_TO_SEND)
                                                        .payingWith(ACCOUNT)
                                                        .refusingEthConversion()
                                                        .hasKnownStatus(CONTRACT_REVERT_EXECUTED))))
                .then(
                        getTxnRecord(FIRST_CREATE_TXN).andAllChildRecords().logged(),
                        getAccountBalance(ACCOUNT).logged(),
                        getAccountBalance(TOKEN_CREATE_CONTRACT).logged(),
                        getContractInfo(TOKEN_CREATE_CONTRACT).logged(),
                        childRecordsCheck(
                                FIRST_CREATE_TXN,
                                CONTRACT_REVERT_EXECUTED,
                                TransactionRecordAsserts.recordWith()
                                        .status(INVALID_CUSTOM_FEE_COLLECTOR)
                                        .contractCallResult(
                                                ContractFnResultAsserts.resultWith()
                                                        .error(
                                                                INVALID_CUSTOM_FEE_COLLECTOR
                                                                        .name()))));
    }

    private HapiSpec createTokenWithInvalidFixedFeeWithERC721Denomination() {
        final String feeCollector = ACCOUNT_2;
        final String someARAccount = "someARAccount";
        return propertyPreservingHapiSpec("createTokenWithInvalidFixedFeeWithERC721Denomination")
                .preserving(CRYPTO_CREATE_WITH_ALIAS_AND_EVM_ADDRESS_ENABLED)
                .given(
                        overriding(CRYPTO_CREATE_WITH_ALIAS_AND_EVM_ADDRESS_ENABLED, FALSE_VALUE),
                        newKeyNamed(ECDSA_KEY).shape(SECP256K1),
                        cryptoCreate(ACCOUNT).balance(ONE_MILLION_HBARS).key(ECDSA_KEY),
                        cryptoCreate(feeCollector).keyShape(ED25519_ON).balance(ONE_HUNDRED_HBARS),
                        cryptoCreate(someARAccount).keyShape(ED25519_ON).balance(ONE_HUNDRED_HBARS),
                        uploadInitCode(TOKEN_CREATE_CONTRACT),
                        contractCreate(TOKEN_CREATE_CONTRACT).gas(GAS_TO_OFFER),
                        tokenCreate(EXISTING_TOKEN)
                                .tokenType(TokenType.NON_FUNGIBLE_UNIQUE)
                                .supplyKey(ECDSA_KEY)
                                .initialSupply(0L))
                .when(
                        withOpContext(
                                (spec, opLog) ->
                                        allRunFor(
                                                spec,
                                                contractCall(
                                                                TOKEN_CREATE_CONTRACT,
                                                                CREATE_TOKEN_WITH_ALL_CUSTOM_FEES_AVAILABLE,
                                                                spec.registry()
                                                                        .getKey(ECDSA_KEY)
                                                                        .getECDSASecp256K1()
                                                                        .toByteArray(),
                                                                HapiParserUtil.asHeadlongAddress(
                                                                        asAddress(
                                                                                spec.registry()
                                                                                        .getAccountID(
                                                                                                feeCollector))),
                                                                HapiParserUtil.asHeadlongAddress(
                                                                        asAddress(
                                                                                spec.registry()
                                                                                        .getTokenID(
                                                                                                EXISTING_TOKEN))),
                                                                HapiParserUtil.asHeadlongAddress(
                                                                        asAddress(
                                                                                spec.registry()
                                                                                        .getAccountID(
                                                                                                someARAccount))),
                                                                AUTO_RENEW_PERIOD)
                                                        .via(FIRST_CREATE_TXN)
                                                        .gas(GAS_TO_OFFER)
                                                        .sending(DEFAULT_AMOUNT_TO_SEND)
                                                        .payingWith(ACCOUNT)
                                                        .refusingEthConversion()
                                                        .alsoSigningWithFullPrefix(
                                                                someARAccount, feeCollector)
                                                        .hasKnownStatus(CONTRACT_REVERT_EXECUTED))))
                .then(
                        getTxnRecord(FIRST_CREATE_TXN).andAllChildRecords().logged(),
                        getAccountBalance(ACCOUNT).logged(),
                        getAccountBalance(TOKEN_CREATE_CONTRACT).logged(),
                        getContractInfo(TOKEN_CREATE_CONTRACT).logged(),
                        childRecordsCheck(
                                FIRST_CREATE_TXN,
                                CONTRACT_REVERT_EXECUTED,
                                TransactionRecordAsserts.recordWith()
                                        .status(CUSTOM_FEE_DENOMINATION_MUST_BE_FUNGIBLE_COMMON)
                                        .contractCallResult(
                                                ContractFnResultAsserts.resultWith()
                                                        .error(
                                                                CUSTOM_FEE_DENOMINATION_MUST_BE_FUNGIBLE_COMMON
                                                                        .name()))));
    }

    private HapiSpec createTokenWithInvalidRoyaltyFee() {
        final String feeCollector = ACCOUNT_2;
        AtomicReference<String> existingToken = new AtomicReference<>();
        final String treasuryAndFeeCollectorKey = "treasuryAndFeeCollectorKey";
        return propertyPreservingHapiSpec("createTokenWithInvalidRoyaltyFee")
                .preserving(CRYPTO_CREATE_WITH_ALIAS_AND_EVM_ADDRESS_ENABLED)
                .given(
                        overriding(CRYPTO_CREATE_WITH_ALIAS_AND_EVM_ADDRESS_ENABLED, FALSE_VALUE),
                        newKeyNamed(ECDSA_KEY).shape(SECP256K1),
                        newKeyNamed(ED25519KEY).shape(ED25519),
                        newKeyNamed(CONTRACT_ADMIN_KEY),
                        newKeyNamed(treasuryAndFeeCollectorKey),
                        cryptoCreate(ACCOUNT).balance(ONE_MILLION_HBARS).key(ECDSA_KEY),
                        cryptoCreate(feeCollector)
                                .key(treasuryAndFeeCollectorKey)
                                .balance(ONE_HUNDRED_HBARS),
                        uploadInitCode(TOKEN_CREATE_CONTRACT),
                        contractCreate(TOKEN_CREATE_CONTRACT)
                                .gas(GAS_TO_OFFER)
                                .adminKey(CONTRACT_ADMIN_KEY),
                        tokenCreate(EXISTING_TOKEN).exposingCreatedIdTo(existingToken::set))
                .when(
                        withOpContext(
                                (spec, opLog) ->
                                        allRunFor(
                                                spec,
                                                contractCall(
                                                                TOKEN_CREATE_CONTRACT,
                                                                "createNonFungibleTokenWithInvalidRoyaltyFee",
                                                                HapiParserUtil.asHeadlongAddress(
                                                                        asAddress(
                                                                                spec.registry()
                                                                                        .getContractId(
                                                                                                TOKEN_CREATE_CONTRACT))),
                                                                HapiParserUtil.asHeadlongAddress(
                                                                        asAddress(
                                                                                spec.registry()
                                                                                        .getAccountID(
                                                                                                feeCollector))),
                                                                HapiParserUtil.asHeadlongAddress(
                                                                        asAddress(
                                                                                spec.registry()
                                                                                        .getTokenID(
                                                                                                EXISTING_TOKEN))),
                                                                HapiParserUtil.asHeadlongAddress(
                                                                        asAddress(
                                                                                spec.registry()
                                                                                        .getAccountID(
                                                                                                ACCOUNT))),
                                                                AUTO_RENEW_PERIOD,
                                                                spec.registry()
                                                                        .getKey(ED25519KEY)
                                                                        .getEd25519()
                                                                        .toByteArray())
                                                        .via(FIRST_CREATE_TXN)
                                                        .gas(GAS_TO_OFFER)
                                                        .sending(DEFAULT_AMOUNT_TO_SEND)
                                                        .payingWith(ACCOUNT)
                                                        .signedBy(
                                                                ECDSA_KEY,
                                                                treasuryAndFeeCollectorKey)
                                                        .alsoSigningWithFullPrefix(
                                                                ED25519KEY,
                                                                treasuryAndFeeCollectorKey)
                                                        .hasKnownStatus(CONTRACT_REVERT_EXECUTED))))
                .then(
                        getTxnRecord(FIRST_CREATE_TXN).andAllChildRecords().logged(),
                        getAccountBalance(ACCOUNT).logged(),
                        getAccountBalance(TOKEN_CREATE_CONTRACT).logged(),
                        getContractInfo(TOKEN_CREATE_CONTRACT).logged(),
                        childRecordsCheck(
                                FIRST_CREATE_TXN,
                                CONTRACT_REVERT_EXECUTED,
                                TransactionRecordAsserts.recordWith()
                                        .status(CUSTOM_FEE_MUST_BE_POSITIVE)
                                        .contractCallResult(
                                                ContractFnResultAsserts.resultWith()
                                                        .error(
                                                                CUSTOM_FEE_MUST_BE_POSITIVE
                                                                        .name()))));
    }

    private HapiSpec nonFungibleTokenCreateWithFeesHappyPath() {
        final var createTokenNum = new AtomicLong();
        final var feeCollector = ACCOUNT_2;
        final var treasuryAndFeeCollectorKey = "treasuryAndFeeCollectorKey";
        return propertyPreservingHapiSpec("nonFungibleTokenCreateWithFeesHappyPath")
                .preserving(CRYPTO_CREATE_WITH_ALIAS_AND_EVM_ADDRESS_ENABLED)
                .given(
                        overriding(CRYPTO_CREATE_WITH_ALIAS_AND_EVM_ADDRESS_ENABLED, FALSE_VALUE),
                        newKeyNamed(ECDSA_KEY).shape(SECP256K1),
                        newKeyNamed(ED25519KEY).shape(ED25519),
                        newKeyNamed(treasuryAndFeeCollectorKey),
                        cryptoCreate(ACCOUNT).balance(ONE_MILLION_HBARS).key(ECDSA_KEY),
                        cryptoCreate(feeCollector)
                                .key(treasuryAndFeeCollectorKey)
                                .balance(ONE_HUNDRED_HBARS),
                        uploadInitCode(TOKEN_CREATE_CONTRACT),
                        contractCreate(TOKEN_CREATE_CONTRACT).gas(GAS_TO_OFFER),
                        tokenCreate(EXISTING_TOKEN),
                        tokenAssociate(feeCollector, EXISTING_TOKEN))
                .when(
                        withOpContext(
                                (spec, opLog) ->
                                        allRunFor(
                                                spec,
                                                contractCall(
                                                                TOKEN_CREATE_CONTRACT,
                                                                "createNonFungibleTokenWithCustomFees",
                                                                HapiParserUtil.asHeadlongAddress(
                                                                        asAddress(
                                                                                spec.registry()
                                                                                        .getContractId(
                                                                                                TOKEN_CREATE_CONTRACT))),
                                                                HapiParserUtil.asHeadlongAddress(
                                                                        asAddress(
                                                                                spec.registry()
                                                                                        .getAccountID(
                                                                                                feeCollector))),
                                                                HapiParserUtil.asHeadlongAddress(
                                                                        asAddress(
                                                                                spec.registry()
                                                                                        .getTokenID(
                                                                                                EXISTING_TOKEN))),
                                                                HapiParserUtil.asHeadlongAddress(
                                                                        asAddress(
                                                                                spec.registry()
                                                                                        .getAccountID(
                                                                                                ACCOUNT))),
                                                                AUTO_RENEW_PERIOD,
                                                                spec.registry()
                                                                        .getKey(ED25519KEY)
                                                                        .getEd25519()
                                                                        .toByteArray())
                                                        .via(FIRST_CREATE_TXN)
                                                        .gas(GAS_TO_OFFER)
                                                        .sending(DEFAULT_AMOUNT_TO_SEND)
                                                        .payingWith(ACCOUNT)
                                                        .signedBy(
                                                                ECDSA_KEY,
                                                                treasuryAndFeeCollectorKey)
                                                        .alsoSigningWithFullPrefix(
                                                                ED25519KEY,
                                                                treasuryAndFeeCollectorKey)
                                                        .exposingResultTo(
                                                                result -> {
                                                                    log.info(
                                                                            EXPLICIT_CREATE_RESULT,
                                                                            result[0]);
                                                                    final var res =
                                                                            (Address) result[0];
                                                                    createTokenNum.set(
                                                                            res.value()
                                                                                    .longValueExact());
                                                                }),
                                                newKeyNamed(TOKEN_CREATE_CONTRACT_AS_KEY)
                                                        .shape(
                                                                CONTRACT.signedWith(
                                                                        TOKEN_CREATE_CONTRACT)))))
                .then(
                        getTxnRecord(FIRST_CREATE_TXN).andAllChildRecords().logged(),
                        getAccountBalance(ACCOUNT).logged(),
                        getAccountBalance(TOKEN_CREATE_CONTRACT).logged(),
                        getContractInfo(TOKEN_CREATE_CONTRACT).logged(),
                        childRecordsCheck(
                                FIRST_CREATE_TXN,
                                ResponseCodeEnum.SUCCESS,
                                TransactionRecordAsserts.recordWith()
                                        .status(ResponseCodeEnum.SUCCESS)),
                        sourcing(
                                () -> {
                                    final var newToken =
                                            asTokenString(
                                                    TokenID.newBuilder()
                                                            .setTokenNum(createTokenNum.get())
                                                            .build());
                                    return getTokenInfo(newToken)
                                            .logged()
                                            .hasTokenType(TokenType.NON_FUNGIBLE_UNIQUE)
                                            .hasSymbol(TOKEN_SYMBOL)
                                            .hasName(TOKEN_NAME)
                                            .hasDecimals(0)
                                            .hasTotalSupply(0)
                                            .hasEntityMemo(MEMO)
                                            .hasTreasury(feeCollector)
                                            .hasAutoRenewAccount(ACCOUNT)
                                            .hasAutoRenewPeriod(AUTO_RENEW_PERIOD)
                                            .hasSupplyType(TokenSupplyType.FINITE)
                                            .hasMaxSupply(400)
                                            .searchKeysGlobally()
                                            .hasAdminKey(TOKEN_CREATE_CONTRACT_AS_KEY)
                                            .hasPauseStatus(TokenPauseStatus.PauseNotApplicable)
                                            .hasCustom(
                                                    royaltyFeeWithFallbackInHbarsInSchedule(
                                                            4, 5, 10, feeCollector))
                                            .hasCustom(
                                                    royaltyFeeWithFallbackInTokenInSchedule(
                                                            4, 5, 10, EXISTING_TOKEN, feeCollector))
                                            .hasCustom(
                                                    royaltyFeeWithoutFallbackInSchedule(
                                                            4, 5, feeCollector));
                                }));
    }

    private HapiSpec fungibleTokenCreateWithFeesHappyPath() {
        final var createdTokenNum = new AtomicLong();
        final var feeCollector = "feeCollector";
        final var arEd25519Key = "arEd25519Key";
        final var initialAutoRenewAccount = "initialAutoRenewAccount";
        return propertyPreservingHapiSpec("fungibleTokenCreateWithFeesHappyPath")
                .preserving(CRYPTO_CREATE_WITH_ALIAS_AND_EVM_ADDRESS_ENABLED)
                .given(
                        overriding(CRYPTO_CREATE_WITH_ALIAS_AND_EVM_ADDRESS_ENABLED, FALSE_VALUE),
                        newKeyNamed(arEd25519Key).shape(ED25519),
                        newKeyNamed(ECDSA_KEY).shape(SECP256K1),
                        cryptoCreate(initialAutoRenewAccount).key(arEd25519Key),
                        cryptoCreate(ACCOUNT).balance(ONE_MILLION_HBARS).key(ECDSA_KEY),
                        cryptoCreate(feeCollector).keyShape(ED25519_ON).balance(ONE_HUNDRED_HBARS),
                        uploadInitCode(TOKEN_CREATE_CONTRACT),
                        contractCreate(TOKEN_CREATE_CONTRACT).gas(GAS_TO_OFFER),
                        tokenCreate(EXISTING_TOKEN),
                        tokenAssociate(feeCollector, EXISTING_TOKEN))
                .when(
                        withOpContext(
                                (spec, opLog) ->
                                        allRunFor(
                                                spec,
                                                contractCall(
                                                                TOKEN_CREATE_CONTRACT,
                                                                CREATE_TOKEN_WITH_ALL_CUSTOM_FEES_AVAILABLE,
                                                                spec.registry()
                                                                        .getKey(ECDSA_KEY)
                                                                        .getECDSASecp256K1()
                                                                        .toByteArray(),
                                                                HapiParserUtil.asHeadlongAddress(
                                                                        asAddress(
                                                                                spec.registry()
                                                                                        .getAccountID(
                                                                                                feeCollector))),
                                                                HapiParserUtil.asHeadlongAddress(
                                                                        asAddress(
                                                                                spec.registry()
                                                                                        .getTokenID(
                                                                                                EXISTING_TOKEN))),
                                                                HapiParserUtil.asHeadlongAddress(
                                                                        asAddress(
                                                                                spec.registry()
                                                                                        .getAccountID(
                                                                                                initialAutoRenewAccount))),
                                                                AUTO_RENEW_PERIOD)
                                                        .via(FIRST_CREATE_TXN)
                                                        .gas(GAS_TO_OFFER)
                                                        .sending(DEFAULT_AMOUNT_TO_SEND)
                                                        .payingWith(ACCOUNT)
                                                        .refusingEthConversion()
                                                        .alsoSigningWithFullPrefix(
                                                                arEd25519Key, feeCollector)
                                                        .exposingResultTo(
                                                                result -> {
                                                                    log.info(
                                                                            EXPLICIT_CREATE_RESULT,
                                                                            result[0]);
                                                                    final var res =
                                                                            (Address) result[0];
                                                                    createdTokenNum.set(
                                                                            res.value()
                                                                                    .longValueExact());
                                                                }),
                                                newKeyNamed(TOKEN_CREATE_CONTRACT_AS_KEY)
                                                        .shape(
                                                                CONTRACT.signedWith(
                                                                        TOKEN_CREATE_CONTRACT)))))
                .then(
                        getTxnRecord(FIRST_CREATE_TXN).andAllChildRecords().logged(),
                        getAccountBalance(ACCOUNT).logged(),
                        getAccountBalance(TOKEN_CREATE_CONTRACT).logged(),
                        getContractInfo(TOKEN_CREATE_CONTRACT).logged(),
                        childRecordsCheck(
                                FIRST_CREATE_TXN,
                                ResponseCodeEnum.SUCCESS,
                                TransactionRecordAsserts.recordWith()
                                        .status(ResponseCodeEnum.SUCCESS)),
                        sourcing(
                                () -> {
                                    final var newToken =
                                            asTokenString(
                                                    TokenID.newBuilder()
                                                            .setTokenNum(createdTokenNum.get())
                                                            .build());
                                    return getTokenInfo(newToken)
                                            .logged()
                                            .hasTokenType(TokenType.FUNGIBLE_COMMON)
                                            .hasSymbol(TOKEN_SYMBOL)
                                            .hasName(TOKEN_NAME)
                                            .hasDecimals(8)
                                            .hasTotalSupply(200)
                                            .hasEntityMemo(MEMO)
                                            .hasTreasury(TOKEN_CREATE_CONTRACT)
                                            .hasAutoRenewAccount(initialAutoRenewAccount)
                                            .hasAutoRenewPeriod(AUTO_RENEW_PERIOD)
                                            .hasSupplyType(TokenSupplyType.INFINITE)
                                            .searchKeysGlobally()
                                            .hasAdminKey(ECDSA_KEY)
                                            .hasPauseStatus(TokenPauseStatus.PauseNotApplicable)
                                            .hasCustom(
                                                    fixedHtsFeeInSchedule(
                                                            1, EXISTING_TOKEN, feeCollector))
                                            .hasCustom(fixedHbarFeeInSchedule(2, feeCollector))
                                            .hasCustom(
                                                    fixedHtsFeeInSchedule(
                                                            4, newToken, feeCollector))
                                            .hasCustom(
                                                    fractionalFeeInSchedule(
                                                            4,
                                                            5,
                                                            10,
                                                            OptionalLong.of(30),
                                                            true,
                                                            feeCollector));
                                }));
    }

    HapiSpec accountWithoutAliasCanMakeEthTxnsDueToAutomaticAliasCreation() {
        final String ACCOUNT = "account";
        return defaultHapiSpec(
                        "ETX_026_accountWithoutAliasCanMakeEthTxnsDueToAutomaticAliasCreation")
                .given(
                        overriding(CRYPTO_CREATE_WITH_ALIAS_AND_EVM_ADDRESS_ENABLED, FALSE_VALUE),
                        newKeyNamed(SECP_256K1_SOURCE_KEY).shape(SECP_256K1_SHAPE),
                        cryptoCreate(ACCOUNT).key(SECP_256K1_SOURCE_KEY).balance(ONE_HUNDRED_HBARS))
                .when(
                        ethereumContractCreate(PAY_RECEIVABLE_CONTRACT)
                                .type(EthTxData.EthTransactionType.EIP1559)
                                .signingWith(SECP_256K1_SOURCE_KEY)
                                .payingWith(ACCOUNT)
                                .maxGasAllowance(FIVE_HBARS)
                                .nonce(0)
                                .gasLimit(GAS_LIMIT)
                                .hasKnownStatus(INVALID_ACCOUNT_ID))
                .then(overriding(CRYPTO_CREATE_WITH_ALIAS_AND_EVM_ADDRESS_ENABLED, "true"));
    }

    private HapiSpec transferToCaller() {
        final var transferTxn = TRANSFER_TXN;
        return defaultHapiSpec(TRANSFER_TO_CALLER)
                .given(
                        uploadInitCode(TRANSFERRING_CONTRACT),
                        contractCreate(TRANSFERRING_CONTRACT).balance(10_000L),
                        getAccountInfo(DEFAULT_CONTRACT_SENDER)
                                .savingSnapshot(ACCOUNT_INFO)
                                .payingWith(GENESIS))
                .when(
                        withOpContext(
                                (spec, log) -> {
                                    var transferCall =
                                            contractCall(
                                                            TRANSFERRING_CONTRACT,
                                                            TRANSFER_TO_CALLER,
                                                            BigInteger.valueOf(10))
                                                    .payingWith(DEFAULT_CONTRACT_SENDER)
                                                    .via(transferTxn)
                                                    .logged();

                                    var saveTxnRecord =
                                            getTxnRecord(transferTxn)
                                                    .saveTxnRecordToRegistry("txn")
                                                    .payingWith(GENESIS);
                                    var saveAccountInfoAfterCall =
                                            getAccountInfo(DEFAULT_CONTRACT_SENDER)
                                                    .savingSnapshot(ACCOUNT_INFO_AFTER_CALL)
                                                    .payingWith(GENESIS);
                                    var saveContractInfo =
                                            getContractInfo(TRANSFERRING_CONTRACT)
                                                    .saveToRegistry(CONTRACT_FROM);

                                    allRunFor(
                                            spec,
                                            transferCall,
                                            saveTxnRecord,
                                            saveAccountInfoAfterCall,
                                            saveContractInfo);
                                }))
                .then(
                        assertionsHold(
                                (spec, opLog) -> {
                                    final var fee =
                                            spec.registry()
                                                    .getTransactionRecord("txn")
                                                    .getTransactionFee();
                                    final var accountBalanceBeforeCall =
                                            spec.registry()
                                                    .getAccountInfo(ACCOUNT_INFO)
                                                    .getBalance();
                                    final var accountBalanceAfterCall =
                                            spec.registry()
                                                    .getAccountInfo(ACCOUNT_INFO_AFTER_CALL)
                                                    .getBalance();
                                    assertEquals(
                                            accountBalanceAfterCall,
                                            accountBalanceBeforeCall - fee + 10L);
                                }),
                        sourcing(
                                () ->
                                        getContractInfo(TRANSFERRING_CONTRACT)
                                                .has(contractWith().balance(10_000L - 10L))));
    }

    private HapiSpec maxRefundIsMaxGasRefundConfiguredWhenTXGasPriceIsSmaller() {
        return defaultHapiSpec("MaxRefundIsMaxGasRefundConfiguredWhenTXGasPriceIsSmaller")
                .given(
                        overriding(CONTRACTS_MAX_REFUND_PERCENT_OF_GAS_LIMIT, "5"),
                        uploadInitCode(SIMPLE_UPDATE_CONTRACT))
                .when(
                        contractCreate(SIMPLE_UPDATE_CONTRACT).gas(300_000L),
                        contractCall(
                                        SIMPLE_UPDATE_CONTRACT,
                                        "set",
                                        BigInteger.valueOf(5),
                                        BigInteger.valueOf(42))
                                .gas(300_000L)
                                .via(CALL_TX))
                .then(
                        withOpContext(
                                (spec, ignore) -> {
                                    final var subop01 =
                                            getTxnRecord(CALL_TX)
                                                    .saveTxnRecordToRegistry(CALL_TX_REC);
                                    allRunFor(spec, subop01);

                                    final var gasUsed =
                                            spec.registry()
                                                    .getTransactionRecord(CALL_TX_REC)
                                                    .getContractCallResult()
                                                    .getGasUsed();
                                    assertEquals(285000, gasUsed);
                                }),
                        resetToDefault(CONTRACTS_MAX_REFUND_PERCENT_OF_GAS_LIMIT));
    }

    @SuppressWarnings("java:S5960")
    private HapiSpec contractCreationStoragePriceMatchesFinalExpiry() {
        final var toyMaker = "ToyMaker";
        final var createIndirectly = "CreateIndirectly";
        final var normalPayer = "normalPayer";
        final var longLivedPayer = "longLivedPayer";
        final var longLifetime = 100 * 7776000L;
        final AtomicLong normalPayerGasUsed = new AtomicLong();
        final AtomicLong longLivedPayerGasUsed = new AtomicLong();
        final AtomicReference<String> toyMakerMirror = new AtomicReference<>();

        return defaultHapiSpec("ContractCreationStoragePriceMatchesFinalExpiry")
                .given(
                        overriding(LEDGER_AUTO_RENEW_PERIOD_MAX_DURATION, "" + longLifetime),
                        cryptoCreate(normalPayer),
                        cryptoCreate(longLivedPayer).autoRenewSecs(longLifetime),
                        uploadInitCode(toyMaker, createIndirectly),
                        contractCreate(toyMaker)
                                .exposingNumTo(
                                        num ->
                                                toyMakerMirror.set(
                                                        asHexedSolidityAddress(0, 0, num))),
                        sourcing(
                                () ->
                                        contractCreate(createIndirectly)
                                                .autoRenewSecs(longLifetime)
                                                .payingWith(GENESIS)))
                .when(
                        contractCall(toyMaker, "make")
                                .payingWith(normalPayer)
                                .exposingGasTo(
                                        (status, gasUsed) -> normalPayerGasUsed.set(gasUsed)),
                        contractCall(toyMaker, "make")
                                .payingWith(longLivedPayer)
                                .exposingGasTo(
                                        (status, gasUsed) -> longLivedPayerGasUsed.set(gasUsed)),
                        assertionsHold(
                                (spec, opLog) ->
                                        assertEquals(
                                                normalPayerGasUsed.get(),
                                                longLivedPayerGasUsed.get(),
                                                "Payer expiry should not affect create storage"
                                                        + " cost")),
                        // Verify that we are still charged a "typical" amount despite the payer and
                        // the original sender contract having extremely long expiry dates
                        sourcing(
                                () ->
                                        contractCall(
                                                        createIndirectly,
                                                        "makeOpaquely",
                                                        asHeadlongAddress(toyMakerMirror.get()))
                                                .payingWith(longLivedPayer)))
                .then(
                        overriding(
                                LEDGER_AUTO_RENEW_PERIOD_MAX_DURATION,
                                "" + DEFAULT_MAX_AUTO_RENEW_PERIOD));
    }

    private HapiSpec gasLimitOverMaxGasLimitFailsPrecheck() {
        return defaultHapiSpec("GasLimitOverMaxGasLimitFailsPrecheck")
                .given(
                        uploadInitCode(SIMPLE_UPDATE_CONTRACT),
                        contractCreate(SIMPLE_UPDATE_CONTRACT).gas(300_000L),
                        overriding(CONTRACTS_MAX_GAS_PER_SEC, "100"))
                .when()
                .then(
                        contractCall(
                                        SIMPLE_UPDATE_CONTRACT,
                                        "set",
                                        BigInteger.valueOf(5),
                                        BigInteger.valueOf(42))
                                .gas(101L)
                                .hasPrecheck(MAX_GAS_LIMIT_EXCEEDED),
                        resetToDefault(CONTRACTS_MAX_GAS_PER_SEC));
    }

    private HapiSpec createGasLimitOverMaxGasLimitFailsPrecheck() {
        return defaultHapiSpec("CreateGasLimitOverMaxGasLimitFailsPrecheck")
                .given(
                        overriding("contracts.maxGasPerSec", "100"),
                        uploadInitCode(EMPTY_CONSTRUCTOR_CONTRACT))
                .when()
                .then(
                        contractCreate(EMPTY_CONSTRUCTOR_CONTRACT)
                                .gas(101L)
                                .hasPrecheck(MAX_GAS_LIMIT_EXCEEDED),
                        UtilVerbs.resetToDefault("contracts.maxGasPerSec"));
    }

    private HapiSpec transferZeroHbarsToCaller() {
        final var transferTxn = TRANSFER_TXN;
        return defaultHapiSpec("transferZeroHbarsToCaller")
                .given(
                        uploadInitCode(TRANSFERRING_CONTRACT),
                        contractCreate(TRANSFERRING_CONTRACT).balance(10_000L),
                        getAccountInfo(DEFAULT_CONTRACT_SENDER)
                                .savingSnapshot(ACCOUNT_INFO)
                                .payingWith(GENESIS))
                .when(
                        withOpContext(
                                (spec, log) -> {
                                    var transferCall =
                                            contractCall(
                                                            TRANSFERRING_CONTRACT,
                                                            TRANSFER_TO_CALLER,
                                                            BigInteger.ZERO)
                                                    .payingWith(DEFAULT_CONTRACT_SENDER)
                                                    .via(transferTxn)
                                                    .logged();

                                    var saveTxnRecord =
                                            getTxnRecord(transferTxn)
                                                    .saveTxnRecordToRegistry("txn_registry")
                                                    .payingWith(GENESIS);
                                    var saveAccountInfoAfterCall =
                                            getAccountInfo(DEFAULT_CONTRACT_SENDER)
                                                    .savingSnapshot(ACCOUNT_INFO_AFTER_CALL)
                                                    .payingWith(GENESIS);
                                    var saveContractInfo =
                                            getContractInfo(TRANSFERRING_CONTRACT)
                                                    .saveToRegistry(CONTRACT_FROM);

                                    allRunFor(
                                            spec,
                                            transferCall,
                                            saveTxnRecord,
                                            saveAccountInfoAfterCall,
                                            saveContractInfo);
                                }))
                .then(
                        assertionsHold(
                                (spec, opLog) -> {
                                    final var fee =
                                            spec.registry()
                                                    .getTransactionRecord("txn_registry")
                                                    .getTransactionFee();
                                    final var accountBalanceBeforeCall =
                                            spec.registry()
                                                    .getAccountInfo(ACCOUNT_INFO)
                                                    .getBalance();
                                    final var accountBalanceAfterCall =
                                            spec.registry()
                                                    .getAccountInfo(ACCOUNT_INFO_AFTER_CALL)
                                                    .getBalance();
                                    final var contractBalanceAfterCall =
                                            spec.registry()
                                                    .getContractInfo(CONTRACT_FROM)
                                                    .getBalance();

                                    assertEquals(
                                            accountBalanceAfterCall,
                                            accountBalanceBeforeCall - fee);
                                    assertEquals(contractBalanceAfterCall, 10_000L);
                                }));
    }

    private HapiSpec resultSizeAffectsFees() {
        final var contract = "VerboseDeposit";
        final var TRANSFER_AMOUNT = 1_000L;
        BiConsumer<TransactionRecord, Logger> resultSizeFormatter =
                (rcd, txnLog) -> {
                    final var result = rcd.getContractCallResult();
                    txnLog.info(
                            "Contract call result FeeBuilder size = {}, fee = {}, result is"
                                    + " [self-reported size = {}, '{}']",
                            () -> FeeBuilder.getContractFunctionSize(result),
                            rcd::getTransactionFee,
                            result.getContractCallResult()::size,
                            result::getContractCallResult);
                    txnLog.info("  Literally :: {}", result);
                };

        return defaultHapiSpec("ResultSizeAffectsFees")
                .given(
                        overriding(CONTRACTS_MAX_REFUND_PERCENT_OF_GAS_LIMIT, "100"),
                        uploadInitCode(contract),
                        contractCreate(contract))
                .when(
                        contractCall(
                                        contract,
                                        DEPOSIT,
                                        TRANSFER_AMOUNT,
                                        0L,
                                        "So we out-danced thought...")
                                .via("noLogsCallTxn")
                                .sending(TRANSFER_AMOUNT),
                        contractCall(
                                        contract,
                                        DEPOSIT,
                                        TRANSFER_AMOUNT,
                                        5L,
                                        "So we out-danced thought...")
                                .via("loggedCallTxn")
                                .sending(TRANSFER_AMOUNT))
                .then(
                        assertionsHold(
                                (spec, assertLog) -> {
                                    HapiGetTxnRecord noLogsLookup =
                                            QueryVerbs.getTxnRecord("noLogsCallTxn")
                                                    .loggedWith(resultSizeFormatter);
                                    HapiGetTxnRecord logsLookup =
                                            QueryVerbs.getTxnRecord("loggedCallTxn")
                                                    .loggedWith(resultSizeFormatter);
                                    allRunFor(spec, noLogsLookup, logsLookup);
                                    final var unloggedRecord =
                                            noLogsLookup
                                                    .getResponse()
                                                    .getTransactionGetRecord()
                                                    .getTransactionRecord();
                                    final var loggedRecord =
                                            logsLookup
                                                    .getResponse()
                                                    .getTransactionGetRecord()
                                                    .getTransactionRecord();
                                    assertLog.info(
                                            "Fee for logged record   = {}",
                                            loggedRecord::getTransactionFee);
                                    assertLog.info(
                                            "Fee for unlogged record = {}",
                                            unloggedRecord::getTransactionFee);
                                    Assertions.assertNotEquals(
                                            unloggedRecord.getTransactionFee(),
                                            loggedRecord.getTransactionFee(),
                                            "Result size should change the txn fee!");
                                }),
                        resetToDefault(CONTRACTS_MAX_REFUND_PERCENT_OF_GAS_LIMIT));
    }

    private HapiSpec autoAssociationSlotsAppearsInInfo() {
        final int maxAutoAssociations = 100;
        final int ADVENTUROUS_NETWORK = 1_000;
        final String CONTRACT = "Multipurpose";
        final String associationsLimitProperty = "entities.limitTokenAssociations";
        final String defaultAssociationsLimit =
                HapiSpecSetup.getDefaultNodeProps().get(associationsLimitProperty);

        return defaultHapiSpec("autoAssociationSlotsAppearsInInfo")
                .given(
                        overridingThree(
                                "entities.limitTokenAssociations", "true",
                                "tokens.maxPerAccount", "" + 1,
                                "contracts.allowAutoAssociations", "true"))
                .when()
                .then(
                        newKeyNamed(ADMIN_KEY),
                        uploadInitCode(CONTRACT),
                        contractCreate(CONTRACT)
                                .adminKey(ADMIN_KEY)
                                .maxAutomaticTokenAssociations(maxAutoAssociations)
                                .hasPrecheck(
                                        REQUESTED_NUM_AUTOMATIC_ASSOCIATIONS_EXCEEDS_ASSOCIATION_LIMIT),

                        // Default is NOT to limit associations for entities
                        overriding(associationsLimitProperty, defaultAssociationsLimit),
                        contractCreate(CONTRACT)
                                .adminKey(ADMIN_KEY)
                                .maxAutomaticTokenAssociations(maxAutoAssociations),
                        getContractInfo(CONTRACT)
                                .has(
                                        ContractInfoAsserts.contractWith()
                                                .maxAutoAssociations(maxAutoAssociations))
                                .logged(),
                        // Restore default
                        overriding("tokens.maxPerAccount", "" + ADVENTUROUS_NETWORK));
    }

    private HapiSpec createMaxRefundIsMaxGasRefundConfiguredWhenTXGasPriceIsSmaller() {
        return defaultHapiSpec("CreateMaxRefundIsMaxGasRefundConfiguredWhenTXGasPriceIsSmaller")
                .given(
                        overriding(CONTRACTS_MAX_REFUND_PERCENT_OF_GAS_LIMIT1, "5"),
                        uploadInitCode(EMPTY_CONSTRUCTOR_CONTRACT))
                .when(contractCreate(EMPTY_CONSTRUCTOR_CONTRACT).gas(300_000L).via(CREATE_TX))
                .then(
                        withOpContext(
                                (spec, ignore) -> {
                                    final var subop01 =
                                            getTxnRecord(CREATE_TX)
                                                    .saveTxnRecordToRegistry(CREATE_TX_REC);
                                    allRunFor(spec, subop01);

                                    final var gasUsed =
                                            spec.registry()
                                                    .getTransactionRecord(CREATE_TX_REC)
                                                    .getContractCreateResult()
                                                    .getGasUsed();
                                    assertEquals(285_000L, gasUsed);
                                }),
                        resetToDefault(CONTRACTS_MAX_REFUND_PERCENT_OF_GAS_LIMIT1));
    }

    private HapiSpec createMinChargeIsTXGasUsedByContractCreate() {
        return defaultHapiSpec("CreateMinChargeIsTXGasUsedByContractCreate")
                .given(
                        overriding(CONTRACTS_MAX_REFUND_PERCENT_OF_GAS_LIMIT1, "100"),
                        uploadInitCode(EMPTY_CONSTRUCTOR_CONTRACT))
                .when(contractCreate(EMPTY_CONSTRUCTOR_CONTRACT).gas(300_000L).via(CREATE_TX))
                .then(
                        withOpContext(
                                (spec, ignore) -> {
                                    final var subop01 =
                                            getTxnRecord(CREATE_TX)
                                                    .saveTxnRecordToRegistry(CREATE_TX_REC);
                                    allRunFor(spec, subop01);

                                    final var gasUsed =
                                            spec.registry()
                                                    .getTransactionRecord(CREATE_TX_REC)
                                                    .getContractCreateResult()
                                                    .getGasUsed();
                                    assertTrue(gasUsed > 0L);
                                }),
                        resetToDefault(CONTRACTS_MAX_REFUND_PERCENT_OF_GAS_LIMIT1));
    }

    HapiSpec propagatesNestedCreations() {
        final var call = "callTxn";
        final var creation = "createTxn";
        final var contract = "NestedCreations";

        final var adminKey = "adminKey";
        final var entityMemo = "JUST DO IT";
        final var customAutoRenew = 7776001L;
        final AtomicReference<String> firstLiteralId = new AtomicReference<>();
        final AtomicReference<String> secondLiteralId = new AtomicReference<>();
        final AtomicReference<ByteString> expectedFirstAddress = new AtomicReference<>();
        final AtomicReference<ByteString> expectedSecondAddress = new AtomicReference<>();

        return defaultHapiSpec("PropagatesNestedCreations")
                .given(
                        newKeyNamed(adminKey),
                        uploadInitCode(contract),
                        contractCreate(contract)
                                .stakedNodeId(0)
                                .adminKey(adminKey)
                                .entityMemo(entityMemo)
                                .autoRenewSecs(customAutoRenew)
                                .via(creation))
                .when(contractCall(contract, "propagate").gas(4_000_000L).via(call))
                .then(
                        withOpContext(
                                (spec, opLog) -> {
                                    final var parentNum = spec.registry().getContractId(contract);
                                    final var firstId =
                                            ContractID.newBuilder()
                                                    .setContractNum(parentNum.getContractNum() + 1L)
                                                    .build();
                                    firstLiteralId.set(
                                            HapiPropertySource.asContractString(firstId));
                                    expectedFirstAddress.set(
                                            ByteString.copyFrom(asSolidityAddress(firstId)));
                                    final var secondId =
                                            ContractID.newBuilder()
                                                    .setContractNum(parentNum.getContractNum() + 2L)
                                                    .build();
                                    secondLiteralId.set(
                                            HapiPropertySource.asContractString(secondId));
                                    expectedSecondAddress.set(
                                            ByteString.copyFrom(asSolidityAddress(secondId)));
                                }),
                        sourcing(
                                () ->
                                        childRecordsCheck(
                                                call,
                                                ResponseCodeEnum.SUCCESS,
                                                recordWith()
                                                        .contractCreateResult(
                                                                resultWith()
                                                                        .evmAddress(
                                                                                expectedFirstAddress
                                                                                        .get()))
                                                        .status(ResponseCodeEnum.SUCCESS),
                                                recordWith()
                                                        .contractCreateResult(
                                                                resultWith()
                                                                        .evmAddress(
                                                                                expectedSecondAddress
                                                                                        .get()))
                                                        .status(ResponseCodeEnum.SUCCESS))),
                        sourcing(
                                () ->
                                        getContractInfo(firstLiteralId.get())
                                                .has(
                                                        contractWith()
                                                                .propertiesInheritedFrom(
                                                                        contract))));
    }

    HapiSpec temporarySStoreRefundTest() {
        final var contract = "TemporarySStoreRefund";
        return defaultHapiSpec("TemporarySStoreRefundTest")
                .given(
                        overriding(CONTRACTS_MAX_REFUND_PERCENT_OF_GAS_LIMIT1, "100"),
                        uploadInitCode(contract),
                        contractCreate(contract))
                .when(
                        contractCall(contract, "holdTemporary", BigInteger.valueOf(10))
                                .via("tempHoldTx"),
                        contractCall(contract, "holdPermanently", BigInteger.valueOf(10))
                                .via("permHoldTx"))
                .then(
                        withOpContext(
                                (spec, opLog) -> {
                                    final var subop01 =
                                            getTxnRecord("tempHoldTx")
                                                    .saveTxnRecordToRegistry("tempHoldTxRec")
                                                    .logged();
                                    final var subop02 =
                                            getTxnRecord("permHoldTx")
                                                    .saveTxnRecordToRegistry("permHoldTxRec")
                                                    .logged();

                                    CustomSpecAssert.allRunFor(spec, subop01, subop02);

                                    final var gasUsedForTemporaryHoldTx =
                                            spec.registry()
                                                    .getTransactionRecord("tempHoldTxRec")
                                                    .getContractCallResult()
                                                    .getGasUsed();
                                    final var gasUsedForPermanentHoldTx =
                                            spec.registry()
                                                    .getTransactionRecord("permHoldTxRec")
                                                    .getContractCallResult()
                                                    .getGasUsed();

                                    Assertions.assertTrue(gasUsedForTemporaryHoldTx < 23535L);
                                    Assertions.assertTrue(gasUsedForPermanentHoldTx > 20000L);
                                }),
                        UtilVerbs.resetToDefault(CONTRACTS_MAX_REFUND_PERCENT_OF_GAS_LIMIT1));
    }

    private HapiSpec deletedContractsCannotBeUpdated() {
        final var contract = "SelfDestructCallable";

        return defaultHapiSpec("DeletedContractsCannotBeUpdated")
                .given(uploadInitCode(contract), contractCreate(contract).gas(300_000))
                .when(contractCall(contract, "destroy").deferStatusResolution())
                .then(
                        contractUpdate(contract)
                                .newMemo("Hi there!")
                                .hasKnownStatus(INVALID_CONTRACT_ID));
    }

    private HapiSpec canCallPendingContractSafely() {
        final var numSlots = 64L;
        final var createBurstSize = 500;
        final long[] targets = {19, 24};
        final AtomicLong createdFileNum = new AtomicLong();
        final var callTxn = "callTxn";
        final var contract = "FibonacciPlus";
        final var expiry = Instant.now().getEpochSecond() + 7776000;

        return defaultHapiSpec("CanCallPendingContractSafely")
                .given(
                        uploadSingleInitCode(contract, expiry, GENESIS, createdFileNum::set),
                        inParallel(
                                IntStream.range(0, createBurstSize)
                                        .mapToObj(
                                                i ->
                                                        contractCustomCreate(
                                                                        contract,
                                                                        String.valueOf(i),
                                                                        numSlots)
                                                                .fee(ONE_HUNDRED_HBARS)
                                                                .gas(300_000L)
                                                                .payingWith(GENESIS)
                                                                .noLogging()
                                                                .deferStatusResolution()
                                                                .bytecode(contract)
                                                                .adminKey(THRESHOLD))
                                        .toArray(HapiSpecOperation[]::new)))
                .when()
                .then(
                        sourcing(
                                () ->
                                        contractCallWithFunctionAbi(
                                                        "0.0."
                                                                + (createdFileNum.get()
                                                                        + createBurstSize),
                                                        getABIFor(FUNCTION, "addNthFib", contract),
                                                        targets,
                                                        12L)
                                                .payingWith(GENESIS)
                                                .gas(300_000L)
                                                .via(callTxn)));
    }

    private HapiSpec lazyCreateThroughPrecompileNotSupportedWhenFlagDisabled() {
        final var CONTRACT = "CryptoTransfer";
        final var SENDER = "sender";
        final var FUNGIBLE_TOKEN = "fungibleToken";
        final var DELEGATE_KEY = "contractKey";
        final var NOT_SUPPORTED_TXN = "notSupportedTxn";
        final var TOTAL_SUPPLY = 1_000;
        final var ALLOW_AUTO_ASSOCIATIONS_PROPERTY = "contracts.allowAutoAssociations";

        return propertyPreservingHapiSpec("lazyCreateThroughPrecompileNotSupportedWhenFlagDisabled")
                .preserving(ALLOW_AUTO_ASSOCIATIONS_PROPERTY, LAZY_CREATION_ENABLED)
                .given(
                        overriding(ALLOW_AUTO_ASSOCIATIONS_PROPERTY, "true"),
                        UtilVerbs.overriding(LAZY_CREATION_ENABLED, "false"),
                        cryptoCreate(SENDER).balance(10 * ONE_HUNDRED_HBARS),
                        cryptoCreate(TOKEN_TREASURY),
                        tokenCreate(FUNGIBLE_TOKEN)
                                .tokenType(TokenType.FUNGIBLE_COMMON)
                                .initialSupply(TOTAL_SUPPLY)
                                .treasury(TOKEN_TREASURY),
                        tokenAssociate(SENDER, List.of(FUNGIBLE_TOKEN)),
                        newKeyNamed(SECP_256K1_SOURCE_KEY).shape(SECP_256K1_SHAPE),
                        cryptoTransfer(moving(200, FUNGIBLE_TOKEN).between(TOKEN_TREASURY, SENDER)),
                        uploadInitCode(CONTRACT),
                        contractCreate(CONTRACT).maxAutomaticTokenAssociations(1),
                        getContractInfo(CONTRACT)
                                .has(ContractInfoAsserts.contractWith().maxAutoAssociations(1))
                                .logged())
                .when(
                        withOpContext(
                                (spec, opLog) -> {
                                    final var ecdsaKey =
                                            spec.registry().getKey(SECP_256K1_SOURCE_KEY);
                                    final var tmp = ecdsaKey.getECDSASecp256K1().toByteArray();
                                    final var addressBytes = recoverAddressFromPubKey(tmp);
                                    final var token = spec.registry().getTokenID(FUNGIBLE_TOKEN);
                                    final var sender = spec.registry().getAccountID(SENDER);
                                    final var amountToBeSent = 50L;

                                    allRunFor(
                                            spec,
                                            newKeyNamed(DELEGATE_KEY)
                                                    .shape(
                                                            DELEGATE_CONTRACT_KEY_SHAPE.signedWith(
                                                                    sigs(ON, CONTRACT))),
                                            cryptoUpdate(SENDER).key(DELEGATE_KEY),
                                            contractCall(
                                                            CONTRACT,
                                                            "transferMultipleTokens",
                                                            tokenTransferLists()
                                                                    .withTokenTransferList(
                                                                            tokenTransferList()
                                                                                    .forToken(token)
                                                                                    .withAccountAmounts(
                                                                                            accountAmount(
                                                                                                    sender,
                                                                                                    -amountToBeSent),
                                                                                            accountAmountAlias(
                                                                                                    addressBytes,
                                                                                                    amountToBeSent))
                                                                                    .build())
                                                                    .build())
                                                    .payingWith(GENESIS)
                                                    .hasKnownStatus(CONTRACT_REVERT_EXECUTED)
                                                    .via(NOT_SUPPORTED_TXN)
                                                    .gas(GAS_TO_OFFER),
                                            getAliasedAccountInfo(SECP_256K1_SOURCE_KEY)
                                                    .hasCostAnswerPrecheck(INVALID_ACCOUNT_ID),
                                            childRecordsCheck(
                                                    NOT_SUPPORTED_TXN,
                                                    CONTRACT_REVERT_EXECUTED,
                                                    recordWith().status(NOT_SUPPORTED)));
                                }))
                .then();
    }

<<<<<<< HEAD
    private HapiSpec evmLazyCreateViaSolidityCall() {
        final var LAZY_CREATE_CONTRACT = "NestedLazyCreateContract";
        final var ECDSA_KEY = "ECDSAKey";
        final var callLazyCreateFunction = "nestedLazyCreateThenSendMore";
        final var revertingCallLazyCreateFunction = "nestedLazyCreateThenRevert";
        final var lazyCreationProperty = "lazyCreation.enabled";
        final var contractsEvmVersionProperty = "contracts.evm.version";
        final var contractsEvmVersionDynamicProperty = "contracts.evm.version.dynamic";
        final var REVERTING_TXN = "revertingTxn";
        final var depositAmount = 1000;
        final var payTxn = "payTxn";

        return propertyPreservingHapiSpec("evmLazyCreateViaSolidityCall")
                .preserving(
                        lazyCreationProperty,
                        contractsEvmVersionProperty,
                        contractsEvmVersionDynamicProperty)
                .given(
                        overridingThree(
                                lazyCreationProperty,
                                "true",
                                contractsEvmVersionProperty,
                                "v0.32",
                                contractsEvmVersionDynamicProperty,
                                "true"),
                        newKeyNamed(ECDSA_KEY).shape(SECP_256K1_SHAPE),
                        uploadInitCode(LAZY_CREATE_CONTRACT),
                        contractCreate(LAZY_CREATE_CONTRACT).via(CALL_TX_REC),
                        getTxnRecord(CALL_TX_REC).andAllChildRecords().logged())
                .when(
                        withOpContext(
                                (spec, opLog) -> {
                                    final var ecdsaKey = spec.registry().getKey(ECDSA_KEY);
                                    final var tmp = ecdsaKey.getECDSASecp256K1().toByteArray();
                                    final var addressBytes = recoverAddressFromPubKey(tmp);
                                    allRunFor(
                                            spec,
                                            contractCall(
                                                            LAZY_CREATE_CONTRACT,
                                                            revertingCallLazyCreateFunction,
                                                            asHeadlongAddress(addressBytes))
                                                    .sending(depositAmount)
                                                    .via(REVERTING_TXN)
                                                    .hasKnownStatus(CONTRACT_REVERT_EXECUTED)
                                                    .gas(6_000_000),
                                            emptyChildRecordsCheck(
                                                    REVERTING_TXN, CONTRACT_REVERT_EXECUTED),
                                            contractCall(
                                                            LAZY_CREATE_CONTRACT,
                                                            callLazyCreateFunction,
                                                            asHeadlongAddress(addressBytes))
                                                    .via(payTxn)
                                                    .sending(depositAmount)
                                                    .gas(6_000_000));
                                }))
                .then(
                        withOpContext(
                                (spec, opLog) -> {
                                    final var getTxnRecord =
                                            getTxnRecord(payTxn).andAllChildRecords().logged();
                                    allRunFor(spec, getTxnRecord);
                                    final var lazyAccountId =
                                            getTxnRecord
                                                    .getChildRecord(0)
                                                    .getReceipt()
                                                    .getAccountID();
                                    final var name = "lazy";
                                    spec.registry().saveAccountId(name, lazyAccountId);
                                    allRunFor(
                                            spec,
                                            getAccountBalance(name).hasTinyBars(depositAmount));
                                }));
    }

=======
>>>>>>> 3d5df2b5
    @Override
    protected Logger getResultsLogger() {
        return log;
    }
}<|MERGE_RESOLUTION|>--- conflicted
+++ resolved
@@ -206,12 +206,8 @@
                 maxRefundIsMaxGasRefundConfiguredWhenTXGasPriceIsSmaller(),
                 accountWithoutAliasCanMakeEthTxnsDueToAutomaticAliasCreation(),
                 createMaxRefundIsMaxGasRefundConfiguredWhenTXGasPriceIsSmaller(),
-<<<<<<< HEAD
                 lazyCreateThroughPrecompileNotSupportedWhenFlagDisabled(),
                 evmLazyCreateViaSolidityCall());
-=======
-                lazyCreateThroughPrecompileNotSupportedWhenFlagDisabled());
->>>>>>> 3d5df2b5
     }
 
     HapiSpec payerCannotOverSendValue() {
@@ -1385,83 +1381,6 @@
                 .then();
     }
 
-<<<<<<< HEAD
-    private HapiSpec evmLazyCreateViaSolidityCall() {
-        final var LAZY_CREATE_CONTRACT = "NestedLazyCreateContract";
-        final var ECDSA_KEY = "ECDSAKey";
-        final var callLazyCreateFunction = "nestedLazyCreateThenSendMore";
-        final var revertingCallLazyCreateFunction = "nestedLazyCreateThenRevert";
-        final var lazyCreationProperty = "lazyCreation.enabled";
-        final var contractsEvmVersionProperty = "contracts.evm.version";
-        final var contractsEvmVersionDynamicProperty = "contracts.evm.version.dynamic";
-        final var REVERTING_TXN = "revertingTxn";
-        final var depositAmount = 1000;
-        final var payTxn = "payTxn";
-
-        return propertyPreservingHapiSpec("evmLazyCreateViaSolidityCall")
-                .preserving(
-                        lazyCreationProperty,
-                        contractsEvmVersionProperty,
-                        contractsEvmVersionDynamicProperty)
-                .given(
-                        overridingThree(
-                                lazyCreationProperty,
-                                "true",
-                                contractsEvmVersionProperty,
-                                "v0.32",
-                                contractsEvmVersionDynamicProperty,
-                                "true"),
-                        newKeyNamed(ECDSA_KEY).shape(SECP_256K1_SHAPE),
-                        uploadInitCode(LAZY_CREATE_CONTRACT),
-                        contractCreate(LAZY_CREATE_CONTRACT).via(CALL_TX_REC),
-                        getTxnRecord(CALL_TX_REC).andAllChildRecords().logged())
-                .when(
-                        withOpContext(
-                                (spec, opLog) -> {
-                                    final var ecdsaKey = spec.registry().getKey(ECDSA_KEY);
-                                    final var tmp = ecdsaKey.getECDSASecp256K1().toByteArray();
-                                    final var addressBytes = recoverAddressFromPubKey(tmp);
-                                    allRunFor(
-                                            spec,
-                                            contractCall(
-                                                            LAZY_CREATE_CONTRACT,
-                                                            revertingCallLazyCreateFunction,
-                                                            asHeadlongAddress(addressBytes))
-                                                    .sending(depositAmount)
-                                                    .via(REVERTING_TXN)
-                                                    .hasKnownStatus(CONTRACT_REVERT_EXECUTED)
-                                                    .gas(6_000_000),
-                                            emptyChildRecordsCheck(
-                                                    REVERTING_TXN, CONTRACT_REVERT_EXECUTED),
-                                            contractCall(
-                                                            LAZY_CREATE_CONTRACT,
-                                                            callLazyCreateFunction,
-                                                            asHeadlongAddress(addressBytes))
-                                                    .via(payTxn)
-                                                    .sending(depositAmount)
-                                                    .gas(6_000_000));
-                                }))
-                .then(
-                        withOpContext(
-                                (spec, opLog) -> {
-                                    final var getTxnRecord =
-                                            getTxnRecord(payTxn).andAllChildRecords().logged();
-                                    allRunFor(spec, getTxnRecord);
-                                    final var lazyAccountId =
-                                            getTxnRecord
-                                                    .getChildRecord(0)
-                                                    .getReceipt()
-                                                    .getAccountID();
-                                    final var name = "lazy";
-                                    spec.registry().saveAccountId(name, lazyAccountId);
-                                    allRunFor(
-                                            spec,
-                                            getAccountBalance(name).hasTinyBars(depositAmount));
-                                }));
-    }
-
-=======
->>>>>>> 3d5df2b5
     @Override
     protected Logger getResultsLogger() {
         return log;
