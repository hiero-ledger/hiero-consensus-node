--- conflicted
+++ resolved
@@ -14,8 +14,6 @@
  * limitations under the License.
  */
 package com.hedera.services.bdd.suites.contract.traceability;
-<<<<<<< HEAD
-=======
 
 import static com.hedera.services.bdd.spec.HapiApiSpec.defaultHapiSpec;
 import static com.hedera.services.bdd.spec.queries.QueryVerbs.getTxnRecord;
@@ -28,511 +26,16 @@
 import static com.hederahashgraph.api.proto.java.ResponseCodeEnum.CONTRACT_REVERT_EXECUTED;
 import static com.hederahashgraph.api.proto.java.ResponseCodeEnum.SUCCESS;
 import static org.apache.commons.lang3.StringUtils.EMPTY;
->>>>>>> 67166f8e
-
+
+import com.google.protobuf.ByteString;
 import com.hedera.services.bdd.spec.HapiApiSpec;
+import com.hedera.services.bdd.spec.HapiSpecOperation;
+import com.hedera.services.bdd.spec.assertions.StateChange;
+import com.hedera.services.bdd.spec.assertions.StorageChange;
+import com.hedera.services.bdd.spec.transactions.contract.HapiContractCreate;
+import com.hedera.services.bdd.spec.utilops.CustomSpecAssert;
+import com.hedera.services.bdd.spec.utilops.UtilVerbs;
 import com.hedera.services.bdd.suites.HapiApiSuite;
-<<<<<<< HEAD
-import java.util.List;
-import org.apache.logging.log4j.LogManager;
-import org.apache.logging.log4j.Logger;
-
-public class ContractTraceabilitySuite extends HapiApiSuite {
-    private static final Logger log = LogManager.getLogger(ContractTraceabilitySuite.class);
-    //    private static final String TRACEABILITY = "Traceability";
-    //    private static final String TRACEABILITY_CALLCODE = "TraceabilityCallcode";
-    //    private static final String FIRST = EMPTY;
-    //    private static final String SECOND = "B";
-    //    private static final String THIRD = "C";
-    //    private final String traceabilityTxn = "nestedtxn";
-
-    public static void main(String... args) {
-        new ContractTraceabilitySuite().runSuiteSync();
-    }
-
-    @Override
-    public boolean canRunConcurrent() {
-        return false;
-    }
-
-    @Override
-    public List<HapiApiSpec> getSpecsInSuite() {
-        return List.of(
-                //				traceabilityE2EScenario1(),
-                //				traceabilityE2EScenario2(),
-                //				traceabilityE2EScenario3(),
-                //				traceabilityE2EScenario4(),
-                //				traceabilityE2EScenario5(),
-                //				traceabilityE2EScenario6(),
-                //				traceabilityE2EScenario7(),
-                //				traceabilityE2EScenario8(),
-                //				traceabilityE2EScenario9(),
-                //				traceabilityE2EScenario10(),
-                //				traceabilityE2EScenario11()
-                );
-    }
-
-    //    private HapiApiSpec traceabilityE2EScenario1() {
-    //        return defaultHapiSpec("traceabilityE2EScenario1")
-    //                .given(
-    //                        setup(
-    //                                TRACEABILITY,
-    //                                createContractWithSlotValues(TRACEABILITY, FIRST, 55, 2, 2),
-    //                                createContractWithSlotValues(TRACEABILITY, SECOND, 0, 0, 12),
-    //                                createContractWithSlotValues(TRACEABILITY, THIRD, 0, 11, 0)))
-    //                .when(executeScenario(TRACEABILITY, "eetScenario1", SUCCESS))
-    //                .then(
-    //                        assertStateChanges(
-    //                                StateChange.stateChangeFor(TRACEABILITY)
-    //                                        .withStorageChanges(
-    //                                                StorageChange.onlyRead(
-    //                                                        formattedAssertionValue(0),
-    //                                                        formattedAssertionValue(55)),
-    //                                                StorageChange.readAndWritten(
-    //                                                        formattedAssertionValue(1),
-    //                                                        formattedAssertionValue(2),
-    //                                                        formattedAssertionValue(55))),
-    //                                StateChange.stateChangeFor(TRACEABILITY + SECOND)
-    //                                        .withStorageChanges(
-    //                                                StorageChange.readAndWritten(
-    //                                                        formattedAssertionValue(2),
-    //                                                        formattedAssertionValue(12),
-    //                                                        formattedAssertionValue(143))),
-    //                                StateChange.stateChangeFor(TRACEABILITY + THIRD)
-    //                                        .withStorageChanges(
-    //                                                StorageChange.readAndWritten(
-    //                                                        formattedAssertionValue(0),
-    //                                                        formattedAssertionValue(0),
-    //                                                        formattedAssertionValue(0)),
-    //                                                StorageChange.readAndWritten(
-    //                                                        formattedAssertionValue(1),
-    //                                                        formattedAssertionValue(11),
-    //                                                        formattedAssertionValue(0)))),
-    //                        tearDown());
-    //    }
-    //
-    //    private HapiApiSpec traceabilityE2EScenario2() {
-    //        return defaultHapiSpec("traceabilityE2EScenario2")
-    //                .given(
-    //                        setup(
-    //                                TRACEABILITY,
-    //                                createContractWithSlotValues(TRACEABILITY, FIRST, 0, 0, 0),
-    //                                createContractWithSlotValues(TRACEABILITY, SECOND, 0, 0, 99),
-    //                                createContractWithSlotValues(TRACEABILITY, THIRD, 0, 88, 0)))
-    //                .when(executeScenario(TRACEABILITY, "eetScenario2", SUCCESS))
-    //                .then(
-    //                        assertStateChanges(
-    //                                StateChange.stateChangeFor(TRACEABILITY)
-    //                                        .withStorageChanges(
-    //                                                StorageChange.onlyRead(
-    //                                                        formattedAssertionValue(0),
-    //                                                        formattedAssertionValue(0)),
-    //                                                StorageChange.readAndWritten(
-    //                                                        formattedAssertionValue(1),
-    //                                                        formattedAssertionValue(0),
-    //                                                        formattedAssertionValue(55))),
-    //                                StateChange.stateChangeFor(TRACEABILITY + SECOND)
-    //                                        .withStorageChanges(
-    //                                                StorageChange.readAndWritten(
-    //                                                        formattedAssertionValue(0),
-    //                                                        formattedAssertionValue(0),
-    //                                                        formattedAssertionValue(100)),
-    //                                                StorageChange.readAndWritten(
-    //                                                        formattedAssertionValue(1),
-    //                                                        formattedAssertionValue(0),
-    //                                                        formattedAssertionValue(0)),
-    //                                                StorageChange.readAndWritten(
-    //                                                        formattedAssertionValue(2),
-    //                                                        formattedAssertionValue(99),
-    //                                                        formattedAssertionValue(143)))),
-    //                        tearDown());
-    //    }
-    //
-    //    private HapiApiSpec traceabilityE2EScenario3() {
-    //        return defaultHapiSpec("traceabilityE2EScenario3")
-    //                .given(
-    //                        setup(
-    //                                TRACEABILITY,
-    //                                createContractWithSlotValues(TRACEABILITY, FIRST, 55, 2, 2),
-    //                                createContractWithSlotValues(TRACEABILITY, SECOND, 0, 0, 12),
-    //                                createContractWithSlotValues(TRACEABILITY, THIRD, 0, 11, 0)))
-    //                .when(executeScenario(TRACEABILITY, "eetScenario3", SUCCESS))
-    //                .then(
-    //                        assertStateChanges(
-    //                                StateChange.stateChangeFor(TRACEABILITY)
-    //                                        .withStorageChanges(
-    //                                                StorageChange.onlyRead(
-    //                                                        formattedAssertionValue(0),
-    //                                                        formattedAssertionValue(55)),
-    //                                                StorageChange.readAndWritten(
-    //                                                        formattedAssertionValue(1),
-    //                                                        formattedAssertionValue(2),
-    //                                                        formattedAssertionValue(55252)),
-    //                                                StorageChange.readAndWritten(
-    //                                                        formattedAssertionValue(2),
-    //                                                        formattedAssertionValue(2),
-    //                                                        formattedAssertionValue(524))),
-    //                                StateChange.stateChangeFor(TRACEABILITY + THIRD)
-    //                                        .withStorageChanges(
-    //                                                StorageChange.readAndWritten(
-    //                                                        formattedAssertionValue(0),
-    //                                                        formattedAssertionValue(0),
-    //                                                        formattedAssertionValue(54)),
-    //                                                StorageChange.readAndWritten(
-    //                                                        formattedAssertionValue(1),
-    //                                                        formattedAssertionValue(11),
-    //                                                        formattedAssertionValue(0)))),
-    //                        tearDown());
-    //    }
-    //
-    //    private HapiApiSpec traceabilityE2EScenario4() {
-    //        return defaultHapiSpec("traceabilityE2EScenario4")
-    //                .given(
-    //                        setup(
-    //                                TRACEABILITY,
-    //                                createContractWithSlotValues(TRACEABILITY, FIRST, 2, 3, 4),
-    //                                createContractWithSlotValues(TRACEABILITY, SECOND, 0, 0, 0),
-    //                                createContractWithSlotValues(TRACEABILITY, THIRD, 0, 0, 0)))
-    //                .when(executeScenario(TRACEABILITY, "eetScenario4", SUCCESS))
-    //                .then(
-    //                        assertStateChanges(
-    //                                StateChange.stateChangeFor(TRACEABILITY)
-    //                                        .withStorageChanges(
-    //                                                StorageChange.readAndWritten(
-    //                                                        formattedAssertionValue(0),
-    //                                                        formattedAssertionValue(2),
-    //                                                        formattedAssertionValue(55)),
-    //                                                StorageChange.readAndWritten(
-    //                                                        formattedAssertionValue(1),
-    //                                                        formattedAssertionValue(3),
-    //                                                        formattedAssertionValue(4)),
-    //                                                StorageChange.onlyRead(
-    //                                                        formattedAssertionValue(2),
-    //                                                        formattedAssertionValue(4)))),
-    //                        tearDown());
-    //    }
-    //
-    //    private HapiApiSpec traceabilityE2EScenario5() {
-    //        return defaultHapiSpec("traceabilityE2EScenario5")
-    //                .given(
-    //                        setup(
-    //                                TRACEABILITY,
-    //                                createContractWithSlotValues(TRACEABILITY, FIRST, 55, 2, 2),
-    //                                createContractWithSlotValues(TRACEABILITY, SECOND, 0, 0, 12),
-    //                                createContractWithSlotValues(TRACEABILITY, THIRD, 4, 1, 0)))
-    //                .when(executeScenario(TRACEABILITY, "eetScenario5", SUCCESS))
-    //                .then(
-    //                        assertStateChanges(
-    //                                StateChange.stateChangeFor(TRACEABILITY)
-    //                                        .withStorageChanges(
-    //                                                StorageChange.onlyRead(
-    //                                                        formattedAssertionValue(0),
-    //                                                        formattedAssertionValue(55)),
-    //                                                StorageChange.readAndWritten(
-    //                                                        formattedAssertionValue(1),
-    //                                                        formattedAssertionValue(2),
-    //                                                        formattedAssertionValue(55252))),
-    //                                StateChange.stateChangeFor(TRACEABILITY + SECOND)
-    //                                        .withStorageChanges(
-    //                                                StorageChange.readAndWritten(
-    //                                                        formattedAssertionValue(2),
-    //                                                        formattedAssertionValue(12),
-    //                                                        formattedAssertionValue(524))),
-    //                                StateChange.stateChangeFor(TRACEABILITY + THIRD)
-    //                                        .withStorageChanges(
-    //                                                StorageChange.onlyRead(
-    //                                                        formattedAssertionValue(0),
-    //                                                        formattedAssertionValue(4)),
-    //                                                StorageChange.onlyRead(
-    //                                                        formattedAssertionValue(1),
-    //                                                        formattedAssertionValue(1)))),
-    //                        tearDown());
-    //    }
-    //
-    //    private HapiApiSpec traceabilityE2EScenario6() {
-    //        return defaultHapiSpec("traceabilityE2EScenario6")
-    //                .given(
-    //                        setup(
-    //                                TRACEABILITY,
-    //                                createContractWithSlotValues(TRACEABILITY, FIRST, 2, 3, 4),
-    //                                createContractWithSlotValues(TRACEABILITY, SECOND, 0, 0, 3),
-    //                                createContractWithSlotValues(TRACEABILITY, THIRD, 0, 1, 0)))
-    //                .when(executeScenario(TRACEABILITY, "eetScenario6", SUCCESS))
-    //                .then(
-    //                        assertStateChanges(
-    //                                StateChange.stateChangeFor(TRACEABILITY)
-    //                                        .withStorageChanges(
-    //                                                StorageChange.onlyRead(
-    //                                                        formattedAssertionValue(0),
-    //                                                        formattedAssertionValue(2)),
-    //                                                StorageChange.readAndWritten(
-    //                                                        formattedAssertionValue(1),
-    //                                                        formattedAssertionValue(3),
-    //                                                        formattedAssertionValue(4)),
-    //                                                StorageChange.readAndWritten(
-    //                                                        formattedAssertionValue(2),
-    //                                                        formattedAssertionValue(4),
-    //                                                        formattedAssertionValue(5))),
-    //                                StateChange.stateChangeFor(TRACEABILITY + THIRD)
-    //                                        .withStorageChanges(
-    //                                                StorageChange.onlyRead(
-    //                                                        formattedAssertionValue(0),
-    //                                                        formattedAssertionValue(0)),
-    //                                                StorageChange.onlyRead(
-    //                                                        formattedAssertionValue(1),
-    //                                                        formattedAssertionValue(1)))),
-    //                        tearDown());
-    //    }
-    //
-    //    private HapiApiSpec traceabilityE2EScenario7() {
-    //        return defaultHapiSpec("traceabilityE2EScenario7")
-    //                .given(
-    //                        setup(
-    //                                TRACEABILITY_CALLCODE,
-    //                                createContractWithSlotValues(
-    //                                        TRACEABILITY_CALLCODE, FIRST, 55, 2, 2),
-    //                                createContractWithSlotValues(
-    //                                        TRACEABILITY_CALLCODE, SECOND, 0, 0, 12),
-    //                                createContractWithSlotValues(
-    //                                        TRACEABILITY_CALLCODE, THIRD, 4, 1, 0)))
-    //                .when(executeScenario(TRACEABILITY_CALLCODE, "eetScenario7", SUCCESS))
-    //                .then(
-    //                        assertStateChanges(
-    //                                StateChange.stateChangeFor(TRACEABILITY_CALLCODE)
-    //                                        .withStorageChanges(
-    //                                                StorageChange.onlyRead(
-    //                                                        formattedAssertionValue(0),
-    //                                                        formattedAssertionValue(55)),
-    //                                                StorageChange.readAndWritten(
-    //                                                        formattedAssertionValue(1),
-    //                                                        formattedAssertionValue(2),
-    //                                                        formattedAssertionValue(55252))),
-    //                                StateChange.stateChangeFor(TRACEABILITY_CALLCODE + SECOND)
-    //                                        .withStorageChanges(
-    //                                                StorageChange.readAndWritten(
-    //                                                        formattedAssertionValue(0),
-    //                                                        formattedAssertionValue(0),
-    //                                                        formattedAssertionValue(54)),
-    //                                                StorageChange.readAndWritten(
-    //                                                        formattedAssertionValue(1),
-    //                                                        formattedAssertionValue(0),
-    //                                                        formattedAssertionValue(0)),
-    //                                                StorageChange.readAndWritten(
-    //                                                        formattedAssertionValue(2),
-    //                                                        formattedAssertionValue(12),
-    //                                                        formattedAssertionValue(524)))),
-    //                        tearDown());
-    //    }
-    //
-    //    private HapiApiSpec traceabilityE2EScenario8() {
-    //        return defaultHapiSpec("traceabilityE2EScenario8")
-    //                .given(
-    //                        setup(
-    //                                TRACEABILITY_CALLCODE,
-    //                                createContractWithSlotValues(
-    //                                        TRACEABILITY_CALLCODE, FIRST, 55, 2, 2),
-    //                                createContractWithSlotValues(
-    //                                        TRACEABILITY_CALLCODE, SECOND, 0, 0, 12),
-    //                                createContractWithSlotValues(
-    //                                        TRACEABILITY_CALLCODE, THIRD, 4, 1, 0)))
-    //                .when(executeScenario(TRACEABILITY_CALLCODE, "eetScenario8", SUCCESS))
-    //                .then(
-    //                        assertStateChanges(
-    //                                StateChange.stateChangeFor(TRACEABILITY_CALLCODE)
-    //                                        .withStorageChanges(
-    //                                                StorageChange.readAndWritten(
-    //                                                        formattedAssertionValue(0),
-    //                                                        formattedAssertionValue(55),
-    //                                                        formattedAssertionValue(55)),
-    //                                                StorageChange.readAndWritten(
-    //                                                        formattedAssertionValue(1),
-    //                                                        formattedAssertionValue(2),
-    //                                                        formattedAssertionValue(55252)),
-    //                                                StorageChange.readAndWritten(
-    //                                                        formattedAssertionValue(2),
-    //                                                        formattedAssertionValue(2),
-    //                                                        formattedAssertionValue(524)))),
-    //                        tearDown());
-    //    }
-    //
-    //    private HapiApiSpec traceabilityE2EScenario9() {
-    //        return defaultHapiSpec("traceabilityE2EScenario9")
-    //                .given(
-    //                        setup(
-    //                                TRACEABILITY,
-    //                                createContractWithSlotValues(TRACEABILITY, FIRST, 55, 2, 2),
-    //                                createContractWithSlotValues(TRACEABILITY, SECOND, 0, 0, 12),
-    //                                createContractWithSlotValues(TRACEABILITY, THIRD, 0, 1, 0)))
-    //                .when(executeScenario(TRACEABILITY, "eetScenario9", CONTRACT_REVERT_EXECUTED))
-    //                .then(
-    //                        assertStateChanges(
-    //                                StateChange.stateChangeFor(TRACEABILITY)
-    //                                        .withStorageChanges(
-    //                                                StorageChange.onlyRead(
-    //                                                        formattedAssertionValue(0),
-    //                                                        formattedAssertionValue(55)),
-    //                                                StorageChange.onlyRead(
-    //                                                        formattedAssertionValue(1),
-    //                                                        formattedAssertionValue(2))),
-    //                                StateChange.stateChangeFor(TRACEABILITY + SECOND)
-    //                                        .withStorageChanges(
-    //                                                StorageChange.onlyRead(
-    //                                                        formattedAssertionValue(2),
-    //                                                        formattedAssertionValue(12))),
-    //                                StateChange.stateChangeFor(TRACEABILITY + THIRD)
-    //                                        .withStorageChanges(
-    //                                                StorageChange.onlyRead(
-    //                                                        formattedAssertionValue(0),
-    //                                                        formattedAssertionValue(0)),
-    //                                                StorageChange.onlyRead(
-    //                                                        formattedAssertionValue(1),
-    //                                                        formattedAssertionValue(1)))),
-    //                        tearDown());
-    //    }
-    //
-    //    private HapiApiSpec traceabilityE2EScenario10() {
-    //        return defaultHapiSpec("traceabilityE2EScenario10")
-    //                .given(
-    //                        setup(
-    //                                TRACEABILITY,
-    //                                createContractWithSlotValues(TRACEABILITY, FIRST, 2, 3, 4),
-    //                                createContractWithSlotValues(TRACEABILITY, SECOND, 0, 0, 3),
-    //                                createContractWithSlotValues(TRACEABILITY, THIRD, 0, 1, 0)))
-    //                .when(executeScenario(TRACEABILITY, "eetScenario10", SUCCESS))
-    //                .then(
-    //                        assertStateChanges(
-    //                                StateChange.stateChangeFor(TRACEABILITY)
-    //                                        .withStorageChanges(
-    //                                                StorageChange.onlyRead(
-    //                                                        formattedAssertionValue(0),
-    //                                                        formattedAssertionValue(2)),
-    //                                                StorageChange.readAndWritten(
-    //                                                        formattedAssertionValue(1),
-    //                                                        formattedAssertionValue(3),
-    //                                                        formattedAssertionValue(4))),
-    //                                StateChange.stateChangeFor(TRACEABILITY + SECOND)
-    //                                        .withStorageChanges(
-    //                                                StorageChange.readAndWritten(
-    //                                                        formattedAssertionValue(2),
-    //                                                        formattedAssertionValue(3),
-    //                                                        formattedAssertionValue(5))),
-    //                                StateChange.stateChangeFor(TRACEABILITY + THIRD)
-    //                                        .withStorageChanges(
-    //                                                StorageChange.onlyRead(
-    //                                                        formattedAssertionValue(0),
-    //                                                        formattedAssertionValue(0)),
-    //                                                StorageChange.onlyRead(
-    //                                                        formattedAssertionValue(1),
-    //                                                        formattedAssertionValue(1)))),
-    //                        tearDown());
-    //    }
-    //
-    //    private HapiApiSpec traceabilityE2EScenario11() {
-    //        return defaultHapiSpec("traceabilityE2EScenario11")
-    //                .given(
-    //                        setup(
-    //                                TRACEABILITY,
-    //                                createContractWithSlotValues(TRACEABILITY, FIRST, 2, 3, 4),
-    //                                createContractWithSlotValues(TRACEABILITY, SECOND, 0, 0, 3),
-    //                                createContractWithSlotValues(TRACEABILITY, THIRD, 0, 1, 0)))
-    //                .when(executeScenario(TRACEABILITY, "eetScenario11", SUCCESS))
-    //                .then(
-    //                        assertStateChanges(
-    //                                StateChange.stateChangeFor(TRACEABILITY)
-    //                                        .withStorageChanges(
-    //                                                StorageChange.onlyRead(
-    //                                                        formattedAssertionValue(0),
-    //                                                        formattedAssertionValue(2)),
-    //                                                StorageChange.readAndWritten(
-    //                                                        formattedAssertionValue(1),
-    //                                                        formattedAssertionValue(3),
-    //                                                        formattedAssertionValue(4))),
-    //                                StateChange.stateChangeFor(TRACEABILITY + THIRD)
-    //                                        .withStorageChanges(
-    //                                                StorageChange.readAndWritten(
-    //                                                        formattedAssertionValue(0),
-    //                                                        formattedAssertionValue(0),
-    //                                                        formattedAssertionValue(123)),
-    //                                                StorageChange.readAndWritten(
-    //                                                        formattedAssertionValue(1),
-    //                                                        formattedAssertionValue(1),
-    //                                                        formattedAssertionValue(0)))),
-    //                        tearDown());
-    //    }
-
-    //    private HapiSpecOperation[] setup(
-    //            final String contract,
-    //            final HapiContractCreate contractA,
-    //            final HapiContractCreate contractB,
-    //            final HapiContractCreate contractC) {
-    //        return new HapiSpecOperation[] {
-    //            UtilVerbs.overriding("contracts.enableTraceability", "true"),
-    //            uploadInitCode(contract),
-    //            contractA,
-    //            contractB,
-    //            contractC
-    //        };
-    //    }
-    //
-    //    private HapiSpecOperation tearDown() {
-    //        return UtilVerbs.resetToDefault("contracts.enableTraceability");
-    //    }
-    //
-    //    private HapiContractCreate createContractWithSlotValues(
-    //            final String contract,
-    //            final String suffix,
-    //            final int slot0,
-    //            final int slot1,
-    //            final int slot2) {
-    //        if (suffix.equals(FIRST)) return contractCreate(contract, slot0, slot1,
-    // slot2).gas(300_000);
-    //        return contractCustomCreate(contract, suffix, slot0, slot1, slot2).gas(300_000);
-    //    }
-    //
-    //    private HapiSpecOperation executeScenario(
-    //            final String contract,
-    //            final String scenario,
-    //            final ResponseCodeEnum expectedExecutionStatus) {
-    //        return withOpContext(
-    //                (spec, opLog) ->
-    //                        allRunFor(
-    //                                spec,
-    //                                contractCall(
-    //                                                contract,
-    //                                                scenario,
-    //
-    // AssociatePrecompileSuite.getNestedContractAddress(
-    //                                                        contract + "B", spec),
-    //
-    // AssociatePrecompileSuite.getNestedContractAddress(
-    //                                                        contract + "C", spec))
-    //                                        .gas(1000000)
-    //                                        .via(traceabilityTxn)
-    //                                        .hasKnownStatus(expectedExecutionStatus)));
-    //    }
-    //
-    //    private CustomSpecAssert assertStateChanges(final StateChange... stateChanges) {
-    //        return withOpContext(
-    //                (spec, opLog) ->
-    //                        allRunFor(
-    //                                spec,
-    //                                getTxnRecord(traceabilityTxn)
-    //                                        .hasPriority(
-    //                                                recordWith()
-    //                                                        .contractCallResult(
-    //                                                                resultWith()
-    //                                                                        .stateChanges(
-    //
-    // stateChanges)))
-    //                                        .logged()));
-    //    }
-    //
-    //    @NotNull
-    //    private ByteString formattedAssertionValue(long value) {
-    //        return ByteString.copyFrom(
-    //                Bytes.wrap(UInt256.valueOf(value)).trimLeadingZeros().toArrayUnsafe());
-    //    }
-=======
 import com.hedera.services.bdd.suites.contract.precompile.AssociatePrecompileSuite;
 import com.hederahashgraph.api.proto.java.ResponseCodeEnum;
 import java.util.List;
@@ -1025,7 +528,6 @@
         return ByteString.copyFrom(
                 Bytes.wrap(UInt256.valueOf(value)).trimLeadingZeros().toArrayUnsafe());
     }
->>>>>>> 67166f8e
 
     @Override
     protected Logger getResultsLogger() {
