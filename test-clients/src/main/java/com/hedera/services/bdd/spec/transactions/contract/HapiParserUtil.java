/*
 * Copyright (C) 2022 Hedera Hashgraph, LLC
 *
 * Licensed under the Apache License, Version 2.0 (the "License");
 * you may not use this file except in compliance with the License.
 * You may obtain a copy of the License at
 *
 *      http://www.apache.org/licenses/LICENSE-2.0
 *
 * Unless required by applicable law or agreed to in writing, software
 * distributed under the License is distributed on an "AS IS" BASIS,
 * WITHOUT WARRANTIES OR CONDITIONS OF ANY KIND, either express or implied.
 * See the License for the specific language governing permissions and
 * limitations under the License.
 */
package com.hedera.services.bdd.spec.transactions.contract;

import com.esaulpaugh.headlong.abi.Address;
import com.esaulpaugh.headlong.abi.Function;
import com.hedera.node.app.service.evm.utils.EthSigsUtils;
import com.hederahashgraph.api.proto.java.Key;
import org.apache.tuweni.bytes.Bytes;

public class HapiParserUtil {

    private HapiParserUtil() {
        throw new UnsupportedOperationException("Utility class");
    }

    public static byte[] encodeParametersForCall(final Object[] params, final String abi) {
        return encodeParameters(params, abi);
    }

    public static byte[] encodeParametersForConstructor(final Object[] params, final String abi) {
        return stripSelector(encodeParameters(params, abi));
    }

    private static byte[] encodeParameters(final Object[] params, final String abi) {
        byte[] callData = new byte[] {};
        if (!abi.isEmpty() && !abi.contains("<empty>")) {
            final var abiFunction = Function.fromJson(abi);
            callData = abiFunction.encodeCallWithArgs(params).array();
        }

        return callData;
    }

    public static Address asHeadlongAddress(final String address) {
        final var addressBytes =
                Bytes.fromHexString(address.startsWith("0x") ? address : "0x" + address);
        final var addressAsInteger = addressBytes.toUnsignedBigInteger();
        return Address.wrap(Address.toChecksumAddress(addressAsInteger));
    }

    public static Address asHeadlongAddress(final byte[] address) {
        final var addressBytes = Bytes.wrap(address);
        final var addressAsInteger = addressBytes.toUnsignedBigInteger();
        return Address.wrap(Address.toChecksumAddress(addressAsInteger));
    }

<<<<<<< HEAD
    public static Address[] asHeadlongAddressArray(final byte[]... addresses) {
        Address[] headlongAddresses = new Address[addresses.length];
        for (int i = 0; i < addresses.length; i++) {
            headlongAddresses[i] = asHeadlongAddress(addresses[i]);
        }
        return headlongAddresses;
=======
    public static Address evmAddressFromSecp256k1Key(final Key key) {
        if (key.hasECDSASecp256K1()) {
            return asHeadlongAddress(
                    EthSigsUtils.recoverAddressFromPubKey(key.getECDSASecp256K1().toByteArray()));
        } else {
            throw new IllegalStateException("Cannot observe address for non-ECDSA key!");
        }
>>>>>>> 145fc88c
    }

    public static byte[] stripSelector(final byte[] bytesToExpand) {
        byte[] expandedArray = new byte[bytesToExpand.length - 4];

        System.arraycopy(bytesToExpand, 4, expandedArray, 0, bytesToExpand.length - 4);
        return expandedArray;
    }
}<|MERGE_RESOLUTION|>--- conflicted
+++ resolved
@@ -58,14 +58,14 @@
         return Address.wrap(Address.toChecksumAddress(addressAsInteger));
     }
 
-<<<<<<< HEAD
     public static Address[] asHeadlongAddressArray(final byte[]... addresses) {
         Address[] headlongAddresses = new Address[addresses.length];
         for (int i = 0; i < addresses.length; i++) {
             headlongAddresses[i] = asHeadlongAddress(addresses[i]);
         }
         return headlongAddresses;
-=======
+    }
+
     public static Address evmAddressFromSecp256k1Key(final Key key) {
         if (key.hasECDSASecp256K1()) {
             return asHeadlongAddress(
@@ -73,7 +73,6 @@
         } else {
             throw new IllegalStateException("Cannot observe address for non-ECDSA key!");
         }
->>>>>>> 145fc88c
     }
 
     public static byte[] stripSelector(final byte[] bytesToExpand) {
