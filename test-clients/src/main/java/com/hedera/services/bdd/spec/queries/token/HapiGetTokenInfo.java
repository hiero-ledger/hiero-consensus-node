package com.hedera.services.bdd.spec.queries.token;

/*-
 * ‌
 * Hedera Services Test Clients
 * ​
 * Copyright (C) 2018 - 2021 Hedera Hashgraph, LLC
 * ​
 * Licensed under the Apache License, Version 2.0 (the "License");
 * you may not use this file except in compliance with the License.
 * You may obtain a copy of the License at
 * 
 *      http://www.apache.org/licenses/LICENSE-2.0
 * 
 * Unless required by applicable law or agreed to in writing, software
 * distributed under the License is distributed on an "AS IS" BASIS,
 * WITHOUT WARRANTIES OR CONDITIONS OF ANY KIND, either express or implied.
 * See the License for the specific language governing permissions and
 * limitations under the License.
 * ‍
 */

import com.google.common.base.MoreObjects;
import com.hedera.services.bdd.spec.HapiApiSpec;
import com.hedera.services.bdd.spec.infrastructure.HapiSpecRegistry;
import com.hedera.services.bdd.spec.queries.HapiQueryOp;
import com.hedera.services.bdd.spec.transactions.TxnUtils;
import com.hederahashgraph.api.proto.java.HederaFunctionality;
import com.hederahashgraph.api.proto.java.Query;
import com.hederahashgraph.api.proto.java.Response;
import com.hederahashgraph.api.proto.java.Timestamp;
import com.hederahashgraph.api.proto.java.TokenFreezeStatus;
import com.hederahashgraph.api.proto.java.TokenGetInfoQuery;
import com.hederahashgraph.api.proto.java.TokenKycStatus;
import com.hederahashgraph.api.proto.java.TokenSupplyType;
import com.hederahashgraph.api.proto.java.TokenType;
import com.hederahashgraph.api.proto.java.Transaction;
import org.apache.logging.log4j.LogManager;
import org.apache.logging.log4j.Logger;
import org.junit.Assert;
import proto.CustomFeesOuterClass;

import java.util.ArrayList;
import java.util.List;
import java.util.Optional;
import java.util.OptionalInt;
import java.util.OptionalLong;
import java.util.function.BiConsumer;
import java.util.function.BiFunction;

import static com.hedera.services.bdd.spec.queries.QueryUtils.answerCostHeader;
import static com.hedera.services.bdd.spec.queries.QueryUtils.answerHeader;

public class HapiGetTokenInfo extends HapiQueryOp<HapiGetTokenInfo> {
	private static final Logger log = LogManager.getLogger(HapiGetTokenInfo.class);

	String token;

	public HapiGetTokenInfo(String token) {
		this.token = token;
	}

	Optional<TokenType> expectedTokenType = Optional.empty();
	Optional<TokenSupplyType> expectedSupplyType = Optional.empty();
	OptionalInt expectedDecimals = OptionalInt.empty();
	OptionalLong expectedTotalSupply = OptionalLong.empty();
	OptionalLong expectedMaxSupply = OptionalLong.empty();
	Optional<String> expectedMemo = Optional.empty();
	Optional<String> expectedId = Optional.empty();
	Optional<String> expectedSymbol = Optional.empty();
	Optional<String> expectedName = Optional.empty();
	Optional<String> expectedTreasury = Optional.empty();
	Optional<String> expectedAdminKey = Optional.empty();
	Optional<String> expectedKycKey = Optional.empty();
	Optional<String> expectedFreezeKey = Optional.empty();
	Optional<String> expectedSupplyKey = Optional.empty();
	Optional<String> expectedWipeKey = Optional.empty();
	Optional<Boolean> expectedDeletion = Optional.empty();
	Optional<TokenKycStatus> expectedKycDefault = Optional.empty();
	Optional<TokenFreezeStatus> expectedFreezeDefault = Optional.empty();
	Optional<String> expectedAutoRenewAccount = Optional.empty();
	OptionalLong expectedAutoRenewPeriod = OptionalLong.empty();
	Optional<Boolean> expectedExpiry = Optional.empty();
	List<BiConsumer<HapiApiSpec, CustomFeesOuterClass.CustomFees>> expectedFees = new ArrayList<>();

	@Override
	public HederaFunctionality type() {
		return HederaFunctionality.TokenGetInfo;
	}

	@Override
	protected HapiGetTokenInfo self() {
		return this;
	}

	public HapiGetTokenInfo hasTokenType(TokenType t) {
		expectedTokenType = Optional.of(t);
		return this;
	}

	public HapiGetTokenInfo hasSupplyType(TokenSupplyType t) {
		expectedSupplyType = Optional.of(t);
		return this;
	}

	public HapiGetTokenInfo hasFreezeDefault(TokenFreezeStatus s) {
		expectedFreezeDefault = Optional.of(s);
		return this;
	}

	public HapiGetTokenInfo hasKycDefault(TokenKycStatus s) {
		expectedKycDefault = Optional.of(s);
		return this;
	}

	public HapiGetTokenInfo hasDecimals(int d) {
		expectedDecimals = OptionalInt.of(d);
		return this;
	}

	public HapiGetTokenInfo hasMaxSupply(long amount) {
		expectedMaxSupply = OptionalLong.of(amount);
		return this;
	}

	public HapiGetTokenInfo hasTotalSupply(long amount) {
		expectedTotalSupply = OptionalLong.of(amount);
		return this;
	}

	public HapiGetTokenInfo hasRegisteredId(String token) {
		expectedId = Optional.of(token);
		return this;
	}

	public HapiGetTokenInfo hasEntityMemo(String memo) {
		expectedMemo = Optional.of(memo);
		return this;
	}

	public HapiGetTokenInfo hasAutoRenewPeriod(Long renewPeriod) {
		expectedAutoRenewPeriod = OptionalLong.of(renewPeriod);
		return this;
	}

	public HapiGetTokenInfo hasAutoRenewAccount(String account) {
		expectedAutoRenewAccount = Optional.of(account);
		return this;
	}

	public HapiGetTokenInfo hasValidExpiry() {
		expectedExpiry = Optional.of(true);
		return this;
	}

	public HapiGetTokenInfo hasSymbol(String token) {
		expectedSymbol = Optional.of(token);
		return this;
	}

	public HapiGetTokenInfo hasName(String name) {
		expectedName = Optional.of(name);
		return this;
	}

	public HapiGetTokenInfo hasTreasury(String name) {
		expectedTreasury = Optional.of(name);
		return this;
	}

	public HapiGetTokenInfo hasFreezeKey(String name) {
		expectedFreezeKey = Optional.of(name);
		return this;
	}

	public HapiGetTokenInfo hasAdminKey(String name) {
		expectedAdminKey = Optional.of(name);
		return this;
	}

	public HapiGetTokenInfo hasKycKey(String name) {
		expectedKycKey = Optional.of(name);
		return this;
	}

	public HapiGetTokenInfo hasSupplyKey(String name) {
		expectedSupplyKey = Optional.of(name);
		return this;
	}

	public HapiGetTokenInfo hasWipeKey(String name) {
		expectedWipeKey = Optional.of(name);
		return this;
	}
<<<<<<< HEAD

	public HapiGetTokenInfo hasCustomFeeKey(String name) {
		expectedCustomFeeKey = Optional.of(name);
		return this;
	}

=======
>>>>>>> f83c8654
	public HapiGetTokenInfo isDeleted() {
		expectedDeletion = Optional.of(Boolean.TRUE);
		return this;
	}

	public HapiGetTokenInfo isNotDeleted() {
		expectedDeletion = Optional.of(Boolean.FALSE);
		return this;
	}

	public HapiGetTokenInfo hasCustom(BiConsumer<HapiApiSpec, CustomFeesOuterClass.CustomFees> feeAssertion) {
		expectedFees.add(feeAssertion);
		return this;
	}

	@Override
	protected void assertExpectationsGiven(HapiApiSpec spec) throws Throwable {
		var actualInfo = response.getTokenGetInfo().getTokenInfo();

		expectedTokenType.ifPresent(tokenType -> Assert.assertEquals(
				"Wrong token type!",
				tokenType,
				actualInfo.getTokenType()
		));

		expectedSupplyType.ifPresent(supplyType -> Assert.assertEquals(
				"Wrong supply type!",
				supplyType,
				actualInfo.getSupplyType()
		));

		if (expectedSymbol.isPresent()) {
			Assert.assertEquals(
					"Wrong symbol!",
					expectedSymbol.get(),
					actualInfo.getSymbol());
		}

		if (expectedName.isPresent()) {
			Assert.assertEquals(
					"Wrong name!",
					expectedName.get(),
					actualInfo.getName());
		}

		if (expectedAutoRenewAccount.isPresent()) {
			var id = TxnUtils.asId(expectedAutoRenewAccount.get(), spec);
			Assert.assertEquals(
					"Wrong auto renew account!",
					id,
					actualInfo.getAutoRenewAccount());
		}

		if (expectedAutoRenewPeriod.isPresent()) {
			Assert.assertEquals(
					"Wrong auto renew period!",
					expectedAutoRenewPeriod.getAsLong(),
					actualInfo.getAutoRenewPeriod().getSeconds());
		}

		if (expectedMaxSupply.isPresent()) {
			Assert.assertEquals(
					"Wrong max supply!",
					expectedMaxSupply.getAsLong(),
					actualInfo.getMaxSupply()
			);
		}

		if (expectedTotalSupply.isPresent()) {
			Assert.assertEquals(
					"Wrong total supply!",
					expectedTotalSupply.getAsLong(),
					actualInfo.getTotalSupply());
		}

		if (expectedDecimals.isPresent()) {
			Assert.assertEquals(
					"Wrong decimals!",
					expectedDecimals.getAsInt(),
					actualInfo.getDecimals());
		}

		if (expectedTreasury.isPresent()) {
			var id = TxnUtils.asId(expectedTreasury.get(), spec);
			Assert.assertEquals(
					"Wrong treasury account!",
					id,
					actualInfo.getTreasury());
		}

		final var actualFees = actualInfo.getCustomFees();
		for (var expectedFee : expectedFees) {
			expectedFee.accept(spec, actualFees);
		}

		expectedMemo.ifPresent(s -> Assert.assertEquals(
				"Wrong memo!",
				s,
				actualInfo.getMemo()));

		var registry = spec.registry();
		assertFor(
				actualInfo.getTokenId(),
				expectedId,
				(n, r) -> r.getTokenID(n),
				"Wrong token id!",
				registry);
		assertFor(
				actualInfo.getExpiry(),
				expectedExpiry,
				(n, r) -> Timestamp.newBuilder().setSeconds(r.getExpiry(token)).build(),
				"Wrong token expiry!",
				registry);
		assertFor(
				actualInfo.getFreezeKey(),
				expectedFreezeKey,
				(n, r) -> r.getFreezeKey(n),
				"Wrong token freeze key!",
				registry);
		assertFor(
				actualInfo.getAdminKey(),
				expectedAdminKey,
				(n, r) -> r.getAdminKey(n),
				"Wrong token admin key!",
				registry);

		assertFor(
				actualInfo.getWipeKey(),
				expectedWipeKey,
				(n, r) -> r.getWipeKey(n),
				"Wrong token wipe key!",
				registry);

		assertFor(
				actualInfo.getKycKey(),
				expectedKycKey,
				(n, r) -> r.getKycKey(n),
				"Wrong token KYC key!",
				registry);

		assertFor(
				actualInfo.getSupplyKey(),
				expectedSupplyKey,
				(n, r) -> r.getSupplyKey(n),
				"Wrong token supply key!",
				registry);
	}

	private <T, R> void assertFor(
			R actual,
			Optional<T> possible,
			BiFunction<T, HapiSpecRegistry, R> expectedFn,
			String error,
			HapiSpecRegistry registry
	) {
		if (possible.isPresent()) {
			var expected = expectedFn.apply(possible.get(), registry);
			Assert.assertEquals(error, expected, actual);
		}
	}

	@Override
	protected void submitWith(HapiApiSpec spec, Transaction payment) {
		Query query = getTokenInfoQuery(spec, payment, false);
		response = spec.clients().getTokenSvcStub(targetNodeFor(spec), useTls).getTokenInfo(query);
		if (verboseLoggingOn) {
			log.info("Info for '" + token + "': " + response.getTokenGetInfo().getTokenInfo());
		}
	}

	@Override
	protected long lookupCostWith(HapiApiSpec spec, Transaction payment) throws Throwable {
		Query query = getTokenInfoQuery(spec, payment, true);
		Response response = spec.clients().getTokenSvcStub(targetNodeFor(spec), useTls).getTokenInfo(query);
		return costFrom(response);
	}

	private Query getTokenInfoQuery(HapiApiSpec spec, Transaction payment, boolean costOnly) {
		var id = TxnUtils.asTokenId(token, spec);
		TokenGetInfoQuery getTokenQuery = TokenGetInfoQuery.newBuilder()
				.setHeader(costOnly ? answerCostHeader(payment) : answerHeader(payment))
				.setToken(id)
				.build();
		return Query.newBuilder().setTokenGetInfo(getTokenQuery).build();
	}

	@Override
	protected boolean needsPayment() {
		return true;
	}

	@Override
	protected MoreObjects.ToStringHelper toStringHelper() {
		return MoreObjects.toStringHelper(this).add("token", token);
	}
}<|MERGE_RESOLUTION|>--- conflicted
+++ resolved
@@ -192,15 +192,7 @@
 		expectedWipeKey = Optional.of(name);
 		return this;
 	}
-<<<<<<< HEAD
-
-	public HapiGetTokenInfo hasCustomFeeKey(String name) {
-		expectedCustomFeeKey = Optional.of(name);
-		return this;
-	}
-
-=======
->>>>>>> f83c8654
+
 	public HapiGetTokenInfo isDeleted() {
 		expectedDeletion = Optional.of(Boolean.TRUE);
 		return this;
