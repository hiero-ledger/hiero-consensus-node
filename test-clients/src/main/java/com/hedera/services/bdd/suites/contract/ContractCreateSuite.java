package com.hedera.services.bdd.suites.contract;

/*-
 * ‌
 * Hedera Services Test Clients
 * ​
 * Copyright (C) 2018 - 2021 Hedera Hashgraph, LLC
 * ​
 * Licensed under the Apache License, Version 2.0 (the "License");
 * you may not use this file except in compliance with the License.
 * You may obtain a copy of the License at
 *
 *      http://www.apache.org/licenses/LICENSE-2.0
 *
 * Unless required by applicable law or agreed to in writing, software
 * distributed under the License is distributed on an "AS IS" BASIS,
 * WITHOUT WARRANTIES OR CONDITIONS OF ANY KIND, either express or implied.
 * See the License for the specific language governing permissions and
 * limitations under the License.
 * ‍
 */

import com.google.protobuf.ByteString;
import com.hedera.services.bdd.spec.HapiApiSpec;
import com.hedera.services.bdd.spec.HapiSpecOperation;
import com.hedera.services.bdd.spec.infrastructure.meta.ContractResources;
import com.hedera.services.bdd.spec.keys.KeyShape;
import com.hedera.services.bdd.spec.keys.SigControl;
import com.hedera.services.bdd.spec.transactions.TxnUtils;
<<<<<<< HEAD
import com.hedera.services.bdd.spec.utilops.CustomSpecAssert;
=======
>>>>>>> 24a7d0bd
import com.hedera.services.bdd.spec.utilops.UtilVerbs;
import com.hedera.services.bdd.suites.HapiApiSuite;
import org.apache.logging.log4j.LogManager;
import org.apache.logging.log4j.Logger;
import org.junit.jupiter.api.Assertions;

import java.nio.file.Files;
import java.nio.file.Path;
import java.util.List;
import java.util.concurrent.atomic.AtomicLong;
import java.util.stream.IntStream;

import static com.hedera.services.bdd.spec.HapiApiSpec.defaultHapiSpec;
import static com.hedera.services.bdd.spec.assertions.ContractInfoAsserts.contractWith;
import static com.hedera.services.bdd.spec.infrastructure.meta.ContractResources.ADD_NTH_FIB_ABI;
import static com.hedera.services.bdd.spec.infrastructure.meta.ContractResources.EMPTY_CONSTRUCTOR;
import static com.hedera.services.bdd.spec.infrastructure.meta.ContractResources.FIBONACCI_PLUS_CONSTRUCTOR_ABI;
import static com.hedera.services.bdd.spec.infrastructure.meta.ContractResources.FIBONACCI_PLUS_PATH;
import static com.hedera.services.bdd.spec.keys.ControlForKey.forKey;
import static com.hedera.services.bdd.spec.keys.KeyFactory.KeyType.THRESHOLD;
import static com.hedera.services.bdd.spec.keys.KeyShape.SIMPLE;
import static com.hedera.services.bdd.spec.keys.KeyShape.listOf;
import static com.hedera.services.bdd.spec.keys.KeyShape.sigs;
import static com.hedera.services.bdd.spec.keys.KeyShape.threshOf;
import static com.hedera.services.bdd.spec.keys.SigControl.OFF;
import static com.hedera.services.bdd.spec.keys.SigControl.ON;
import static com.hedera.services.bdd.spec.queries.QueryVerbs.getContractInfo;
import static com.hedera.services.bdd.spec.queries.QueryVerbs.getTxnRecord;
import static com.hedera.services.bdd.spec.transactions.TxnVerbs.contractCall;
import static com.hedera.services.bdd.spec.transactions.TxnVerbs.contractCreate;
import static com.hedera.services.bdd.spec.transactions.TxnVerbs.cryptoCreate;
import static com.hedera.services.bdd.spec.transactions.TxnVerbs.fileCreate;
import static com.hedera.services.bdd.spec.utilops.CustomSpecAssert.allRunFor;
import static com.hedera.services.bdd.spec.utilops.UtilVerbs.inParallel;
import static com.hedera.services.bdd.spec.utilops.UtilVerbs.newKeyListNamed;
import static com.hedera.services.bdd.spec.utilops.UtilVerbs.newKeyNamed;
import static com.hedera.services.bdd.spec.utilops.UtilVerbs.sourcing;
import static com.hedera.services.bdd.spec.utilops.UtilVerbs.withOpContext;
import static com.hederahashgraph.api.proto.java.ResponseCodeEnum.CONTRACT_DELETED;
import static com.hederahashgraph.api.proto.java.ResponseCodeEnum.CONTRACT_REVERT_EXECUTED;
import static com.hederahashgraph.api.proto.java.ResponseCodeEnum.ERROR_DECODING_BYTESTRING;
import static com.hederahashgraph.api.proto.java.ResponseCodeEnum.INSUFFICIENT_GAS;
import static com.hederahashgraph.api.proto.java.ResponseCodeEnum.INSUFFICIENT_PAYER_BALANCE;
import static com.hederahashgraph.api.proto.java.ResponseCodeEnum.INSUFFICIENT_TX_FEE;
import static com.hederahashgraph.api.proto.java.ResponseCodeEnum.INVALID_SIGNATURE;
import static com.hederahashgraph.api.proto.java.ResponseCodeEnum.INVALID_ZERO_BYTE_IN_STRING;
import static com.hederahashgraph.api.proto.java.ResponseCodeEnum.MAX_GAS_LIMIT_EXCEEDED;
import static com.hederahashgraph.api.proto.java.ResponseCodeEnum.MEMO_TOO_LONG;
import static com.hederahashgraph.api.proto.java.ResponseCodeEnum.SUCCESS;
import static com.hederahashgraph.api.proto.java.ResponseCodeEnum.TRANSACTION_OVERSIZE;
import static org.junit.jupiter.api.Assertions.assertEquals;

public class ContractCreateSuite extends HapiApiSuite {
	private static final Logger log = LogManager.getLogger(ContractCreateSuite.class);

	public static void main(String... args) {
		new ContractCreateSuite().runSuiteSync();
	}

	@Override
	protected List<HapiApiSpec> getSpecsInSuite() {
<<<<<<< HEAD
		return List.of(
				createEmptyConstructor(),
				insufficientPayerBalanceUponCreation(),
				rejectsInvalidMemo(),
				rejectsInsufficientFee(),
				rejectsInvalidBytecode(),
				revertsNonzeroBalance(),
				createFailsIfMissingSigs(),
				rejectsInsufficientGas(),
				createsVanillaContractAsExpectedWithOmittedAdminKey(),
				childCreationsHaveExpectedKeysWithOmittedAdminKey(),
				maxRefundIsMaxGasRefundConfiguredWhenTXGasPriceIsSmaller(),
				minChargeIsTXGasUsed(),
				gasLimitOverMaxGasLimitFailsPrecheck());
=======
		return List.of(new HapiApiSpec[] {
						createEmptyConstructor(),
						insufficientPayerBalanceUponCreation(),
						rejectsInvalidMemo(),
						rejectsInsufficientFee(),
						rejectsInvalidBytecode(),
						revertsNonzeroBalance(),
						createFailsIfMissingSigs(),
						rejectsInsufficientGas(),
						createsVanillaContractAsExpectedWithOmittedAdminKey(),
						childCreationsHaveExpectedKeysWithOmittedAdminKey(),
						cannotCreateTooLargeContract(),
						canCallPendingContractSafely(),
				}
		);
>>>>>>> 24a7d0bd
	}

	private HapiApiSpec insufficientPayerBalanceUponCreation() {
		return defaultHapiSpec("InsufficientPayerBalanceUponCreation")
				.given(
						cryptoCreate("bankrupt")
								.balance(0L),
						fileCreate("contractCode")
								.path(EMPTY_CONSTRUCTOR)
				)
				.when()
				.then(
						contractCreate("defaultContract")
								.bytecode("contractCode")
								.payingWith("bankrupt")
								.hasPrecheck(INSUFFICIENT_PAYER_BALANCE)
				);
	}

	HapiApiSpec canCallPendingContractSafely() {
		final int numSlots = 64;
		final int createBurstSize = 500;
		final int[] targets = { 19, 24 };
		final AtomicLong createdFileNum = new AtomicLong();
		final var callTxn = "callTxn";
		final var initcode = "initcode";

		return defaultHapiSpec("CanCallPendingContract")
				.given(
						fileCreate(initcode)
								.path(FIBONACCI_PLUS_PATH)
								.payingWith(GENESIS)
								.exposingNumTo(createdFileNum::set),
						inParallel(IntStream.range(0, createBurstSize)
								.mapToObj(i ->
										contractCreate("contract" + i, FIBONACCI_PLUS_CONSTRUCTOR_ABI, numSlots)
												.fee(ONE_HUNDRED_HBARS)
												.gas(300_000L)
												.payingWith(GENESIS)
												.noLogging()
												.deferStatusResolution()
												.bytecode(initcode)
												.adminKey(THRESHOLD))
								.toArray(HapiSpecOperation[]::new))
				).when(
						sourcing(() ->
								contractCall(
										"0.0." + (createdFileNum.get() + createBurstSize),
										ADD_NTH_FIB_ABI, targets, 12
								)
										.payingWith(GENESIS)
										.gas(300_000L)
										.via(callTxn))
				).then(
						getTxnRecord(callTxn).logged()
				);
	}


	private HapiApiSpec createsVanillaContractAsExpectedWithOmittedAdminKey() {
		final var name = "testContract";

		return defaultHapiSpec("CreatesVanillaContract")
				.given(
						fileCreate("contractFile")
								.path(ContractResources.VALID_BYTECODE_PATH)
				).when().then(
						contractCreate(name)
								.omitAdminKey()
								.bytecode("contractFile"),
						getContractInfo(name)
								.has(contractWith().immutableContractKey(name))
								.logged()
				);
	}

	private HapiApiSpec childCreationsHaveExpectedKeysWithOmittedAdminKey() {
		final AtomicLong firstStickId = new AtomicLong();
		final AtomicLong secondStickId = new AtomicLong();
		final AtomicLong thirdStickId = new AtomicLong();
		final String txn = "creation";

		return defaultHapiSpec("ChildCreationsHaveExpectedKeysWithOmittedAdminKey")
				.given(
						fileCreate("bytecode").path(ContractResources.FUSE_BYTECODE_PATH),
						contractCreate("fuse").bytecode("bytecode").omitAdminKey().via(txn),
						withOpContext((spec, opLog) -> {
							final var op = getTxnRecord(txn);
							allRunFor(spec, op);
							final var record = op.getResponseRecord();
							final var creationResult = record.getContractCreateResult();
							final var createdIds = creationResult.getCreatedContractIDsList();
							assertEquals(
									4, createdIds.size(),
									"Expected four creations but got " + createdIds);
							firstStickId.set(createdIds.get(1).getContractNum());
							secondStickId.set(createdIds.get(2).getContractNum());
							thirdStickId.set(createdIds.get(3).getContractNum());
						})
				).when(
						sourcing(() -> getContractInfo("0.0." + firstStickId.get())
								.has(contractWith().immutableContractKey("0.0." + firstStickId.get()))
								.logged()),
						sourcing(() -> getContractInfo("0.0." + secondStickId.get())
								.has(contractWith().immutableContractKey("0.0." + secondStickId.get()))
								.logged()),
						sourcing(() -> getContractInfo("0.0." + thirdStickId.get())
								.logged()),
						contractCall("fuse", ContractResources.LIGHT_ABI).via("lightTxn")
				).then(
						sourcing(() -> getContractInfo("0.0." + firstStickId.get())
								.hasCostAnswerPrecheck(CONTRACT_DELETED)),
						sourcing(() -> getContractInfo("0.0." + secondStickId.get())
								.hasCostAnswerPrecheck(CONTRACT_DELETED)),
						sourcing(() -> getContractInfo("0.0." + thirdStickId.get())
								.hasCostAnswerPrecheck(CONTRACT_DELETED))
				);
	}

	private HapiApiSpec createEmptyConstructor() {
		return defaultHapiSpec("EmptyConstructor")
				.given(
						fileCreate("contractFile")
								.path(ContractResources.EMPTY_CONSTRUCTOR)
				).when(

				).then(
						contractCreate("emptyConstructorTest")
								.bytecode("contractFile")
								.hasKnownStatus(SUCCESS)
				);
	}

	private HapiApiSpec createFailsIfMissingSigs() {
		KeyShape shape = listOf(SIMPLE, threshOf(2, 3), threshOf(1, 3));
		SigControl validSig = shape.signedWith(sigs(ON, sigs(ON, ON, OFF), sigs(OFF, OFF, ON)));
		SigControl invalidSig = shape.signedWith(sigs(OFF, sigs(ON, ON, OFF), sigs(OFF, OFF, ON)));

		return defaultHapiSpec("CreateFailsIfMissingSigs")
				.given(
						fileCreate("contractFile")
								.path(ContractResources.VALID_BYTECODE_PATH)
				).when().then(
						contractCreate("testContract")
								.adminKeyShape(shape)
								.bytecode("contractFile")
								.sigControl(forKey("testContract", invalidSig))
								.hasKnownStatus(INVALID_SIGNATURE),
						contractCreate("testContract")
								.adminKeyShape(shape)
								.bytecode("contractFile")
								.sigControl(forKey("testContract", validSig))
				);
	}

	private HapiApiSpec rejectsInsufficientGas() {
		return defaultHapiSpec("RejectsInsufficientGas")
				.given(
						fileCreate("simpleStorageBytecode")
								.path(ContractResources.SIMPLE_STORAGE_BYTECODE_PATH)
				).when().then(
						contractCreate("simpleStorage")
								.bytecode("simpleStorageBytecode")
								.gas(0L)
								.hasKnownStatus(INSUFFICIENT_GAS)
				);
	}

	private HapiApiSpec rejectsInvalidMemo() {
		return defaultHapiSpec("RejectsInvalidMemo")
				.given().when().then(
						contractCreate("testContract")
								.entityMemo(TxnUtils.nAscii(101))
								.hasPrecheck(MEMO_TOO_LONG),
						contractCreate("testContract")
								.entityMemo(ZERO_BYTE_MEMO)
								.hasPrecheck(INVALID_ZERO_BYTE_IN_STRING)
				);
	}

	private HapiApiSpec rejectsInsufficientFee() {
		return defaultHapiSpec("RejectsInsufficientFee")
				.given(
						cryptoCreate("payer"),
						fileCreate("contractFile")
								.path(ContractResources.VALID_BYTECODE_PATH)
				).when().then(
						contractCreate("testContract")
								.bytecode("contractFile")
								.payingWith("payer")
								.fee(1L)
								.hasPrecheck(INSUFFICIENT_TX_FEE)
				);
	}

	private HapiApiSpec rejectsInvalidBytecode() {
		return defaultHapiSpec("RejectsInvalidBytecode")
				.given(
						fileCreate("contractFile")
								.path(ContractResources.INVALID_BYTECODE_PATH)
				).when().then(
						contractCreate("testContract")
								.bytecode("contractFile")
								.hasKnownStatus(ERROR_DECODING_BYTESTRING)
				);
	}

	private HapiApiSpec revertsNonzeroBalance() {
		return defaultHapiSpec("RevertsNonzeroBalance")
				.given(
						fileCreate("contractFile")
								.path(ContractResources.VALID_BYTECODE_PATH)
				).when().then(
						contractCreate("testContract")
								.balance(1L)
								.bytecode("contractFile")
								.hasKnownStatus(CONTRACT_REVERT_EXECUTED)
				);
	}

<<<<<<< HEAD
	private HapiApiSpec maxRefundIsMaxGasRefundConfiguredWhenTXGasPriceIsSmaller() {
		return defaultHapiSpec("MaxRefundIsMaxGasRefundConfiguredWhenTXGasPriceIsSmaller")
				.given(
						UtilVerbs.overriding("contracts.maxRefundPercentOfGasLimit", "5"),
						fileCreate("contractFile").path(ContractResources.VALID_BYTECODE_PATH)
				).when(
						contractCreate("testContract").bytecode("contractFile").gas(300_000L).via("createTX")
				).then(
						withOpContext((spec, ignore) -> {
							final var subop01 = getTxnRecord("createTX").saveTxnRecordToRegistry("createTXRec");
							CustomSpecAssert.allRunFor(spec, subop01);

							final var gasUsed = spec.registry().getTransactionRecord("createTXRec")
									.getContractCreateResult().getGasUsed();
							assertEquals(285_000L, gasUsed);
						}),
						UtilVerbs.resetAppPropertiesTo("src/main/resource/bootstrap.properties")
				);
	}

	private HapiApiSpec minChargeIsTXGasUsed() {
		return defaultHapiSpec("MinChargeIsTXGasUsed")
				.given(
						UtilVerbs.overriding("contracts.maxRefundPercentOfGasLimit", "100"),
						fileCreate("contractFile").path(ContractResources.VALID_BYTECODE_PATH)
				).when(
						contractCreate("testContract").bytecode("contractFile").gas(300_000L).via("createTX")
				).then(
						withOpContext((spec, ignore) -> {
							final var subop01 = getTxnRecord("createTX").saveTxnRecordToRegistry("createTXRec");
							CustomSpecAssert.allRunFor(spec, subop01);

							final var gasUsed = spec.registry().getTransactionRecord("createTXRec")
									.getContractCreateResult().getGasUsed();
							Assertions.assertTrue(gasUsed > 0L);
						}),
						UtilVerbs.resetAppPropertiesTo("src/main/resource/bootstrap.properties")
				);
	}

	private HapiApiSpec gasLimitOverMaxGasLimitFailsPrecheck() {
		return defaultHapiSpec("GasLimitOverMaxGasLimitFailsPrecheck")
				.given(
						UtilVerbs.overriding("contracts.maxGas", "100"),
						fileCreate("contractFile").path(ContractResources.VALID_BYTECODE_PATH)
				).when().then(
						contractCreate("testContract").bytecode("contractFile").gas(101L).hasPrecheck(MAX_GAS_LIMIT_EXCEEDED),
						UtilVerbs.resetAppPropertiesTo("src/main/resource/bootstrap.properties")
=======
	private HapiApiSpec cannotCreateTooLargeContract() {
		ByteString contents = ByteString.EMPTY;
		try {
			contents = ByteString.copyFrom(Files.readAllBytes(Path.of(ContractResources.LARGE_CONTRACT_CRYPTO_KITTIES)));
		} catch (Exception ignore) {

		}
		final var FILE_KEY = "fileKey";
		final var KEY_LIST = "keyList";
		final var ACCOUNT = "acc";
		return defaultHapiSpec("cannotCreateLargeContract")
				.given(
						newKeyNamed(FILE_KEY),
						newKeyListNamed(KEY_LIST, List.of(FILE_KEY)),
						cryptoCreate(ACCOUNT).balance(ONE_MILLION_HBARS).key(FILE_KEY),
						fileCreate("bytecode")
								.path(ContractResources.LARGE_CONTRACT_CRYPTO_KITTIES)
								.hasPrecheck(TRANSACTION_OVERSIZE)
				)
				.when(
						fileCreate("bytecode").contents("").key(KEY_LIST),
						UtilVerbs.updateLargeFile(ACCOUNT, "bytecode", contents)
				)
				.then(
						contractCreate("contract")
								.bytecode("bytecode")
								.payingWith(ACCOUNT)
								.hasKnownStatus(INSUFFICIENT_GAS)
>>>>>>> 24a7d0bd
				);
	}

	@Override
	protected Logger getResultsLogger() {
		return log;
	}
}<|MERGE_RESOLUTION|>--- conflicted
+++ resolved
@@ -27,10 +27,8 @@
 import com.hedera.services.bdd.spec.keys.KeyShape;
 import com.hedera.services.bdd.spec.keys.SigControl;
 import com.hedera.services.bdd.spec.transactions.TxnUtils;
-<<<<<<< HEAD
 import com.hedera.services.bdd.spec.utilops.CustomSpecAssert;
-=======
->>>>>>> 24a7d0bd
+import com.hedera.services.bdd.spec.utilops.UtilVerbs;
 import com.hedera.services.bdd.spec.utilops.UtilVerbs;
 import com.hedera.services.bdd.suites.HapiApiSuite;
 import org.apache.logging.log4j.LogManager;
@@ -92,7 +90,6 @@
 
 	@Override
 	protected List<HapiApiSpec> getSpecsInSuite() {
-<<<<<<< HEAD
 		return List.of(
 				createEmptyConstructor(),
 				insufficientPayerBalanceUponCreation(),
@@ -106,24 +103,9 @@
 				childCreationsHaveExpectedKeysWithOmittedAdminKey(),
 				maxRefundIsMaxGasRefundConfiguredWhenTXGasPriceIsSmaller(),
 				minChargeIsTXGasUsed(),
-				gasLimitOverMaxGasLimitFailsPrecheck());
-=======
-		return List.of(new HapiApiSpec[] {
-						createEmptyConstructor(),
-						insufficientPayerBalanceUponCreation(),
-						rejectsInvalidMemo(),
-						rejectsInsufficientFee(),
-						rejectsInvalidBytecode(),
-						revertsNonzeroBalance(),
-						createFailsIfMissingSigs(),
-						rejectsInsufficientGas(),
-						createsVanillaContractAsExpectedWithOmittedAdminKey(),
-						childCreationsHaveExpectedKeysWithOmittedAdminKey(),
-						cannotCreateTooLargeContract(),
-						canCallPendingContractSafely(),
-				}
-		);
->>>>>>> 24a7d0bd
+				gasLimitOverMaxGasLimitFailsPrecheck(),
+				cannotCreateTooLargeContract(),
+				canCallPendingContractSafely());
 	}
 
 	private HapiApiSpec insufficientPayerBalanceUponCreation() {
@@ -344,56 +326,6 @@
 				);
 	}
 
-<<<<<<< HEAD
-	private HapiApiSpec maxRefundIsMaxGasRefundConfiguredWhenTXGasPriceIsSmaller() {
-		return defaultHapiSpec("MaxRefundIsMaxGasRefundConfiguredWhenTXGasPriceIsSmaller")
-				.given(
-						UtilVerbs.overriding("contracts.maxRefundPercentOfGasLimit", "5"),
-						fileCreate("contractFile").path(ContractResources.VALID_BYTECODE_PATH)
-				).when(
-						contractCreate("testContract").bytecode("contractFile").gas(300_000L).via("createTX")
-				).then(
-						withOpContext((spec, ignore) -> {
-							final var subop01 = getTxnRecord("createTX").saveTxnRecordToRegistry("createTXRec");
-							CustomSpecAssert.allRunFor(spec, subop01);
-
-							final var gasUsed = spec.registry().getTransactionRecord("createTXRec")
-									.getContractCreateResult().getGasUsed();
-							assertEquals(285_000L, gasUsed);
-						}),
-						UtilVerbs.resetAppPropertiesTo("src/main/resource/bootstrap.properties")
-				);
-	}
-
-	private HapiApiSpec minChargeIsTXGasUsed() {
-		return defaultHapiSpec("MinChargeIsTXGasUsed")
-				.given(
-						UtilVerbs.overriding("contracts.maxRefundPercentOfGasLimit", "100"),
-						fileCreate("contractFile").path(ContractResources.VALID_BYTECODE_PATH)
-				).when(
-						contractCreate("testContract").bytecode("contractFile").gas(300_000L).via("createTX")
-				).then(
-						withOpContext((spec, ignore) -> {
-							final var subop01 = getTxnRecord("createTX").saveTxnRecordToRegistry("createTXRec");
-							CustomSpecAssert.allRunFor(spec, subop01);
-
-							final var gasUsed = spec.registry().getTransactionRecord("createTXRec")
-									.getContractCreateResult().getGasUsed();
-							Assertions.assertTrue(gasUsed > 0L);
-						}),
-						UtilVerbs.resetAppPropertiesTo("src/main/resource/bootstrap.properties")
-				);
-	}
-
-	private HapiApiSpec gasLimitOverMaxGasLimitFailsPrecheck() {
-		return defaultHapiSpec("GasLimitOverMaxGasLimitFailsPrecheck")
-				.given(
-						UtilVerbs.overriding("contracts.maxGas", "100"),
-						fileCreate("contractFile").path(ContractResources.VALID_BYTECODE_PATH)
-				).when().then(
-						contractCreate("testContract").bytecode("contractFile").gas(101L).hasPrecheck(MAX_GAS_LIMIT_EXCEEDED),
-						UtilVerbs.resetAppPropertiesTo("src/main/resource/bootstrap.properties")
-=======
 	private HapiApiSpec cannotCreateTooLargeContract() {
 		ByteString contents = ByteString.EMPTY;
 		try {
@@ -422,7 +354,57 @@
 								.bytecode("bytecode")
 								.payingWith(ACCOUNT)
 								.hasKnownStatus(INSUFFICIENT_GAS)
->>>>>>> 24a7d0bd
+				);
+	}
+
+	private HapiApiSpec maxRefundIsMaxGasRefundConfiguredWhenTXGasPriceIsSmaller() {
+		return defaultHapiSpec("MaxRefundIsMaxGasRefundConfiguredWhenTXGasPriceIsSmaller")
+				.given(
+						UtilVerbs.overriding("contracts.maxRefundPercentOfGasLimit", "5"),
+						fileCreate("contractFile").path(ContractResources.VALID_BYTECODE_PATH)
+				).when(
+						contractCreate("testContract").bytecode("contractFile").gas(300_000L).via("createTX")
+				).then(
+						withOpContext((spec, ignore) -> {
+							final var subop01 = getTxnRecord("createTX").saveTxnRecordToRegistry("createTXRec");
+							CustomSpecAssert.allRunFor(spec, subop01);
+
+							final var gasUsed = spec.registry().getTransactionRecord("createTXRec")
+									.getContractCreateResult().getGasUsed();
+							assertEquals(285_000L, gasUsed);
+						}),
+						UtilVerbs.resetAppPropertiesTo("src/main/resource/bootstrap.properties")
+				);
+	}
+
+	private HapiApiSpec minChargeIsTXGasUsed() {
+		return defaultHapiSpec("MinChargeIsTXGasUsed")
+				.given(
+						UtilVerbs.overriding("contracts.maxRefundPercentOfGasLimit", "100"),
+						fileCreate("contractFile").path(ContractResources.VALID_BYTECODE_PATH)
+				).when(
+						contractCreate("testContract").bytecode("contractFile").gas(300_000L).via("createTX")
+				).then(
+						withOpContext((spec, ignore) -> {
+							final var subop01 = getTxnRecord("createTX").saveTxnRecordToRegistry("createTXRec");
+							CustomSpecAssert.allRunFor(spec, subop01);
+
+							final var gasUsed = spec.registry().getTransactionRecord("createTXRec")
+									.getContractCreateResult().getGasUsed();
+							Assertions.assertTrue(gasUsed > 0L);
+						}),
+						UtilVerbs.resetAppPropertiesTo("src/main/resource/bootstrap.properties")
+				);
+	}
+
+	private HapiApiSpec gasLimitOverMaxGasLimitFailsPrecheck() {
+		return defaultHapiSpec("GasLimitOverMaxGasLimitFailsPrecheck")
+				.given(
+						UtilVerbs.overriding("contracts.maxGas", "100"),
+						fileCreate("contractFile").path(ContractResources.VALID_BYTECODE_PATH)
+				).when().then(
+						contractCreate("testContract").bytecode("contractFile").gas(101L).hasPrecheck(MAX_GAS_LIMIT_EXCEEDED),
+						UtilVerbs.resetAppPropertiesTo("src/main/resource/bootstrap.properties")
 				);
 	}
 
