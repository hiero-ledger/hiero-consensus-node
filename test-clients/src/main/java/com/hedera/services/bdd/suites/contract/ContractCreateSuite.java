--- conflicted
+++ resolved
@@ -94,7 +94,6 @@
 
 	@Override
 	protected List<HapiApiSpec> getSpecsInSuite() {
-<<<<<<< HEAD
 		return List.of(new HapiApiSpec[] {
 						createEmptyConstructor(),
 						insufficientPayerBalanceUponCreation(),
@@ -112,24 +111,6 @@
 						cannotSendToNonExistentAccount(),
 				}
 		);
-=======
-		return List.of(
-				createEmptyConstructor(),
-				insufficientPayerBalanceUponCreation(),
-				rejectsInvalidMemo(),
-				rejectsInsufficientFee(),
-				rejectsInvalidBytecode(),
-				revertsNonzeroBalance(),
-				createFailsIfMissingSigs(),
-				rejectsInsufficientGas(),
-				createsVanillaContractAsExpectedWithOmittedAdminKey(),
-				childCreationsHaveExpectedKeysWithOmittedAdminKey(),
-				maxRefundIsMaxGasRefundConfiguredWhenTXGasPriceIsSmaller(),
-				minChargeIsTXGasUsed(),
-				gasLimitOverMaxGasLimitFailsPrecheck(),
-				cannotCreateTooLargeContract(),
-				canCallPendingContractSafely());
->>>>>>> 6c363e3b
 	}
 
 	private HapiApiSpec insufficientPayerBalanceUponCreation() {
