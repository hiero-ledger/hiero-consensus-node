--- conflicted
+++ resolved
@@ -130,7 +130,6 @@
 						contractCall(contract, "makeStaticCall").via(staticcallTxn),
 						sourcing(() -> getTxnRecord(staticcallTxn).logged().hasPriority(recordWith().contractCallResult(
 								resultWith().resultThruAbi(
-<<<<<<< HEAD
 										getABIFor(FUNCTION, "makeStaticCall", contract),
 										isLiteralResult(new Object[]{unhex(childEip1014.get())}))))),
 						contractCall(contract, "makeDelegateCall").via(delegatecallTxn),
@@ -139,17 +138,6 @@
 										getABIFor(FUNCTION, "makeDelegateCall", contract),
 										isLiteralResult(new Object[]{unhex(childEip1014.get())}))))),
 						contractCall(contract, "makeCallCode").via(callcodeTxn),
-=======
-										VARIOUS_CALLS_STATIC_ABI,
-										isLiteralResult(new Object[] { unhex(childEip1014.get()) }))))),
-						contractCall(contract, VARIOUS_CALLS_DELEGATE_ABI).via(delegatecallTxn),
-						sourcing(
-								() -> getTxnRecord(delegatecallTxn).logged().hasPriority(recordWith().contractCallResult(
-										resultWith().resultThruAbi(
-												VARIOUS_CALLS_DELEGATE_ABI,
-												isLiteralResult(new Object[] { unhex(childEip1014.get()) }))))),
-						contractCall(contract, VARIOUS_CALLS_CODE_ABI).via(callcodeTxn),
->>>>>>> 8e40e09d
 						sourcing(() -> getTxnRecord(callcodeTxn).logged().hasPriority(recordWith().contractCallResult(
 								resultWith().resultThruAbi(
 										getABIFor(FUNCTION, "makeCallCode", contract),
