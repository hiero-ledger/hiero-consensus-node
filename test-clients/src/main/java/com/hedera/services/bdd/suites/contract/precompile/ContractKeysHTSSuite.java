package com.hedera.services.bdd.suites.contract.precompile;

/*-
 * ‌
 * Hedera Services Test Clients
 * ​
 * Copyright (C) 2018 - 2021 Hedera Hashgraph, LLC
 * ​
 * Licensed under the Apache License, Version 2.0 (the "License");
 * you may not use this file except in compliance with the License.
 * You may obtain a copy of the License at
 *
 *      http://www.apache.org/licenses/LICENSE-2.0
 *
 * Unless required by applicable law or agreed to in writing, software
 * distributed under the License is distributed on an "AS IS" BASIS,
 * WITHOUT WARRANTIES OR CONDITIONS OF ANY KIND, either express or implied.
 * See the License for the specific language governing permissions and
 * limitations under the License.
 * ‍
 */

import com.hedera.services.bdd.spec.HapiApiSpec;
import com.hedera.services.bdd.spec.assertions.NonFungibleTransfers;
import com.hedera.services.bdd.spec.infrastructure.meta.ContractResources;
import com.hedera.services.bdd.spec.keys.KeyShape;
import com.hedera.services.bdd.suites.HapiApiSuite;
import com.hederahashgraph.api.proto.java.AccountID;
import com.hederahashgraph.api.proto.java.ResponseCodeEnum;
import com.hederahashgraph.api.proto.java.TokenID;
import com.hederahashgraph.api.proto.java.TokenSupplyType;
import com.hederahashgraph.api.proto.java.TokenType;
import org.apache.logging.log4j.LogManager;
import org.apache.logging.log4j.Logger;
import org.jetbrains.annotations.NotNull;

import java.util.ArrayList;
import java.util.List;
import java.util.concurrent.atomic.AtomicLong;
import java.util.concurrent.atomic.AtomicReference;

import static com.google.protobuf.ByteString.copyFromUtf8;
import static com.hedera.services.bdd.spec.HapiApiSpec.defaultHapiSpec;
import static com.hedera.services.bdd.spec.HapiPropertySource.asDotDelimitedLongArray;
import static com.hedera.services.bdd.spec.HapiPropertySource.asToken;
import static com.hedera.services.bdd.spec.assertions.SomeFungibleTransfers.changingFungibleBalances;
import static com.hedera.services.bdd.spec.assertions.TransactionRecordAsserts.recordWith;
import static com.hedera.services.bdd.spec.infrastructure.meta.ContractResources.BURN_TOKEN_ABI;
import static com.hedera.services.bdd.spec.infrastructure.meta.ContractResources.BURN_TOKEN_ORDINARY_CALL;
import static com.hedera.services.bdd.spec.infrastructure.meta.ContractResources.DELEGATE_ASSOCIATE_CALL_ABI;
import static com.hedera.services.bdd.spec.infrastructure.meta.ContractResources.DELEGATE_BURN_CALL_ABI;
import static com.hedera.services.bdd.spec.infrastructure.meta.ContractResources.DELEGATE_DISSOCIATE_CALL_ABI;
import static com.hedera.services.bdd.spec.infrastructure.meta.ContractResources.DELEGATE_MINT_CALL_ABI;
import static com.hedera.services.bdd.spec.infrastructure.meta.ContractResources.DELEGATE_TRANSFER_CALL_ABI;
import static com.hedera.services.bdd.spec.infrastructure.meta.ContractResources.MINT_TOKEN_ORDINARY_CALL;
import static com.hedera.services.bdd.spec.infrastructure.meta.ContractResources.SINGLE_TOKEN_ASSOCIATE;
import static com.hedera.services.bdd.spec.infrastructure.meta.ContractResources.SINGLE_TOKEN_DISSOCIATE;
import static com.hedera.services.bdd.spec.infrastructure.meta.ContractResources.STATIC_ASSOCIATE_CALL_ABI;
import static com.hedera.services.bdd.spec.infrastructure.meta.ContractResources.STATIC_BURN_CALL_ABI;
import static com.hedera.services.bdd.spec.infrastructure.meta.ContractResources.STATIC_DISSOCIATE_CALL_ABI;
import static com.hedera.services.bdd.spec.infrastructure.meta.ContractResources.STATIC_MINT_CALL_ABI;
import static com.hedera.services.bdd.spec.infrastructure.meta.ContractResources.STATIC_TRANSFER_CALL_ABI;
import static com.hedera.services.bdd.spec.infrastructure.meta.ContractResources.TRANSFER_NFT_ORDINARY_CALL;
import static com.hedera.services.bdd.spec.keys.KeyShape.DELEGATE_CONTRACT;
import static com.hedera.services.bdd.spec.keys.KeyShape.SIMPLE;
import static com.hedera.services.bdd.spec.keys.KeyShape.sigs;
import static com.hedera.services.bdd.spec.keys.SigControl.ON;
import static com.hedera.services.bdd.spec.queries.QueryVerbs.getAccountBalance;
import static com.hedera.services.bdd.spec.queries.QueryVerbs.getAccountInfo;
import static com.hedera.services.bdd.spec.queries.QueryVerbs.getTokenInfo;
import static com.hedera.services.bdd.spec.queries.crypto.ExpectedTokenRel.relationshipWith;
import static com.hedera.services.bdd.spec.transactions.TxnVerbs.contractCall;
import static com.hedera.services.bdd.spec.transactions.TxnVerbs.contractCreate;
import static com.hedera.services.bdd.spec.transactions.TxnVerbs.cryptoCreate;
import static com.hedera.services.bdd.spec.transactions.TxnVerbs.cryptoTransfer;
import static com.hedera.services.bdd.spec.transactions.TxnVerbs.cryptoUpdate;
import static com.hedera.services.bdd.spec.transactions.TxnVerbs.fileCreate;
import static com.hedera.services.bdd.spec.transactions.TxnVerbs.mintToken;
import static com.hedera.services.bdd.spec.transactions.TxnVerbs.tokenAssociate;
import static com.hedera.services.bdd.spec.transactions.TxnVerbs.tokenCreate;
import static com.hedera.services.bdd.spec.transactions.TxnVerbs.tokenUnfreeze;
import static com.hedera.services.bdd.spec.transactions.TxnVerbs.tokenUpdate;
import static com.hedera.services.bdd.spec.transactions.token.TokenMovement.moving;
import static com.hedera.services.bdd.spec.transactions.token.TokenMovement.movingUnique;
import static com.hedera.services.bdd.spec.utilops.CustomSpecAssert.allRunFor;
import static com.hedera.services.bdd.spec.utilops.UtilVerbs.childRecordsCheck;
import static com.hedera.services.bdd.spec.utilops.UtilVerbs.emptyChildRecordsCheck;
import static com.hedera.services.bdd.spec.utilops.UtilVerbs.newKeyNamed;
import static com.hedera.services.bdd.spec.utilops.UtilVerbs.sourcing;
import static com.hedera.services.bdd.spec.utilops.UtilVerbs.updateLargeFile;
import static com.hedera.services.bdd.spec.utilops.UtilVerbs.withOpContext;
import static com.hedera.services.bdd.suites.contract.Utils.asAddress;
import static com.hedera.services.bdd.suites.contract.Utils.extractByteCode;
import static com.hedera.services.bdd.suites.token.TokenAssociationSpecs.VANILLA_TOKEN;
import static com.hedera.services.bdd.suites.utils.MiscEETUtils.metadata;
import static com.hederahashgraph.api.proto.java.ResponseCodeEnum.ACCOUNT_FROZEN_FOR_TOKEN;
import static com.hederahashgraph.api.proto.java.ResponseCodeEnum.ACCOUNT_IS_TREASURY;
import static com.hederahashgraph.api.proto.java.ResponseCodeEnum.ACCOUNT_STILL_OWNS_NFTS;
import static com.hederahashgraph.api.proto.java.ResponseCodeEnum.CONTRACT_REVERT_EXECUTED;
import static com.hederahashgraph.api.proto.java.ResponseCodeEnum.INVALID_SIGNATURE;
import static com.hederahashgraph.api.proto.java.ResponseCodeEnum.SUCCESS;
import static com.hederahashgraph.api.proto.java.ResponseCodeEnum.TOKEN_ALREADY_ASSOCIATED_TO_ACCOUNT;
import static com.hederahashgraph.api.proto.java.ResponseCodeEnum.TOKEN_NOT_ASSOCIATED_TO_ACCOUNT;
import static com.hederahashgraph.api.proto.java.ResponseCodeEnum.TRANSACTION_REQUIRES_ZERO_TOKEN_BALANCES;
import static com.hederahashgraph.api.proto.java.TokenFreezeStatus.Frozen;
import static com.hederahashgraph.api.proto.java.TokenKycStatus.Revoked;
import static com.hederahashgraph.api.proto.java.TokenType.FUNGIBLE_COMMON;
import static com.hederahashgraph.api.proto.java.TokenType.NON_FUNGIBLE_UNIQUE;

public class ContractKeysHTSSuite extends HapiApiSuite {
<<<<<<< HEAD
    private static final long GAS_TO_OFFER = 1_500_000L;
=======
    private static final long GAS_TO_OFFER = 2_000_000L;
>>>>>>> a99b9942

    private static final Logger log = LogManager.getLogger(ContractKeysHTSSuite.class);
    private static final String TOKEN_TREASURY = "treasury";
    private static final long TOTAL_SUPPLY = 1_000;
    private static final String NFT = "nft";
    private static final String CONTRACT = "theContract";

    private static final String ACCOUNT = "sender";
    private static final String RECEIVER = "receiver";

    private static final KeyShape CONTRACT_KEY_SHAPE = KeyShape.threshOf(1, SIMPLE, KeyShape.CONTRACT);
    private static final KeyShape DELEGATE_CONTRACT_KEY_SHAPE = KeyShape.threshOf(1, SIMPLE, DELEGATE_CONTRACT);

    private static final String OUTER_CONTRACT = "Outer Contract";
    private static final String INNER_CONTRACT = "Inner Contract";

    private static final String UNIVERSAL_KEY = "multipurpose";
    private static final String DELEGATE_KEY = "Delegate key";
    private static final String CONTRACT_KEY = "Contract key";
    private static final String THE_CONTRACT = "Associate/Dissociate Contract";
    private static final String FROZEN_TOKEN = "Frozen token";
    private static final String KYC_TOKEN = "KYC token";
    private static final String FREEZE_KEY = "Freeze key";
    private static final String KYC_KEY = "KYC key";
    private static final String MULTI_KEY = "Multi key";

    public static void main(String... args) {
        new ContractKeysHTSSuite().runSuiteAsync();
    }

    @Override
    public boolean canRunAsync() {
        return true;
    }

    @Override
	public List<HapiApiSpec> getSpecsInSuite() {
        return allOf(
				HSCS_KEY_1(),
				HSCS_KEY_2(),
				HSCS_KEY_3(),
                HSCS_KEY_4(),
				HSCS_KEY_5(),
                HSCS_KEY_6(),
                HSCS_KEY_7(),
				HSCS_KEY_8(),
				HSCS_KEY_10()
        );
    }

    List<HapiApiSpec> HSCS_KEY_1() {
        return List.of(
                callForMintWithContractKey(),
                callForTransferWithContractKey(),
                callForAssociateWithContractKey(),
                callForDissociateWithContractKey(),
                callForBurnWithContractKey(),
                delegateCallForAssociatePrecompileSignedWithContractKeyFails(),
                delegateCallForDissociatePrecompileSignedWithContractKeyFails()
        );
    }

    List<HapiApiSpec> HSCS_KEY_2() {
        return List.of(
                staticCallForTransferWithContractKey(),
                staticCallForBurnWithContractKey(),
                staticCallForMintWithContractKey(),
                delegateCallForTransferWithContractKey(),
                delegateCallForBurnWithContractKey(),
                delegateCallForMintWithContractKey(),
                staticCallForDissociatePrecompileFails()
        );
    }

    List<HapiApiSpec> HSCS_KEY_3() {
        return List.of(
                callForMintWithDelegateContractKey(),
                callForTransferWithDelegateContractKey(),
                callForAssociateWithDelegateContractKey(),
                callForDissociateWithDelegateContractKey(),
                callForBurnWithDelegateContractKey(),
                delegateCallForAssociatePrecompileSignedWithDelegateContractKeyWorks(),
                delegateCallForDissociatePrecompileSignedWithDelegateContractKeyWorks()
        );
    }

    List<HapiApiSpec> HSCS_KEY_4() {
        return List.of(
                associatePrecompileWithDelegateContractKeyForFungibleVanilla(),
                associatePrecompileWithDelegateContractKeyForFungibleFrozen(),
                associatePrecompileWithDelegateContractKeyForFungibleWithKYC(),
                associatePrecompileWithDelegateContractKeyForNonFungibleVanilla(),
                associatePrecompileWithDelegateContractKeyForNonFungibleFrozen(),
                associatePrecompileWithDelegateContractKeyForNonFungibleWithKYC(),
                dissociatePrecompileWithDelegateContractKeyForFungibleVanilla(),
                dissociatePrecompileWithDelegateContractKeyForFungibleFrozen(),
                dissociatePrecompileWithDelegateContractKeyForFungibleWithKYC(),
                dissociatePrecompileWithDelegateContractKeyForNonFungibleVanilla(),
                dissociatePrecompileWithDelegateContractKeyForNonFungibleFrozen(),
                dissociatePrecompileWithDelegateContractKeyForNonFungibleWithKYC(),
                staticCallForDissociatePrecompileFails(),
                delegateCallForDissociatePrecompileSignedWithContractKeyFails()
        );
    }

    List<HapiApiSpec> HSCS_KEY_5() {
        return List.of(
                staticCallForTransferWithDelegateContractKey(),
                staticCallForBurnWithDelegateContractKey(),
                staticCallForMintWithDelegateContractKey(),
                staticCallForAssociatePrecompileFails()
        );
    }

    List<HapiApiSpec> HSCS_KEY_6() {
        return List.of(
                burnWithKeyAsPartOf1OfXThreshold()
        );
    }

    List<HapiApiSpec> HSCS_KEY_7() {
        return List.of(
                transferWithKeyAsPartOf2OfXThreshold()
        );
    }

	List<HapiApiSpec> HSCS_KEY_8() {
		return List.of(
				burnTokenWithFullPrefixAndPartialPrefixKeys()
		);
	}

	List<HapiApiSpec> HSCS_KEY_10() {
		return List.of(
				mixedFramesScenarios()
		);
	}

    private HapiApiSpec burnWithKeyAsPartOf1OfXThreshold() {
        final var theContract = "burn token";
        final String ALICE = "Alice";
        final String TOKEN = "Token";
        final var DELEGATE_CONTRACT_KEY_SHAPE = KeyShape.threshOf(1, SIMPLE, DELEGATE_CONTRACT);
        final var CONTRACT_KEY_SHAPE = KeyShape.threshOf(1, SIMPLE, KeyShape.CONTRACT);

        return defaultHapiSpec("burnWithKeyAsPartOf1OfXThreshold")
                .given(
                        newKeyNamed(MULTI_KEY),
                        cryptoCreate(ALICE).balance(10 * ONE_HUNDRED_HBARS),
                        cryptoCreate(TOKEN_TREASURY),
                        tokenCreate(TOKEN)
                                .tokenType(TokenType.FUNGIBLE_COMMON)
                                .initialSupply(50L)
                                .supplyKey(MULTI_KEY)
                                .adminKey(MULTI_KEY)
                                .treasury(TOKEN_TREASURY),
                        fileCreate("bytecode").payingWith(ALICE),
                        updateLargeFile(ALICE, "bytecode", extractByteCode(ContractResources.BURN_TOKEN)),
                        withOpContext(
                                (spec, opLog) ->
                                        allRunFor(
                                                spec,
                                                contractCreate(theContract, ContractResources.BURN_TOKEN_CONSTRUCTOR_ABI,
                                                        asAddress(spec.registry().getTokenID(TOKEN)))
                                                        .payingWith(ALICE)
                                                        .bytecode("bytecode")
                                                        .via("creationTx")
                                                        .gas(GAS_TO_OFFER)))
                )
                .when(
                        newKeyNamed("delegateContractKey").shape(DELEGATE_CONTRACT_KEY_SHAPE.signedWith(sigs(ON, theContract))),
                        tokenUpdate(TOKEN)
                                .supplyKey("delegateContractKey"),

                        contractCall(theContract, BURN_TOKEN_ABI, 1, new ArrayList<Long>())
                                .via("burn with delegate contract key")
                                .gas(GAS_TO_OFFER),

                        childRecordsCheck("burn with delegate contract key", SUCCESS, recordWith()
                                .status(SUCCESS)
                                .tokenTransfers(
                                        changingFungibleBalances()
                                                .including(TOKEN, TOKEN_TREASURY, -1)
                                )
                                .newTotalSupply(49)
                        ),
                        getAccountBalance(TOKEN_TREASURY).hasTokenBalance(TOKEN, 49)

                )
                .then(
                        newKeyNamed("contractKey").shape(CONTRACT_KEY_SHAPE.signedWith(sigs(ON, theContract))),
                        tokenUpdate(TOKEN)
                                .supplyKey("contractKey"),

                        contractCall(theContract, BURN_TOKEN_ABI, 1, new ArrayList<Long>())
                                .via("burn with contract key")
                                .gas(GAS_TO_OFFER),

                        childRecordsCheck("burn with contract key", SUCCESS, recordWith()
                                .status(SUCCESS)
                                .tokenTransfers(
                                        changingFungibleBalances()
                                                .including(TOKEN, TOKEN_TREASURY, -1)
                                )
                        )
                );

    }

    private HapiApiSpec transferWithKeyAsPartOf2OfXThreshold() {
        final AtomicReference<AccountID> accountID = new AtomicReference<>();
        final AtomicReference<TokenID> vanillaTokenTokenID = new AtomicReference<>();
        final AtomicReference<AccountID> receiverID = new AtomicReference<>();
        final var supplyKey = "supplyKey";
        final var DELEGATE_CONTRACT_KEY_SHAPE = KeyShape.threshOf(2, SIMPLE, SIMPLE, DELEGATE_CONTRACT, KeyShape.CONTRACT);

        return defaultHapiSpec("transferWithKeyAsPartOf2OfXThreshold")
                .given(
                        newKeyNamed(supplyKey),
                        fileCreate(INNER_CONTRACT).payingWith(GENESIS),
                        updateLargeFile(GENESIS, INNER_CONTRACT, extractByteCode(ContractResources.SERVICE_CONTRACT)),
                        fileCreate(OUTER_CONTRACT).payingWith(GENESIS),
                        updateLargeFile(GENESIS, OUTER_CONTRACT, extractByteCode(ContractResources.DELEGATE_CONTRACT)),
                        contractCreate(INNER_CONTRACT)
                                .bytecode(INNER_CONTRACT)
                                .gas(GAS_TO_OFFER),
                        cryptoCreate(TOKEN_TREASURY),
                        tokenCreate(VANILLA_TOKEN)
                                .tokenType(TokenType.NON_FUNGIBLE_UNIQUE)
                                .supplyKey(supplyKey)
                                .treasury(TOKEN_TREASURY)
                                .initialSupply(0)
                                .exposingCreatedIdTo(id -> vanillaTokenTokenID.set(asToken(id))),
                        mintToken(VANILLA_TOKEN, List.of(copyFromUtf8("First!"))),
                        cryptoCreate(ACCOUNT)
                                .exposingCreatedIdTo(accountID::set),
                        cryptoCreate(RECEIVER)
                                .exposingCreatedIdTo(receiverID::set),
                        tokenAssociate(INNER_CONTRACT, VANILLA_TOKEN),
                        tokenAssociate(ACCOUNT, VANILLA_TOKEN),
                        tokenAssociate(RECEIVER, VANILLA_TOKEN),
                        cryptoTransfer(movingUnique(VANILLA_TOKEN, 1L).between(TOKEN_TREASURY, ACCOUNT))
                                .payingWith(GENESIS)
                ).when(
                        withOpContext(
                                (spec, opLog) ->
                                        allRunFor(
                                                spec,
                                                contractCreate(OUTER_CONTRACT, ContractResources.DELEGATE_CONTRACT_CONSTRUCTOR,
                                                        getNestedContractAddress(INNER_CONTRACT, spec))
                                                        .bytecode(OUTER_CONTRACT)
                                                        .gas(GAS_TO_OFFER),
                                                tokenAssociate(OUTER_CONTRACT, VANILLA_TOKEN),

                                                newKeyNamed(DELEGATE_KEY).shape(DELEGATE_CONTRACT_KEY_SHAPE.signedWith(sigs(ON, ON, OUTER_CONTRACT, INNER_CONTRACT))),
                                                cryptoUpdate(ACCOUNT).key(DELEGATE_KEY),

                                                contractCall(OUTER_CONTRACT, DELEGATE_TRANSFER_CALL_ABI,
                                                        asAddress(vanillaTokenTokenID.get()), asAddress(accountID.get()),
                                                        asAddress(receiverID.get()), 1L)
                                                        .payingWith(GENESIS)
                                                        .alsoSigningWithFullPrefix(ACCOUNT)
                                                        .via("delegateTransferCallWithDelegateContractKeyTxn")
                                                        .gas(GAS_TO_OFFER)
                                        )
                        )
                ).then(
                        childRecordsCheck("delegateTransferCallWithDelegateContractKeyTxn", SUCCESS, recordWith()
                                .status(SUCCESS)),
                        getAccountBalance(ACCOUNT).hasTokenBalance(VANILLA_TOKEN, 0),
                        getAccountBalance(RECEIVER).hasTokenBalance(VANILLA_TOKEN, 1)
                );
    }


    private HapiApiSpec delegateCallForTransferWithContractKey() {
        final AtomicReference<AccountID> accountID = new AtomicReference<>();
        final AtomicReference<TokenID> vanillaTokenTokenID = new AtomicReference<>();
        final AtomicReference<AccountID> receiverID = new AtomicReference<>();
        final var supplyKey = "supplyKey";


        return defaultHapiSpec("delegateCallForTransferWithContractKey")
                .given(
                        newKeyNamed(supplyKey),
                        fileCreate(INNER_CONTRACT).payingWith(GENESIS),
                        updateLargeFile(GENESIS, INNER_CONTRACT, extractByteCode(ContractResources.SERVICE_CONTRACT)),
                        fileCreate(OUTER_CONTRACT).payingWith(GENESIS),
                        updateLargeFile(GENESIS, OUTER_CONTRACT, extractByteCode(ContractResources.DELEGATE_CONTRACT)),
                        contractCreate(INNER_CONTRACT)
                                .bytecode(INNER_CONTRACT)
                                .gas(GAS_TO_OFFER),
                        cryptoCreate(TOKEN_TREASURY),
                        tokenCreate(VANILLA_TOKEN)
                                .tokenType(TokenType.NON_FUNGIBLE_UNIQUE)
                                .supplyKey(supplyKey)
                                .treasury(TOKEN_TREASURY)
                                .initialSupply(0)
                                .exposingCreatedIdTo(id -> vanillaTokenTokenID.set(asToken(id))),
                        mintToken(VANILLA_TOKEN, List.of(copyFromUtf8("First!"))),
                        cryptoCreate(ACCOUNT)
                                .exposingCreatedIdTo(accountID::set),
                        cryptoCreate(RECEIVER)
                                .exposingCreatedIdTo(receiverID::set),
                        tokenAssociate(INNER_CONTRACT, VANILLA_TOKEN),
                        tokenAssociate(ACCOUNT, VANILLA_TOKEN),
                        tokenAssociate(RECEIVER, VANILLA_TOKEN),
                        cryptoTransfer(movingUnique(VANILLA_TOKEN, 1L).between(TOKEN_TREASURY, ACCOUNT))
                                .payingWith(GENESIS)
                ).when(
                        withOpContext(
                                (spec, opLog) ->
                                        allRunFor(
                                                spec,
                                                contractCreate(OUTER_CONTRACT, ContractResources.DELEGATE_CONTRACT_CONSTRUCTOR,
                                                        getNestedContractAddress(INNER_CONTRACT, spec))
                                                        .bytecode(OUTER_CONTRACT)
                                                        .gas(GAS_TO_OFFER),
                                                tokenAssociate(OUTER_CONTRACT, VANILLA_TOKEN),

                                                newKeyNamed(CONTRACT_KEY).shape(CONTRACT_KEY_SHAPE.signedWith(sigs(ON, OUTER_CONTRACT))),
                                                cryptoUpdate(ACCOUNT).key(CONTRACT_KEY),

                                                contractCall(OUTER_CONTRACT, DELEGATE_TRANSFER_CALL_ABI,
                                                        asAddress(vanillaTokenTokenID.get()), asAddress(accountID.get()),
                                                        asAddress(receiverID.get()), 1L)
                                                        .payingWith(GENESIS)
                                                        .via("delegateTransferCallWithContractKeyTxn")
                                                        .hasKnownStatus(ResponseCodeEnum.CONTRACT_REVERT_EXECUTED)
                                                        .gas(GAS_TO_OFFER)
                                        )
                        )

                ).then(
                        childRecordsCheck("delegateTransferCallWithContractKeyTxn", CONTRACT_REVERT_EXECUTED, recordWith()
                                .status(INVALID_SIGNATURE)),
                        getAccountBalance(ACCOUNT).hasTokenBalance(VANILLA_TOKEN, 1),
                        getAccountBalance(RECEIVER).hasTokenBalance(VANILLA_TOKEN, 0)
                );
    }

    private HapiApiSpec delegateCallForBurnWithContractKey() {
        final AtomicReference<TokenID> vanillaTokenTokenID = new AtomicReference<>();
        final var supplyKey = "supplyKey";

        return defaultHapiSpec("delegateCallForBurnWithContractKey")
                .given(
                        newKeyNamed(supplyKey),
                        fileCreate(INNER_CONTRACT).payingWith(GENESIS),
                        updateLargeFile(GENESIS, INNER_CONTRACT, extractByteCode(ContractResources.SERVICE_CONTRACT)),
                        fileCreate(OUTER_CONTRACT).payingWith(GENESIS),
                        updateLargeFile(GENESIS, OUTER_CONTRACT, extractByteCode(ContractResources.DELEGATE_CONTRACT)),
                        contractCreate(INNER_CONTRACT)
                                .bytecode(INNER_CONTRACT)
                                .gas(GAS_TO_OFFER),
                        cryptoCreate(TOKEN_TREASURY),
                        tokenCreate(VANILLA_TOKEN)
                                .tokenType(TokenType.NON_FUNGIBLE_UNIQUE)
                                .supplyKey(supplyKey)
                                .adminKey(supplyKey)
                                .treasury(TOKEN_TREASURY)
                                .initialSupply(0L)
                                .exposingCreatedIdTo(id -> vanillaTokenTokenID.set(asToken(id))),
                        mintToken(VANILLA_TOKEN, List.of(copyFromUtf8("First!"))),
                        mintToken(VANILLA_TOKEN, List.of(copyFromUtf8("Second!")))
                )
                .when(
                        withOpContext(
                                (spec, opLog) ->
                                        allRunFor(
                                                spec,
                                                contractCreate(OUTER_CONTRACT, ContractResources.DELEGATE_CONTRACT_CONSTRUCTOR,
                                                        getNestedContractAddress(INNER_CONTRACT, spec))
                                                        .bytecode(OUTER_CONTRACT)
                                                        .gas(GAS_TO_OFFER),

                                                newKeyNamed(CONTRACT_KEY).shape(CONTRACT_KEY_SHAPE.signedWith(sigs(ON, OUTER_CONTRACT))),
                                                tokenUpdate(VANILLA_TOKEN).supplyKey(CONTRACT_KEY),

                                                contractCall(OUTER_CONTRACT, DELEGATE_BURN_CALL_ABI,
                                                        asAddress(vanillaTokenTokenID.get()), 0, List.of(1L))
                                                        .payingWith(GENESIS)
                                                        .via("delegateBurnCallWithContractKeyTxn")
                                                        .hasKnownStatus(ResponseCodeEnum.CONTRACT_REVERT_EXECUTED)
                                                        .gas(GAS_TO_OFFER)
                                        )
                        )
                )
                .then(
                        childRecordsCheck("delegateBurnCallWithContractKeyTxn", CONTRACT_REVERT_EXECUTED, recordWith()
                                .status(INVALID_SIGNATURE)),
                        getAccountBalance(TOKEN_TREASURY).hasTokenBalance(VANILLA_TOKEN, 2)
                );
    }

    private HapiApiSpec delegateCallForMintWithContractKey() {
        final AtomicReference<TokenID> vanillaTokenTokenID = new AtomicReference<>();
        final var supplyKey = "supplyKey";

        return defaultHapiSpec("delegateCallForMintWithContractKey")
                .given(
                        newKeyNamed(supplyKey),
                        fileCreate(INNER_CONTRACT).payingWith(GENESIS),
                        updateLargeFile(GENESIS, INNER_CONTRACT, extractByteCode(ContractResources.SERVICE_CONTRACT)),
                        fileCreate(OUTER_CONTRACT).payingWith(GENESIS),
                        updateLargeFile(GENESIS, OUTER_CONTRACT, extractByteCode(ContractResources.DELEGATE_CONTRACT)),
                        contractCreate(INNER_CONTRACT)
                                .bytecode(INNER_CONTRACT)
                                .gas(GAS_TO_OFFER),
                        cryptoCreate(TOKEN_TREASURY),
                        tokenCreate(VANILLA_TOKEN)
                                .tokenType(TokenType.FUNGIBLE_COMMON)
                                .supplyKey(supplyKey)
                                .adminKey(supplyKey)
                                .treasury(TOKEN_TREASURY)
                                .initialSupply(50L)
                                .exposingCreatedIdTo(id -> vanillaTokenTokenID.set(asToken(id)))
                )
                .when(
                        withOpContext(
                                (spec, opLog) ->
                                        allRunFor(
                                                spec,
                                                contractCreate(OUTER_CONTRACT, ContractResources.DELEGATE_CONTRACT_CONSTRUCTOR,
                                                        getNestedContractAddress(INNER_CONTRACT, spec))
                                                        .bytecode(OUTER_CONTRACT)
                                                        .gas(GAS_TO_OFFER),

                                                newKeyNamed(CONTRACT_KEY).shape(CONTRACT_KEY_SHAPE.signedWith(sigs(ON, OUTER_CONTRACT))),
                                                tokenUpdate(VANILLA_TOKEN).supplyKey(CONTRACT_KEY),

                                                contractCall(OUTER_CONTRACT, DELEGATE_MINT_CALL_ABI,
                                                        asAddress(vanillaTokenTokenID.get()), 1)
                                                        .payingWith(GENESIS)
                                                        .via("delegateBurnCallWithContractKeyTxn")
                                                        .hasKnownStatus(ResponseCodeEnum.CONTRACT_REVERT_EXECUTED)
                                                        .gas(GAS_TO_OFFER)
                                        )
                        )
                )
                .then(
                        childRecordsCheck("delegateBurnCallWithContractKeyTxn", CONTRACT_REVERT_EXECUTED, recordWith()
                                .status(INVALID_SIGNATURE)),
                        getAccountBalance(TOKEN_TREASURY).hasTokenBalance(VANILLA_TOKEN, 50)
                );
    }

    private HapiApiSpec staticCallForDissociatePrecompileFails() {
        final AtomicReference<AccountID> accountID = new AtomicReference<>();
        final AtomicReference<TokenID> vanillaTokenTokenID = new AtomicReference<>();

        return defaultHapiSpec("StaticCallForDissociatePrecompileFails")
                .given(
                        cryptoCreate(ACCOUNT)
                                .exposingCreatedIdTo(accountID::set),
                        fileCreate(INNER_CONTRACT),
                        updateLargeFile(ACCOUNT, INNER_CONTRACT,
                                extractByteCode(ContractResources.ASSOCIATE_DISSOCIATE_CONTRACT)),
                        fileCreate(OUTER_CONTRACT),
                        updateLargeFile(ACCOUNT, OUTER_CONTRACT,
                                extractByteCode(ContractResources.NESTED_ASSOCIATE_DISSOCIATE_CONTRACT)),
                        contractCreate(INNER_CONTRACT)
                                .bytecode(INNER_CONTRACT)
                                .gas(GAS_TO_OFFER),
                        cryptoCreate(TOKEN_TREASURY),
                        tokenCreate(VANILLA_TOKEN)
                                .tokenType(FUNGIBLE_COMMON)
                                .treasury(TOKEN_TREASURY)
                                .exposingCreatedIdTo(id -> vanillaTokenTokenID.set(asToken(id)))
                ).when(
                        withOpContext(
                                (spec, opLog) ->
                                        allRunFor(
                                                spec,
                                                tokenAssociate(ACCOUNT, VANILLA_TOKEN),
                                                contractCreate(OUTER_CONTRACT, ContractResources.NESTED_ASSOCIATE_DISSOCIATE_CONTRACT_CONSTRUCTOR,
                                                        getNestedContractAddress(INNER_CONTRACT, spec))
                                                        .bytecode(OUTER_CONTRACT)
                                                        .gas(GAS_TO_OFFER),
                                                contractCall(OUTER_CONTRACT, STATIC_DISSOCIATE_CALL_ABI,
                                                        asAddress(accountID.get()), asAddress(vanillaTokenTokenID.get()))
                                                        .payingWith(GENESIS)
                                                        .via("staticDissociateCallTxn")
                                                        .hasKnownStatus(ResponseCodeEnum.CONTRACT_REVERT_EXECUTED)
                                                        .gas(GAS_TO_OFFER)
                                        )
                        )
                ).then(
                        emptyChildRecordsCheck("staticDissociateCallTxn", CONTRACT_REVERT_EXECUTED),
                        getAccountInfo(ACCOUNT).hasToken(relationshipWith(VANILLA_TOKEN))
                );
    }

    private HapiApiSpec staticCallForTransferWithContractKey() {
        final AtomicReference<AccountID> accountID = new AtomicReference<>();
        final AtomicReference<TokenID> vanillaTokenTokenID = new AtomicReference<>();
        final AtomicReference<AccountID> receiverID = new AtomicReference<>();
        final var supplyKey = "supplyKey";


        return defaultHapiSpec("staticCallForTransferWithContractKey")
                .given(
                        newKeyNamed(supplyKey),
                        fileCreate(INNER_CONTRACT).payingWith(GENESIS),
                        updateLargeFile(GENESIS, INNER_CONTRACT, extractByteCode(ContractResources.SERVICE_CONTRACT)),
                        fileCreate(OUTER_CONTRACT).payingWith(GENESIS),
                        updateLargeFile(GENESIS, OUTER_CONTRACT, extractByteCode(ContractResources.STATIC_CONTRACT)),
                        contractCreate(INNER_CONTRACT)
                                .bytecode(INNER_CONTRACT)
                                .gas(GAS_TO_OFFER),
                        cryptoCreate(TOKEN_TREASURY),
                        tokenCreate(VANILLA_TOKEN)
                                .tokenType(TokenType.NON_FUNGIBLE_UNIQUE)
                                .supplyKey(supplyKey)
                                .treasury(TOKEN_TREASURY)
                                .initialSupply(0)
                                .exposingCreatedIdTo(id -> vanillaTokenTokenID.set(asToken(id))),
                        mintToken(VANILLA_TOKEN, List.of(copyFromUtf8("First!"))),
                        cryptoCreate(ACCOUNT)
                                .exposingCreatedIdTo(accountID::set),
                        cryptoCreate(RECEIVER)
                                .exposingCreatedIdTo(receiverID::set),
                        tokenAssociate(INNER_CONTRACT, VANILLA_TOKEN),
                        tokenAssociate(ACCOUNT, VANILLA_TOKEN),
                        tokenAssociate(RECEIVER, VANILLA_TOKEN),
                        cryptoTransfer(movingUnique(VANILLA_TOKEN, 1L).between(TOKEN_TREASURY, ACCOUNT))
                                .payingWith(GENESIS)
                ).when(
                        withOpContext(
                                (spec, opLog) ->
                                        allRunFor(
                                                spec,
                                                contractCreate(OUTER_CONTRACT, ContractResources.STATIC_CONTRACT_CONSTRUCTOR,
                                                        getNestedContractAddress(INNER_CONTRACT, spec))
                                                        .bytecode(OUTER_CONTRACT)
                                                        .gas(GAS_TO_OFFER),
                                                tokenAssociate(OUTER_CONTRACT, VANILLA_TOKEN),

                                                newKeyNamed(CONTRACT_KEY).shape(CONTRACT_KEY_SHAPE.signedWith(sigs(ON, OUTER_CONTRACT))),
                                                cryptoUpdate(ACCOUNT).key(CONTRACT_KEY),

                                                contractCall(OUTER_CONTRACT, STATIC_TRANSFER_CALL_ABI,
                                                        asAddress(vanillaTokenTokenID.get()), asAddress(accountID.get()),
                                                        asAddress(receiverID.get()), 1L)
                                                        .payingWith(GENESIS)
                                                        .via("staticTransferCallWithContractKeyTxn")
                                                        .hasKnownStatus(CONTRACT_REVERT_EXECUTED)
                                                        .gas(GAS_TO_OFFER)
                                        )
                        )

                ).then(
                        emptyChildRecordsCheck("staticTransferCallWithContractKeyTxn", CONTRACT_REVERT_EXECUTED)
                );
    }

    private HapiApiSpec staticCallForBurnWithContractKey() {
        final AtomicReference<TokenID> vanillaTokenTokenID = new AtomicReference<>();
        final var supplyKey = "supplyKey";

        return defaultHapiSpec("staticCallForBurnWithContractKey")
                .given(
                        newKeyNamed(supplyKey),
                        fileCreate(INNER_CONTRACT).payingWith(GENESIS),
                        updateLargeFile(GENESIS, INNER_CONTRACT, extractByteCode(ContractResources.SERVICE_CONTRACT)),
                        fileCreate(OUTER_CONTRACT).payingWith(GENESIS),
                        updateLargeFile(GENESIS, OUTER_CONTRACT, extractByteCode(ContractResources.STATIC_CONTRACT)),
                        contractCreate(INNER_CONTRACT)
                                .bytecode(INNER_CONTRACT)
                                .gas(GAS_TO_OFFER),
                        cryptoCreate(TOKEN_TREASURY),
                        tokenCreate(VANILLA_TOKEN)
                                .tokenType(TokenType.NON_FUNGIBLE_UNIQUE)
                                .supplyKey(supplyKey)
                                .adminKey(supplyKey)
                                .treasury(TOKEN_TREASURY)
                                .initialSupply(0L)
                                .exposingCreatedIdTo(id -> vanillaTokenTokenID.set(asToken(id))),
                        mintToken(VANILLA_TOKEN, List.of(copyFromUtf8("First!"))),
                        mintToken(VANILLA_TOKEN, List.of(copyFromUtf8("Second!")))
                )
                .when(
                        withOpContext(
                                (spec, opLog) ->
                                        allRunFor(
                                                spec,
                                                contractCreate(OUTER_CONTRACT, ContractResources.STATIC_CONTRACT_CONSTRUCTOR,
                                                        getNestedContractAddress(INNER_CONTRACT, spec))
                                                        .bytecode(OUTER_CONTRACT)
                                                        .gas(GAS_TO_OFFER),

                                                newKeyNamed(CONTRACT_KEY).shape(CONTRACT_KEY_SHAPE.signedWith(sigs(ON, OUTER_CONTRACT))),
                                                tokenUpdate(VANILLA_TOKEN).supplyKey(CONTRACT_KEY),

                                                contractCall(OUTER_CONTRACT, STATIC_BURN_CALL_ABI,
                                                        asAddress(vanillaTokenTokenID.get()), 0, List.of(1L))
                                                        .payingWith(GENESIS)
                                                        .via("staticBurnCallWithContractKeyTxn")
                                                        .hasKnownStatus(CONTRACT_REVERT_EXECUTED)
                                                        .gas(GAS_TO_OFFER)
                                        )
                        )
                )
                .then(
                        emptyChildRecordsCheck("staticBurnCallWithContractKeyTxn", CONTRACT_REVERT_EXECUTED)

                );
    }

    private HapiApiSpec staticCallForMintWithContractKey() {
        final AtomicReference<TokenID> vanillaTokenTokenID = new AtomicReference<>();
        final var supplyKey = "supplyKey";

        return defaultHapiSpec("staticCallForMintWithContractKey")
                .given(
                        newKeyNamed(supplyKey),
                        fileCreate(INNER_CONTRACT).payingWith(GENESIS),
                        updateLargeFile(GENESIS, INNER_CONTRACT, extractByteCode(ContractResources.SERVICE_CONTRACT)),
                        fileCreate(OUTER_CONTRACT).payingWith(GENESIS),
                        updateLargeFile(GENESIS, OUTER_CONTRACT, extractByteCode(ContractResources.STATIC_CONTRACT)),
                        contractCreate(INNER_CONTRACT)
                                .bytecode(INNER_CONTRACT)
                                .gas(GAS_TO_OFFER),
                        cryptoCreate(TOKEN_TREASURY),
                        tokenCreate(VANILLA_TOKEN)
                                .tokenType(TokenType.FUNGIBLE_COMMON)
                                .supplyKey(supplyKey)
                                .adminKey(supplyKey)
                                .treasury(TOKEN_TREASURY)
                                .initialSupply(50L)
                                .exposingCreatedIdTo(id -> vanillaTokenTokenID.set(asToken(id)))
                )
                .when(
                        withOpContext(
                                (spec, opLog) ->
                                        allRunFor(
                                                spec,
                                                contractCreate(OUTER_CONTRACT, ContractResources.STATIC_CONTRACT_CONSTRUCTOR,
                                                        getNestedContractAddress(INNER_CONTRACT, spec))
                                                        .bytecode(OUTER_CONTRACT)
                                                        .gas(GAS_TO_OFFER),

                                                newKeyNamed(CONTRACT_KEY).shape(CONTRACT_KEY_SHAPE.signedWith(sigs(ON, OUTER_CONTRACT))),
                                                tokenUpdate(VANILLA_TOKEN).supplyKey(CONTRACT_KEY),

                                                contractCall(OUTER_CONTRACT, STATIC_MINT_CALL_ABI,
                                                        asAddress(vanillaTokenTokenID.get()), 1)
                                                        .payingWith(GENESIS)
                                                        .via("staticBurnCallWithContractKeyTxn")
                                                        .hasKnownStatus(CONTRACT_REVERT_EXECUTED)
                                                        .gas(GAS_TO_OFFER)

                                        )
                        )
                )
                .then(
                        emptyChildRecordsCheck("staticBurnCallWithContractKeyTxn", CONTRACT_REVERT_EXECUTED)
                );
    }

    private HapiApiSpec staticCallForTransferWithDelegateContractKey() {
        final AtomicReference<AccountID> accountID = new AtomicReference<>();
        final AtomicReference<TokenID> vanillaTokenTokenID = new AtomicReference<>();
        final AtomicReference<AccountID> receiverID = new AtomicReference<>();
        final var supplyKey = "supplyKey";


        return defaultHapiSpec("staticCallForTransferWithDelegateContractKey")
                .given(
                        newKeyNamed(supplyKey),
                        fileCreate(INNER_CONTRACT).payingWith(GENESIS),
                        updateLargeFile(GENESIS, INNER_CONTRACT, extractByteCode(ContractResources.SERVICE_CONTRACT)),
                        fileCreate(OUTER_CONTRACT).payingWith(GENESIS),
                        updateLargeFile(GENESIS, OUTER_CONTRACT, extractByteCode(ContractResources.STATIC_CONTRACT)),
                        contractCreate(INNER_CONTRACT)
                                .bytecode(INNER_CONTRACT)
                                .gas(GAS_TO_OFFER),
                        cryptoCreate(TOKEN_TREASURY),
                        tokenCreate(VANILLA_TOKEN)
                                .tokenType(TokenType.NON_FUNGIBLE_UNIQUE)
                                .supplyKey(supplyKey)
                                .treasury(TOKEN_TREASURY)
                                .initialSupply(0)
                                .exposingCreatedIdTo(id -> vanillaTokenTokenID.set(asToken(id))),
                        mintToken(VANILLA_TOKEN, List.of(copyFromUtf8("First!"))),
                        cryptoCreate(ACCOUNT)
                                .exposingCreatedIdTo(accountID::set),
                        cryptoCreate(RECEIVER)
                                .exposingCreatedIdTo(receiverID::set),
                        tokenAssociate(INNER_CONTRACT, VANILLA_TOKEN),
                        tokenAssociate(ACCOUNT, VANILLA_TOKEN),
                        tokenAssociate(RECEIVER, VANILLA_TOKEN),
                        cryptoTransfer(movingUnique(VANILLA_TOKEN, 1L).between(TOKEN_TREASURY, ACCOUNT))
                                .payingWith(GENESIS)
                ).when(
                        withOpContext(
                                (spec, opLog) ->
                                        allRunFor(
                                                spec,
                                                contractCreate(OUTER_CONTRACT, ContractResources.STATIC_CONTRACT_CONSTRUCTOR,
                                                        getNestedContractAddress(INNER_CONTRACT, spec))
                                                        .bytecode(OUTER_CONTRACT)
                                                        .gas(GAS_TO_OFFER),
                                                tokenAssociate(OUTER_CONTRACT, VANILLA_TOKEN),

                                                newKeyNamed(DELEGATE_KEY).shape(DELEGATE_CONTRACT_KEY_SHAPE.signedWith(sigs(ON, OUTER_CONTRACT))),
                                                cryptoUpdate(ACCOUNT).key(DELEGATE_KEY),

                                                contractCall(OUTER_CONTRACT, STATIC_TRANSFER_CALL_ABI,
                                                        asAddress(vanillaTokenTokenID.get()), asAddress(accountID.get()),
                                                        asAddress(receiverID.get()), 1L)
                                                        .payingWith(GENESIS)
                                                        .via("staticTransferCallWithDelegateContractKeyTxn")
                                                        .hasKnownStatus(CONTRACT_REVERT_EXECUTED)
                                                        .gas(GAS_TO_OFFER)
                                        )
                        )

                ).then(
                        emptyChildRecordsCheck("staticTransferCallWithDelegateContractKeyTxn", CONTRACT_REVERT_EXECUTED)
                );
    }

    private HapiApiSpec staticCallForBurnWithDelegateContractKey() {
        final AtomicReference<TokenID> vanillaTokenTokenID = new AtomicReference<>();
        final var supplyKey = "supplyKey";

        return defaultHapiSpec("staticCallForBurnWithDelegateContractKey")
                .given(
                        newKeyNamed(supplyKey),
                        fileCreate(INNER_CONTRACT).payingWith(GENESIS),
                        updateLargeFile(GENESIS, INNER_CONTRACT, extractByteCode(ContractResources.SERVICE_CONTRACT)),
                        fileCreate(OUTER_CONTRACT).payingWith(GENESIS),
                        updateLargeFile(GENESIS, OUTER_CONTRACT, extractByteCode(ContractResources.STATIC_CONTRACT)),
                        contractCreate(INNER_CONTRACT)
                                .bytecode(INNER_CONTRACT)
                                .gas(GAS_TO_OFFER),
                        cryptoCreate(TOKEN_TREASURY),
                        tokenCreate(VANILLA_TOKEN)
                                .tokenType(TokenType.NON_FUNGIBLE_UNIQUE)
                                .supplyKey(supplyKey)
                                .adminKey(supplyKey)
                                .treasury(TOKEN_TREASURY)
                                .initialSupply(0L)
                                .exposingCreatedIdTo(id -> vanillaTokenTokenID.set(asToken(id))),
                        mintToken(VANILLA_TOKEN, List.of(copyFromUtf8("First!"))),
                        mintToken(VANILLA_TOKEN, List.of(copyFromUtf8("Second!")))
                )
                .when(
                        withOpContext(
                                (spec, opLog) ->
                                        allRunFor(
                                                spec,
                                                contractCreate(OUTER_CONTRACT, ContractResources.STATIC_CONTRACT_CONSTRUCTOR,
                                                        getNestedContractAddress(INNER_CONTRACT, spec))
                                                        .bytecode(OUTER_CONTRACT)
                                                        .gas(GAS_TO_OFFER),

                                                newKeyNamed(DELEGATE_KEY).shape(DELEGATE_CONTRACT_KEY_SHAPE.signedWith(sigs(ON, OUTER_CONTRACT))),
                                                tokenUpdate(VANILLA_TOKEN).supplyKey(DELEGATE_KEY),

                                                contractCall(OUTER_CONTRACT, STATIC_BURN_CALL_ABI,
                                                        asAddress(vanillaTokenTokenID.get()), 0, List.of(1L))
                                                        .payingWith(GENESIS)
                                                        .via("staticBurnCallWithDelegateContractKeyTxn")
                                                        .hasKnownStatus(CONTRACT_REVERT_EXECUTED)
                                                        .gas(GAS_TO_OFFER)
                                        )
                        )
                )
                .then(
                        emptyChildRecordsCheck("staticBurnCallWithDelegateContractKeyTxn", CONTRACT_REVERT_EXECUTED)

                );
    }

    private HapiApiSpec staticCallForMintWithDelegateContractKey() {
        final AtomicReference<TokenID> vanillaTokenTokenID = new AtomicReference<>();
        final var supplyKey = "supplyKey";

        return defaultHapiSpec("staticCallForMintWithDelegateContractKey")
                .given(
                        newKeyNamed(supplyKey),
                        fileCreate(INNER_CONTRACT).payingWith(GENESIS),
                        updateLargeFile(GENESIS, INNER_CONTRACT, extractByteCode(ContractResources.SERVICE_CONTRACT)),
                        fileCreate(OUTER_CONTRACT).payingWith(GENESIS),
                        updateLargeFile(GENESIS, OUTER_CONTRACT, extractByteCode(ContractResources.STATIC_CONTRACT)),
                        contractCreate(INNER_CONTRACT)
                                .bytecode(INNER_CONTRACT)
                                .gas(GAS_TO_OFFER),
                        cryptoCreate(TOKEN_TREASURY),
                        tokenCreate(VANILLA_TOKEN)
                                .tokenType(TokenType.FUNGIBLE_COMMON)
                                .supplyKey(supplyKey)
                                .adminKey(supplyKey)
                                .treasury(TOKEN_TREASURY)
                                .initialSupply(50L)
                                .exposingCreatedIdTo(id -> vanillaTokenTokenID.set(asToken(id)))
                )
                .when(
                        withOpContext(
                                (spec, opLog) ->
                                        allRunFor(
                                                spec,
                                                contractCreate(OUTER_CONTRACT, ContractResources.STATIC_CONTRACT_CONSTRUCTOR,
                                                        getNestedContractAddress(INNER_CONTRACT, spec))
                                                        .bytecode(OUTER_CONTRACT)
                                                        .gas(GAS_TO_OFFER),

                                                newKeyNamed(DELEGATE_KEY).shape(DELEGATE_CONTRACT_KEY_SHAPE.signedWith(sigs(ON, OUTER_CONTRACT))),
                                                tokenUpdate(VANILLA_TOKEN).supplyKey(DELEGATE_KEY),

                                                contractCall(OUTER_CONTRACT, STATIC_MINT_CALL_ABI,
                                                        asAddress(vanillaTokenTokenID.get()), 1)
                                                        .payingWith(GENESIS)
                                                        .via("staticBurnCallWithDelegateContractKeyTxn")
                                                        .hasKnownStatus(CONTRACT_REVERT_EXECUTED)
                                                        .gas(GAS_TO_OFFER)

                                        )
                        )
                )
                .then(
                        emptyChildRecordsCheck("staticBurnCallWithDelegateContractKeyTxn", CONTRACT_REVERT_EXECUTED)
                );
    }

    private HapiApiSpec staticCallForAssociatePrecompileFails() {
        final AtomicReference<AccountID> accountID = new AtomicReference<>();
        final AtomicReference<TokenID> vanillaTokenTokenID = new AtomicReference<>();

        return defaultHapiSpec("StaticCallForAssociatePrecompileFails")
                .given(
                        cryptoCreate(ACCOUNT)
                                .exposingCreatedIdTo(accountID::set),
                        fileCreate(INNER_CONTRACT),
                        updateLargeFile(ACCOUNT, INNER_CONTRACT,
                                extractByteCode(ContractResources.ASSOCIATE_DISSOCIATE_CONTRACT)),
                        fileCreate(OUTER_CONTRACT),
                        updateLargeFile(ACCOUNT, OUTER_CONTRACT,
                                extractByteCode(ContractResources.NESTED_ASSOCIATE_DISSOCIATE_CONTRACT)),
                        contractCreate(INNER_CONTRACT)
                                .bytecode(INNER_CONTRACT)
                                .gas(GAS_TO_OFFER),
                        cryptoCreate(TOKEN_TREASURY),
                        tokenCreate(VANILLA_TOKEN)
                                .tokenType(FUNGIBLE_COMMON)
                                .treasury(TOKEN_TREASURY)
                                .exposingCreatedIdTo(id -> vanillaTokenTokenID.set(asToken(id)))
                ).when(
                        withOpContext(
                                (spec, opLog) ->
                                        allRunFor(
                                                spec,
                                                contractCreate(OUTER_CONTRACT, ContractResources.NESTED_ASSOCIATE_DISSOCIATE_CONTRACT_CONSTRUCTOR,
                                                        getNestedContractAddress(INNER_CONTRACT, spec))
                                                        .bytecode(OUTER_CONTRACT)
                                                        .gas(GAS_TO_OFFER),
                                                contractCall(OUTER_CONTRACT, STATIC_ASSOCIATE_CALL_ABI,
                                                        asAddress(accountID.get()), asAddress(vanillaTokenTokenID.get()))
                                                        .payingWith(ACCOUNT)
                                                        .via("staticAssociateCallTxn")
                                                        .hasKnownStatus(ResponseCodeEnum.CONTRACT_REVERT_EXECUTED)
                                                        .gas(GAS_TO_OFFER)
                                        )
                        )
                ).then(
                        emptyChildRecordsCheck("staticAssociateCallTxn", CONTRACT_REVERT_EXECUTED),
                        getAccountInfo(ACCOUNT).hasNoTokenRelationship(VANILLA_TOKEN)
                );
    }

    private HapiApiSpec callForMintWithContractKey() {
        final var theAccount = "anybody";
        final var mintContractByteCode = "mintContractByteCode";
        final var amount = 10L;
        final var fungibleToken = "fungibleToken";
        final var theContract = "mintContract";
        final var firstMintTxn = "firstMintTxn";

        final AtomicLong fungibleNum = new AtomicLong();

        return defaultHapiSpec("callForMintWithContractKey")
                .given(
                        newKeyNamed(MULTI_KEY),
                        cryptoCreate(theAccount).balance(10 * ONE_HUNDRED_HBARS),
                        cryptoCreate(TOKEN_TREASURY),
                        fileCreate(mintContractByteCode).payingWith(theAccount),
                        updateLargeFile(theAccount, mintContractByteCode, extractByteCode(ContractResources.ORDINARY_CALLS_CONTRACT)),
                        tokenCreate(fungibleToken)
                                .tokenType(FUNGIBLE_COMMON)
                                .initialSupply(0)
                                .treasury(TOKEN_TREASURY)
                                .adminKey(MULTI_KEY)
                                .supplyKey(MULTI_KEY)
                                .exposingCreatedIdTo(idLit -> fungibleNum.set(asDotDelimitedLongArray(idLit)[2]))
                ).when(
                        sourcing(() -> contractCreate(theContract)
                                .bytecode(mintContractByteCode).payingWith(theAccount)
                                .gas(GAS_TO_OFFER))
                ).then(
                        withOpContext(
                                (spec, opLog) ->
                                        allRunFor(
                                                spec,

                                                newKeyNamed("contractKey").shape(CONTRACT_KEY_SHAPE.signedWith(sigs(ON,
                                                        theContract))),
                                                tokenUpdate(fungibleToken)
                                                        .supplyKey("contractKey"),

                                                contractCall(theContract, MINT_TOKEN_ORDINARY_CALL,
                                                        asAddress(spec.registry().getTokenID(fungibleToken)), amount,
                                                        new byte[]{})
                                                        .via(firstMintTxn)
                                                        .payingWith(theAccount)
                                        )),

                        childRecordsCheck(firstMintTxn, SUCCESS, recordWith()
                                .status(SUCCESS)
                                .tokenTransfers(
                                        changingFungibleBalances()
                                                .including(fungibleToken, TOKEN_TREASURY, 10)
                                )
                                .newTotalSupply(10)
                        ),
                        getTokenInfo(fungibleToken).hasTotalSupply(amount),
                        getAccountBalance(TOKEN_TREASURY).hasTokenBalance(fungibleToken, amount)
                );
    }


    private HapiApiSpec callForMintWithDelegateContractKey() {
        final var theAccount = "anybody";
        final var mintContractByteCode = "mintContractByteCode";
        final var amount = 10L;
        final var fungibleToken = "fungibleToken";
        final var theContract = "mintContract";
        final var firstMintTxn = "firstMintTxn";

        final AtomicLong fungibleNum = new AtomicLong();

        return defaultHapiSpec("callForMintWithDelegateContractKey")
                .given(
                        newKeyNamed(MULTI_KEY),
                        cryptoCreate(theAccount).balance(10 * ONE_HUNDRED_HBARS),
                        cryptoCreate(TOKEN_TREASURY),
                        fileCreate(mintContractByteCode).payingWith(theAccount),
                        updateLargeFile(theAccount, mintContractByteCode, extractByteCode(ContractResources.ORDINARY_CALLS_CONTRACT)),
                        tokenCreate(fungibleToken)
                                .tokenType(FUNGIBLE_COMMON)
                                .initialSupply(0)
                                .treasury(TOKEN_TREASURY)
                                .adminKey(MULTI_KEY)
                                .supplyKey(MULTI_KEY)
                                .exposingCreatedIdTo(idLit -> fungibleNum.set(asDotDelimitedLongArray(idLit)[2]))
                ).when(
                        sourcing(() -> contractCreate(theContract)
                                .bytecode(mintContractByteCode).payingWith(theAccount)
                                .gas(GAS_TO_OFFER))
                ).then(
                        withOpContext(
                                (spec, opLog) ->
                                        allRunFor(
                                                spec,

                                                newKeyNamed("delegateContractKey").shape(DELEGATE_CONTRACT_KEY_SHAPE.signedWith(sigs(ON,
                                                        theContract))),
                                                tokenUpdate(fungibleToken)
                                                        .supplyKey("delegateContractKey"),

                                                contractCall(theContract, MINT_TOKEN_ORDINARY_CALL,
                                                        asAddress(spec.registry().getTokenID(fungibleToken)), amount,
                                                        new byte[]{})
                                                        .via(firstMintTxn)
                                                        .payingWith(theAccount)
                                        )),

                        childRecordsCheck(firstMintTxn, SUCCESS, recordWith()
                                .status(SUCCESS)
                                .tokenTransfers(
                                        changingFungibleBalances()
                                                .including(fungibleToken, TOKEN_TREASURY, 10)
                                )
                                .newTotalSupply(10)
                        ),

                        getTokenInfo(fungibleToken).hasTotalSupply(amount),
                        getAccountBalance(TOKEN_TREASURY).hasTokenBalance(fungibleToken, amount)
                );
    }

    private HapiApiSpec callForTransferWithContractKey() {
        return defaultHapiSpec("callForTransferWithContractKey")
                .given(
                        newKeyNamed(UNIVERSAL_KEY),
                        cryptoCreate(ACCOUNT).balance(10 * ONE_HUNDRED_HBARS),
                        cryptoCreate(RECEIVER),
                        cryptoCreate(TOKEN_TREASURY),
                        tokenCreate(NFT)
                                .tokenType(NON_FUNGIBLE_UNIQUE)
                                .supplyKey(UNIVERSAL_KEY)
                                .supplyType(TokenSupplyType.INFINITE)
                                .initialSupply(0)
                                .treasury(TOKEN_TREASURY),
                        tokenAssociate(ACCOUNT, NFT),
                        mintToken(NFT, List.of(metadata("firstMemo"), metadata("secondMemo"))),
                        fileCreate("bytecode").payingWith(ACCOUNT),
                        updateLargeFile(ACCOUNT, "bytecode", extractByteCode(ContractResources.ORDINARY_CALLS_CONTRACT))
                ).when(
                        withOpContext(
                                (spec, opLog) ->
                                        allRunFor(
                                                spec,
                                                contractCreate(CONTRACT)
                                                        .payingWith(ACCOUNT)
                                                        .bytecode("bytecode")
                                                        .via("creationTx")
                                                        .gas(GAS_TO_OFFER),
                                                newKeyNamed("contractKey").shape(CONTRACT_KEY_SHAPE.signedWith(sigs(ON,
                                                        CONTRACT))),
                                                cryptoUpdate(ACCOUNT).key("contractKey"),

                                                tokenAssociate(CONTRACT, List.of(NFT)),
                                                tokenAssociate(RECEIVER, List.of(NFT)),
                                                cryptoTransfer(movingUnique(NFT, 1).between(TOKEN_TREASURY, ACCOUNT)),
                                                contractCall(CONTRACT, TRANSFER_NFT_ORDINARY_CALL,
                                                        asAddress(spec.registry().getTokenID(NFT)),
                                                        asAddress(spec.registry().getAccountID(ACCOUNT)),
                                                        asAddress(spec.registry().getAccountID(RECEIVER)),
                                                        1L
                                                )
                                                        .fee(ONE_HBAR)
                                                        .hasKnownStatus(SUCCESS)
                                                        .payingWith(GENESIS)
                                                        .gas(GAS_TO_OFFER)
                                                        .via("distributeTx")))
                ).then(
                        getTokenInfo(NFT).hasTotalSupply(2),
                        getAccountInfo(RECEIVER).hasOwnedNfts(1),
                        getAccountBalance(RECEIVER).hasTokenBalance(NFT, 1),
                        getAccountInfo(ACCOUNT).hasOwnedNfts(0),
                        getAccountBalance(ACCOUNT).hasTokenBalance(NFT, 0),

                        childRecordsCheck("distributeTx", SUCCESS, recordWith()
                                .status(SUCCESS)
                                .tokenTransfers(
                                        NonFungibleTransfers.changingNFTBalances()
                                                .including(NFT, ACCOUNT, RECEIVER, 1L)
                                ))
                );
    }

    private HapiApiSpec callForTransferWithDelegateContractKey() {
        return defaultHapiSpec("callForTransferWithDelegateContractKey")
                .given(
                        newKeyNamed(UNIVERSAL_KEY),
                        cryptoCreate(ACCOUNT).balance(10 * ONE_HUNDRED_HBARS),
                        cryptoCreate(RECEIVER),
                        cryptoCreate(TOKEN_TREASURY),
                        tokenCreate(NFT)
                                .tokenType(NON_FUNGIBLE_UNIQUE)
                                .supplyKey(UNIVERSAL_KEY)
                                .supplyType(TokenSupplyType.INFINITE)
                                .initialSupply(0)
                                .treasury(TOKEN_TREASURY),
                        tokenAssociate(ACCOUNT, NFT),
                        mintToken(NFT, List.of(metadata("firstMemo"), metadata("secondMemo"))),
                        fileCreate("bytecode").payingWith(ACCOUNT),
                        updateLargeFile(ACCOUNT, "bytecode", extractByteCode(ContractResources.ORDINARY_CALLS_CONTRACT))
                ).when(
                        withOpContext(
                                (spec, opLog) ->
                                        allRunFor(
                                                spec,
                                                contractCreate(CONTRACT)
                                                        .payingWith(ACCOUNT)
                                                        .bytecode("bytecode")
                                                        .via("creationTx")
                                                        .gas(GAS_TO_OFFER),
                                                newKeyNamed("delegateContractKey").shape(DELEGATE_CONTRACT_KEY_SHAPE.signedWith(sigs(ON,
                                                        CONTRACT))),
                                                cryptoUpdate(ACCOUNT).key("delegateContractKey"),

                                                tokenAssociate(CONTRACT, List.of(NFT)),
                                                tokenAssociate(RECEIVER, List.of(NFT)),
                                                cryptoTransfer(movingUnique(NFT, 1).between(TOKEN_TREASURY, ACCOUNT)),
                                                contractCall(CONTRACT, TRANSFER_NFT_ORDINARY_CALL,
                                                        asAddress(spec.registry().getTokenID(NFT)),
                                                        asAddress(spec.registry().getAccountID(ACCOUNT)),
                                                        asAddress(spec.registry().getAccountID(RECEIVER)),
                                                        1L
                                                )
                                                        .fee(ONE_HBAR)
                                                        .hasKnownStatus(SUCCESS)
                                                        .payingWith(GENESIS)
                                                        .gas(GAS_TO_OFFER)
                                                        .via("distributeTx")))
                ).then(
                        getTokenInfo(NFT).hasTotalSupply(2),
                        getAccountInfo(RECEIVER).hasOwnedNfts(1),
                        getAccountBalance(RECEIVER).hasTokenBalance(NFT, 1),
                        getAccountInfo(ACCOUNT).hasOwnedNfts(0),
                        getAccountBalance(ACCOUNT).hasTokenBalance(NFT, 0),

                        childRecordsCheck("distributeTx", SUCCESS, recordWith()
                                .status(SUCCESS)
                                .tokenTransfers(
                                        NonFungibleTransfers.changingNFTBalances()
                                                .including(NFT, ACCOUNT, RECEIVER, 1L)
                                ))
                );
    }

    private HapiApiSpec callForAssociateWithDelegateContractKey() {
        final AtomicReference<AccountID> accountID = new AtomicReference<>();
        final AtomicReference<TokenID> vanillaTokenID = new AtomicReference<>();
        final String THE_CONTRACT = "Associate/Dissociate Contract";

        return defaultHapiSpec("callAssociateWithDelegateContractKey")
                .given(
                        cryptoCreate(ACCOUNT).exposingCreatedIdTo(accountID::set),
                        fileCreate(THE_CONTRACT),
                        updateLargeFile(ACCOUNT, THE_CONTRACT,
                                extractByteCode(ContractResources.ASSOCIATE_DISSOCIATE_CONTRACT)),
                        cryptoCreate(TOKEN_TREASURY),
                        tokenCreate(VANILLA_TOKEN)
                                .tokenType(FUNGIBLE_COMMON)
                                .treasury(TOKEN_TREASURY)
                                .exposingCreatedIdTo(id -> vanillaTokenID.set(asToken(id)))
                ).when(
                        withOpContext(
                                (spec, opLog) ->
                                        allRunFor(
                                                spec,
                                                contractCreate(THE_CONTRACT).bytecode(THE_CONTRACT).gas(GAS_TO_OFFER),

                                                newKeyNamed("delegateContractKey").shape(DELEGATE_CONTRACT_KEY_SHAPE.signedWith(sigs(ON, THE_CONTRACT))),
                                                cryptoUpdate(ACCOUNT).key("delegateContractKey"),

                                                contractCall(THE_CONTRACT, SINGLE_TOKEN_ASSOCIATE,
                                                        asAddress(accountID.get()), asAddress(vanillaTokenID.get()))
                                                        .payingWith(GENESIS)
                                                        .via("vanillaTokenAssociateTxn")
                                                        .gas(GAS_TO_OFFER)
                                                        .hasKnownStatus(SUCCESS)
                                        )
                        )
                ).then(
                        childRecordsCheck("vanillaTokenAssociateTxn", SUCCESS, recordWith()
                                .status(SUCCESS)),
                        getAccountInfo(ACCOUNT).hasToken(relationshipWith(VANILLA_TOKEN))
                );
    }

    private HapiApiSpec callForAssociateWithContractKey() {
        final AtomicReference<AccountID> accountID = new AtomicReference<>();
        final AtomicReference<TokenID> vanillaTokenID = new AtomicReference<>();
        final String THE_CONTRACT = "Associate/Dissociate Contract";

        return defaultHapiSpec("callAssociateWithContractKey")
                .given(
                        cryptoCreate(ACCOUNT).exposingCreatedIdTo(accountID::set),
                        fileCreate(THE_CONTRACT),
                        updateLargeFile(ACCOUNT, THE_CONTRACT,
                                extractByteCode(ContractResources.ASSOCIATE_DISSOCIATE_CONTRACT)),
                        cryptoCreate(TOKEN_TREASURY),
                        tokenCreate(VANILLA_TOKEN)
                                .tokenType(FUNGIBLE_COMMON)
                                .treasury(TOKEN_TREASURY)
                                .exposingCreatedIdTo(id -> vanillaTokenID.set(asToken(id)))
                ).when(
                        withOpContext(
                                (spec, opLog) ->
                                        allRunFor(
                                                spec,
                                                contractCreate(THE_CONTRACT).bytecode(THE_CONTRACT).gas(GAS_TO_OFFER),

                                                newKeyNamed("contractKey").shape(CONTRACT_KEY_SHAPE.signedWith(sigs(ON, THE_CONTRACT))),
                                                cryptoUpdate(ACCOUNT).key("contractKey"),

                                                contractCall(THE_CONTRACT, SINGLE_TOKEN_ASSOCIATE,
                                                        asAddress(accountID.get()), asAddress(vanillaTokenID.get()))
                                                        .payingWith(GENESIS)
                                                        .via("vanillaTokenAssociateTxn")
                                                        .gas(GAS_TO_OFFER)
                                                        .hasKnownStatus(SUCCESS)
                                        )
                        )
                ).then(
                        childRecordsCheck("vanillaTokenAssociateTxn", SUCCESS, recordWith()
                                .status(SUCCESS)),
                        getAccountInfo(ACCOUNT).hasToken(relationshipWith(VANILLA_TOKEN))
                );
    }


    public HapiApiSpec callForDissociateWithDelegateContractKey() {
        final AtomicReference<AccountID> accountID = new AtomicReference<>();
        final AtomicReference<AccountID> treasuryID = new AtomicReference<>();
        final AtomicReference<TokenID> vanillaTokenID = new AtomicReference<>();
        final String THE_CONTRACT = "Associate/Dissociate Contract";
        final long TOTAL_SUPPLY = 1_000;

        return defaultHapiSpec("callDissociateWithDelegateContractKey")
                .given(
                        cryptoCreate(ACCOUNT).exposingCreatedIdTo(accountID::set),
                        fileCreate(THE_CONTRACT),
                        updateLargeFile(ACCOUNT, THE_CONTRACT,
                                extractByteCode(ContractResources.ASSOCIATE_DISSOCIATE_CONTRACT)),
                        cryptoCreate(TOKEN_TREASURY).exposingCreatedIdTo(treasuryID::set),
                        tokenCreate(VANILLA_TOKEN)
                                .tokenType(FUNGIBLE_COMMON)
                                .treasury(TOKEN_TREASURY)
                                .initialSupply(TOTAL_SUPPLY)
                                .exposingCreatedIdTo(id -> vanillaTokenID.set(asToken(id)))
                ).when(
                        withOpContext(
                                (spec, opLog) ->
                                        allRunFor(
                                                spec,
                                                contractCreate(THE_CONTRACT).bytecode(THE_CONTRACT).gas(GAS_TO_OFFER),
                                                newKeyNamed("delegateContractKey").shape(DELEGATE_CONTRACT_KEY_SHAPE.signedWith(sigs(ON, THE_CONTRACT))),
                                                cryptoUpdate(ACCOUNT).key("delegateContractKey"),
                                                cryptoUpdate(TOKEN_TREASURY).key("delegateContractKey"),

                                                tokenAssociate(ACCOUNT, VANILLA_TOKEN),
                                                cryptoTransfer(
                                                        moving(1, VANILLA_TOKEN)
                                                                .between(TOKEN_TREASURY, ACCOUNT)),

                                                contractCall(THE_CONTRACT, SINGLE_TOKEN_DISSOCIATE,
                                                        asAddress(accountID.get()), asAddress(vanillaTokenID.get()))
                                                        .payingWith(GENESIS)
                                                        .via("nonZeroTokenBalanceDissociateWithDelegateContractKeyFailedTxn")
                                                        .gas(GAS_TO_OFFER)
                                                        .hasKnownStatus(CONTRACT_REVERT_EXECUTED),

                                                cryptoTransfer(
                                                        moving(1, VANILLA_TOKEN)
                                                                .between(ACCOUNT, TOKEN_TREASURY)),

                                                contractCall(THE_CONTRACT, SINGLE_TOKEN_DISSOCIATE,
                                                        asAddress(accountID.get()), asAddress(vanillaTokenID.get()))
                                                        .payingWith(GENESIS)
                                                        .via("tokenDissociateWithDelegateContractKeyHappyTxn")
                                                        .gas(GAS_TO_OFFER)
                                                        .hasKnownStatus(SUCCESS)
                                        )
                        )
                ).then(
                        childRecordsCheck("nonZeroTokenBalanceDissociateWithDelegateContractKeyFailedTxn", CONTRACT_REVERT_EXECUTED, recordWith()
                                .status(TRANSACTION_REQUIRES_ZERO_TOKEN_BALANCES)),
                        childRecordsCheck("tokenDissociateWithDelegateContractKeyHappyTxn", SUCCESS, recordWith()
                                .status(SUCCESS)),
                        getAccountInfo(ACCOUNT).hasNoTokenRelationship(VANILLA_TOKEN)
                );
    }

    public HapiApiSpec callForDissociateWithContractKey() {
        final AtomicReference<AccountID> accountID = new AtomicReference<>();
        final AtomicReference<AccountID> treasuryID = new AtomicReference<>();
        final AtomicReference<TokenID> vanillaTokenID = new AtomicReference<>();
        final String THE_CONTRACT = "Associate/Dissociate Contract";
        final long TOTAL_SUPPLY = 1_000;

        return defaultHapiSpec("callDissociateWithContractKey")
                .given(
                        cryptoCreate(ACCOUNT).exposingCreatedIdTo(accountID::set),
                        fileCreate(THE_CONTRACT),
                        updateLargeFile(ACCOUNT, THE_CONTRACT,
                                extractByteCode(ContractResources.ASSOCIATE_DISSOCIATE_CONTRACT)),
                        cryptoCreate(TOKEN_TREASURY).exposingCreatedIdTo(treasuryID::set),
                        tokenCreate(VANILLA_TOKEN)
                                .tokenType(FUNGIBLE_COMMON)
                                .treasury(TOKEN_TREASURY)
                                .initialSupply(TOTAL_SUPPLY)
                                .exposingCreatedIdTo(id -> vanillaTokenID.set(asToken(id)))
                ).when(
                        withOpContext(
                                (spec, opLog) ->
                                        allRunFor(
                                                spec,
                                                contractCreate(THE_CONTRACT).bytecode(THE_CONTRACT).gas(GAS_TO_OFFER),
                                                newKeyNamed("contractKey").shape(CONTRACT_KEY_SHAPE.signedWith(sigs(ON, THE_CONTRACT))),
                                                cryptoUpdate(ACCOUNT).key("contractKey"),
                                                cryptoUpdate(TOKEN_TREASURY).key("contractKey"),

                                                tokenAssociate(ACCOUNT, VANILLA_TOKEN),
                                                cryptoTransfer(
                                                        moving(1, VANILLA_TOKEN)
                                                                .between(TOKEN_TREASURY, ACCOUNT)),

                                                contractCall(THE_CONTRACT, SINGLE_TOKEN_DISSOCIATE,
                                                        asAddress(accountID.get()), asAddress(vanillaTokenID.get()))
                                                        .payingWith(GENESIS)
                                                        .via("nonZeroTokenBalanceDissociateWithContractKeyFailedTxn")
                                                        .gas(GAS_TO_OFFER)
                                                        .hasKnownStatus(CONTRACT_REVERT_EXECUTED),

                                                cryptoTransfer(
                                                        moving(1, VANILLA_TOKEN)
                                                                .between(ACCOUNT, TOKEN_TREASURY)),

                                                contractCall(THE_CONTRACT, SINGLE_TOKEN_DISSOCIATE,
                                                        asAddress(accountID.get()), asAddress(vanillaTokenID.get()))
                                                        .payingWith(GENESIS)
                                                        .via("tokenDissociateWithContractKeyHappyTxn")
                                                        .gas(GAS_TO_OFFER)
                                                        .hasKnownStatus(SUCCESS)
                                        )
                        )
                ).then(
                        childRecordsCheck("nonZeroTokenBalanceDissociateWithContractKeyFailedTxn", CONTRACT_REVERT_EXECUTED, recordWith()
                                .status(TRANSACTION_REQUIRES_ZERO_TOKEN_BALANCES)),
                        childRecordsCheck("tokenDissociateWithContractKeyHappyTxn", SUCCESS, recordWith()
                                .status(SUCCESS)),
                        getAccountInfo(ACCOUNT).hasNoTokenRelationship(VANILLA_TOKEN)
                );
    }

    private HapiApiSpec callForBurnWithDelegateContractKey() {
        final var theContract = "burn token";
        final String ALICE = "Alice";
        final String TOKEN = "Token";

        return defaultHapiSpec("callBurnWithDelegateContractKey")
                .given(
                        newKeyNamed(MULTI_KEY),
                        cryptoCreate(ALICE).balance(10 * ONE_HUNDRED_HBARS),
                        cryptoCreate(TOKEN_TREASURY),
                        tokenCreate(TOKEN)
                                .tokenType(FUNGIBLE_COMMON)
                                .initialSupply(50L)
                                .supplyKey(MULTI_KEY)
                                .adminKey(MULTI_KEY)
                                .treasury(TOKEN_TREASURY),
                        fileCreate("bytecode").payingWith(ALICE),
                        updateLargeFile(ALICE, "bytecode", extractByteCode(ContractResources.BURN_TOKEN)),
                        withOpContext(
                                (spec, opLog) ->
                                        allRunFor(
                                                spec,
                                                contractCreate(theContract, ContractResources.BURN_TOKEN_CONSTRUCTOR_ABI,
                                                        asAddress(spec.registry().getTokenID(TOKEN)))
                                                        .payingWith(ALICE)
                                                        .bytecode("bytecode")
                                                        .via("creationTx")
                                                        .gas(GAS_TO_OFFER)))
                )
                .when(

                        newKeyNamed("delegateContractKey").shape(DELEGATE_CONTRACT_KEY_SHAPE.signedWith(sigs(ON, theContract))),
                        tokenUpdate(TOKEN)
                                .supplyKey("delegateContractKey"),

                        contractCall(theContract, BURN_TOKEN_ABI, 1, new ArrayList<Long>())
                                .via("burn with contract key")
                                .gas(GAS_TO_OFFER),

                        childRecordsCheck("burn with contract key", SUCCESS, recordWith()
                                .status(SUCCESS)
                                .tokenTransfers(
                                        changingFungibleBalances()
                                                .including(TOKEN, TOKEN_TREASURY, -1)
                                )
                                .newTotalSupply(49)
                        )

                )
                .then(
                        getAccountBalance(TOKEN_TREASURY).hasTokenBalance(TOKEN, 49)

                );
    }

    private HapiApiSpec delegateCallForAssociatePrecompileSignedWithDelegateContractKeyWorks() {
        final AtomicReference<AccountID> accountID = new AtomicReference<>();
        final AtomicReference<TokenID> vanillaTokenTokenID = new AtomicReference<>();

        return defaultHapiSpec("DelegateCallForAssociatePrecompileSignedWithDelegateContractKeyWorks")
                .given(
                        cryptoCreate(ACCOUNT)
                                .exposingCreatedIdTo(accountID::set),
                        fileCreate(INNER_CONTRACT),
                        updateLargeFile(ACCOUNT, INNER_CONTRACT,
                                extractByteCode(ContractResources.ASSOCIATE_DISSOCIATE_CONTRACT)),
                        fileCreate(OUTER_CONTRACT),
                        updateLargeFile(ACCOUNT, OUTER_CONTRACT,
                                extractByteCode(ContractResources.NESTED_ASSOCIATE_DISSOCIATE_CONTRACT)),
                        contractCreate(INNER_CONTRACT)
                                .bytecode(INNER_CONTRACT)
                                .gas(GAS_TO_OFFER),
                        cryptoCreate(TOKEN_TREASURY),
                        tokenCreate(VANILLA_TOKEN)
                                .tokenType(FUNGIBLE_COMMON)
                                .treasury(TOKEN_TREASURY)
                                .exposingCreatedIdTo(id -> vanillaTokenTokenID.set(asToken(id)))

                ).when(
                        withOpContext(
                                (spec, opLog) ->
                                        allRunFor(
                                                spec,
                                                contractCreate(OUTER_CONTRACT, ContractResources.NESTED_ASSOCIATE_DISSOCIATE_CONTRACT_CONSTRUCTOR,
                                                        getNestedContractAddress(INNER_CONTRACT, spec))
                                                        .bytecode(OUTER_CONTRACT)
                                                        .gas(GAS_TO_OFFER),
                                                newKeyNamed(DELEGATE_KEY).shape(DELEGATE_CONTRACT_KEY_SHAPE.signedWith(sigs(ON, OUTER_CONTRACT))),
                                                cryptoUpdate(ACCOUNT).key(DELEGATE_KEY),
                                                contractCall(OUTER_CONTRACT, DELEGATE_ASSOCIATE_CALL_ABI,
                                                        asAddress(accountID.get()), asAddress(vanillaTokenTokenID.get()))
                                                        .payingWith(GENESIS)
                                                        .via("delegateAssociateCallWithDelegateContractKeyTxn")
                                                        .hasKnownStatus(ResponseCodeEnum.SUCCESS)
                                                        .gas(GAS_TO_OFFER)
                                        )
                        )
                ).then(
                        childRecordsCheck("delegateAssociateCallWithDelegateContractKeyTxn", SUCCESS, recordWith()
                                .status(SUCCESS)),
                        getAccountInfo(ACCOUNT).hasToken(relationshipWith(VANILLA_TOKEN))
                );
    }

    private HapiApiSpec delegateCallForDissociatePrecompileSignedWithDelegateContractKeyWorks() {
        final AtomicReference<AccountID> accountID = new AtomicReference<>();
        final AtomicReference<TokenID> vanillaTokenTokenID = new AtomicReference<>();

        return defaultHapiSpec("delegateCallForDissociatePrecompileSignedWithDelegateContractKeyWorks")
                .given(
                        cryptoCreate(ACCOUNT)
                                .exposingCreatedIdTo(accountID::set),
                        fileCreate(INNER_CONTRACT),
                        updateLargeFile(ACCOUNT, INNER_CONTRACT,
                                extractByteCode(ContractResources.ASSOCIATE_DISSOCIATE_CONTRACT)),
                        fileCreate(OUTER_CONTRACT),
                        updateLargeFile(ACCOUNT, OUTER_CONTRACT,
                                extractByteCode(ContractResources.NESTED_ASSOCIATE_DISSOCIATE_CONTRACT)),
                        contractCreate(INNER_CONTRACT)
                                .bytecode(INNER_CONTRACT)
                                .gas(GAS_TO_OFFER),
                        cryptoCreate(TOKEN_TREASURY),
                        tokenCreate(VANILLA_TOKEN)
                                .tokenType(FUNGIBLE_COMMON)
                                .treasury(TOKEN_TREASURY)
                                .exposingCreatedIdTo(id -> vanillaTokenTokenID.set(asToken(id)))
                ).when(
                        withOpContext(
                                (spec, opLog) ->
                                        allRunFor(
                                                spec,
                                                contractCreate(OUTER_CONTRACT, ContractResources.NESTED_ASSOCIATE_DISSOCIATE_CONTRACT_CONSTRUCTOR,
                                                        getNestedContractAddress(INNER_CONTRACT, spec))
                                                        .bytecode(OUTER_CONTRACT)
                                                        .gas(GAS_TO_OFFER),
                                                tokenAssociate(ACCOUNT, VANILLA_TOKEN),
                                                newKeyNamed(DELEGATE_KEY).shape(DELEGATE_CONTRACT_KEY_SHAPE.signedWith(sigs(ON, OUTER_CONTRACT))),
                                                cryptoUpdate(ACCOUNT).key(DELEGATE_KEY),
                                                contractCall(OUTER_CONTRACT, DELEGATE_DISSOCIATE_CALL_ABI,
                                                        asAddress(accountID.get()), asAddress(vanillaTokenTokenID.get()))
                                                        .payingWith(GENESIS)
                                                        .via("delegateDissociateCallWithDelegateContractKeyTxn")
                                                        .hasKnownStatus(ResponseCodeEnum.SUCCESS)
                                                        .gas(GAS_TO_OFFER)
                                        )
                        )
                ).then(
                        childRecordsCheck("delegateDissociateCallWithDelegateContractKeyTxn", SUCCESS, recordWith()
                                .status(SUCCESS)),
                        getAccountInfo(ACCOUNT).hasNoTokenRelationship(VANILLA_TOKEN)
                );
    }

    private HapiApiSpec associatePrecompileWithDelegateContractKeyForNonFungibleWithKYC() {
        final AtomicReference<AccountID> accountID = new AtomicReference<>();
        final AtomicReference<TokenID> kycTokenID = new AtomicReference<>();

        return defaultHapiSpec("AssociatePrecompileWithDelegateContractKeyForNonFungibleWithKYC")
                .given(
                        newKeyNamed(KYC_KEY),
                        cryptoCreate(ACCOUNT).exposingCreatedIdTo(accountID::set),
                        fileCreate(THE_CONTRACT),
                        updateLargeFile(ACCOUNT, THE_CONTRACT,
                                extractByteCode(ContractResources.ASSOCIATE_DISSOCIATE_CONTRACT)),
                        cryptoCreate(TOKEN_TREASURY),
                        tokenCreate(KYC_TOKEN)
                                .tokenType(NON_FUNGIBLE_UNIQUE)
                                .treasury(TOKEN_TREASURY)
                                .initialSupply(0)
                                .kycKey(KYC_KEY)
                                .exposingCreatedIdTo(id -> kycTokenID.set(asToken(id)))
                ).when(
                        withOpContext(
                                (spec, opLog) ->
                                        allRunFor(
                                                spec,
                                                contractCreate(THE_CONTRACT).bytecode(THE_CONTRACT).gas(GAS_TO_OFFER),
                                                contractCall(THE_CONTRACT, SINGLE_TOKEN_ASSOCIATE,
                                                        asAddress(accountID.get()), asAddress(kycTokenID.get()))
                                                        .payingWith(GENESIS)
                                                        .via("kycNFTAssociateFailsTxn")
                                                        .gas(GAS_TO_OFFER)
                                                        .hasKnownStatus(CONTRACT_REVERT_EXECUTED),
                                                newKeyNamed(DELEGATE_KEY).shape(DELEGATE_CONTRACT_KEY_SHAPE.signedWith(sigs(ON, THE_CONTRACT))),
                                                cryptoUpdate(ACCOUNT).key(DELEGATE_KEY),
                                                contractCall(THE_CONTRACT, SINGLE_TOKEN_ASSOCIATE,
                                                        asAddress(accountID.get()), asAddress(kycTokenID.get()))
                                                        .payingWith(GENESIS)
                                                        .via("kycNFTAssociateTxn")
                                                        .gas(GAS_TO_OFFER)
                                                        .hasKnownStatus(SUCCESS),
                                                contractCall(THE_CONTRACT, SINGLE_TOKEN_ASSOCIATE,
                                                        asAddress(accountID.get()), asAddress(kycTokenID.get()))
                                                        .payingWith(GENESIS)
                                                        .via("kycNFTSecondAssociateFailsTxn")
                                                        .gas(GAS_TO_OFFER)
                                                        .hasKnownStatus(CONTRACT_REVERT_EXECUTED)
                                        )
                        )
                ).then(
                        childRecordsCheck("kycNFTAssociateFailsTxn", CONTRACT_REVERT_EXECUTED, recordWith()
                                .status(INVALID_SIGNATURE)),
                        childRecordsCheck("kycNFTAssociateTxn", SUCCESS, recordWith().status(SUCCESS)),
                        childRecordsCheck("kycNFTSecondAssociateFailsTxn", CONTRACT_REVERT_EXECUTED, recordWith()
                                .status(TOKEN_ALREADY_ASSOCIATED_TO_ACCOUNT)),
                        getAccountInfo(ACCOUNT).hasToken(relationshipWith(KYC_TOKEN).kyc(Revoked))
                );
    }

    public HapiApiSpec dissociatePrecompileWithDelegateContractKeyForFungibleVanilla() {
        final AtomicReference<AccountID> accountID = new AtomicReference<>();
        final AtomicReference<AccountID> treasuryID = new AtomicReference<>();
        final AtomicReference<TokenID> vanillaTokenID = new AtomicReference<>();

        return defaultHapiSpec("DissociatePrecompileWithDelegateContractKeyForFungibleVanilla")
                .given(
                        cryptoCreate(ACCOUNT).exposingCreatedIdTo(accountID::set),
                        fileCreate(THE_CONTRACT),
                        updateLargeFile(ACCOUNT, THE_CONTRACT,
                                extractByteCode(ContractResources.ASSOCIATE_DISSOCIATE_CONTRACT)),
                        cryptoCreate(TOKEN_TREASURY).exposingCreatedIdTo(treasuryID::set),
                        tokenCreate(VANILLA_TOKEN)
                                .tokenType(FUNGIBLE_COMMON)
                                .treasury(TOKEN_TREASURY)
                                .initialSupply(TOTAL_SUPPLY)
                                .exposingCreatedIdTo(id -> vanillaTokenID.set(asToken(id)))
                ).when(
                        withOpContext(
                                (spec, opLog) ->
                                        allRunFor(
                                                spec,
                                                contractCreate(THE_CONTRACT).bytecode(THE_CONTRACT).gas(GAS_TO_OFFER),
                                                newKeyNamed(DELEGATE_KEY).shape(DELEGATE_CONTRACT_KEY_SHAPE.signedWith(sigs(ON, THE_CONTRACT))),
                                                cryptoUpdate(ACCOUNT).key(DELEGATE_KEY),
                                                cryptoUpdate(TOKEN_TREASURY).key(DELEGATE_KEY),
                                                contractCall(THE_CONTRACT, SINGLE_TOKEN_DISSOCIATE,
                                                        asAddress(treasuryID.get()), asAddress(vanillaTokenID.get()))
                                                        .payingWith(GENESIS)
                                                        .via("tokenDissociateFromTreasuryFailedTxn")
                                                        .gas(GAS_TO_OFFER)
                                                        .hasKnownStatus(CONTRACT_REVERT_EXECUTED),
                                                contractCall(THE_CONTRACT, SINGLE_TOKEN_DISSOCIATE,
                                                        asAddress(accountID.get()), asAddress(vanillaTokenID.get()))
                                                        .payingWith(GENESIS)
                                                        .via("tokenDissociateWithDelegateContractKeyFailedTxn")
                                                        .gas(GAS_TO_OFFER)
                                                        .hasKnownStatus(CONTRACT_REVERT_EXECUTED),
                                                tokenAssociate(ACCOUNT, VANILLA_TOKEN),
                                                cryptoTransfer(
                                                        moving(1, VANILLA_TOKEN)
                                                                .between(TOKEN_TREASURY, ACCOUNT)),
                                                contractCall(THE_CONTRACT, SINGLE_TOKEN_DISSOCIATE,
                                                        asAddress(accountID.get()), asAddress(vanillaTokenID.get()))
                                                        .payingWith(GENESIS)
                                                        .via("nonZeroTokenBalanceDissociateWithDelegateContractKeyFailedTxn")
                                                        .gas(GAS_TO_OFFER)
                                                        .hasKnownStatus(CONTRACT_REVERT_EXECUTED),
                                                cryptoTransfer(
                                                        moving(1, VANILLA_TOKEN)
                                                                .between(ACCOUNT, TOKEN_TREASURY)),
                                                contractCall(THE_CONTRACT, SINGLE_TOKEN_DISSOCIATE,
                                                        asAddress(accountID.get()), asAddress(vanillaTokenID.get()))
                                                        .payingWith(GENESIS)
                                                        .via("tokenDissociateWithDelegateContractKeyHappyTxn")
                                                        .gas(GAS_TO_OFFER)
                                                        .hasKnownStatus(SUCCESS)
                                        )
                        )
                ).then(
                        childRecordsCheck("tokenDissociateFromTreasuryFailedTxn", CONTRACT_REVERT_EXECUTED, recordWith()
                                .status(ACCOUNT_IS_TREASURY)),
                        childRecordsCheck("tokenDissociateWithDelegateContractKeyFailedTxn", CONTRACT_REVERT_EXECUTED, recordWith()
                                .status(TOKEN_NOT_ASSOCIATED_TO_ACCOUNT)),
                        childRecordsCheck("nonZeroTokenBalanceDissociateWithDelegateContractKeyFailedTxn", CONTRACT_REVERT_EXECUTED, recordWith()
                                .status(TRANSACTION_REQUIRES_ZERO_TOKEN_BALANCES)),
                        childRecordsCheck("tokenDissociateWithDelegateContractKeyHappyTxn", SUCCESS, recordWith()
                                .status(SUCCESS)),
                        getAccountInfo(ACCOUNT).hasNoTokenRelationship(VANILLA_TOKEN)
                );
    }

    public HapiApiSpec dissociatePrecompileWithDelegateContractKeyForFungibleFrozen() {
        final AtomicReference<AccountID> accountID = new AtomicReference<>();
        final AtomicReference<AccountID> treasuryID = new AtomicReference<>();
        final AtomicReference<TokenID> frozenTokenID = new AtomicReference<>();

        return defaultHapiSpec("DissociatePrecompileWithDelegateContractKeyForFungibleFrozen")
                .given(
                        newKeyNamed(FREEZE_KEY),
                        cryptoCreate(ACCOUNT).exposingCreatedIdTo(accountID::set),
                        fileCreate(THE_CONTRACT),
                        updateLargeFile(ACCOUNT, THE_CONTRACT,
                                extractByteCode(ContractResources.ASSOCIATE_DISSOCIATE_CONTRACT)),
                        cryptoCreate(TOKEN_TREASURY).exposingCreatedIdTo(treasuryID::set),
                        tokenCreate(FROZEN_TOKEN)
                                .tokenType(FUNGIBLE_COMMON)
                                .treasury(TOKEN_TREASURY)
                                .freezeDefault(true)
                                .freezeKey(FREEZE_KEY)
                                .exposingCreatedIdTo(id -> frozenTokenID.set(asToken(id)))
                ).when(
                        withOpContext(
                                (spec, opLog) ->
                                        allRunFor(
                                                spec,
                                                contractCreate(THE_CONTRACT).bytecode(THE_CONTRACT).gas(GAS_TO_OFFER),
                                                newKeyNamed(DELEGATE_KEY).shape(DELEGATE_CONTRACT_KEY_SHAPE.signedWith(sigs(ON, THE_CONTRACT))),
                                                cryptoUpdate(ACCOUNT).key(DELEGATE_KEY),
                                                tokenAssociate(ACCOUNT, FROZEN_TOKEN),
                                                contractCall(THE_CONTRACT, SINGLE_TOKEN_DISSOCIATE,
                                                        asAddress(accountID.get()), asAddress(frozenTokenID.get()))
                                                        .payingWith(GENESIS)
                                                        .via("frozenTokenAssociateWithDelegateContractKeyTxn")
                                                        .gas(GAS_TO_OFFER)
                                                        .hasKnownStatus(CONTRACT_REVERT_EXECUTED),
                                                tokenUnfreeze(FROZEN_TOKEN, ACCOUNT),
                                                contractCall(THE_CONTRACT, SINGLE_TOKEN_DISSOCIATE,
                                                        asAddress(accountID.get()), asAddress(frozenTokenID.get()))
                                                        .payingWith(GENESIS)
                                                        .via("UnfrozenTokenAssociateWithDelegateContractKeyTxn")
                                                        .gas(GAS_TO_OFFER)
                                                        .hasKnownStatus(SUCCESS)
                                        )
                        )
                ).then(
                        childRecordsCheck("frozenTokenAssociateWithDelegateContractKeyTxn", CONTRACT_REVERT_EXECUTED, recordWith()
                                .status(ACCOUNT_FROZEN_FOR_TOKEN)),
                        childRecordsCheck("UnfrozenTokenAssociateWithDelegateContractKeyTxn", SUCCESS, recordWith()
                                .status(SUCCESS)),
                        getAccountInfo(ACCOUNT).hasNoTokenRelationship(FROZEN_TOKEN)
                );
    }

    public HapiApiSpec dissociatePrecompileWithDelegateContractKeyForFungibleWithKYC() {
        final AtomicReference<AccountID> accountID = new AtomicReference<>();
        final AtomicReference<AccountID> treasuryID = new AtomicReference<>();
        final AtomicReference<TokenID> kycTokenID = new AtomicReference<>();

        return defaultHapiSpec("DissociatePrecompileWithDelegateContractKeyForFungibleWithKYC")
                .given(
                        newKeyNamed(KYC_KEY),
                        cryptoCreate(ACCOUNT).exposingCreatedIdTo(accountID::set),
                        fileCreate(THE_CONTRACT),
                        updateLargeFile(ACCOUNT, THE_CONTRACT,
                                extractByteCode(ContractResources.ASSOCIATE_DISSOCIATE_CONTRACT)),
                        cryptoCreate(TOKEN_TREASURY).exposingCreatedIdTo(treasuryID::set),
                        tokenCreate(KYC_TOKEN)
                                .tokenType(FUNGIBLE_COMMON)
                                .treasury(TOKEN_TREASURY)
                                .kycKey(KYC_KEY)
                                .exposingCreatedIdTo(id -> kycTokenID.set(asToken(id)))
                ).when(
                        withOpContext(
                                (spec, opLog) ->
                                        allRunFor(
                                                spec,
                                                contractCreate(THE_CONTRACT).bytecode(THE_CONTRACT).gas(GAS_TO_OFFER),
                                                newKeyNamed(DELEGATE_KEY).shape(DELEGATE_CONTRACT_KEY_SHAPE.signedWith(sigs(ON, THE_CONTRACT))),
                                                cryptoUpdate(ACCOUNT).key(DELEGATE_KEY),
                                                contractCall(THE_CONTRACT, SINGLE_TOKEN_DISSOCIATE,
                                                        asAddress(accountID.get()), asAddress(kycTokenID.get()))
                                                        .payingWith(GENESIS)
                                                        .via("kycTokenDissociateWithDelegateContractKeyFailedTxn")
                                                        .gas(GAS_TO_OFFER)
                                                        .hasKnownStatus(CONTRACT_REVERT_EXECUTED),
                                                tokenAssociate(ACCOUNT, KYC_TOKEN),
                                                contractCall(THE_CONTRACT, SINGLE_TOKEN_DISSOCIATE,
                                                        asAddress(accountID.get()), asAddress(kycTokenID.get()))
                                                        .payingWith(GENESIS)
                                                        .via("kycTokenDissociateWithDelegateContractKeyHappyTxn")
                                                        .gas(GAS_TO_OFFER)
                                                        .hasKnownStatus(SUCCESS)
                                        )
                        )
                ).then(
                        childRecordsCheck("kycTokenDissociateWithDelegateContractKeyFailedTxn", CONTRACT_REVERT_EXECUTED, recordWith()
                                .status(TOKEN_NOT_ASSOCIATED_TO_ACCOUNT)),
                        childRecordsCheck("kycTokenDissociateWithDelegateContractKeyHappyTxn", SUCCESS, recordWith()
                                .status(SUCCESS)),
                        getAccountInfo(ACCOUNT).hasNoTokenRelationship(KYC_TOKEN)
                );
    }

    public HapiApiSpec dissociatePrecompileWithDelegateContractKeyForNonFungibleVanilla() {
        final AtomicReference<AccountID> accountID = new AtomicReference<>();
        final AtomicReference<AccountID> treasuryID = new AtomicReference<>();
        final AtomicReference<TokenID> vanillaTokenID = new AtomicReference<>();

        return defaultHapiSpec("DissociatePrecompileWithDelegateContractKeyForNonFungibleVanilla")
                .given(
                        newKeyNamed(MULTI_KEY),
                        cryptoCreate(ACCOUNT).exposingCreatedIdTo(accountID::set),
                        fileCreate(THE_CONTRACT),
                        updateLargeFile(ACCOUNT, THE_CONTRACT,
                                extractByteCode(ContractResources.ASSOCIATE_DISSOCIATE_CONTRACT)),
                        cryptoCreate(TOKEN_TREASURY)
                                .balance(0L)
                                .exposingCreatedIdTo(treasuryID::set),
                        tokenCreate(VANILLA_TOKEN)
                                .tokenType(NON_FUNGIBLE_UNIQUE)
                                .treasury(TOKEN_TREASURY)
                                .initialSupply(0)
                                .supplyKey(MULTI_KEY)
                                .exposingCreatedIdTo(id -> vanillaTokenID.set(asToken(id))),
                        mintToken(VANILLA_TOKEN, List.of(metadata("memo")))
                ).when(
                        withOpContext(
                                (spec, opLog) ->
                                        allRunFor(
                                                spec,
                                                contractCreate(THE_CONTRACT).bytecode(THE_CONTRACT).gas(GAS_TO_OFFER),
                                                newKeyNamed(DELEGATE_KEY).shape(DELEGATE_CONTRACT_KEY_SHAPE.signedWith(sigs(ON, THE_CONTRACT))),
                                                cryptoUpdate(ACCOUNT).key(DELEGATE_KEY),
                                                cryptoUpdate(TOKEN_TREASURY).key(DELEGATE_KEY),
                                                contractCall(THE_CONTRACT, SINGLE_TOKEN_DISSOCIATE,
                                                        asAddress(treasuryID.get()), asAddress(vanillaTokenID.get()))
                                                        .payingWith(GENESIS)
                                                        .via("NFTDissociateFromTreasuryFailedTxn")
                                                        .gas(GAS_TO_OFFER)
                                                        .hasKnownStatus(CONTRACT_REVERT_EXECUTED),
                                                contractCall(THE_CONTRACT, SINGLE_TOKEN_DISSOCIATE,
                                                        asAddress(accountID.get()), asAddress(vanillaTokenID.get()))
                                                        .payingWith(GENESIS)
                                                        .via("NFTDissociateWithDelegateContractKeyFailedTxn")
                                                        .gas(GAS_TO_OFFER)
                                                        .hasKnownStatus(CONTRACT_REVERT_EXECUTED),
                                                tokenAssociate(ACCOUNT, VANILLA_TOKEN),
                                                cryptoTransfer(movingUnique(VANILLA_TOKEN, 1)
                                                        .between(TOKEN_TREASURY, ACCOUNT)),
                                                contractCall(THE_CONTRACT, SINGLE_TOKEN_DISSOCIATE,
                                                        asAddress(accountID.get()), asAddress(vanillaTokenID.get()))
                                                        .payingWith(GENESIS)
                                                        .via("nonZeroNFTBalanceDissociateWithDelegateContractKeyFailedTxn")
                                                        .gas(GAS_TO_OFFER)
                                                        .hasKnownStatus(CONTRACT_REVERT_EXECUTED),
                                                cryptoTransfer(movingUnique(VANILLA_TOKEN, 1)
                                                        .between(ACCOUNT, TOKEN_TREASURY)),
                                                contractCall(THE_CONTRACT, SINGLE_TOKEN_DISSOCIATE,
                                                        asAddress(accountID.get()), asAddress(vanillaTokenID.get()))
                                                        .payingWith(GENESIS)
                                                        .via("NFTDissociateWithDelegateContractKeyHappyTxn")
                                                        .gas(GAS_TO_OFFER)
                                                        .hasKnownStatus(SUCCESS)
                                        )
                        )
                ).then(
                        childRecordsCheck("NFTDissociateFromTreasuryFailedTxn", CONTRACT_REVERT_EXECUTED, recordWith()
                                .status(ACCOUNT_IS_TREASURY)),
                        childRecordsCheck("NFTDissociateWithDelegateContractKeyFailedTxn", CONTRACT_REVERT_EXECUTED, recordWith()
                                .status(TOKEN_NOT_ASSOCIATED_TO_ACCOUNT)),
                        childRecordsCheck("nonZeroNFTBalanceDissociateWithDelegateContractKeyFailedTxn", CONTRACT_REVERT_EXECUTED, recordWith()
                                .status(ACCOUNT_STILL_OWNS_NFTS)),
                        childRecordsCheck("NFTDissociateWithDelegateContractKeyHappyTxn", SUCCESS, recordWith()
                                .status(SUCCESS)),
                        getAccountInfo(ACCOUNT).hasNoTokenRelationship(VANILLA_TOKEN)
                );
    }

    public HapiApiSpec dissociatePrecompileWithDelegateContractKeyForNonFungibleFrozen() {
        final AtomicReference<AccountID> accountID = new AtomicReference<>();
        final AtomicReference<AccountID> treasuryID = new AtomicReference<>();
        final AtomicReference<TokenID> frozenTokenID = new AtomicReference<>();

        return defaultHapiSpec("DissociatePrecompileWithDelegateContractKeyForNonFungibleFrozen")
                .given(
                        newKeyNamed(FREEZE_KEY),
                        cryptoCreate(ACCOUNT).exposingCreatedIdTo(accountID::set),
                        fileCreate(THE_CONTRACT),
                        updateLargeFile(ACCOUNT, THE_CONTRACT,
                                extractByteCode(ContractResources.ASSOCIATE_DISSOCIATE_CONTRACT)),
                        cryptoCreate(TOKEN_TREASURY).exposingCreatedIdTo(treasuryID::set),
                        tokenCreate(FROZEN_TOKEN)
                                .tokenType(NON_FUNGIBLE_UNIQUE)
                                .treasury(TOKEN_TREASURY)
                                .initialSupply(0)
                                .freezeDefault(true)
                                .freezeKey(FREEZE_KEY)
                                .exposingCreatedIdTo(id -> frozenTokenID.set(asToken(id)))
                ).when(
                        withOpContext(
                                (spec, opLog) ->
                                        allRunFor(
                                                spec,
                                                contractCreate(THE_CONTRACT).bytecode(THE_CONTRACT).gas(GAS_TO_OFFER),
                                                newKeyNamed(DELEGATE_KEY).shape(DELEGATE_CONTRACT_KEY_SHAPE.signedWith(sigs(ON, THE_CONTRACT))),
                                                cryptoUpdate(ACCOUNT).key(DELEGATE_KEY),
                                                tokenAssociate(ACCOUNT, FROZEN_TOKEN),
                                                contractCall(THE_CONTRACT, SINGLE_TOKEN_DISSOCIATE,
                                                        asAddress(accountID.get()), asAddress(frozenTokenID.get()))
                                                        .payingWith(GENESIS)
                                                        .via("frozenNFTAssociateWithDelegateContractKeyTxn")
                                                        .gas(GAS_TO_OFFER)
                                                        .hasKnownStatus(CONTRACT_REVERT_EXECUTED),
                                                tokenUnfreeze(FROZEN_TOKEN, ACCOUNT),
                                                contractCall(THE_CONTRACT, SINGLE_TOKEN_DISSOCIATE,
                                                        asAddress(accountID.get()), asAddress(frozenTokenID.get()))
                                                        .payingWith(GENESIS)
                                                        .via("UnfrozenNFTAssociateWithDelegateContractKeyTxn")
                                                        .gas(GAS_TO_OFFER)
                                                        .hasKnownStatus(SUCCESS)
                                        )
                        )
                ).then(
                        childRecordsCheck("frozenNFTAssociateWithDelegateContractKeyTxn", CONTRACT_REVERT_EXECUTED, recordWith()
                                .status(ACCOUNT_FROZEN_FOR_TOKEN)),
                        childRecordsCheck("UnfrozenNFTAssociateWithDelegateContractKeyTxn", SUCCESS, recordWith()
                                .status(SUCCESS)),
                        getAccountInfo(ACCOUNT).hasNoTokenRelationship(FROZEN_TOKEN)
                );
    }

    public HapiApiSpec dissociatePrecompileWithDelegateContractKeyForNonFungibleWithKYC() {
        final AtomicReference<AccountID> accountID = new AtomicReference<>();
        final AtomicReference<AccountID> treasuryID = new AtomicReference<>();
        final AtomicReference<TokenID> kycTokenID = new AtomicReference<>();

        return defaultHapiSpec("DissociatePrecompileWithDelegateContractKeyForNonFungibleWithKYC")
                .given(
                        newKeyNamed(KYC_KEY),
                        cryptoCreate(ACCOUNT).exposingCreatedIdTo(accountID::set),
                        fileCreate(THE_CONTRACT),
                        updateLargeFile(ACCOUNT, THE_CONTRACT,
                                extractByteCode(ContractResources.ASSOCIATE_DISSOCIATE_CONTRACT)),
                        cryptoCreate(TOKEN_TREASURY).exposingCreatedIdTo(treasuryID::set),
                        tokenCreate(KYC_TOKEN)
                                .tokenType(NON_FUNGIBLE_UNIQUE)
                                .treasury(TOKEN_TREASURY)
                                .initialSupply(0)
                                .kycKey(KYC_KEY)
                                .exposingCreatedIdTo(id -> kycTokenID.set(asToken(id)))
                ).when(
                        withOpContext(
                                (spec, opLog) ->
                                        allRunFor(
                                                spec,
                                                contractCreate(THE_CONTRACT).bytecode(THE_CONTRACT).gas(GAS_TO_OFFER),
                                                newKeyNamed(DELEGATE_KEY).shape(DELEGATE_CONTRACT_KEY_SHAPE.signedWith(sigs(ON, THE_CONTRACT))),
                                                cryptoUpdate(ACCOUNT).key(DELEGATE_KEY),
                                                contractCall(THE_CONTRACT, SINGLE_TOKEN_DISSOCIATE,
                                                        asAddress(accountID.get()), asAddress(kycTokenID.get()))
                                                        .payingWith(GENESIS)
                                                        .via("kycNFTDissociateWithDelegateContractKeyFailedTxn")
                                                        .gas(GAS_TO_OFFER)
                                                        .hasKnownStatus(CONTRACT_REVERT_EXECUTED),
                                                tokenAssociate(ACCOUNT, KYC_TOKEN),
                                                contractCall(THE_CONTRACT, SINGLE_TOKEN_DISSOCIATE,
                                                        asAddress(accountID.get()), asAddress(kycTokenID.get()))
                                                        .payingWith(GENESIS)
                                                        .via("kycNFTDissociateWithDelegateContractKeyHappyTxn")
                                                        .gas(GAS_TO_OFFER)
                                                        .hasKnownStatus(SUCCESS)
                                        )
                        )
                ).then(
                        childRecordsCheck("kycNFTDissociateWithDelegateContractKeyFailedTxn", CONTRACT_REVERT_EXECUTED, recordWith()
                                .status(TOKEN_NOT_ASSOCIATED_TO_ACCOUNT)),
                        childRecordsCheck("kycNFTDissociateWithDelegateContractKeyHappyTxn", SUCCESS, recordWith()
                                .status(SUCCESS)),
                        getAccountInfo(ACCOUNT).hasNoTokenRelationship(KYC_TOKEN)
                );
    }

    private HapiApiSpec associatePrecompileWithDelegateContractKeyForNonFungibleFrozen() {
        final AtomicReference<AccountID> accountID = new AtomicReference<>();
        final AtomicReference<TokenID> frozenTokenID = new AtomicReference<>();

        return defaultHapiSpec("AssociatePrecompileWithDelegateContractKeyForNonFungibleFrozen")
                .given(
                        newKeyNamed(FREEZE_KEY),
                        cryptoCreate(ACCOUNT).exposingCreatedIdTo(accountID::set),
                        fileCreate(THE_CONTRACT),
                        updateLargeFile(ACCOUNT, THE_CONTRACT,
                                extractByteCode(ContractResources.ASSOCIATE_DISSOCIATE_CONTRACT)),
                        cryptoCreate(TOKEN_TREASURY),
                        tokenCreate(FROZEN_TOKEN)
                                .tokenType(NON_FUNGIBLE_UNIQUE)
                                .treasury(TOKEN_TREASURY)
                                .initialSupply(0)
                                .freezeKey(FREEZE_KEY)
                                .freezeDefault(true)
                                .exposingCreatedIdTo(id -> frozenTokenID.set(asToken(id)))
                ).when(
                        withOpContext(
                                (spec, opLog) ->
                                        allRunFor(
                                                spec,
                                                contractCreate(THE_CONTRACT).bytecode(THE_CONTRACT).gas(GAS_TO_OFFER),
                                                contractCall(THE_CONTRACT, SINGLE_TOKEN_ASSOCIATE,
                                                        asAddress(accountID.get()), asAddress(frozenTokenID.get()))
                                                        .payingWith(GENESIS)
                                                        .via("frozenNFTAssociateFailsTxn")
                                                        .gas(GAS_TO_OFFER)
                                                        .hasKnownStatus(CONTRACT_REVERT_EXECUTED),
                                                newKeyNamed(DELEGATE_KEY).shape(DELEGATE_CONTRACT_KEY_SHAPE.signedWith(sigs(ON, THE_CONTRACT))),
                                                cryptoUpdate(ACCOUNT).key(DELEGATE_KEY),
                                                contractCall(THE_CONTRACT, SINGLE_TOKEN_ASSOCIATE,
                                                        asAddress(accountID.get()), asAddress(frozenTokenID.get()))
                                                        .payingWith(GENESIS)
                                                        .via("frozenNFTAssociateTxn")
                                                        .gas(GAS_TO_OFFER)
                                                        .hasKnownStatus(SUCCESS),
                                                contractCall(THE_CONTRACT, SINGLE_TOKEN_ASSOCIATE,
                                                        asAddress(accountID.get()), asAddress(frozenTokenID.get()))
                                                        .payingWith(GENESIS)
                                                        .via("frozenNFTSecondAssociateFailsTxn")
                                                        .gas(GAS_TO_OFFER)
                                                        .hasKnownStatus(CONTRACT_REVERT_EXECUTED)
                                        )
                        )
                ).then(
                        childRecordsCheck("frozenNFTAssociateFailsTxn", CONTRACT_REVERT_EXECUTED, recordWith()
                                .status(INVALID_SIGNATURE)),
                        childRecordsCheck("frozenNFTAssociateTxn", SUCCESS, recordWith().status(SUCCESS)),
                        childRecordsCheck("frozenNFTSecondAssociateFailsTxn", CONTRACT_REVERT_EXECUTED, recordWith()
                                .status(TOKEN_ALREADY_ASSOCIATED_TO_ACCOUNT)),
                        getAccountInfo(ACCOUNT).hasToken(relationshipWith(FROZEN_TOKEN).freeze(Frozen))
                );
    }

    private HapiApiSpec associatePrecompileWithDelegateContractKeyForNonFungibleVanilla() {
        final AtomicReference<AccountID> accountID = new AtomicReference<>();
        final AtomicReference<TokenID> vanillaTokenID = new AtomicReference<>();

        return defaultHapiSpec("AssociatePrecompileWithDelegateContractKeyForNonFungibleVanilla")
                .given(
                        cryptoCreate(ACCOUNT).exposingCreatedIdTo(accountID::set),
                        fileCreate(THE_CONTRACT),
                        updateLargeFile(ACCOUNT, THE_CONTRACT,
                                extractByteCode(ContractResources.ASSOCIATE_DISSOCIATE_CONTRACT)),
                        cryptoCreate(TOKEN_TREASURY),
                        tokenCreate(VANILLA_TOKEN)
                                .tokenType(NON_FUNGIBLE_UNIQUE)
                                .treasury(TOKEN_TREASURY)
                                .initialSupply(0)
                                .exposingCreatedIdTo(id -> vanillaTokenID.set(asToken(id)))
                ).when(
                        withOpContext(
                                (spec, opLog) ->
                                        allRunFor(
                                                spec,
                                                contractCreate(THE_CONTRACT).bytecode(THE_CONTRACT).gas(GAS_TO_OFFER),
                                                contractCall(THE_CONTRACT, SINGLE_TOKEN_ASSOCIATE,
                                                        asAddress(accountID.get()), asAddress(vanillaTokenID.get()))
                                                        .payingWith(GENESIS)
                                                        .via("vanillaNFTAssociateFailsTxn")
                                                        .gas(GAS_TO_OFFER)
                                                        .hasKnownStatus(CONTRACT_REVERT_EXECUTED),
                                                newKeyNamed(DELEGATE_KEY).shape(DELEGATE_CONTRACT_KEY_SHAPE.signedWith(sigs(ON, THE_CONTRACT))),
                                                cryptoUpdate(ACCOUNT).key(DELEGATE_KEY),
                                                contractCall(THE_CONTRACT, SINGLE_TOKEN_ASSOCIATE,
                                                        asAddress(accountID.get()), asAddress(vanillaTokenID.get()))
                                                        .payingWith(GENESIS)
                                                        .via("vanillaNFTAssociateTxn")
                                                        .gas(GAS_TO_OFFER)
                                                        .hasKnownStatus(SUCCESS),
                                                contractCall(THE_CONTRACT, SINGLE_TOKEN_ASSOCIATE,
                                                        asAddress(accountID.get()), asAddress(vanillaTokenID.get()))
                                                        .payingWith(GENESIS)
                                                        .via("vanillaNFTSecondAssociateFailsTxn")
                                                        .gas(GAS_TO_OFFER)
                                                        .hasKnownStatus(CONTRACT_REVERT_EXECUTED)
                                        )
                        )
                ).then(
                        childRecordsCheck("vanillaNFTAssociateFailsTxn", CONTRACT_REVERT_EXECUTED, recordWith()
                                .status(INVALID_SIGNATURE)),
                        childRecordsCheck("vanillaNFTAssociateTxn", SUCCESS, recordWith().status(SUCCESS)),
                        childRecordsCheck("vanillaNFTSecondAssociateFailsTxn", CONTRACT_REVERT_EXECUTED, recordWith()
                                .status(TOKEN_ALREADY_ASSOCIATED_TO_ACCOUNT)),
                        getAccountInfo(ACCOUNT).hasToken(relationshipWith(VANILLA_TOKEN))
                );
    }

    private HapiApiSpec associatePrecompileWithDelegateContractKeyForFungibleWithKYC() {
        final AtomicReference<AccountID> accountID = new AtomicReference<>();
        final AtomicReference<TokenID> kycTokenID = new AtomicReference<>();

        return defaultHapiSpec("AssociatePrecompileWithDelegateContractKeyForFungibleWithKYC")
                .given(
                        newKeyNamed(KYC_KEY),
                        cryptoCreate(ACCOUNT).exposingCreatedIdTo(accountID::set),
                        fileCreate(THE_CONTRACT),
                        updateLargeFile(ACCOUNT, THE_CONTRACT,
                                extractByteCode(ContractResources.ASSOCIATE_DISSOCIATE_CONTRACT)),
                        cryptoCreate(TOKEN_TREASURY),
                        tokenCreate(KYC_TOKEN)
                                .tokenType(FUNGIBLE_COMMON)
                                .treasury(TOKEN_TREASURY)
                                .kycKey(KYC_KEY)
                                .exposingCreatedIdTo(id -> kycTokenID.set(asToken(id)))
                ).when(
                        withOpContext(
                                (spec, opLog) ->
                                        allRunFor(
                                                spec,
                                                contractCreate(THE_CONTRACT).bytecode(THE_CONTRACT).gas(GAS_TO_OFFER),
                                                contractCall(THE_CONTRACT, SINGLE_TOKEN_ASSOCIATE,
                                                        asAddress(accountID.get()), asAddress(kycTokenID.get()))
                                                        .payingWith(GENESIS)
                                                        .via("kycTokenAssociateFailsTxn")
                                                        .gas(GAS_TO_OFFER)
                                                        .hasKnownStatus(CONTRACT_REVERT_EXECUTED),
                                                newKeyNamed(DELEGATE_KEY).shape(DELEGATE_CONTRACT_KEY_SHAPE.signedWith(sigs(ON, THE_CONTRACT))),
                                                cryptoUpdate(ACCOUNT).key(DELEGATE_KEY),
                                                contractCall(THE_CONTRACT, SINGLE_TOKEN_ASSOCIATE,
                                                        asAddress(accountID.get()), asAddress(kycTokenID.get()))
                                                        .payingWith(GENESIS)
                                                        .via("kycTokenAssociateTxn")
                                                        .gas(GAS_TO_OFFER)
                                                        .hasKnownStatus(SUCCESS),
                                                contractCall(THE_CONTRACT, SINGLE_TOKEN_ASSOCIATE,
                                                        asAddress(accountID.get()), asAddress(kycTokenID.get()))
                                                        .payingWith(GENESIS)
                                                        .via("kycTokenSecondAssociateFailsTxn")
                                                        .gas(GAS_TO_OFFER)
                                                        .hasKnownStatus(CONTRACT_REVERT_EXECUTED)
                                        )
                        )
                ).then(
                        childRecordsCheck("kycTokenAssociateFailsTxn", CONTRACT_REVERT_EXECUTED, recordWith()
                                .status(INVALID_SIGNATURE)),
                        childRecordsCheck("kycTokenAssociateTxn", SUCCESS, recordWith().status(SUCCESS)),
                        childRecordsCheck("kycTokenSecondAssociateFailsTxn", CONTRACT_REVERT_EXECUTED, recordWith()
                                .status(TOKEN_ALREADY_ASSOCIATED_TO_ACCOUNT)),
                        getAccountInfo(ACCOUNT).hasToken(relationshipWith(KYC_TOKEN).kyc(Revoked))
                );
    }

    private HapiApiSpec associatePrecompileWithDelegateContractKeyForFungibleFrozen() {
        final AtomicReference<AccountID> accountID = new AtomicReference<>();
        final AtomicReference<TokenID> frozenTokenID = new AtomicReference<>();

        return defaultHapiSpec("AssociatePrecompileWithDelegateContractKeyForFungibleFrozen")
                .given(
                        newKeyNamed(FREEZE_KEY),
                        cryptoCreate(ACCOUNT).exposingCreatedIdTo(accountID::set),
                        fileCreate(THE_CONTRACT),
                        updateLargeFile(ACCOUNT, THE_CONTRACT,
                                extractByteCode(ContractResources.ASSOCIATE_DISSOCIATE_CONTRACT)),
                        cryptoCreate(TOKEN_TREASURY),
                        tokenCreate(FROZEN_TOKEN)
                                .tokenType(FUNGIBLE_COMMON)
                                .treasury(TOKEN_TREASURY)
                                .initialSupply(TOTAL_SUPPLY)
                                .freezeKey(FREEZE_KEY)
                                .freezeDefault(true)
                                .exposingCreatedIdTo(id -> frozenTokenID.set(asToken(id)))
                ).when(
                        withOpContext(
                                (spec, opLog) ->
                                        allRunFor(
                                                spec,
                                                contractCreate(THE_CONTRACT).bytecode(THE_CONTRACT).gas(GAS_TO_OFFER),
                                                contractCall(THE_CONTRACT, SINGLE_TOKEN_ASSOCIATE,
                                                        asAddress(accountID.get()), asAddress(frozenTokenID.get()))
                                                        .payingWith(GENESIS)
                                                        .via("frozenTokenAssociateFailsTxn")
                                                        .gas(GAS_TO_OFFER)
                                                        .hasKnownStatus(CONTRACT_REVERT_EXECUTED),
                                                newKeyNamed(DELEGATE_KEY).shape(DELEGATE_CONTRACT_KEY_SHAPE.signedWith(sigs(ON, THE_CONTRACT))),
                                                cryptoUpdate(ACCOUNT).key(DELEGATE_KEY),
                                                contractCall(THE_CONTRACT, SINGLE_TOKEN_ASSOCIATE,
                                                        asAddress(accountID.get()), asAddress(frozenTokenID.get()))
                                                        .payingWith(GENESIS)
                                                        .via("frozenTokenAssociateTxn")
                                                        .gas(GAS_TO_OFFER)
                                                        .hasKnownStatus(SUCCESS),
                                                contractCall(THE_CONTRACT, SINGLE_TOKEN_ASSOCIATE,
                                                        asAddress(accountID.get()), asAddress(frozenTokenID.get()))
                                                        .payingWith(GENESIS)
                                                        .via("frozenTokenSecondAssociateFailsTxn")
                                                        .gas(GAS_TO_OFFER)
                                                        .hasKnownStatus(CONTRACT_REVERT_EXECUTED)
                                        )
                        )
                ).then(
                        childRecordsCheck("frozenTokenAssociateFailsTxn", CONTRACT_REVERT_EXECUTED, recordWith()
                                .status(INVALID_SIGNATURE)),
                        childRecordsCheck("frozenTokenAssociateTxn", SUCCESS, recordWith().status(SUCCESS)),
                        childRecordsCheck("frozenTokenSecondAssociateFailsTxn", CONTRACT_REVERT_EXECUTED, recordWith()
                                .status(TOKEN_ALREADY_ASSOCIATED_TO_ACCOUNT)),
                        getAccountInfo(ACCOUNT).hasToken(relationshipWith(FROZEN_TOKEN).freeze(Frozen))
                );
    }

    private HapiApiSpec associatePrecompileWithDelegateContractKeyForFungibleVanilla() {
        final AtomicReference<AccountID> accountID = new AtomicReference<>();
        final AtomicReference<TokenID> vanillaTokenID = new AtomicReference<>();

        return defaultHapiSpec("AssociatePrecompileWithDelegateContractKeyForFungibleVanilla")
                .given(
                        cryptoCreate(ACCOUNT).exposingCreatedIdTo(accountID::set),
                        fileCreate(THE_CONTRACT),
                        updateLargeFile(ACCOUNT, THE_CONTRACT,
                                extractByteCode(ContractResources.ASSOCIATE_DISSOCIATE_CONTRACT)),
                        cryptoCreate(TOKEN_TREASURY),
                        tokenCreate(VANILLA_TOKEN)
                                .tokenType(FUNGIBLE_COMMON)
                                .treasury(TOKEN_TREASURY)
                                .exposingCreatedIdTo(id -> vanillaTokenID.set(asToken(id)))
                ).when(
                        withOpContext(
                                (spec, opLog) ->
                                        allRunFor(
                                                spec,
                                                contractCreate(THE_CONTRACT).bytecode(THE_CONTRACT).gas(GAS_TO_OFFER),
                                                contractCall(THE_CONTRACT, SINGLE_TOKEN_ASSOCIATE,
                                                        asAddress(accountID.get()), asAddress(vanillaTokenID.get()))
                                                        .payingWith(GENESIS)
                                                        .via("vanillaTokenAssociateFailsTxn")
                                                        .gas(GAS_TO_OFFER)
                                                        .hasKnownStatus(CONTRACT_REVERT_EXECUTED),
                                                newKeyNamed(DELEGATE_KEY).shape(DELEGATE_CONTRACT_KEY_SHAPE.signedWith(sigs(ON, THE_CONTRACT))),
                                                cryptoUpdate(ACCOUNT).key(DELEGATE_KEY),
                                                contractCall(THE_CONTRACT, SINGLE_TOKEN_ASSOCIATE,
                                                        asAddress(accountID.get()), asAddress(vanillaTokenID.get()))
                                                        .payingWith(GENESIS)
                                                        .via("vanillaTokenAssociateTxn")
                                                        .gas(GAS_TO_OFFER)
                                                        .hasKnownStatus(SUCCESS),
                                                contractCall(THE_CONTRACT, SINGLE_TOKEN_ASSOCIATE,
                                                        asAddress(accountID.get()), asAddress(vanillaTokenID.get()))
                                                        .payingWith(GENESIS)
                                                        .via("vanillaTokenSecondAssociateFailsTxn")
                                                        .gas(GAS_TO_OFFER)
                                                        .hasKnownStatus(CONTRACT_REVERT_EXECUTED)
                                        )
                        )
                ).then(
                        childRecordsCheck("vanillaTokenAssociateFailsTxn", CONTRACT_REVERT_EXECUTED, recordWith()
                                .status(INVALID_SIGNATURE)),
                        childRecordsCheck("vanillaTokenAssociateTxn", SUCCESS, recordWith().status(SUCCESS)),
                        childRecordsCheck("vanillaTokenSecondAssociateFailsTxn", CONTRACT_REVERT_EXECUTED, recordWith()
                                .status(TOKEN_ALREADY_ASSOCIATED_TO_ACCOUNT)),
                        getAccountInfo(ACCOUNT).hasToken(relationshipWith(VANILLA_TOKEN))
                );
    }

    private HapiApiSpec delegateCallForAssociatePrecompileSignedWithContractKeyFails() {
        final AtomicReference<AccountID> accountID = new AtomicReference<>();
        final AtomicReference<TokenID> vanillaTokenTokenID = new AtomicReference<>();

        return defaultHapiSpec("DelegateCallForAssociatePrecompileSignedWithContractKeyFails")
                .given(
                        cryptoCreate(ACCOUNT)
                                .exposingCreatedIdTo(accountID::set),
                        fileCreate(INNER_CONTRACT),
                        updateLargeFile(ACCOUNT, INNER_CONTRACT,
                                extractByteCode(ContractResources.ASSOCIATE_DISSOCIATE_CONTRACT)),
                        fileCreate(OUTER_CONTRACT),
                        updateLargeFile(ACCOUNT, OUTER_CONTRACT,
                                extractByteCode(ContractResources.NESTED_ASSOCIATE_DISSOCIATE_CONTRACT)),
                        contractCreate(INNER_CONTRACT)
                                .bytecode(INNER_CONTRACT)
                                .gas(GAS_TO_OFFER),
                        cryptoCreate(TOKEN_TREASURY),
                        tokenCreate(VANILLA_TOKEN)
                                .tokenType(FUNGIBLE_COMMON)
                                .treasury(TOKEN_TREASURY)
                                .exposingCreatedIdTo(id -> vanillaTokenTokenID.set(asToken(id)))
                ).when(
                        withOpContext(
                                (spec, opLog) ->
                                        allRunFor(
                                                spec,
                                                contractCreate(OUTER_CONTRACT, ContractResources.NESTED_ASSOCIATE_DISSOCIATE_CONTRACT_CONSTRUCTOR,
                                                        getNestedContractAddress(INNER_CONTRACT, spec))
                                                        .bytecode(OUTER_CONTRACT)
                                                        .gas(GAS_TO_OFFER),
                                                newKeyNamed(CONTRACT_KEY).shape(CONTRACT_KEY_SHAPE.signedWith(sigs(ON, OUTER_CONTRACT))),
                                                cryptoUpdate(ACCOUNT).key(CONTRACT_KEY),
                                                contractCall(OUTER_CONTRACT, DELEGATE_ASSOCIATE_CALL_ABI,
                                                        asAddress(accountID.get()), asAddress(vanillaTokenTokenID.get()))
                                                        .payingWith(GENESIS)
                                                        .via("delegateAssociateCallWithContractKeyTxn")
                                                        .hasKnownStatus(ResponseCodeEnum.CONTRACT_REVERT_EXECUTED)
                                                        .gas(GAS_TO_OFFER)
                                        )
                        )
                ).then(
                        childRecordsCheck("delegateAssociateCallWithContractKeyTxn", CONTRACT_REVERT_EXECUTED, recordWith()
                                .status(INVALID_SIGNATURE)),
                        getAccountInfo(ACCOUNT).hasNoTokenRelationship(VANILLA_TOKEN)
                );
    }

    private HapiApiSpec delegateCallForDissociatePrecompileSignedWithContractKeyFails() {
        final AtomicReference<AccountID> accountID = new AtomicReference<>();
        final AtomicReference<TokenID> vanillaTokenTokenID = new AtomicReference<>();

        return defaultHapiSpec("DelegateCallForDissociatePrecompileSignedWithContractKeyFails")
                .given(
                        cryptoCreate(ACCOUNT)
                                .exposingCreatedIdTo(accountID::set),
                        fileCreate(INNER_CONTRACT),
                        updateLargeFile(ACCOUNT, INNER_CONTRACT,
                                extractByteCode(ContractResources.ASSOCIATE_DISSOCIATE_CONTRACT)),
                        fileCreate(OUTER_CONTRACT),
                        updateLargeFile(ACCOUNT, OUTER_CONTRACT,
                                extractByteCode(ContractResources.NESTED_ASSOCIATE_DISSOCIATE_CONTRACT)),
                        contractCreate(INNER_CONTRACT)
                                .bytecode(INNER_CONTRACT)
                                .gas(GAS_TO_OFFER),
                        cryptoCreate(TOKEN_TREASURY),
                        tokenCreate(VANILLA_TOKEN)
                                .tokenType(FUNGIBLE_COMMON)
                                .treasury(TOKEN_TREASURY)
                                .exposingCreatedIdTo(id -> vanillaTokenTokenID.set(asToken(id)))
                ).when(
                        withOpContext(
                                (spec, opLog) ->
                                        allRunFor(
                                                spec,
                                                contractCreate(OUTER_CONTRACT, ContractResources.NESTED_ASSOCIATE_DISSOCIATE_CONTRACT_CONSTRUCTOR,
                                                        getNestedContractAddress(INNER_CONTRACT, spec))
                                                        .bytecode(OUTER_CONTRACT)
                                                        .gas(GAS_TO_OFFER),
                                                newKeyNamed(CONTRACT_KEY).shape(CONTRACT_KEY_SHAPE.signedWith(sigs(ON, OUTER_CONTRACT))),
                                                cryptoUpdate(ACCOUNT).key(CONTRACT_KEY),
                                                tokenAssociate(ACCOUNT, VANILLA_TOKEN),
                                                contractCall(OUTER_CONTRACT, DELEGATE_DISSOCIATE_CALL_ABI,
                                                        asAddress(accountID.get()), asAddress(vanillaTokenTokenID.get()))
                                                        .payingWith(GENESIS)
                                                        .via("delegateDissociateCallWithContractKeyTxn")
                                                        .hasKnownStatus(ResponseCodeEnum.CONTRACT_REVERT_EXECUTED)
                                                        .gas(GAS_TO_OFFER)
                                        )
                        )
                ).then(
                        childRecordsCheck("delegateDissociateCallWithContractKeyTxn", CONTRACT_REVERT_EXECUTED, recordWith()
                                .status(INVALID_SIGNATURE)),
                        getAccountInfo(ACCOUNT).hasToken(relationshipWith(VANILLA_TOKEN))
                );
    }

    private HapiApiSpec callForBurnWithContractKey() {
        final var theContract = "burn token";
        final String ALICE = "Alice";
        final String TOKEN = "Token";

        return defaultHapiSpec("callBurnWithContractKey")
                .given(
                        newKeyNamed(MULTI_KEY),
                        cryptoCreate(ALICE).balance(10 * ONE_HUNDRED_HBARS),
                        cryptoCreate(TOKEN_TREASURY),
                        tokenCreate(TOKEN)
                                .tokenType(FUNGIBLE_COMMON)
                                .initialSupply(50L)
                                .supplyKey(MULTI_KEY)
                                .adminKey(MULTI_KEY)
                                .treasury(TOKEN_TREASURY),
                        fileCreate("bytecode").payingWith(ALICE),
                        updateLargeFile(ALICE, "bytecode", extractByteCode(ContractResources.BURN_TOKEN)),
                        withOpContext(
                                (spec, opLog) ->
                                        allRunFor(
                                                spec,
                                                contractCreate(theContract, ContractResources.BURN_TOKEN_CONSTRUCTOR_ABI,
                                                        asAddress(spec.registry().getTokenID(TOKEN)))
                                                        .payingWith(ALICE)
                                                        .bytecode("bytecode")
                                                        .via("creationTx")
                                                        .gas(GAS_TO_OFFER))))
                .when(
                        newKeyNamed("contractKey").shape(CONTRACT_KEY_SHAPE.signedWith(sigs(ON, theContract))),
                        tokenUpdate(TOKEN)
                                .supplyKey("contractKey"),

                        contractCall(theContract, BURN_TOKEN_ABI, 1, new ArrayList<Long>())
                                .via("burn with contract key")
                                .gas(GAS_TO_OFFER),

                        childRecordsCheck("burn with contract key", SUCCESS, recordWith()
                                .status(SUCCESS)
                                .tokenTransfers(
                                        changingFungibleBalances()
                                                .including(TOKEN, TOKEN_TREASURY, -1)
                                )
                                .newTotalSupply(49)
                        )

                )
                .then(
                        getAccountBalance(TOKEN_TREASURY).hasTokenBalance(TOKEN, 49)

                );
    }

    private HapiApiSpec burnTokenWithFullPrefixAndPartialPrefixKeys() {
        final var theAccount = "anybody";
        final var burnContractByteCode = "burnContractByteCode";
        final var amount = 99L;
        final var fungibleToken = "fungibleToken";
        final var theContract = "mintContract";
        final var firstBurnTxn = "firstBurnTxn";
        final var secondBurnTxn = "secondBurnTxn";

        final AtomicLong fungibleNum = new AtomicLong();

        return defaultHapiSpec("burnTokenWithFullPrefixAndPartialPrefixKeys")
                .given(
                        newKeyNamed(MULTI_KEY),
                        cryptoCreate(theAccount).balance(10 * ONE_HUNDRED_HBARS),
                        cryptoCreate(TOKEN_TREASURY),
                        fileCreate(burnContractByteCode).payingWith(theAccount),
                        updateLargeFile(theAccount, burnContractByteCode, extractByteCode(ContractResources.ORDINARY_CALLS_CONTRACT)),
                        tokenCreate(fungibleToken)
                                .tokenType(TokenType.FUNGIBLE_COMMON)
                                .initialSupply(100)
                                .treasury(TOKEN_TREASURY)
                                .adminKey(MULTI_KEY)
                                .supplyKey(MULTI_KEY)
                                .exposingCreatedIdTo(idLit -> fungibleNum.set(asDotDelimitedLongArray(idLit)[2]))
                ).when(
                        sourcing(() -> contractCreate(theContract)
                                .bytecode(burnContractByteCode).payingWith(theAccount)
                                .gas(GAS_TO_OFFER))
                ).then(
                        withOpContext(
                                (spec, opLog) ->
                                        allRunFor(
                                                spec,
                                                contractCall(
                                                        theContract,
                                                        BURN_TOKEN_ORDINARY_CALL,
                                                        asAddress(spec.registry().getTokenID(fungibleToken)),
                                                        1, new ArrayList<Long>())
                                                        .via(firstBurnTxn)
                                                        .payingWith(theAccount)
                                                        .signedBy(MULTI_KEY)
                                                        .signedBy(theAccount)
                                                        .hasKnownStatus(SUCCESS),
                                                contractCall(
                                                        theContract,
                                                        BURN_TOKEN_ORDINARY_CALL,
                                                        asAddress(spec.registry().getTokenID(fungibleToken)),
                                                        1,
                                                        new ArrayList<Long>())
                                                        .via(secondBurnTxn).payingWith(theAccount)
                                                        .alsoSigningWithFullPrefix(MULTI_KEY)
                                                        .hasKnownStatus(SUCCESS))),
                        childRecordsCheck(firstBurnTxn, SUCCESS,
                                recordWith()
                                        .status(INVALID_SIGNATURE)),
                        childRecordsCheck(secondBurnTxn, SUCCESS,
                                recordWith()
                                        .status(SUCCESS)
                                        .newTotalSupply(99)),
                        getTokenInfo(fungibleToken).hasTotalSupply(amount),
                        getAccountBalance(TOKEN_TREASURY).hasTokenBalance(fungibleToken, amount)
                );
    }

    private HapiApiSpec mixedFramesScenarios() {
		final var theAccount = "theAccount";
		final var fungibleToken = "fungibleToken";
		final var innerContract = "MixedMintTokenContract";
		final var outerContract = "MixedFramesScenarios";
		final var delegateContractDelegateContractShape = KeyShape.threshOf(1, SIMPLE, DELEGATE_CONTRACT,
				DELEGATE_CONTRACT);
		final var contractDelegateContractShape = KeyShape.threshOf(1, SIMPLE, KeyShape.CONTRACT, DELEGATE_CONTRACT);
		final var delegateContractDelegateContractKey = "delegateContractDelegateContractKey";
		final var contractDelegateContractKey = "contractDelegateContractKey";

		return defaultHapiSpec("HSCS_KEY_MIXED_FRAMES_SCENARIOS")
				.given(
						newKeyNamed(MULTI_KEY),
						cryptoCreate(theAccount).balance(10 * ONE_HUNDRED_HBARS),
						cryptoCreate(TOKEN_TREASURY),
						tokenCreate(fungibleToken)
								.tokenType(TokenType.FUNGIBLE_COMMON)
								.initialSupply(50L)
								.supplyKey(MULTI_KEY)
								.adminKey(MULTI_KEY)
								.treasury(TOKEN_TREASURY),
						fileCreate(innerContract).payingWith(theAccount),
						updateLargeFile(theAccount, innerContract, extractByteCode(ContractResources.MIXED_MINT_TOKEN_CONTRACT)),
						fileCreate(outerContract).payingWith(theAccount),
						updateLargeFile(theAccount, outerContract, extractByteCode(ContractResources.MIXED_FRAMES_SCENARIOS)),
						contractCreate(innerContract)
								.bytecode(innerContract)
								.gas(GAS_TO_OFFER),
						withOpContext(
								(spec, opLog) ->
										allRunFor(
												spec,
												contractCreate(outerContract, ContractResources.MIXED_FRAMES_SCENARIOS_CONS_ABI,
														getNestedContractAddress(innerContract, spec))
														.payingWith(theAccount)
														.bytecode(outerContract)
														.via("creationTx")
														.gas(GAS_TO_OFFER)))
				)
				.when(
						withOpContext(
								(spec, opLog) ->
										allRunFor(
												spec,
												newKeyNamed(delegateContractDelegateContractKey).shape(delegateContractDelegateContractShape.signedWith(sigs(ON,
														innerContract, outerContract))),
												tokenUpdate(fungibleToken)
														.supplyKey(delegateContractDelegateContractKey),
												contractCall(outerContract,
														ContractResources.BURN_CALL_AFTER_NESTED_MINT_CALL_WITH_PRECOMPILE_CALL,
														1, asAddress(spec.registry().getTokenID(fungibleToken)))
														.payingWith(theAccount)
														.via("burnCallAfterNestedMintCallWithPrecompileCall"),
												contractCall(outerContract,
														ContractResources.BURN_DELEGATE_CALL_AFTER_NESTED_MINT_CALL_WITH_PRECOMPILE_DELEGATE_CALL,
														1, asAddress(spec.registry().getTokenID(fungibleToken)))
														.payingWith(theAccount)
														.via("burnDelegateCallAfterNestedMintCallWithPrecompileDelegateCall"),
												contractCall(outerContract,
														ContractResources.BURN_DELEGATE_CALL_AFTER_NESTED_MINT_DELEGATE_CALL_WITH_PRECOMPILE_DELEGATE_CALL,
														1, asAddress(spec.registry().getTokenID(fungibleToken)))
														.payingWith(theAccount)
														.via("burnDelegateCallAfterNestedMintDelegateCallWithPrecompileDelegateCall"),
												contractCall(outerContract,
														ContractResources.BURN_CALL_AFTER_NESTED_MINT_DELEGATE_CALL_WITH_PRECOMPILE_DELEGATE_CALL,
														1, asAddress(spec.registry().getTokenID(fungibleToken)))
														.payingWith(theAccount)
														.via("burnCallAfterNestedMintDelegateCallWithPrecompileDelegateCall")
										)),
						withOpContext(
								(spec, opLog) ->
										allRunFor(
												spec,
												newKeyNamed(contractDelegateContractKey).shape(contractDelegateContractShape.signedWith(sigs(ON,
														innerContract, outerContract))),
												tokenUpdate(fungibleToken)
														.supplyKey(contractDelegateContractKey),
												contractCall(outerContract,
														ContractResources.BURN_DELEGATE_CALL_AFTER_NESTED_MINT_CALL_WITH_PRECOMPILE_CALL,
														1, asAddress(spec.registry().getTokenID(fungibleToken)))
														.payingWith(theAccount)
														.via("burnDelegateCallAfterNestedMintCallWithPrecompileCall"),
												contractCall(outerContract,
														ContractResources.BURN_DELEGATE_CALL_AFTER_NESTED_MINT_DELEGATE_CALL_WITH_PRECOMPILE_CALL,
														1, asAddress(spec.registry().getTokenID(fungibleToken)))
														.payingWith(theAccount)
														.via(
																"burnDelegateCallAfterNestedMintDelegateCallWithPrecompileCall"),
												contractCall(outerContract,
														ContractResources.BURN_CALL_AFTER_NESTED_MINT_DELEGATE_CALL_WITH_PRECOMPILE_CALL,
														1, asAddress(spec.registry().getTokenID(fungibleToken)))
														.payingWith(theAccount)
														.via(
																"burnCallAfterNestedMintDelegateCallWithPrecompileCall")

										)),
						withOpContext(
								(spec, opLog) ->
										allRunFor(
												spec,
												newKeyNamed(contractDelegateContractKey).shape(contractDelegateContractShape.signedWith(sigs(ON,
														outerContract, innerContract))),
												tokenUpdate(fungibleToken)
														.supplyKey(contractDelegateContractKey),
												contractCall(outerContract, ContractResources.BURN_CALL_AFTER_NESTED_MINT_CALL_WITH_PRECOMPILE_DELEGATE_CALL,
														1, asAddress(spec.registry().getTokenID(fungibleToken)))
														.payingWith(theAccount)
														.via("burnCallAfterNestedMintCallWithPrecompileDelegateCall")
										)),
						childRecordsCheck("burnCallAfterNestedMintCallWithPrecompileCall", SUCCESS, recordWith()
										.status(SUCCESS)
										.tokenTransfers(
												changingFungibleBalances()
														.including(fungibleToken, TOKEN_TREASURY, 1)
										)
										.newTotalSupply(51),
								recordWith()
										.status(SUCCESS)
										.tokenTransfers(
												changingFungibleBalances()
														.including(fungibleToken, TOKEN_TREASURY, -1)
										)
										.newTotalSupply(50)
						),
						childRecordsCheck("burnDelegateCallAfterNestedMintCallWithPrecompileCall", SUCCESS, recordWith()
										.status(SUCCESS)
										.tokenTransfers(
												changingFungibleBalances()
														.including(fungibleToken, TOKEN_TREASURY, 1)
										)
										.newTotalSupply(51),
								recordWith()
										.status(SUCCESS)
										.tokenTransfers(
												changingFungibleBalances()
														.including(fungibleToken, TOKEN_TREASURY, -1)
										)
										.newTotalSupply(50)
						),
						childRecordsCheck("burnDelegateCallAfterNestedMintDelegateCallWithPrecompileCall", SUCCESS, recordWith()
										.status(SUCCESS)
										.tokenTransfers(
												changingFungibleBalances()
														.including(fungibleToken, TOKEN_TREASURY, 1)
										)
										.newTotalSupply(51),
								recordWith()
										.status(SUCCESS)
										.tokenTransfers(
												changingFungibleBalances()
														.including(fungibleToken, TOKEN_TREASURY, -1)
										)
										.newTotalSupply(50)
						),
						childRecordsCheck("burnCallAfterNestedMintDelegateCallWithPrecompileCall", SUCCESS, recordWith()
										.status(SUCCESS)
										.tokenTransfers(
												changingFungibleBalances()
														.including(fungibleToken, TOKEN_TREASURY, 1)
										)
										.newTotalSupply(51),
								recordWith()
										.status(SUCCESS)
										.tokenTransfers(
												changingFungibleBalances()
														.including(fungibleToken, TOKEN_TREASURY, -1)
										)
										.newTotalSupply(50)
						),
						childRecordsCheck("burnCallAfterNestedMintCallWithPrecompileDelegateCall", SUCCESS, recordWith()
										.status(SUCCESS)
										.tokenTransfers(
												changingFungibleBalances()
														.including(fungibleToken, TOKEN_TREASURY, 1)
										)
										.newTotalSupply(51),
								recordWith()
										.status(SUCCESS)
										.tokenTransfers(
												changingFungibleBalances()
														.including(fungibleToken, TOKEN_TREASURY, -1)
										)
										.newTotalSupply(50)
						),
						childRecordsCheck("burnDelegateCallAfterNestedMintCallWithPrecompileDelegateCall", SUCCESS, recordWith()
										.status(SUCCESS)
										.tokenTransfers(
												changingFungibleBalances()
														.including(fungibleToken, TOKEN_TREASURY, 1)
										)
										.newTotalSupply(51),
								recordWith()
										.status(SUCCESS)
										.tokenTransfers(
												changingFungibleBalances()
														.including(fungibleToken, TOKEN_TREASURY, -1)
										)
										.newTotalSupply(50)
						),
						childRecordsCheck("burnDelegateCallAfterNestedMintDelegateCallWithPrecompileDelegateCall", SUCCESS, recordWith()
										.status(SUCCESS)
										.tokenTransfers(
												changingFungibleBalances()
														.including(fungibleToken, TOKEN_TREASURY, 1)
										)
										.newTotalSupply(51),
								recordWith()
										.status(SUCCESS)
										.tokenTransfers(
												changingFungibleBalances()
														.including(fungibleToken, TOKEN_TREASURY, -1)
										)
										.newTotalSupply(50)
						),
						childRecordsCheck("burnCallAfterNestedMintDelegateCallWithPrecompileDelegateCall", SUCCESS, recordWith()
										.status(SUCCESS)
										.tokenTransfers(
												changingFungibleBalances()
														.including(fungibleToken, TOKEN_TREASURY, 1)
										)
										.newTotalSupply(51),
								recordWith()
										.status(SUCCESS)
										.tokenTransfers(
												changingFungibleBalances()
														.including(fungibleToken, TOKEN_TREASURY, -1)
										)
										.newTotalSupply(50)
						)
				)
				.then(
						getAccountBalance(TOKEN_TREASURY).hasTokenBalance(fungibleToken, 50)
				);
	}

	@NotNull
	private String getNestedContractAddress(String contract, HapiApiSpec spec) {
        return AssociatePrecompileSuite.getNestedContractAddress(contract, spec);
	}

	@Override
	protected Logger getResultsLogger() {
		return log;
	}
}<|MERGE_RESOLUTION|>--- conflicted
+++ resolved
@@ -108,11 +108,7 @@
 import static com.hederahashgraph.api.proto.java.TokenType.NON_FUNGIBLE_UNIQUE;
 
 public class ContractKeysHTSSuite extends HapiApiSuite {
-<<<<<<< HEAD
     private static final long GAS_TO_OFFER = 1_500_000L;
-=======
-    private static final long GAS_TO_OFFER = 2_000_000L;
->>>>>>> a99b9942
 
     private static final Logger log = LogManager.getLogger(ContractKeysHTSSuite.class);
     private static final String TOKEN_TREASURY = "treasury";
