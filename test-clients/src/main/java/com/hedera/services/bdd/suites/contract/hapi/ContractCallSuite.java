/*
 * Copyright (C) 2020-2022 Hedera Hashgraph, LLC
 *
 * Licensed under the Apache License, Version 2.0 (the "License");
 * you may not use this file except in compliance with the License.
 * You may obtain a copy of the License at
 *
 *      http://www.apache.org/licenses/LICENSE-2.0
 *
 * Unless required by applicable law or agreed to in writing, software
 * distributed under the License is distributed on an "AS IS" BASIS,
 * WITHOUT WARRANTIES OR CONDITIONS OF ANY KIND, either express or implied.
 * See the License for the specific language governing permissions and
 * limitations under the License.
 */
package com.hedera.services.bdd.suites.contract.hapi;

import static com.hedera.services.bdd.spec.HapiApiSpec.defaultHapiSpec;
import static com.hedera.services.bdd.spec.HapiPropertySource.asContract;
import static com.hedera.services.bdd.spec.HapiPropertySource.asContractString;
import static com.hedera.services.bdd.spec.HapiPropertySource.asHexedSolidityAddress;
import static com.hedera.services.bdd.spec.HapiPropertySource.contractIdFromHexedMirrorAddress;
import static com.hedera.services.bdd.spec.assertions.AccountInfoAsserts.changeFromSnapshot;
import static com.hedera.services.bdd.spec.assertions.AssertUtils.inOrder;
import static com.hedera.services.bdd.spec.assertions.ContractFnResultAsserts.isLiteralResult;
import static com.hedera.services.bdd.spec.assertions.ContractFnResultAsserts.isRandomResult;
import static com.hedera.services.bdd.spec.assertions.ContractFnResultAsserts.resultWith;
import static com.hedera.services.bdd.spec.assertions.ContractInfoAsserts.contractWith;
import static com.hedera.services.bdd.spec.assertions.ContractLogAsserts.logWith;
import static com.hedera.services.bdd.spec.assertions.TransactionRecordAsserts.recordWith;
import static com.hedera.services.bdd.spec.keys.KeyFactory.KeyType.THRESHOLD;
import static com.hedera.services.bdd.spec.queries.QueryVerbs.contractCallLocal;
import static com.hedera.services.bdd.spec.queries.QueryVerbs.getAccountBalance;
import static com.hedera.services.bdd.spec.queries.QueryVerbs.getAccountInfo;
import static com.hedera.services.bdd.spec.queries.QueryVerbs.getContractInfo;
import static com.hedera.services.bdd.spec.queries.QueryVerbs.getContractRecords;
import static com.hedera.services.bdd.spec.queries.QueryVerbs.getTokenInfo;
import static com.hedera.services.bdd.spec.queries.QueryVerbs.getTokenNftInfo;
import static com.hedera.services.bdd.spec.queries.QueryVerbs.getTxnRecord;
import static com.hedera.services.bdd.spec.transactions.TxnUtils.asId;
import static com.hedera.services.bdd.spec.transactions.TxnUtils.literalInitcodeFor;
import static com.hedera.services.bdd.spec.transactions.TxnVerbs.burnToken;
import static com.hedera.services.bdd.spec.transactions.TxnVerbs.contractCall;
import static com.hedera.services.bdd.spec.transactions.TxnVerbs.contractCallWithFunctionAbi;
import static com.hedera.services.bdd.spec.transactions.TxnVerbs.contractCreate;
import static com.hedera.services.bdd.spec.transactions.TxnVerbs.contractCustomCreate;
import static com.hedera.services.bdd.spec.transactions.TxnVerbs.contractDelete;
import static com.hedera.services.bdd.spec.transactions.TxnVerbs.contractUpdate;
import static com.hedera.services.bdd.spec.transactions.TxnVerbs.cryptoCreate;
import static com.hedera.services.bdd.spec.transactions.TxnVerbs.cryptoTransfer;
import static com.hedera.services.bdd.spec.transactions.TxnVerbs.fileCreate;
import static com.hedera.services.bdd.spec.transactions.TxnVerbs.mintToken;
import static com.hedera.services.bdd.spec.transactions.TxnVerbs.tokenAssociate;
import static com.hedera.services.bdd.spec.transactions.TxnVerbs.tokenCreate;
import static com.hedera.services.bdd.spec.transactions.TxnVerbs.tokenUpdate;
import static com.hedera.services.bdd.spec.transactions.TxnVerbs.uploadInitCode;
import static com.hedera.services.bdd.spec.transactions.crypto.HapiCryptoTransfer.tinyBarsFromAccountToAlias;
import static com.hedera.services.bdd.spec.transactions.token.TokenMovement.movingUnique;
import static com.hedera.services.bdd.spec.utilops.CustomSpecAssert.allRunFor;
import static com.hedera.services.bdd.spec.utilops.UtilVerbs.assertionsHold;
import static com.hedera.services.bdd.spec.utilops.UtilVerbs.balanceSnapshot;
import static com.hedera.services.bdd.spec.utilops.UtilVerbs.childRecordsCheck;
import static com.hedera.services.bdd.spec.utilops.UtilVerbs.createLargeFile;
import static com.hedera.services.bdd.spec.utilops.UtilVerbs.logIt;
import static com.hedera.services.bdd.spec.utilops.UtilVerbs.newKeyListNamed;
import static com.hedera.services.bdd.spec.utilops.UtilVerbs.newKeyNamed;
import static com.hedera.services.bdd.spec.utilops.UtilVerbs.overriding;
import static com.hedera.services.bdd.spec.utilops.UtilVerbs.overridingAllOf;
import static com.hedera.services.bdd.spec.utilops.UtilVerbs.sleepFor;
import static com.hedera.services.bdd.spec.utilops.UtilVerbs.sourcing;
import static com.hedera.services.bdd.spec.utilops.UtilVerbs.updateLargeFile;
import static com.hedera.services.bdd.spec.utilops.UtilVerbs.withOpContext;
import static com.hedera.services.bdd.suites.contract.Utils.FunctionType.FUNCTION;
import static com.hedera.services.bdd.suites.contract.Utils.asAddress;
import static com.hedera.services.bdd.suites.contract.Utils.asToken;
import static com.hedera.services.bdd.suites.contract.Utils.extractByteCode;
import static com.hedera.services.bdd.suites.contract.Utils.getABIFor;
import static com.hedera.services.bdd.suites.contract.Utils.getABIForContract;
import static com.hedera.services.bdd.suites.contract.precompile.DynamicGasCostSuite.captureChildCreate2MetaFor;
import static com.hedera.services.bdd.suites.utils.contracts.SimpleBytesResult.bigIntResult;
import static com.hederahashgraph.api.proto.java.ResponseCodeEnum.CONTRACT_DELETED;
import static com.hederahashgraph.api.proto.java.ResponseCodeEnum.CONTRACT_REVERT_EXECUTED;
import static com.hederahashgraph.api.proto.java.ResponseCodeEnum.INSUFFICIENT_GAS;
import static com.hederahashgraph.api.proto.java.ResponseCodeEnum.INSUFFICIENT_TX_FEE;
import static com.hederahashgraph.api.proto.java.ResponseCodeEnum.INVALID_ACCOUNT_ID;
import static com.hederahashgraph.api.proto.java.ResponseCodeEnum.INVALID_CONTRACT_ID;
import static com.hederahashgraph.api.proto.java.ResponseCodeEnum.INVALID_SIGNATURE;
import static com.hederahashgraph.api.proto.java.ResponseCodeEnum.INVALID_SOLIDITY_ADDRESS;
import static com.hederahashgraph.api.proto.java.ResponseCodeEnum.MAX_GAS_LIMIT_EXCEEDED;
import static com.hederahashgraph.api.proto.java.ResponseCodeEnum.NOT_SUPPORTED;
import static com.hederahashgraph.api.proto.java.ResponseCodeEnum.OBTAINER_SAME_CONTRACT_ID;
import static com.hederahashgraph.api.proto.java.ResponseCodeEnum.OK;
import static com.hederahashgraph.api.proto.java.ResponseCodeEnum.SUCCESS;
import static com.hederahashgraph.api.proto.java.TokenType.NON_FUNGIBLE_UNIQUE;
import static com.swirlds.common.utility.CommonUtils.unhex;

import com.google.protobuf.ByteString;
import com.hedera.services.bdd.spec.HapiApiSpec;
import com.hedera.services.bdd.spec.HapiPropertySource;
import com.hedera.services.bdd.spec.HapiSpecSetup;
import com.hedera.services.bdd.spec.keys.KeyShape;
import com.hedera.services.bdd.spec.queries.QueryVerbs;
import com.hedera.services.bdd.spec.queries.meta.HapiGetTxnRecord;
import com.hedera.services.bdd.spec.transactions.contract.HapiContractCreate;
import com.hedera.services.bdd.spec.transactions.token.TokenMovement;
import com.hedera.services.bdd.spec.utilops.UtilVerbs;
import com.hedera.services.bdd.suites.HapiApiSuite;
import com.hederahashgraph.api.proto.java.ResponseCodeEnum;
import com.hederahashgraph.api.proto.java.TokenID;
import com.hederahashgraph.api.proto.java.TokenSupplyType;
import com.hederahashgraph.api.proto.java.TokenType;
import com.hederahashgraph.api.proto.java.TransactionRecord;
import com.hederahashgraph.fee.FeeBuilder;
import com.swirlds.common.utility.CommonUtils;
import java.math.BigInteger;
import java.util.List;
import java.util.Map;
import java.util.concurrent.atomic.AtomicLong;
import java.util.concurrent.atomic.AtomicReference;
import java.util.function.BiConsumer;
import org.apache.logging.log4j.LogManager;
import org.apache.logging.log4j.Logger;
import org.ethereum.core.CallTransaction;
import org.junit.jupiter.api.Assertions;

public class ContractCallSuite extends HapiApiSuite {
    private static final Logger LOG = LogManager.getLogger(ContractCallSuite.class);

    private static final String ALICE = "Alice";

    private static final String LEDGER_AUTO_RENEW_PERIOD_MAX_DURATION =
            "ledger.autoRenewPeriod.maxDuration";
    private static final String DEFAULT_MAX_AUTO_RENEW_PERIOD =
            HapiSpecSetup.getDefaultNodeProps().get(LEDGER_AUTO_RENEW_PERIOD_MAX_DURATION);

    private static final long DEPOSIT_AMOUNT = 1000;
    private static final long GAS_TO_OFFER = 2_000_000L;

    private static final String PAY_RECEIVABLE_CONTRACT = "PayReceivable";
    private static final String SIMPLE_UPDATE_CONTRACT = "SimpleUpdate";
    private static final String TRANSFERRING_CONTRACT = "Transferring";
    private static final String SIMPLE_STORAGE_CONTRACT = "SimpleStorage";
    private static final String OWNER = "owner";
    private static final String INSERT = "insert";
    private static final String TOKEN_ISSUER = "tokenIssuer";
    private static final String DECIMALS = "decimals";
    private static final String BALANCE_OF = "balanceOf";
    private static final String ISSUER_TOKEN_BALANCE = "issuerTokenBalance";
    private static final String TRANSFER = "transfer";
    private static final String ALICE_TOKEN_BALANCE = "aliceTokenBalance";
    private static final String CAROL_TOKEN_BALANCE = "carolTokenBalance";
    private static final String BOB_TOKEN_BALANCE = "bobTokenBalance";
    private static final String PAYER = "payer";
    private static final String GET_CODE_SIZE = "getCodeSize";
    private static final String DEPOSIT = "deposit";
    private static final String PAY_TXN = "payTxn";
    private static final String BENEFICIARY = "beneficiary";
    private static final String RECEIVER = "receiver";
    private static final String GET_BALANCE = "getBalance";
    private static final String CONTRACTS_MAX_GAS_PER_SEC = "contracts.maxGasPerSec";
    private static final String TRANSFER_TXN = "transferTxn";
    private static final String ACCOUNT_INFO_AFTER_CALL = "accountInfoAfterCall";
    private static final String TRANSFER_TO_CALLER = "transferToCaller";
    private static final String CREATE_TRIVIAL = "CreateTrivial";
    private static final String CONTRACTS_MAX_REFUND_PERCENT_OF_GAS_LIMIT =
            "contracts.maxRefundPercentOfGasLimit";
    private static final String FAIL_INSUFFICIENT_GAS = "failInsufficientGas";
    private static final String FAIL_INVALID_INITIAL_BALANCE = "failInvalidInitialBalance";
    private static final String SUCCESS_WITH_ZERO_INITIAL_BALANCE = "successWithZeroInitialBalance";
    private static final String KILL_ME = "killMe";
    private static final String CONTRACT_CALLER = "contractCaller";
    private static final String RECEIVABLE_SIG_REQ_ACCOUNT = "receivableSigReqAccount";
    private static final String RECEIVABLE_SIG_REQ_ACCOUNT_INFO = "receivableSigReqAccountInfo";
    private static final String TRANSFER_TO_ADDRESS = "transferToAddress";
    private static final String CALL_TX = "callTX";
    private static final String CALL_TX_REC = "callTXRec";
    private static final String ACCOUNT = "account";
    private static final String ACCOUNT_INFO = "accountInfo";
    private static final String CONTRACT_FROM = "contract_from";
    private static final String RECEIVER_INFO = "receiverInfo";
    private static final String SCINFO = "scinfo";
    private static final String NESTED_TRANSFER_CONTRACT = "NestedTransferContract";
    private static final String NESTED_TRANSFERRING_CONTRACT = "NestedTransferringContract";
    private static final String ACC_INFO = "accInfo";
    private static final String RECEIVER_1 = "receiver1";
    private static final String RECEIVER_2 = "receiver2";
    private static final String RECEIVER_3 = "receiver3";
    private static final String RECEIVER_1_INFO = "receiver1Info";
    private static final String RECEIVER_2_INFO = "receiver2Info";
    private static final String RECEIVER_3_INFO = "receiver3Info";

    public static void main(String... args) {
        new ContractCallSuite().runSuiteSync();
    }

    @Override
    public boolean canRunConcurrent() {
        return false;
    }

    @Override
    public List<HapiApiSpec> getSpecsInSuite() {
        return List.of(
                resultSizeAffectsFees(),
                payableSuccess(),
                depositSuccess(),
                depositDeleteSuccess(),
                multipleDepositSuccess(),
                payTestSelfDestructCall(),
                multipleSelfDestructsAreSafe(),
                smartContractInlineAssemblyCheck(),
                ocToken(),
                contractTransferToSigReqAccountWithKeySucceeds(),
                maxRefundIsMaxGasRefundConfiguredWhenTXGasPriceIsSmaller(),
                minChargeIsTXGasUsedByContractCall(),
                hscsEvm005TransferOfHBarsWorksBetweenContracts(),
                hscsEvm006ContractHBarTransferToAccount(),
                hscsEvm005TransfersWithSubLevelCallsBetweenContracts(),
                hscsEvm010MultiSignatureAccounts(),
                hscsEvm010ReceiverMustSignContractTx(),
                insufficientGas(),
                insufficientFee(),
                nonPayable(),
                invalidContract(),
                smartContractFailFirst(),
                contractTransferToSigReqAccountWithoutKeyFails(),
                callingDestructedContractReturnsStatusDeleted(),
                gasLimitOverMaxGasLimitFailsPrecheck(),
                imapUserExercise(),
                deletedContractsCannotBeUpdated(),
                sendHbarsToAddressesMultipleTimes(),
                sendHbarsToDifferentAddresses(),
                sendHbarsFromDifferentAddressessToAddress(),
                sendHbarsFromAndToDifferentAddressess(),
                transferNegativeAmountOfHbars(),
                transferToCaller(),
                transferZeroHbarsToCaller(),
                transferZeroHbars(),
                sendHbarsToOuterContractFromDifferentAddresses(),
                sendHbarsToCallerFromDifferentAddresses(),
                bitcarbonTestStillPasses(),
                contractCreationStoragePriceMatchesFinalExpiry(),
                whitelistingAliasedContract(),
                cannotUseMirrorAddressOfAliasedContractInPrecompileMethod(),
                exchangeRatePrecompileWorks(),
                canMintAndTransferInSameContractOperation(),
                workingHoursDemo(),
<<<<<<< HEAD
                prngPrecompileWorks());
    }

    private HapiApiSpec prngPrecompileWorks() {
        final var range = 100;
        final var prng = "PrngSystemContract";
        final var gasToOffer = 400_000;
        return defaultHapiSpec("prngPrecompileWorks")
                .given(cryptoCreate("bob"), uploadInitCode(prng), contractCreate(prng))
                .when(
                        sourcing(
                                () ->
                                        contractCall(prng, "getPseudorandomSeed")
                                                .gas(gasToOffer)
                                                .payingWith("bob")
                                                .via("randomBits")
                                                .logged()),
                        getTxnRecord("randomBits")
                                .andAllChildRecords()
                                .hasChildRecordCount(1)
                                .hasChildRecords(
                                        recordWith()
                                                .pseudoRandomBytes()
                                                .contractCallResult(
                                                        resultWith()
                                                                .resultViaFunctionName(
                                                                        "getPseudorandomSeed",
                                                                        prng,
                                                                        isRandomResult(
                                                                                new Object[] {
                                                                                    new byte[32]
                                                                                }))))
                                .logged())
                .then(
                        sourcing(
                                () ->
                                        contractCall(prng, "getPseudorandomNumber", range)
                                                .gas(gasToOffer)
                                                .payingWith("bob")
                                                .via("randomNumber")
                                                .logged()),
                        getTxnRecord("randomNumber")
                                .andAllChildRecords()
                                .hasChildRecordCount(1)
                                .hasChildRecords(
                                        recordWith()
                                                .pseudoRandomNumber(range)
                                                .contractCallResult(
                                                        resultWith()
                                                                .resultViaFunctionName(
                                                                        "getPseudorandomNumber",
                                                                        prng,
                                                                        isRandomResult(
                                                                                new Object[] {
                                                                                    Integer.valueOf(
                                                                                            range)
                                                                                }))))
                                .logged());
=======
                lpFarmSimulation());
>>>>>>> c14f4aae
    }

    private HapiApiSpec whitelistingAliasedContract() {
        final var creationTxn = "creationTxn";
        final var mirrorWhitelistCheckTxn = "mirrorWhitelistCheckTxn";
        final var evmWhitelistCheckTxn = "evmWhitelistCheckTxn";

        final var WHITELISTER = "Whitelister";
        final var CREATOR = "Creator";

        final AtomicReference<String> childMirror = new AtomicReference<>();
        final AtomicReference<String> childEip1014 = new AtomicReference<>();

        return defaultHapiSpec("whitelistingAliasedContract")
                .given(
                        sourcing(
                                () ->
                                        createLargeFile(
                                                DEFAULT_PAYER,
                                                WHITELISTER,
                                                literalInitcodeFor("Whitelister"))),
                        sourcing(
                                () ->
                                        createLargeFile(
                                                DEFAULT_PAYER,
                                                CREATOR,
                                                literalInitcodeFor("Creator"))),
                        withOpContext(
                                (spec, op) ->
                                        allRunFor(
                                                spec,
                                                contractCreate(WHITELISTER)
                                                        .payingWith(DEFAULT_PAYER)
                                                        .gas(GAS_TO_OFFER),
                                                contractCreate(CREATOR)
                                                        .payingWith(DEFAULT_PAYER)
                                                        .gas(GAS_TO_OFFER)
                                                        .via(creationTxn))))
                .when(
                        captureChildCreate2MetaFor(
                                1, 0, "setup", creationTxn, childMirror, childEip1014),
                        withOpContext(
                                (spec, op) ->
                                        allRunFor(
                                                spec,
                                                contractCall(
                                                                WHITELISTER,
                                                                "addToWhitelist",
                                                                childEip1014.get())
                                                        .payingWith(DEFAULT_PAYER),
                                                contractCallWithFunctionAbi(
                                                                asContractString(
                                                                        contractIdFromHexedMirrorAddress(
                                                                                childMirror.get())),
                                                                getABIFor(
                                                                        FUNCTION,
                                                                        "isWhitelisted",
                                                                        WHITELISTER),
                                                                getNestedContractAddress(
                                                                        WHITELISTER, spec))
                                                        .payingWith(DEFAULT_PAYER)
                                                        .via(mirrorWhitelistCheckTxn),
                                                contractCall(
                                                                CREATOR,
                                                                "isWhitelisted",
                                                                getNestedContractAddress(
                                                                        WHITELISTER, spec))
                                                        .payingWith(DEFAULT_PAYER)
                                                        .via(evmWhitelistCheckTxn))))
                .then(
                        getTxnRecord(mirrorWhitelistCheckTxn)
                                .hasPriority(
                                        recordWith()
                                                .contractCallResult(
                                                        resultWith()
                                                                .contractCallResult(
                                                                        bigIntResult(1))))
                                .logged(),
                        getTxnRecord(evmWhitelistCheckTxn)
                                .hasPriority(
                                        recordWith()
                                                .contractCallResult(
                                                        resultWith()
                                                                .contractCallResult(
                                                                        bigIntResult(1))))
                                .logged());
    }

    private HapiApiSpec cannotUseMirrorAddressOfAliasedContractInPrecompileMethod() {
        final var creationTxn = "creationTxn";
        final var ASSOCIATOR = "Associator";

        final AtomicReference<String> childMirror = new AtomicReference<>();
        final AtomicReference<String> childEip1014 = new AtomicReference<>();
        final AtomicReference<TokenID> tokenID = new AtomicReference<>();

        return defaultHapiSpec("cannotUseMirrorAddressOfAliasedContractInPrecompileMethod")
                .given(
                        cryptoCreate("Treasury"),
                        sourcing(
                                () ->
                                        createLargeFile(
                                                DEFAULT_PAYER,
                                                ASSOCIATOR,
                                                literalInitcodeFor("Associator"))),
                        withOpContext(
                                (spec, op) ->
                                        allRunFor(
                                                spec,
                                                contractCreate(ASSOCIATOR)
                                                        .payingWith(DEFAULT_PAYER)
                                                        .bytecode(ASSOCIATOR)
                                                        .gas(GAS_TO_OFFER)
                                                        .via(creationTxn))))
                .when(
                        withOpContext(
                                (spec, op) -> {
                                    allRunFor(
                                            spec,
                                            captureChildCreate2MetaFor(
                                                    1,
                                                    0,
                                                    "setup",
                                                    creationTxn,
                                                    childMirror,
                                                    childEip1014),
                                            tokenCreate("TokenA")
                                                    .initialSupply(100)
                                                    .treasury("Treasury")
                                                    .exposingCreatedIdTo(
                                                            id -> tokenID.set(asToken(id))));
                                    final var create2address = childEip1014.get();
                                    final var mirrorAddress = childMirror.get();
                                    allRunFor(
                                            spec,
                                            contractCall(
                                                            ASSOCIATOR,
                                                            "associate",
                                                            mirrorAddress,
                                                            asAddress(tokenID.get()))
                                                    .hasKnownStatus(CONTRACT_REVERT_EXECUTED)
                                                    .gas(GAS_TO_OFFER)
                                                    .via("NOPE"),
                                            childRecordsCheck(
                                                    "NOPE",
                                                    CONTRACT_REVERT_EXECUTED,
                                                    recordWith().status(INVALID_ACCOUNT_ID)),
                                            contractCall(
                                                            ASSOCIATOR,
                                                            "associate",
                                                            create2address,
                                                            asAddress(tokenID.get()))
                                                    .gas(GAS_TO_OFFER));
                                }))
                .then();
    }

    @SuppressWarnings("java:S5960")
    private HapiApiSpec contractCreationStoragePriceMatchesFinalExpiry() {
        final var toyMaker = "ToyMaker";
        final var createIndirectly = "CreateIndirectly";
        final var normalPayer = "normalPayer";
        final var longLivedPayer = "longLivedPayer";
        final var longLifetime = 100 * 7776000L;
        final AtomicLong normalPayerGasUsed = new AtomicLong();
        final AtomicLong longLivedPayerGasUsed = new AtomicLong();
        final AtomicReference<String> toyMakerMirror = new AtomicReference<>();

        return defaultHapiSpec("ContractCreationStoragePriceMatchesFinalExpiry")
                .given(
                        overriding(LEDGER_AUTO_RENEW_PERIOD_MAX_DURATION, "" + longLifetime),
                        cryptoCreate(normalPayer),
                        cryptoCreate(longLivedPayer).autoRenewSecs(longLifetime),
                        uploadInitCode(toyMaker, createIndirectly),
                        contractCreate(toyMaker)
                                .exposingNumTo(
                                        num ->
                                                toyMakerMirror.set(
                                                        asHexedSolidityAddress(0, 0, num))),
                        sourcing(
                                () ->
                                        contractCreate(createIndirectly)
                                                .autoRenewSecs(longLifetime)
                                                .payingWith(GENESIS)))
                .when(
                        contractCall(toyMaker, "make")
                                .payingWith(normalPayer)
                                .exposingGasTo(
                                        (status, gasUsed) -> normalPayerGasUsed.set(gasUsed)),
                        contractCall(toyMaker, "make")
                                .payingWith(longLivedPayer)
                                .exposingGasTo(
                                        (status, gasUsed) -> longLivedPayerGasUsed.set(gasUsed)),
                        assertionsHold(
                                (spec, opLog) ->
                                        Assertions.assertEquals(
                                                normalPayerGasUsed.get(),
                                                longLivedPayerGasUsed.get(),
                                                "Payer expiry should not affect create storage"
                                                        + " cost")),
                        // Verify that we are still charged a "typical" amount despite the payer and
                        // the original sender contract having extremely long expiry dates
                        sourcing(
                                () ->
                                        contractCall(
                                                        createIndirectly,
                                                        "makeOpaquely",
                                                        toyMakerMirror.get())
                                                .payingWith(longLivedPayer)))
                .then(
                        overriding(
                                LEDGER_AUTO_RENEW_PERIOD_MAX_DURATION,
                                "" + DEFAULT_MAX_AUTO_RENEW_PERIOD));
    }

    @SuppressWarnings("java:S5669")
    private HapiApiSpec bitcarbonTestStillPasses() {
        final var addressBook = "AddressBook";
        final var jurisdictions = "Jurisdictions";
        final var minters = "Minters";
        final var addJurisTxn = "addJurisTxn";
        final var historicalAddress = "1234567890123456789012345678901234567890";
        final AtomicReference<byte[]> nyJurisCode = new AtomicReference<>();
        final AtomicReference<byte[]> defaultPayerMirror = new AtomicReference<>();
        final AtomicReference<String> addressBookMirror = new AtomicReference<>();
        final AtomicReference<String> jurisdictionMirror = new AtomicReference<>();

        return defaultHapiSpec("BitcarbonTestStillPasses")
                .given(
                        getAccountInfo(DEFAULT_CONTRACT_SENDER)
                                .savingSnapshot(DEFAULT_CONTRACT_SENDER),
                        withOpContext(
                                (spec, opLog) ->
                                        defaultPayerMirror.set(
                                                (unhex(
                                                        spec.registry()
                                                                .getAccountInfo(
                                                                        DEFAULT_CONTRACT_SENDER)
                                                                .getContractAccountID())))),
                        uploadInitCode(addressBook, jurisdictions),
                        contractCreate(addressBook)
                                .exposingNumTo(
                                        num ->
                                                addressBookMirror.set(
                                                        asHexedSolidityAddress(0, 0, num)))
                                .payingWith(DEFAULT_CONTRACT_SENDER),
                        contractCreate(jurisdictions)
                                .exposingNumTo(
                                        num ->
                                                jurisdictionMirror.set(
                                                        asHexedSolidityAddress(0, 0, num)))
                                .withExplicitParams(() -> EXPLICIT_JURISDICTION_CONS_PARAMS)
                                .payingWith(DEFAULT_CONTRACT_SENDER),
                        sourcing(
                                () ->
                                        createLargeFile(
                                                DEFAULT_CONTRACT_SENDER,
                                                minters,
                                                bookInterpolated(
                                                        literalInitcodeFor(minters).toByteArray(),
                                                        addressBookMirror.get()))),
                        contractCreate(minters)
                                .withExplicitParams(
                                        () ->
                                                String.format(
                                                        EXPLICIT_MINTER_CONS_PARAMS_TPL,
                                                        jurisdictionMirror.get()))
                                .payingWith(DEFAULT_CONTRACT_SENDER))
                .when(
                        contractCall(minters)
                                .withExplicitParams(
                                        () ->
                                                String.format(
                                                        EXPLICIT_MINTER_CONFIG_PARAMS_TPL,
                                                        jurisdictionMirror.get())),
                        contractCall(jurisdictions)
                                .withExplicitParams(() -> EXPLICIT_JURISDICTIONS_ADD_PARAMS)
                                .via(addJurisTxn)
                                .gas(1_000_000),
                        getTxnRecord(addJurisTxn)
                                .exposingFilteredCallResultVia(
                                        getABIForContract(jurisdictions),
                                        event -> event.name.equals("JurisdictionAdded"),
                                        data -> nyJurisCode.set((byte[]) data.get(0))),
                        sourcing(
                                () ->
                                        logIt(
                                                "NY juris code is "
                                                        + CommonUtils.hex(nyJurisCode.get()))))
                .then(
                        sourcing(
                                () ->
                                        contractCallLocal(
                                                        jurisdictions, "isValid", nyJurisCode.get())
                                                .has(
                                                        resultWith()
                                                                .resultThruAbi(
                                                                        getABIFor(
                                                                                FUNCTION,
                                                                                "isValid",
                                                                                jurisdictions),
                                                                        isLiteralResult(
                                                                                new Object[] {
                                                                                    Boolean.TRUE
                                                                                })))),
                        contractCallLocal(minters, "seven")
                                .has(
                                        resultWith()
                                                .resultThruAbi(
                                                        getABIFor(FUNCTION, "seven", minters),
                                                        isLiteralResult(
                                                                new Object[] {
                                                                    BigInteger.valueOf(7L)
                                                                }))),
                        sourcing(
                                () ->
                                        contractCallLocal(minters, OWNER)
                                                .has(
                                                        resultWith()
                                                                .resultThruAbi(
                                                                        getABIFor(
                                                                                FUNCTION, OWNER,
                                                                                minters),
                                                                        isLiteralResult(
                                                                                new Object[] {
                                                                                    defaultPayerMirror
                                                                                            .get()
                                                                                })))),
                        sourcing(
                                () ->
                                        contractCallLocal(jurisdictions, OWNER)
                                                .has(
                                                        resultWith()
                                                                .resultThruAbi(
                                                                        getABIFor(
                                                                                FUNCTION, OWNER,
                                                                                minters),
                                                                        isLiteralResult(
                                                                                new Object[] {
                                                                                    defaultPayerMirror
                                                                                            .get()
                                                                                })))),
                        sourcing(
                                () ->
                                        contractCall(
                                                        minters,
                                                        "add",
                                                        historicalAddress,
                                                        "Peter",
                                                        nyJurisCode.get())
                                                .gas(1_000_000)));
    }

    private HapiApiSpec deletedContractsCannotBeUpdated() {
        final var contract = "SelfDestructCallable";

        return defaultHapiSpec("DeletedContractsCannotBeUpdated")
                .given(uploadInitCode(contract), contractCreate(contract).gas(300_000))
                .when(contractCall(contract, "destroy").deferStatusResolution())
                .then(
                        contractUpdate(contract)
                                .newMemo("Hi there!")
                                .hasKnownStatus(INVALID_CONTRACT_ID));
    }

    private HapiApiSpec workingHoursDemo() {
        final var gasToOffer = 4_000_000;
        final var contract = "WorkingHours";
        final var ticketToken = "ticketToken";
        final var adminKey = "admin";
        final var treasury = "treasury";
        final var newSupplyKey = "newSupplyKey";

        final var ticketTaking = "ticketTaking";
        final var ticketWorking = "ticketWorking";
        final var mint = "minting";
        final var burn = "burning";
        final var preMints =
                List.of(ByteString.copyFromUtf8("HELLO"), ByteString.copyFromUtf8("GOODBYE"));

        final AtomicLong ticketSerialNo = new AtomicLong();

        return defaultHapiSpec("WorkingHoursDemo")
                .given(
                        newKeyNamed(adminKey),
                        cryptoCreate(treasury),
                        // we need a new user, expiry to 1 Jan 2100 costs 11M gas for token
                        // associate
                        tokenCreate(ticketToken)
                                .treasury(treasury)
                                .tokenType(TokenType.NON_FUNGIBLE_UNIQUE)
                                .initialSupply(0L)
                                .supplyType(TokenSupplyType.INFINITE)
                                .adminKey(adminKey)
                                .supplyKey(adminKey),
                        mintToken(ticketToken, preMints).via(mint),
                        burnToken(ticketToken, List.of(1L)).via(burn),
                        uploadInitCode(contract))
                .when(
                        withOpContext(
                                (spec, opLog) -> {
                                    final var registry = spec.registry();
                                    final var tokenId = registry.getTokenID(ticketToken);
                                    final var treasuryId = registry.getAccountID(treasury);
                                    final var creation =
                                            contractCreate(
                                                            contract,
                                                            tokenId.getTokenNum(),
                                                            treasuryId.getAccountNum())
                                                    .gas(gasToOffer);
                                    allRunFor(spec, creation);
                                }),
                        newKeyNamed(newSupplyKey).shape(KeyShape.CONTRACT.signedWith(contract)),
                        tokenUpdate(ticketToken).supplyKey(newSupplyKey))
                .then(
                        /* Take a ticket */
                        contractCall(contract, "takeTicket")
                                .alsoSigningWithFullPrefix(DEFAULT_CONTRACT_SENDER, treasury)
                                .gas(4_000_000)
                                .via(ticketTaking)
                                .exposingResultTo(
                                        result -> {
                                            LOG.info("Explicit mint result is {}", result);
                                            ticketSerialNo.set(
                                                    ((BigInteger) result[0]).longValueExact());
                                        }),
                        getTxnRecord(ticketTaking),
                        getAccountBalance(DEFAULT_CONTRACT_SENDER).hasTokenBalance(ticketToken, 1L),
                        /* Our ticket number is 3 (b/c of the two pre-mints), so we must call
                         * work twice before the contract will actually accept our ticket. */
                        sourcing(
                                () ->
                                        contractCall(contract, "workTicket", ticketSerialNo.get())
                                                .gas(2_000_000)
                                                .alsoSigningWithFullPrefix(
                                                        DEFAULT_CONTRACT_SENDER)),
                        getAccountBalance(DEFAULT_CONTRACT_SENDER).hasTokenBalance(ticketToken, 1L),
                        sourcing(
                                () ->
                                        contractCall(contract, "workTicket", ticketSerialNo.get())
                                                .gas(2_000_000)
                                                .alsoSigningWithFullPrefix(DEFAULT_CONTRACT_SENDER)
                                                .via(ticketWorking)),
                        getAccountBalance(DEFAULT_CONTRACT_SENDER).hasTokenBalance(ticketToken, 0L),
                        getTokenInfo(ticketToken).hasTotalSupply(1L),
                        /* Review the history */
                        getTxnRecord(ticketTaking).andAllChildRecords().logged(),
                        getTxnRecord(ticketWorking).andAllChildRecords().logged());
    }

    private HapiApiSpec canMintAndTransferInSameContractOperation() {
        final AtomicReference<String> tokenMirrorAddr = new AtomicReference<>();
        final AtomicReference<String> aCivilianMirrorAddr = new AtomicReference<>();
        final var nfToken = "nfToken";
        final var multiKey = "multiKey";
        final var aCivilian = "aCivilian";
        final var treasuryContract = "SomeERC721Scenarios";
        final var mintAndTransferTxn = "mintAndTransferTxn";
        final var mintAndTransferAndBurnTxn = "mintAndTransferAndBurnTxn";

        return defaultHapiSpec("CanMintAndTransferInSameContractOperation")
                .given(
                        newKeyNamed(multiKey),
                        cryptoCreate(aCivilian)
                                .exposingCreatedIdTo(
                                        id -> aCivilianMirrorAddr.set(asHexedSolidityAddress(id))),
                        uploadInitCode(treasuryContract),
                        contractCreate(treasuryContract).adminKey(multiKey),
                        tokenCreate(nfToken)
                                .supplyKey(multiKey)
                                .tokenType(NON_FUNGIBLE_UNIQUE)
                                .treasury(treasuryContract)
                                .initialSupply(0)
                                .exposingCreatedIdTo(
                                        idLit ->
                                                tokenMirrorAddr.set(
                                                        asHexedSolidityAddress(
                                                                HapiPropertySource.asToken(
                                                                        idLit)))),
                        mintToken(
                                nfToken,
                                List.of(
                                        // 1
                                        ByteString.copyFromUtf8("A penny for"),
                                        // 2
                                        ByteString.copyFromUtf8("the Old Guy"))),
                        tokenAssociate(aCivilian, nfToken),
                        cryptoTransfer(
                                movingUnique(nfToken, 2L).between(treasuryContract, aCivilian)))
                .when(
                        sourcing(
                                () ->
                                        contractCall(
                                                        treasuryContract,
                                                        "nonSequiturMintAndTransfer",
                                                        tokenMirrorAddr.get(),
                                                        aCivilianMirrorAddr.get())
                                                .via(mintAndTransferTxn)
                                                .gas(4_000_000)
                                                .alsoSigningWithFullPrefix(multiKey)))
                .then(
                        getTokenInfo(nfToken).hasTotalSupply(4L),
                        getTokenNftInfo(nfToken, 3L)
                                .hasSerialNum(3L)
                                .hasAccountID(aCivilian)
                                .hasMetadata(ByteString.copyFrom(new byte[] {(byte) 0xee})),
                        getTokenNftInfo(nfToken, 4L)
                                .hasSerialNum(4L)
                                .hasAccountID(aCivilian)
                                .hasMetadata(ByteString.copyFrom(new byte[] {(byte) 0xff})),
                        sourcing(
                                () ->
                                        contractCall(
                                                        treasuryContract,
                                                        "nonSequiturMintAndTransferAndBurn",
                                                        tokenMirrorAddr.get(),
                                                        aCivilianMirrorAddr.get())
                                                .via(mintAndTransferAndBurnTxn)
                                                .gas(4_000_000)
                                                .alsoSigningWithFullPrefix(multiKey, aCivilian)));
    }

    private HapiApiSpec exchangeRatePrecompileWorks() {
        final var valueToTinycentCall = "recoverUsd";
        final var rateAware = "ExchangeRatePrecompile";
        // Must send $6.66 USD to access the gated method
        final var minPriceToAccessGatedMethod = 666L;
        final var minValueToAccessGatedMethodAtCurrentRate = new AtomicLong();

        return defaultHapiSpec("ExchangeRatePrecompileWorks")
                .given(
                        uploadInitCode(rateAware),
                        contractCreate(rateAware, minPriceToAccessGatedMethod),
                        withOpContext(
                                (spec, opLog) -> {
                                    final var rates = spec.ratesProvider().rates();
                                    minValueToAccessGatedMethodAtCurrentRate.set(
                                            minPriceToAccessGatedMethod
                                                    * TINY_PARTS_PER_WHOLE
                                                    * rates.getHbarEquiv()
                                                    / rates.getCentEquiv());
                                    LOG.info(
                                            "Requires {} tinybar of value to access the method",
                                            minValueToAccessGatedMethodAtCurrentRate::get);
                                }))
                .when(
                        sourcing(
                                () ->
                                        contractCall(rateAware, "gatedAccess")
                                                .sending(
                                                        minValueToAccessGatedMethodAtCurrentRate
                                                                        .get()
                                                                - 1)
                                                .hasKnownStatus(CONTRACT_REVERT_EXECUTED)),
                        sourcing(
                                () ->
                                        contractCall(rateAware, "gatedAccess")
                                                .sending(
                                                        minValueToAccessGatedMethodAtCurrentRate
                                                                .get())))
                .then(
                        sourcing(
                                () ->
                                        contractCall(rateAware, "approxUsdValue")
                                                .sending(
                                                        minValueToAccessGatedMethodAtCurrentRate
                                                                .get())
                                                .via(valueToTinycentCall)),
                        getTxnRecord(valueToTinycentCall)
                                .hasPriority(
                                        recordWith()
                                                .contractCallResult(
                                                        resultWith()
                                                                .resultViaFunctionName(
                                                                        "approxUsdValue",
                                                                        rateAware,
                                                                        isLiteralResult(
                                                                                new Object[] {
                                                                                    BigInteger
                                                                                            .valueOf(
                                                                                                    minPriceToAccessGatedMethod
                                                                                                            * TINY_PARTS_PER_WHOLE)
                                                                                }))))
                                .logged(),
                        sourcing(
                                () ->
                                        contractCall(rateAware, "invalidCall")
                                                .sending(
                                                        minValueToAccessGatedMethodAtCurrentRate
                                                                .get())
                                                .hasKnownStatus(CONTRACT_REVERT_EXECUTED)));
    }

    private HapiApiSpec imapUserExercise() {
        final var contract = "User";
        final var insert1To4 = "insert1To10";
        final var insert2To8 = "insert2To8";
        final var insert3To16 = "insert3To16";
        final var remove2 = "remove2";
        final var gasToOffer = 400_000;

        return defaultHapiSpec("ImapUserExercise")
                .given(uploadInitCode(contract), contractCreate(contract))
                .when()
                .then(
                        contractCall(contract, INSERT, 1, 4).gas(gasToOffer).via(insert1To4),
                        contractCall(contract, INSERT, 2, 8).gas(gasToOffer).via(insert2To8),
                        contractCall(contract, INSERT, 3, 16).gas(gasToOffer).via(insert3To16),
                        contractCall(contract, "remove", 2).gas(gasToOffer).via(remove2));
    }

    // For this test we use refusingEthConversion() for the Eth Call isomer,
    // since we should modify the expected balances and change the test itself in order to pass with
    // Eth Calls
    HapiApiSpec ocToken() {
        final var contract = "OcToken";

        return defaultHapiSpec("ocToken")
                .given(
                        cryptoCreate(TOKEN_ISSUER).balance(1_000_000_000_000L),
                        cryptoCreate(ALICE).balance(10_000_000_000L).payingWith(TOKEN_ISSUER),
                        cryptoCreate("Bob").balance(10_000_000_000L).payingWith(TOKEN_ISSUER),
                        cryptoCreate("Carol").balance(10_000_000_000L).payingWith(TOKEN_ISSUER),
                        cryptoCreate("Dave").balance(10_000_000_000L).payingWith(TOKEN_ISSUER),
                        getAccountInfo(TOKEN_ISSUER).savingSnapshot("tokenIssuerAcctInfo"),
                        getAccountInfo(ALICE).savingSnapshot("AliceAcctInfo"),
                        getAccountInfo("Bob").savingSnapshot("BobAcctInfo"),
                        getAccountInfo("Carol").savingSnapshot("CarolAcctInfo"),
                        getAccountInfo("Dave").savingSnapshot("DaveAcctInfo"),
                        uploadInitCode(contract),
                        contractCreate(contract, 1_000_000L, "OpenCrowd Token", "OCT")
                                .gas(250_000L)
                                .payingWith(TOKEN_ISSUER)
                                .via("tokenCreateTxn")
                                .logged())
                .when(
                        assertionsHold(
                                (spec, ctxLog) -> {
                                    final var issuerEthAddress =
                                            spec.registry()
                                                    .getAccountInfo("tokenIssuerAcctInfo")
                                                    .getContractAccountID();
                                    final var aliceEthAddress =
                                            spec.registry()
                                                    .getAccountInfo("AliceAcctInfo")
                                                    .getContractAccountID();
                                    final var bobEthAddress =
                                            spec.registry()
                                                    .getAccountInfo("BobAcctInfo")
                                                    .getContractAccountID();
                                    final var carolEthAddress =
                                            spec.registry()
                                                    .getAccountInfo("CarolAcctInfo")
                                                    .getContractAccountID();
                                    final var daveEthAddress =
                                            spec.registry()
                                                    .getAccountInfo("DaveAcctInfo")
                                                    .getContractAccountID();

                                    final var subop1 =
                                            getContractInfo(contract)
                                                    .nodePayment(10L)
                                                    .saveToRegistry("tokenContract");

                                    final var subop3 =
                                            contractCallLocal(contract, DECIMALS)
                                                    .saveResultTo(DECIMALS)
                                                    .payingWith(TOKEN_ISSUER);

                                    // Note: This contract call will cause a INSUFFICIENT_TX_FEE
                                    // error, not sure why.
                                    final var subop4 =
                                            contractCallLocal(contract, "symbol")
                                                    .saveResultTo("token_symbol")
                                                    .payingWith(TOKEN_ISSUER)
                                                    .hasAnswerOnlyPrecheckFrom(
                                                            OK, INSUFFICIENT_TX_FEE);

                                    final var subop5 =
                                            contractCallLocal(
                                                            contract, BALANCE_OF, issuerEthAddress)
                                                    .gas(250_000L)
                                                    .saveResultTo(ISSUER_TOKEN_BALANCE);

                                    allRunFor(spec, subop1, subop3, subop4, subop5);

                                    final var funcSymbol =
                                            CallTransaction.Function.fromJsonInterface(
                                                    getABIFor(FUNCTION, "symbol", contract));

                                    final var symbol =
                                            getValueFromRegistry(spec, "token_symbol", funcSymbol);

                                    ctxLog.info("symbol: [{}]", symbol);

                                    Assertions.assertEquals(
                                            "",
                                            symbol,
                                            "TokenIssuer's symbol should be fixed value"); // should
                                    // be
                                    // "OCT"
                                    // as
                                    // expected

                                    final var funcDecimals =
                                            CallTransaction.Function.fromJsonInterface(
                                                    getABIFor(FUNCTION, DECIMALS, contract));

                                    final BigInteger val =
                                            getValueFromRegistry(spec, DECIMALS, funcDecimals);
                                    final var decimals = val.longValue();

                                    ctxLog.info("decimals {}", decimals);
                                    Assertions.assertEquals(
                                            3,
                                            decimals,
                                            "TokenIssuer's decimals should be fixed value");

                                    final long tokenMultiplier = (long) Math.pow(10, decimals);

                                    final var function =
                                            CallTransaction.Function.fromJsonInterface(
                                                    getABIFor(FUNCTION, BALANCE_OF, contract));

                                    long issuerBalance =
                                            ((BigInteger)
                                                            getValueFromRegistry(
                                                                    spec,
                                                                    ISSUER_TOKEN_BALANCE,
                                                                    function))
                                                    .longValue();

                                    ctxLog.info(
                                            "initial balance of Issuer {}",
                                            issuerBalance / tokenMultiplier);
                                    Assertions.assertEquals(
                                            1_000_000,
                                            issuerBalance / tokenMultiplier,
                                            "TokenIssuer's initial token balance should be"
                                                    + " 1_000_000");

                                    //  Do token transfers
                                    final var subop6 =
                                            contractCall(
                                                            contract,
                                                            TRANSFER,
                                                            aliceEthAddress,
                                                            1000 * tokenMultiplier)
                                                    .gas(250_000L)
                                                    .payingWith(TOKEN_ISSUER)
                                                    .refusingEthConversion();

                                    final var subop7 =
                                            contractCall(
                                                            contract,
                                                            TRANSFER,
                                                            bobEthAddress,
                                                            2000 * tokenMultiplier)
                                                    .gas(250_000L)
                                                    .payingWith(TOKEN_ISSUER)
                                                    .refusingEthConversion();

                                    final var subop8 =
                                            contractCall(
                                                            contract,
                                                            TRANSFER,
                                                            carolEthAddress,
                                                            500 * tokenMultiplier)
                                                    .gas(250_000L)
                                                    .payingWith("Bob")
                                                    .refusingEthConversion();

                                    final var subop9 =
                                            contractCallLocal(contract, BALANCE_OF, aliceEthAddress)
                                                    .gas(250_000L)
                                                    .saveResultTo(ALICE_TOKEN_BALANCE);

                                    final var subop10 =
                                            contractCallLocal(contract, BALANCE_OF, carolEthAddress)
                                                    .gas(250_000L)
                                                    .saveResultTo(CAROL_TOKEN_BALANCE);

                                    final var subop11 =
                                            contractCallLocal(contract, BALANCE_OF, bobEthAddress)
                                                    .gas(250_000L)
                                                    .saveResultTo(BOB_TOKEN_BALANCE);

                                    allRunFor(
                                            spec, subop6, subop7, subop8, subop9, subop10, subop11);

                                    var aliceBalance =
                                            ((BigInteger)
                                                            getValueFromRegistry(
                                                                    spec,
                                                                    ALICE_TOKEN_BALANCE,
                                                                    function))
                                                    .longValue();
                                    var bobBalance =
                                            ((BigInteger)
                                                            getValueFromRegistry(
                                                                    spec,
                                                                    BOB_TOKEN_BALANCE,
                                                                    function))
                                                    .longValue();
                                    var carolBalance =
                                            ((BigInteger)
                                                            getValueFromRegistry(
                                                                    spec,
                                                                    CAROL_TOKEN_BALANCE,
                                                                    function))
                                                    .longValue();

                                    ctxLog.info("aliceBalance  {}", aliceBalance / tokenMultiplier);
                                    ctxLog.info("bobBalance  {}", bobBalance / tokenMultiplier);
                                    ctxLog.info("carolBalance  {}", carolBalance / tokenMultiplier);

                                    Assertions.assertEquals(
                                            1000,
                                            aliceBalance / tokenMultiplier,
                                            "Alice's token balance should be 1_000");

                                    final var subop12 =
                                            contractCall(
                                                            contract,
                                                            "approve",
                                                            daveEthAddress,
                                                            200 * tokenMultiplier)
                                                    .gas(250_000L)
                                                    .payingWith(ALICE)
                                                    .refusingEthConversion();

                                    final var subop13 =
                                            contractCall(
                                                            contract,
                                                            "transferFrom",
                                                            aliceEthAddress,
                                                            bobEthAddress,
                                                            100 * tokenMultiplier)
                                                    .gas(250_000L)
                                                    .payingWith("Dave")
                                                    .refusingEthConversion();

                                    final var subop14 =
                                            contractCallLocal(contract, BALANCE_OF, aliceEthAddress)
                                                    .gas(250_000L)
                                                    .saveResultTo(ALICE_TOKEN_BALANCE);

                                    final var subop15 =
                                            contractCallLocal(contract, BALANCE_OF, bobEthAddress)
                                                    .gas(250_000L)
                                                    .saveResultTo(BOB_TOKEN_BALANCE);

                                    final var subop16 =
                                            contractCallLocal(contract, BALANCE_OF, carolEthAddress)
                                                    .gas(250_000L)
                                                    .saveResultTo(CAROL_TOKEN_BALANCE);

                                    final var subop17 =
                                            contractCallLocal(contract, BALANCE_OF, daveEthAddress)
                                                    .gas(250_000L)
                                                    .saveResultTo("daveTokenBalance");

                                    final var subop18 =
                                            contractCallLocal(
                                                            contract, BALANCE_OF, issuerEthAddress)
                                                    .gas(250_000L)
                                                    .saveResultTo(ISSUER_TOKEN_BALANCE);

                                    allRunFor(
                                            spec, subop12, subop13, subop14, subop15, subop16,
                                            subop17, subop18);

                                    final var daveBalance =
                                            ((BigInteger)
                                                            getValueFromRegistry(
                                                                    spec,
                                                                    "daveTokenBalance",
                                                                    function))
                                                    .longValue();
                                    aliceBalance =
                                            ((BigInteger)
                                                            getValueFromRegistry(
                                                                    spec,
                                                                    ALICE_TOKEN_BALANCE,
                                                                    function))
                                                    .longValue();
                                    bobBalance =
                                            ((BigInteger)
                                                            getValueFromRegistry(
                                                                    spec,
                                                                    BOB_TOKEN_BALANCE,
                                                                    function))
                                                    .longValue();
                                    carolBalance =
                                            ((BigInteger)
                                                            getValueFromRegistry(
                                                                    spec,
                                                                    CAROL_TOKEN_BALANCE,
                                                                    function))
                                                    .longValue();
                                    issuerBalance =
                                            ((BigInteger)
                                                            getValueFromRegistry(
                                                                    spec,
                                                                    ISSUER_TOKEN_BALANCE,
                                                                    function))
                                                    .longValue();

                                    ctxLog.info(
                                            "aliceBalance at end {}",
                                            aliceBalance / tokenMultiplier);
                                    ctxLog.info(
                                            "bobBalance at end {}", bobBalance / tokenMultiplier);
                                    ctxLog.info(
                                            "carolBalance at end {}",
                                            carolBalance / tokenMultiplier);
                                    ctxLog.info(
                                            "daveBalance at end {}", daveBalance / tokenMultiplier);
                                    ctxLog.info(
                                            "issuerBalance at end {}",
                                            issuerBalance / tokenMultiplier);

                                    Assertions.assertEquals(
                                            997000,
                                            issuerBalance / tokenMultiplier,
                                            "TokenIssuer's final balance should be 997000");

                                    Assertions.assertEquals(
                                            900,
                                            aliceBalance / tokenMultiplier,
                                            "Alice's final balance should be 900");
                                    Assertions.assertEquals(
                                            1600,
                                            bobBalance / tokenMultiplier,
                                            "Bob's final balance should be 1600");
                                    Assertions.assertEquals(
                                            500,
                                            carolBalance / tokenMultiplier,
                                            "Carol's final balance should be 500");
                                    Assertions.assertEquals(
                                            0,
                                            daveBalance / tokenMultiplier,
                                            "Dave's final balance should be 0");
                                }))
                .then(
                        getContractRecords(contract).hasCostAnswerPrecheck(NOT_SUPPORTED),
                        getContractRecords(contract)
                                .nodePayment(100L)
                                .hasAnswerOnlyPrecheck(NOT_SUPPORTED));
    }

    private <T> T getValueFromRegistry(
            HapiApiSpec spec, String from, CallTransaction.Function function) {
        byte[] value = spec.registry().getBytes(from);

        T decodedReturnedValue = null;
        Object[] retResults = function.decodeResult(value);
        if (retResults != null && retResults.length > 0) {
            decodedReturnedValue = (T) retResults[0];
        }
        return decodedReturnedValue;
    }

    HapiApiSpec smartContractInlineAssemblyCheck() {
        final var inlineTestContract = "InlineTest";

        return defaultHapiSpec("smartContractInlineAssemblyCheck")
                .given(
                        cryptoCreate(PAYER).balance(10_000_000_000_000L),
                        uploadInitCode(SIMPLE_STORAGE_CONTRACT, inlineTestContract))
                .when(contractCreate(SIMPLE_STORAGE_CONTRACT), contractCreate(inlineTestContract))
                .then(
                        assertionsHold(
                                (spec, ctxLog) -> {
                                    final var subop1 =
                                            getContractInfo(SIMPLE_STORAGE_CONTRACT)
                                                    .nodePayment(10L)
                                                    .saveToRegistry("simpleStorageKey");

                                    final var subop2 =
                                            getAccountInfo(PAYER)
                                                    .savingSnapshot("payerAccountInfo");
                                    allRunFor(spec, subop1, subop2);

                                    final var simpleStorageContractInfo =
                                            spec.registry().getContractInfo("simpleStorageKey");
                                    final var contractAddress =
                                            simpleStorageContractInfo.getContractAccountID();

                                    final var subop3 =
                                            contractCallLocal(
                                                            inlineTestContract,
                                                            GET_CODE_SIZE,
                                                            contractAddress)
                                                    .saveResultTo(
                                                            "simpleStorageContractCodeSizeBytes")
                                                    .gas(300_000L);

                                    allRunFor(spec, subop3);

                                    var result =
                                            spec.registry()
                                                    .getBytes("simpleStorageContractCodeSizeBytes");

                                    final var funcJson =
                                            getABIFor(FUNCTION, GET_CODE_SIZE, inlineTestContract)
                                                    .replace("'", "\"");
                                    final var function =
                                            CallTransaction.Function.fromJsonInterface(funcJson);

                                    var codeSize = 0;
                                    if (result != null && result.length > 0) {
                                        final var retResults = function.decodeResult(result);
                                        if (retResults != null && retResults.length > 0) {
                                            final var retBi = (BigInteger) retResults[0];
                                            codeSize = retBi.intValue();
                                        }
                                    }

                                    ctxLog.info("Contract code size {}", codeSize);
                                    Assertions.assertNotEquals(
                                            0,
                                            codeSize,
                                            "Real smart contract code size should be greater than"
                                                    + " 0");

                                    final var payerAccountInfo =
                                            spec.registry().getAccountInfo("payerAccountInfo");
                                    final var acctAddress = payerAccountInfo.getContractAccountID();

                                    final var subop4 =
                                            contractCallLocal(
                                                            inlineTestContract,
                                                            GET_CODE_SIZE,
                                                            acctAddress)
                                                    .saveResultTo("fakeCodeSizeBytes")
                                                    .gas(300_000L);

                                    allRunFor(spec, subop4);
                                    result = spec.registry().getBytes("fakeCodeSizeBytes");

                                    codeSize = 0;
                                    if (result != null && result.length > 0) {
                                        final var retResults = function.decodeResult(result);
                                        if (retResults != null && retResults.length > 0) {
                                            final var retBi = (BigInteger) retResults[0];
                                            codeSize = retBi.intValue();
                                        }
                                    }

                                    ctxLog.info("Fake contract code size {}", codeSize);
                                    Assertions.assertEquals(
                                            0, codeSize, "Fake contract code size should be 0");
                                }));
    }

    private HapiApiSpec multipleSelfDestructsAreSafe() {
        final var contract = "Fuse";
        return defaultHapiSpec("MultipleSelfDestructsAreSafe")
                .given(uploadInitCode(contract), contractCreate(contract).gas(300_000))
                .when(contractCall(contract, "light").via("lightTxn").scrambleTxnBody(tx -> tx))
                .then(getTxnRecord("lightTxn").logged());
    }

    HapiApiSpec depositSuccess() {
        return defaultHapiSpec("DepositSuccess")
                .given(
                        uploadInitCode(PAY_RECEIVABLE_CONTRACT),
                        contractCreate(PAY_RECEIVABLE_CONTRACT).adminKey(THRESHOLD))
                .when(
                        contractCall(PAY_RECEIVABLE_CONTRACT, DEPOSIT, DEPOSIT_AMOUNT)
                                .via(PAY_TXN)
                                .sending(DEPOSIT_AMOUNT))
                .then(
                        getTxnRecord(PAY_TXN)
                                .hasPriority(
                                        recordWith()
                                                .contractCallResult(resultWith().logs(inOrder()))));
    }

    HapiApiSpec multipleDepositSuccess() {
        return defaultHapiSpec("MultipleDepositSuccess")
                .given(
                        uploadInitCode(PAY_RECEIVABLE_CONTRACT),
                        contractCreate(PAY_RECEIVABLE_CONTRACT).adminKey(THRESHOLD))
                .when()
                .then(
                        withOpContext(
                                (spec, opLog) -> {
                                    for (int i = 0; i < 10; i++) {
                                        final var subOp1 =
                                                balanceSnapshot(
                                                        "payerBefore", PAY_RECEIVABLE_CONTRACT);
                                        final var subOp2 =
                                                contractCall(
                                                                PAY_RECEIVABLE_CONTRACT,
                                                                DEPOSIT,
                                                                DEPOSIT_AMOUNT)
                                                        .via(PAY_TXN)
                                                        .sending(DEPOSIT_AMOUNT);
                                        final var subOp3 =
                                                getAccountBalance(PAY_RECEIVABLE_CONTRACT)
                                                        .hasTinyBars(
                                                                changeFromSnapshot(
                                                                        "payerBefore",
                                                                        +DEPOSIT_AMOUNT));
                                        allRunFor(spec, subOp1, subOp2, subOp3);
                                    }
                                }));
    }

    HapiApiSpec depositDeleteSuccess() {
        final var initBalance = 7890L;
        return defaultHapiSpec("DepositDeleteSuccess")
                .given(
                        cryptoCreate(BENEFICIARY).balance(initBalance),
                        uploadInitCode(PAY_RECEIVABLE_CONTRACT),
                        contractCreate(PAY_RECEIVABLE_CONTRACT).adminKey(THRESHOLD))
                .when(
                        contractCall(PAY_RECEIVABLE_CONTRACT, DEPOSIT, DEPOSIT_AMOUNT)
                                .via(PAY_TXN)
                                .sending(DEPOSIT_AMOUNT))
                .then(
                        contractDelete(PAY_RECEIVABLE_CONTRACT).transferAccount(BENEFICIARY),
                        getAccountBalance(BENEFICIARY).hasTinyBars(initBalance + DEPOSIT_AMOUNT));
    }

    HapiApiSpec payableSuccess() {
        return defaultHapiSpec("PayableSuccess")
                .given(
                        UtilVerbs.overriding(CONTRACTS_MAX_GAS_PER_SEC, "1000000"),
                        uploadInitCode(PAY_RECEIVABLE_CONTRACT),
                        contractCreate(PAY_RECEIVABLE_CONTRACT).adminKey(THRESHOLD).gas(1_000_000))
                .when(contractCall(PAY_RECEIVABLE_CONTRACT).via(PAY_TXN).sending(DEPOSIT_AMOUNT))
                .then(
                        getTxnRecord(PAY_TXN)
                                .hasPriority(
                                        recordWith()
                                                .contractCallResult(
                                                        resultWith()
                                                                .logs(
                                                                        inOrder(
                                                                                logWith()
                                                                                        .longAtBytes(
                                                                                                DEPOSIT_AMOUNT,
                                                                                                24))))),
                        UtilVerbs.resetToDefault(CONTRACTS_MAX_GAS_PER_SEC));
    }

    HapiApiSpec callingDestructedContractReturnsStatusDeleted() {
        return defaultHapiSpec("CallingDestructedContractReturnsStatusDeleted")
                .given(
                        UtilVerbs.overriding(CONTRACTS_MAX_GAS_PER_SEC, "1000000"),
                        uploadInitCode(SIMPLE_UPDATE_CONTRACT))
                .when(
                        contractCreate(SIMPLE_UPDATE_CONTRACT).gas(300_000L),
                        contractCall(SIMPLE_UPDATE_CONTRACT, "set", 5, 42).gas(300_000L),
                        contractCall(
                                        SIMPLE_UPDATE_CONTRACT,
                                        "del",
                                        "0x0000000000000000000000000000000000000002")
                                .gas(1_000_000L))
                .then(
                        contractCall(SIMPLE_UPDATE_CONTRACT, "set", 15, 434)
                                .gas(350_000L)
                                .hasKnownStatus(CONTRACT_DELETED),
                        UtilVerbs.resetToDefault(CONTRACTS_MAX_GAS_PER_SEC));
    }

    HapiApiSpec insufficientGas() {
        return defaultHapiSpec("InsufficientGas")
                .given(
                        uploadInitCode(SIMPLE_STORAGE_CONTRACT),
                        contractCreate(SIMPLE_STORAGE_CONTRACT).adminKey(THRESHOLD),
                        getContractInfo(SIMPLE_STORAGE_CONTRACT)
                                .saveToRegistry("simpleStorageInfo"))
                .when()
                .then(
                        contractCall(SIMPLE_STORAGE_CONTRACT, "get")
                                .via("simpleStorageTxn")
                                .gas(0L)
                                .hasKnownStatus(INSUFFICIENT_GAS),
                        getTxnRecord("simpleStorageTxn").logged());
    }

    HapiApiSpec insufficientFee() {
        final var contract = CREATE_TRIVIAL;

        return defaultHapiSpec("InsufficientFee")
                .given(
                        cryptoCreate("accountToPay"),
                        uploadInitCode(contract),
                        contractCreate(contract))
                .when()
                .then(
                        contractCall(contract, "create")
                                .fee(0L)
                                .payingWith("accountToPay")
                                .hasPrecheck(INSUFFICIENT_TX_FEE));
    }

    HapiApiSpec nonPayable() {
        final var contract = CREATE_TRIVIAL;

        return defaultHapiSpec("NonPayable")
                .given(uploadInitCode(contract), contractCreate(contract))
                .when(
                        contractCall(contract, "create")
                                .via("callTxn")
                                .sending(DEPOSIT_AMOUNT)
                                .hasKnownStatus(CONTRACT_REVERT_EXECUTED))
                .then(
                        getTxnRecord("callTxn")
                                .hasPriority(
                                        recordWith()
                                                .contractCallResult(resultWith().logs(inOrder()))));
    }

    HapiApiSpec invalidContract() {
        final var function = getABIFor(FUNCTION, "getIndirect", CREATE_TRIVIAL);

        return defaultHapiSpec("InvalidContract")
                .given(
                        withOpContext(
                                (spec, ctxLog) ->
                                        spec.registry()
                                                .saveContractId("invalid", asContract("1.1.1"))))
                .when()
                .then(
                        contractCallWithFunctionAbi("invalid", function)
                                .hasKnownStatus(INVALID_CONTRACT_ID));
    }

    private HapiApiSpec resultSizeAffectsFees() {
        final var contract = "VerboseDeposit";
        final var TRANSFER_AMOUNT = 1_000L;
        BiConsumer<TransactionRecord, Logger> resultSizeFormatter =
                (rcd, txnLog) -> {
                    final var result = rcd.getContractCallResult();
                    txnLog.info(
                            "Contract call result FeeBuilder size = {}, fee = {}, result is"
                                    + " [self-reported size = {}, '{}']",
                            () -> FeeBuilder.getContractFunctionSize(result),
                            rcd::getTransactionFee,
                            result.getContractCallResult()::size,
                            result::getContractCallResult);
                    txnLog.info("  Literally :: {}", result);
                };

        return defaultHapiSpec("ResultSizeAffectsFees")
                .given(
                        overridingAllOf(
                                Map.of(
                                        "staking.fees.nodeRewardPercentage",
                                        "10",
                                        "staking.fees.stakingRewardPercentage",
                                        "10",
                                        "staking.isEnabled",
                                        "true",
                                        "staking.maxDailyStakeRewardThPerH",
                                        "100",
                                        "staking.rewardRate",
                                        "100_000_000_000",
                                        "staking.startThreshold",
                                        "100_000_000",
                                        CONTRACTS_MAX_REFUND_PERCENT_OF_GAS_LIMIT,
                                        "100",
                                        "contracts.throttle.throttleByGas",
                                        "false")),
                        uploadInitCode(contract),
                        contractCreate(contract))
                .when(
                        contractCall(
                                        contract,
                                        DEPOSIT,
                                        TRANSFER_AMOUNT,
                                        0,
                                        "So we out-danced thought...")
                                .via("noLogsCallTxn")
                                .sending(TRANSFER_AMOUNT),
                        contractCall(
                                        contract,
                                        DEPOSIT,
                                        TRANSFER_AMOUNT,
                                        5,
                                        "So we out-danced thought...")
                                .via("loggedCallTxn")
                                .sending(TRANSFER_AMOUNT))
                .then(
                        assertionsHold(
                                (spec, assertLog) -> {
                                    HapiGetTxnRecord noLogsLookup =
                                            QueryVerbs.getTxnRecord("noLogsCallTxn")
                                                    .loggedWith(resultSizeFormatter);
                                    HapiGetTxnRecord logsLookup =
                                            QueryVerbs.getTxnRecord("loggedCallTxn")
                                                    .loggedWith(resultSizeFormatter);
                                    allRunFor(spec, noLogsLookup, logsLookup);
                                    final var unloggedRecord =
                                            noLogsLookup
                                                    .getResponse()
                                                    .getTransactionGetRecord()
                                                    .getTransactionRecord();
                                    final var loggedRecord =
                                            logsLookup
                                                    .getResponse()
                                                    .getTransactionGetRecord()
                                                    .getTransactionRecord();
                                    assertLog.info(
                                            "Fee for logged record   = {}",
                                            loggedRecord::getTransactionFee);
                                    assertLog.info(
                                            "Fee for unlogged record = {}",
                                            unloggedRecord::getTransactionFee);
                                    Assertions.assertNotEquals(
                                            unloggedRecord.getTransactionFee(),
                                            loggedRecord.getTransactionFee(),
                                            "Result size should change the txn fee!");
                                }),
                        UtilVerbs.resetToDefault(
                                CONTRACTS_MAX_REFUND_PERCENT_OF_GAS_LIMIT,
                                "contracts.throttle.throttleByGas"));
    }

    HapiApiSpec smartContractFailFirst() {
        final var civilian = "civilian";
        return defaultHapiSpec("smartContractFailFirst")
                .given(
                        uploadInitCode(SIMPLE_STORAGE_CONTRACT),
                        cryptoCreate(civilian).balance(ONE_MILLION_HBARS).payingWith(GENESIS))
                .when(
                        withOpContext(
                                (spec, ignore) -> {
                                    final var subop1 = balanceSnapshot("balanceBefore0", civilian);
                                    final var subop2 =
                                            contractCreate(SIMPLE_STORAGE_CONTRACT)
                                                    .balance(0)
                                                    .payingWith(civilian)
                                                    .gas(1)
                                                    .hasKnownStatus(INSUFFICIENT_GAS)
                                                    .via(FAIL_INSUFFICIENT_GAS);
                                    final var subop3 = getTxnRecord(FAIL_INSUFFICIENT_GAS);
                                    allRunFor(spec, subop1, subop2, subop3);
                                    final var delta =
                                            subop3.getResponseRecord().getTransactionFee();
                                    final var subop4 =
                                            getAccountBalance(civilian)
                                                    .hasTinyBars(
                                                            changeFromSnapshot(
                                                                    "balanceBefore0", -delta));
                                    allRunFor(spec, subop4);
                                }),
                        withOpContext(
                                (spec, ignore) -> {
                                    final var subop1 = balanceSnapshot("balanceBefore1", civilian);
                                    final var subop2 =
                                            contractCreate(SIMPLE_STORAGE_CONTRACT)
                                                    .balance(100_000_000_000L)
                                                    .payingWith(civilian)
                                                    .gas(250_000L)
                                                    .via(FAIL_INVALID_INITIAL_BALANCE)
                                                    .hasKnownStatus(CONTRACT_REVERT_EXECUTED);
                                    final var subop3 = getTxnRecord(FAIL_INVALID_INITIAL_BALANCE);
                                    allRunFor(spec, subop1, subop2, subop3);
                                    final var delta =
                                            subop3.getResponseRecord().getTransactionFee();
                                    final var subop4 =
                                            getAccountBalance(civilian)
                                                    .hasTinyBars(
                                                            changeFromSnapshot(
                                                                    "balanceBefore1", -delta));
                                    allRunFor(spec, subop4);
                                }),
                        withOpContext(
                                (spec, ignore) -> {
                                    final var subop1 = balanceSnapshot("balanceBefore2", civilian);
                                    final var subop2 =
                                            contractCreate(SIMPLE_STORAGE_CONTRACT)
                                                    .balance(0L)
                                                    .payingWith(civilian)
                                                    .gas(250_000L)
                                                    .hasKnownStatus(SUCCESS)
                                                    .via(SUCCESS_WITH_ZERO_INITIAL_BALANCE);
                                    final var subop3 =
                                            getTxnRecord(SUCCESS_WITH_ZERO_INITIAL_BALANCE);
                                    allRunFor(spec, subop1, subop2, subop3);
                                    final var delta =
                                            subop3.getResponseRecord().getTransactionFee();
                                    final var subop4 =
                                            getAccountBalance(civilian)
                                                    .hasTinyBars(
                                                            changeFromSnapshot(
                                                                    "balanceBefore2", -delta));
                                    allRunFor(spec, subop4);
                                }),
                        withOpContext(
                                (spec, ignore) -> {
                                    final var subop1 = balanceSnapshot("balanceBefore3", civilian);
                                    final var subop2 =
                                            contractCall(SIMPLE_STORAGE_CONTRACT, "set", 999_999L)
                                                    .payingWith(civilian)
                                                    .gas(300_000L)
                                                    .hasKnownStatus(SUCCESS)
                                                    // ContractCall and EthereumTransaction gas fees
                                                    // differ
                                                    .refusingEthConversion()
                                                    .via("setValue");
                                    final var subop3 = getTxnRecord("setValue");
                                    allRunFor(spec, subop1, subop2, subop3);
                                    final var delta =
                                            subop3.getResponseRecord().getTransactionFee();
                                    final var subop4 =
                                            getAccountBalance(civilian)
                                                    .hasTinyBars(
                                                            changeFromSnapshot(
                                                                    "balanceBefore3", -delta));
                                    allRunFor(spec, subop4);
                                }),
                        withOpContext(
                                (spec, ignore) -> {
                                    final var subop1 = balanceSnapshot("balanceBefore4", civilian);
                                    final var subop2 =
                                            contractCall(SIMPLE_STORAGE_CONTRACT, "get")
                                                    .payingWith(civilian)
                                                    .gas(300_000L)
                                                    .hasKnownStatus(SUCCESS)
                                                    // ContractCall and EthereumTransaction gas fees
                                                    // differ
                                                    .refusingEthConversion()
                                                    .via("getValue");
                                    final var subop3 = getTxnRecord("getValue");
                                    allRunFor(spec, subop1, subop2, subop3);
                                    final var delta =
                                            subop3.getResponseRecord().getTransactionFee();

                                    final var subop4 =
                                            getAccountBalance(civilian)
                                                    .hasTinyBars(
                                                            changeFromSnapshot(
                                                                    "balanceBefore4", -delta));
                                    allRunFor(spec, subop4);
                                }))
                .then(
                        getTxnRecord(FAIL_INSUFFICIENT_GAS),
                        getTxnRecord(SUCCESS_WITH_ZERO_INITIAL_BALANCE),
                        getTxnRecord(FAIL_INVALID_INITIAL_BALANCE));
    }

    HapiApiSpec payTestSelfDestructCall() {
        final var contract = "PayTestSelfDestruct";

        return defaultHapiSpec("payTestSelfDestructCall")
                .given(
                        cryptoCreate(PAYER).balance(1_000_000_000_000L).logged(),
                        cryptoCreate(RECEIVER).balance(1_000L),
                        uploadInitCode(contract),
                        contractCreate(contract))
                .when(
                        withOpContext(
                                (spec, opLog) -> {
                                    final var subop1 =
                                            contractCall(contract, DEPOSIT, 1_000L)
                                                    .payingWith(PAYER)
                                                    .gas(300_000L)
                                                    .via(DEPOSIT)
                                                    .sending(1_000L);

                                    final var subop2 =
                                            contractCall(contract, GET_BALANCE)
                                                    .payingWith(PAYER)
                                                    .gas(300_000L)
                                                    .via(GET_BALANCE);

                                    final var contractAccountId = asId(contract, spec);
                                    final var subop3 =
                                            contractCall(
                                                            contract,
                                                            KILL_ME,
                                                            contractAccountId.getAccountNum())
                                                    .payingWith(PAYER)
                                                    .gas(300_000L)
                                                    .hasKnownStatus(OBTAINER_SAME_CONTRACT_ID);

                                    final var subop4 =
                                            contractCall(contract, KILL_ME, 999_999L)
                                                    .payingWith(PAYER)
                                                    .gas(300_000L)
                                                    .hasKnownStatus(INVALID_SOLIDITY_ADDRESS);

                                    final var receiverAccountId = asId(RECEIVER, spec);
                                    final var subop5 =
                                            contractCall(
                                                            contract,
                                                            KILL_ME,
                                                            receiverAccountId.getAccountNum())
                                                    .payingWith(PAYER)
                                                    .gas(300_000L)
                                                    .via("selfDestruct")
                                                    .hasKnownStatus(SUCCESS);

                                    allRunFor(spec, subop1, subop2, subop3, subop4, subop5);
                                }))
                .then(
                        getTxnRecord(DEPOSIT),
                        getTxnRecord(GET_BALANCE)
                                .hasPriority(
                                        recordWith()
                                                .contractCallResult(
                                                        resultWith()
                                                                .resultViaFunctionName(
                                                                        GET_BALANCE,
                                                                        contract,
                                                                        isLiteralResult(
                                                                                new Object[] {
                                                                                    BigInteger
                                                                                            .valueOf(
                                                                                                    1_000L)
                                                                                })))),
                        getAccountBalance(RECEIVER).hasTinyBars(2_000L));
    }

    private HapiApiSpec contractTransferToSigReqAccountWithKeySucceeds() {
        return defaultHapiSpec("ContractTransferToSigReqAccountWithKeySucceeds")
                .given(
                        cryptoCreate(CONTRACT_CALLER).balance(1_000_000_000_000L),
                        cryptoCreate(RECEIVABLE_SIG_REQ_ACCOUNT)
                                .balance(1_000_000_000_000L)
                                .receiverSigRequired(true),
                        getAccountInfo(CONTRACT_CALLER).savingSnapshot("contractCallerInfo"),
                        getAccountInfo(RECEIVABLE_SIG_REQ_ACCOUNT)
                                .savingSnapshot(RECEIVABLE_SIG_REQ_ACCOUNT_INFO),
                        uploadInitCode(TRANSFERRING_CONTRACT))
                .when(contractCreate(TRANSFERRING_CONTRACT).gas(300_000L).balance(5000L))
                .then(
                        withOpContext(
                                (spec, opLog) -> {
                                    final var accountAddress =
                                            spec.registry()
                                                    .getAccountInfo(RECEIVABLE_SIG_REQ_ACCOUNT_INFO)
                                                    .getContractAccountID();
                                    final var receivableAccountKey =
                                            spec.registry()
                                                    .getAccountInfo(RECEIVABLE_SIG_REQ_ACCOUNT_INFO)
                                                    .getKey();
                                    final var contractCallerKey =
                                            spec.registry()
                                                    .getAccountInfo("contractCallerInfo")
                                                    .getKey();
                                    spec.registry().saveKey("receivableKey", receivableAccountKey);
                                    spec.registry().saveKey("contractCallerKey", contractCallerKey);
                                    /* if any of the keys are missing, INVALID_SIGNATURE is returned */
                                    final var call =
                                            contractCall(
                                                            TRANSFERRING_CONTRACT,
                                                            TRANSFER_TO_ADDRESS,
                                                            accountAddress,
                                                            1)
                                                    .payingWith(CONTRACT_CALLER)
                                                    .gas(300_000)
                                                    .alsoSigningWithFullPrefix("receivableKey");
                                    /* calling with the receivableSigReqAccount should pass without adding keys */
                                    final var callWithReceivable =
                                            contractCall(
                                                            TRANSFERRING_CONTRACT,
                                                            TRANSFER_TO_ADDRESS,
                                                            accountAddress,
                                                            1)
                                                    .payingWith(RECEIVABLE_SIG_REQ_ACCOUNT)
                                                    .gas(300_000)
                                                    .hasKnownStatus(SUCCESS);
                                    allRunFor(spec, call, callWithReceivable);
                                }));
    }

    private HapiApiSpec contractTransferToSigReqAccountWithoutKeyFails() {
        return defaultHapiSpec("ContractTransferToSigReqAccountWithoutKeyFails")
                .given(
                        cryptoCreate(RECEIVABLE_SIG_REQ_ACCOUNT)
                                .balance(1_000_000_000_000L)
                                .receiverSigRequired(true),
                        getAccountInfo(RECEIVABLE_SIG_REQ_ACCOUNT)
                                .savingSnapshot(RECEIVABLE_SIG_REQ_ACCOUNT_INFO),
                        uploadInitCode(TRANSFERRING_CONTRACT))
                .when(contractCreate(TRANSFERRING_CONTRACT).gas(300_000L).balance(5000L))
                .then(
                        withOpContext(
                                (spec, opLog) -> {
                                    final var accountAddress =
                                            spec.registry()
                                                    .getAccountInfo(RECEIVABLE_SIG_REQ_ACCOUNT_INFO)
                                                    .getContractAccountID();
                                    final var call =
                                            contractCall(
                                                            TRANSFERRING_CONTRACT,
                                                            TRANSFER_TO_ADDRESS,
                                                            accountAddress,
                                                            1)
                                                    .gas(300_000)
                                                    .hasKnownStatus(INVALID_SIGNATURE);
                                    allRunFor(spec, call);
                                }));
    }

    private HapiApiSpec maxRefundIsMaxGasRefundConfiguredWhenTXGasPriceIsSmaller() {
        return defaultHapiSpec("MaxRefundIsMaxGasRefundConfiguredWhenTXGasPriceIsSmaller")
                .given(
                        UtilVerbs.overriding(CONTRACTS_MAX_REFUND_PERCENT_OF_GAS_LIMIT, "5"),
                        uploadInitCode(SIMPLE_UPDATE_CONTRACT))
                .when(
                        contractCreate(SIMPLE_UPDATE_CONTRACT).gas(300_000L),
                        contractCall(SIMPLE_UPDATE_CONTRACT, "set", 5, 42)
                                .gas(300_000L)
                                .via(CALL_TX))
                .then(
                        withOpContext(
                                (spec, ignore) -> {
                                    final var subop01 =
                                            getTxnRecord(CALL_TX)
                                                    .saveTxnRecordToRegistry(CALL_TX_REC);
                                    allRunFor(spec, subop01);

                                    final var gasUsed =
                                            spec.registry()
                                                    .getTransactionRecord(CALL_TX_REC)
                                                    .getContractCallResult()
                                                    .getGasUsed();
                                    Assertions.assertEquals(285000, gasUsed);
                                }),
                        UtilVerbs.resetToDefault(CONTRACTS_MAX_REFUND_PERCENT_OF_GAS_LIMIT));
    }

    private HapiApiSpec minChargeIsTXGasUsedByContractCall() {
        return defaultHapiSpec("MinChargeIsTXGasUsedByContractCall")
                .given(
                        UtilVerbs.overriding(CONTRACTS_MAX_REFUND_PERCENT_OF_GAS_LIMIT, "100"),
                        uploadInitCode(SIMPLE_UPDATE_CONTRACT))
                .when(
                        contractCreate(SIMPLE_UPDATE_CONTRACT).gas(300_000L),
                        contractCall(SIMPLE_UPDATE_CONTRACT, "set", 5, 42)
                                .gas(300_000L)
                                .via(CALL_TX))
                .then(
                        withOpContext(
                                (spec, ignore) -> {
                                    final var subop01 =
                                            getTxnRecord(CALL_TX)
                                                    .saveTxnRecordToRegistry(CALL_TX_REC);
                                    allRunFor(spec, subop01);

                                    final var gasUsed =
                                            spec.registry()
                                                    .getTransactionRecord(CALL_TX_REC)
                                                    .getContractCallResult()
                                                    .getGasUsed();
                                    Assertions.assertTrue(gasUsed > 0L);
                                }),
                        UtilVerbs.resetToDefault(CONTRACTS_MAX_REFUND_PERCENT_OF_GAS_LIMIT));
    }

    private HapiApiSpec gasLimitOverMaxGasLimitFailsPrecheck() {
        return defaultHapiSpec("GasLimitOverMaxGasLimitFailsPrecheck")
                .given(
                        uploadInitCode(SIMPLE_UPDATE_CONTRACT),
                        contractCreate(SIMPLE_UPDATE_CONTRACT).gas(300_000L),
                        UtilVerbs.overriding(CONTRACTS_MAX_GAS_PER_SEC, "100"))
                .when()
                .then(
                        contractCall(SIMPLE_UPDATE_CONTRACT, "set", 5, 42)
                                .gas(101L)
                                .hasPrecheck(MAX_GAS_LIMIT_EXCEEDED),
                        UtilVerbs.resetToDefault(CONTRACTS_MAX_GAS_PER_SEC));
    }

    private HapiApiSpec hscsEvm006ContractHBarTransferToAccount() {

        return defaultHapiSpec("HSCS_EVM_006_ContractHBarTransferToAccount")
                .given(
                        cryptoCreate(ACCOUNT).balance(ONE_HUNDRED_HBARS),
                        cryptoCreate(RECEIVER).balance(10_000L),
                        uploadInitCode(TRANSFERRING_CONTRACT),
                        contractCreate(TRANSFERRING_CONTRACT).balance(10_000L).payingWith(ACCOUNT),
                        getContractInfo(TRANSFERRING_CONTRACT).saveToRegistry(CONTRACT_FROM),
                        getAccountInfo(ACCOUNT).savingSnapshot(ACCOUNT_INFO),
                        getAccountInfo(RECEIVER).savingSnapshot(RECEIVER_INFO))
                .when(
                        withOpContext(
                                (spec, log) -> {
                                    final var receiverAddr =
                                            spec.registry()
                                                    .getAccountInfo(RECEIVER_INFO)
                                                    .getContractAccountID();
                                    final var transferCall =
                                            contractCall(
                                                            TRANSFERRING_CONTRACT,
                                                            TRANSFER_TO_ADDRESS,
                                                            receiverAddr,
                                                            10)
                                                    .payingWith(ACCOUNT)
                                                    .logged();
                                    allRunFor(spec, transferCall);
                                }))
                .then(getAccountBalance(RECEIVER).hasTinyBars(10_000L + 10));
    }

    private HapiApiSpec hscsEvm005TransfersWithSubLevelCallsBetweenContracts() {
        final var topLevelContract = "TopLevelTransferring";
        final var subLevelContract = "SubLevelTransferring";
        final var INITIAL_CONTRACT_BALANCE = 100;

        return defaultHapiSpec("HSCS_EVM_005_TransfersWithSubLevelCallsBetweenContracts")
                .given(
                        cryptoCreate(ACCOUNT).balance(ONE_HUNDRED_HBARS),
                        uploadInitCode(topLevelContract, subLevelContract))
                .when(
                        contractCreate(topLevelContract)
                                .payingWith(ACCOUNT)
                                .balance(INITIAL_CONTRACT_BALANCE),
                        contractCreate(subLevelContract)
                                .payingWith(ACCOUNT)
                                .balance(INITIAL_CONTRACT_BALANCE))
                .then(
                        contractCall(topLevelContract).sending(10).payingWith(ACCOUNT),
                        getAccountBalance(topLevelContract)
                                .hasTinyBars(INITIAL_CONTRACT_BALANCE + 10L),
                        contractCall(topLevelContract, "topLevelTransferCall")
                                .sending(10)
                                .payingWith(ACCOUNT),
                        getAccountBalance(topLevelContract)
                                .hasTinyBars(INITIAL_CONTRACT_BALANCE + 20L),
                        contractCall(topLevelContract, "topLevelNonPayableCall")
                                .sending(10)
                                .payingWith(ACCOUNT)
                                .hasKnownStatus(ResponseCodeEnum.CONTRACT_REVERT_EXECUTED),
                        getAccountBalance(topLevelContract)
                                .hasTinyBars(INITIAL_CONTRACT_BALANCE + 20L),
                        getContractInfo(topLevelContract).saveToRegistry("tcinfo"),
                        getContractInfo(subLevelContract).saveToRegistry(SCINFO),

                        /* sub-level non-payable contract call */
                        assertionsHold(
                                (spec, log) -> {
                                    final var subLevelSolidityAddr =
                                            spec.registry()
                                                    .getContractInfo(SCINFO)
                                                    .getContractAccountID();
                                    final var cc =
                                            contractCall(
                                                            subLevelContract,
                                                            "subLevelNonPayableCall",
                                                            subLevelSolidityAddr,
                                                            20L)
                                                    .hasKnownStatus(
                                                            ResponseCodeEnum
                                                                    .CONTRACT_REVERT_EXECUTED);
                                    allRunFor(spec, cc);
                                }),
                        getAccountBalance(topLevelContract)
                                .hasTinyBars(20L + INITIAL_CONTRACT_BALANCE),
                        getAccountBalance(subLevelContract).hasTinyBars(INITIAL_CONTRACT_BALANCE),

                        /* sub-level payable contract call */
                        assertionsHold(
                                (spec, log) -> {
                                    final var subLevelSolidityAddr =
                                            spec.registry()
                                                    .getContractInfo(SCINFO)
                                                    .getContractAccountID();
                                    final var cc =
                                            contractCall(
                                                    topLevelContract,
                                                    "subLevelPayableCall",
                                                    subLevelSolidityAddr,
                                                    20);
                                    allRunFor(spec, cc);
                                }),
                        getAccountBalance(topLevelContract).hasTinyBars(INITIAL_CONTRACT_BALANCE),
                        getAccountBalance(subLevelContract)
                                .hasTinyBars(20L + INITIAL_CONTRACT_BALANCE));
    }

    private HapiApiSpec hscsEvm005TransferOfHBarsWorksBetweenContracts() {
        final var to = "To";

        return defaultHapiSpec("HSCS_EVM_005_TransferOfHBarsWorksBetweenContracts")
                .given(
                        cryptoCreate(ACCOUNT).balance(ONE_HUNDRED_HBARS),
                        uploadInitCode(TRANSFERRING_CONTRACT),
                        contractCreate(TRANSFERRING_CONTRACT).balance(10_000L).payingWith(ACCOUNT),
                        contractCustomCreate(TRANSFERRING_CONTRACT, to)
                                .balance(10_000L)
                                .payingWith(ACCOUNT),
                        getContractInfo(TRANSFERRING_CONTRACT).saveToRegistry(CONTRACT_FROM),
                        getContractInfo(TRANSFERRING_CONTRACT + to).saveToRegistry("contract_to"),
                        getAccountInfo(ACCOUNT).savingSnapshot(ACCOUNT_INFO))
                .when(
                        withOpContext(
                                (spec, log) -> {
                                    var cto =
                                            spec.registry()
                                                    .getContractInfo(TRANSFERRING_CONTRACT + to)
                                                    .getContractAccountID();
                                    var transferCall =
                                            contractCall(
                                                            TRANSFERRING_CONTRACT,
                                                            TRANSFER_TO_ADDRESS,
                                                            cto,
                                                            10)
                                                    .payingWith(ACCOUNT)
                                                    .logged();
                                    allRunFor(spec, transferCall);
                                }))
                .then(
                        getAccountBalance(TRANSFERRING_CONTRACT).hasTinyBars(10_000 - 10L),
                        getAccountBalance(TRANSFERRING_CONTRACT + to).hasTinyBars(10_000 + 10L));
    }

    private HapiApiSpec hscsEvm010ReceiverMustSignContractTx() {
        final var ACC = "acc";
        final var RECEIVER_KEY = "receiverKey";
        return defaultHapiSpec("HSCS_EVM_010_ReceiverMustSignContractTx")
                .given(
                        newKeyNamed(RECEIVER_KEY),
                        cryptoCreate(ACC)
                                .balance(5 * ONE_HUNDRED_HBARS)
                                .receiverSigRequired(true)
                                .key(RECEIVER_KEY))
                .when(
                        getAccountInfo(ACC).savingSnapshot(ACC_INFO),
                        uploadInitCode(TRANSFERRING_CONTRACT),
                        contractCreate(TRANSFERRING_CONTRACT)
                                .payingWith(ACC)
                                .balance(ONE_HUNDRED_HBARS))
                .then(
                        withOpContext(
                                (spec, log) -> {
                                    final var acc =
                                            spec.registry()
                                                    .getAccountInfo(ACC_INFO)
                                                    .getContractAccountID();
                                    final var withoutReceiverSignature =
                                            contractCall(
                                                            TRANSFERRING_CONTRACT,
                                                            TRANSFER_TO_ADDRESS,
                                                            acc,
                                                            ONE_HUNDRED_HBARS / 2)
                                                    .hasKnownStatus(INVALID_SIGNATURE);
                                    allRunFor(spec, withoutReceiverSignature);

                                    final var withSignature =
                                            contractCall(
                                                            TRANSFERRING_CONTRACT,
                                                            TRANSFER_TO_ADDRESS,
                                                            acc,
                                                            ONE_HUNDRED_HBARS / 2)
                                                    .payingWith(ACC)
                                                    .signedBy(RECEIVER_KEY)
                                                    .hasKnownStatus(SUCCESS);
                                    allRunFor(spec, withSignature);
                                }));
    }

    private HapiApiSpec hscsEvm010MultiSignatureAccounts() {
        final var ACC = "acc";
        final var PAYER_KEY = "pkey";
        final var OTHER_KEY = "okey";
        final var KEY_LIST = "klist";
        return defaultHapiSpec("HSCS_EVM_010_MultiSignatureAccounts")
                .given(
                        newKeyNamed(PAYER_KEY),
                        newKeyNamed(OTHER_KEY),
                        newKeyListNamed(KEY_LIST, List.of(PAYER_KEY, OTHER_KEY)),
                        cryptoCreate(ACC)
                                .balance(ONE_HUNDRED_HBARS)
                                .key(KEY_LIST)
                                .keyType(THRESHOLD))
                .when(
                        uploadInitCode(TRANSFERRING_CONTRACT),
                        getAccountInfo(ACC).savingSnapshot(ACC_INFO),
                        contractCreate(TRANSFERRING_CONTRACT)
                                .payingWith(ACC)
                                .signedBy(PAYER_KEY)
                                .adminKey(KEY_LIST)
                                .hasPrecheck(INVALID_SIGNATURE),
                        contractCreate(TRANSFERRING_CONTRACT)
                                .payingWith(ACC)
                                .signedBy(PAYER_KEY, OTHER_KEY)
                                .balance(10)
                                .adminKey(KEY_LIST))
                .then(
                        withOpContext(
                                (spec, log) -> {
                                    final var acc =
                                            spec.registry()
                                                    .getAccountInfo(ACC_INFO)
                                                    .getContractAccountID();
                                    final var assertionWithOnlyOneKey =
                                            contractCall(
                                                            TRANSFERRING_CONTRACT,
                                                            TRANSFER_TO_ADDRESS,
                                                            acc,
                                                            10)
                                                    .payingWith(ACC)
                                                    .signedBy(PAYER_KEY)
                                                    .hasPrecheck(INVALID_SIGNATURE)
                                                    .refusingEthConversion();
                                    allRunFor(spec, assertionWithOnlyOneKey);

                                    final var assertionWithBothKeys =
                                            contractCall(
                                                            TRANSFERRING_CONTRACT,
                                                            TRANSFER_TO_ADDRESS,
                                                            acc,
                                                            10)
                                                    .payingWith(ACC)
                                                    .signedBy(PAYER_KEY, OTHER_KEY)
                                                    .hasKnownStatus(SUCCESS)
                                                    .refusingEthConversion();
                                    allRunFor(spec, assertionWithBothKeys);
                                }));
    }

    private HapiApiSpec sendHbarsToAddressesMultipleTimes() {
        return defaultHapiSpec("sendHbarsToAddressesMultipleTimes")
                .given(
                        cryptoCreate(ACCOUNT).balance(ONE_HUNDRED_HBARS),
                        cryptoCreate(RECEIVER).balance(10_000L),
                        uploadInitCode(TRANSFERRING_CONTRACT),
                        contractCreate(TRANSFERRING_CONTRACT).balance(10_000L).payingWith(ACCOUNT),
                        getAccountInfo(RECEIVER).savingSnapshot(RECEIVER_INFO))
                .when(
                        withOpContext(
                                (spec, log) -> {
                                    var receiverAddr =
                                            spec.registry()
                                                    .getAccountInfo(RECEIVER_INFO)
                                                    .getContractAccountID();
                                    var transferCall =
                                            contractCall(
                                                            TRANSFERRING_CONTRACT,
                                                            "transferToAddressMultipleTimes",
                                                            receiverAddr,
                                                            64)
                                                    .payingWith(ACCOUNT)
                                                    .logged();
                                    allRunFor(spec, transferCall);
                                }))
                .then(
                        getAccountBalance(RECEIVER).hasTinyBars(10_000L + 127L),
                        sourcing(
                                () ->
                                        getContractInfo(TRANSFERRING_CONTRACT)
                                                .has(contractWith().balance(10_000L - 127L))));
    }

    private HapiApiSpec sendHbarsToDifferentAddresses() {
        return defaultHapiSpec("sendHbarsToDifferentAddresses")
                .given(
                        cryptoCreate(ACCOUNT).balance(ONE_HUNDRED_HBARS),
                        cryptoCreate(RECEIVER_1).balance(10_000L),
                        cryptoCreate(RECEIVER_2).balance(10_000L),
                        cryptoCreate(RECEIVER_3).balance(10_000L),
                        uploadInitCode(TRANSFERRING_CONTRACT),
                        contractCreate(TRANSFERRING_CONTRACT).balance(10_000L).payingWith(ACCOUNT),
                        getAccountInfo(RECEIVER_1).savingSnapshot(RECEIVER_1_INFO),
                        getAccountInfo(RECEIVER_2).savingSnapshot(RECEIVER_2_INFO),
                        getAccountInfo(RECEIVER_3).savingSnapshot(RECEIVER_3_INFO))
                .when(
                        withOpContext(
                                (spec, log) -> {
                                    var receiver1Addr =
                                            spec.registry()
                                                    .getAccountInfo(RECEIVER_1_INFO)
                                                    .getContractAccountID();
                                    var receiver2Addr =
                                            spec.registry()
                                                    .getAccountInfo(RECEIVER_2_INFO)
                                                    .getContractAccountID();
                                    var receiver3Addr =
                                            spec.registry()
                                                    .getAccountInfo(RECEIVER_3_INFO)
                                                    .getContractAccountID();

                                    var transferCall =
                                            contractCall(
                                                            TRANSFERRING_CONTRACT,
                                                            "transferToDifferentAddresses",
                                                            receiver1Addr,
                                                            receiver2Addr,
                                                            receiver3Addr,
                                                            20)
                                                    .payingWith(ACCOUNT)
                                                    .logged();
                                    allRunFor(spec, transferCall);
                                }))
                .then(
                        getAccountBalance(RECEIVER_1).hasTinyBars(10_000L + 20L),
                        getAccountBalance(RECEIVER_2).hasTinyBars(10_000L + 10L),
                        getAccountBalance(RECEIVER_3).hasTinyBars(10_000L + 5L),
                        sourcing(
                                () ->
                                        getContractInfo(TRANSFERRING_CONTRACT)
                                                .has(contractWith().balance(10_000L - 35L))));
    }

    private HapiApiSpec sendHbarsFromDifferentAddressessToAddress() {
        return defaultHapiSpec("sendHbarsFromDifferentAddressessToAddress")
                .given(
                        cryptoCreate(ACCOUNT).balance(ONE_HUNDRED_HBARS),
                        cryptoCreate(RECEIVER).balance(10_000L),
                        uploadInitCode(NESTED_TRANSFERRING_CONTRACT, NESTED_TRANSFER_CONTRACT),
                        contractCustomCreate(NESTED_TRANSFER_CONTRACT, "1")
                                .balance(10_000L)
                                .payingWith(ACCOUNT),
                        contractCustomCreate(NESTED_TRANSFER_CONTRACT, "2")
                                .balance(10_000L)
                                .payingWith(ACCOUNT),
                        getAccountInfo(RECEIVER).savingSnapshot(RECEIVER_INFO))
                .when(
                        withOpContext(
                                (spec, log) -> {
                                    var receiverAddr =
                                            spec.registry()
                                                    .getAccountInfo(RECEIVER_INFO)
                                                    .getContractAccountID();

                                    allRunFor(
                                            spec,
                                            contractCreate(
                                                            NESTED_TRANSFERRING_CONTRACT,
                                                            getNestedContractAddress(
                                                                    NESTED_TRANSFER_CONTRACT + "1",
                                                                    spec),
                                                            getNestedContractAddress(
                                                                    NESTED_TRANSFER_CONTRACT + "2",
                                                                    spec))
                                                    .balance(10_000L)
                                                    .payingWith(ACCOUNT),
                                            contractCall(
                                                            NESTED_TRANSFERRING_CONTRACT,
                                                            "transferFromDifferentAddressesToAddress",
                                                            receiverAddr,
                                                            40L)
                                                    .payingWith(ACCOUNT)
                                                    .logged());
                                }))
                .then(
                        getAccountBalance(RECEIVER).hasTinyBars(10_000L + 80L),
                        sourcing(
                                () ->
                                        getContractInfo(NESTED_TRANSFER_CONTRACT + "1")
                                                .has(contractWith().balance(10_000L - 20L))),
                        sourcing(
                                () ->
                                        getContractInfo(NESTED_TRANSFER_CONTRACT + "2")
                                                .has(contractWith().balance(10_000L - 20L))));
    }

    private HapiApiSpec sendHbarsToOuterContractFromDifferentAddresses() {
        return defaultHapiSpec("sendHbarsToOuterContractFromDifferentAddresses")
                .given(
                        cryptoCreate(ACCOUNT).balance(ONE_HUNDRED_HBARS),
                        uploadInitCode(NESTED_TRANSFERRING_CONTRACT, NESTED_TRANSFER_CONTRACT),
                        contractCustomCreate(NESTED_TRANSFER_CONTRACT, "1")
                                .balance(10_000L)
                                .payingWith(ACCOUNT),
                        contractCustomCreate(NESTED_TRANSFER_CONTRACT, "2")
                                .balance(10_000L)
                                .payingWith(ACCOUNT))
                .when(
                        withOpContext(
                                (spec, log) ->
                                        allRunFor(
                                                spec,
                                                contractCreate(
                                                                NESTED_TRANSFERRING_CONTRACT,
                                                                getNestedContractAddress(
                                                                        NESTED_TRANSFER_CONTRACT
                                                                                + "1",
                                                                        spec),
                                                                getNestedContractAddress(
                                                                        NESTED_TRANSFER_CONTRACT
                                                                                + "2",
                                                                        spec))
                                                        .balance(10_000L)
                                                        .payingWith(ACCOUNT),
                                                contractCall(
                                                                NESTED_TRANSFERRING_CONTRACT,
                                                                "transferToContractFromDifferentAddresses",
                                                                50L)
                                                        .payingWith(ACCOUNT)
                                                        .logged())))
                .then(
                        sourcing(
                                () ->
                                        getContractInfo(NESTED_TRANSFERRING_CONTRACT)
                                                .has(contractWith().balance(10_000L + 100L))),
                        sourcing(
                                () ->
                                        getContractInfo(NESTED_TRANSFER_CONTRACT + "1")
                                                .has(contractWith().balance(10_000L - 50L))),
                        sourcing(
                                () ->
                                        getContractInfo(NESTED_TRANSFER_CONTRACT + "2")
                                                .has(contractWith().balance(10_000L - 50L))));
    }

    private HapiApiSpec sendHbarsToCallerFromDifferentAddresses() {
        return defaultHapiSpec("sendHbarsToCallerFromDifferentAddresses")
                .given(
                        withOpContext(
                                (spec, log) -> {
                                    if (!spec.isUsingEthCalls()) {
                                        spec.registry()
                                                .saveAccountId(
                                                        DEFAULT_CONTRACT_RECEIVER,
                                                        spec.setup().strongControlAccount());
                                    }
                                    final var keyCreation =
                                            newKeyNamed(SECP_256K1_SOURCE_KEY)
                                                    .shape(SECP_256K1_SHAPE);
                                    final var transfer1 =
                                            cryptoTransfer(
                                                            tinyBarsFromAccountToAlias(
                                                                    GENESIS,
                                                                    SECP_256K1_SOURCE_KEY,
                                                                    ONE_HUNDRED_HBARS))
                                                    .via("autoAccount");

                                    final var nestedTransferringUpload =
                                            uploadInitCode(
                                                    NESTED_TRANSFERRING_CONTRACT,
                                                    NESTED_TRANSFER_CONTRACT);
                                    final var createFirstNestedContract =
                                            contractCustomCreate(NESTED_TRANSFER_CONTRACT, "1")
                                                    .balance(10_000L);
                                    final var createSecondNestedContract =
                                            contractCustomCreate(NESTED_TRANSFER_CONTRACT, "2")
                                                    .balance(10_000L);
                                    final var transfer2 =
                                            cryptoTransfer(
                                                    TokenMovement.movingHbar(10_000_000L)
                                                            .between(
                                                                    GENESIS,
                                                                    DEFAULT_CONTRACT_RECEIVER));
                                    final var saveSnapshot =
                                            getAccountInfo(DEFAULT_CONTRACT_RECEIVER)
                                                    .savingSnapshot(ACCOUNT_INFO)
                                                    .payingWith(GENESIS);
                                    allRunFor(
                                            spec,
                                            keyCreation,
                                            transfer1,
                                            nestedTransferringUpload,
                                            createFirstNestedContract,
                                            createSecondNestedContract,
                                            transfer2,
                                            saveSnapshot);
                                }))
                .when(
                        withOpContext(
                                (spec, log) ->
                                        allRunFor(
                                                spec,
                                                contractCreate(
                                                                NESTED_TRANSFERRING_CONTRACT,
                                                                getNestedContractAddress(
                                                                        NESTED_TRANSFER_CONTRACT
                                                                                + "1",
                                                                        spec),
                                                                getNestedContractAddress(
                                                                        NESTED_TRANSFER_CONTRACT
                                                                                + "2",
                                                                        spec))
                                                        .balance(10_000L)
                                                        .payingWith(GENESIS),
                                                contractCall(
                                                                NESTED_TRANSFERRING_CONTRACT,
                                                                "transferToCallerFromDifferentAddresses",
                                                                100L)
                                                        .payingWith(DEFAULT_CONTRACT_RECEIVER)
                                                        .signingWith(SECP_256K1_RECEIVER_SOURCE_KEY)
                                                        .via(TRANSFER_TXN)
                                                        .logged(),
                                                getTxnRecord(TRANSFER_TXN)
                                                        .saveTxnRecordToRegistry("txn")
                                                        .payingWith(GENESIS),
                                                getAccountInfo(DEFAULT_CONTRACT_RECEIVER)
                                                        .savingSnapshot(ACCOUNT_INFO_AFTER_CALL)
                                                        .payingWith(GENESIS))))
                .then(
                        assertionsHold(
                                (spec, opLog) -> {
                                    final var fee =
                                            spec.registry()
                                                    .getTransactionRecord("txn")
                                                    .getTransactionFee();
                                    final var accountBalanceBeforeCall =
                                            spec.registry()
                                                    .getAccountInfo(ACCOUNT_INFO)
                                                    .getBalance();
                                    final var accountBalanceAfterCall =
                                            spec.registry()
                                                    .getAccountInfo(ACCOUNT_INFO_AFTER_CALL)
                                                    .getBalance();

                                    Assertions.assertEquals(
                                            accountBalanceAfterCall,
                                            accountBalanceBeforeCall - fee + 200L);
                                }),
                        sourcing(
                                () ->
                                        getContractInfo(NESTED_TRANSFERRING_CONTRACT)
                                                .has(contractWith().balance(10_000L - 200L))),
                        sourcing(
                                () ->
                                        getContractInfo(NESTED_TRANSFER_CONTRACT + "1")
                                                .has(contractWith().balance(10_000L))),
                        sourcing(
                                () ->
                                        getContractInfo(NESTED_TRANSFER_CONTRACT + "2")
                                                .has(contractWith().balance(10_000L))));
    }

    private HapiApiSpec sendHbarsFromAndToDifferentAddressess() {
        return defaultHapiSpec("sendHbarsFromAndToDifferentAddressess")
                .given(
                        cryptoCreate(ACCOUNT).balance(200 * ONE_HUNDRED_HBARS),
                        cryptoCreate(RECEIVER_1).balance(10_000L),
                        cryptoCreate(RECEIVER_2).balance(10_000L),
                        cryptoCreate(RECEIVER_3).balance(10_000L),
                        uploadInitCode(NESTED_TRANSFERRING_CONTRACT, NESTED_TRANSFER_CONTRACT),
                        contractCustomCreate(NESTED_TRANSFER_CONTRACT, "1")
                                .balance(10_000L)
                                .payingWith(ACCOUNT),
                        contractCustomCreate(NESTED_TRANSFER_CONTRACT, "2")
                                .balance(10_000L)
                                .payingWith(ACCOUNT),
                        getAccountInfo(RECEIVER_1).savingSnapshot(RECEIVER_1_INFO),
                        getAccountInfo(RECEIVER_2).savingSnapshot(RECEIVER_2_INFO),
                        getAccountInfo(RECEIVER_3).savingSnapshot(RECEIVER_3_INFO))
                .when(
                        withOpContext(
                                (spec, log) -> {
                                    var receiver1Addr =
                                            spec.registry()
                                                    .getAccountInfo(RECEIVER_1_INFO)
                                                    .getContractAccountID();
                                    var receiver2Addr =
                                            spec.registry()
                                                    .getAccountInfo(RECEIVER_2_INFO)
                                                    .getContractAccountID();
                                    var receiver3Addr =
                                            spec.registry()
                                                    .getAccountInfo(RECEIVER_3_INFO)
                                                    .getContractAccountID();

                                    allRunFor(
                                            spec,
                                            contractCreate(
                                                            NESTED_TRANSFERRING_CONTRACT,
                                                            getNestedContractAddress(
                                                                    NESTED_TRANSFER_CONTRACT + "1",
                                                                    spec),
                                                            getNestedContractAddress(
                                                                    NESTED_TRANSFER_CONTRACT + "2",
                                                                    spec))
                                                    .balance(10_000L)
                                                    .payingWith(ACCOUNT),
                                            contractCall(
                                                            NESTED_TRANSFERRING_CONTRACT,
                                                            "transferFromAndToDifferentAddresses",
                                                            receiver1Addr,
                                                            receiver2Addr,
                                                            receiver3Addr,
                                                            40)
                                                    .payingWith(ACCOUNT)
                                                    .gas(1_000_000L)
                                                    .logged());
                                }))
                .then(
                        getAccountBalance(RECEIVER_1).hasTinyBars(10_000 + 80L),
                        getAccountBalance(RECEIVER_2).hasTinyBars(10_000 + 80L),
                        getAccountBalance(RECEIVER_3).hasTinyBars(10_000 + 80L),
                        sourcing(
                                () ->
                                        getContractInfo(NESTED_TRANSFER_CONTRACT + "1")
                                                .has(contractWith().balance(10_000 - 60L))),
                        sourcing(
                                () ->
                                        getContractInfo(NESTED_TRANSFER_CONTRACT + "2")
                                                .has(contractWith().balance(10_000 - 60L))));
    }

    private HapiApiSpec transferNegativeAmountOfHbars() {
        return defaultHapiSpec("transferNegativeAmountOfHbarsFails")
                .given(
                        cryptoCreate(ACCOUNT).balance(ONE_HUNDRED_HBARS),
                        cryptoCreate(RECEIVER).balance(10_000L),
                        uploadInitCode(TRANSFERRING_CONTRACT),
                        contractCreate(TRANSFERRING_CONTRACT).balance(10_000L).payingWith(ACCOUNT),
                        getAccountInfo(RECEIVER).savingSnapshot(RECEIVER_INFO))
                .when(
                        withOpContext(
                                (spec, log) -> {
                                    var receiverAddr =
                                            spec.registry()
                                                    .getAccountInfo(RECEIVER_INFO)
                                                    .getContractAccountID();
                                    var transferCall =
                                            contractCall(
                                                            TRANSFERRING_CONTRACT,
                                                            "transferToAddressNegativeAmount",
                                                            receiverAddr,
                                                            10)
                                                    .payingWith(ACCOUNT)
                                                    .hasKnownStatus(CONTRACT_REVERT_EXECUTED);
                                    var transferCallZeroHbars =
                                            contractCall(
                                                            TRANSFERRING_CONTRACT,
                                                            "transferToAddressNegativeAmount",
                                                            receiverAddr,
                                                            0)
                                                    .payingWith(ACCOUNT)
                                                    .hasKnownStatus(SUCCESS);

                                    allRunFor(spec, transferCall, transferCallZeroHbars);
                                }))
                .then(
                        getAccountBalance(RECEIVER).hasTinyBars(10_000L),
                        sourcing(
                                () ->
                                        getContractInfo(TRANSFERRING_CONTRACT)
                                                .has(contractWith().balance(10_000L))));
    }

    private HapiApiSpec transferToCaller() {
        final var transferTxn = TRANSFER_TXN;
        return defaultHapiSpec(TRANSFER_TO_CALLER)
                .given(
                        uploadInitCode(TRANSFERRING_CONTRACT),
                        contractCreate(TRANSFERRING_CONTRACT).balance(10_000L),
                        getAccountInfo(DEFAULT_CONTRACT_SENDER)
                                .savingSnapshot(ACCOUNT_INFO)
                                .payingWith(GENESIS))
                .when(
                        withOpContext(
                                (spec, log) -> {
                                    var transferCall =
                                            contractCall(
                                                            TRANSFERRING_CONTRACT,
                                                            TRANSFER_TO_CALLER,
                                                            10)
                                                    .payingWith(DEFAULT_CONTRACT_SENDER)
                                                    .via(transferTxn)
                                                    .logged();

                                    var saveTxnRecord =
                                            getTxnRecord(transferTxn)
                                                    .saveTxnRecordToRegistry("txn")
                                                    .payingWith(GENESIS);
                                    var saveAccountInfoAfterCall =
                                            getAccountInfo(DEFAULT_CONTRACT_SENDER)
                                                    .savingSnapshot(ACCOUNT_INFO_AFTER_CALL)
                                                    .payingWith(GENESIS);
                                    var saveContractInfo =
                                            getContractInfo(TRANSFERRING_CONTRACT)
                                                    .saveToRegistry(CONTRACT_FROM);

                                    allRunFor(
                                            spec,
                                            transferCall,
                                            saveTxnRecord,
                                            saveAccountInfoAfterCall,
                                            saveContractInfo);
                                }))
                .then(
                        assertionsHold(
                                (spec, opLog) -> {
                                    final var fee =
                                            spec.registry()
                                                    .getTransactionRecord("txn")
                                                    .getTransactionFee();
                                    final var accountBalanceBeforeCall =
                                            spec.registry()
                                                    .getAccountInfo(ACCOUNT_INFO)
                                                    .getBalance();
                                    final var accountBalanceAfterCall =
                                            spec.registry()
                                                    .getAccountInfo(ACCOUNT_INFO_AFTER_CALL)
                                                    .getBalance();

                                    Assertions.assertEquals(
                                            accountBalanceAfterCall,
                                            accountBalanceBeforeCall - fee + 10L);
                                }),
                        sourcing(
                                () ->
                                        getContractInfo(TRANSFERRING_CONTRACT)
                                                .has(contractWith().balance(10_000L - 10L))));
    }

    private HapiApiSpec transferZeroHbarsToCaller() {
        final var transferTxn = TRANSFER_TXN;
        return defaultHapiSpec("transferZeroHbarsToCaller")
                .given(
                        uploadInitCode(TRANSFERRING_CONTRACT),
                        contractCreate(TRANSFERRING_CONTRACT).balance(10_000L),
                        getAccountInfo(DEFAULT_CONTRACT_SENDER)
                                .savingSnapshot(ACCOUNT_INFO)
                                .payingWith(GENESIS))
                .when(
                        withOpContext(
                                (spec, log) -> {
                                    var transferCall =
                                            contractCall(
                                                            TRANSFERRING_CONTRACT,
                                                            TRANSFER_TO_CALLER,
                                                            0)
                                                    .payingWith(DEFAULT_CONTRACT_SENDER)
                                                    .via(transferTxn)
                                                    .logged();

                                    var saveTxnRecord =
                                            getTxnRecord(transferTxn)
                                                    .saveTxnRecordToRegistry("txn_registry")
                                                    .payingWith(GENESIS);
                                    var saveAccountInfoAfterCall =
                                            getAccountInfo(DEFAULT_CONTRACT_SENDER)
                                                    .savingSnapshot(ACCOUNT_INFO_AFTER_CALL)
                                                    .payingWith(GENESIS);
                                    var saveContractInfo =
                                            getContractInfo(TRANSFERRING_CONTRACT)
                                                    .saveToRegistry(CONTRACT_FROM);

                                    allRunFor(
                                            spec,
                                            transferCall,
                                            saveTxnRecord,
                                            saveAccountInfoAfterCall,
                                            saveContractInfo);
                                }))
                .then(
                        assertionsHold(
                                (spec, opLog) -> {
                                    final var fee =
                                            spec.registry()
                                                    .getTransactionRecord("txn_registry")
                                                    .getTransactionFee();
                                    final var accountBalanceBeforeCall =
                                            spec.registry()
                                                    .getAccountInfo(ACCOUNT_INFO)
                                                    .getBalance();
                                    final var accountBalanceAfterCall =
                                            spec.registry()
                                                    .getAccountInfo(ACCOUNT_INFO_AFTER_CALL)
                                                    .getBalance();
                                    final var contractBalanceAfterCall =
                                            spec.registry()
                                                    .getContractInfo(CONTRACT_FROM)
                                                    .getBalance();

                                    Assertions.assertEquals(
                                            accountBalanceAfterCall,
                                            accountBalanceBeforeCall - fee);
                                    Assertions.assertEquals(contractBalanceAfterCall, 10_000L);
                                }));
    }

    private HapiApiSpec transferZeroHbars() {
        return defaultHapiSpec("transferZeroHbars")
                .given(
                        cryptoCreate(ACCOUNT).balance(ONE_HUNDRED_HBARS),
                        cryptoCreate(RECEIVER).balance(10_000L),
                        uploadInitCode(TRANSFERRING_CONTRACT),
                        contractCreate(TRANSFERRING_CONTRACT).balance(10_000L),
                        getAccountInfo(RECEIVER).savingSnapshot(RECEIVER_INFO))
                .when(
                        withOpContext(
                                (spec, log) -> {
                                    var receiverAddr =
                                            spec.registry()
                                                    .getAccountInfo(RECEIVER_INFO)
                                                    .getContractAccountID();

                                    var transferCall =
                                            contractCall(
                                                            TRANSFERRING_CONTRACT,
                                                            TRANSFER_TO_ADDRESS,
                                                            receiverAddr,
                                                            0)
                                                    .payingWith(ACCOUNT)
                                                    .via(TRANSFER_TXN)
                                                    .logged();

                                    var saveContractInfo =
                                            getContractInfo(TRANSFERRING_CONTRACT)
                                                    .saveToRegistry(CONTRACT_FROM);

                                    allRunFor(spec, transferCall, saveContractInfo);
                                }))
                .then(
                        assertionsHold(
                                (spec, opLog) -> {
                                    final var contractBalanceAfterCall =
                                            spec.registry()
                                                    .getContractInfo(CONTRACT_FROM)
                                                    .getBalance();

                                    Assertions.assertEquals(contractBalanceAfterCall, 10_000L);
                                }),
                        getAccountBalance(RECEIVER).hasTinyBars(10_000L));
    }

<<<<<<< HEAD
=======
    private HapiApiSpec lpFarmSimulation() {
        final var adminKey = "adminKey";
        final var gasToOffer = 4_000_000;
        final var farmInitcodeLoc = "src/main/resource/contract/bytecodes/farmInitcode.bin";
        final var consAbi =
                "{ \"inputs\": [ { \"internalType\": \"address\", \"name\": \"_devaddr\", \"type\":"
                    + " \"address\" }, { \"internalType\": \"address\", \"name\": \"_rentPayer\","
                    + " \"type\": \"address\" },     { \"internalType\": \"uint256\", \"name\":"
                    + " \"_saucePerSecond\", \"type\": \"uint256\" }, { \"internalType\":"
                    + " \"uint256\", \"name\": \"_hbarPerSecond\", \"type\": \"uint256\" }, {"
                    + " \"internalType\": \"uint256\", \"name\": \"_maxSauceSupply\", \"type\":"
                    + " \"uint256\" }, { \"internalType\": \"uint256\", \"name\":"
                    + " \"_depositFeeTinyCents\", \"type\": \"uint256\" } ], \"stateMutability\":"
                    + " \"nonpayable\", \"type\": \"constructor\" }";
        final var addPoolAbi =
                "{ \"inputs\": [ { \"internalType\": \"uint256\", \"name\": \"_allocPoint\","
                        + " \"type\": \"uint256\" }, { \"internalType\": \"address\", \"name\":"
                        + " \"_lpToken\", \"type\": \"address\" }       ], \"name\": \"add\","
                        + " \"outputs\": [], \"stateMutability\": \"nonpayable\", \"type\":"
                        + " \"function\" }";
        final var depositAbi =
                "{ \"inputs\": [ { \"internalType\": \"uint256\", \"name\": \"_pid\", \"type\":"
                        + " \"uint256\" }, { \"internalType\": \"uint256\", \"name\": \"_amount\","
                        + " \"type\": \"uint256\" } ], \"name\": \"deposit\", \"outputs\": [],"
                        + " \"stateMutability\": \"payable\", \"type\": \"function\" }";
        final var withdrawAbi =
                "{ \"inputs\": [ { \"internalType\": \"uint256\", \"name\": \"_pid\", \"type\":"
                        + " \"uint256\" }, { \"internalType\": \"uint256\", \"name\": \"_amount\","
                        + " \"type\": \"uint256\" } ], \"name\": \"withdraw\", \"outputs\": [],"
                        + " \"stateMutability\": \"nonpayable\", \"type\": \"function\" }";
        final var setSauceAbi =
                "{ \"inputs\": [ { \"internalType\": \"address\", \"name\": \"_sauce\", \"type\":"
                        + " \"address\" } ], \"name\": \"setSauceAddress\", \"outputs\": [],"
                        + " \"stateMutability\": \"nonpayable\", \"type\": \"function\" }";
        final var transferAbi =
                "{ \"inputs\": [ { \"internalType\": \"address\", \"name\": \"newOwner\", \"type\":"
                        + " \"address\" } ], \"name\": \"transferOwnership\", \"outputs\": [],"
                        + " \"stateMutability\": \"nonpayable\", \"type\": \"function\" }";
        final var initcode = "farmInitcode";
        final var farm = "farm";
        final var dev = "dev";
        final var lp = "lp";
        final var sauce = "sauce";
        final var rentPayer = "rentPayer";
        final AtomicReference<String> devAddr = new AtomicReference<>();
        final AtomicReference<String> ownerAddr = new AtomicReference<>();
        final AtomicReference<String> sauceAddr = new AtomicReference<>();
        final AtomicReference<String> lpTokenAddr = new AtomicReference<>();
        final AtomicReference<String> rentPayerAddr = new AtomicReference<>();

        return defaultHapiSpec("FarmSimulation")
                .given(
                        newKeyNamed(adminKey),
                        fileCreate(initcode),
                        cryptoCreate(OWNER)
                                .balance(ONE_MILLION_HBARS)
                                .exposingCreatedIdTo(
                                        id -> ownerAddr.set(asHexedSolidityAddress(id))),
                        cryptoCreate(dev)
                                .balance(ONE_MILLION_HBARS)
                                .exposingCreatedIdTo(id -> devAddr.set(asHexedSolidityAddress(id))),
                        cryptoCreate(rentPayer)
                                .balance(ONE_MILLION_HBARS)
                                .exposingCreatedIdTo(
                                        id -> rentPayerAddr.set(asHexedSolidityAddress(id))),
                        updateLargeFile(GENESIS, initcode, extractByteCode(farmInitcodeLoc)),
                        sourcing(
                                () ->
                                        new HapiContractCreate(
                                                        farm,
                                                        consAbi,
                                                        devAddr.get(),
                                                        rentPayerAddr.get(),
                                                        4804540L,
                                                        10000L,
                                                        1000000000000000L,
                                                        2500000000L)
                                                .bytecode(initcode)),
                        tokenCreate(sauce)
                                .supplyType(TokenSupplyType.FINITE)
                                .initialSupply(300_000_000)
                                .maxSupply(1_000_000_000)
                                .treasury(farm)
                                .adminKey(adminKey)
                                .supplyKey(adminKey)
                                .exposingCreatedIdTo(
                                        idLit ->
                                                sauceAddr.set(
                                                        asHexedSolidityAddress(
                                                                HapiPropertySource.asToken(
                                                                        idLit)))),
                        tokenCreate(lp)
                                .treasury(dev)
                                .initialSupply(1_000_000_000)
                                .exposingCreatedIdTo(
                                        idLit ->
                                                lpTokenAddr.set(
                                                        asHexedSolidityAddress(
                                                                HapiPropertySource.asToken(
                                                                        idLit)))),
                        tokenAssociate(dev, sauce),
                        sourcing(
                                () ->
                                        contractCallWithFunctionAbi(
                                                        farm, setSauceAbi, sauceAddr.get())
                                                .gas(gasToOffer)),
                        sourcing(
                                () ->
                                        contractCallWithFunctionAbi(
                                                        farm, transferAbi, ownerAddr.get())
                                                .gas(gasToOffer)))
                .when(
                        sourcing(
                                () ->
                                        contractCallWithFunctionAbi(
                                                        farm, addPoolAbi, 2392L, lpTokenAddr.get())
                                                .via("add")
                                                .payingWith(OWNER)
                                                .gas(gasToOffer)),
                        newKeyNamed("contractControl").shape(KeyShape.CONTRACT.signedWith(farm)),
                        tokenUpdate(sauce).supplyKey("contractControl"),
                        sourcing(
                                () ->
                                        contractCallWithFunctionAbi(farm, depositAbi, 0L, 100_000)
                                                .sending(ONE_HUNDRED_HBARS)
                                                .payingWith(dev)
                                                .gas(gasToOffer)),
                        sleepFor(1000),
                        sourcing(
                                () ->
                                        contractCallWithFunctionAbi(farm, depositAbi, 0L, 100_000)
                                                .sending(ONE_HUNDRED_HBARS)
                                                .payingWith(dev)
                                                .gas(gasToOffer)
                                                .via("second")),
                        getTxnRecord("second").andAllChildRecords().logged())
                .then(
                        sourcing(
                                () ->
                                        contractCallWithFunctionAbi(farm, withdrawAbi, 0L, 200_000)
                                                .payingWith(dev)
                                                .gas(gasToOffer)));
    }

>>>>>>> c14f4aae
    private String getNestedContractAddress(final String contract, final HapiApiSpec spec) {
        return HapiPropertySource.asHexedSolidityAddress(spec.registry().getContractId(contract));
    }

    @Override
    protected Logger getResultsLogger() {
        return LOG;
    }

    private ByteString bookInterpolated(
            final byte[] jurisdictionInitcode, final String addressBookMirror) {
        return ByteString.copyFrom(
                new String(jurisdictionInitcode)
                        .replaceAll("_+AddressBook.sol:AddressBook_+", addressBookMirror)
                        .getBytes());
    }

    private static final String EXPLICIT_JURISDICTION_CONS_PARAMS =
            "45fd06740000000000000000000000001234567890123456789012345678901234567890";
    private static final String EXPLICIT_MINTER_CONS_PARAMS_TPL =
            "1c26cc85%s0000000000000000000000001234567890123456789012345678901234567890";
    private static final String EXPLICIT_MINTER_CONFIG_PARAMS_TPL =
            "da71addf000000000000000000000000%s";
    private static final String EXPLICIT_JURISDICTIONS_ADD_PARAMS =
            "218c66ea0000000000000000000000000000000000000000000000000000000000000080000000000000000000000000"
                + "0000000000000000000000000000000000000339000000000000000000000000123456789012345678901234"
                + "5678901234567890000000000000000000000000123456789012345678901234567890123456789000000000"
                + "000000000000000000000000000000000000000000000000000000026e790000000000000000000000000000"
                + "00000000000000000000000000000000";
}<|MERGE_RESOLUTION|>--- conflicted
+++ resolved
@@ -23,7 +23,6 @@
 import static com.hedera.services.bdd.spec.assertions.AccountInfoAsserts.changeFromSnapshot;
 import static com.hedera.services.bdd.spec.assertions.AssertUtils.inOrder;
 import static com.hedera.services.bdd.spec.assertions.ContractFnResultAsserts.isLiteralResult;
-import static com.hedera.services.bdd.spec.assertions.ContractFnResultAsserts.isRandomResult;
 import static com.hedera.services.bdd.spec.assertions.ContractFnResultAsserts.resultWith;
 import static com.hedera.services.bdd.spec.assertions.ContractInfoAsserts.contractWith;
 import static com.hedera.services.bdd.spec.assertions.ContractLogAsserts.logWith;
@@ -245,68 +244,7 @@
                 exchangeRatePrecompileWorks(),
                 canMintAndTransferInSameContractOperation(),
                 workingHoursDemo(),
-<<<<<<< HEAD
-                prngPrecompileWorks());
-    }
-
-    private HapiApiSpec prngPrecompileWorks() {
-        final var range = 100;
-        final var prng = "PrngSystemContract";
-        final var gasToOffer = 400_000;
-        return defaultHapiSpec("prngPrecompileWorks")
-                .given(cryptoCreate("bob"), uploadInitCode(prng), contractCreate(prng))
-                .when(
-                        sourcing(
-                                () ->
-                                        contractCall(prng, "getPseudorandomSeed")
-                                                .gas(gasToOffer)
-                                                .payingWith("bob")
-                                                .via("randomBits")
-                                                .logged()),
-                        getTxnRecord("randomBits")
-                                .andAllChildRecords()
-                                .hasChildRecordCount(1)
-                                .hasChildRecords(
-                                        recordWith()
-                                                .pseudoRandomBytes()
-                                                .contractCallResult(
-                                                        resultWith()
-                                                                .resultViaFunctionName(
-                                                                        "getPseudorandomSeed",
-                                                                        prng,
-                                                                        isRandomResult(
-                                                                                new Object[] {
-                                                                                    new byte[32]
-                                                                                }))))
-                                .logged())
-                .then(
-                        sourcing(
-                                () ->
-                                        contractCall(prng, "getPseudorandomNumber", range)
-                                                .gas(gasToOffer)
-                                                .payingWith("bob")
-                                                .via("randomNumber")
-                                                .logged()),
-                        getTxnRecord("randomNumber")
-                                .andAllChildRecords()
-                                .hasChildRecordCount(1)
-                                .hasChildRecords(
-                                        recordWith()
-                                                .pseudoRandomNumber(range)
-                                                .contractCallResult(
-                                                        resultWith()
-                                                                .resultViaFunctionName(
-                                                                        "getPseudorandomNumber",
-                                                                        prng,
-                                                                        isRandomResult(
-                                                                                new Object[] {
-                                                                                    Integer.valueOf(
-                                                                                            range)
-                                                                                }))))
-                                .logged());
-=======
                 lpFarmSimulation());
->>>>>>> c14f4aae
     }
 
     private HapiApiSpec whitelistingAliasedContract() {
@@ -2820,8 +2758,6 @@
                         getAccountBalance(RECEIVER).hasTinyBars(10_000L));
     }
 
-<<<<<<< HEAD
-=======
     private HapiApiSpec lpFarmSimulation() {
         final var adminKey = "adminKey";
         final var gasToOffer = 4_000_000;
@@ -2966,7 +2902,6 @@
                                                 .gas(gasToOffer)));
     }
 
->>>>>>> c14f4aae
     private String getNestedContractAddress(final String contract, final HapiApiSpec spec) {
         return HapiPropertySource.asHexedSolidityAddress(spec.registry().getContractId(contract));
     }
