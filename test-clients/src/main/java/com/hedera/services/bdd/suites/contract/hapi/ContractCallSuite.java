package com.hedera.services.bdd.suites.contract.hapi;

/*-
 * ‌
 * Hedera Services Test Clients
 * ​
 * Copyright (C) 2018 - 2021 Hedera Hashgraph, LLC
 * ​
 * Licensed under the Apache License, Version 2.0 (the "License");
 * you may not use this file except in compliance with the License.
 * You may obtain a copy of the License at
 *
 *      http://www.apache.org/licenses/LICENSE-2.0
 *
 * Unless required by applicable law or agreed to in writing, software
 * distributed under the License is distributed on an "AS IS" BASIS,
 * WITHOUT WARRANTIES OR CONDITIONS OF ANY KIND, either express or implied.
 * See the License for the specific language governing permissions and
 * limitations under the License.
 * ‍
 */

import com.google.protobuf.ByteString;
import com.hedera.services.bdd.spec.HapiApiSpec;
import com.hedera.services.bdd.spec.HapiPropertySource;
import com.hedera.services.bdd.spec.HapiSpecSetup;
import com.hedera.services.bdd.spec.infrastructure.meta.ContractResources;
import com.hedera.services.bdd.spec.keys.KeyShape;
import com.hedera.services.bdd.spec.queries.QueryVerbs;
import com.hedera.services.bdd.spec.queries.meta.HapiGetTxnRecord;
import com.hedera.services.bdd.spec.transactions.token.TokenMovement;
import com.hedera.services.bdd.spec.utilops.UtilVerbs;
import com.hedera.services.bdd.suites.HapiApiSuite;
import com.hederahashgraph.api.proto.java.ResponseCodeEnum;
import com.hederahashgraph.api.proto.java.TokenSupplyType;
import com.hederahashgraph.api.proto.java.TokenType;
import com.hederahashgraph.api.proto.java.TransactionRecord;
import com.hederahashgraph.fee.FeeBuilder;
import com.swirlds.common.CommonUtils;
import org.apache.logging.log4j.LogManager;
import org.apache.logging.log4j.Logger;
import org.apache.tuweni.bytes.Bytes;
import org.ethereum.core.CallTransaction;
import org.junit.jupiter.api.Assertions;

import java.math.BigInteger;
import java.util.List;
import java.util.concurrent.atomic.AtomicLong;
import java.util.concurrent.atomic.AtomicReference;
import java.util.function.BiConsumer;

import static com.hedera.services.bdd.spec.HapiApiSpec.defaultHapiSpec;
import static com.hedera.services.bdd.spec.HapiPropertySource.asHexedSolidityAddress;
import static com.hedera.services.bdd.spec.HapiPropertySource.asSolidityAddress;
import static com.hedera.services.bdd.spec.assertions.AccountInfoAsserts.changeFromSnapshot;
import static com.hedera.services.bdd.spec.assertions.AssertUtils.inOrder;
import static com.hedera.services.bdd.spec.assertions.ContractFnResultAsserts.isLiteralResult;
import static com.hedera.services.bdd.spec.assertions.ContractFnResultAsserts.resultWith;
import static com.hedera.services.bdd.spec.assertions.ContractInfoAsserts.contractWith;
import static com.hedera.services.bdd.spec.assertions.ContractLogAsserts.logWith;
import static com.hedera.services.bdd.spec.assertions.TransactionRecordAsserts.recordWith;
import static com.hedera.services.bdd.spec.infrastructure.meta.ContractResources.literalInitcodeFor;
import static com.hedera.services.bdd.spec.keys.KeyFactory.KeyType.THRESHOLD;
import static com.hedera.services.bdd.spec.queries.QueryVerbs.contractCallLocal;
import static com.hedera.services.bdd.spec.queries.QueryVerbs.getAccountBalance;
import static com.hedera.services.bdd.spec.queries.QueryVerbs.getAccountInfo;
import static com.hedera.services.bdd.spec.queries.QueryVerbs.getContractInfo;
import static com.hedera.services.bdd.spec.queries.QueryVerbs.getContractRecords;
import static com.hedera.services.bdd.spec.queries.QueryVerbs.getTokenInfo;
import static com.hedera.services.bdd.spec.queries.QueryVerbs.getTxnRecord;
import static com.hedera.services.bdd.spec.transactions.TxnUtils.asId;
import static com.hedera.services.bdd.spec.transactions.TxnVerbs.burnToken;
import static com.hedera.services.bdd.spec.transactions.TxnVerbs.cloneContract;
import static com.hedera.services.bdd.spec.transactions.TxnVerbs.contractCall;
import static com.hedera.services.bdd.spec.transactions.TxnVerbs.contractCallWithFunctionAbi;
import static com.hedera.services.bdd.spec.transactions.TxnVerbs.contractCreate;
import static com.hedera.services.bdd.spec.transactions.TxnVerbs.contractDelete;
import static com.hedera.services.bdd.spec.transactions.TxnVerbs.contractUpdate;
import static com.hedera.services.bdd.spec.transactions.TxnVerbs.cryptoCreate;
import static com.hedera.services.bdd.spec.transactions.TxnVerbs.cryptoTransfer;
import static com.hedera.services.bdd.spec.transactions.TxnVerbs.mintToken;
import static com.hedera.services.bdd.spec.transactions.TxnVerbs.newContractCreate;
import static com.hedera.services.bdd.spec.transactions.TxnVerbs.tokenCreate;
import static com.hedera.services.bdd.spec.transactions.TxnVerbs.tokenUpdate;
import static com.hedera.services.bdd.spec.transactions.TxnVerbs.uploadInitCode;
import static com.hedera.services.bdd.spec.utilops.CustomSpecAssert.allRunFor;
import static com.hedera.services.bdd.spec.utilops.UtilVerbs.assertionsHold;
import static com.hedera.services.bdd.spec.utilops.UtilVerbs.balanceSnapshot;
import static com.hedera.services.bdd.spec.utilops.UtilVerbs.createLargeFile;
import static com.hedera.services.bdd.spec.utilops.UtilVerbs.logIt;
import static com.hedera.services.bdd.spec.utilops.UtilVerbs.newKeyListNamed;
import static com.hedera.services.bdd.spec.utilops.UtilVerbs.newKeyNamed;
import static com.hedera.services.bdd.spec.utilops.UtilVerbs.sourcing;
import static com.hedera.services.bdd.spec.utilops.UtilVerbs.withOpContext;
import static com.hedera.services.bdd.suites.contract.Utils.FunctionType.FUNCTION;
import static com.hedera.services.bdd.suites.contract.Utils.getABIFor;
import static com.hedera.services.bdd.suites.contract.Utils.getABIForContract;
import static com.hederahashgraph.api.proto.java.ResponseCodeEnum.CONTRACT_DELETED;
import static com.hederahashgraph.api.proto.java.ResponseCodeEnum.CONTRACT_REVERT_EXECUTED;
import static com.hederahashgraph.api.proto.java.ResponseCodeEnum.INSUFFICIENT_GAS;
import static com.hederahashgraph.api.proto.java.ResponseCodeEnum.INSUFFICIENT_TX_FEE;
import static com.hederahashgraph.api.proto.java.ResponseCodeEnum.INVALID_CONTRACT_ID;
import static com.hederahashgraph.api.proto.java.ResponseCodeEnum.INVALID_SIGNATURE;
import static com.hederahashgraph.api.proto.java.ResponseCodeEnum.INVALID_SOLIDITY_ADDRESS;
import static com.hederahashgraph.api.proto.java.ResponseCodeEnum.MAX_GAS_LIMIT_EXCEEDED;
import static com.hederahashgraph.api.proto.java.ResponseCodeEnum.NOT_SUPPORTED;
import static com.hederahashgraph.api.proto.java.ResponseCodeEnum.OBTAINER_SAME_CONTRACT_ID;
import static com.hederahashgraph.api.proto.java.ResponseCodeEnum.OK;
import static com.hederahashgraph.api.proto.java.ResponseCodeEnum.SUCCESS;

public class ContractCallSuite extends HapiApiSuite {
	private static final Logger log = LogManager.getLogger(ContractCallSuite.class);
	private static final String CONTRACT_FROM = "CONTRACT_FROM";
	private static final long depositAmount = 1000;

	private static final String PAY_RECEIVABLE_CONTRACT = "PayReceivable";
	public static final String SIMPLE_UPDATE_CONTRACT = "SimpleUpdate";
	public static final String TRANSFERRING_CONTRACT = "Transferring";
	public static final String SIMPLE_STORAGE_CONTRACT = "SimpleStorage";

	public static void main(String... args) {
		new ContractCallSuite().runSuiteSync();
	}

	@Override
	public boolean canRunAsync() {
		return false;
	}

	@Override
	public List<HapiApiSpec> getSpecsInSuite() {
		return List.of(resultSizeAffectsFees(),
				payableSuccess(),
				depositSuccess(),
				depositDeleteSuccess(),
				multipleDepositSuccess(),
				payTestSelfDestructCall(),
				multipleSelfDestructsAreSafe(),
				smartContractInlineAssemblyCheck(),
				ocToken(),
				contractTransferToSigReqAccountWithKeySucceeds(),
				maxRefundIsMaxGasRefundConfiguredWhenTXGasPriceIsSmaller(),
				minChargeIsTXGasUsedByContractCall(),
				HSCS_EVM_005_TransferOfHBarsWorksBetweenContracts(),
				HSCS_EVM_006_ContractHBarTransferToAccount(),
				HSCS_EVM_005_TransfersWithSubLevelCallsBetweenContracts(),
				HSCS_EVM_010_MultiSignatureAccounts(),
				HSCS_EVM_010_ReceiverMustSignContractTx(),
				insufficientGas(),
				insufficientFee(),
				nonPayable(),
				invalidContract(),
				smartContractFailFirst(),
				contractTransferToSigReqAccountWithoutKeyFails(),
				callingDestructedContractReturnsStatusDeleted(),
				gasLimitOverMaxGasLimitFailsPrecheck(),
				imapUserExercise(),
				workingHoursDemo(),
				deletedContractsCannotBeUpdated(),
				sendHbarsToAddressesMultipleTimes(),
				sendHbarsToDifferentAddresses(),
				sendHbarsFromDifferentAddressessToAddress(),
				sendHbarsFromAndToDifferentAddressess(),
				transferNegativeAmountOfHbars(),
				transferToCaller(),
				transferZeroHbarsToCaller(),
				transferZeroHbars(),
				sendHbarsToOuterContractFromDifferentAddresses(),
				sendHbarsToCallerFromDifferentAddresses(),
				bitcarbonTestStillPasses()
		);
	}

	private HapiApiSpec bitcarbonTestStillPasses() {
		final var addressBook = "AddressBook";
		final var jurisdictions = "Jurisdictions";
		final var minters = "Minters";
		final var addJurisTxn = "addJurisTxn";
		final var historicalAddress = "1234567890123456789012345678901234567890";
		final AtomicReference<byte[]> nyJurisCode = new AtomicReference<>();
		final AtomicReference<byte[]> defaultPayerMirror = new AtomicReference<>();
		final AtomicReference<String> addressBookMirror = new AtomicReference<>();
		final AtomicReference<String> jurisdictionMirror = new AtomicReference<>();


		return defaultHapiSpec("BitcarbonTestStillPasses")
				.given(
						withOpContext((spec, opLog) -> defaultPayerMirror.set(
								asSolidityAddress(spec.registry().getAccountID(DEFAULT_PAYER)))),
						uploadInitCode(addressBook, jurisdictions),
						newContractCreate(addressBook)
								.exposingNumTo(num -> addressBookMirror.set(
										asHexedSolidityAddress(0, 0, num))),
						newContractCreate(jurisdictions)
								.exposingNumTo(num -> jurisdictionMirror.set(
										asHexedSolidityAddress(0, 0, num)))
								.withExplicitParams(() -> explicitJurisdictionConsParams),
						sourcing(() -> createLargeFile(DEFAULT_PAYER, minters,
								bookInterpolated(
										literalInitcodeFor(minters).toByteArray(),
										addressBookMirror.get()))),
						newContractCreate(minters)
								.withExplicitParams(() -> String.format(
										explicitMinterConsParamsTpl, jurisdictionMirror.get()))
				).when(
						contractCall(minters)
								.withExplicitParams(() -> String.format(explicitMinterConfigParamsTpl, jurisdictionMirror.get())),
						contractCall(jurisdictions)
								.withExplicitParams(() -> explicitJurisdictionsAddParams)
								.via(addJurisTxn)
								.gas(1_000_000),
						getTxnRecord(addJurisTxn).exposingFilteredCallResultVia(
								getABIForContract(jurisdictions),
								event -> event.name.equals("JurisdictionAdded"),
								data -> nyJurisCode.set((byte[]) data.get(0))),
						sourcing(() -> logIt("NY juris code is " + CommonUtils.hex(nyJurisCode.get())))
				).then(
						sourcing(() -> contractCallLocal(jurisdictions, "isValid", nyJurisCode.get())
								.has(resultWith()
										.resultThruAbi(getABIFor(FUNCTION, "isValid", jurisdictions),
												isLiteralResult(new Object[]{Boolean.TRUE})))
						),
						contractCallLocal(minters, "seven")
								.has(resultWith()
										.resultThruAbi(getABIFor(FUNCTION, "seven", minters),
												isLiteralResult(new Object[]{BigInteger.valueOf(7L)}))),
						sourcing(() -> contractCallLocal(minters, "owner")
								.has(resultWith()
										.resultThruAbi(
												getABIFor(FUNCTION, "owner", minters),
												isLiteralResult(new Object[]{defaultPayerMirror.get()
												})))
						),
						sourcing(() -> contractCallLocal(jurisdictions, "owner")
								.has(resultWith()
										.resultThruAbi(
												getABIFor(FUNCTION, "owner", minters),
												isLiteralResult(new Object[]{defaultPayerMirror.get()
												})))
						),
						sourcing(() -> contractCall(
								minters, "add", historicalAddress, "Peter", nyJurisCode.get())
								.gas(1_000_000))
				);
	}

	private HapiApiSpec deletedContractsCannotBeUpdated() {
		final var adminKey = "admin";
		final var contract = "SelfDestructCallable";

		return defaultHapiSpec("DeletedContractsCannotBeUpdated")
				.given(
						newKeyNamed(adminKey),
						uploadInitCode(contract),
						newContractCreate(contract)
								.gas(300_000)
				).when(
						contractCall(contract, "destroy")
								.deferStatusResolution()
				).then(
						contractUpdate(contract).newMemo("Hi there!").hasKnownStatus(INVALID_CONTRACT_ID)
				);
	}

	private HapiApiSpec workingHoursDemo() {
		final var gasToOffer = 4_000_000;
		final var contract = "WorkingHours";
		final var ticketToken = "ticketToken";
		final var adminKey = "admin";
		final var treasury = "treasury";
		final var user = "user";
		final var newSupplyKey = "newSupplyKey";

		final var ticketTaking = "ticketTaking";
		final var ticketWorking = "ticketWorking";
		final var mint = "minting";
		final var burn = "burning";
		final var preMints = List.of(
				ByteString.copyFromUtf8("HELLO"),
				ByteString.copyFromUtf8("GOODBYE"));

		final AtomicLong ticketSerialNo = new AtomicLong();

		return defaultHapiSpec("WorkingHoursDemo")
				.given(
						newKeyNamed(adminKey),
						cryptoCreate(treasury),
						// we need a new user, expiry to 1 Jan 2100 costs 11M gas for token associate
						cryptoCreate(user),
						cryptoTransfer(TokenMovement.movingHbar(ONE_HUNDRED_HBARS).between(GENESIS, user)),
						tokenCreate(ticketToken)
								.treasury(treasury)
								.tokenType(TokenType.NON_FUNGIBLE_UNIQUE)
								.initialSupply(0L)
								.supplyType(TokenSupplyType.INFINITE)
								.adminKey(adminKey)
								.supplyKey(adminKey),
						mintToken(ticketToken, preMints).via(mint),
						burnToken(ticketToken, List.of(1L)).via(burn),
						uploadInitCode(contract)
				).when(
						withOpContext((spec, opLog) -> {
							final var registry = spec.registry();
							final var tokenId = registry.getTokenID(ticketToken);
							final var treasuryId = registry.getAccountID(treasury);
							final var creation = newContractCreate(
									contract,
									tokenId.getTokenNum(), treasuryId.getAccountNum()
							)
									.gas(gasToOffer);
							allRunFor(spec, creation);
						}),
						newKeyNamed(newSupplyKey)
								.shape(KeyShape.CONTRACT.signedWith(contract)),
						tokenUpdate(ticketToken).supplyKey(newSupplyKey)
				).then(
						/* Take a ticket */
						contractCall(contract, "takeTicket")
								.payingWith(user)
								.gas(4_000_000)
								.via(ticketTaking)
								.alsoSigningWithFullPrefix(treasury)
								.exposingResultTo(result -> {
									log.info("Explicit mint result is {}", result);
									ticketSerialNo.set(((BigInteger) result[0]).longValueExact());
								}),
						getTxnRecord(ticketTaking),
						getAccountBalance(user).hasTokenBalance(ticketToken, 1L),
						/* Our ticket number is 3 (b/c of the two pre-mints), so we must call
						 * work twice before the contract will actually accept our ticket. */
						sourcing(() ->
								contractCall(contract, "workTicket", ticketSerialNo.get())
										.gas(2_000_000)
										.payingWith(user)),
						getAccountBalance(user).hasTokenBalance(ticketToken, 1L),
						sourcing(() ->
								contractCall(contract, "workTicket", ticketSerialNo.get())
										.gas(2_000_000)
										.payingWith(user)
										.via(ticketWorking)),
						getAccountBalance(user).hasTokenBalance(ticketToken, 0L),
						getTokenInfo(ticketToken).hasTotalSupply(1L),
						/* Review the history */
						getTxnRecord(ticketTaking).andAllChildRecords().logged(),
						getTxnRecord(ticketWorking).andAllChildRecords().logged()
				);
	}

	private HapiApiSpec imapUserExercise() {
		final var contract = "User";
		final var insert1To4 = "insert1To10";
		final var insert2To8 = "insert2To8";
		final var insert3To16 = "insert3To16";
		final var remove2 = "remove2";
		final var gasToOffer = 400_000;

		return defaultHapiSpec("ImapUserExercise")
				.given(
						uploadInitCode(contract),
						newContractCreate(contract)
				).when().then(
						contractCall(contract, "insert", 1, 4)
								.gas(gasToOffer)
								.via(insert1To4),
						contractCall(contract, "insert", 2, 8)
								.gas(gasToOffer)
								.via(insert2To8),
						contractCall(contract, "insert", 3, 16)
								.gas(gasToOffer)
								.via(insert3To16),
						contractCall(contract, "remove", 2)
								.gas(gasToOffer)
								.via(remove2)
				);
	}

	HapiApiSpec ocToken() {
		final var contract = "OcToken";

		return defaultHapiSpec("ocToken")
				.given(
						cryptoCreate("tokenIssuer").balance(1_000_000_000_000L),
						cryptoCreate("Alice").balance(10_000_000_000L).payingWith("tokenIssuer"),
						cryptoCreate("Bob").balance(10_000_000_000L).payingWith("tokenIssuer"),
						cryptoCreate("Carol").balance(10_000_000_000L).payingWith("tokenIssuer"),
						cryptoCreate("Dave").balance(10_000_000_000L).payingWith("tokenIssuer"),

						getAccountInfo("tokenIssuer").savingSnapshot("tokenIssuerAcctInfo"),
						getAccountInfo("Alice").savingSnapshot("AliceAcctInfo"),
						getAccountInfo("Bob").savingSnapshot("BobAcctInfo"),
						getAccountInfo("Carol").savingSnapshot("CarolAcctInfo"),
						getAccountInfo("Dave").savingSnapshot("DaveAcctInfo"),

						uploadInitCode(contract),
						newContractCreate(contract, 1_000_000L, "OpenCrowd Token", "OCT")
								.gas(250_000L)
								.payingWith("tokenIssuer")
								.via("tokenCreateTxn").logged()
				).when(
						assertionsHold((spec, ctxLog) -> {
							final var issuerEthAddress = spec.registry().getAccountInfo("tokenIssuerAcctInfo")
									.getContractAccountID();
							final var aliceEthAddress = spec.registry().getAccountInfo("AliceAcctInfo")
									.getContractAccountID();
							final var bobEthAddress = spec.registry().getAccountInfo("BobAcctInfo")
									.getContractAccountID();
							final var carolEthAddress = spec.registry().getAccountInfo("CarolAcctInfo")
									.getContractAccountID();
							final var daveEthAddress = spec.registry().getAccountInfo("DaveAcctInfo")
									.getContractAccountID();

							final var subop1 = getContractInfo(contract)
									.nodePayment(10L)
									.saveToRegistry("tokenContract");

							final var subop3 = contractCallLocal(contract, "decimals")
									.saveResultTo("decimals")
									.payingWith("tokenIssuer");

							// Note: This contract call will cause a INSUFFICIENT_TX_FEE error, not sure why.
							final var subop4 = contractCallLocal(contract, "symbol")
									.saveResultTo("token_symbol")
									.payingWith("tokenIssuer")
									.hasAnswerOnlyPrecheckFrom(OK, INSUFFICIENT_TX_FEE);

							final var subop5 = contractCallLocal(contract, "balanceOf", issuerEthAddress)
									.gas(250_000L)
									.saveResultTo("issuerTokenBalance");

							allRunFor(spec, subop1, subop3, subop4, subop5);

							final var funcSymbol =
									CallTransaction.Function.fromJsonInterface(getABIFor(FUNCTION, "symbol", contract));

							final var symbol = getValueFromRegistry(spec, "token_symbol", funcSymbol);

							ctxLog.info("symbol: [{}]", symbol);

							Assertions.assertEquals(
									"", symbol,
									"TokenIssuer's symbol should be fixed value"); // should be "OCT" as expected

							final var funcDecimals = CallTransaction.Function.fromJsonInterface(
									getABIFor(FUNCTION, "decimals", contract));

							//long decimals = getLongValueFromRegistry(spec, "decimals", function);
							final BigInteger val = getValueFromRegistry(spec, "decimals", funcDecimals);
							final var decimals = val.longValue();

							ctxLog.info("decimals {}", decimals);
							Assertions.assertEquals(
									3, decimals,
									"TokenIssuer's decimals should be fixed value");

							final long tokenMultiplier = (long) Math.pow(10, decimals);

							final var function = CallTransaction.Function.fromJsonInterface(
									getABIFor(FUNCTION, "balanceOf", contract));

							long issuerBalance = ((BigInteger) getValueFromRegistry(spec, "issuerTokenBalance",
									function)).longValue();

							ctxLog.info("initial balance of Issuer {}", issuerBalance / tokenMultiplier);
							Assertions.assertEquals(
									1_000_000, issuerBalance / tokenMultiplier,
									"TokenIssuer's initial token balance should be 1_000_000");

							//  Do token transfers
							final var subop6 = contractCall(contract, "transfer",
									aliceEthAddress, 1000 * tokenMultiplier)
									.gas(250_000L)
									.payingWith("tokenIssuer");

							final var subop7 = contractCall(contract, "transfer",
									bobEthAddress, 2000 * tokenMultiplier)
									.gas(250_000L)
									.payingWith("tokenIssuer");

							final var subop8 = contractCall(contract, "transfer",
									carolEthAddress, 500 * tokenMultiplier)
									.gas(250_000L)
									.payingWith("Bob");

							final var subop9 = contractCallLocal(contract, "balanceOf", aliceEthAddress)
									.gas(250_000L)
									.saveResultTo("aliceTokenBalance");

							final var subop10 = contractCallLocal(contract, "balanceOf", carolEthAddress)
									.gas(250_000L)
									.saveResultTo("carolTokenBalance");

							final var subop11 = contractCallLocal(contract, "balanceOf", bobEthAddress)
									.gas(250_000L)
									.saveResultTo("bobTokenBalance");

							allRunFor(spec, subop6, subop7, subop8, subop9, subop10, subop11);

							var aliceBalance = ((BigInteger) getValueFromRegistry(spec, "aliceTokenBalance",
									function)).longValue();
							var bobBalance = ((BigInteger) getValueFromRegistry(spec, "bobTokenBalance",
									function)).longValue();
							var carolBalance = ((BigInteger) getValueFromRegistry(spec, "carolTokenBalance",
									function)).longValue();

							ctxLog.info("aliceBalance  {}", aliceBalance / tokenMultiplier);
							ctxLog.info("bobBalance  {}", bobBalance / tokenMultiplier);
							ctxLog.info("carolBalance  {}", carolBalance / tokenMultiplier);

							Assertions.assertEquals(
									1000, aliceBalance / tokenMultiplier,
									"Alice's token balance should be 1_000");

							final var subop12 = contractCall(contract, "approve",
									daveEthAddress, 200 * tokenMultiplier)
									.gas(250_000L)
									.payingWith("Alice");

							final var subop13 = contractCall(contract, "transferFrom",
									aliceEthAddress, bobEthAddress, 100 * tokenMultiplier)
									.gas(250_000L)
									.payingWith("Dave");

							final var subop14 = contractCallLocal(contract, "balanceOf", aliceEthAddress)
									.gas(250_000L)
									.saveResultTo("aliceTokenBalance");

							final var subop15 = contractCallLocal(contract, "balanceOf", bobEthAddress)
									.gas(250_000L)
									.saveResultTo("bobTokenBalance");

							final var subop16 = contractCallLocal(contract, "balanceOf", carolEthAddress)
									.gas(250_000L)
									.saveResultTo("carolTokenBalance");

							final var subop17 = contractCallLocal(contract, "balanceOf", daveEthAddress)
									.gas(250_000L)
									.saveResultTo("daveTokenBalance");

							final var subop18 = contractCallLocal(contract, "balanceOf", issuerEthAddress)
									.gas(250_000L)
									.saveResultTo("issuerTokenBalance");

							allRunFor(spec, subop12, subop13, subop14, subop15, subop16, subop17,
									subop18);

							final var daveBalance = ((BigInteger) getValueFromRegistry(spec, "daveTokenBalance",
									function)).longValue();
							aliceBalance = ((BigInteger) getValueFromRegistry(spec, "aliceTokenBalance",
									function)).longValue();
							bobBalance = ((BigInteger) getValueFromRegistry(spec, "bobTokenBalance",
									function)).longValue();
							carolBalance = ((BigInteger) getValueFromRegistry(spec, "carolTokenBalance",
									function)).longValue();
							issuerBalance = ((BigInteger) getValueFromRegistry(spec, "issuerTokenBalance",
									function)).longValue();

							ctxLog.info("aliceBalance at end {}", aliceBalance / tokenMultiplier);
							ctxLog.info("bobBalance at end {}", bobBalance / tokenMultiplier);
							ctxLog.info("carolBalance at end {}", carolBalance / tokenMultiplier);
							ctxLog.info("daveBalance at end {}", daveBalance / tokenMultiplier);
							ctxLog.info("issuerBalance at end {}", issuerBalance / tokenMultiplier);

							Assertions.assertEquals(
									997000, issuerBalance / tokenMultiplier,
									"TokenIssuer's final balance should be 997000");

							Assertions.assertEquals(
									900, aliceBalance / tokenMultiplier,
									"Alice's final balance should be 900");
							Assertions.assertEquals(
									1600, bobBalance / tokenMultiplier,
									"Bob's final balance should be 1600");
							Assertions.assertEquals(
									500, carolBalance / tokenMultiplier,
									"Carol's final balance should be 500");
							Assertions.assertEquals(
									0, daveBalance / tokenMultiplier,
									"Dave's final balance should be 0");
						})
				).then(
						getContractRecords(contract).hasCostAnswerPrecheck(NOT_SUPPORTED),
						getContractRecords(contract).nodePayment(100L).hasAnswerOnlyPrecheck(NOT_SUPPORTED)
				);
	}

	private <T> T getValueFromRegistry(HapiApiSpec spec, String from, CallTransaction.Function function) {
		byte[] value = spec.registry().getBytes(from);

		T decodedReturnedValue = null;
		Object[] retResults = function.decodeResult(value);
		if (retResults != null && retResults.length > 0) {
			decodedReturnedValue = (T) retResults[0];
		}
		return decodedReturnedValue;
	}

	HapiApiSpec smartContractInlineAssemblyCheck() {
		final var inlineTestContract = "InlineTest";

		return defaultHapiSpec("smartContractInlineAssemblyCheck")
				.given(
						cryptoCreate("payer")
								.balance(10_000_000_000_000L),
						uploadInitCode(SIMPLE_STORAGE_CONTRACT, inlineTestContract)
				).when(
						newContractCreate(SIMPLE_STORAGE_CONTRACT),
						newContractCreate(inlineTestContract)
				).then(
						assertionsHold((spec, ctxLog) -> {

							final var subop1 = getContractInfo(SIMPLE_STORAGE_CONTRACT)
									.nodePayment(10L)
									.saveToRegistry("simpleStorageKey");

							final var subop2 = getAccountInfo("payer")
									.savingSnapshot("payerAccountInfo");
							allRunFor(spec, subop1, subop2);

							final var simpleStorageContractInfo =
									spec.registry().getContractInfo("simpleStorageKey");
							final var contractAddress = simpleStorageContractInfo.getContractAccountID();

							final var subop3 = contractCallLocal(inlineTestContract, "getCodeSize", contractAddress
							)
									.saveResultTo("simpleStorageContractCodeSizeBytes")
									.gas(300_000L);

							allRunFor(spec, subop3);

							var result = spec.registry().getBytes("simpleStorageContractCodeSizeBytes");

							final var funcJson = ContractResources.GET_CODE_SIZE_ABI.replaceAll("'", "\"");
							final var function = CallTransaction.Function.fromJsonInterface(funcJson);

							var codeSize = 0;
							if (result != null && result.length > 0) {
								final var retResults = function.decodeResult(result);
								if (retResults != null && retResults.length > 0) {
									final var retBi = (BigInteger) retResults[0];
									codeSize = retBi.intValue();
								}
							}

							ctxLog.info("Contract code size {}", codeSize);
							Assertions.assertNotEquals(
									0, codeSize,
									"Real smart contract code size should be greater than 0");


							final var payerAccountInfo = spec.registry().getAccountInfo(
									"payerAccountInfo");
							final var acctAddress = payerAccountInfo.getContractAccountID();

							final var subop4 = contractCallLocal(inlineTestContract, "getCodeSize", acctAddress
							)
									.saveResultTo("fakeCodeSizeBytes")
									.gas(300_000L);

							allRunFor(spec, subop4);
							result = spec.registry().getBytes("fakeCodeSizeBytes");

							codeSize = 0;
							if (result != null && result.length > 0) {
								final var retResults = function.decodeResult(result);
								if (retResults != null && retResults.length > 0) {
									final var retBi = (BigInteger) retResults[0];
									codeSize = retBi.intValue();
								}
							}

							ctxLog.info("Fake contract code size {}", codeSize);
							Assertions.assertEquals(
									0, codeSize,
									"Fake contract code size should be 0");
						})
				);
	}

	private HapiApiSpec multipleSelfDestructsAreSafe() {
		final var contract = "Fuse";
		return defaultHapiSpec("MultipleSelfDestructsAreSafe")
				.given(
						uploadInitCode(contract),
						newContractCreate(contract).gas(300_000)
				).when(
						contractCall(contract, "light").via("lightTxn")
								.scrambleTxnBody(
										tx -> {
											System.out.println(" tx - " + Bytes.wrap(tx.toByteArray()));
											return tx;
										})
				).then(
						getTxnRecord("lightTxn").logged().exposingTo(tr -> System.out.println(Bytes.of(tr.toByteArray())))
				);
	}

	HapiApiSpec depositSuccess() {
		return defaultHapiSpec("DepositSuccess")
				.given(
						uploadInitCode(PAY_RECEIVABLE_CONTRACT),
						newContractCreate(PAY_RECEIVABLE_CONTRACT).adminKey(THRESHOLD)
				).when(
						contractCall(PAY_RECEIVABLE_CONTRACT, "deposit", depositAmount
						)
								.via("payTxn")
								.sending(depositAmount)
				).then(
						getTxnRecord("payTxn")
								.hasPriority(recordWith().contractCallResult(
										resultWith().logs(inOrder())))
				);
	}

	HapiApiSpec multipleDepositSuccess() {
		return defaultHapiSpec("MultipleDepositSuccess")
				.given(
						uploadInitCode(PAY_RECEIVABLE_CONTRACT),
						newContractCreate(PAY_RECEIVABLE_CONTRACT).adminKey(THRESHOLD)
				)
				.when()
				.then(
						withOpContext((spec, opLog) -> {
							for (int i = 0; i < 10; i++) {
								final var subOp1 = balanceSnapshot("payerBefore", PAY_RECEIVABLE_CONTRACT);
								final var subOp2 = contractCall(PAY_RECEIVABLE_CONTRACT, "deposit", depositAmount
								)
										.via("payTxn")
										.sending(depositAmount);
								final var subOp3 = getAccountBalance(PAY_RECEIVABLE_CONTRACT)
										.hasTinyBars(changeFromSnapshot("payerBefore", +depositAmount));
								allRunFor(spec, subOp1, subOp2, subOp3);
							}
						})
				);
	}

	HapiApiSpec depositDeleteSuccess() {
		final var initBalance = 7890L;
		return defaultHapiSpec("DepositDeleteSuccess")
				.given(
						cryptoCreate("beneficiary").balance(initBalance),
						uploadInitCode(PAY_RECEIVABLE_CONTRACT),
						newContractCreate(PAY_RECEIVABLE_CONTRACT).adminKey(THRESHOLD)
				).when(
						contractCall(PAY_RECEIVABLE_CONTRACT, "deposit", depositAmount
						)
								.via("payTxn")
								.sending(depositAmount)

				).then(
						contractDelete(PAY_RECEIVABLE_CONTRACT).transferAccount("beneficiary"),
						getAccountBalance("beneficiary")
								.hasTinyBars(initBalance + depositAmount)
				);
	}

	HapiApiSpec payableSuccess() {
		return defaultHapiSpec("PayableSuccess")
				.given(
						UtilVerbs.overriding("contracts.maxGas", "1000000"),
						uploadInitCode(PAY_RECEIVABLE_CONTRACT),
						newContractCreate(PAY_RECEIVABLE_CONTRACT).adminKey(THRESHOLD).gas(1_000_000)
				).when(
						contractCall(PAY_RECEIVABLE_CONTRACT).via("payTxn").sending(depositAmount)
				).then(
						getTxnRecord("payTxn")
								.hasPriority(recordWith().contractCallResult(
										resultWith().logs(
												inOrder(
														logWith().longAtBytes(depositAmount, 24))))),
						UtilVerbs.resetAppPropertiesTo("src/main/resource/bootstrap.properties")
				);
	}

	HapiApiSpec callingDestructedContractReturnsStatusDeleted() {
		return defaultHapiSpec("CallingDestructedContractReturnsStatusDeleted")
				.given(
						UtilVerbs.overriding("contracts.maxGas", "1000000"),
						uploadInitCode(SIMPLE_UPDATE_CONTRACT)
				).when(
						newContractCreate(SIMPLE_UPDATE_CONTRACT).gas(300_000L),
						contractCall(SIMPLE_UPDATE_CONTRACT,
								"set", 5, 42).gas(300_000L),
						contractCall(SIMPLE_UPDATE_CONTRACT,
								"del",
								"0x0000000000000000000000000000000000000002")
								.gas(1_000_000L)
				).then(
						contractCall(SIMPLE_UPDATE_CONTRACT,
								"set", 15, 434).gas(350_000L)
								.hasKnownStatus(CONTRACT_DELETED),
						UtilVerbs.resetAppPropertiesTo("src/main/resource/bootstrap.properties")
				);
	}

	HapiApiSpec insufficientGas() {
		return defaultHapiSpec("InsufficientGas")
				.given(
						uploadInitCode(SIMPLE_STORAGE_CONTRACT),
						contractCreate(SIMPLE_STORAGE_CONTRACT).adminKey(THRESHOLD),
						getContractInfo(SIMPLE_STORAGE_CONTRACT).saveToRegistry("simpleStorageInfo")
				).when().then(
						contractCall(SIMPLE_STORAGE_CONTRACT, "get"
						)
								.via("simpleStorageTxn")
								.gas(0L)
								.hasKnownStatus(INSUFFICIENT_GAS),
						getTxnRecord("simpleStorageTxn").logged()
				);
	}

	HapiApiSpec insufficientFee() {
		final var contract = "CreateTrivial";

		return defaultHapiSpec("InsufficientFee")
				.given(
						cryptoCreate("accountToPay"),
						uploadInitCode(contract),
						newContractCreate(contract)
				).when().then(
						contractCall(contract, "create")
								.fee(0L)
								.payingWith("accountToPay")
								.hasPrecheck(INSUFFICIENT_TX_FEE));
	}

	HapiApiSpec nonPayable() {
		final var contract = "CreateTrivial";

		return defaultHapiSpec("NonPayable")
				.given(
						uploadInitCode(contract),
						newContractCreate(contract)
				).when(
						contractCall(contract, "create")
								.via("callTxn")
								.sending(depositAmount)
								.hasKnownStatus(CONTRACT_REVERT_EXECUTED)
				).then(
						getTxnRecord("callTxn").hasPriority(
								recordWith().contractCallResult(
										resultWith().logs(inOrder())))
				);
	}

	HapiApiSpec invalidContract() {
		final var invalidContract = HapiSpecSetup.getDefaultInstance().invalidContractName();
		final var function = getABIFor(FUNCTION, "getIndirect", "CreateTrivial");

		return defaultHapiSpec("InvalidContract")
				.given().when().then(
						contractCallWithFunctionAbi(invalidContract, function)
								.hasKnownStatus(INVALID_CONTRACT_ID));
	}

	private HapiApiSpec resultSizeAffectsFees() {
		final var contract = "VerboseDeposit";
		final var TRANSFER_AMOUNT = 1_000L;
		BiConsumer<TransactionRecord, Logger> RESULT_SIZE_FORMATTER = (record, txnLog) -> {
			final var result = record.getContractCallResult();
			txnLog.info("Contract call result FeeBuilder size = "
					+ FeeBuilder.getContractFunctionSize(result)
					+ ", fee = " + record.getTransactionFee()
					+ ", result is [self-reported size = " + result.getContractCallResult().size()
					+ ", '" + result.getContractCallResult() + "']");
			txnLog.info("  Literally :: " + result);
		};

		return defaultHapiSpec("ResultSizeAffectsFees")
				.given(
						UtilVerbs.overriding("contracts.maxRefundPercentOfGasLimit", "100"),
						UtilVerbs.overriding("contracts.throttle.throttleByGas", "false"),
						uploadInitCode(contract),
						newContractCreate(contract)
				).when(
						contractCall(contract, "deposit", TRANSFER_AMOUNT, 0, "So we out-danced thought..."
						)
								.via("noLogsCallTxn")
								.sending(TRANSFER_AMOUNT),
						contractCall(contract, "deposit", TRANSFER_AMOUNT, 5, "So we out-danced thought..."
						)
								.via("loggedCallTxn")
								.sending(TRANSFER_AMOUNT)

				).then(
						assertionsHold((spec, assertLog) -> {
							HapiGetTxnRecord noLogsLookup =
									QueryVerbs.getTxnRecord("noLogsCallTxn").loggedWith(RESULT_SIZE_FORMATTER);
							HapiGetTxnRecord logsLookup =
									QueryVerbs.getTxnRecord("loggedCallTxn").loggedWith(RESULT_SIZE_FORMATTER);
							allRunFor(spec, noLogsLookup, logsLookup);
							final var unloggedRecord =
									noLogsLookup.getResponse().getTransactionGetRecord().getTransactionRecord();
							final var loggedRecord =
									logsLookup.getResponse().getTransactionGetRecord().getTransactionRecord();
							assertLog.info("Fee for logged record   = " + loggedRecord.getTransactionFee());
							assertLog.info("Fee for unlogged record = " + unloggedRecord.getTransactionFee());
							Assertions.assertNotEquals(
									unloggedRecord.getTransactionFee(),
									loggedRecord.getTransactionFee(),
									"Result size should change the txn fee!");
						}),
						UtilVerbs.resetAppPropertiesTo("src/main/resource/bootstrap.properties")
				);
	}

	HapiApiSpec smartContractFailFirst() {
		return defaultHapiSpec("smartContractFailFirst")
				.given(
						cryptoCreate("payer").balance(1_000_000_000_000L).logged(),
						uploadInitCode(SIMPLE_STORAGE_CONTRACT)
				).when(
						withOpContext((spec, ignore) -> {
							final var subop1 = balanceSnapshot("balanceBefore0", "payer");

							final var subop2 =
									newContractCreate(SIMPLE_STORAGE_CONTRACT)
											.balance(0)
											.payingWith("payer")
											.gas(1)
											.hasKnownStatus(INSUFFICIENT_GAS)
											.via("failInsufficientGas");

							final var subop3 = getTxnRecord("failInsufficientGas");
							allRunFor(spec, subop1, subop2, subop3);
							final var delta = subop3.getResponseRecord().getTransactionFee();

							final var subop4 = getAccountBalance("payer").hasTinyBars(
									changeFromSnapshot("balanceBefore0", -delta));
							allRunFor(spec, subop4);

						}),

						withOpContext((spec, ignore) -> {

							final var subop1 = balanceSnapshot("balanceBefore1", "payer");

							final var subop2 = newContractCreate(SIMPLE_STORAGE_CONTRACT)
									.balance(100_000_000_000L)
									.payingWith("payer")
									.gas(250_000L)
									.via("failInvalidInitialBalance")
									.hasKnownStatus(CONTRACT_REVERT_EXECUTED);

							final var subop3 = getTxnRecord("failInvalidInitialBalance");
							allRunFor(spec, subop1, subop2, subop3);
							final var delta = subop3.getResponseRecord().getTransactionFee();

							final var subop4 = getAccountBalance("payer").hasTinyBars(
									changeFromSnapshot("balanceBefore1", -delta));
							allRunFor(spec, subop4);

						}),

						withOpContext((spec, ignore) -> {

							final var subop1 = balanceSnapshot("balanceBefore2", "payer");

							final var subop2 = newContractCreate(SIMPLE_STORAGE_CONTRACT)
									.balance(0L)
									.payingWith("payer")
									.gas(250_000L)
									.hasKnownStatus(SUCCESS)
									.via("successWithZeroInitialBalance");

							final var subop3 = getTxnRecord("successWithZeroInitialBalance");
							allRunFor(spec, subop1, subop2, subop3);
							final var delta = subop3.getResponseRecord().getTransactionFee();

							final var subop4 = getAccountBalance("payer").hasTinyBars(
									changeFromSnapshot("balanceBefore2", -delta));
							allRunFor(spec, subop4);

						}),

						withOpContext((spec, ignore) -> {

							final var subop1 = balanceSnapshot("balanceBefore3", "payer");

							final var subop2 = contractCall(SIMPLE_STORAGE_CONTRACT, "set", 999_999L)
									.payingWith("payer")
									.gas(300_000L)
									.hasKnownStatus(SUCCESS)
									.via("setValue");

							final var subop3 = getTxnRecord("setValue");
							allRunFor(spec, subop1, subop2, subop3);
							final var delta = subop3.getResponseRecord().getTransactionFee();

							final var subop4 = getAccountBalance("payer").hasTinyBars(
									changeFromSnapshot("balanceBefore3", -delta));
							allRunFor(spec, subop4);

						}),

						withOpContext((spec, ignore) -> {

							final var subop1 = balanceSnapshot("balanceBefore4", "payer");

							final var subop2 = contractCall(SIMPLE_STORAGE_CONTRACT, "get")
									.payingWith("payer")
									.gas(300_000L)
									.hasKnownStatus(SUCCESS)
									.via("getValue");

							final var subop3 = getTxnRecord("getValue");
							allRunFor(spec, subop1, subop2, subop3);
							final var delta = subop3.getResponseRecord().getTransactionFee();

							final var subop4 = getAccountBalance("payer").hasTinyBars(
									changeFromSnapshot("balanceBefore4", -delta));
							allRunFor(spec, subop4);

						})
				).then(
						getTxnRecord("failInsufficientGas"),
						getTxnRecord("successWithZeroInitialBalance"),
						getTxnRecord("failInvalidInitialBalance")
				);
	}

	HapiApiSpec payTestSelfDestructCall() {
		final var contract = "PayTestSelfDestruct";

		return defaultHapiSpec("payTestSelfDestructCall")
				.given(
						cryptoCreate("payer").balance(1_000_000_000_000L).logged(),
						cryptoCreate("receiver").balance(1_000L),
						uploadInitCode(contract),
						newContractCreate(contract)
				).when(
						withOpContext(
								(spec, opLog) -> {
									final var subop1 = contractCall(contract, "deposit", 1_000L
									)
											.payingWith("payer")
											.gas(300_000L)
											.via("deposit")
											.sending(1_000L);

									final var subop2 = contractCall(contract, "getBalance"
									)
											.payingWith("payer")
											.gas(300_000L)
											.via("getBalance");

									final var contractAccountId = asId(contract, spec);
									final var subop3 = contractCall(contract, "killMe", contractAccountId.getAccountNum()
									)
											.payingWith("payer")
											.gas(300_000L)
											.hasKnownStatus(OBTAINER_SAME_CONTRACT_ID);

									final var subop4 = contractCall(contract, "killMe", 999_999L
									)
											.payingWith("payer")
											.gas(300_000L)
											.hasKnownStatus(INVALID_SOLIDITY_ADDRESS);

									final var receiverAccountId = asId("receiver", spec);
									final var subop5 = contractCall(contract, "killMe", receiverAccountId.getAccountNum()
									)
											.payingWith("payer")
											.gas(300_000L)
											.via("selfDestruct")
											.hasKnownStatus(SUCCESS);

									allRunFor(spec, subop1, subop2, subop3, subop4, subop5);
								}
						)
				).then(
						getTxnRecord("deposit"),
						getTxnRecord("getBalance")
								.hasPriority(
										recordWith()
												.contractCallResult(
														resultWith()
																.resultViaFunctionName("getBalance", contract,
																		isLiteralResult(new Object[]{BigInteger.valueOf(1_000L)})
																)
												)
								),
						getAccountBalance("receiver")
								.hasTinyBars(2_000L)
				);
	}

	private HapiApiSpec contractTransferToSigReqAccountWithKeySucceeds() {
		return defaultHapiSpec("ContractTransferToSigReqAccountWithKeySucceeds")
				.given(
						cryptoCreate("contractCaller").balance(1_000_000_000_000L),
						cryptoCreate("receivableSigReqAccount")
								.balance(1_000_000_000_000L).receiverSigRequired(true),
						getAccountInfo("contractCaller").savingSnapshot("contractCallerInfo"),
						getAccountInfo("receivableSigReqAccount").savingSnapshot("receivableSigReqAccountInfo"),
						uploadInitCode(TRANSFERRING_CONTRACT)
				).when(
						newContractCreate(TRANSFERRING_CONTRACT).gas(300_000L).balance(5000L)
				).then(
						withOpContext((spec, opLog) -> {
							final var accountAddress = spec.registry()
									.getAccountInfo("receivableSigReqAccountInfo").getContractAccountID();
							final var receivableAccountKey = spec.registry()
									.getAccountInfo("receivableSigReqAccountInfo").getKey();
							final var contractCallerKey = spec.registry()
									.getAccountInfo("contractCallerInfo").getKey();
							spec.registry().saveKey("receivableKey", receivableAccountKey);
							spec.registry().saveKey("contractCallerKey", contractCallerKey);
							/* if any of the keys are missing, INVALID_SIGNATURE is returned */
							final var call = contractCall(TRANSFERRING_CONTRACT, "transferToAddress",
									accountAddress, 1
							)
									.payingWith("contractCaller")
									.gas(300_000)
									.alsoSigningWithFullPrefix("receivableKey");
							/* calling with the receivableSigReqAccount should pass without adding keys */
							final var callWithReceivable = contractCall(TRANSFERRING_CONTRACT, "transferToAddress",
									accountAddress, 1
							)
									.payingWith("receivableSigReqAccount")
									.gas(300_000)
									.hasKnownStatus(SUCCESS);
							allRunFor(spec, call, callWithReceivable);
						})
				);
	}

	private HapiApiSpec contractTransferToSigReqAccountWithoutKeyFails() {
		return defaultHapiSpec("ContractTransferToSigReqAccountWithoutKeyFails")
				.given(
						cryptoCreate("receivableSigReqAccount")
								.balance(1_000_000_000_000L).receiverSigRequired(true),
						getAccountInfo("receivableSigReqAccount").savingSnapshot("receivableSigReqAccountInfo"),
						uploadInitCode(TRANSFERRING_CONTRACT)
				).when(
						newContractCreate(TRANSFERRING_CONTRACT).gas(300_000L).balance(5000L)
				).then(
						withOpContext((spec, opLog) -> {
							final var accountAddress = spec.registry()
									.getAccountInfo("receivableSigReqAccountInfo").getContractAccountID();
							final var call = contractCall(TRANSFERRING_CONTRACT,
									"transferToAddress",
									accountAddress, 1).gas(300_000).hasKnownStatus(INVALID_SIGNATURE);
							allRunFor(spec, call);
						})
				);
	}

	private HapiApiSpec maxRefundIsMaxGasRefundConfiguredWhenTXGasPriceIsSmaller() {
		return defaultHapiSpec("MaxRefundIsMaxGasRefundConfiguredWhenTXGasPriceIsSmaller")
				.given(
						UtilVerbs.overriding("contracts.maxRefundPercentOfGasLimit", "5"),
						uploadInitCode(SIMPLE_UPDATE_CONTRACT)
				).when(
						newContractCreate(SIMPLE_UPDATE_CONTRACT).gas(300_000L),
						contractCall(SIMPLE_UPDATE_CONTRACT, "set", 5, 42
						)
								.gas(300_000L)
								.via("callTX")
				).then(
						withOpContext((spec, ignore) -> {
							final var subop01 = getTxnRecord("callTX").saveTxnRecordToRegistry("callTXRec");
							allRunFor(spec, subop01);

							final var gasUsed = spec.registry().getTransactionRecord("callTXRec")
									.getContractCallResult().getGasUsed();
							Assertions.assertEquals(285000, gasUsed);
						}),
						UtilVerbs.resetAppPropertiesTo("src/main/resource/bootstrap.properties")
				);
	}

	private HapiApiSpec minChargeIsTXGasUsedByContractCall() {
		return defaultHapiSpec("MinChargeIsTXGasUsedByContractCall")
				.given(
						UtilVerbs.overriding("contracts.maxRefundPercentOfGasLimit", "100"),
						uploadInitCode(SIMPLE_UPDATE_CONTRACT)
				).when(
						newContractCreate(SIMPLE_UPDATE_CONTRACT).gas(300_000L),
						contractCall(SIMPLE_UPDATE_CONTRACT, "set", 5, 42
						)
								.gas(300_000L)
								.via("callTX")
				).then(
						withOpContext((spec, ignore) -> {
							final var subop01 = getTxnRecord("callTX").saveTxnRecordToRegistry("callTXRec");
							allRunFor(spec, subop01);

							final var gasUsed = spec.registry().getTransactionRecord("callTXRec")
									.getContractCallResult().getGasUsed();
							Assertions.assertTrue(gasUsed > 0L);
						}),
						UtilVerbs.resetAppPropertiesTo("src/main/resource/bootstrap.properties")
				);
	}

	private HapiApiSpec gasLimitOverMaxGasLimitFailsPrecheck() {
		return defaultHapiSpec("GasLimitOverMaxGasLimitFailsPrecheck")
				.given(
						uploadInitCode(SIMPLE_UPDATE_CONTRACT),
						newContractCreate(SIMPLE_UPDATE_CONTRACT).gas(300_000L),
						UtilVerbs.overriding("contracts.maxGas", "100")
				).when().then(
						contractCall(SIMPLE_UPDATE_CONTRACT, "set", 5, 42).gas(101L
								)
								.hasPrecheck(MAX_GAS_LIMIT_EXCEEDED),
						UtilVerbs.resetAppPropertiesTo("src/main/resource/bootstrap.properties")
				);
	}

	private HapiApiSpec HSCS_EVM_006_ContractHBarTransferToAccount() {
		final var ACCOUNT = "account";
<<<<<<< HEAD

=======
>>>>>>> c6613ff8
		return defaultHapiSpec("HSCS_EVM_006_ContractHBarTransferToAccount")
				.given(
						cryptoCreate(ACCOUNT).balance(ONE_HUNDRED_HBARS),
						cryptoCreate("receiver").balance(10_000L),
						uploadInitCode(TRANSFERRING_CONTRACT),
						newContractCreate(TRANSFERRING_CONTRACT).balance(10_000L).payingWith(ACCOUNT),
						getContractInfo(TRANSFERRING_CONTRACT).saveToRegistry("contract_from"),
						getAccountInfo(ACCOUNT).savingSnapshot("accountInfo"),
						getAccountInfo("receiver").savingSnapshot("receiverInfo")
				)
				.when(
						withOpContext((spec, log) -> {
							final var receiverAddr = spec.registry().getAccountInfo("receiverInfo").getContractAccountID();
							final var transferCall = contractCall(TRANSFERRING_CONTRACT, "transferToAddress",
									receiverAddr, 10
							)
									.payingWith(ACCOUNT)
									.logged();
							allRunFor(spec, transferCall);
						})
				)
				.then(
						getAccountBalance("receiver").hasTinyBars(10_000 + 10)
				);
	}

	private HapiApiSpec HSCS_EVM_005_TransfersWithSubLevelCallsBetweenContracts() {
		final var ACCOUNT = "account";
		final var topLevelContract = "TopLevelTransferring";
		final var subLevelContract = "SubLevelTransferring";
		final var INITIAL_CONTRACT_BALANCE = 100;

		return defaultHapiSpec("HSCS_EVM_005_TransfersWithSubLevelCallsBetweenContracts")
				.given(
						cryptoCreate(ACCOUNT).balance(ONE_HUNDRED_HBARS),
						uploadInitCode(topLevelContract, subLevelContract)
				)
				.when(
						newContractCreate(topLevelContract).payingWith(ACCOUNT).balance(INITIAL_CONTRACT_BALANCE),
						newContractCreate(subLevelContract).payingWith(ACCOUNT).balance(INITIAL_CONTRACT_BALANCE)
				)
				.then(
						contractCall(topLevelContract).sending(10).payingWith(ACCOUNT),
						getAccountBalance(topLevelContract).hasTinyBars(INITIAL_CONTRACT_BALANCE + 10),

						contractCall(topLevelContract, "topLevelTransferCall"
						)
								.sending(10)
								.payingWith(ACCOUNT),
						getAccountBalance(topLevelContract).hasTinyBars(INITIAL_CONTRACT_BALANCE + 20),

						contractCall(topLevelContract, "topLevelNonPayableCall"
						)
								.sending(10)
								.payingWith(ACCOUNT)
								.hasKnownStatus(ResponseCodeEnum.CONTRACT_REVERT_EXECUTED),
						getAccountBalance(topLevelContract).hasTinyBars(INITIAL_CONTRACT_BALANCE + 20),

						getContractInfo(topLevelContract).saveToRegistry("tcinfo"),
						getContractInfo(subLevelContract).saveToRegistry("scinfo"),

						/* sub-level non-payable contract call */
						assertionsHold((spec, log) -> {
							final var subLevelSolidityAddr = spec.registry().getContractInfo(
									"scinfo").getContractAccountID();
							final var cc = contractCall(subLevelContract, "subLevelNonPayableCall",
									subLevelSolidityAddr, 20L
							)
									.hasKnownStatus(ResponseCodeEnum.CONTRACT_REVERT_EXECUTED);
							allRunFor(spec, cc);
						}),
						getAccountBalance(topLevelContract).hasTinyBars(20 + INITIAL_CONTRACT_BALANCE),
						getAccountBalance(subLevelContract).hasTinyBars(INITIAL_CONTRACT_BALANCE),

						/* sub-level payable contract call */
						assertionsHold((spec, log) -> {
							final var subLevelSolidityAddr = spec.registry().getContractInfo(
									"scinfo").getContractAccountID();
							final var cc = contractCall(
									topLevelContract,
									"subLevelPayableCall",
									subLevelSolidityAddr, 20);
							allRunFor(spec, cc);
						}),
						getAccountBalance(topLevelContract).hasTinyBars(INITIAL_CONTRACT_BALANCE),
						getAccountBalance(subLevelContract).hasTinyBars(20 + INITIAL_CONTRACT_BALANCE)

				);
	}

	private HapiApiSpec HSCS_EVM_005_TransferOfHBarsWorksBetweenContracts() {
		final var to = "To";
		final var ACCOUNT = "account";
<<<<<<< HEAD

=======
		final var CONTRACT_TO = "contract2";
>>>>>>> c6613ff8
		return defaultHapiSpec("HSCS_EVM_005_TransferOfHBarsWorksBetweenContracts")
				.given(
						cryptoCreate(ACCOUNT).balance(ONE_HUNDRED_HBARS),
						uploadInitCode(TRANSFERRING_CONTRACT),
						newContractCreate(TRANSFERRING_CONTRACT).balance(10_000L).payingWith(ACCOUNT),
						cloneContract(TRANSFERRING_CONTRACT, to).balance(10_000L).payingWith(ACCOUNT),
						getContractInfo(TRANSFERRING_CONTRACT).saveToRegistry("contract_from"),
						getContractInfo(TRANSFERRING_CONTRACT + to).saveToRegistry("contract_to"),
						getAccountInfo(ACCOUNT).savingSnapshot("accountInfo")
				)
				.when(
						withOpContext((spec, log) -> {
							var cto = spec.registry().getContractInfo(TRANSFERRING_CONTRACT + to).getContractAccountID();
							var transferCall = contractCall(TRANSFERRING_CONTRACT, "transferToAddress",
									cto, 10
							)
									.payingWith(ACCOUNT)
									.logged();
							allRunFor(spec, transferCall);
						})
				)
				.then(
						getAccountBalance(TRANSFERRING_CONTRACT).hasTinyBars(10_000 - 10),
						getAccountBalance(TRANSFERRING_CONTRACT + to).hasTinyBars(10_000 + 10)
				);
	}

	private HapiApiSpec HSCS_EVM_010_ReceiverMustSignContractTx() {
		final var ACCOUNT = "acc";
		final var RECEIVER_KEY = "receiverKey";
		return defaultHapiSpec("HSCS_EVM_010_ReceiverMustSignContractTx")
				.given(
						newKeyNamed(RECEIVER_KEY),
						cryptoCreate(ACCOUNT)
								.balance(5 * ONE_HUNDRED_HBARS)
								.receiverSigRequired(true)
								.key(RECEIVER_KEY)
				)
				.when(
						getAccountInfo(ACCOUNT).savingSnapshot("accInfo"),
						uploadInitCode(TRANSFERRING_CONTRACT),
						newContractCreate(TRANSFERRING_CONTRACT).payingWith(ACCOUNT).balance(ONE_HUNDRED_HBARS)
				)
				.then(
						withOpContext(
								(spec, log) -> {
									final var acc = spec.registry().getAccountInfo("accInfo").getContractAccountID();
									final var withoutReceiverSignature = contractCall(TRANSFERRING_CONTRACT,
											"transferToAddress", acc, ONE_HUNDRED_HBARS / 2
									)
											.hasKnownStatus(INVALID_SIGNATURE);
									allRunFor(spec, withoutReceiverSignature);

									final var withSignature = contractCall(TRANSFERRING_CONTRACT,
											"transferToAddress", acc, ONE_HUNDRED_HBARS / 2
									)
											.payingWith(ACCOUNT)
											.signedBy(RECEIVER_KEY)
											.hasKnownStatus(SUCCESS);
									allRunFor(spec, withSignature);
								}
						)
				);
	}

	private HapiApiSpec HSCS_EVM_010_MultiSignatureAccounts() {
		final var ACCOUNT = "acc";
		final var PAYER_KEY = "pkey";
		final var OTHER_KEY = "okey";
		final var KEY_LIST = "klist";
		return defaultHapiSpec("HSCS_EVM_010_MultiSignatureAccounts")
				.given(
						newKeyNamed(PAYER_KEY),
						newKeyNamed(OTHER_KEY),
						newKeyListNamed(KEY_LIST, List.of(PAYER_KEY, OTHER_KEY)),
						cryptoCreate(ACCOUNT)
								.balance(ONE_HUNDRED_HBARS)
								.key(KEY_LIST)
								.keyType(THRESHOLD)
				)
				.when(
						uploadInitCode(TRANSFERRING_CONTRACT),
						getAccountInfo(ACCOUNT).savingSnapshot("accInfo"),

						newContractCreate(TRANSFERRING_CONTRACT)
								.payingWith(ACCOUNT)
								.signedBy(PAYER_KEY)
								.adminKey(KEY_LIST).hasPrecheck(INVALID_SIGNATURE),

						newContractCreate(TRANSFERRING_CONTRACT)
								.payingWith(ACCOUNT)
								.signedBy(PAYER_KEY, OTHER_KEY)
								.balance(10)
								.adminKey(KEY_LIST)
				)
				.then(
						withOpContext(
								(spec, log) -> {
									final var acc = spec.registry().getAccountInfo("accInfo").getContractAccountID();
									final var assertionWithOnlyOneKey = contractCall(TRANSFERRING_CONTRACT,
											"transferToAddress", acc, 10
									)
											.payingWith(ACCOUNT)
											.signedBy(PAYER_KEY)
											.hasPrecheck(INVALID_SIGNATURE);
									allRunFor(spec, assertionWithOnlyOneKey);

									final var assertionWithBothKeys = contractCall(TRANSFERRING_CONTRACT,
											"transferToAddress", acc, 10
									)
											.payingWith(ACCOUNT)
											.signedBy(PAYER_KEY, OTHER_KEY)
											.hasKnownStatus(SUCCESS);
									allRunFor(spec, assertionWithBothKeys);
								}
						)
				);
	}

	private HapiApiSpec sendHbarsToAddressesMultipleTimes() {
		final var ACCOUNT = "account";
		return defaultHapiSpec("sendHbarsToAddressesMultipleTimes")
				.given(
						cryptoCreate(ACCOUNT).balance(ONE_HUNDRED_HBARS),
						cryptoCreate("receiver").balance(10_000L),

						fileCreate("contract1Bytecode").path(ContractResources.TRANSFERRING_CONTRACT).payingWith(
								ACCOUNT),
						contractCreate(CONTRACT_FROM).bytecode("contract1Bytecode").balance(10_000L).payingWith(ACCOUNT),

						getAccountInfo("receiver").savingSnapshot("receiverInfo")
				)
				.when(
						withOpContext((spec, log) -> {
							var receiverAddr = spec.registry().getAccountInfo("receiverInfo").getContractAccountID();
							var transferCall = contractCall(
									CONTRACT_FROM,
									ContractResources.TRANSFER_TO_ADDRESS_MULTIPLE_TIMES,
									receiverAddr, 64)
									.payingWith(ACCOUNT).logged();
							allRunFor(spec, transferCall);
						})
				)
				.then(
						getAccountBalance("receiver").hasTinyBars(10_000L + 127L),
						sourcing(() -> getContractInfo(CONTRACT_FROM)
								.has(contractWith().balance(10_000L - 127L)))
				);
	}

	private HapiApiSpec sendHbarsToDifferentAddresses() {
		final var ACCOUNT = "account";
		return defaultHapiSpec("sendHbarsToDifferentAddresses")
				.given(
						cryptoCreate(ACCOUNT).balance(ONE_HUNDRED_HBARS),
						cryptoCreate("receiver1").balance(10_000L),
						cryptoCreate("receiver2").balance(10_000L),
						cryptoCreate("receiver3").balance(10_000L),
						fileCreate("contract1Bytecode").path(ContractResources.TRANSFERRING_CONTRACT).payingWith(
								ACCOUNT),
						contractCreate(CONTRACT_FROM).bytecode("contract1Bytecode").balance(10_000L).payingWith(ACCOUNT),

						getAccountInfo("receiver1").savingSnapshot("receiver1Info"),
						getAccountInfo("receiver2").savingSnapshot("receiver2Info"),
						getAccountInfo("receiver3").savingSnapshot("receiver3Info")
				)
				.when(
						withOpContext((spec, log) -> {
							var receiver1Addr = spec.registry().getAccountInfo("receiver1Info").getContractAccountID();
							var receiver2Addr = spec.registry().getAccountInfo("receiver2Info").getContractAccountID();
							var receiver3Addr = spec.registry().getAccountInfo("receiver3Info").getContractAccountID();

							var transferCall = contractCall(
									CONTRACT_FROM,
									ContractResources.TRANSFER_TO_DIFFERENT_ADDRESSES,
									receiver1Addr, receiver2Addr, receiver3Addr, 20)
									.payingWith(ACCOUNT).logged();
							allRunFor(spec, transferCall);
						})
				)
				.then(
						getAccountBalance("receiver1").hasTinyBars(10_000L + 20L),
						getAccountBalance("receiver2").hasTinyBars(10_000L + 10L),
						getAccountBalance("receiver3").hasTinyBars(10_000L + 5L),
						sourcing(() -> getContractInfo(CONTRACT_FROM)
								.has(contractWith().balance(10_000L - 35L)))
				);
	}

	private HapiApiSpec sendHbarsFromDifferentAddressessToAddress() {
		final var ACCOUNT = "account";
		final var NESTED_CONTRACT_1 = "nestedContract1";
		final var NESTED_CONTRACT_2 = "nestedContract2";
		return defaultHapiSpec("sendHbarsFromDifferentAddressessToAddress")
				.given(
						cryptoCreate(ACCOUNT).balance(ONE_HUNDRED_HBARS),
						cryptoCreate("receiver").balance(10_000L),

						fileCreate("nestedContract1Bytecode").path(ContractResources.NESTED_TRANSFER_CONTRACT_1_PATH).payingWith(
								ACCOUNT),
						contractCreate(NESTED_CONTRACT_1).bytecode("nestedContract1Bytecode").balance(10_000L).payingWith(ACCOUNT),
						fileCreate("nestedContract2Bytecode").path(ContractResources.NESTED_TRANSFER_CONTRACT_2_PATH).payingWith(
								ACCOUNT),
						contractCreate(NESTED_CONTRACT_2).bytecode("nestedContract2Bytecode").balance(10_000L).payingWith(ACCOUNT),
						fileCreate("contract1Bytecode").payingWith(ACCOUNT),
						updateLargeFile(ACCOUNT, "contract1Bytecode",
								extractByteCode(ContractResources.NESTED_TRANSFERRING_CONTRACT_PATH)),

						getAccountInfo("receiver").savingSnapshot("receiverInfo")
				)
				.when(
						withOpContext((spec, log) -> {
							var receiverAddr = spec.registry().getAccountInfo("receiverInfo").getContractAccountID();

							allRunFor(spec,
									contractCreate(CONTRACT_FROM,
											ContractResources.NESTED_TRANSFERRING_CONTRACT_CONSTRUCTOR,
											getNestedContractAddress(NESTED_CONTRACT_1, spec),
											getNestedContractAddress(NESTED_CONTRACT_2, spec)).bytecode(
									"contract1Bytecode").balance(10_000L).payingWith(ACCOUNT),

									contractCall(
											CONTRACT_FROM,
											ContractResources.TRANSFER_FROM_DIFFERENT_ADDRESSES_TO_ADDRESS,
											receiverAddr, 40L)
											.payingWith(ACCOUNT).logged());
						})
				)
				.then(
						getAccountBalance("receiver").hasTinyBars(10_000L + 80L),
						sourcing(() -> getContractInfo(NESTED_CONTRACT_1)
								.has(contractWith().balance(10_000L - 20L))),
						sourcing(() -> getContractInfo(NESTED_CONTRACT_2)
								.has(contractWith().balance(10_000L - 20L)))
				);
	}

	private HapiApiSpec sendHbarsToOuterContractFromDifferentAddresses() {
		final var ACCOUNT = "account";
		final var NESTED_CONTRACT_1 = "nestedContract1";
		final var NESTED_CONTRACT_2 = "nestedContract2";
		return defaultHapiSpec("sendHbarsFromDifferentAddressessToAddress")
				.given(
						cryptoCreate(ACCOUNT).balance(ONE_HUNDRED_HBARS),

						fileCreate("nestedContract1Bytecode").path(ContractResources.NESTED_TRANSFER_CONTRACT_1_PATH).payingWith(
								ACCOUNT),
						contractCreate(NESTED_CONTRACT_1).bytecode("nestedContract1Bytecode").balance(10_000L).payingWith(ACCOUNT),
						fileCreate("nestedContract2Bytecode").path(ContractResources.NESTED_TRANSFER_CONTRACT_2_PATH).payingWith(
								ACCOUNT),
						contractCreate(NESTED_CONTRACT_2).bytecode("nestedContract2Bytecode").balance(10_000L).payingWith(ACCOUNT),

						fileCreate("contract1Bytecode").payingWith(ACCOUNT),
						updateLargeFile(ACCOUNT, "contract1Bytecode", extractByteCode(ContractResources.NESTED_TRANSFERRING_CONTRACT_PATH))
				)
				.when(
						withOpContext((spec, log) -> {
							allRunFor(spec,
									contractCreate(CONTRACT_FROM,
											ContractResources.NESTED_TRANSFERRING_CONTRACT_CONSTRUCTOR,
											getNestedContractAddress(NESTED_CONTRACT_1, spec),
											getNestedContractAddress(NESTED_CONTRACT_2, spec)).bytecode(
											"contract1Bytecode").balance(10_000L).payingWith(ACCOUNT),

									contractCall(
											CONTRACT_FROM,
											ContractResources.TRANSFER_TO_CONTRACT_FROM_DIFFERENT_ADDRESSES, 50L)
											.payingWith(ACCOUNT).logged());
						})
				)
				.then(
						sourcing(() -> getContractInfo(CONTRACT_FROM)
								.has(contractWith().balance(10_000L + 100L))),
						sourcing(() -> getContractInfo(NESTED_CONTRACT_1)
								.has(contractWith().balance(10_000L - 50L))),
						sourcing(() -> getContractInfo(NESTED_CONTRACT_2)
								.has(contractWith().balance(10_000L - 50L)))
				);
	}

	private HapiApiSpec sendHbarsToCallerFromDifferentAddresses() {
		final var ACCOUNT = "account";
		final var NESTED_CONTRACT_1 = "nestedContract1";
		final var NESTED_CONTRACT_2 = "nestedContract2";
		final var transferTxn = "transferTxn";
		return defaultHapiSpec("sendHbarsFromDifferentAddressessToAddress")
				.given(
						cryptoCreate(ACCOUNT).balance(ONE_HUNDRED_HBARS),

						fileCreate("nestedContract1Bytecode").path(ContractResources.NESTED_TRANSFER_CONTRACT_1_PATH).payingWith(
								GENESIS),
						contractCreate(NESTED_CONTRACT_1).bytecode("nestedContract1Bytecode").balance(10_000L).payingWith(GENESIS),
						fileCreate("nestedContract2Bytecode").path(ContractResources.NESTED_TRANSFER_CONTRACT_2_PATH).payingWith(
								GENESIS),
						contractCreate(NESTED_CONTRACT_2).bytecode("nestedContract2Bytecode").balance(10_000L).payingWith(GENESIS),

						fileCreate("contract1Bytecode").payingWith(GENESIS),
						updateLargeFile(GENESIS, "contract1Bytecode",
								extractByteCode(ContractResources.NESTED_TRANSFERRING_CONTRACT_PATH)),

						getAccountInfo(ACCOUNT).savingSnapshot("accountInfo").payingWith(GENESIS)
				)
				.when(
						withOpContext((spec, log) -> {
							allRunFor(spec,
									contractCreate(CONTRACT_FROM,
											ContractResources.NESTED_TRANSFERRING_CONTRACT_CONSTRUCTOR,
											getNestedContractAddress(NESTED_CONTRACT_1, spec),
											getNestedContractAddress(NESTED_CONTRACT_2, spec)).bytecode(
											"contract1Bytecode").balance(10_000L).payingWith(GENESIS),

									contractCall(
											CONTRACT_FROM,
											ContractResources.TRANSFER_TO_CALLER_FROM_DIFFERENT_ADDRESSES, 100L)
											.payingWith(ACCOUNT).via(transferTxn).logged(),

									getTxnRecord(transferTxn).saveTxnRecordToRegistry("txn").payingWith(GENESIS),
									getAccountInfo(ACCOUNT).savingSnapshot("accountInfoAfterCall").payingWith(GENESIS));
						})
				)
				.then(
						assertionsHold((spec, opLog) -> {
							final var fee = spec.registry().getTransactionRecord("txn").getTransactionFee();
							final var accountBalanceBeforeCall =
									spec.registry().getAccountInfo("accountInfo").getBalance();
							final var accountBalanceAfterCall =
									spec.registry().getAccountInfo("accountInfoAfterCall").getBalance();

							Assertions.assertEquals(accountBalanceAfterCall,
									accountBalanceBeforeCall - fee + 200L);

						}),
						sourcing(() -> getContractInfo(CONTRACT_FROM)
								.has(contractWith().balance(10_000L - 200L))),
						sourcing(() -> getContractInfo(NESTED_CONTRACT_1)
								.has(contractWith().balance(10_000L))),
						sourcing(() -> getContractInfo(NESTED_CONTRACT_2)
								.has(contractWith().balance(10_000L)))
				);
	}

	private HapiApiSpec sendHbarsFromAndToDifferentAddressess() {
		final var ACCOUNT = "account";
		final var NESTED_CONTRACT_1 = "nestedContract1";
		final var NESTED_CONTRACT_2 = "nestedContract2";
		return defaultHapiSpec("sendHbarsFromAndToDifferentAddressess")
				.given(
						cryptoCreate(ACCOUNT).balance(200*ONE_HUNDRED_HBARS),
						cryptoCreate("receiver1").balance(10_000L),
						cryptoCreate("receiver2").balance(10_000L),
						cryptoCreate("receiver3").balance(10_000L),

						fileCreate("nestedContract1Bytecode").path(ContractResources.NESTED_TRANSFER_CONTRACT_1_PATH).payingWith(
								ACCOUNT),
						contractCreate(NESTED_CONTRACT_1).bytecode("nestedContract1Bytecode").balance(10_000L).payingWith(ACCOUNT),
						fileCreate("nestedContract2Bytecode").path(ContractResources.NESTED_TRANSFER_CONTRACT_2_PATH).payingWith(
								ACCOUNT),
						contractCreate(NESTED_CONTRACT_2).bytecode("nestedContract2Bytecode").balance(10_000L).payingWith(ACCOUNT),
						fileCreate("contract1Bytecode").payingWith(GENESIS),
						updateLargeFile(GENESIS, "contract1Bytecode",
								extractByteCode(ContractResources.NESTED_TRANSFERRING_CONTRACT_PATH)),

						getAccountInfo("receiver1").savingSnapshot("receiver1Info"),
						getAccountInfo("receiver2").savingSnapshot("receiver2Info"),
						getAccountInfo("receiver3").savingSnapshot("receiver3Info")
				)
				.when(
						withOpContext((spec, log) -> {
							var receiver1Addr = spec.registry().getAccountInfo("receiver1Info").getContractAccountID();
							var receiver2Addr = spec.registry().getAccountInfo("receiver2Info").getContractAccountID();
							var receiver3Addr = spec.registry().getAccountInfo("receiver3Info").getContractAccountID();

							allRunFor(spec,
									contractCreate(CONTRACT_FROM,
											ContractResources.NESTED_TRANSFERRING_CONTRACT_CONSTRUCTOR,
											getNestedContractAddress(NESTED_CONTRACT_1, spec),
											getNestedContractAddress(NESTED_CONTRACT_2, spec)).bytecode(
											"contract1Bytecode").balance(10_000L).payingWith(ACCOUNT),

									contractCall(
											CONTRACT_FROM,
											ContractResources.TRANSFER_FROM_AND_TO_DIFFERENT_ADDRESSES,
											receiver1Addr, receiver2Addr, receiver3Addr, 40)
											.payingWith(ACCOUNT).gas(1_000_000L).logged());
						})
				)
				.then(
						getAccountBalance("receiver1").hasTinyBars(10_000 + 80),
						getAccountBalance("receiver2").hasTinyBars(10_000 + 80),
						getAccountBalance("receiver3").hasTinyBars(10_000 + 80),
						sourcing(() -> getContractInfo(NESTED_CONTRACT_1)
								.has(contractWith().balance(10_000 - 60))),
						sourcing(() -> getContractInfo(NESTED_CONTRACT_2)
								.has(contractWith().balance(10_000 - 60)))
				);
	}

	private HapiApiSpec transferNegativeAmountOfHbars() {
		final var ACCOUNT = "account";
		return defaultHapiSpec("transferNegativeAmountOfHbarsFails")
				.given(
						cryptoCreate(ACCOUNT).balance(ONE_HUNDRED_HBARS),
						cryptoCreate("receiver").balance(10_000L),

						fileCreate("contract1Bytecode").path(ContractResources.TRANSFERRING_CONTRACT).payingWith(
								ACCOUNT),
						contractCreate(CONTRACT_FROM).bytecode("contract1Bytecode").balance(10_000L).payingWith(ACCOUNT),

						getAccountInfo("receiver").savingSnapshot("receiverInfo")
				)
				.when(
						withOpContext((spec, log) -> {
							var receiverAddr = spec.registry().getAccountInfo("receiverInfo").getContractAccountID();
							var transferCall = contractCall(
									CONTRACT_FROM,
									ContractResources.TRANSFER_NEGATIVE_AMOUNT,
									receiverAddr, 10)
									.payingWith(ACCOUNT).hasKnownStatus(CONTRACT_REVERT_EXECUTED);
							var transferCallZeroHbars = contractCall(
									CONTRACT_FROM,
									ContractResources.TRANSFER_NEGATIVE_AMOUNT,
									receiverAddr, 0)
									.payingWith(ACCOUNT).hasKnownStatus(SUCCESS);

							allRunFor(spec, transferCall, transferCallZeroHbars);
						})
				)
				.then(
						getAccountBalance("receiver").hasTinyBars(10_000L),
						sourcing(() -> getContractInfo(CONTRACT_FROM)
								.has(contractWith().balance(10_000L)))
				);
	}

	private HapiApiSpec transferToCaller() {
		final var ACCOUNT = "account";
		final var transferTxn = "transferTxn";
		return defaultHapiSpec("transferToCaller")
				.given(
						cryptoCreate(ACCOUNT).balance(ONE_HUNDRED_HBARS),

						fileCreate("contract1Bytecode").path(ContractResources.TRANSFERRING_CONTRACT),
						contractCreate(CONTRACT_FROM).bytecode("contract1Bytecode").balance(10_000L),

						getAccountInfo(ACCOUNT).savingSnapshot("accountInfo").payingWith(GENESIS)
				)
				.when(
						withOpContext((spec, log) -> {
							var transferCall = contractCall(
									CONTRACT_FROM,
									ContractResources.TRANSFER_TO_CALLER, 10)
									.payingWith(ACCOUNT).via(transferTxn).logged();

							var saveTxnRecord =
									getTxnRecord(transferTxn).saveTxnRecordToRegistry("txn").payingWith(GENESIS);
							var saveAccountInfoAfterCall = getAccountInfo(ACCOUNT).savingSnapshot(
									"accountInfoAfterCall").payingWith(GENESIS);
							var saveContractInfo = getContractInfo(CONTRACT_FROM).saveToRegistry("contract_from");

							allRunFor(spec, transferCall, saveTxnRecord, saveAccountInfoAfterCall, saveContractInfo);
						})
				)
				.then(
						assertionsHold((spec, opLog) -> {
							final var fee = spec.registry().getTransactionRecord("txn").getTransactionFee();
							final var accountBalanceBeforeCall =
									spec.registry().getAccountInfo("accountInfo").getBalance();
							final var accountBalanceAfterCall =
									spec.registry().getAccountInfo("accountInfoAfterCall").getBalance();

							Assertions.assertEquals(accountBalanceAfterCall,
									accountBalanceBeforeCall - fee + 10L);

						}),
						sourcing(() -> getContractInfo(CONTRACT_FROM)
								.has(contractWith().balance(10_000L - 10L)))
				);
	}

	private HapiApiSpec transferZeroHbarsToCaller() {
		final var ACCOUNT = "account";
		final var transferTxn = "transferTxn";
		return defaultHapiSpec("transferZeroHbarsToCaller")
				.given(
						cryptoCreate(ACCOUNT).balance(ONE_HUNDRED_HBARS),

						fileCreate("contract1Bytecode").path(ContractResources.TRANSFERRING_CONTRACT),
						contractCreate(CONTRACT_FROM).bytecode("contract1Bytecode").balance(10_000L),

						getAccountInfo(ACCOUNT).savingSnapshot("accountInfo").payingWith(GENESIS)
				)
				.when(
						withOpContext((spec, log) -> {
							var transferCall = contractCall(
									CONTRACT_FROM,
									ContractResources.TRANSFER_TO_CALLER, 0)
									.payingWith(ACCOUNT).via(transferTxn).logged();

							var saveTxnRecord =
									getTxnRecord(transferTxn).saveTxnRecordToRegistry("txn_registry").payingWith(GENESIS);
							var saveAccountInfoAfterCall = getAccountInfo(ACCOUNT).savingSnapshot(
									"accountInfoAfterCall").payingWith(GENESIS);
							var saveContractInfo = getContractInfo(CONTRACT_FROM).saveToRegistry("contract_from");

							allRunFor(spec, transferCall, saveTxnRecord, saveAccountInfoAfterCall, saveContractInfo);
						})
				)
				.then(
						assertionsHold((spec, opLog) -> {
							final var fee = spec.registry().getTransactionRecord("txn_registry").getTransactionFee();
							final var accountBalanceBeforeCall =
									spec.registry().getAccountInfo("accountInfo").getBalance();
							final var accountBalanceAfterCall =
									spec.registry().getAccountInfo("accountInfoAfterCall").getBalance();
							final var contractBalanceAfterCall =
									spec.registry().getContractInfo("contract_from").getBalance();

							Assertions.assertEquals(accountBalanceAfterCall,
									accountBalanceBeforeCall - fee);
							Assertions.assertEquals(contractBalanceAfterCall,
									10_000L);
						})
				);
	}

	private HapiApiSpec transferZeroHbars() {
		final var ACCOUNT = "account";
		final var transferTxn = "transferTxn";
		return defaultHapiSpec("transferZeroHbars")
				.given(
						cryptoCreate(ACCOUNT).balance(ONE_HUNDRED_HBARS),
						cryptoCreate("receiver").balance(10_000L),

						fileCreate("contract1Bytecode").path(ContractResources.TRANSFERRING_CONTRACT),
						contractCreate(CONTRACT_FROM).bytecode("contract1Bytecode").balance(10_000L),

						getAccountInfo("receiver").savingSnapshot("receiverInfo")
				)
				.when(
						withOpContext((spec, log) -> {
							var receiverAddr = spec.registry().getAccountInfo("receiverInfo").getContractAccountID();

							var transferCall = contractCall(
									CONTRACT_FROM,
									ContractResources.TRANSFERRING_CONTRACT_TRANSFERTOADDRESS, receiverAddr, 0)
									.payingWith(ACCOUNT).via(transferTxn).logged();

							var saveContractInfo = getContractInfo(CONTRACT_FROM).saveToRegistry("contract_from");

							allRunFor(spec, transferCall, saveContractInfo);
						})
				)
				.then(
						assertionsHold((spec, opLog) -> {
							final var contractBalanceAfterCall =
									spec.registry().getContractInfo("contract_from").getBalance();

							Assertions.assertEquals(contractBalanceAfterCall,
									10_000L);
						}),
						getAccountBalance("receiver").hasTinyBars(10_000L)
				);
	}

	private String getNestedContractAddress(final String contract, final HapiApiSpec spec) {
		return HapiPropertySource.asHexedSolidityAddress(spec.registry().getContractId(contract));
	}

	@Override
	protected Logger getResultsLogger() {
		return log;
	}

	private ByteString bookInterpolated(final byte[] jurisdictionInitcode, final String addressBookMirror) {
		return ByteString.copyFrom(
				new String(jurisdictionInitcode)
						.replaceAll("_+AddressBook.sol:AddressBook_+", addressBookMirror)
						.getBytes());
	}

	private static final String explicitJurisdictionConsParams =
			"45fd06740000000000000000000000001234567890123456789012345678901234567890";
	private static final String explicitMinterConsParamsTpl =
			"1c26cc85%s0000000000000000000000001234567890123456789012345678901234567890";
	private static final String explicitMinterConfigParamsTpl =
			"da71addf000000000000000000000000%s";
	private static final String explicitJurisdictionsAddParams =
			"218c66ea0000000000000000000000000000000000000000000000000000000000000080000000000000000000000000" +
					"0000000000000000000000000000000000000339000000000000000000000000123456789012345678901234" +
					"5678901234567890000000000000000000000000123456789012345678901234567890123456789000000000" +
					"000000000000000000000000000000000000000000000000000000026e790000000000000000000000000000" +
					"00000000000000000000000000000000";
}<|MERGE_RESOLUTION|>--- conflicted
+++ resolved
@@ -1210,10 +1210,7 @@
 
 	private HapiApiSpec HSCS_EVM_006_ContractHBarTransferToAccount() {
 		final var ACCOUNT = "account";
-<<<<<<< HEAD
-
-=======
->>>>>>> c6613ff8
+
 		return defaultHapiSpec("HSCS_EVM_006_ContractHBarTransferToAccount")
 				.given(
 						cryptoCreate(ACCOUNT).balance(ONE_HUNDRED_HBARS),
@@ -1307,11 +1304,7 @@
 	private HapiApiSpec HSCS_EVM_005_TransferOfHBarsWorksBetweenContracts() {
 		final var to = "To";
 		final var ACCOUNT = "account";
-<<<<<<< HEAD
-
-=======
-		final var CONTRACT_TO = "contract2";
->>>>>>> c6613ff8
+
 		return defaultHapiSpec("HSCS_EVM_005_TransferOfHBarsWorksBetweenContracts")
 				.given(
 						cryptoCreate(ACCOUNT).balance(ONE_HUNDRED_HBARS),
