--- conflicted
+++ resolved
@@ -121,2671 +121,6 @@
 import org.junit.jupiter.api.Assertions;
 
 public class ContractCallSuite extends HapiApiSuite {
-<<<<<<< HEAD
-    private static final Logger LOG = LogManager.getLogger(ContractCallSuite.class);
-
-    private static final String ALICE = "Alice";
-
-    private static final String LEDGER_AUTO_RENEW_PERIOD_MAX_DURATION =
-            "ledger.autoRenewPeriod.maxDuration";
-    private static final String DEFAULT_MAX_AUTO_RENEW_PERIOD =
-            HapiSpecSetup.getDefaultNodeProps().get(LEDGER_AUTO_RENEW_PERIOD_MAX_DURATION);
-
-    private static final long DEPOSIT_AMOUNT = 1000;
-    private static final long GAS_TO_OFFER = 2_000_000L;
-
-    private static final String PAY_RECEIVABLE_CONTRACT = "PayReceivable";
-    private static final String SIMPLE_UPDATE_CONTRACT = "SimpleUpdate";
-    private static final String TRANSFERRING_CONTRACT = "Transferring";
-    private static final String SIMPLE_STORAGE_CONTRACT = "SimpleStorage";
-    private static final String OWNER = "owner";
-    private static final String INSERT = "insert";
-    private static final String TOKEN_ISSUER = "tokenIssuer";
-    private static final String DECIMALS = "decimals";
-    private static final String BALANCE_OF = "balanceOf";
-    private static final String ISSUER_TOKEN_BALANCE = "issuerTokenBalance";
-    private static final String TRANSFER = "transfer";
-    private static final String ALICE_TOKEN_BALANCE = "aliceTokenBalance";
-    private static final String CAROL_TOKEN_BALANCE = "carolTokenBalance";
-    private static final String BOB_TOKEN_BALANCE = "bobTokenBalance";
-    private static final String PAYER = "payer";
-    private static final String GET_CODE_SIZE = "getCodeSize";
-    private static final String DEPOSIT = "deposit";
-    private static final String PAY_TXN = "payTxn";
-    private static final String BENEFICIARY = "beneficiary";
-    private static final String RECEIVER = "receiver";
-    private static final String GET_BALANCE = "getBalance";
-    private static final String CONTRACTS_MAX_GAS_PER_SEC = "contracts.maxGasPerSec";
-    private static final String TRANSFER_TXN = "transferTxn";
-    private static final String ACCOUNT_INFO_AFTER_CALL = "accountInfoAfterCall";
-    private static final String TRANSFER_TO_CALLER = "transferToCaller";
-    private static final String CREATE_TRIVIAL = "CreateTrivial";
-    private static final String CONTRACTS_MAX_REFUND_PERCENT_OF_GAS_LIMIT =
-            "contracts.maxRefundPercentOfGasLimit";
-    private static final String FAIL_INSUFFICIENT_GAS = "failInsufficientGas";
-    private static final String FAIL_INVALID_INITIAL_BALANCE = "failInvalidInitialBalance";
-    private static final String SUCCESS_WITH_ZERO_INITIAL_BALANCE = "successWithZeroInitialBalance";
-    private static final String KILL_ME = "killMe";
-    private static final String CONTRACT_CALLER = "contractCaller";
-    private static final String RECEIVABLE_SIG_REQ_ACCOUNT = "receivableSigReqAccount";
-    private static final String RECEIVABLE_SIG_REQ_ACCOUNT_INFO = "receivableSigReqAccountInfo";
-    private static final String TRANSFER_TO_ADDRESS = "transferToAddress";
-    private static final String CALL_TX = "callTX";
-    private static final String CALL_TX_REC = "callTXRec";
-    private static final String ACCOUNT = "account";
-    private static final String ACCOUNT_INFO = "accountInfo";
-    private static final String CONTRACT_FROM = "contract_from";
-    private static final String RECEIVER_INFO = "receiverInfo";
-    private static final String SCINFO = "scinfo";
-    private static final String NESTED_TRANSFER_CONTRACT = "NestedTransferContract";
-    private static final String NESTED_TRANSFERRING_CONTRACT = "NestedTransferringContract";
-    private static final String ACC_INFO = "accInfo";
-    private static final String RECEIVER_1 = "receiver1";
-    private static final String RECEIVER_2 = "receiver2";
-    private static final String RECEIVER_3 = "receiver3";
-    private static final String RECEIVER_1_INFO = "receiver1Info";
-    private static final String RECEIVER_2_INFO = "receiver2Info";
-    private static final String RECEIVER_3_INFO = "receiver3Info";
-
-    public static void main(String... args) {
-        new ContractCallSuite().runSuiteSync();
-    }
-
-    @Override
-    public boolean canRunConcurrent() {
-        return false;
-    }
-
-    @Override
-    public List<HapiApiSpec> getSpecsInSuite() {
-        return List.of(
-                resultSizeAffectsFees(),
-                payableSuccess(),
-                depositSuccess(),
-                depositDeleteSuccess(),
-                multipleDepositSuccess(),
-                payTestSelfDestructCall(),
-                multipleSelfDestructsAreSafe(),
-                smartContractInlineAssemblyCheck(),
-                ocToken(),
-                contractTransferToSigReqAccountWithKeySucceeds(),
-                maxRefundIsMaxGasRefundConfiguredWhenTXGasPriceIsSmaller(),
-                minChargeIsTXGasUsedByContractCall(),
-                hscsEvm005TransferOfHBarsWorksBetweenContracts(),
-                hscsEvm006ContractHBarTransferToAccount(),
-                hscsEvm005TransfersWithSubLevelCallsBetweenContracts(),
-                hscsEvm010MultiSignatureAccounts(),
-                hscsEvm010ReceiverMustSignContractTx(),
-                insufficientGas(),
-                insufficientFee(),
-                nonPayable(),
-                invalidContract(),
-                smartContractFailFirst(),
-                contractTransferToSigReqAccountWithoutKeyFails(),
-                callingDestructedContractReturnsStatusDeleted(),
-                gasLimitOverMaxGasLimitFailsPrecheck(),
-                imapUserExercise(),
-                deletedContractsCannotBeUpdated(),
-                sendHbarsToAddressesMultipleTimes(),
-                sendHbarsToDifferentAddresses(),
-                sendHbarsFromDifferentAddressessToAddress(),
-                sendHbarsFromAndToDifferentAddressess(),
-                transferNegativeAmountOfHbars(),
-                transferToCaller(),
-                transferZeroHbarsToCaller(),
-                transferZeroHbars(),
-                sendHbarsToOuterContractFromDifferentAddresses(),
-                sendHbarsToCallerFromDifferentAddresses(),
-                bitcarbonTestStillPasses(),
-                contractCreationStoragePriceMatchesFinalExpiry(),
-                whitelistingAliasedContract(),
-                cannotUseMirrorAddressOfAliasedContractInPrecompileMethod(),
-                exchangeRatePrecompileWorks(),
-                canMintAndTransferInSameContractOperation(),
-                workingHoursDemo());
-    }
-
-    private HapiApiSpec whitelistingAliasedContract() {
-        final var creationTxn = "creationTxn";
-        final var mirrorWhitelistCheckTxn = "mirrorWhitelistCheckTxn";
-        final var evmWhitelistCheckTxn = "evmWhitelistCheckTxn";
-
-        final var WHITELISTER = "Whitelister";
-        final var CREATOR = "Creator";
-
-        final AtomicReference<String> childMirror = new AtomicReference<>();
-        final AtomicReference<String> childEip1014 = new AtomicReference<>();
-
-        return defaultHapiSpec("whitelistingAliasedContract")
-                .given(
-                        sourcing(
-                                () ->
-                                        createLargeFile(
-                                                DEFAULT_PAYER,
-                                                WHITELISTER,
-                                                literalInitcodeFor("Whitelister"))),
-                        sourcing(
-                                () ->
-                                        createLargeFile(
-                                                DEFAULT_PAYER,
-                                                CREATOR,
-                                                literalInitcodeFor("Creator"))),
-                        withOpContext(
-                                (spec, op) ->
-                                        allRunFor(
-                                                spec,
-                                                contractCreate(WHITELISTER)
-                                                        .payingWith(DEFAULT_PAYER)
-                                                        .gas(GAS_TO_OFFER),
-                                                contractCreate(CREATOR)
-                                                        .payingWith(DEFAULT_PAYER)
-                                                        .gas(GAS_TO_OFFER)
-                                                        .via(creationTxn))))
-                .when(
-                        captureChildCreate2MetaFor(
-                                1, 0, "setup", creationTxn, childMirror, childEip1014),
-                        withOpContext(
-                                (spec, op) ->
-                                        allRunFor(
-                                                spec,
-                                                contractCall(
-                                                                WHITELISTER,
-                                                                "addToWhitelist",
-                                                                childEip1014.get())
-                                                        .payingWith(DEFAULT_PAYER),
-                                                contractCallWithFunctionAbi(
-                                                                asContractString(
-                                                                        contractIdFromHexedMirrorAddress(
-                                                                                childMirror.get())),
-                                                                getABIFor(
-                                                                        FUNCTION,
-                                                                        "isWhitelisted",
-                                                                        WHITELISTER),
-                                                                getNestedContractAddress(
-                                                                        WHITELISTER, spec))
-                                                        .payingWith(DEFAULT_PAYER)
-                                                        .via(mirrorWhitelistCheckTxn),
-                                                contractCall(
-                                                                CREATOR,
-                                                                "isWhitelisted",
-                                                                getNestedContractAddress(
-                                                                        WHITELISTER, spec))
-                                                        .payingWith(DEFAULT_PAYER)
-                                                        .via(evmWhitelistCheckTxn))))
-                .then(
-                        getTxnRecord(mirrorWhitelistCheckTxn)
-                                .hasPriority(
-                                        recordWith()
-                                                .contractCallResult(
-                                                        resultWith()
-                                                                .contractCallResult(
-                                                                        bigIntResult(1))))
-                                .logged(),
-                        getTxnRecord(evmWhitelistCheckTxn)
-                                .hasPriority(
-                                        recordWith()
-                                                .contractCallResult(
-                                                        resultWith()
-                                                                .contractCallResult(
-                                                                        bigIntResult(1))))
-                                .logged());
-    }
-
-    private HapiApiSpec cannotUseMirrorAddressOfAliasedContractInPrecompileMethod() {
-        final var creationTxn = "creationTxn";
-        final var ASSOCIATOR = "Associator";
-
-        final AtomicReference<String> childMirror = new AtomicReference<>();
-        final AtomicReference<String> childEip1014 = new AtomicReference<>();
-        final AtomicReference<TokenID> tokenID = new AtomicReference<>();
-
-        return defaultHapiSpec("cannotUseMirrorAddressOfAliasedContractInPrecompileMethod")
-                .given(
-                        cryptoCreate("Treasury"),
-                        sourcing(
-                                () ->
-                                        createLargeFile(
-                                                DEFAULT_PAYER,
-                                                ASSOCIATOR,
-                                                literalInitcodeFor("Associator"))),
-                        withOpContext(
-                                (spec, op) ->
-                                        allRunFor(
-                                                spec,
-                                                contractCreate(ASSOCIATOR)
-                                                        .payingWith(DEFAULT_PAYER)
-                                                        .bytecode(ASSOCIATOR)
-                                                        .gas(GAS_TO_OFFER)
-                                                        .via(creationTxn))))
-                .when(
-                        withOpContext(
-                                (spec, op) -> {
-                                    allRunFor(
-                                            spec,
-                                            captureChildCreate2MetaFor(
-                                                    1,
-                                                    0,
-                                                    "setup",
-                                                    creationTxn,
-                                                    childMirror,
-                                                    childEip1014),
-                                            tokenCreate("TokenA")
-                                                    .initialSupply(100)
-                                                    .treasury("Treasury")
-                                                    .exposingCreatedIdTo(
-                                                            id -> tokenID.set(asToken(id))));
-                                    final var create2address = childEip1014.get();
-                                    final var mirrorAddress = childMirror.get();
-                                    allRunFor(
-                                            spec,
-                                            contractCall(
-                                                            ASSOCIATOR,
-                                                            "associate",
-                                                            mirrorAddress,
-                                                            asAddress(tokenID.get()))
-                                                    .hasKnownStatus(CONTRACT_REVERT_EXECUTED)
-                                                    .gas(GAS_TO_OFFER)
-                                                    .via("NOPE"),
-                                            childRecordsCheck(
-                                                    "NOPE",
-                                                    CONTRACT_REVERT_EXECUTED,
-                                                    recordWith().status(INVALID_ACCOUNT_ID)),
-                                            contractCall(
-                                                            ASSOCIATOR,
-                                                            "associate",
-                                                            create2address,
-                                                            asAddress(tokenID.get()))
-                                                    .gas(GAS_TO_OFFER));
-                                }))
-                .then();
-    }
-
-    @SuppressWarnings("java:S5960")
-    private HapiApiSpec contractCreationStoragePriceMatchesFinalExpiry() {
-        final var toyMaker = "ToyMaker";
-        final var createIndirectly = "CreateIndirectly";
-        final var normalPayer = "normalPayer";
-        final var longLivedPayer = "longLivedPayer";
-        final var longLifetime = 100 * 7776000L;
-        final AtomicLong normalPayerGasUsed = new AtomicLong();
-        final AtomicLong longLivedPayerGasUsed = new AtomicLong();
-        final AtomicReference<String> toyMakerMirror = new AtomicReference<>();
-
-        return defaultHapiSpec("ContractCreationStoragePriceMatchesFinalExpiry")
-                .given(
-                        overriding(LEDGER_AUTO_RENEW_PERIOD_MAX_DURATION, "" + longLifetime),
-                        cryptoCreate(normalPayer),
-                        cryptoCreate(longLivedPayer).autoRenewSecs(longLifetime),
-                        uploadInitCode(toyMaker, createIndirectly),
-                        contractCreate(toyMaker)
-                                .exposingNumTo(
-                                        num ->
-                                                toyMakerMirror.set(
-                                                        asHexedSolidityAddress(0, 0, num))),
-                        sourcing(
-                                () ->
-                                        contractCreate(createIndirectly)
-                                                .autoRenewSecs(longLifetime)
-                                                .payingWith(GENESIS)))
-                .when(
-                        contractCall(toyMaker, "make")
-                                .payingWith(normalPayer)
-                                .exposingGasTo(
-                                        (status, gasUsed) -> normalPayerGasUsed.set(gasUsed)),
-                        contractCall(toyMaker, "make")
-                                .payingWith(longLivedPayer)
-                                .exposingGasTo(
-                                        (status, gasUsed) -> longLivedPayerGasUsed.set(gasUsed)),
-                        assertionsHold(
-                                (spec, opLog) ->
-                                        Assertions.assertEquals(
-                                                normalPayerGasUsed.get(),
-                                                longLivedPayerGasUsed.get(),
-                                                "Payer expiry should not affect create storage"
-                                                        + " cost")),
-                        // Verify that we are still charged a "typical" amount despite the payer and
-                        // the original sender contract having extremely long expiry dates
-                        sourcing(
-                                () ->
-                                        contractCall(
-                                                        createIndirectly,
-                                                        "makeOpaquely",
-                                                        toyMakerMirror.get())
-                                                .payingWith(longLivedPayer)))
-                .then(
-                        overriding(
-                                LEDGER_AUTO_RENEW_PERIOD_MAX_DURATION,
-                                "" + DEFAULT_MAX_AUTO_RENEW_PERIOD));
-    }
-
-    @SuppressWarnings("java:S5669")
-    private HapiApiSpec bitcarbonTestStillPasses() {
-        final var addressBook = "AddressBook";
-        final var jurisdictions = "Jurisdictions";
-        final var minters = "Minters";
-        final var addJurisTxn = "addJurisTxn";
-        final var historicalAddress = "1234567890123456789012345678901234567890";
-        final AtomicReference<byte[]> nyJurisCode = new AtomicReference<>();
-        final AtomicReference<byte[]> defaultPayerMirror = new AtomicReference<>();
-        final AtomicReference<String> addressBookMirror = new AtomicReference<>();
-        final AtomicReference<String> jurisdictionMirror = new AtomicReference<>();
-
-        return defaultHapiSpec("BitcarbonTestStillPasses")
-                .given(
-                        getAccountInfo(DEFAULT_CONTRACT_SENDER)
-                                .savingSnapshot(DEFAULT_CONTRACT_SENDER),
-                        withOpContext(
-                                (spec, opLog) ->
-                                        defaultPayerMirror.set(
-                                                (unhex(
-                                                        spec.registry()
-                                                                .getAccountInfo(
-                                                                        DEFAULT_CONTRACT_SENDER)
-                                                                .getContractAccountID())))),
-                        uploadInitCode(addressBook, jurisdictions),
-                        contractCreate(addressBook)
-                                .exposingNumTo(
-                                        num ->
-                                                addressBookMirror.set(
-                                                        asHexedSolidityAddress(0, 0, num)))
-                                .payingWith(DEFAULT_CONTRACT_SENDER),
-                        contractCreate(jurisdictions)
-                                .exposingNumTo(
-                                        num ->
-                                                jurisdictionMirror.set(
-                                                        asHexedSolidityAddress(0, 0, num)))
-                                .withExplicitParams(() -> EXPLICIT_JURISDICTION_CONS_PARAMS)
-                                .payingWith(DEFAULT_CONTRACT_SENDER),
-                        sourcing(
-                                () ->
-                                        createLargeFile(
-                                                DEFAULT_CONTRACT_SENDER,
-                                                minters,
-                                                bookInterpolated(
-                                                        literalInitcodeFor(minters).toByteArray(),
-                                                        addressBookMirror.get()))),
-                        contractCreate(minters)
-                                .withExplicitParams(
-                                        () ->
-                                                String.format(
-                                                        EXPLICIT_MINTER_CONS_PARAMS_TPL,
-                                                        jurisdictionMirror.get()))
-                                .payingWith(DEFAULT_CONTRACT_SENDER))
-                .when(
-                        contractCall(minters)
-                                .withExplicitParams(
-                                        () ->
-                                                String.format(
-                                                        EXPLICIT_MINTER_CONFIG_PARAMS_TPL,
-                                                        jurisdictionMirror.get())),
-                        contractCall(jurisdictions)
-                                .withExplicitParams(() -> EXPLICIT_JURISDICTIONS_ADD_PARAMS)
-                                .via(addJurisTxn)
-                                .gas(1_000_000),
-                        getTxnRecord(addJurisTxn)
-                                .exposingFilteredCallResultVia(
-                                        getABIForContract(jurisdictions),
-                                        event -> event.name.equals("JurisdictionAdded"),
-                                        data -> nyJurisCode.set((byte[]) data.get(0))),
-                        sourcing(
-                                () ->
-                                        logIt(
-                                                "NY juris code is "
-                                                        + CommonUtils.hex(nyJurisCode.get()))))
-                .then(
-                        sourcing(
-                                () ->
-                                        contractCallLocal(
-                                                        jurisdictions, "isValid", nyJurisCode.get())
-                                                .has(
-                                                        resultWith()
-                                                                .resultThruAbi(
-                                                                        getABIFor(
-                                                                                FUNCTION,
-                                                                                "isValid",
-                                                                                jurisdictions),
-                                                                        isLiteralResult(
-                                                                                new Object[] {
-                                                                                    Boolean.TRUE
-                                                                                })))),
-                        contractCallLocal(minters, "seven")
-                                .has(
-                                        resultWith()
-                                                .resultThruAbi(
-                                                        getABIFor(FUNCTION, "seven", minters),
-                                                        isLiteralResult(
-                                                                new Object[] {
-                                                                    BigInteger.valueOf(7L)
-                                                                }))),
-                        sourcing(
-                                () ->
-                                        contractCallLocal(minters, OWNER)
-                                                .has(
-                                                        resultWith()
-                                                                .resultThruAbi(
-                                                                        getABIFor(
-                                                                                FUNCTION, OWNER,
-                                                                                minters),
-                                                                        isLiteralResult(
-                                                                                new Object[] {
-                                                                                    defaultPayerMirror
-                                                                                            .get()
-                                                                                })))),
-                        sourcing(
-                                () ->
-                                        contractCallLocal(jurisdictions, OWNER)
-                                                .has(
-                                                        resultWith()
-                                                                .resultThruAbi(
-                                                                        getABIFor(
-                                                                                FUNCTION, OWNER,
-                                                                                minters),
-                                                                        isLiteralResult(
-                                                                                new Object[] {
-                                                                                    defaultPayerMirror
-                                                                                            .get()
-                                                                                })))),
-                        sourcing(
-                                () ->
-                                        contractCall(
-                                                        minters,
-                                                        "add",
-                                                        historicalAddress,
-                                                        "Peter",
-                                                        nyJurisCode.get())
-                                                .gas(1_000_000)));
-    }
-
-    private HapiApiSpec deletedContractsCannotBeUpdated() {
-        final var contract = "SelfDestructCallable";
-
-        return defaultHapiSpec("DeletedContractsCannotBeUpdated")
-                .given(uploadInitCode(contract), contractCreate(contract).gas(300_000))
-                .when(contractCall(contract, "destroy").deferStatusResolution())
-                .then(
-                        contractUpdate(contract)
-                                .newMemo("Hi there!")
-                                .hasKnownStatus(INVALID_CONTRACT_ID));
-    }
-
-    private HapiApiSpec workingHoursDemo() {
-        final var gasToOffer = 4_000_000;
-        final var contract = "WorkingHours";
-        final var ticketToken = "ticketToken";
-        final var adminKey = "admin";
-        final var treasury = "treasury";
-        final var newSupplyKey = "newSupplyKey";
-
-        final var ticketTaking = "ticketTaking";
-        final var ticketWorking = "ticketWorking";
-        final var mint = "minting";
-        final var burn = "burning";
-        final var preMints =
-                List.of(ByteString.copyFromUtf8("HELLO"), ByteString.copyFromUtf8("GOODBYE"));
-
-        final AtomicLong ticketSerialNo = new AtomicLong();
-
-        return defaultHapiSpec("WorkingHoursDemo")
-                .given(
-                        newKeyNamed(adminKey),
-                        cryptoCreate(treasury),
-                        // we need a new user, expiry to 1 Jan 2100 costs 11M gas for token
-                        // associate
-                        tokenCreate(ticketToken)
-                                .treasury(treasury)
-                                .tokenType(TokenType.NON_FUNGIBLE_UNIQUE)
-                                .initialSupply(0L)
-                                .supplyType(TokenSupplyType.INFINITE)
-                                .adminKey(adminKey)
-                                .supplyKey(adminKey),
-                        mintToken(ticketToken, preMints).via(mint),
-                        burnToken(ticketToken, List.of(1L)).via(burn),
-                        uploadInitCode(contract))
-                .when(
-                        withOpContext(
-                                (spec, opLog) -> {
-                                    final var registry = spec.registry();
-                                    final var tokenId = registry.getTokenID(ticketToken);
-                                    final var treasuryId = registry.getAccountID(treasury);
-                                    final var creation =
-                                            contractCreate(
-                                                            contract,
-                                                            tokenId.getTokenNum(),
-                                                            treasuryId.getAccountNum())
-                                                    .gas(gasToOffer);
-                                    allRunFor(spec, creation);
-                                }),
-                        newKeyNamed(newSupplyKey).shape(KeyShape.CONTRACT.signedWith(contract)),
-                        tokenUpdate(ticketToken).supplyKey(newSupplyKey))
-                .then(
-                        /* Take a ticket */
-                        contractCall(contract, "takeTicket")
-                                .alsoSigningWithFullPrefix(DEFAULT_CONTRACT_SENDER, treasury)
-                                .gas(4_000_000)
-                                .via(ticketTaking)
-                                .exposingResultTo(
-                                        result -> {
-                                            LOG.info("Explicit mint result is {}", result);
-                                            ticketSerialNo.set(
-                                                    ((BigInteger) result[0]).longValueExact());
-                                        }),
-                        getTxnRecord(ticketTaking),
-                        getAccountBalance(DEFAULT_CONTRACT_SENDER).hasTokenBalance(ticketToken, 1L),
-                        /* Our ticket number is 3 (b/c of the two pre-mints), so we must call
-                         * work twice before the contract will actually accept our ticket. */
-                        sourcing(
-                                () ->
-                                        contractCall(contract, "workTicket", ticketSerialNo.get())
-                                                .gas(2_000_000)
-                                                .alsoSigningWithFullPrefix(
-                                                        DEFAULT_CONTRACT_SENDER)),
-                        getAccountBalance(DEFAULT_CONTRACT_SENDER).hasTokenBalance(ticketToken, 1L),
-                        sourcing(
-                                () ->
-                                        contractCall(contract, "workTicket", ticketSerialNo.get())
-                                                .gas(2_000_000)
-                                                .alsoSigningWithFullPrefix(DEFAULT_CONTRACT_SENDER)
-                                                .via(ticketWorking)),
-                        getAccountBalance(DEFAULT_CONTRACT_SENDER).hasTokenBalance(ticketToken, 0L),
-                        getTokenInfo(ticketToken).hasTotalSupply(1L),
-                        /* Review the history */
-                        getTxnRecord(ticketTaking).andAllChildRecords().logged(),
-                        getTxnRecord(ticketWorking).andAllChildRecords().logged());
-    }
-
-    private HapiApiSpec canMintAndTransferInSameContractOperation() {
-        final AtomicReference<String> tokenMirrorAddr = new AtomicReference<>();
-        final AtomicReference<String> aCivilianMirrorAddr = new AtomicReference<>();
-        final var nfToken = "nfToken";
-        final var multiKey = "multiKey";
-        final var aCivilian = "aCivilian";
-        final var treasuryContract = "SomeERC721Scenarios";
-        final var mintAndTransferTxn = "mintAndTransferTxn";
-        final var mintAndTransferAndBurnTxn = "mintAndTransferAndBurnTxn";
-
-        return defaultHapiSpec("CanMintAndTransferInSameContractOperation")
-                .given(
-                        newKeyNamed(multiKey),
-                        cryptoCreate(aCivilian)
-                                .exposingCreatedIdTo(
-                                        id -> aCivilianMirrorAddr.set(asHexedSolidityAddress(id))),
-                        uploadInitCode(treasuryContract),
-                        contractCreate(treasuryContract).adminKey(multiKey),
-                        tokenCreate(nfToken)
-                                .supplyKey(multiKey)
-                                .tokenType(NON_FUNGIBLE_UNIQUE)
-                                .treasury(treasuryContract)
-                                .initialSupply(0)
-                                .exposingCreatedIdTo(
-                                        idLit ->
-                                                tokenMirrorAddr.set(
-                                                        asHexedSolidityAddress(
-                                                                HapiPropertySource.asToken(
-                                                                        idLit)))),
-                        mintToken(
-                                nfToken,
-                                List.of(
-                                        // 1
-                                        ByteString.copyFromUtf8("A penny for"),
-                                        // 2
-                                        ByteString.copyFromUtf8("the Old Guy"))),
-                        tokenAssociate(aCivilian, nfToken),
-                        cryptoTransfer(
-                                movingUnique(nfToken, 2L).between(treasuryContract, aCivilian)))
-                .when(
-                        sourcing(
-                                () ->
-                                        contractCall(
-                                                        treasuryContract,
-                                                        "nonSequiturMintAndTransfer",
-                                                        tokenMirrorAddr.get(),
-                                                        aCivilianMirrorAddr.get())
-                                                .via(mintAndTransferTxn)
-                                                .gas(4_000_000)
-                                                .alsoSigningWithFullPrefix(multiKey)))
-                .then(
-                        getTokenInfo(nfToken).hasTotalSupply(4L),
-                        getTokenNftInfo(nfToken, 3L)
-                                .hasSerialNum(3L)
-                                .hasAccountID(aCivilian)
-                                .hasMetadata(ByteString.copyFrom(new byte[] {(byte) 0xee})),
-                        getTokenNftInfo(nfToken, 4L)
-                                .hasSerialNum(4L)
-                                .hasAccountID(aCivilian)
-                                .hasMetadata(ByteString.copyFrom(new byte[] {(byte) 0xff})),
-                        sourcing(
-                                () ->
-                                        contractCall(
-                                                        treasuryContract,
-                                                        "nonSequiturMintAndTransferAndBurn",
-                                                        tokenMirrorAddr.get(),
-                                                        aCivilianMirrorAddr.get())
-                                                .via(mintAndTransferAndBurnTxn)
-                                                .gas(4_000_000)
-                                                .alsoSigningWithFullPrefix(multiKey, aCivilian)));
-    }
-
-    private HapiApiSpec exchangeRatePrecompileWorks() {
-        final var valueToTinycentCall = "recoverUsd";
-        final var rateAware = "ExchangeRatePrecompile";
-        // Must send $6.66 USD to access the gated method
-        final var minPriceToAccessGatedMethod = 666L;
-        final var minValueToAccessGatedMethodAtCurrentRate = new AtomicLong();
-
-        return defaultHapiSpec("ExchangeRatePrecompileWorks")
-                .given(
-                        uploadInitCode(rateAware),
-                        contractCreate(rateAware, minPriceToAccessGatedMethod),
-                        withOpContext(
-                                (spec, opLog) -> {
-                                    final var rates = spec.ratesProvider().rates();
-                                    minValueToAccessGatedMethodAtCurrentRate.set(
-                                            minPriceToAccessGatedMethod
-                                                    * TINY_PARTS_PER_WHOLE
-                                                    * rates.getHbarEquiv()
-                                                    / rates.getCentEquiv());
-                                    LOG.info(
-                                            "Requires {} tinybar of value to access the method",
-                                            minValueToAccessGatedMethodAtCurrentRate::get);
-                                }))
-                .when(
-                        sourcing(
-                                () ->
-                                        contractCall(rateAware, "gatedAccess")
-                                                .sending(
-                                                        minValueToAccessGatedMethodAtCurrentRate
-                                                                        .get()
-                                                                - 1)
-                                                .hasKnownStatus(CONTRACT_REVERT_EXECUTED)),
-                        sourcing(
-                                () ->
-                                        contractCall(rateAware, "gatedAccess")
-                                                .sending(
-                                                        minValueToAccessGatedMethodAtCurrentRate
-                                                                .get())))
-                .then(
-                        sourcing(
-                                () ->
-                                        contractCall(rateAware, "approxUsdValue")
-                                                .sending(
-                                                        minValueToAccessGatedMethodAtCurrentRate
-                                                                .get())
-                                                .via(valueToTinycentCall)),
-                        getTxnRecord(valueToTinycentCall)
-                                .hasPriority(
-                                        recordWith()
-                                                .contractCallResult(
-                                                        resultWith()
-                                                                .resultViaFunctionName(
-                                                                        "approxUsdValue",
-                                                                        rateAware,
-                                                                        isLiteralResult(
-                                                                                new Object[] {
-                                                                                    BigInteger
-                                                                                            .valueOf(
-                                                                                                    minPriceToAccessGatedMethod
-                                                                                                            * TINY_PARTS_PER_WHOLE)
-                                                                                }))))
-                                .logged(),
-                        sourcing(
-                                () ->
-                                        contractCall(rateAware, "invalidCall")
-                                                .sending(
-                                                        minValueToAccessGatedMethodAtCurrentRate
-                                                                .get())
-                                                .hasKnownStatus(CONTRACT_REVERT_EXECUTED)));
-    }
-
-    private HapiApiSpec imapUserExercise() {
-        final var contract = "User";
-        final var insert1To4 = "insert1To10";
-        final var insert2To8 = "insert2To8";
-        final var insert3To16 = "insert3To16";
-        final var remove2 = "remove2";
-        final var gasToOffer = 400_000;
-
-        return defaultHapiSpec("ImapUserExercise")
-                .given(uploadInitCode(contract), contractCreate(contract))
-                .when()
-                .then(
-                        contractCall(contract, INSERT, 1, 4).gas(gasToOffer).via(insert1To4),
-                        contractCall(contract, INSERT, 2, 8).gas(gasToOffer).via(insert2To8),
-                        contractCall(contract, INSERT, 3, 16).gas(gasToOffer).via(insert3To16),
-                        contractCall(contract, "remove", 2).gas(gasToOffer).via(remove2));
-    }
-
-    // For this test we use refusingEthConversion() for the Eth Call isomer,
-    // since we should modify the expected balances and change the test itself in order to pass with
-    // Eth Calls
-    HapiApiSpec ocToken() {
-        final var contract = "OcToken";
-
-        return defaultHapiSpec("ocToken")
-                .given(
-                        cryptoCreate(TOKEN_ISSUER).balance(1_000_000_000_000L),
-                        cryptoCreate(ALICE).balance(10_000_000_000L).payingWith(TOKEN_ISSUER),
-                        cryptoCreate("Bob").balance(10_000_000_000L).payingWith(TOKEN_ISSUER),
-                        cryptoCreate("Carol").balance(10_000_000_000L).payingWith(TOKEN_ISSUER),
-                        cryptoCreate("Dave").balance(10_000_000_000L).payingWith(TOKEN_ISSUER),
-                        getAccountInfo(TOKEN_ISSUER).savingSnapshot("tokenIssuerAcctInfo"),
-                        getAccountInfo(ALICE).savingSnapshot("AliceAcctInfo"),
-                        getAccountInfo("Bob").savingSnapshot("BobAcctInfo"),
-                        getAccountInfo("Carol").savingSnapshot("CarolAcctInfo"),
-                        getAccountInfo("Dave").savingSnapshot("DaveAcctInfo"),
-                        uploadInitCode(contract),
-                        contractCreate(contract, 1_000_000L, "OpenCrowd Token", "OCT")
-                                .gas(250_000L)
-                                .payingWith(TOKEN_ISSUER)
-                                .via("tokenCreateTxn")
-                                .logged())
-                .when(
-                        assertionsHold(
-                                (spec, ctxLog) -> {
-                                    final var issuerEthAddress =
-                                            spec.registry()
-                                                    .getAccountInfo("tokenIssuerAcctInfo")
-                                                    .getContractAccountID();
-                                    final var aliceEthAddress =
-                                            spec.registry()
-                                                    .getAccountInfo("AliceAcctInfo")
-                                                    .getContractAccountID();
-                                    final var bobEthAddress =
-                                            spec.registry()
-                                                    .getAccountInfo("BobAcctInfo")
-                                                    .getContractAccountID();
-                                    final var carolEthAddress =
-                                            spec.registry()
-                                                    .getAccountInfo("CarolAcctInfo")
-                                                    .getContractAccountID();
-                                    final var daveEthAddress =
-                                            spec.registry()
-                                                    .getAccountInfo("DaveAcctInfo")
-                                                    .getContractAccountID();
-
-                                    final var subop1 =
-                                            getContractInfo(contract)
-                                                    .nodePayment(10L)
-                                                    .saveToRegistry("tokenContract");
-
-                                    final var subop3 =
-                                            contractCallLocal(contract, DECIMALS)
-                                                    .saveResultTo(DECIMALS)
-                                                    .payingWith(TOKEN_ISSUER);
-
-                                    // Note: This contract call will cause a INSUFFICIENT_TX_FEE
-                                    // error, not sure why.
-                                    final var subop4 =
-                                            contractCallLocal(contract, "symbol")
-                                                    .saveResultTo("token_symbol")
-                                                    .payingWith(TOKEN_ISSUER)
-                                                    .hasAnswerOnlyPrecheckFrom(
-                                                            OK, INSUFFICIENT_TX_FEE);
-
-                                    final var subop5 =
-                                            contractCallLocal(
-                                                            contract, BALANCE_OF, issuerEthAddress)
-                                                    .gas(250_000L)
-                                                    .saveResultTo(ISSUER_TOKEN_BALANCE);
-
-                                    allRunFor(spec, subop1, subop3, subop4, subop5);
-
-                                    final var funcSymbol =
-                                            CallTransaction.Function.fromJsonInterface(
-                                                    getABIFor(FUNCTION, "symbol", contract));
-
-                                    final var symbol =
-                                            getValueFromRegistry(spec, "token_symbol", funcSymbol);
-
-                                    ctxLog.info("symbol: [{}]", symbol);
-
-                                    Assertions.assertEquals(
-                                            "",
-                                            symbol,
-                                            "TokenIssuer's symbol should be fixed value"); // should
-                                    // be
-                                    // "OCT"
-                                    // as
-                                    // expected
-
-                                    final var funcDecimals =
-                                            CallTransaction.Function.fromJsonInterface(
-                                                    getABIFor(FUNCTION, DECIMALS, contract));
-
-                                    final BigInteger val =
-                                            getValueFromRegistry(spec, DECIMALS, funcDecimals);
-                                    final var decimals = val.longValue();
-
-                                    ctxLog.info("decimals {}", decimals);
-                                    Assertions.assertEquals(
-                                            3,
-                                            decimals,
-                                            "TokenIssuer's decimals should be fixed value");
-
-                                    final long tokenMultiplier = (long) Math.pow(10, decimals);
-
-                                    final var function =
-                                            CallTransaction.Function.fromJsonInterface(
-                                                    getABIFor(FUNCTION, BALANCE_OF, contract));
-
-                                    long issuerBalance =
-                                            ((BigInteger)
-                                                            getValueFromRegistry(
-                                                                    spec,
-                                                                    ISSUER_TOKEN_BALANCE,
-                                                                    function))
-                                                    .longValue();
-
-                                    ctxLog.info(
-                                            "initial balance of Issuer {}",
-                                            issuerBalance / tokenMultiplier);
-                                    Assertions.assertEquals(
-                                            1_000_000,
-                                            issuerBalance / tokenMultiplier,
-                                            "TokenIssuer's initial token balance should be"
-                                                    + " 1_000_000");
-
-                                    //  Do token transfers
-                                    final var subop6 =
-                                            contractCall(
-                                                            contract,
-                                                            TRANSFER,
-                                                            aliceEthAddress,
-                                                            1000 * tokenMultiplier)
-                                                    .gas(250_000L)
-                                                    .payingWith(TOKEN_ISSUER)
-                                                    .refusingEthConversion();
-
-                                    final var subop7 =
-                                            contractCall(
-                                                            contract,
-                                                            TRANSFER,
-                                                            bobEthAddress,
-                                                            2000 * tokenMultiplier)
-                                                    .gas(250_000L)
-                                                    .payingWith(TOKEN_ISSUER)
-                                                    .refusingEthConversion();
-
-                                    final var subop8 =
-                                            contractCall(
-                                                            contract,
-                                                            TRANSFER,
-                                                            carolEthAddress,
-                                                            500 * tokenMultiplier)
-                                                    .gas(250_000L)
-                                                    .payingWith("Bob")
-                                                    .refusingEthConversion();
-
-                                    final var subop9 =
-                                            contractCallLocal(contract, BALANCE_OF, aliceEthAddress)
-                                                    .gas(250_000L)
-                                                    .saveResultTo(ALICE_TOKEN_BALANCE);
-
-                                    final var subop10 =
-                                            contractCallLocal(contract, BALANCE_OF, carolEthAddress)
-                                                    .gas(250_000L)
-                                                    .saveResultTo(CAROL_TOKEN_BALANCE);
-
-                                    final var subop11 =
-                                            contractCallLocal(contract, BALANCE_OF, bobEthAddress)
-                                                    .gas(250_000L)
-                                                    .saveResultTo(BOB_TOKEN_BALANCE);
-
-                                    allRunFor(
-                                            spec, subop6, subop7, subop8, subop9, subop10, subop11);
-
-                                    var aliceBalance =
-                                            ((BigInteger)
-                                                            getValueFromRegistry(
-                                                                    spec,
-                                                                    ALICE_TOKEN_BALANCE,
-                                                                    function))
-                                                    .longValue();
-                                    var bobBalance =
-                                            ((BigInteger)
-                                                            getValueFromRegistry(
-                                                                    spec,
-                                                                    BOB_TOKEN_BALANCE,
-                                                                    function))
-                                                    .longValue();
-                                    var carolBalance =
-                                            ((BigInteger)
-                                                            getValueFromRegistry(
-                                                                    spec,
-                                                                    CAROL_TOKEN_BALANCE,
-                                                                    function))
-                                                    .longValue();
-
-                                    ctxLog.info("aliceBalance  {}", aliceBalance / tokenMultiplier);
-                                    ctxLog.info("bobBalance  {}", bobBalance / tokenMultiplier);
-                                    ctxLog.info("carolBalance  {}", carolBalance / tokenMultiplier);
-
-                                    Assertions.assertEquals(
-                                            1000,
-                                            aliceBalance / tokenMultiplier,
-                                            "Alice's token balance should be 1_000");
-
-                                    final var subop12 =
-                                            contractCall(
-                                                            contract,
-                                                            "approve",
-                                                            daveEthAddress,
-                                                            200 * tokenMultiplier)
-                                                    .gas(250_000L)
-                                                    .payingWith(ALICE)
-                                                    .refusingEthConversion();
-
-                                    final var subop13 =
-                                            contractCall(
-                                                            contract,
-                                                            "transferFrom",
-                                                            aliceEthAddress,
-                                                            bobEthAddress,
-                                                            100 * tokenMultiplier)
-                                                    .gas(250_000L)
-                                                    .payingWith("Dave")
-                                                    .refusingEthConversion();
-
-                                    final var subop14 =
-                                            contractCallLocal(contract, BALANCE_OF, aliceEthAddress)
-                                                    .gas(250_000L)
-                                                    .saveResultTo(ALICE_TOKEN_BALANCE);
-
-                                    final var subop15 =
-                                            contractCallLocal(contract, BALANCE_OF, bobEthAddress)
-                                                    .gas(250_000L)
-                                                    .saveResultTo(BOB_TOKEN_BALANCE);
-
-                                    final var subop16 =
-                                            contractCallLocal(contract, BALANCE_OF, carolEthAddress)
-                                                    .gas(250_000L)
-                                                    .saveResultTo(CAROL_TOKEN_BALANCE);
-
-                                    final var subop17 =
-                                            contractCallLocal(contract, BALANCE_OF, daveEthAddress)
-                                                    .gas(250_000L)
-                                                    .saveResultTo("daveTokenBalance");
-
-                                    final var subop18 =
-                                            contractCallLocal(
-                                                            contract, BALANCE_OF, issuerEthAddress)
-                                                    .gas(250_000L)
-                                                    .saveResultTo(ISSUER_TOKEN_BALANCE);
-
-                                    allRunFor(
-                                            spec, subop12, subop13, subop14, subop15, subop16,
-                                            subop17, subop18);
-
-                                    final var daveBalance =
-                                            ((BigInteger)
-                                                            getValueFromRegistry(
-                                                                    spec,
-                                                                    "daveTokenBalance",
-                                                                    function))
-                                                    .longValue();
-                                    aliceBalance =
-                                            ((BigInteger)
-                                                            getValueFromRegistry(
-                                                                    spec,
-                                                                    ALICE_TOKEN_BALANCE,
-                                                                    function))
-                                                    .longValue();
-                                    bobBalance =
-                                            ((BigInteger)
-                                                            getValueFromRegistry(
-                                                                    spec,
-                                                                    BOB_TOKEN_BALANCE,
-                                                                    function))
-                                                    .longValue();
-                                    carolBalance =
-                                            ((BigInteger)
-                                                            getValueFromRegistry(
-                                                                    spec,
-                                                                    CAROL_TOKEN_BALANCE,
-                                                                    function))
-                                                    .longValue();
-                                    issuerBalance =
-                                            ((BigInteger)
-                                                            getValueFromRegistry(
-                                                                    spec,
-                                                                    ISSUER_TOKEN_BALANCE,
-                                                                    function))
-                                                    .longValue();
-
-                                    ctxLog.info(
-                                            "aliceBalance at end {}",
-                                            aliceBalance / tokenMultiplier);
-                                    ctxLog.info(
-                                            "bobBalance at end {}", bobBalance / tokenMultiplier);
-                                    ctxLog.info(
-                                            "carolBalance at end {}",
-                                            carolBalance / tokenMultiplier);
-                                    ctxLog.info(
-                                            "daveBalance at end {}", daveBalance / tokenMultiplier);
-                                    ctxLog.info(
-                                            "issuerBalance at end {}",
-                                            issuerBalance / tokenMultiplier);
-
-                                    Assertions.assertEquals(
-                                            997000,
-                                            issuerBalance / tokenMultiplier,
-                                            "TokenIssuer's final balance should be 997000");
-
-                                    Assertions.assertEquals(
-                                            900,
-                                            aliceBalance / tokenMultiplier,
-                                            "Alice's final balance should be 900");
-                                    Assertions.assertEquals(
-                                            1600,
-                                            bobBalance / tokenMultiplier,
-                                            "Bob's final balance should be 1600");
-                                    Assertions.assertEquals(
-                                            500,
-                                            carolBalance / tokenMultiplier,
-                                            "Carol's final balance should be 500");
-                                    Assertions.assertEquals(
-                                            0,
-                                            daveBalance / tokenMultiplier,
-                                            "Dave's final balance should be 0");
-                                }))
-                .then(
-                        getContractRecords(contract).hasCostAnswerPrecheck(NOT_SUPPORTED),
-                        getContractRecords(contract)
-                                .nodePayment(100L)
-                                .hasAnswerOnlyPrecheck(NOT_SUPPORTED));
-    }
-
-    private <T> T getValueFromRegistry(
-            HapiApiSpec spec, String from, CallTransaction.Function function) {
-        byte[] value = spec.registry().getBytes(from);
-
-        T decodedReturnedValue = null;
-        Object[] retResults = function.decodeResult(value);
-        if (retResults != null && retResults.length > 0) {
-            decodedReturnedValue = (T) retResults[0];
-        }
-        return decodedReturnedValue;
-    }
-
-    HapiApiSpec smartContractInlineAssemblyCheck() {
-        final var inlineTestContract = "InlineTest";
-
-        return defaultHapiSpec("smartContractInlineAssemblyCheck")
-                .given(
-                        cryptoCreate(PAYER).balance(10_000_000_000_000L),
-                        uploadInitCode(SIMPLE_STORAGE_CONTRACT, inlineTestContract))
-                .when(contractCreate(SIMPLE_STORAGE_CONTRACT), contractCreate(inlineTestContract))
-                .then(
-                        assertionsHold(
-                                (spec, ctxLog) -> {
-                                    final var subop1 =
-                                            getContractInfo(SIMPLE_STORAGE_CONTRACT)
-                                                    .nodePayment(10L)
-                                                    .saveToRegistry("simpleStorageKey");
-
-                                    final var subop2 =
-                                            getAccountInfo(PAYER)
-                                                    .savingSnapshot("payerAccountInfo");
-                                    allRunFor(spec, subop1, subop2);
-
-                                    final var simpleStorageContractInfo =
-                                            spec.registry().getContractInfo("simpleStorageKey");
-                                    final var contractAddress =
-                                            simpleStorageContractInfo.getContractAccountID();
-
-                                    final var subop3 =
-                                            contractCallLocal(
-                                                            inlineTestContract,
-                                                            GET_CODE_SIZE,
-                                                            contractAddress)
-                                                    .saveResultTo(
-                                                            "simpleStorageContractCodeSizeBytes")
-                                                    .gas(300_000L);
-
-                                    allRunFor(spec, subop3);
-
-                                    var result =
-                                            spec.registry()
-                                                    .getBytes("simpleStorageContractCodeSizeBytes");
-
-                                    final var funcJson =
-                                            getABIFor(FUNCTION, GET_CODE_SIZE, inlineTestContract)
-                                                    .replace("'", "\"");
-                                    final var function =
-                                            CallTransaction.Function.fromJsonInterface(funcJson);
-
-                                    var codeSize = 0;
-                                    if (result != null && result.length > 0) {
-                                        final var retResults = function.decodeResult(result);
-                                        if (retResults != null && retResults.length > 0) {
-                                            final var retBi = (BigInteger) retResults[0];
-                                            codeSize = retBi.intValue();
-                                        }
-                                    }
-
-                                    ctxLog.info("Contract code size {}", codeSize);
-                                    Assertions.assertNotEquals(
-                                            0,
-                                            codeSize,
-                                            "Real smart contract code size should be greater than"
-                                                    + " 0");
-
-                                    final var payerAccountInfo =
-                                            spec.registry().getAccountInfo("payerAccountInfo");
-                                    final var acctAddress = payerAccountInfo.getContractAccountID();
-
-                                    final var subop4 =
-                                            contractCallLocal(
-                                                            inlineTestContract,
-                                                            GET_CODE_SIZE,
-                                                            acctAddress)
-                                                    .saveResultTo("fakeCodeSizeBytes")
-                                                    .gas(300_000L);
-
-                                    allRunFor(spec, subop4);
-                                    result = spec.registry().getBytes("fakeCodeSizeBytes");
-
-                                    codeSize = 0;
-                                    if (result != null && result.length > 0) {
-                                        final var retResults = function.decodeResult(result);
-                                        if (retResults != null && retResults.length > 0) {
-                                            final var retBi = (BigInteger) retResults[0];
-                                            codeSize = retBi.intValue();
-                                        }
-                                    }
-
-                                    ctxLog.info("Fake contract code size {}", codeSize);
-                                    Assertions.assertEquals(
-                                            0, codeSize, "Fake contract code size should be 0");
-                                }));
-    }
-
-    private HapiApiSpec multipleSelfDestructsAreSafe() {
-        final var contract = "Fuse";
-        return defaultHapiSpec("MultipleSelfDestructsAreSafe")
-                .given(uploadInitCode(contract), contractCreate(contract).gas(300_000))
-                .when(contractCall(contract, "light").via("lightTxn").scrambleTxnBody(tx -> tx))
-                .then(getTxnRecord("lightTxn").logged());
-    }
-
-    HapiApiSpec depositSuccess() {
-        return defaultHapiSpec("DepositSuccess")
-                .given(
-                        uploadInitCode(PAY_RECEIVABLE_CONTRACT),
-                        contractCreate(PAY_RECEIVABLE_CONTRACT).adminKey(THRESHOLD))
-                .when(
-                        contractCall(PAY_RECEIVABLE_CONTRACT, DEPOSIT, DEPOSIT_AMOUNT)
-                                .via(PAY_TXN)
-                                .sending(DEPOSIT_AMOUNT))
-                .then(
-                        getTxnRecord(PAY_TXN)
-                                .hasPriority(
-                                        recordWith()
-                                                .contractCallResult(resultWith().logs(inOrder()))));
-    }
-
-    HapiApiSpec multipleDepositSuccess() {
-        return defaultHapiSpec("MultipleDepositSuccess")
-                .given(
-                        uploadInitCode(PAY_RECEIVABLE_CONTRACT),
-                        contractCreate(PAY_RECEIVABLE_CONTRACT).adminKey(THRESHOLD))
-                .when()
-                .then(
-                        withOpContext(
-                                (spec, opLog) -> {
-                                    for (int i = 0; i < 10; i++) {
-                                        final var subOp1 =
-                                                balanceSnapshot(
-                                                        "payerBefore", PAY_RECEIVABLE_CONTRACT);
-                                        final var subOp2 =
-                                                contractCall(
-                                                                PAY_RECEIVABLE_CONTRACT,
-                                                                DEPOSIT,
-                                                                DEPOSIT_AMOUNT)
-                                                        .via(PAY_TXN)
-                                                        .sending(DEPOSIT_AMOUNT);
-                                        final var subOp3 =
-                                                getAccountBalance(PAY_RECEIVABLE_CONTRACT)
-                                                        .hasTinyBars(
-                                                                changeFromSnapshot(
-                                                                        "payerBefore",
-                                                                        +DEPOSIT_AMOUNT));
-                                        allRunFor(spec, subOp1, subOp2, subOp3);
-                                    }
-                                }));
-    }
-
-    HapiApiSpec depositDeleteSuccess() {
-        final var initBalance = 7890L;
-        return defaultHapiSpec("DepositDeleteSuccess")
-                .given(
-                        cryptoCreate(BENEFICIARY).balance(initBalance),
-                        uploadInitCode(PAY_RECEIVABLE_CONTRACT),
-                        contractCreate(PAY_RECEIVABLE_CONTRACT).adminKey(THRESHOLD))
-                .when(
-                        contractCall(PAY_RECEIVABLE_CONTRACT, DEPOSIT, DEPOSIT_AMOUNT)
-                                .via(PAY_TXN)
-                                .sending(DEPOSIT_AMOUNT))
-                .then(
-                        contractDelete(PAY_RECEIVABLE_CONTRACT).transferAccount(BENEFICIARY),
-                        getAccountBalance(BENEFICIARY).hasTinyBars(initBalance + DEPOSIT_AMOUNT));
-    }
-
-    HapiApiSpec payableSuccess() {
-        return defaultHapiSpec("PayableSuccess")
-                .given(
-                        UtilVerbs.overriding(CONTRACTS_MAX_GAS_PER_SEC, "1000000"),
-                        uploadInitCode(PAY_RECEIVABLE_CONTRACT),
-                        contractCreate(PAY_RECEIVABLE_CONTRACT).adminKey(THRESHOLD).gas(1_000_000))
-                .when(contractCall(PAY_RECEIVABLE_CONTRACT).via(PAY_TXN).sending(DEPOSIT_AMOUNT))
-                .then(
-                        getTxnRecord(PAY_TXN)
-                                .hasPriority(
-                                        recordWith()
-                                                .contractCallResult(
-                                                        resultWith()
-                                                                .logs(
-                                                                        inOrder(
-                                                                                logWith()
-                                                                                        .longAtBytes(
-                                                                                                DEPOSIT_AMOUNT,
-                                                                                                24))))),
-                        UtilVerbs.resetToDefault(CONTRACTS_MAX_GAS_PER_SEC));
-    }
-
-    HapiApiSpec callingDestructedContractReturnsStatusDeleted() {
-        return defaultHapiSpec("CallingDestructedContractReturnsStatusDeleted")
-                .given(
-                        UtilVerbs.overriding(CONTRACTS_MAX_GAS_PER_SEC, "1000000"),
-                        uploadInitCode(SIMPLE_UPDATE_CONTRACT))
-                .when(
-                        contractCreate(SIMPLE_UPDATE_CONTRACT).gas(300_000L),
-                        contractCall(SIMPLE_UPDATE_CONTRACT, "set", 5, 42).gas(300_000L),
-                        contractCall(
-                                        SIMPLE_UPDATE_CONTRACT,
-                                        "del",
-                                        "0x0000000000000000000000000000000000000002")
-                                .gas(1_000_000L))
-                .then(
-                        contractCall(SIMPLE_UPDATE_CONTRACT, "set", 15, 434)
-                                .gas(350_000L)
-                                .hasKnownStatus(CONTRACT_DELETED),
-                        UtilVerbs.resetToDefault(CONTRACTS_MAX_GAS_PER_SEC));
-    }
-
-    HapiApiSpec insufficientGas() {
-        return defaultHapiSpec("InsufficientGas")
-                .given(
-                        uploadInitCode(SIMPLE_STORAGE_CONTRACT),
-                        contractCreate(SIMPLE_STORAGE_CONTRACT).adminKey(THRESHOLD),
-                        getContractInfo(SIMPLE_STORAGE_CONTRACT)
-                                .saveToRegistry("simpleStorageInfo"))
-                .when()
-                .then(
-                        contractCall(SIMPLE_STORAGE_CONTRACT, "get")
-                                .via("simpleStorageTxn")
-                                .gas(0L)
-                                .hasKnownStatus(INSUFFICIENT_GAS),
-                        getTxnRecord("simpleStorageTxn").logged());
-    }
-
-    HapiApiSpec insufficientFee() {
-        final var contract = CREATE_TRIVIAL;
-
-        return defaultHapiSpec("InsufficientFee")
-                .given(
-                        cryptoCreate("accountToPay"),
-                        uploadInitCode(contract),
-                        contractCreate(contract))
-                .when()
-                .then(
-                        contractCall(contract, "create")
-                                .fee(0L)
-                                .payingWith("accountToPay")
-                                .hasPrecheck(INSUFFICIENT_TX_FEE));
-    }
-
-    HapiApiSpec nonPayable() {
-        final var contract = CREATE_TRIVIAL;
-
-        return defaultHapiSpec("NonPayable")
-                .given(uploadInitCode(contract), contractCreate(contract))
-                .when(
-                        contractCall(contract, "create")
-                                .via("callTxn")
-                                .sending(DEPOSIT_AMOUNT)
-                                .hasKnownStatus(CONTRACT_REVERT_EXECUTED))
-                .then(
-                        getTxnRecord("callTxn")
-                                .hasPriority(
-                                        recordWith()
-                                                .contractCallResult(resultWith().logs(inOrder()))));
-    }
-
-    HapiApiSpec invalidContract() {
-        final var function = getABIFor(FUNCTION, "getIndirect", CREATE_TRIVIAL);
-
-        return defaultHapiSpec("InvalidContract")
-                .given(
-                        withOpContext(
-                                (spec, ctxLog) ->
-                                        spec.registry()
-                                                .saveContractId("invalid", asContract("1.1.1"))))
-                .when()
-                .then(
-                        contractCallWithFunctionAbi("invalid", function)
-                                .hasKnownStatus(INVALID_CONTRACT_ID));
-    }
-
-    private HapiApiSpec resultSizeAffectsFees() {
-        final var contract = "VerboseDeposit";
-        final var TRANSFER_AMOUNT = 1_000L;
-        BiConsumer<TransactionRecord, Logger> resultSizeFormatter =
-                (rcd, txnLog) -> {
-                    final var result = rcd.getContractCallResult();
-                    txnLog.info(
-                            "Contract call result FeeBuilder size = {}, fee = {}, result is"
-                                    + " [self-reported size = {}, '{}']",
-                            () -> FeeBuilder.getContractFunctionSize(result),
-                            rcd::getTransactionFee,
-                            result.getContractCallResult()::size,
-                            result::getContractCallResult);
-                    txnLog.info("  Literally :: {}", result);
-                };
-
-        return defaultHapiSpec("ResultSizeAffectsFees")
-                .given(
-                        overridingAllOf(
-                                Map.of(
-                                        "staking.fees.nodeRewardPercentage",
-                                        "10",
-                                        "staking.fees.stakingRewardPercentage",
-                                        "10",
-                                        "staking.isEnabled",
-                                        "true",
-                                        "staking.maxDailyStakeRewardThPerH",
-                                        "100",
-                                        "staking.rewardRate",
-                                        "100_000_000_000",
-                                        "staking.startThreshold",
-                                        "100_000_000",
-                                        CONTRACTS_MAX_REFUND_PERCENT_OF_GAS_LIMIT,
-                                        "100",
-                                        "contracts.throttle.throttleByGas",
-                                        "false")),
-                        uploadInitCode(contract),
-                        contractCreate(contract))
-                .when(
-                        contractCall(
-                                        contract,
-                                        DEPOSIT,
-                                        TRANSFER_AMOUNT,
-                                        0,
-                                        "So we out-danced thought...")
-                                .via("noLogsCallTxn")
-                                .sending(TRANSFER_AMOUNT),
-                        contractCall(
-                                        contract,
-                                        DEPOSIT,
-                                        TRANSFER_AMOUNT,
-                                        5,
-                                        "So we out-danced thought...")
-                                .via("loggedCallTxn")
-                                .sending(TRANSFER_AMOUNT))
-                .then(
-                        assertionsHold(
-                                (spec, assertLog) -> {
-                                    HapiGetTxnRecord noLogsLookup =
-                                            QueryVerbs.getTxnRecord("noLogsCallTxn")
-                                                    .loggedWith(resultSizeFormatter);
-                                    HapiGetTxnRecord logsLookup =
-                                            QueryVerbs.getTxnRecord("loggedCallTxn")
-                                                    .loggedWith(resultSizeFormatter);
-                                    allRunFor(spec, noLogsLookup, logsLookup);
-                                    final var unloggedRecord =
-                                            noLogsLookup
-                                                    .getResponse()
-                                                    .getTransactionGetRecord()
-                                                    .getTransactionRecord();
-                                    final var loggedRecord =
-                                            logsLookup
-                                                    .getResponse()
-                                                    .getTransactionGetRecord()
-                                                    .getTransactionRecord();
-                                    assertLog.info(
-                                            "Fee for logged record   = {}",
-                                            loggedRecord::getTransactionFee);
-                                    assertLog.info(
-                                            "Fee for unlogged record = {}",
-                                            unloggedRecord::getTransactionFee);
-                                    Assertions.assertNotEquals(
-                                            unloggedRecord.getTransactionFee(),
-                                            loggedRecord.getTransactionFee(),
-                                            "Result size should change the txn fee!");
-                                }),
-                        UtilVerbs.resetToDefault(
-                                CONTRACTS_MAX_REFUND_PERCENT_OF_GAS_LIMIT,
-                                "contracts.throttle.throttleByGas"));
-    }
-
-    HapiApiSpec smartContractFailFirst() {
-        final var civilian = "civilian";
-        return defaultHapiSpec("smartContractFailFirst")
-                .given(
-                        uploadInitCode(SIMPLE_STORAGE_CONTRACT),
-                        cryptoCreate(civilian).balance(ONE_MILLION_HBARS).payingWith(GENESIS))
-                .when(
-                        withOpContext(
-                                (spec, ignore) -> {
-                                    final var subop1 = balanceSnapshot("balanceBefore0", civilian);
-                                    final var subop2 =
-                                            contractCreate(SIMPLE_STORAGE_CONTRACT)
-                                                    .balance(0)
-                                                    .payingWith(civilian)
-                                                    .gas(1)
-                                                    .hasKnownStatus(INSUFFICIENT_GAS)
-                                                    .via(FAIL_INSUFFICIENT_GAS);
-                                    final var subop3 = getTxnRecord(FAIL_INSUFFICIENT_GAS);
-                                    allRunFor(spec, subop1, subop2, subop3);
-                                    final var delta =
-                                            subop3.getResponseRecord().getTransactionFee();
-                                    final var subop4 =
-                                            getAccountBalance(civilian)
-                                                    .hasTinyBars(
-                                                            changeFromSnapshot(
-                                                                    "balanceBefore0", -delta));
-                                    allRunFor(spec, subop4);
-                                }),
-                        withOpContext(
-                                (spec, ignore) -> {
-                                    final var subop1 = balanceSnapshot("balanceBefore1", civilian);
-                                    final var subop2 =
-                                            contractCreate(SIMPLE_STORAGE_CONTRACT)
-                                                    .balance(100_000_000_000L)
-                                                    .payingWith(civilian)
-                                                    .gas(250_000L)
-                                                    .via(FAIL_INVALID_INITIAL_BALANCE)
-                                                    .hasKnownStatus(CONTRACT_REVERT_EXECUTED);
-                                    final var subop3 = getTxnRecord(FAIL_INVALID_INITIAL_BALANCE);
-                                    allRunFor(spec, subop1, subop2, subop3);
-                                    final var delta =
-                                            subop3.getResponseRecord().getTransactionFee();
-                                    final var subop4 =
-                                            getAccountBalance(civilian)
-                                                    .hasTinyBars(
-                                                            changeFromSnapshot(
-                                                                    "balanceBefore1", -delta));
-                                    allRunFor(spec, subop4);
-                                }),
-                        withOpContext(
-                                (spec, ignore) -> {
-                                    final var subop1 = balanceSnapshot("balanceBefore2", civilian);
-                                    final var subop2 =
-                                            contractCreate(SIMPLE_STORAGE_CONTRACT)
-                                                    .balance(0L)
-                                                    .payingWith(civilian)
-                                                    .gas(250_000L)
-                                                    .hasKnownStatus(SUCCESS)
-                                                    .via(SUCCESS_WITH_ZERO_INITIAL_BALANCE);
-                                    final var subop3 =
-                                            getTxnRecord(SUCCESS_WITH_ZERO_INITIAL_BALANCE);
-                                    allRunFor(spec, subop1, subop2, subop3);
-                                    final var delta =
-                                            subop3.getResponseRecord().getTransactionFee();
-                                    final var subop4 =
-                                            getAccountBalance(civilian)
-                                                    .hasTinyBars(
-                                                            changeFromSnapshot(
-                                                                    "balanceBefore2", -delta));
-                                    allRunFor(spec, subop4);
-                                }),
-                        withOpContext(
-                                (spec, ignore) -> {
-                                    final var subop1 = balanceSnapshot("balanceBefore3", civilian);
-                                    final var subop2 =
-                                            contractCall(SIMPLE_STORAGE_CONTRACT, "set", 999_999L)
-                                                    .payingWith(civilian)
-                                                    .gas(300_000L)
-                                                    .hasKnownStatus(SUCCESS)
-                                                    // ContractCall and EthereumTransaction gas fees
-                                                    // differ
-                                                    .refusingEthConversion()
-                                                    .via("setValue");
-                                    final var subop3 = getTxnRecord("setValue");
-                                    allRunFor(spec, subop1, subop2, subop3);
-                                    final var delta =
-                                            subop3.getResponseRecord().getTransactionFee();
-                                    final var subop4 =
-                                            getAccountBalance(civilian)
-                                                    .hasTinyBars(
-                                                            changeFromSnapshot(
-                                                                    "balanceBefore3", -delta));
-                                    allRunFor(spec, subop4);
-                                }),
-                        withOpContext(
-                                (spec, ignore) -> {
-                                    final var subop1 = balanceSnapshot("balanceBefore4", civilian);
-                                    final var subop2 =
-                                            contractCall(SIMPLE_STORAGE_CONTRACT, "get")
-                                                    .payingWith(civilian)
-                                                    .gas(300_000L)
-                                                    .hasKnownStatus(SUCCESS)
-                                                    // ContractCall and EthereumTransaction gas fees
-                                                    // differ
-                                                    .refusingEthConversion()
-                                                    .via("getValue");
-                                    final var subop3 = getTxnRecord("getValue");
-                                    allRunFor(spec, subop1, subop2, subop3);
-                                    final var delta =
-                                            subop3.getResponseRecord().getTransactionFee();
-
-                                    final var subop4 =
-                                            getAccountBalance(civilian)
-                                                    .hasTinyBars(
-                                                            changeFromSnapshot(
-                                                                    "balanceBefore4", -delta));
-                                    allRunFor(spec, subop4);
-                                }))
-                .then(
-                        getTxnRecord(FAIL_INSUFFICIENT_GAS),
-                        getTxnRecord(SUCCESS_WITH_ZERO_INITIAL_BALANCE),
-                        getTxnRecord(FAIL_INVALID_INITIAL_BALANCE));
-    }
-
-    HapiApiSpec payTestSelfDestructCall() {
-        final var contract = "PayTestSelfDestruct";
-
-        return defaultHapiSpec("payTestSelfDestructCall")
-                .given(
-                        cryptoCreate(PAYER).balance(1_000_000_000_000L).logged(),
-                        cryptoCreate(RECEIVER).balance(1_000L),
-                        uploadInitCode(contract),
-                        contractCreate(contract))
-                .when(
-                        withOpContext(
-                                (spec, opLog) -> {
-                                    final var subop1 =
-                                            contractCall(contract, DEPOSIT, 1_000L)
-                                                    .payingWith(PAYER)
-                                                    .gas(300_000L)
-                                                    .via(DEPOSIT)
-                                                    .sending(1_000L);
-
-                                    final var subop2 =
-                                            contractCall(contract, GET_BALANCE)
-                                                    .payingWith(PAYER)
-                                                    .gas(300_000L)
-                                                    .via(GET_BALANCE);
-
-                                    final var contractAccountId = asId(contract, spec);
-                                    final var subop3 =
-                                            contractCall(
-                                                            contract,
-                                                            KILL_ME,
-                                                            contractAccountId.getAccountNum())
-                                                    .payingWith(PAYER)
-                                                    .gas(300_000L)
-                                                    .hasKnownStatus(OBTAINER_SAME_CONTRACT_ID);
-
-                                    final var subop4 =
-                                            contractCall(contract, KILL_ME, 999_999L)
-                                                    .payingWith(PAYER)
-                                                    .gas(300_000L)
-                                                    .hasKnownStatus(INVALID_SOLIDITY_ADDRESS);
-
-                                    final var receiverAccountId = asId(RECEIVER, spec);
-                                    final var subop5 =
-                                            contractCall(
-                                                            contract,
-                                                            KILL_ME,
-                                                            receiverAccountId.getAccountNum())
-                                                    .payingWith(PAYER)
-                                                    .gas(300_000L)
-                                                    .via("selfDestruct")
-                                                    .hasKnownStatus(SUCCESS);
-
-                                    allRunFor(spec, subop1, subop2, subop3, subop4, subop5);
-                                }))
-                .then(
-                        getTxnRecord(DEPOSIT),
-                        getTxnRecord(GET_BALANCE)
-                                .hasPriority(
-                                        recordWith()
-                                                .contractCallResult(
-                                                        resultWith()
-                                                                .resultViaFunctionName(
-                                                                        GET_BALANCE,
-                                                                        contract,
-                                                                        isLiteralResult(
-                                                                                new Object[] {
-                                                                                    BigInteger
-                                                                                            .valueOf(
-                                                                                                    1_000L)
-                                                                                })))),
-                        getAccountBalance(RECEIVER).hasTinyBars(2_000L));
-    }
-
-    private HapiApiSpec contractTransferToSigReqAccountWithKeySucceeds() {
-        return defaultHapiSpec("ContractTransferToSigReqAccountWithKeySucceeds")
-                .given(
-                        cryptoCreate(CONTRACT_CALLER).balance(1_000_000_000_000L),
-                        cryptoCreate(RECEIVABLE_SIG_REQ_ACCOUNT)
-                                .balance(1_000_000_000_000L)
-                                .receiverSigRequired(true),
-                        getAccountInfo(CONTRACT_CALLER).savingSnapshot("contractCallerInfo"),
-                        getAccountInfo(RECEIVABLE_SIG_REQ_ACCOUNT)
-                                .savingSnapshot(RECEIVABLE_SIG_REQ_ACCOUNT_INFO),
-                        uploadInitCode(TRANSFERRING_CONTRACT))
-                .when(contractCreate(TRANSFERRING_CONTRACT).gas(300_000L).balance(5000L))
-                .then(
-                        withOpContext(
-                                (spec, opLog) -> {
-                                    final var accountAddress =
-                                            spec.registry()
-                                                    .getAccountInfo(RECEIVABLE_SIG_REQ_ACCOUNT_INFO)
-                                                    .getContractAccountID();
-                                    final var receivableAccountKey =
-                                            spec.registry()
-                                                    .getAccountInfo(RECEIVABLE_SIG_REQ_ACCOUNT_INFO)
-                                                    .getKey();
-                                    final var contractCallerKey =
-                                            spec.registry()
-                                                    .getAccountInfo("contractCallerInfo")
-                                                    .getKey();
-                                    spec.registry().saveKey("receivableKey", receivableAccountKey);
-                                    spec.registry().saveKey("contractCallerKey", contractCallerKey);
-                                    /* if any of the keys are missing, INVALID_SIGNATURE is returned */
-                                    final var call =
-                                            contractCall(
-                                                            TRANSFERRING_CONTRACT,
-                                                            TRANSFER_TO_ADDRESS,
-                                                            accountAddress,
-                                                            1)
-                                                    .payingWith(CONTRACT_CALLER)
-                                                    .gas(300_000)
-                                                    .alsoSigningWithFullPrefix("receivableKey");
-                                    /* calling with the receivableSigReqAccount should pass without adding keys */
-                                    final var callWithReceivable =
-                                            contractCall(
-                                                            TRANSFERRING_CONTRACT,
-                                                            TRANSFER_TO_ADDRESS,
-                                                            accountAddress,
-                                                            1)
-                                                    .payingWith(RECEIVABLE_SIG_REQ_ACCOUNT)
-                                                    .gas(300_000)
-                                                    .hasKnownStatus(SUCCESS);
-                                    allRunFor(spec, call, callWithReceivable);
-                                }));
-    }
-
-    private HapiApiSpec contractTransferToSigReqAccountWithoutKeyFails() {
-        return defaultHapiSpec("ContractTransferToSigReqAccountWithoutKeyFails")
-                .given(
-                        cryptoCreate(RECEIVABLE_SIG_REQ_ACCOUNT)
-                                .balance(1_000_000_000_000L)
-                                .receiverSigRequired(true),
-                        getAccountInfo(RECEIVABLE_SIG_REQ_ACCOUNT)
-                                .savingSnapshot(RECEIVABLE_SIG_REQ_ACCOUNT_INFO),
-                        uploadInitCode(TRANSFERRING_CONTRACT))
-                .when(contractCreate(TRANSFERRING_CONTRACT).gas(300_000L).balance(5000L))
-                .then(
-                        withOpContext(
-                                (spec, opLog) -> {
-                                    final var accountAddress =
-                                            spec.registry()
-                                                    .getAccountInfo(RECEIVABLE_SIG_REQ_ACCOUNT_INFO)
-                                                    .getContractAccountID();
-                                    final var call =
-                                            contractCall(
-                                                            TRANSFERRING_CONTRACT,
-                                                            TRANSFER_TO_ADDRESS,
-                                                            accountAddress,
-                                                            1)
-                                                    .gas(300_000)
-                                                    .hasKnownStatus(INVALID_SIGNATURE);
-                                    allRunFor(spec, call);
-                                }));
-    }
-
-    private HapiApiSpec maxRefundIsMaxGasRefundConfiguredWhenTXGasPriceIsSmaller() {
-        return defaultHapiSpec("MaxRefundIsMaxGasRefundConfiguredWhenTXGasPriceIsSmaller")
-                .given(
-                        UtilVerbs.overriding(CONTRACTS_MAX_REFUND_PERCENT_OF_GAS_LIMIT, "5"),
-                        uploadInitCode(SIMPLE_UPDATE_CONTRACT))
-                .when(
-                        contractCreate(SIMPLE_UPDATE_CONTRACT).gas(300_000L),
-                        contractCall(SIMPLE_UPDATE_CONTRACT, "set", 5, 42)
-                                .gas(300_000L)
-                                .via(CALL_TX))
-                .then(
-                        withOpContext(
-                                (spec, ignore) -> {
-                                    final var subop01 =
-                                            getTxnRecord(CALL_TX)
-                                                    .saveTxnRecordToRegistry(CALL_TX_REC);
-                                    allRunFor(spec, subop01);
-
-                                    final var gasUsed =
-                                            spec.registry()
-                                                    .getTransactionRecord(CALL_TX_REC)
-                                                    .getContractCallResult()
-                                                    .getGasUsed();
-                                    Assertions.assertEquals(285000, gasUsed);
-                                }),
-                        UtilVerbs.resetToDefault(CONTRACTS_MAX_REFUND_PERCENT_OF_GAS_LIMIT));
-    }
-
-    private HapiApiSpec minChargeIsTXGasUsedByContractCall() {
-        return defaultHapiSpec("MinChargeIsTXGasUsedByContractCall")
-                .given(
-                        UtilVerbs.overriding(CONTRACTS_MAX_REFUND_PERCENT_OF_GAS_LIMIT, "100"),
-                        uploadInitCode(SIMPLE_UPDATE_CONTRACT))
-                .when(
-                        contractCreate(SIMPLE_UPDATE_CONTRACT).gas(300_000L),
-                        contractCall(SIMPLE_UPDATE_CONTRACT, "set", 5, 42)
-                                .gas(300_000L)
-                                .via(CALL_TX))
-                .then(
-                        withOpContext(
-                                (spec, ignore) -> {
-                                    final var subop01 =
-                                            getTxnRecord(CALL_TX)
-                                                    .saveTxnRecordToRegistry(CALL_TX_REC);
-                                    allRunFor(spec, subop01);
-
-                                    final var gasUsed =
-                                            spec.registry()
-                                                    .getTransactionRecord(CALL_TX_REC)
-                                                    .getContractCallResult()
-                                                    .getGasUsed();
-                                    Assertions.assertTrue(gasUsed > 0L);
-                                }),
-                        UtilVerbs.resetToDefault(CONTRACTS_MAX_REFUND_PERCENT_OF_GAS_LIMIT));
-    }
-
-    private HapiApiSpec gasLimitOverMaxGasLimitFailsPrecheck() {
-        return defaultHapiSpec("GasLimitOverMaxGasLimitFailsPrecheck")
-                .given(
-                        uploadInitCode(SIMPLE_UPDATE_CONTRACT),
-                        contractCreate(SIMPLE_UPDATE_CONTRACT).gas(300_000L),
-                        UtilVerbs.overriding(CONTRACTS_MAX_GAS_PER_SEC, "100"))
-                .when()
-                .then(
-                        contractCall(SIMPLE_UPDATE_CONTRACT, "set", 5, 42)
-                                .gas(101L)
-                                .hasPrecheck(MAX_GAS_LIMIT_EXCEEDED),
-                        UtilVerbs.resetToDefault(CONTRACTS_MAX_GAS_PER_SEC));
-    }
-
-    private HapiApiSpec hscsEvm006ContractHBarTransferToAccount() {
-
-        return defaultHapiSpec("HSCS_EVM_006_ContractHBarTransferToAccount")
-                .given(
-                        cryptoCreate(ACCOUNT).balance(ONE_HUNDRED_HBARS),
-                        cryptoCreate(RECEIVER).balance(10_000L),
-                        uploadInitCode(TRANSFERRING_CONTRACT),
-                        contractCreate(TRANSFERRING_CONTRACT).balance(10_000L).payingWith(ACCOUNT),
-                        getContractInfo(TRANSFERRING_CONTRACT).saveToRegistry(CONTRACT_FROM),
-                        getAccountInfo(ACCOUNT).savingSnapshot(ACCOUNT_INFO),
-                        getAccountInfo(RECEIVER).savingSnapshot(RECEIVER_INFO))
-                .when(
-                        withOpContext(
-                                (spec, log) -> {
-                                    final var receiverAddr =
-                                            spec.registry()
-                                                    .getAccountInfo(RECEIVER_INFO)
-                                                    .getContractAccountID();
-                                    final var transferCall =
-                                            contractCall(
-                                                            TRANSFERRING_CONTRACT,
-                                                            TRANSFER_TO_ADDRESS,
-                                                            receiverAddr,
-                                                            10)
-                                                    .payingWith(ACCOUNT)
-                                                    .logged();
-                                    allRunFor(spec, transferCall);
-                                }))
-                .then(getAccountBalance(RECEIVER).hasTinyBars(10_000L + 10));
-    }
-
-    private HapiApiSpec hscsEvm005TransfersWithSubLevelCallsBetweenContracts() {
-        final var topLevelContract = "TopLevelTransferring";
-        final var subLevelContract = "SubLevelTransferring";
-        final var INITIAL_CONTRACT_BALANCE = 100;
-
-        return defaultHapiSpec("HSCS_EVM_005_TransfersWithSubLevelCallsBetweenContracts")
-                .given(
-                        cryptoCreate(ACCOUNT).balance(ONE_HUNDRED_HBARS),
-                        uploadInitCode(topLevelContract, subLevelContract))
-                .when(
-                        contractCreate(topLevelContract)
-                                .payingWith(ACCOUNT)
-                                .balance(INITIAL_CONTRACT_BALANCE),
-                        contractCreate(subLevelContract)
-                                .payingWith(ACCOUNT)
-                                .balance(INITIAL_CONTRACT_BALANCE))
-                .then(
-                        contractCall(topLevelContract).sending(10).payingWith(ACCOUNT),
-                        getAccountBalance(topLevelContract)
-                                .hasTinyBars(INITIAL_CONTRACT_BALANCE + 10L),
-                        contractCall(topLevelContract, "topLevelTransferCall")
-                                .sending(10)
-                                .payingWith(ACCOUNT),
-                        getAccountBalance(topLevelContract)
-                                .hasTinyBars(INITIAL_CONTRACT_BALANCE + 20L),
-                        contractCall(topLevelContract, "topLevelNonPayableCall")
-                                .sending(10)
-                                .payingWith(ACCOUNT)
-                                .hasKnownStatus(ResponseCodeEnum.CONTRACT_REVERT_EXECUTED),
-                        getAccountBalance(topLevelContract)
-                                .hasTinyBars(INITIAL_CONTRACT_BALANCE + 20L),
-                        getContractInfo(topLevelContract).saveToRegistry("tcinfo"),
-                        getContractInfo(subLevelContract).saveToRegistry(SCINFO),
-
-                        /* sub-level non-payable contract call */
-                        assertionsHold(
-                                (spec, log) -> {
-                                    final var subLevelSolidityAddr =
-                                            spec.registry()
-                                                    .getContractInfo(SCINFO)
-                                                    .getContractAccountID();
-                                    final var cc =
-                                            contractCall(
-                                                            subLevelContract,
-                                                            "subLevelNonPayableCall",
-                                                            subLevelSolidityAddr,
-                                                            20L)
-                                                    .hasKnownStatus(
-                                                            ResponseCodeEnum
-                                                                    .CONTRACT_REVERT_EXECUTED);
-                                    allRunFor(spec, cc);
-                                }),
-                        getAccountBalance(topLevelContract)
-                                .hasTinyBars(20L + INITIAL_CONTRACT_BALANCE),
-                        getAccountBalance(subLevelContract).hasTinyBars(INITIAL_CONTRACT_BALANCE),
-
-                        /* sub-level payable contract call */
-                        assertionsHold(
-                                (spec, log) -> {
-                                    final var subLevelSolidityAddr =
-                                            spec.registry()
-                                                    .getContractInfo(SCINFO)
-                                                    .getContractAccountID();
-                                    final var cc =
-                                            contractCall(
-                                                    topLevelContract,
-                                                    "subLevelPayableCall",
-                                                    subLevelSolidityAddr,
-                                                    20);
-                                    allRunFor(spec, cc);
-                                }),
-                        getAccountBalance(topLevelContract).hasTinyBars(INITIAL_CONTRACT_BALANCE),
-                        getAccountBalance(subLevelContract)
-                                .hasTinyBars(20L + INITIAL_CONTRACT_BALANCE));
-    }
-
-    private HapiApiSpec hscsEvm005TransferOfHBarsWorksBetweenContracts() {
-        final var to = "To";
-
-        return defaultHapiSpec("HSCS_EVM_005_TransferOfHBarsWorksBetweenContracts")
-                .given(
-                        cryptoCreate(ACCOUNT).balance(ONE_HUNDRED_HBARS),
-                        uploadInitCode(TRANSFERRING_CONTRACT),
-                        contractCreate(TRANSFERRING_CONTRACT).balance(10_000L).payingWith(ACCOUNT),
-                        contractCustomCreate(TRANSFERRING_CONTRACT, to)
-                                .balance(10_000L)
-                                .payingWith(ACCOUNT),
-                        getContractInfo(TRANSFERRING_CONTRACT).saveToRegistry(CONTRACT_FROM),
-                        getContractInfo(TRANSFERRING_CONTRACT + to).saveToRegistry("contract_to"),
-                        getAccountInfo(ACCOUNT).savingSnapshot(ACCOUNT_INFO))
-                .when(
-                        withOpContext(
-                                (spec, log) -> {
-                                    var cto =
-                                            spec.registry()
-                                                    .getContractInfo(TRANSFERRING_CONTRACT + to)
-                                                    .getContractAccountID();
-                                    var transferCall =
-                                            contractCall(
-                                                            TRANSFERRING_CONTRACT,
-                                                            TRANSFER_TO_ADDRESS,
-                                                            cto,
-                                                            10)
-                                                    .payingWith(ACCOUNT)
-                                                    .logged();
-                                    allRunFor(spec, transferCall);
-                                }))
-                .then(
-                        getAccountBalance(TRANSFERRING_CONTRACT).hasTinyBars(10_000 - 10L),
-                        getAccountBalance(TRANSFERRING_CONTRACT + to).hasTinyBars(10_000 + 10L));
-    }
-
-    private HapiApiSpec hscsEvm010ReceiverMustSignContractTx() {
-        final var ACC = "acc";
-        final var RECEIVER_KEY = "receiverKey";
-        return defaultHapiSpec("HSCS_EVM_010_ReceiverMustSignContractTx")
-                .given(
-                        newKeyNamed(RECEIVER_KEY),
-                        cryptoCreate(ACC)
-                                .balance(5 * ONE_HUNDRED_HBARS)
-                                .receiverSigRequired(true)
-                                .key(RECEIVER_KEY))
-                .when(
-                        getAccountInfo(ACC).savingSnapshot(ACC_INFO),
-                        uploadInitCode(TRANSFERRING_CONTRACT),
-                        contractCreate(TRANSFERRING_CONTRACT)
-                                .payingWith(ACC)
-                                .balance(ONE_HUNDRED_HBARS))
-                .then(
-                        withOpContext(
-                                (spec, log) -> {
-                                    final var acc =
-                                            spec.registry()
-                                                    .getAccountInfo(ACC_INFO)
-                                                    .getContractAccountID();
-                                    final var withoutReceiverSignature =
-                                            contractCall(
-                                                            TRANSFERRING_CONTRACT,
-                                                            TRANSFER_TO_ADDRESS,
-                                                            acc,
-                                                            ONE_HUNDRED_HBARS / 2)
-                                                    .hasKnownStatus(INVALID_SIGNATURE);
-                                    allRunFor(spec, withoutReceiverSignature);
-
-                                    final var withSignature =
-                                            contractCall(
-                                                            TRANSFERRING_CONTRACT,
-                                                            TRANSFER_TO_ADDRESS,
-                                                            acc,
-                                                            ONE_HUNDRED_HBARS / 2)
-                                                    .payingWith(ACC)
-                                                    .signedBy(RECEIVER_KEY)
-                                                    .hasKnownStatus(SUCCESS);
-                                    allRunFor(spec, withSignature);
-                                }));
-    }
-
-    private HapiApiSpec hscsEvm010MultiSignatureAccounts() {
-        final var ACC = "acc";
-        final var PAYER_KEY = "pkey";
-        final var OTHER_KEY = "okey";
-        final var KEY_LIST = "klist";
-        return defaultHapiSpec("HSCS_EVM_010_MultiSignatureAccounts")
-                .given(
-                        newKeyNamed(PAYER_KEY),
-                        newKeyNamed(OTHER_KEY),
-                        newKeyListNamed(KEY_LIST, List.of(PAYER_KEY, OTHER_KEY)),
-                        cryptoCreate(ACC)
-                                .balance(ONE_HUNDRED_HBARS)
-                                .key(KEY_LIST)
-                                .keyType(THRESHOLD))
-                .when(
-                        uploadInitCode(TRANSFERRING_CONTRACT),
-                        getAccountInfo(ACC).savingSnapshot(ACC_INFO),
-                        contractCreate(TRANSFERRING_CONTRACT)
-                                .payingWith(ACC)
-                                .signedBy(PAYER_KEY)
-                                .adminKey(KEY_LIST)
-                                .hasPrecheck(INVALID_SIGNATURE),
-                        contractCreate(TRANSFERRING_CONTRACT)
-                                .payingWith(ACC)
-                                .signedBy(PAYER_KEY, OTHER_KEY)
-                                .balance(10)
-                                .adminKey(KEY_LIST))
-                .then(
-                        withOpContext(
-                                (spec, log) -> {
-                                    final var acc =
-                                            spec.registry()
-                                                    .getAccountInfo(ACC_INFO)
-                                                    .getContractAccountID();
-                                    final var assertionWithOnlyOneKey =
-                                            contractCall(
-                                                            TRANSFERRING_CONTRACT,
-                                                            TRANSFER_TO_ADDRESS,
-                                                            acc,
-                                                            10)
-                                                    .payingWith(ACC)
-                                                    .signedBy(PAYER_KEY)
-                                                    .hasPrecheck(INVALID_SIGNATURE)
-                                                    .refusingEthConversion();
-                                    allRunFor(spec, assertionWithOnlyOneKey);
-
-                                    final var assertionWithBothKeys =
-                                            contractCall(
-                                                            TRANSFERRING_CONTRACT,
-                                                            TRANSFER_TO_ADDRESS,
-                                                            acc,
-                                                            10)
-                                                    .payingWith(ACC)
-                                                    .signedBy(PAYER_KEY, OTHER_KEY)
-                                                    .hasKnownStatus(SUCCESS)
-                                                    .refusingEthConversion();
-                                    allRunFor(spec, assertionWithBothKeys);
-                                }));
-    }
-
-    private HapiApiSpec sendHbarsToAddressesMultipleTimes() {
-        return defaultHapiSpec("sendHbarsToAddressesMultipleTimes")
-                .given(
-                        cryptoCreate(ACCOUNT).balance(ONE_HUNDRED_HBARS),
-                        cryptoCreate(RECEIVER).balance(10_000L),
-                        uploadInitCode(TRANSFERRING_CONTRACT),
-                        contractCreate(TRANSFERRING_CONTRACT).balance(10_000L).payingWith(ACCOUNT),
-                        getAccountInfo(RECEIVER).savingSnapshot(RECEIVER_INFO))
-                .when(
-                        withOpContext(
-                                (spec, log) -> {
-                                    var receiverAddr =
-                                            spec.registry()
-                                                    .getAccountInfo(RECEIVER_INFO)
-                                                    .getContractAccountID();
-                                    var transferCall =
-                                            contractCall(
-                                                            TRANSFERRING_CONTRACT,
-                                                            "transferToAddressMultipleTimes",
-                                                            receiverAddr,
-                                                            64)
-                                                    .payingWith(ACCOUNT)
-                                                    .logged();
-                                    allRunFor(spec, transferCall);
-                                }))
-                .then(
-                        getAccountBalance(RECEIVER).hasTinyBars(10_000L + 127L),
-                        sourcing(
-                                () ->
-                                        getContractInfo(TRANSFERRING_CONTRACT)
-                                                .has(contractWith().balance(10_000L - 127L))));
-    }
-
-    private HapiApiSpec sendHbarsToDifferentAddresses() {
-        return defaultHapiSpec("sendHbarsToDifferentAddresses")
-                .given(
-                        cryptoCreate(ACCOUNT).balance(ONE_HUNDRED_HBARS),
-                        cryptoCreate(RECEIVER_1).balance(10_000L),
-                        cryptoCreate(RECEIVER_2).balance(10_000L),
-                        cryptoCreate(RECEIVER_3).balance(10_000L),
-                        uploadInitCode(TRANSFERRING_CONTRACT),
-                        contractCreate(TRANSFERRING_CONTRACT).balance(10_000L).payingWith(ACCOUNT),
-                        getAccountInfo(RECEIVER_1).savingSnapshot(RECEIVER_1_INFO),
-                        getAccountInfo(RECEIVER_2).savingSnapshot(RECEIVER_2_INFO),
-                        getAccountInfo(RECEIVER_3).savingSnapshot(RECEIVER_3_INFO))
-                .when(
-                        withOpContext(
-                                (spec, log) -> {
-                                    var receiver1Addr =
-                                            spec.registry()
-                                                    .getAccountInfo(RECEIVER_1_INFO)
-                                                    .getContractAccountID();
-                                    var receiver2Addr =
-                                            spec.registry()
-                                                    .getAccountInfo(RECEIVER_2_INFO)
-                                                    .getContractAccountID();
-                                    var receiver3Addr =
-                                            spec.registry()
-                                                    .getAccountInfo(RECEIVER_3_INFO)
-                                                    .getContractAccountID();
-
-                                    var transferCall =
-                                            contractCall(
-                                                            TRANSFERRING_CONTRACT,
-                                                            "transferToDifferentAddresses",
-                                                            receiver1Addr,
-                                                            receiver2Addr,
-                                                            receiver3Addr,
-                                                            20)
-                                                    .payingWith(ACCOUNT)
-                                                    .logged();
-                                    allRunFor(spec, transferCall);
-                                }))
-                .then(
-                        getAccountBalance(RECEIVER_1).hasTinyBars(10_000L + 20L),
-                        getAccountBalance(RECEIVER_2).hasTinyBars(10_000L + 10L),
-                        getAccountBalance(RECEIVER_3).hasTinyBars(10_000L + 5L),
-                        sourcing(
-                                () ->
-                                        getContractInfo(TRANSFERRING_CONTRACT)
-                                                .has(contractWith().balance(10_000L - 35L))));
-    }
-
-    private HapiApiSpec sendHbarsFromDifferentAddressessToAddress() {
-        return defaultHapiSpec("sendHbarsFromDifferentAddressessToAddress")
-                .given(
-                        cryptoCreate(ACCOUNT).balance(ONE_HUNDRED_HBARS),
-                        cryptoCreate(RECEIVER).balance(10_000L),
-                        uploadInitCode(NESTED_TRANSFERRING_CONTRACT, NESTED_TRANSFER_CONTRACT),
-                        contractCustomCreate(NESTED_TRANSFER_CONTRACT, "1")
-                                .balance(10_000L)
-                                .payingWith(ACCOUNT),
-                        contractCustomCreate(NESTED_TRANSFER_CONTRACT, "2")
-                                .balance(10_000L)
-                                .payingWith(ACCOUNT),
-                        getAccountInfo(RECEIVER).savingSnapshot(RECEIVER_INFO))
-                .when(
-                        withOpContext(
-                                (spec, log) -> {
-                                    var receiverAddr =
-                                            spec.registry()
-                                                    .getAccountInfo(RECEIVER_INFO)
-                                                    .getContractAccountID();
-
-                                    allRunFor(
-                                            spec,
-                                            contractCreate(
-                                                            NESTED_TRANSFERRING_CONTRACT,
-                                                            getNestedContractAddress(
-                                                                    NESTED_TRANSFER_CONTRACT + "1",
-                                                                    spec),
-                                                            getNestedContractAddress(
-                                                                    NESTED_TRANSFER_CONTRACT + "2",
-                                                                    spec))
-                                                    .balance(10_000L)
-                                                    .payingWith(ACCOUNT),
-                                            contractCall(
-                                                            NESTED_TRANSFERRING_CONTRACT,
-                                                            "transferFromDifferentAddressesToAddress",
-                                                            receiverAddr,
-                                                            40L)
-                                                    .payingWith(ACCOUNT)
-                                                    .logged());
-                                }))
-                .then(
-                        getAccountBalance(RECEIVER).hasTinyBars(10_000L + 80L),
-                        sourcing(
-                                () ->
-                                        getContractInfo(NESTED_TRANSFER_CONTRACT + "1")
-                                                .has(contractWith().balance(10_000L - 20L))),
-                        sourcing(
-                                () ->
-                                        getContractInfo(NESTED_TRANSFER_CONTRACT + "2")
-                                                .has(contractWith().balance(10_000L - 20L))));
-    }
-
-    private HapiApiSpec sendHbarsToOuterContractFromDifferentAddresses() {
-        return defaultHapiSpec("sendHbarsToOuterContractFromDifferentAddresses")
-                .given(
-                        cryptoCreate(ACCOUNT).balance(ONE_HUNDRED_HBARS),
-                        uploadInitCode(NESTED_TRANSFERRING_CONTRACT, NESTED_TRANSFER_CONTRACT),
-                        contractCustomCreate(NESTED_TRANSFER_CONTRACT, "1")
-                                .balance(10_000L)
-                                .payingWith(ACCOUNT),
-                        contractCustomCreate(NESTED_TRANSFER_CONTRACT, "2")
-                                .balance(10_000L)
-                                .payingWith(ACCOUNT))
-                .when(
-                        withOpContext(
-                                (spec, log) ->
-                                        allRunFor(
-                                                spec,
-                                                contractCreate(
-                                                                NESTED_TRANSFERRING_CONTRACT,
-                                                                getNestedContractAddress(
-                                                                        NESTED_TRANSFER_CONTRACT
-                                                                                + "1",
-                                                                        spec),
-                                                                getNestedContractAddress(
-                                                                        NESTED_TRANSFER_CONTRACT
-                                                                                + "2",
-                                                                        spec))
-                                                        .balance(10_000L)
-                                                        .payingWith(ACCOUNT),
-                                                contractCall(
-                                                                NESTED_TRANSFERRING_CONTRACT,
-                                                                "transferToContractFromDifferentAddresses",
-                                                                50L)
-                                                        .payingWith(ACCOUNT)
-                                                        .logged())))
-                .then(
-                        sourcing(
-                                () ->
-                                        getContractInfo(NESTED_TRANSFERRING_CONTRACT)
-                                                .has(contractWith().balance(10_000L + 100L))),
-                        sourcing(
-                                () ->
-                                        getContractInfo(NESTED_TRANSFER_CONTRACT + "1")
-                                                .has(contractWith().balance(10_000L - 50L))),
-                        sourcing(
-                                () ->
-                                        getContractInfo(NESTED_TRANSFER_CONTRACT + "2")
-                                                .has(contractWith().balance(10_000L - 50L))));
-    }
-
-    private HapiApiSpec sendHbarsToCallerFromDifferentAddresses() {
-        return defaultHapiSpec("sendHbarsToCallerFromDifferentAddresses")
-                .given(
-                        withOpContext(
-                                (spec, log) -> {
-                                    if (!spec.isUsingEthCalls()) {
-                                        spec.registry()
-                                                .saveAccountId(
-                                                        DEFAULT_CONTRACT_RECEIVER,
-                                                        spec.setup().strongControlAccount());
-                                    }
-                                    final var keyCreation =
-                                            newKeyNamed(SECP_256K1_SOURCE_KEY)
-                                                    .shape(SECP_256K1_SHAPE);
-                                    final var transfer1 =
-                                            cryptoTransfer(
-                                                            tinyBarsFromAccountToAlias(
-                                                                    GENESIS,
-                                                                    SECP_256K1_SOURCE_KEY,
-                                                                    ONE_HUNDRED_HBARS))
-                                                    .via("autoAccount");
-
-                                    final var nestedTransferringUpload =
-                                            uploadInitCode(
-                                                    NESTED_TRANSFERRING_CONTRACT,
-                                                    NESTED_TRANSFER_CONTRACT);
-                                    final var createFirstNestedContract =
-                                            contractCustomCreate(NESTED_TRANSFER_CONTRACT, "1")
-                                                    .balance(10_000L);
-                                    final var createSecondNestedContract =
-                                            contractCustomCreate(NESTED_TRANSFER_CONTRACT, "2")
-                                                    .balance(10_000L);
-                                    final var transfer2 =
-                                            cryptoTransfer(
-                                                    TokenMovement.movingHbar(10_000_000L)
-                                                            .between(
-                                                                    GENESIS,
-                                                                    DEFAULT_CONTRACT_RECEIVER));
-                                    final var saveSnapshot =
-                                            getAccountInfo(DEFAULT_CONTRACT_RECEIVER)
-                                                    .savingSnapshot(ACCOUNT_INFO)
-                                                    .payingWith(GENESIS);
-                                    allRunFor(
-                                            spec,
-                                            keyCreation,
-                                            transfer1,
-                                            nestedTransferringUpload,
-                                            createFirstNestedContract,
-                                            createSecondNestedContract,
-                                            transfer2,
-                                            saveSnapshot);
-                                }))
-                .when(
-                        withOpContext(
-                                (spec, log) ->
-                                        allRunFor(
-                                                spec,
-                                                contractCreate(
-                                                                NESTED_TRANSFERRING_CONTRACT,
-                                                                getNestedContractAddress(
-                                                                        NESTED_TRANSFER_CONTRACT
-                                                                                + "1",
-                                                                        spec),
-                                                                getNestedContractAddress(
-                                                                        NESTED_TRANSFER_CONTRACT
-                                                                                + "2",
-                                                                        spec))
-                                                        .balance(10_000L)
-                                                        .payingWith(GENESIS),
-                                                contractCall(
-                                                                NESTED_TRANSFERRING_CONTRACT,
-                                                                "transferToCallerFromDifferentAddresses",
-                                                                100L)
-                                                        .payingWith(DEFAULT_CONTRACT_RECEIVER)
-                                                        .signingWith(SECP_256K1_RECEIVER_SOURCE_KEY)
-                                                        .via(TRANSFER_TXN)
-                                                        .logged(),
-                                                getTxnRecord(TRANSFER_TXN)
-                                                        .saveTxnRecordToRegistry("txn")
-                                                        .payingWith(GENESIS),
-                                                getAccountInfo(DEFAULT_CONTRACT_RECEIVER)
-                                                        .savingSnapshot(ACCOUNT_INFO_AFTER_CALL)
-                                                        .payingWith(GENESIS))))
-                .then(
-                        assertionsHold(
-                                (spec, opLog) -> {
-                                    final var fee =
-                                            spec.registry()
-                                                    .getTransactionRecord("txn")
-                                                    .getTransactionFee();
-                                    final var accountBalanceBeforeCall =
-                                            spec.registry()
-                                                    .getAccountInfo(ACCOUNT_INFO)
-                                                    .getBalance();
-                                    final var accountBalanceAfterCall =
-                                            spec.registry()
-                                                    .getAccountInfo(ACCOUNT_INFO_AFTER_CALL)
-                                                    .getBalance();
-
-                                    Assertions.assertEquals(
-                                            accountBalanceAfterCall,
-                                            accountBalanceBeforeCall - fee + 200L);
-                                }),
-                        sourcing(
-                                () ->
-                                        getContractInfo(NESTED_TRANSFERRING_CONTRACT)
-                                                .has(contractWith().balance(10_000L - 200L))),
-                        sourcing(
-                                () ->
-                                        getContractInfo(NESTED_TRANSFER_CONTRACT + "1")
-                                                .has(contractWith().balance(10_000L))),
-                        sourcing(
-                                () ->
-                                        getContractInfo(NESTED_TRANSFER_CONTRACT + "2")
-                                                .has(contractWith().balance(10_000L))));
-    }
-
-    private HapiApiSpec sendHbarsFromAndToDifferentAddressess() {
-        return defaultHapiSpec("sendHbarsFromAndToDifferentAddressess")
-                .given(
-                        cryptoCreate(ACCOUNT).balance(200 * ONE_HUNDRED_HBARS),
-                        cryptoCreate(RECEIVER_1).balance(10_000L),
-                        cryptoCreate(RECEIVER_2).balance(10_000L),
-                        cryptoCreate(RECEIVER_3).balance(10_000L),
-                        uploadInitCode(NESTED_TRANSFERRING_CONTRACT, NESTED_TRANSFER_CONTRACT),
-                        contractCustomCreate(NESTED_TRANSFER_CONTRACT, "1")
-                                .balance(10_000L)
-                                .payingWith(ACCOUNT),
-                        contractCustomCreate(NESTED_TRANSFER_CONTRACT, "2")
-                                .balance(10_000L)
-                                .payingWith(ACCOUNT),
-                        getAccountInfo(RECEIVER_1).savingSnapshot(RECEIVER_1_INFO),
-                        getAccountInfo(RECEIVER_2).savingSnapshot(RECEIVER_2_INFO),
-                        getAccountInfo(RECEIVER_3).savingSnapshot(RECEIVER_3_INFO))
-                .when(
-                        withOpContext(
-                                (spec, log) -> {
-                                    var receiver1Addr =
-                                            spec.registry()
-                                                    .getAccountInfo(RECEIVER_1_INFO)
-                                                    .getContractAccountID();
-                                    var receiver2Addr =
-                                            spec.registry()
-                                                    .getAccountInfo(RECEIVER_2_INFO)
-                                                    .getContractAccountID();
-                                    var receiver3Addr =
-                                            spec.registry()
-                                                    .getAccountInfo(RECEIVER_3_INFO)
-                                                    .getContractAccountID();
-
-                                    allRunFor(
-                                            spec,
-                                            contractCreate(
-                                                            NESTED_TRANSFERRING_CONTRACT,
-                                                            getNestedContractAddress(
-                                                                    NESTED_TRANSFER_CONTRACT + "1",
-                                                                    spec),
-                                                            getNestedContractAddress(
-                                                                    NESTED_TRANSFER_CONTRACT + "2",
-                                                                    spec))
-                                                    .balance(10_000L)
-                                                    .payingWith(ACCOUNT),
-                                            contractCall(
-                                                            NESTED_TRANSFERRING_CONTRACT,
-                                                            "transferFromAndToDifferentAddresses",
-                                                            receiver1Addr,
-                                                            receiver2Addr,
-                                                            receiver3Addr,
-                                                            40)
-                                                    .payingWith(ACCOUNT)
-                                                    .gas(1_000_000L)
-                                                    .logged());
-                                }))
-                .then(
-                        getAccountBalance(RECEIVER_1).hasTinyBars(10_000 + 80L),
-                        getAccountBalance(RECEIVER_2).hasTinyBars(10_000 + 80L),
-                        getAccountBalance(RECEIVER_3).hasTinyBars(10_000 + 80L),
-                        sourcing(
-                                () ->
-                                        getContractInfo(NESTED_TRANSFER_CONTRACT + "1")
-                                                .has(contractWith().balance(10_000 - 60L))),
-                        sourcing(
-                                () ->
-                                        getContractInfo(NESTED_TRANSFER_CONTRACT + "2")
-                                                .has(contractWith().balance(10_000 - 60L))));
-    }
-
-    private HapiApiSpec transferNegativeAmountOfHbars() {
-        return defaultHapiSpec("transferNegativeAmountOfHbarsFails")
-                .given(
-                        cryptoCreate(ACCOUNT).balance(ONE_HUNDRED_HBARS),
-                        cryptoCreate(RECEIVER).balance(10_000L),
-                        uploadInitCode(TRANSFERRING_CONTRACT),
-                        contractCreate(TRANSFERRING_CONTRACT).balance(10_000L).payingWith(ACCOUNT),
-                        getAccountInfo(RECEIVER).savingSnapshot(RECEIVER_INFO))
-                .when(
-                        withOpContext(
-                                (spec, log) -> {
-                                    var receiverAddr =
-                                            spec.registry()
-                                                    .getAccountInfo(RECEIVER_INFO)
-                                                    .getContractAccountID();
-                                    var transferCall =
-                                            contractCall(
-                                                            TRANSFERRING_CONTRACT,
-                                                            "transferToAddressNegativeAmount",
-                                                            receiverAddr,
-                                                            10)
-                                                    .payingWith(ACCOUNT)
-                                                    .hasKnownStatus(CONTRACT_REVERT_EXECUTED);
-                                    var transferCallZeroHbars =
-                                            contractCall(
-                                                            TRANSFERRING_CONTRACT,
-                                                            "transferToAddressNegativeAmount",
-                                                            receiverAddr,
-                                                            0)
-                                                    .payingWith(ACCOUNT)
-                                                    .hasKnownStatus(SUCCESS);
-
-                                    allRunFor(spec, transferCall, transferCallZeroHbars);
-                                }))
-                .then(
-                        getAccountBalance(RECEIVER).hasTinyBars(10_000L),
-                        sourcing(
-                                () ->
-                                        getContractInfo(TRANSFERRING_CONTRACT)
-                                                .has(contractWith().balance(10_000L))));
-    }
-
-    private HapiApiSpec transferToCaller() {
-        final var transferTxn = TRANSFER_TXN;
-        return defaultHapiSpec(TRANSFER_TO_CALLER)
-                .given(
-                        uploadInitCode(TRANSFERRING_CONTRACT),
-                        contractCreate(TRANSFERRING_CONTRACT).balance(10_000L),
-                        getAccountInfo(DEFAULT_CONTRACT_SENDER)
-                                .savingSnapshot(ACCOUNT_INFO)
-                                .payingWith(GENESIS))
-                .when(
-                        withOpContext(
-                                (spec, log) -> {
-                                    var transferCall =
-                                            contractCall(
-                                                            TRANSFERRING_CONTRACT,
-                                                            TRANSFER_TO_CALLER,
-                                                            10)
-                                                    .payingWith(DEFAULT_CONTRACT_SENDER)
-                                                    .via(transferTxn)
-                                                    .logged();
-
-                                    var saveTxnRecord =
-                                            getTxnRecord(transferTxn)
-                                                    .saveTxnRecordToRegistry("txn")
-                                                    .payingWith(GENESIS);
-                                    var saveAccountInfoAfterCall =
-                                            getAccountInfo(DEFAULT_CONTRACT_SENDER)
-                                                    .savingSnapshot(ACCOUNT_INFO_AFTER_CALL)
-                                                    .payingWith(GENESIS);
-                                    var saveContractInfo =
-                                            getContractInfo(TRANSFERRING_CONTRACT)
-                                                    .saveToRegistry(CONTRACT_FROM);
-
-                                    allRunFor(
-                                            spec,
-                                            transferCall,
-                                            saveTxnRecord,
-                                            saveAccountInfoAfterCall,
-                                            saveContractInfo);
-                                }))
-                .then(
-                        assertionsHold(
-                                (spec, opLog) -> {
-                                    final var fee =
-                                            spec.registry()
-                                                    .getTransactionRecord("txn")
-                                                    .getTransactionFee();
-                                    final var accountBalanceBeforeCall =
-                                            spec.registry()
-                                                    .getAccountInfo(ACCOUNT_INFO)
-                                                    .getBalance();
-                                    final var accountBalanceAfterCall =
-                                            spec.registry()
-                                                    .getAccountInfo(ACCOUNT_INFO_AFTER_CALL)
-                                                    .getBalance();
-
-                                    Assertions.assertEquals(
-                                            accountBalanceAfterCall,
-                                            accountBalanceBeforeCall - fee + 10L);
-                                }),
-                        sourcing(
-                                () ->
-                                        getContractInfo(TRANSFERRING_CONTRACT)
-                                                .has(contractWith().balance(10_000L - 10L))));
-    }
-
-    private HapiApiSpec transferZeroHbarsToCaller() {
-        final var transferTxn = TRANSFER_TXN;
-        return defaultHapiSpec("transferZeroHbarsToCaller")
-                .given(
-                        uploadInitCode(TRANSFERRING_CONTRACT),
-                        contractCreate(TRANSFERRING_CONTRACT).balance(10_000L),
-                        getAccountInfo(DEFAULT_CONTRACT_SENDER)
-                                .savingSnapshot(ACCOUNT_INFO)
-                                .payingWith(GENESIS))
-                .when(
-                        withOpContext(
-                                (spec, log) -> {
-                                    var transferCall =
-                                            contractCall(
-                                                            TRANSFERRING_CONTRACT,
-                                                            TRANSFER_TO_CALLER,
-                                                            0)
-                                                    .payingWith(DEFAULT_CONTRACT_SENDER)
-                                                    .via(transferTxn)
-                                                    .logged();
-
-                                    var saveTxnRecord =
-                                            getTxnRecord(transferTxn)
-                                                    .saveTxnRecordToRegistry("txn_registry")
-                                                    .payingWith(GENESIS);
-                                    var saveAccountInfoAfterCall =
-                                            getAccountInfo(DEFAULT_CONTRACT_SENDER)
-                                                    .savingSnapshot(ACCOUNT_INFO_AFTER_CALL)
-                                                    .payingWith(GENESIS);
-                                    var saveContractInfo =
-                                            getContractInfo(TRANSFERRING_CONTRACT)
-                                                    .saveToRegistry(CONTRACT_FROM);
-
-                                    allRunFor(
-                                            spec,
-                                            transferCall,
-                                            saveTxnRecord,
-                                            saveAccountInfoAfterCall,
-                                            saveContractInfo);
-                                }))
-                .then(
-                        assertionsHold(
-                                (spec, opLog) -> {
-                                    final var fee =
-                                            spec.registry()
-                                                    .getTransactionRecord("txn_registry")
-                                                    .getTransactionFee();
-                                    final var accountBalanceBeforeCall =
-                                            spec.registry()
-                                                    .getAccountInfo(ACCOUNT_INFO)
-                                                    .getBalance();
-                                    final var accountBalanceAfterCall =
-                                            spec.registry()
-                                                    .getAccountInfo(ACCOUNT_INFO_AFTER_CALL)
-                                                    .getBalance();
-                                    final var contractBalanceAfterCall =
-                                            spec.registry()
-                                                    .getContractInfo(CONTRACT_FROM)
-                                                    .getBalance();
-
-                                    Assertions.assertEquals(
-                                            accountBalanceAfterCall,
-                                            accountBalanceBeforeCall - fee);
-                                    Assertions.assertEquals(contractBalanceAfterCall, 10_000L);
-                                }));
-    }
-
-    private HapiApiSpec transferZeroHbars() {
-        return defaultHapiSpec("transferZeroHbars")
-                .given(
-                        cryptoCreate(ACCOUNT).balance(ONE_HUNDRED_HBARS),
-                        cryptoCreate(RECEIVER).balance(10_000L),
-                        uploadInitCode(TRANSFERRING_CONTRACT),
-                        contractCreate(TRANSFERRING_CONTRACT).balance(10_000L),
-                        getAccountInfo(RECEIVER).savingSnapshot(RECEIVER_INFO))
-                .when(
-                        withOpContext(
-                                (spec, log) -> {
-                                    var receiverAddr =
-                                            spec.registry()
-                                                    .getAccountInfo(RECEIVER_INFO)
-                                                    .getContractAccountID();
-
-                                    var transferCall =
-                                            contractCall(
-                                                            TRANSFERRING_CONTRACT,
-                                                            TRANSFER_TO_ADDRESS,
-                                                            receiverAddr,
-                                                            0)
-                                                    .payingWith(ACCOUNT)
-                                                    .via(TRANSFER_TXN)
-                                                    .logged();
-
-                                    var saveContractInfo =
-                                            getContractInfo(TRANSFERRING_CONTRACT)
-                                                    .saveToRegistry(CONTRACT_FROM);
-
-                                    allRunFor(spec, transferCall, saveContractInfo);
-                                }))
-                .then(
-                        assertionsHold(
-                                (spec, opLog) -> {
-                                    final var contractBalanceAfterCall =
-                                            spec.registry()
-                                                    .getContractInfo(CONTRACT_FROM)
-                                                    .getBalance();
-
-                                    Assertions.assertEquals(contractBalanceAfterCall, 10_000L);
-                                }),
-                        getAccountBalance(RECEIVER).hasTinyBars(10_000L));
-    }
-
-    private String getNestedContractAddress(final String contract, final HapiApiSpec spec) {
-        return HapiPropertySource.asHexedSolidityAddress(spec.registry().getContractId(contract));
-    }
-
-    @Override
-    protected Logger getResultsLogger() {
-        return LOG;
-    }
-
-    private ByteString bookInterpolated(
-            final byte[] jurisdictionInitcode, final String addressBookMirror) {
-        return ByteString.copyFrom(
-                new String(jurisdictionInitcode)
-                        .replaceAll("_+AddressBook.sol:AddressBook_+", addressBookMirror)
-                        .getBytes());
-    }
-
-    private static final String EXPLICIT_JURISDICTION_CONS_PARAMS =
-            "45fd06740000000000000000000000001234567890123456789012345678901234567890";
-    private static final String EXPLICIT_MINTER_CONS_PARAMS_TPL =
-            "1c26cc85%s0000000000000000000000001234567890123456789012345678901234567890";
-    private static final String EXPLICIT_MINTER_CONFIG_PARAMS_TPL =
-            "da71addf000000000000000000000000%s";
-    private static final String EXPLICIT_JURISDICTIONS_ADD_PARAMS =
-            "218c66ea0000000000000000000000000000000000000000000000000000000000000080000000000000000000000000"
-                    + "0000000000000000000000000000000000000339000000000000000000000000123456789012345678901234"
-                    + "5678901234567890000000000000000000000000123456789012345678901234567890123456789000000000"
-                    + "000000000000000000000000000000000000000000000000000000026e790000000000000000000000000000"
-                    + "00000000000000000000000000000000";
-=======
 	private static final Logger LOG = LogManager.getLogger(ContractCallSuite.class);
 
 	private static final String ALICE = "Alice";
@@ -5499,5 +2834,4 @@
 					+ "5678901234567890000000000000000000000000123456789012345678901234567890123456789000000000"
 					+ "000000000000000000000000000000000000000000000000000000026e790000000000000000000000000000"
 					+ "00000000000000000000000000000000";
->>>>>>> 0ef3f755
 }