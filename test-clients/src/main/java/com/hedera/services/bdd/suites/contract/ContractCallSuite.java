--- conflicted
+++ resolved
@@ -174,7 +174,6 @@
 				imapUserExercise(),
 				workingHoursDemo(),
 				deletedContractsCannotBeUpdated(),
-<<<<<<< HEAD
 				sendHbarsToAddressesMultipleTimes(),
 				sendHbarsToDifferentAddresses(),
 				sendHbarsFromDifferentAddressessToAddress(),
@@ -184,10 +183,8 @@
 				transferZeroHbarsToCaller(),
 				transferZeroHbars(),
 				sendHbarsToOuterContractFromDifferentAddresses(),
-				sendHbarsToCallerFromDifferentAddresses()
-=======
+				sendHbarsToCallerFromDifferentAddresses(),
 				bitcarbonTestStillPasses()
->>>>>>> e5579f27
 		});
 	}
 
