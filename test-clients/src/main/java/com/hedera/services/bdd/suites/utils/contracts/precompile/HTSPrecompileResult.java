--- conflicted
+++ resolved
@@ -47,10 +47,7 @@
 import com.hedera.services.bdd.suites.utils.contracts.ContractCallResult;
 import com.hedera.services.contracts.ParsingConstants;
 import com.hedera.services.contracts.ParsingConstants.FunctionType;
-<<<<<<< HEAD
 import com.hederahashgraph.api.proto.java.CustomFee;
-=======
->>>>>>> e1ef3294
 import com.hederahashgraph.api.proto.java.FixedFee;
 import com.hederahashgraph.api.proto.java.FractionalFee;
 import com.hederahashgraph.api.proto.java.Key;
@@ -60,29 +57,22 @@
 import com.hederahashgraph.api.proto.java.TokenNftInfo;
 import java.math.BigInteger;
 import java.util.ArrayList;
-<<<<<<< HEAD
 import java.util.List;
-=======
->>>>>>> e1ef3294
 import org.apache.tuweni.bytes.Bytes;
 
 public class HTSPrecompileResult implements ContractCallResult {
     private HTSPrecompileResult() {}
 
-<<<<<<< HEAD
     public static final String FIXED_FEE_REPLACED_ADDRESS =
             FIXED_FEE.replace(removeBrackets(ADDRESS), removeBrackets(BYTES32));
     public static final String FRACTIONAL_FEE_REPLACED_ADDRESS =
             FRACTIONAL_FEE.replace("address", "bytes32");
     public static final String ROYALTY_FEE_REPLACED_ADDRESS =
             ROYALTY_FEE.replace("address", "bytes32");
-=======
->>>>>>> e1ef3294
     public static final String TOKEN_INFO_REPLACED_ADDRESS =
             "("
                     + HEDERA_TOKEN.replace(removeBrackets(ADDRESS), removeBrackets(BYTES32))
                     + ",int64,bool,bool,bool,"
-<<<<<<< HEAD
                     + FIXED_FEE_REPLACED_ADDRESS
                     + ARRAY_BRACKETS
                     + ","
@@ -90,15 +80,6 @@
                     + ARRAY_BRACKETS
                     + ","
                     + ROYALTY_FEE_REPLACED_ADDRESS
-=======
-                    + FIXED_FEE.replace(removeBrackets(ADDRESS), removeBrackets(BYTES32))
-                    + ARRAY_BRACKETS
-                    + ","
-                    + FRACTIONAL_FEE.replace("address", "bytes32")
-                    + ARRAY_BRACKETS
-                    + ","
-                    + ROYALTY_FEE.replace("address", "bytes32")
->>>>>>> e1ef3294
                     + ARRAY_BRACKETS
                     + ",string"
                     + ")";
@@ -115,7 +96,6 @@
     public static final TupleType getNonFungibleTokenInfoTypeReplacedAddress =
             TupleType.parse(
                     RESPONSE_STATUS_AT_BEGINNING + NON_FUNGIBLE_TOKEN_INFO_REPLACED_ADDRESS + ")");
-<<<<<<< HEAD
     public static final TupleType tokenGetCustomFeesReplacedAddress =
             TupleType.parse(
                     RESPONSE_STATUS_AT_BEGINNING
@@ -128,8 +108,6 @@
                             + ROYALTY_FEE_REPLACED_ADDRESS
                             + ARRAY_BRACKETS
                             + ")");
-=======
->>>>>>> e1ef3294
 
     public static HTSPrecompileResult htsPrecompileResult() {
         return new HTSPrecompileResult();
@@ -152,10 +130,7 @@
     private boolean isApprovedForAllStatus;
     private TokenInfo tokenInfo;
     private TokenNftInfo nonFungibleTokenInfo;
-<<<<<<< HEAD
     private List<CustomFee> customFees;
-=======
->>>>>>> e1ef3294
 
     public HTSPrecompileResult forFunction(final FunctionType functionType) {
         tupleType =
@@ -179,10 +154,7 @@
                     case HAPI_GET_TOKEN_INFO -> getTokenInfoTypeReplacedAddress;
                     case HAPI_GET_FUNGIBLE_TOKEN_INFO -> getFungibleTokenInfoTypeReplacedAddress;
                     case HAPI_GET_NON_FUNGIBLE_TOKEN_INFO -> getNonFungibleTokenInfoTypeReplacedAddress;
-<<<<<<< HEAD
                     case HAPI_GET_TOKEN_CUSTOM_FEES -> tokenGetCustomFeesReplacedAddress;
-=======
->>>>>>> e1ef3294
                     default -> notSpecifiedType;
                 };
 
@@ -279,14 +251,21 @@
         return this;
     }
 
-<<<<<<< HEAD
     public HTSPrecompileResult withCustomFees(final List<CustomFee> customFees) {
         this.customFees = customFees;
         return this;
     }
 
-=======
->>>>>>> e1ef3294
+    public HTSPrecompileResult withTokenInfo(final TokenInfo tokenInfo) {
+        this.tokenInfo = tokenInfo;
+        return this;
+    }
+
+    public HTSPrecompileResult withNftTokenInfo(final TokenNftInfo nonFungibleTokenInfo) {
+        this.nonFungibleTokenInfo = nonFungibleTokenInfo;
+        return this;
+    }
+
     @Override
     public Bytes getBytes() {
         if (ParsingConstants.FunctionType.ERC_OWNER.equals(functionType)) {
@@ -318,10 +297,7 @@
                     case HAPI_GET_TOKEN_INFO -> getTupleForGetTokenInfo();
                     case HAPI_GET_FUNGIBLE_TOKEN_INFO -> getTupleForGetFungibleTokenInfo();
                     case HAPI_GET_NON_FUNGIBLE_TOKEN_INFO -> getTupleForGetNonFungibleTokenInfo();
-<<<<<<< HEAD
                     case HAPI_GET_TOKEN_CUSTOM_FEES -> getTupleForTokenGetCustomFees();
-=======
->>>>>>> e1ef3294
                     default -> Tuple.of(status.getNumber());
                 };
 
@@ -350,7 +326,6 @@
                                 Utils.asAddress(nonFungibleTokenInfo.getSpenderId()))));
     }
 
-<<<<<<< HEAD
     private Tuple getTupleForTokenGetCustomFees() {
         return getTupleForTokenCustomFees(status.getNumber());
     }
@@ -386,29 +361,13 @@
         }
     }
 
-=======
->>>>>>> e1ef3294
     private Tuple getTupleForTokenInfo() {
         final var fixedFees = new ArrayList<Tuple>();
         final var fractionalFees = new ArrayList<Tuple>();
         final var royaltyFees = new ArrayList<Tuple>();
 
         for (final var customFee : tokenInfo.getCustomFeesList()) {
-<<<<<<< HEAD
             extractFees(fixedFees, fractionalFees, royaltyFees, customFee);
-=======
-            final var feeCollector =
-                    expandByteArrayTo32Length(
-                            Utils.asAddress(customFee.getFeeCollectorAccountId()));
-            if (customFee.getFixedFee().getAmount() > 0) {
-                fixedFees.add(getFixedFeeTuple(customFee.getFixedFee(), feeCollector));
-            } else if (customFee.getFractionalFee().getMinimumAmount() > 0) {
-                fractionalFees.add(
-                        getFractionalFeeTuple(customFee.getFractionalFee(), feeCollector));
-            } else if (customFee.getRoyaltyFee().getExchangeValueFraction().getNumerator() > 0) {
-                royaltyFees.add(getRoyaltyFeeTuple(customFee.getRoyaltyFee(), feeCollector));
-            }
->>>>>>> e1ef3294
         }
         return Tuple.of(
                 getHederaTokenTuple(),
