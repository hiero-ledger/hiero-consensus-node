/*
 * Copyright (C) 2022 Hedera Hashgraph, LLC
 *
 * Licensed under the Apache License, Version 2.0 (the "License");
 * you may not use this file except in compliance with the License.
 * You may obtain a copy of the License at
 *
 *      http://www.apache.org/licenses/LICENSE-2.0
 *
 * Unless required by applicable law or agreed to in writing, software
 * distributed under the License is distributed on an "AS IS" BASIS,
 * WITHOUT WARRANTIES OR CONDITIONS OF ANY KIND, either express or implied.
 * See the License for the specific language governing permissions and
 * limitations under the License.
 */
package com.hedera.services.bdd.suites.utils.contracts.precompile;

<<<<<<< HEAD
import static com.hedera.services.contracts.ParsingConstants.ADDRESS;
import static com.hedera.services.contracts.ParsingConstants.ARRAY_BRACKETS;
import static com.hedera.services.contracts.ParsingConstants.BYTES32;
import static com.hedera.services.contracts.ParsingConstants.EXPIRY;
import static com.hedera.services.contracts.ParsingConstants.FIXED_FEE;
import static com.hedera.services.contracts.ParsingConstants.FRACTIONAL_FEE;
import static com.hedera.services.contracts.ParsingConstants.HEDERA_TOKEN;
import static com.hedera.services.contracts.ParsingConstants.RESPONSE_STATUS_AT_BEGINNING;
import static com.hedera.services.contracts.ParsingConstants.ROYALTY_FEE;
import static com.hedera.services.contracts.ParsingConstants.allowanceOfType;
import static com.hedera.services.contracts.ParsingConstants.balanceOfType;
import static com.hedera.services.contracts.ParsingConstants.burnReturnType;
import static com.hedera.services.contracts.ParsingConstants.decimalsType;
import static com.hedera.services.contracts.ParsingConstants.ercTransferType;
import static com.hedera.services.contracts.ParsingConstants.getApprovedType;
import static com.hedera.services.contracts.ParsingConstants.getTokenDefaultFreezeStatusType;
import static com.hedera.services.contracts.ParsingConstants.getTokenDefaultKycStatusType;
import static com.hedera.services.contracts.ParsingConstants.hapiAllowanceOfType;
import static com.hedera.services.contracts.ParsingConstants.hapiGetApprovedType;
import static com.hedera.services.contracts.ParsingConstants.hapiIsApprovedForAllType;
import static com.hedera.services.contracts.ParsingConstants.isApprovedForAllType;
import static com.hedera.services.contracts.ParsingConstants.isFrozenType;
import static com.hedera.services.contracts.ParsingConstants.isKycType;
import static com.hedera.services.contracts.ParsingConstants.mintReturnType;
import static com.hedera.services.contracts.ParsingConstants.nameType;
import static com.hedera.services.contracts.ParsingConstants.notSpecifiedType;
import static com.hedera.services.contracts.ParsingConstants.ownerOfType;
import static com.hedera.services.contracts.ParsingConstants.symbolType;
import static com.hedera.services.contracts.ParsingConstants.tokenUriType;
import static com.hedera.services.contracts.ParsingConstants.totalSupplyType;
=======
import static com.hedera.services.contracts.ParsingConstants.*;
>>>>>>> 90ac166d

import com.esaulpaugh.headlong.abi.Tuple;
import com.esaulpaugh.headlong.abi.TupleType;
import com.hedera.services.bdd.suites.contract.Utils;
import com.hedera.services.bdd.suites.utils.contracts.ContractCallResult;
import com.hedera.services.contracts.ParsingConstants;
import com.hedera.services.contracts.ParsingConstants.FunctionType;
<<<<<<< HEAD
import com.hederahashgraph.api.proto.java.AccountID;
import com.hederahashgraph.api.proto.java.CustomFee;
import com.hederahashgraph.api.proto.java.FixedFee;
import com.hederahashgraph.api.proto.java.FractionalFee;
import com.hederahashgraph.api.proto.java.Key;
import com.hederahashgraph.api.proto.java.ResponseCodeEnum;
import com.hederahashgraph.api.proto.java.RoyaltyFee;
import com.hederahashgraph.api.proto.java.TokenInfo;
import com.hederahashgraph.api.proto.java.TokenNftInfo;
=======
import com.hederahashgraph.api.proto.java.*;
>>>>>>> 90ac166d
import java.math.BigInteger;
import java.util.ArrayList;
import java.util.List;
import org.apache.tuweni.bytes.Bytes;

public class HTSPrecompileResult implements ContractCallResult {
    private HTSPrecompileResult() {}

    public static final String ADDRESS_TYPE = "address";
    public static final String BYTES_32_TYPE = "bytes32";
    public static final String FIXED_FEE_REPLACED_ADDRESS =
            FIXED_FEE.replace(ADDRESS_TYPE, BYTES_32_TYPE);
    public static final String FRACTIONAL_FEE_REPLACED_ADDRESS =
            FRACTIONAL_FEE.replace(ADDRESS_TYPE, BYTES_32_TYPE);
    public static final String ROYALTY_FEE_REPLACED_ADDRESS =
            ROYALTY_FEE.replace(ADDRESS_TYPE, BYTES_32_TYPE);
    public static final String EXPIRY_REPLACED_ADDRESS =
            EXPIRY.replace(ADDRESS_TYPE, BYTES_32_TYPE);
    public static final String TOKEN_INFO_REPLACED_ADDRESS =
            "("
                    + HEDERA_TOKEN.replace(removeBrackets(ADDRESS), removeBrackets(BYTES32))
                    + ",int64,bool,bool,bool,"
                    + FIXED_FEE_REPLACED_ADDRESS
                    + ARRAY_BRACKETS
                    + ","
                    + FRACTIONAL_FEE_REPLACED_ADDRESS
                    + ARRAY_BRACKETS
                    + ","
                    + ROYALTY_FEE_REPLACED_ADDRESS
                    + ARRAY_BRACKETS
                    + ",string"
                    + ")";
    public static final String FUNGIBLE_TOKEN_INFO_REPLACED_ADDRESS =
            "(" + TOKEN_INFO_REPLACED_ADDRESS + ",int32" + ")";
    public static final String NON_FUNGIBLE_TOKEN_INFO_REPLACED_ADDRESS =
            "(" + TOKEN_INFO_REPLACED_ADDRESS + ",int64,bytes32,int64,bytes,bytes32" + ")";

    public static final TupleType getTokenInfoTypeReplacedAddress =
            TupleType.parse(RESPONSE_STATUS_AT_BEGINNING + TOKEN_INFO_REPLACED_ADDRESS + ")");
    public static final TupleType getFungibleTokenInfoTypeReplacedAddress =
            TupleType.parse(
                    RESPONSE_STATUS_AT_BEGINNING + FUNGIBLE_TOKEN_INFO_REPLACED_ADDRESS + ")");
    public static final TupleType getNonFungibleTokenInfoTypeReplacedAddress =
            TupleType.parse(
                    RESPONSE_STATUS_AT_BEGINNING + NON_FUNGIBLE_TOKEN_INFO_REPLACED_ADDRESS + ")");
    public static final TupleType tokenGetCustomFeesReplacedAddress =
            TupleType.parse(
                    RESPONSE_STATUS_AT_BEGINNING
                            + FIXED_FEE_REPLACED_ADDRESS
                            + ARRAY_BRACKETS
                            + ","
                            + FRACTIONAL_FEE_REPLACED_ADDRESS
                            + ARRAY_BRACKETS
                            + ","
                            + ROYALTY_FEE_REPLACED_ADDRESS
                            + ARRAY_BRACKETS
                            + ")");
    public static final TupleType getTokenExpiryInfoTypeReplacedAddress =
            TupleType.parse(RESPONSE_STATUS_AT_BEGINNING + EXPIRY_REPLACED_ADDRESS + ")");

    public static HTSPrecompileResult htsPrecompileResult() {
        return new HTSPrecompileResult();
    }

    private FunctionType functionType = FunctionType.NOT_SPECIFIED;
    private TupleType tupleType = notSpecifiedType;
    private ResponseCodeEnum status;
    private long totalSupply;
    private long[] serialNumbers;
    private int decimals;
    private byte[] owner;
    private byte[] approved;
    private String name;
    private String symbol;
    private String metadata;
    private long balance;
    private long allowance;
    private boolean ercFungibleTransferStatus;
    private boolean isApprovedForAllStatus;
    private TokenInfo tokenInfo;
    private TokenNftInfo nonFungibleTokenInfo;
    private boolean isKyc;
    private boolean tokenDefaultFreezeStatus;
    private boolean tokenDefaultKycStatus;
    private boolean isFrozen;
    private List<CustomFee> customFees;
<<<<<<< HEAD
    private long expiry;
    private long autoRenewPeriod;
    private AccountID autoRenewAccount;
=======
    private boolean isToken;
    private int tokenType;
>>>>>>> 90ac166d

    public HTSPrecompileResult forFunction(final FunctionType functionType) {
        tupleType =
                switch (functionType) {
                    case HAPI_MINT -> mintReturnType;
                    case HAPI_BURN -> burnReturnType;
                    case ERC_TOTAL_SUPPLY, ERC_ALLOWANCE, ERC_BALANCE -> bigIntegerTuple;
                    case ERC_DECIMALS -> decimalsType;
                    case ERC_OWNER, ERC_GET_APPROVED -> addressTuple;
                    case ERC_NAME, ERC_TOKEN_URI, ERC_SYMBOL -> stringTuple;
                    case ERC_TRANSFER, ERC_IS_APPROVED_FOR_ALL -> booleanTuple;
                    case HAPI_GET_APPROVED -> hapiGetApprovedType;
                    case HAPI_ALLOWANCE -> hapiAllowanceOfType;
                    case HAPI_IS_APPROVED_FOR_ALL,
                            HAPI_IS_TOKEN,
                            HAPI_IS_FROZEN,
                            GET_TOKEN_DEFAULT_KYC_STATUS,
                            GET_TOKEN_DEFAULT_FREEZE_STATUS,
                            HAPI_IS_KYC -> intBoolTuple;
                    case HAPI_GET_TOKEN_INFO -> getTokenInfoTypeReplacedAddress;
                    case HAPI_GET_FUNGIBLE_TOKEN_INFO -> getFungibleTokenInfoTypeReplacedAddress;
                    case HAPI_GET_NON_FUNGIBLE_TOKEN_INFO -> getNonFungibleTokenInfoTypeReplacedAddress;
                    case HAPI_GET_TOKEN_CUSTOM_FEES -> tokenGetCustomFeesReplacedAddress;
<<<<<<< HEAD
                    case HAPI_GET_TOKEN_EXPIRY_INFO -> getTokenExpiryInfoTypeReplacedAddress;
=======
                    case HAPI_GET_TOKEN_TYPE -> intPairTuple;
>>>>>>> 90ac166d
                    default -> notSpecifiedType;
                };

        this.functionType = functionType;
        return this;
    }

    public HTSPrecompileResult withStatus(final ResponseCodeEnum status) {
        this.status = status;
        return this;
    }

    public HTSPrecompileResult withTotalSupply(final long totalSupply) {
        this.totalSupply = totalSupply;
        return this;
    }

    public HTSPrecompileResult withSerialNumbers(final long... serialNumbers) {
        this.serialNumbers = serialNumbers;
        return this;
    }

    public HTSPrecompileResult withDecimals(final int decimals) {
        this.decimals = decimals;
        return this;
    }

    public HTSPrecompileResult withBalance(final long balance) {
        this.balance = balance;
        return this;
    }

    public HTSPrecompileResult withOwner(final byte[] address) {
        this.owner = address;
        return this;
    }

    public HTSPrecompileResult withSpender(final byte[] spender) {
        this.approved = spender;
        return this;
    }

    public HTSPrecompileResult withApproved(final ResponseCodeEnum status, final byte[] approved) {
        this.status = status;
        this.approved = approved;
        return this;
    }

    public HTSPrecompileResult withName(final String name) {
        this.name = name;
        return this;
    }

    public HTSPrecompileResult withSymbol(final String symbol) {
        this.symbol = symbol;
        return this;
    }

    public HTSPrecompileResult withTokenUri(final String tokenUri) {
        this.metadata = tokenUri;
        return this;
    }

    public HTSPrecompileResult withErcFungibleTransferStatus(
            final boolean ercFungibleTransferStatus) {
        this.ercFungibleTransferStatus = ercFungibleTransferStatus;
        return this;
    }

    public HTSPrecompileResult withAllowance(final long allowance) {
        this.allowance = allowance;
        return this;
    }

    public HTSPrecompileResult withIsApprovedForAll(final boolean isApprovedForAllStatus) {
        this.isApprovedForAllStatus = isApprovedForAllStatus;
        return this;
    }

    public HTSPrecompileResult withIsApprovedForAll(
            final ResponseCodeEnum status, final boolean isApprovedForAllStatus) {
        this.status = status;
        this.isApprovedForAllStatus = isApprovedForAllStatus;
        return this;
    }

    public HTSPrecompileResult withTokenInfo(final TokenInfo tokenInfo) {
        this.tokenInfo = tokenInfo;
        return this;
    }

    public HTSPrecompileResult withNftTokenInfo(final TokenNftInfo nonFungibleTokenInfo) {
        this.nonFungibleTokenInfo = nonFungibleTokenInfo;
        return this;
    }

    public HTSPrecompileResult withIsKyc(final boolean isKyc) {
        this.isKyc = isKyc;
        return this;
    }

    public HTSPrecompileResult withCustomFees(final List<CustomFee> customFees) {
        this.customFees = customFees;
        return this;
    }

    public HTSPrecompileResult withExpiry(
            final long expiry, final AccountID autoRenewAccount, final long autoRenewPeriod) {
        this.expiry = expiry;
        this.autoRenewAccount = autoRenewAccount;
        this.autoRenewPeriod = autoRenewPeriod;
        return this;
    }

    public HTSPrecompileResult withTokenDefaultFreezeStatus(
            final boolean tokenDefaultFreezeStatus) {
        this.tokenDefaultFreezeStatus = tokenDefaultFreezeStatus;
        return this;
    }

    public HTSPrecompileResult withTokenDefaultKycStatus(final boolean tokenDefaultKycStatus) {
        this.tokenDefaultKycStatus = tokenDefaultKycStatus;
        return this;
    }

    public HTSPrecompileResult withIsFrozen(final boolean isFrozen) {
        this.isFrozen = isFrozen;
        return this;
    }

    public HTSPrecompileResult withIsToken(final boolean isToken) {
        this.isToken = isToken;
        return this;
    }

    public HTSPrecompileResult withTokenType(final int tokenType) {
        this.tokenType = tokenType;
        return this;
    }

    @Override
    public Bytes getBytes() {
        if (ParsingConstants.FunctionType.ERC_OWNER.equals(functionType)) {
            return Bytes.wrap(expandByteArrayTo32Length(owner));
        } else if (ParsingConstants.FunctionType.ERC_GET_APPROVED.equals(functionType)) {
            return Bytes.wrap(expandByteArrayTo32Length(approved));
        }

        final Tuple result =
                switch (functionType) {
                    case HAPI_MINT -> Tuple.of(
                            status.getNumber(), BigInteger.valueOf(totalSupply), serialNumbers);
                    case HAPI_BURN -> Tuple.of(status.getNumber(), BigInteger.valueOf(totalSupply));
                    case ERC_TOTAL_SUPPLY -> Tuple.of(BigInteger.valueOf(totalSupply));
                    case ERC_DECIMALS -> Tuple.of(decimals);
                    case ERC_BALANCE -> Tuple.of(BigInteger.valueOf(balance));
                    case ERC_NAME -> Tuple.of(name);
                    case ERC_SYMBOL -> Tuple.of(symbol);
                    case ERC_TOKEN_URI -> Tuple.of(metadata);
                    case ERC_TRANSFER -> Tuple.of(ercFungibleTransferStatus);
                    case ERC_IS_APPROVED_FOR_ALL -> Tuple.of(isApprovedForAllStatus);
                    case ERC_ALLOWANCE -> Tuple.of(BigInteger.valueOf(allowance));
                    case HAPI_IS_APPROVED_FOR_ALL -> Tuple.of(
                            status.getNumber(), isApprovedForAllStatus);
                    case HAPI_ALLOWANCE -> Tuple.of(
                            status.getNumber(), BigInteger.valueOf(allowance));
                    case HAPI_GET_APPROVED -> Tuple.of(
                            status.getNumber(), expandByteArrayTo32Length(approved));
                    case HAPI_GET_TOKEN_INFO -> getTupleForGetTokenInfo();
                    case HAPI_GET_FUNGIBLE_TOKEN_INFO -> getTupleForGetFungibleTokenInfo();
                    case HAPI_GET_NON_FUNGIBLE_TOKEN_INFO -> getTupleForGetNonFungibleTokenInfo();
                    case HAPI_IS_KYC -> Tuple.of(status.getNumber(), isKyc);
                    case GET_TOKEN_DEFAULT_FREEZE_STATUS -> Tuple.of(
                            status.getNumber(), tokenDefaultFreezeStatus);
                    case GET_TOKEN_DEFAULT_KYC_STATUS -> Tuple.of(
                            status.getNumber(), tokenDefaultKycStatus);
                    case HAPI_IS_FROZEN -> Tuple.of(status.getNumber(), isFrozen);
                    case HAPI_GET_TOKEN_CUSTOM_FEES -> getTupleForTokenGetCustomFees();
<<<<<<< HEAD
                    case HAPI_GET_TOKEN_EXPIRY_INFO -> getTupleForTokenGetExpiryInfo();
=======
                    case HAPI_IS_TOKEN -> Tuple.of(status.getNumber(), isToken);
                    case HAPI_GET_TOKEN_TYPE -> Tuple.of(status.getNumber(), tokenType);
>>>>>>> 90ac166d
                    default -> Tuple.of(status.getNumber());
                };

        return Bytes.wrap(tupleType.encode(result).array());
    }

    private Tuple getTupleForGetTokenInfo() {
        return Tuple.of(status.getNumber(), getTupleForTokenInfo());
    }

    private Tuple getTupleForGetFungibleTokenInfo() {
        return Tuple.of(status.getNumber(), Tuple.of(getTupleForTokenInfo(), decimals));
    }

    private Tuple getTupleForGetNonFungibleTokenInfo() {
        return Tuple.of(
                status.getNumber(),
                Tuple.of(
                        getTupleForTokenInfo(),
                        nonFungibleTokenInfo.getNftID().getSerialNumber(),
                        expandByteArrayTo32Length(
                                Utils.asAddress(nonFungibleTokenInfo.getAccountID())),
                        nonFungibleTokenInfo.getCreationTime().getSeconds(),
                        nonFungibleTokenInfo.getMetadata().toByteArray(),
                        expandByteArrayTo32Length(
                                Utils.asAddress(nonFungibleTokenInfo.getSpenderId()))));
    }

    private Tuple getTupleForTokenGetCustomFees() {
        return getTupleForTokenCustomFees(status.getNumber());
    }

    private Tuple getTupleForTokenGetExpiryInfo() {
        return getTupleForTokenExpiryInfo(status.getNumber());
    }

    private Tuple getTupleForTokenCustomFees(final int responseCode) {
        final var fixedFees = new ArrayList<Tuple>();
        final var fractionalFees = new ArrayList<Tuple>();
        final var royaltyFees = new ArrayList<Tuple>();

        for (final var customFee : customFees) {
            extractFees(fixedFees, fractionalFees, royaltyFees, customFee);
        }
        return Tuple.of(
                responseCode,
                fixedFees.toArray(new Tuple[fixedFees.size()]),
                fractionalFees.toArray(new Tuple[fractionalFees.size()]),
                royaltyFees.toArray(new Tuple[royaltyFees.size()]));
    }

    private Tuple getTupleForTokenExpiryInfo(final int responseCode) {
        return Tuple.of(
                responseCode,
                Tuple.of(
                        expiry,
                        expandByteArrayTo32Length(Utils.asAddress(autoRenewAccount)),
                        autoRenewPeriod));
    }

    private void extractFees(
            final ArrayList<Tuple> fixedFees,
            final ArrayList<Tuple> fractionalFees,
            final ArrayList<Tuple> royaltyFees,
            final CustomFee customFee) {
        final var feeCollector =
                expandByteArrayTo32Length(Utils.asAddress(customFee.getFeeCollectorAccountId()));
        if (customFee.getFixedFee().getAmount() > 0) {
            fixedFees.add(getFixedFeeTuple(customFee.getFixedFee(), feeCollector));
        } else if (customFee.getFractionalFee().getMinimumAmount() > 0) {
            fractionalFees.add(getFractionalFeeTuple(customFee.getFractionalFee(), feeCollector));
        } else if (customFee.getRoyaltyFee().getExchangeValueFraction().getNumerator() > 0) {
            royaltyFees.add(getRoyaltyFeeTuple(customFee.getRoyaltyFee(), feeCollector));
        }
    }

    private Tuple getTupleForTokenInfo() {
        final var fixedFees = new ArrayList<Tuple>();
        final var fractionalFees = new ArrayList<Tuple>();
        final var royaltyFees = new ArrayList<Tuple>();

        for (final var customFee : tokenInfo.getCustomFeesList()) {
            extractFees(fixedFees, fractionalFees, royaltyFees, customFee);
        }
        return Tuple.of(
                getHederaTokenTuple(),
                tokenInfo.getTotalSupply(),
                tokenInfo.getDeleted(),
                tokenInfo.getDefaultKycStatus().getNumber() == 1,
                tokenInfo.getPauseStatus().getNumber() == 1,
                fixedFees.toArray(new Tuple[fixedFees.size()]),
                fractionalFees.toArray(new Tuple[fractionalFees.size()]),
                royaltyFees.toArray(new Tuple[royaltyFees.size()]),
                Bytes.wrap(tokenInfo.getLedgerId().toByteArray()).toString());
    }

    private Tuple getFixedFeeTuple(final FixedFee fixedFee, final byte[] feeCollector) {
        return Tuple.of(
                fixedFee.getAmount(),
                expandByteArrayTo32Length(Utils.asAddress(fixedFee.getDenominatingTokenId())),
                fixedFee.getDenominatingTokenId().getTokenNum() == 0,
                false,
                feeCollector);
    }

    private Tuple getFractionalFeeTuple(
            final FractionalFee fractionalFee, final byte[] feeCollector) {
        return Tuple.of(
                fractionalFee.getFractionalAmount().getNumerator(),
                fractionalFee.getFractionalAmount().getDenominator(),
                fractionalFee.getMinimumAmount(),
                fractionalFee.getMaximumAmount(),
                fractionalFee.getNetOfTransfers(),
                feeCollector);
    }

    private Tuple getRoyaltyFeeTuple(final RoyaltyFee royaltyFee, final byte[] feeCollector) {
        return Tuple.of(
                royaltyFee.getExchangeValueFraction().getNumerator(),
                royaltyFee.getExchangeValueFraction().getDenominator(),
                royaltyFee.getFallbackFee().getAmount(),
                expandByteArrayTo32Length(
                        Utils.asAddress(royaltyFee.getFallbackFee().getDenominatingTokenId())),
                royaltyFee.getFallbackFee().getDenominatingTokenId().getTokenNum() == 0,
                feeCollector);
    }

    private Tuple getHederaTokenTuple() {
        final var expiry = tokenInfo.getExpiry().getSeconds();
        final var autoRenewPeriod = tokenInfo.getAutoRenewPeriod().getSeconds();
        final var expiryTuple =
                Tuple.of(
                        expiry,
                        expandByteArrayTo32Length(Utils.asAddress(tokenInfo.getAutoRenewAccount())),
                        autoRenewPeriod);

        return Tuple.of(
                tokenInfo.getName(),
                tokenInfo.getSymbol(),
                expandByteArrayTo32Length(Utils.asAddress(tokenInfo.getTreasury())),
                tokenInfo.getMemo(),
                tokenInfo.getSupplyType().getNumber() == 1,
                tokenInfo.getMaxSupply(),
                tokenInfo.getDefaultFreezeStatus().getNumber() == 1,
                getTokenKeysTuples(),
                expiryTuple);
    }

    private Tuple[] getTokenKeysTuples() {
        final var adminKeyToConvert = tokenInfo.getAdminKey();
        final var kycKeyToConvert = tokenInfo.getKycKey();
        final var freezeKeyToConvert = tokenInfo.getFreezeKey();
        final var wipeKeyToConvert = tokenInfo.getWipeKey();
        final var supplyKeyToConvert = tokenInfo.getSupplyKey();
        final var feeScheduleKeyToConvert = tokenInfo.getFeeScheduleKey();
        final var pauseKeyToConvert = tokenInfo.getPauseKey();

        final Tuple[] tokenKeys = new Tuple[TokenKeyType.values().length];
        tokenKeys[0] =
                getKeyTuple(BigInteger.valueOf(TokenKeyType.ADMIN_KEY.value()), adminKeyToConvert);
        tokenKeys[1] =
                getKeyTuple(BigInteger.valueOf(TokenKeyType.KYC_KEY.value()), kycKeyToConvert);
        tokenKeys[2] =
                getKeyTuple(
                        BigInteger.valueOf(TokenKeyType.FREEZE_KEY.value()), freezeKeyToConvert);
        tokenKeys[3] =
                getKeyTuple(BigInteger.valueOf(TokenKeyType.WIPE_KEY.value()), wipeKeyToConvert);
        tokenKeys[4] =
                getKeyTuple(
                        BigInteger.valueOf(TokenKeyType.SUPPLY_KEY.value()), supplyKeyToConvert);
        tokenKeys[5] =
                getKeyTuple(
                        BigInteger.valueOf(TokenKeyType.FEE_SCHEDULE_KEY.value()),
                        feeScheduleKeyToConvert);
        tokenKeys[6] =
                getKeyTuple(BigInteger.valueOf(TokenKeyType.PAUSE_KEY.value()), pauseKeyToConvert);

        return tokenKeys;
    }

    private static Tuple getKeyTuple(final BigInteger keyType, final Key key) {
        return Tuple.of(
                keyType,
                Tuple.of(
                        false,
                        key.getContractID().getContractNum() > 0
                                ? expandByteArrayTo32Length(Utils.asAddress(key.getContractID()))
                                : new byte[32],
                        key.getEd25519().toByteArray(),
                        key.getECDSASecp256K1().toByteArray(),
                        key.getDelegatableContractId().getContractNum() > 0
                                ? expandByteArrayTo32Length(
                                        Utils.asAddress(key.getDelegatableContractId()))
                                : new byte[32]));
    }

    private static String removeBrackets(final String type) {
        final var typeWithRemovedOpenBracket = type.replace("(", "");
        return typeWithRemovedOpenBracket.replace(")", "");
    }

    public static byte[] expandByteArrayTo32Length(final byte[] bytesToExpand) {
        byte[] expandedArray = new byte[32];

        System.arraycopy(
                bytesToExpand,
                0,
                expandedArray,
                expandedArray.length - bytesToExpand.length,
                bytesToExpand.length);
        return expandedArray;
    }
}<|MERGE_RESOLUTION|>--- conflicted
+++ resolved
@@ -15,40 +15,7 @@
  */
 package com.hedera.services.bdd.suites.utils.contracts.precompile;
 
-<<<<<<< HEAD
-import static com.hedera.services.contracts.ParsingConstants.ADDRESS;
-import static com.hedera.services.contracts.ParsingConstants.ARRAY_BRACKETS;
-import static com.hedera.services.contracts.ParsingConstants.BYTES32;
-import static com.hedera.services.contracts.ParsingConstants.EXPIRY;
-import static com.hedera.services.contracts.ParsingConstants.FIXED_FEE;
-import static com.hedera.services.contracts.ParsingConstants.FRACTIONAL_FEE;
-import static com.hedera.services.contracts.ParsingConstants.HEDERA_TOKEN;
-import static com.hedera.services.contracts.ParsingConstants.RESPONSE_STATUS_AT_BEGINNING;
-import static com.hedera.services.contracts.ParsingConstants.ROYALTY_FEE;
-import static com.hedera.services.contracts.ParsingConstants.allowanceOfType;
-import static com.hedera.services.contracts.ParsingConstants.balanceOfType;
-import static com.hedera.services.contracts.ParsingConstants.burnReturnType;
-import static com.hedera.services.contracts.ParsingConstants.decimalsType;
-import static com.hedera.services.contracts.ParsingConstants.ercTransferType;
-import static com.hedera.services.contracts.ParsingConstants.getApprovedType;
-import static com.hedera.services.contracts.ParsingConstants.getTokenDefaultFreezeStatusType;
-import static com.hedera.services.contracts.ParsingConstants.getTokenDefaultKycStatusType;
-import static com.hedera.services.contracts.ParsingConstants.hapiAllowanceOfType;
-import static com.hedera.services.contracts.ParsingConstants.hapiGetApprovedType;
-import static com.hedera.services.contracts.ParsingConstants.hapiIsApprovedForAllType;
-import static com.hedera.services.contracts.ParsingConstants.isApprovedForAllType;
-import static com.hedera.services.contracts.ParsingConstants.isFrozenType;
-import static com.hedera.services.contracts.ParsingConstants.isKycType;
-import static com.hedera.services.contracts.ParsingConstants.mintReturnType;
-import static com.hedera.services.contracts.ParsingConstants.nameType;
-import static com.hedera.services.contracts.ParsingConstants.notSpecifiedType;
-import static com.hedera.services.contracts.ParsingConstants.ownerOfType;
-import static com.hedera.services.contracts.ParsingConstants.symbolType;
-import static com.hedera.services.contracts.ParsingConstants.tokenUriType;
-import static com.hedera.services.contracts.ParsingConstants.totalSupplyType;
-=======
 import static com.hedera.services.contracts.ParsingConstants.*;
->>>>>>> 90ac166d
 
 import com.esaulpaugh.headlong.abi.Tuple;
 import com.esaulpaugh.headlong.abi.TupleType;
@@ -56,19 +23,7 @@
 import com.hedera.services.bdd.suites.utils.contracts.ContractCallResult;
 import com.hedera.services.contracts.ParsingConstants;
 import com.hedera.services.contracts.ParsingConstants.FunctionType;
-<<<<<<< HEAD
-import com.hederahashgraph.api.proto.java.AccountID;
-import com.hederahashgraph.api.proto.java.CustomFee;
-import com.hederahashgraph.api.proto.java.FixedFee;
-import com.hederahashgraph.api.proto.java.FractionalFee;
-import com.hederahashgraph.api.proto.java.Key;
-import com.hederahashgraph.api.proto.java.ResponseCodeEnum;
-import com.hederahashgraph.api.proto.java.RoyaltyFee;
-import com.hederahashgraph.api.proto.java.TokenInfo;
-import com.hederahashgraph.api.proto.java.TokenNftInfo;
-=======
 import com.hederahashgraph.api.proto.java.*;
->>>>>>> 90ac166d
 import java.math.BigInteger;
 import java.util.ArrayList;
 import java.util.List;
@@ -155,14 +110,11 @@
     private boolean tokenDefaultKycStatus;
     private boolean isFrozen;
     private List<CustomFee> customFees;
-<<<<<<< HEAD
+    private boolean isToken;
+    private int tokenType;
     private long expiry;
     private long autoRenewPeriod;
     private AccountID autoRenewAccount;
-=======
-    private boolean isToken;
-    private int tokenType;
->>>>>>> 90ac166d
 
     public HTSPrecompileResult forFunction(final FunctionType functionType) {
         tupleType =
@@ -186,11 +138,8 @@
                     case HAPI_GET_FUNGIBLE_TOKEN_INFO -> getFungibleTokenInfoTypeReplacedAddress;
                     case HAPI_GET_NON_FUNGIBLE_TOKEN_INFO -> getNonFungibleTokenInfoTypeReplacedAddress;
                     case HAPI_GET_TOKEN_CUSTOM_FEES -> tokenGetCustomFeesReplacedAddress;
-<<<<<<< HEAD
+                    case HAPI_GET_TOKEN_TYPE -> intPairTuple;
                     case HAPI_GET_TOKEN_EXPIRY_INFO -> getTokenExpiryInfoTypeReplacedAddress;
-=======
-                    case HAPI_GET_TOKEN_TYPE -> intPairTuple;
->>>>>>> 90ac166d
                     default -> notSpecifiedType;
                 };
 
@@ -369,12 +318,9 @@
                             status.getNumber(), tokenDefaultKycStatus);
                     case HAPI_IS_FROZEN -> Tuple.of(status.getNumber(), isFrozen);
                     case HAPI_GET_TOKEN_CUSTOM_FEES -> getTupleForTokenGetCustomFees();
-<<<<<<< HEAD
-                    case HAPI_GET_TOKEN_EXPIRY_INFO -> getTupleForTokenGetExpiryInfo();
-=======
                     case HAPI_IS_TOKEN -> Tuple.of(status.getNumber(), isToken);
                     case HAPI_GET_TOKEN_TYPE -> Tuple.of(status.getNumber(), tokenType);
->>>>>>> 90ac166d
+                    case HAPI_GET_TOKEN_EXPIRY_INFO -> getTupleForTokenGetExpiryInfo();
                     default -> Tuple.of(status.getNumber());
                 };
 
