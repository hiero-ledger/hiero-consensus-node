/*
 * Copyright (C) 2021-2022 Hedera Hashgraph, LLC
 *
 * Licensed under the Apache License, Version 2.0 (the "License");
 * you may not use this file except in compliance with the License.
 * You may obtain a copy of the License at
 *
 *      http://www.apache.org/licenses/LICENSE-2.0
 *
 * Unless required by applicable law or agreed to in writing, software
 * distributed under the License is distributed on an "AS IS" BASIS,
 * WITHOUT WARRANTIES OR CONDITIONS OF ANY KIND, either express or implied.
 * See the License for the specific language governing permissions and
 * limitations under the License.
 */
package com.hedera.services.bdd.suites.contract.precompile;

import static com.hedera.node.app.service.evm.utils.EthSigsUtils.recoverAddressFromPubKey;
import static com.hedera.services.bdd.spec.HapiApiSpec.defaultHapiSpec;
import static com.hedera.services.bdd.spec.assertions.AccountDetailsAsserts.accountWith;
import static com.hedera.services.bdd.spec.assertions.AssertUtils.inOrder;
import static com.hedera.services.bdd.spec.assertions.ContractFnResultAsserts.resultWith;
import static com.hedera.services.bdd.spec.assertions.ContractLogAsserts.logWith;
import static com.hedera.services.bdd.spec.assertions.TransactionRecordAsserts.recordWith;
import static com.hedera.services.bdd.spec.keys.KeyShape.DELEGATE_CONTRACT;
import static com.hedera.services.bdd.spec.keys.KeyShape.sigs;
import static com.hedera.services.bdd.spec.keys.SigControl.ON;
import static com.hedera.services.bdd.spec.queries.QueryVerbs.getAccountBalance;
import static com.hedera.services.bdd.spec.queries.QueryVerbs.getAccountDetails;
import static com.hedera.services.bdd.spec.queries.QueryVerbs.getAccountInfo;
import static com.hedera.services.bdd.spec.queries.QueryVerbs.getAliasedAccountBalance;
import static com.hedera.services.bdd.spec.queries.QueryVerbs.getAliasedAccountInfo;
import static com.hedera.services.bdd.spec.queries.QueryVerbs.getContractInfo;
import static com.hedera.services.bdd.spec.queries.QueryVerbs.getTokenInfo;
import static com.hedera.services.bdd.spec.queries.QueryVerbs.getTxnRecord;
import static com.hedera.services.bdd.spec.transactions.TxnVerbs.contractCall;
import static com.hedera.services.bdd.spec.transactions.TxnVerbs.contractCreate;
import static com.hedera.services.bdd.spec.transactions.TxnVerbs.cryptoApproveAllowance;
import static com.hedera.services.bdd.spec.transactions.TxnVerbs.cryptoCreate;
import static com.hedera.services.bdd.spec.transactions.TxnVerbs.cryptoTransfer;
import static com.hedera.services.bdd.spec.transactions.TxnVerbs.cryptoUpdate;
import static com.hedera.services.bdd.spec.transactions.TxnVerbs.mintToken;
import static com.hedera.services.bdd.spec.transactions.TxnVerbs.tokenAssociate;
import static com.hedera.services.bdd.spec.transactions.TxnVerbs.tokenCreate;
import static com.hedera.services.bdd.spec.transactions.TxnVerbs.uploadInitCode;
import static com.hedera.services.bdd.spec.transactions.token.CustomFeeSpecs.fixedHbarFee;
import static com.hedera.services.bdd.spec.transactions.token.CustomFeeSpecs.fixedHbarFeeInheritingRoyaltyCollector;
import static com.hedera.services.bdd.spec.transactions.token.CustomFeeSpecs.fixedHtsFee;
import static com.hedera.services.bdd.spec.transactions.token.CustomFeeSpecs.fixedHtsFeeInheritingRoyaltyCollector;
import static com.hedera.services.bdd.spec.transactions.token.CustomFeeSpecs.fractionalFee;
import static com.hedera.services.bdd.spec.transactions.token.CustomFeeSpecs.royaltyFeeWithFallback;
import static com.hedera.services.bdd.spec.transactions.token.TokenMovement.moving;
import static com.hedera.services.bdd.spec.transactions.token.TokenMovement.movingUnique;
import static com.hedera.services.bdd.spec.utilops.CustomSpecAssert.allRunFor;
import static com.hedera.services.bdd.spec.utilops.UtilVerbs.accountAmount;
import static com.hedera.services.bdd.spec.utilops.UtilVerbs.accountAmountAlias;
import static com.hedera.services.bdd.spec.utilops.UtilVerbs.childRecordsCheck;
import static com.hedera.services.bdd.spec.utilops.UtilVerbs.newKeyNamed;
import static com.hedera.services.bdd.spec.utilops.UtilVerbs.nftTransfer;
import static com.hedera.services.bdd.spec.utilops.UtilVerbs.nftTransferToAlias;
import static com.hedera.services.bdd.spec.utilops.UtilVerbs.overriding;
import static com.hedera.services.bdd.spec.utilops.UtilVerbs.resetToDefault;
import static com.hedera.services.bdd.spec.utilops.UtilVerbs.tokenTransferList;
import static com.hedera.services.bdd.spec.utilops.UtilVerbs.tokenTransferLists;
import static com.hedera.services.bdd.spec.utilops.UtilVerbs.withOpContext;
import static com.hedera.services.bdd.suites.contract.Utils.asAddress;
import static com.hedera.services.bdd.suites.contract.Utils.eventSignatureOf;
import static com.hedera.services.bdd.suites.contract.Utils.parsedToByteString;
import static com.hedera.services.bdd.suites.contract.precompile.ERCPrecompileSuite.TRANSFER_SIGNATURE;
import static com.hedera.services.bdd.suites.crypto.AutoAccountCreationSuite.LAZY_MEMO;
import static com.hedera.services.bdd.suites.crypto.CryptoCreateSuite.LAZY_CREATION_ENABLED;
import static com.hedera.services.bdd.suites.utils.MiscEETUtils.metadata;
import static com.hedera.services.bdd.suites.utils.contracts.precompile.HTSPrecompileResult.htsPrecompileResult;
import static com.hederahashgraph.api.proto.java.ResponseCodeEnum.AMOUNT_EXCEEDS_ALLOWANCE;
import static com.hederahashgraph.api.proto.java.ResponseCodeEnum.CONTRACT_REVERT_EXECUTED;
import static com.hederahashgraph.api.proto.java.ResponseCodeEnum.INVALID_ACCOUNT_ID;
import static com.hederahashgraph.api.proto.java.ResponseCodeEnum.INVALID_FULL_PREFIX_SIGNATURE_FOR_PRECOMPILE;
import static com.hederahashgraph.api.proto.java.ResponseCodeEnum.NOT_SUPPORTED;
import static com.hederahashgraph.api.proto.java.ResponseCodeEnum.SPENDER_DOES_NOT_HAVE_ALLOWANCE;
import static com.hederahashgraph.api.proto.java.ResponseCodeEnum.SUCCESS;
import static com.hederahashgraph.api.proto.java.TokenType.FUNGIBLE_COMMON;
import static com.hederahashgraph.api.proto.java.TokenType.NON_FUNGIBLE_UNIQUE;

import com.esaulpaugh.headlong.abi.Tuple;
import com.google.protobuf.ByteString;
import com.hedera.node.app.hapi.utils.ByteStringUtils;
import com.hedera.node.app.hapi.utils.contracts.ParsingConstants.FunctionType;
import com.hedera.services.bdd.spec.HapiApiSpec;
import com.hedera.services.bdd.spec.assertions.AccountInfoAsserts;
import com.hedera.services.bdd.spec.assertions.ContractInfoAsserts;
import com.hedera.services.bdd.spec.assertions.NonFungibleTransfers;
import com.hedera.services.bdd.spec.assertions.SomeFungibleTransfers;
import com.hedera.services.bdd.spec.keys.KeyShape;
import com.hedera.services.bdd.spec.transactions.contract.HapiParserUtil;
import com.hedera.services.bdd.spec.transactions.token.TokenMovement;
import com.hedera.services.bdd.spec.utilops.UtilVerbs;
import com.hedera.services.bdd.suites.HapiApiSuite;
import com.hederahashgraph.api.proto.java.TokenSupplyType;
import com.hederahashgraph.api.proto.java.TokenType;
import java.math.BigInteger;
import java.util.List;
import java.util.OptionalLong;
import org.apache.logging.log4j.LogManager;
import org.apache.logging.log4j.Logger;

public class CryptoTransferHTSSuite extends HapiApiSuite {
    private static final Logger log = LogManager.getLogger(CryptoTransferHTSSuite.class);

    private static final long GAS_TO_OFFER = 4_000_000L;
    private static final long TOTAL_SUPPLY = 1_000;
    private static final String FUNGIBLE_TOKEN = "TokenA";
    private static final String NFT_TOKEN = "Token_NFT";
    private static final String NFT_TOKEN2 = "Token_NFT2";
    private static final String TOKEN_TREASURY = "treasury";
    private static final String RECEIVER = "receiver";
    private static final String RECEIVER2 = "receiver2";
    private static final String SENDER = "sender";
    private static final String SENDER2 = "sender2";
    private static final String NOT_SUPPORTED_TXN = "notSupportedTxn";
    private static final String TRANSFER_TXN = "transferTxn";
    private static final String TRANSFER_TXN2 = "transferTxn2";
    private static final KeyShape DELEGATE_CONTRACT_KEY_SHAPE =
            KeyShape.threshOf(1, KeyShape.SIMPLE, DELEGATE_CONTRACT);

    private static final String DELEGATE_KEY = "contractKey";
    private static final String CONTRACT = "CryptoTransfer";
    private static final String MULTI_KEY = "purpose";
    private static final String HTS_TRANSFER_FROM_CONTRACT = "HtsTransferFrom";
    private static final String OWNER = "Owner";
<<<<<<< HEAD
    private static final String ALLOW_AUTO_ASSOCIATIONS_PROPERTY =
            "contracts.allowAutoAssociations";
    private static final String BASE_APPROVE_TXN = "baseApproveTxn";
=======
    private static final String HTS_TRANSFER_FROM = "htsTransferFrom";
    private static final String HTS_TRANSFER_FROM_NFT = "htsTransferFromNFT";
    private static final String TRANSFER_MULTIPLE_TOKENS = "transferMultipleTokens";
    private static final ByteString META1 = ByteStringUtils.wrapUnsafely("meta1".getBytes());
    private static final ByteString META2 = ByteStringUtils.wrapUnsafely("meta2".getBytes());
    private static final ByteString META3 = ByteStringUtils.wrapUnsafely("meta3".getBytes());
    private static final ByteString META4 = ByteStringUtils.wrapUnsafely("meta4".getBytes());
    private static final ByteString META5 = ByteStringUtils.wrapUnsafely("meta5".getBytes());
    private static final ByteString META6 = ByteStringUtils.wrapUnsafely("meta6".getBytes());
    private static final ByteString META7 = ByteStringUtils.wrapUnsafely("meta7".getBytes());
    private static final ByteString META8 = ByteStringUtils.wrapUnsafely("meta8".getBytes());
    private static final String NFT_TOKEN_WITH_FIXED_HBAR_FEE = "nftTokenWithFixedHbarFee";
    private static final String NFT_TOKEN_WITH_FIXED_TOKEN_FEE = "nftTokenWithFixedTokenFee";
    private static final String NFT_TOKEN_WITH_ROYALTY_FEE_WITH_HBAR_FALLBACK =
            "nftTokenWithRoyaltyFeeWithHbarFallback";
    private static final String NFT_TOKEN_WITH_ROYALTY_FEE_WITH_TOKEN_FALLBACK =
            "nftTokenWithRoyaltyFeeWithTokenFallback";
    private static final String FUNGIBLE_TOKEN_FEE = "fungibleTokenFee";
    private static final String RECEIVER_SIGNATURE = "receiverSignature";
    private static final String APPROVE_TXN = "approveTxn";
>>>>>>> 330bceba

    public static void main(final String... args) {
        new CryptoTransferHTSSuite().runSuiteSync();
    }

    @Override
    public boolean canRunConcurrent() {
        return false;
    }

    @Override
    public List<HapiApiSpec> getSpecsInSuite() {
        return List.of(
                new HapiApiSpec[] {
                    nonNestedCryptoTransferForFungibleToken(),
                    nonNestedCryptoTransferForFungibleTokenWithMultipleReceivers(),
                    nonNestedCryptoTransferForNonFungibleToken(),
                    nonNestedCryptoTransferForMultipleNonFungibleTokens(),
                    nonNestedCryptoTransferForFungibleAndNonFungibleToken(),
                    nonNestedCryptoTransferForFungibleTokenWithMultipleSendersAndReceiversAndNonFungibleTokens(),
                    repeatedTokenIdsAreAutomaticallyConsolidated(),
                    activeContractInFrameIsVerifiedWithoutNeedForSignature(),
                    hapiTransferFromForFungibleToken(),
                    hapiTransferFromForNFT(),
<<<<<<< HEAD
                    transferFungibleToNonExistingEvmAddress(),
                    transferNftToNonExistingEvmAddress(),
                    transferFromForFungibleTokenToEVMAddressAlias(),
                    transferFromForNFTToEVMAddressAlias()
=======
                    cryptoTransferNFTsWithCustomFeesMixedScenario(),
                    hapiTransferFromForNFTWithCustomFeesWithoutApproveFails(),
                    hapiTransferFromForNFTWithCustomFeesWithApproveForAll(),
                    hapiTransferFromForNFTWithCustomFeesWithBothApproveForAllAndAssignedSpender(),
                    hapiTransferFromForFungibleTokenWithCustomFeesWithoutApproveFails(),
                    hapiTransferFromForFungibleTokenWithCustomFeesWithBothApproveForAllAndAssignedSpender()
>>>>>>> 330bceba
                });
    }

    private HapiApiSpec hapiTransferFromForFungibleToken() {
        final var allowance = 10L;
        final var successfulTransferFromTxn = "txn";
        final var successfulTransferFromTxn2 = "txn2";
        final var revertingTransferFromTxn = "revertWhenMoreThanAllowance";
        final var revertingTransferFromTxn2 = "revertingTxn";
        return defaultHapiSpec("hapiTransferFromForFungibleToken")
                .given(
                        newKeyNamed(MULTI_KEY),
                        cryptoCreate(OWNER)
                                .balance(100 * ONE_HUNDRED_HBARS)
                                .maxAutomaticTokenAssociations(5),
                        cryptoCreate(RECEIVER).maxAutomaticTokenAssociations(5),
                        tokenCreate(FUNGIBLE_TOKEN)
                                .tokenType(TokenType.FUNGIBLE_COMMON)
                                .supplyType(TokenSupplyType.FINITE)
                                .initialSupply(10L)
                                .maxSupply(1000L)
                                .supplyKey(MULTI_KEY)
                                .treasury(OWNER),
                        uploadInitCode(HTS_TRANSFER_FROM_CONTRACT),
                        contractCreate(HTS_TRANSFER_FROM_CONTRACT),
                        cryptoApproveAllowance()
                                .payingWith(DEFAULT_PAYER)
                                .addTokenAllowance(
                                        OWNER,
                                        FUNGIBLE_TOKEN,
                                        HTS_TRANSFER_FROM_CONTRACT,
                                        allowance)
                                .via(BASE_APPROVE_TXN)
                                .signedBy(DEFAULT_PAYER, OWNER)
                                .fee(ONE_HBAR),
                        getAccountDetails(OWNER)
                                .payingWith(GENESIS)
                                .has(
                                        accountWith()
                                                .tokenAllowancesContaining(
                                                        FUNGIBLE_TOKEN,
                                                        HTS_TRANSFER_FROM_CONTRACT,
                                                        allowance)))
                .when(
                        withOpContext(
                                (spec, opLog) ->
                                        allRunFor(
                                                spec,
                                                // trying to transfer more than allowance should
                                                // revert
                                                contractCall(
                                                                HTS_TRANSFER_FROM_CONTRACT,
                                                                HTS_TRANSFER_FROM,
                                                                HapiParserUtil.asHeadlongAddress(
                                                                        asAddress(
                                                                                spec.registry()
                                                                                        .getTokenID(
                                                                                                FUNGIBLE_TOKEN))),
                                                                HapiParserUtil.asHeadlongAddress(
                                                                        asAddress(
                                                                                spec.registry()
                                                                                        .getAccountID(
                                                                                                OWNER))),
                                                                HapiParserUtil.asHeadlongAddress(
                                                                        asAddress(
                                                                                spec.registry()
                                                                                        .getAccountID(
                                                                                                RECEIVER))),
                                                                BigInteger.valueOf(allowance + 1))
                                                        .via(revertingTransferFromTxn)
                                                        .hasKnownStatus(CONTRACT_REVERT_EXECUTED),
                                                // transfer allowance/2 amount
                                                contractCall(
                                                                HTS_TRANSFER_FROM_CONTRACT,
                                                                HTS_TRANSFER_FROM,
                                                                HapiParserUtil.asHeadlongAddress(
                                                                        asAddress(
                                                                                spec.registry()
                                                                                        .getTokenID(
                                                                                                FUNGIBLE_TOKEN))),
                                                                HapiParserUtil.asHeadlongAddress(
                                                                        asAddress(
                                                                                spec.registry()
                                                                                        .getAccountID(
                                                                                                OWNER))),
                                                                HapiParserUtil.asHeadlongAddress(
                                                                        asAddress(
                                                                                spec.registry()
                                                                                        .getAccountID(
                                                                                                RECEIVER))),
                                                                BigInteger.valueOf(allowance / 2))
                                                        .via(successfulTransferFromTxn)
                                                        .hasKnownStatus(SUCCESS),
                                                // transfer the rest of the allowance
                                                contractCall(
                                                                HTS_TRANSFER_FROM_CONTRACT,
                                                                HTS_TRANSFER_FROM,
                                                                HapiParserUtil.asHeadlongAddress(
                                                                        asAddress(
                                                                                spec.registry()
                                                                                        .getTokenID(
                                                                                                FUNGIBLE_TOKEN))),
                                                                HapiParserUtil.asHeadlongAddress(
                                                                        asAddress(
                                                                                spec.registry()
                                                                                        .getAccountID(
                                                                                                OWNER))),
                                                                HapiParserUtil.asHeadlongAddress(
                                                                        asAddress(
                                                                                spec.registry()
                                                                                        .getAccountID(
                                                                                                RECEIVER))),
                                                                BigInteger.valueOf(allowance / 2))
                                                        .via(successfulTransferFromTxn2)
                                                        .hasKnownStatus(SUCCESS),
                                                getAccountDetails(OWNER)
                                                        .payingWith(GENESIS)
                                                        .has(accountWith().noAllowances()),
                                                // no allowance left, should fail
                                                contractCall(
                                                                HTS_TRANSFER_FROM_CONTRACT,
                                                                HTS_TRANSFER_FROM,
                                                                HapiParserUtil.asHeadlongAddress(
                                                                        asAddress(
                                                                                spec.registry()
                                                                                        .getTokenID(
                                                                                                FUNGIBLE_TOKEN))),
                                                                HapiParserUtil.asHeadlongAddress(
                                                                        asAddress(
                                                                                spec.registry()
                                                                                        .getAccountID(
                                                                                                OWNER))),
                                                                HapiParserUtil.asHeadlongAddress(
                                                                        asAddress(
                                                                                spec.registry()
                                                                                        .getAccountID(
                                                                                                RECEIVER))),
                                                                BigInteger.ONE)
                                                        .via(revertingTransferFromTxn2)
                                                        .hasKnownStatus(CONTRACT_REVERT_EXECUTED))))
                .then(
                        childRecordsCheck(
                                revertingTransferFromTxn,
                                CONTRACT_REVERT_EXECUTED,
                                recordWith()
                                        .status(AMOUNT_EXCEEDS_ALLOWANCE)
                                        .contractCallResult(
                                                resultWith()
                                                        .contractCallResult(
                                                                htsPrecompileResult()
                                                                        .forFunction(
                                                                                FunctionType
                                                                                        .HAPI_TRANSFER_FROM)
                                                                        .withStatus(
                                                                                AMOUNT_EXCEEDS_ALLOWANCE)))),
                        childRecordsCheck(
                                successfulTransferFromTxn,
                                SUCCESS,
                                recordWith()
                                        .status(SUCCESS)
                                        .contractCallResult(
                                                resultWith()
                                                        .contractCallResult(
                                                                htsPrecompileResult()
                                                                        .forFunction(
                                                                                FunctionType
                                                                                        .HAPI_TRANSFER_FROM)
                                                                        .withStatus(SUCCESS)))),
                        withOpContext(
                                (spec, log) -> {
                                    final var idOfToken =
                                            "0.0."
                                                    + (spec.registry()
                                                            .getTokenID(FUNGIBLE_TOKEN)
                                                            .getTokenNum());
                                    final var txnRecord =
                                            getTxnRecord(successfulTransferFromTxn)
                                                    .hasPriority(
                                                            recordWith()
                                                                    .contractCallResult(
                                                                            resultWith()
                                                                                    .logs(
                                                                                            inOrder(
                                                                                                    logWith()
                                                                                                            .contract(
                                                                                                                    idOfToken)
                                                                                                            .withTopicsInOrder(
                                                                                                                    List
                                                                                                                            .of(
                                                                                                                                    eventSignatureOf(
                                                                                                                                            TRANSFER_SIGNATURE),
                                                                                                                                    parsedToByteString(
                                                                                                                                            spec.registry()
                                                                                                                                                    .getAccountID(
                                                                                                                                                            OWNER)
                                                                                                                                                    .getAccountNum()),
                                                                                                                                    parsedToByteString(
                                                                                                                                            spec.registry()
                                                                                                                                                    .getAccountID(
                                                                                                                                                            RECEIVER)
                                                                                                                                                    .getAccountNum())))
                                                                                                            .longValue(
                                                                                                                    allowance
                                                                                                                            / 2)))))
                                                    .andAllChildRecords()
                                                    .logged();
                                    allRunFor(spec, txnRecord);
                                }),
                        childRecordsCheck(
                                successfulTransferFromTxn2,
                                SUCCESS,
                                recordWith()
                                        .status(SUCCESS)
                                        .contractCallResult(
                                                resultWith()
                                                        .contractCallResult(
                                                                htsPrecompileResult()
                                                                        .forFunction(
                                                                                FunctionType
                                                                                        .HAPI_TRANSFER_FROM)
                                                                        .withStatus(SUCCESS)))),
                        withOpContext(
                                (spec, log) -> {
                                    final var idOfToken =
                                            "0.0."
                                                    + (spec.registry()
                                                            .getTokenID(FUNGIBLE_TOKEN)
                                                            .getTokenNum());
                                    final var txnRecord =
                                            getTxnRecord(successfulTransferFromTxn2)
                                                    .hasPriority(
                                                            recordWith()
                                                                    .contractCallResult(
                                                                            resultWith()
                                                                                    .logs(
                                                                                            inOrder(
                                                                                                    logWith()
                                                                                                            .contract(
                                                                                                                    idOfToken)
                                                                                                            .withTopicsInOrder(
                                                                                                                    List
                                                                                                                            .of(
                                                                                                                                    eventSignatureOf(
                                                                                                                                            TRANSFER_SIGNATURE),
                                                                                                                                    parsedToByteString(
                                                                                                                                            spec.registry()
                                                                                                                                                    .getAccountID(
                                                                                                                                                            OWNER)
                                                                                                                                                    .getAccountNum()),
                                                                                                                                    parsedToByteString(
                                                                                                                                            spec.registry()
                                                                                                                                                    .getAccountID(
                                                                                                                                                            RECEIVER)
                                                                                                                                                    .getAccountNum())))
                                                                                                            .longValue(
                                                                                                                    allowance
                                                                                                                            / 2)))))
                                                    .andAllChildRecords()
                                                    .logged();
                                    allRunFor(spec, txnRecord);
                                }),
                        childRecordsCheck(
                                revertingTransferFromTxn2,
                                CONTRACT_REVERT_EXECUTED,
                                recordWith()
                                        .status(SPENDER_DOES_NOT_HAVE_ALLOWANCE)
                                        .contractCallResult(
                                                resultWith()
                                                        .contractCallResult(
                                                                htsPrecompileResult()
                                                                        .forFunction(
                                                                                FunctionType
                                                                                        .HAPI_TRANSFER_FROM)
                                                                        .withStatus(
                                                                                SPENDER_DOES_NOT_HAVE_ALLOWANCE)))));
    }

    private HapiApiSpec hapiTransferFromForNFT() {
        final var successfulTransferFromTxn = "txn";
        final var revertingTransferFromTxn = "revertWhenMoreThanAllowance";
        return defaultHapiSpec("hapiTransferFromForNFT")
                .given(
                        newKeyNamed(MULTI_KEY),
                        cryptoCreate(OWNER)
                                .balance(100 * ONE_HUNDRED_HBARS)
                                .maxAutomaticTokenAssociations(5),
                        cryptoCreate(RECEIVER).maxAutomaticTokenAssociations(5),
                        tokenCreate(NFT_TOKEN)
                                .tokenType(TokenType.NON_FUNGIBLE_UNIQUE)
                                .treasury(OWNER)
                                .initialSupply(0L)
                                .supplyKey(MULTI_KEY),
                        uploadInitCode(HTS_TRANSFER_FROM_CONTRACT),
                        contractCreate(HTS_TRANSFER_FROM_CONTRACT),
<<<<<<< HEAD
                        mintToken(
                                NFT_TOKEN,
                                List.of(
                                        ByteStringUtils.wrapUnsafely("1".getBytes()),
                                        ByteStringUtils.wrapUnsafely("2".getBytes()))),
=======
                        mintToken(NFT_TOKEN, List.of(META1, META2)),
>>>>>>> 330bceba
                        cryptoApproveAllowance()
                                .payingWith(DEFAULT_PAYER)
                                .addNftAllowance(
                                        OWNER,
                                        NFT_TOKEN,
                                        HTS_TRANSFER_FROM_CONTRACT,
                                        false,
                                        List.of(2L))
                                .via(BASE_APPROVE_TXN)
                                .signedBy(DEFAULT_PAYER, OWNER)
                                .fee(ONE_HBAR))
                .when(
                        withOpContext(
                                (spec, opLog) ->
                                        allRunFor(
                                                spec,
                                                // trying to transfer NFT that is not approved
                                                contractCall(
                                                                HTS_TRANSFER_FROM_CONTRACT,
                                                                HTS_TRANSFER_FROM_NFT,
                                                                HapiParserUtil.asHeadlongAddress(
                                                                        asAddress(
                                                                                spec.registry()
                                                                                        .getTokenID(
                                                                                                NFT_TOKEN))),
                                                                HapiParserUtil.asHeadlongAddress(
                                                                        asAddress(
                                                                                spec.registry()
                                                                                        .getAccountID(
                                                                                                OWNER))),
                                                                HapiParserUtil.asHeadlongAddress(
                                                                        asAddress(
                                                                                spec.registry()
                                                                                        .getAccountID(
                                                                                                RECEIVER))),
                                                                BigInteger.ONE)
                                                        .via(revertingTransferFromTxn)
                                                        .hasKnownStatus(CONTRACT_REVERT_EXECUTED),
                                                // transfer allowed NFT
                                                contractCall(
                                                                HTS_TRANSFER_FROM_CONTRACT,
                                                                HTS_TRANSFER_FROM_NFT,
                                                                HapiParserUtil.asHeadlongAddress(
                                                                        asAddress(
                                                                                spec.registry()
                                                                                        .getTokenID(
                                                                                                NFT_TOKEN))),
                                                                HapiParserUtil.asHeadlongAddress(
                                                                        asAddress(
                                                                                spec.registry()
                                                                                        .getAccountID(
                                                                                                OWNER))),
                                                                HapiParserUtil.asHeadlongAddress(
                                                                        asAddress(
                                                                                spec.registry()
                                                                                        .getAccountID(
                                                                                                RECEIVER))),
                                                                BigInteger.TWO)
                                                        .via(successfulTransferFromTxn)
                                                        .hasKnownStatus(SUCCESS))))
                .then(
                        childRecordsCheck(
                                revertingTransferFromTxn,
                                CONTRACT_REVERT_EXECUTED,
                                recordWith()
                                        .status(SPENDER_DOES_NOT_HAVE_ALLOWANCE)
                                        .contractCallResult(
                                                resultWith()
                                                        .contractCallResult(
                                                                htsPrecompileResult()
                                                                        .forFunction(
                                                                                FunctionType
                                                                                        .HAPI_TRANSFER_FROM_NFT)
                                                                        .withStatus(
                                                                                SPENDER_DOES_NOT_HAVE_ALLOWANCE)))),
                        childRecordsCheck(
                                successfulTransferFromTxn,
                                SUCCESS,
                                recordWith()
                                        .status(SUCCESS)
                                        .contractCallResult(
                                                resultWith()
                                                        .contractCallResult(
                                                                htsPrecompileResult()
                                                                        .forFunction(
                                                                                FunctionType
                                                                                        .HAPI_TRANSFER_FROM_NFT)
                                                                        .withStatus(SUCCESS)))),
                        withOpContext(
                                (spec, log) -> {
                                    final var idOfToken =
                                            "0.0."
                                                    + (spec.registry()
                                                            .getTokenID(NFT_TOKEN)
                                                            .getTokenNum());
                                    final var txnRecord =
                                            getTxnRecord(successfulTransferFromTxn)
                                                    .hasPriority(
                                                            recordWith()
                                                                    .contractCallResult(
                                                                            resultWith()
                                                                                    .logs(
                                                                                            inOrder(
                                                                                                    logWith()
                                                                                                            .contract(
                                                                                                                    idOfToken)
                                                                                                            .withTopicsInOrder(
                                                                                                                    List
                                                                                                                            .of(
                                                                                                                                    eventSignatureOf(
                                                                                                                                            TRANSFER_SIGNATURE),
                                                                                                                                    parsedToByteString(
                                                                                                                                            spec.registry()
                                                                                                                                                    .getAccountID(
                                                                                                                                                            OWNER)
                                                                                                                                                    .getAccountNum()),
                                                                                                                                    parsedToByteString(
                                                                                                                                            spec.registry()
                                                                                                                                                    .getAccountID(
                                                                                                                                                            RECEIVER)
                                                                                                                                                    .getAccountNum()),
                                                                                                                                    parsedToByteString(
                                                                                                                                            2L)))))))
                                                    .andAllChildRecords()
                                                    .logged();
                                    allRunFor(spec, txnRecord);
                                }));
    }

    private HapiApiSpec repeatedTokenIdsAreAutomaticallyConsolidated() {
        final var repeatedIdsPrecompileXferTxn = "repeatedIdsPrecompileXfer";
        final var senderStartBalance = 200L;
        final var receiverStartBalance = 0L;
        final var toSendEachTuple = 50L;

        return defaultHapiSpec("RepeatedTokenIdsAreAutomaticallyConsolidated")
                .given(
                        cryptoCreate(SENDER).balance(10 * ONE_HUNDRED_HBARS),
                        cryptoCreate(RECEIVER)
                                .balance(2 * ONE_HUNDRED_HBARS)
                                .receiverSigRequired(true),
                        cryptoCreate(TOKEN_TREASURY),
                        tokenCreate(FUNGIBLE_TOKEN)
                                .tokenType(TokenType.FUNGIBLE_COMMON)
                                .initialSupply(TOTAL_SUPPLY)
                                .treasury(TOKEN_TREASURY),
                        tokenAssociate(SENDER, List.of(FUNGIBLE_TOKEN)),
                        tokenAssociate(RECEIVER, List.of(FUNGIBLE_TOKEN)),
                        cryptoTransfer(
                                moving(senderStartBalance, FUNGIBLE_TOKEN)
                                        .between(TOKEN_TREASURY, SENDER)),
                        uploadInitCode(CONTRACT),
                        contractCreate(CONTRACT))
                .when(
                        withOpContext(
                                (spec, opLog) -> {
                                    final var token = spec.registry().getTokenID(FUNGIBLE_TOKEN);
                                    final var sender = spec.registry().getAccountID(SENDER);
                                    final var receiver = spec.registry().getAccountID(RECEIVER);

                                    allRunFor(
                                            spec,
                                            newKeyNamed(DELEGATE_KEY)
                                                    .shape(
                                                            DELEGATE_CONTRACT_KEY_SHAPE.signedWith(
                                                                    sigs(ON, CONTRACT))),
                                            cryptoUpdate(SENDER).key(DELEGATE_KEY),
                                            cryptoUpdate(RECEIVER).key(DELEGATE_KEY),
                                            contractCall(
                                                            CONTRACT,
                                                            TRANSFER_MULTIPLE_TOKENS,
                                                            (Object)
                                                                    new Tuple[] {
                                                                        tokenTransferList()
                                                                                .forToken(token)
                                                                                .withAccountAmounts(
                                                                                        accountAmount(
                                                                                                sender,
                                                                                                -toSendEachTuple),
                                                                                        accountAmount(
                                                                                                receiver,
                                                                                                toSendEachTuple))
                                                                                .build(),
                                                                        tokenTransferList()
                                                                                .forToken(token)
                                                                                .withAccountAmounts(
                                                                                        accountAmount(
                                                                                                sender,
                                                                                                -toSendEachTuple),
                                                                                        accountAmount(
                                                                                                receiver,
                                                                                                toSendEachTuple))
                                                                                .build()
                                                                    })
                                                    .payingWith(GENESIS)
                                                    .via(repeatedIdsPrecompileXferTxn)
                                                    .gas(GAS_TO_OFFER));
                                }),
                        getTxnRecord(repeatedIdsPrecompileXferTxn).andAllChildRecords().logged())
                .then(
                        getAccountBalance(RECEIVER)
                                .hasTokenBalance(
                                        FUNGIBLE_TOKEN, receiverStartBalance + 2 * toSendEachTuple),
                        getAccountBalance(SENDER)
                                .hasTokenBalance(
                                        FUNGIBLE_TOKEN, senderStartBalance - 2 * toSendEachTuple),
                        childRecordsCheck(
                                repeatedIdsPrecompileXferTxn,
                                SUCCESS,
                                recordWith()
                                        .status(SUCCESS)
                                        .contractCallResult(
                                                resultWith()
                                                        .contractCallResult(
                                                                htsPrecompileResult()
                                                                        .withStatus(SUCCESS)))
                                        .tokenTransfers(
                                                SomeFungibleTransfers.changingFungibleBalances()
                                                        .including(
                                                                FUNGIBLE_TOKEN,
                                                                SENDER,
                                                                -2 * toSendEachTuple)
                                                        .including(
                                                                FUNGIBLE_TOKEN,
                                                                RECEIVER,
                                                                2 * toSendEachTuple))));
    }

    private HapiApiSpec nonNestedCryptoTransferForFungibleToken() {
        final var cryptoTransferTxn = "cryptoTransferTxn";

        return defaultHapiSpec("NonNestedCryptoTransferForFungibleToken")
                .given(
                        overriding(ALLOW_AUTO_ASSOCIATIONS_PROPERTY, "true"),
                        cryptoCreate(SENDER).balance(10 * ONE_HUNDRED_HBARS),
                        cryptoCreate(RECEIVER)
                                .balance(2 * ONE_HUNDRED_HBARS)
                                .receiverSigRequired(true),
                        cryptoCreate(TOKEN_TREASURY),
                        tokenCreate(FUNGIBLE_TOKEN)
                                .tokenType(TokenType.FUNGIBLE_COMMON)
                                .initialSupply(TOTAL_SUPPLY)
                                .treasury(TOKEN_TREASURY),
                        tokenAssociate(SENDER, List.of(FUNGIBLE_TOKEN)),
                        tokenAssociate(RECEIVER, List.of(FUNGIBLE_TOKEN)),
                        cryptoTransfer(moving(200, FUNGIBLE_TOKEN).between(TOKEN_TREASURY, SENDER)),
                        uploadInitCode(CONTRACT),
                        contractCreate(CONTRACT).maxAutomaticTokenAssociations(1),
                        getContractInfo(CONTRACT)
                                .has(ContractInfoAsserts.contractWith().maxAutoAssociations(1))
                                .logged())
                .when(
                        withOpContext(
                                (spec, opLog) -> {
                                    final var token = spec.registry().getTokenID(FUNGIBLE_TOKEN);
                                    final var sender = spec.registry().getAccountID(SENDER);
                                    final var receiver = spec.registry().getAccountID(RECEIVER);
                                    final var amountToBeSent = 50L;

                                    allRunFor(
                                            spec,
                                            newKeyNamed(DELEGATE_KEY)
                                                    .shape(
                                                            DELEGATE_CONTRACT_KEY_SHAPE.signedWith(
                                                                    sigs(ON, CONTRACT))),
                                            cryptoUpdate(SENDER).key(DELEGATE_KEY),
                                            cryptoUpdate(RECEIVER).key(DELEGATE_KEY),
                                            contractCall(
                                                            CONTRACT,
                                                            TRANSFER_MULTIPLE_TOKENS,
                                                            (Object)
                                                                    new Tuple[] {
                                                                        tokenTransferList()
                                                                                .forToken(token)
                                                                                .withAccountAmounts(
                                                                                        accountAmount(
                                                                                                sender,
                                                                                                -amountToBeSent),
                                                                                        accountAmount(
                                                                                                receiver,
                                                                                                amountToBeSent))
                                                                                .build()
                                                                    })
                                                    .payingWith(GENESIS)
                                                    .via(cryptoTransferTxn)
                                                    .gas(GAS_TO_OFFER));
                                }),
                        getTxnRecord(cryptoTransferTxn).andAllChildRecords().logged())
                .then(
                        getTokenInfo(FUNGIBLE_TOKEN).hasTotalSupply(TOTAL_SUPPLY),
                        getAccountBalance(RECEIVER).hasTokenBalance(FUNGIBLE_TOKEN, 50),
                        getAccountBalance(SENDER).hasTokenBalance(FUNGIBLE_TOKEN, 150),
                        getTokenInfo(FUNGIBLE_TOKEN).logged(),
                        childRecordsCheck(
                                cryptoTransferTxn,
                                SUCCESS,
                                recordWith()
                                        .status(SUCCESS)
                                        .contractCallResult(
                                                resultWith()
                                                        .contractCallResult(
                                                                htsPrecompileResult()
                                                                        .withStatus(SUCCESS)))
                                        .tokenTransfers(
                                                SomeFungibleTransfers.changingFungibleBalances()
                                                        .including(FUNGIBLE_TOKEN, SENDER, -50)
                                                        .including(FUNGIBLE_TOKEN, RECEIVER, 50))));
    }

    private HapiApiSpec nonNestedCryptoTransferForFungibleTokenWithMultipleReceivers() {
        final var cryptoTransferTxn = "cryptoTransferTxn";

        return defaultHapiSpec("NonNestedCryptoTransferForFungibleTokenWithMultipleReceivers")
                .given(
                        cryptoCreate(SENDER).balance(10 * ONE_HUNDRED_HBARS),
                        cryptoCreate(RECEIVER)
                                .balance(2 * ONE_HUNDRED_HBARS)
                                .receiverSigRequired(true),
                        cryptoCreate(RECEIVER2)
                                .balance(ONE_HUNDRED_HBARS)
                                .receiverSigRequired(true),
                        cryptoCreate(TOKEN_TREASURY),
                        tokenCreate(FUNGIBLE_TOKEN)
                                .tokenType(TokenType.FUNGIBLE_COMMON)
                                .initialSupply(TOTAL_SUPPLY)
                                .treasury(TOKEN_TREASURY),
                        tokenAssociate(SENDER, List.of(FUNGIBLE_TOKEN)),
                        tokenAssociate(RECEIVER, List.of(FUNGIBLE_TOKEN)),
                        tokenAssociate(RECEIVER2, List.of(FUNGIBLE_TOKEN)),
                        cryptoTransfer(moving(200, FUNGIBLE_TOKEN).between(TOKEN_TREASURY, SENDER))
                                .payingWith(SENDER),
                        uploadInitCode(CONTRACT),
                        contractCreate(CONTRACT))
                .when(
                        withOpContext(
                                (spec, opLog) -> {
                                    final var token = spec.registry().getTokenID(FUNGIBLE_TOKEN);
                                    final var sender = spec.registry().getAccountID(SENDER);
                                    final var receiver = spec.registry().getAccountID(RECEIVER);
                                    final var receiver2 = spec.registry().getAccountID(RECEIVER2);

                                    allRunFor(
                                            spec,
                                            newKeyNamed(DELEGATE_KEY)
                                                    .shape(
                                                            DELEGATE_CONTRACT_KEY_SHAPE.signedWith(
                                                                    sigs(ON, CONTRACT))),
                                            cryptoUpdate(SENDER).key(DELEGATE_KEY),
                                            cryptoUpdate(RECEIVER).key(DELEGATE_KEY),
                                            cryptoUpdate(RECEIVER2).key(DELEGATE_KEY),
                                            contractCall(
                                                            CONTRACT,
                                                            TRANSFER_MULTIPLE_TOKENS,
                                                            (Object)
                                                                    new Tuple[] {
                                                                        tokenTransferList()
                                                                                .forToken(token)
                                                                                .withAccountAmounts(
                                                                                        accountAmount(
                                                                                                sender,
                                                                                                -50L),
                                                                                        accountAmount(
                                                                                                receiver,
                                                                                                30L),
                                                                                        accountAmount(
                                                                                                receiver2,
                                                                                                20L))
                                                                                .build()
                                                                    })
                                                    .gas(GAS_TO_OFFER)
                                                    .payingWith(GENESIS)
                                                    .via(cryptoTransferTxn));
                                }),
                        getTxnRecord(cryptoTransferTxn).andAllChildRecords().logged())
                .then(
                        getTokenInfo(FUNGIBLE_TOKEN).hasTotalSupply(TOTAL_SUPPLY),
                        getAccountBalance(RECEIVER).hasTokenBalance(FUNGIBLE_TOKEN, 30),
                        getAccountBalance(RECEIVER2).hasTokenBalance(FUNGIBLE_TOKEN, 20),
                        getAccountBalance(SENDER).hasTokenBalance(FUNGIBLE_TOKEN, 150),
                        getTokenInfo(FUNGIBLE_TOKEN).logged(),
                        childRecordsCheck(
                                cryptoTransferTxn,
                                SUCCESS,
                                recordWith()
                                        .status(SUCCESS)
                                        .contractCallResult(
                                                resultWith()
                                                        .contractCallResult(
                                                                htsPrecompileResult()
                                                                        .withStatus(SUCCESS)))
                                        .tokenTransfers(
                                                SomeFungibleTransfers.changingFungibleBalances()
                                                        .including(FUNGIBLE_TOKEN, SENDER, -50)
                                                        .including(FUNGIBLE_TOKEN, RECEIVER, 30)
                                                        .including(
                                                                FUNGIBLE_TOKEN, RECEIVER2, 20))));
    }

    private HapiApiSpec nonNestedCryptoTransferForNonFungibleToken() {
        final var cryptoTransferTxn = "cryptoTransferTxn";

        return defaultHapiSpec("NonNestedCryptoTransferForNonFungibleToken")
                .given(
                        newKeyNamed(MULTI_KEY),
                        cryptoCreate(SENDER).balance(10 * ONE_HUNDRED_HBARS),
                        cryptoCreate(RECEIVER).receiverSigRequired(true),
                        cryptoCreate(TOKEN_TREASURY),
                        tokenCreate(NFT_TOKEN)
                                .tokenType(TokenType.NON_FUNGIBLE_UNIQUE)
                                .adminKey(MULTI_KEY)
                                .supplyKey(MULTI_KEY)
                                .supplyType(TokenSupplyType.INFINITE)
                                .initialSupply(0)
                                .treasury(TOKEN_TREASURY),
                        tokenAssociate(SENDER, List.of(NFT_TOKEN)),
                        mintToken(
                                NFT_TOKEN, List.of(metadata("firstMemo"), metadata("secondMemo"))),
                        tokenAssociate(RECEIVER, List.of(NFT_TOKEN)),
                        cryptoTransfer(
                                        TokenMovement.movingUnique(NFT_TOKEN, 1)
                                                .between(TOKEN_TREASURY, SENDER))
                                .payingWith(SENDER),
                        uploadInitCode(CONTRACT),
                        contractCreate(CONTRACT))
                .when(
                        withOpContext(
                                (spec, opLog) -> {
                                    final var token = spec.registry().getTokenID(NFT_TOKEN);
                                    final var sender = spec.registry().getAccountID(SENDER);
                                    final var receiver = spec.registry().getAccountID(RECEIVER);

                                    allRunFor(
                                            spec,
                                            newKeyNamed(DELEGATE_KEY)
                                                    .shape(
                                                            DELEGATE_CONTRACT_KEY_SHAPE.signedWith(
                                                                    sigs(ON, CONTRACT))),
                                            cryptoUpdate(SENDER).key(DELEGATE_KEY),
                                            cryptoUpdate(RECEIVER).key(DELEGATE_KEY),
                                            contractCall(
                                                            CONTRACT,
                                                            TRANSFER_MULTIPLE_TOKENS,
                                                            (Object)
                                                                    new Tuple[] {
                                                                        tokenTransferList()
                                                                                .forToken(token)
                                                                                .withNftTransfers(
                                                                                        nftTransfer(
                                                                                                sender,
                                                                                                receiver,
                                                                                                1L))
                                                                                .build()
                                                                    })
                                                    .payingWith(GENESIS)
                                                    .via(cryptoTransferTxn)
                                                    .gas(GAS_TO_OFFER));
                                }),
                        getTxnRecord(cryptoTransferTxn).andAllChildRecords().logged())
                .then(
                        getTokenInfo(NFT_TOKEN).hasTotalSupply(2),
                        getAccountInfo(RECEIVER).hasOwnedNfts(1),
                        getAccountBalance(RECEIVER).hasTokenBalance(NFT_TOKEN, 1),
                        getAccountInfo(SENDER).hasOwnedNfts(0),
                        getAccountBalance(SENDER).hasTokenBalance(NFT_TOKEN, 0),
                        getTokenInfo(NFT_TOKEN).logged(),
                        childRecordsCheck(
                                "cryptoTransferTxn",
                                SUCCESS,
                                recordWith()
                                        .status(SUCCESS)
                                        .contractCallResult(
                                                resultWith()
                                                        .contractCallResult(
                                                                htsPrecompileResult()
                                                                        .withStatus(SUCCESS)))
                                        .tokenTransfers(
                                                NonFungibleTransfers.changingNFTBalances()
                                                        .including(
                                                                NFT_TOKEN, SENDER, RECEIVER, 1L))));
    }

    private HapiApiSpec nonNestedCryptoTransferForMultipleNonFungibleTokens() {
        final var cryptoTransferTxn = "cryptoTransferTxn";

        return defaultHapiSpec("NonNestedCryptoTransferForMultipleNonFungibleTokens")
                .given(
                        newKeyNamed(MULTI_KEY),
                        cryptoCreate(SENDER).balance(10 * ONE_HUNDRED_HBARS),
                        cryptoCreate(SENDER2).balance(5 * ONE_HUNDRED_HBARS),
                        cryptoCreate(RECEIVER).receiverSigRequired(true),
                        cryptoCreate(RECEIVER2).receiverSigRequired(true),
                        cryptoCreate(TOKEN_TREASURY),
                        tokenCreate(NFT_TOKEN)
                                .tokenType(TokenType.NON_FUNGIBLE_UNIQUE)
                                .adminKey(MULTI_KEY)
                                .supplyKey(MULTI_KEY)
                                .supplyType(TokenSupplyType.INFINITE)
                                .initialSupply(0)
                                .treasury(TOKEN_TREASURY),
                        tokenAssociate(SENDER, List.of(NFT_TOKEN)),
                        tokenAssociate(SENDER2, List.of(NFT_TOKEN)),
                        mintToken(
                                NFT_TOKEN, List.of(metadata("firstMemo"), metadata("secondMemo"))),
                        tokenAssociate(RECEIVER, List.of(NFT_TOKEN)),
                        tokenAssociate(RECEIVER2, List.of(NFT_TOKEN)),
                        cryptoTransfer(movingUnique(NFT_TOKEN, 1).between(TOKEN_TREASURY, SENDER))
                                .payingWith(SENDER),
                        cryptoTransfer(
                                        TokenMovement.movingUnique(NFT_TOKEN, 2)
                                                .between(TOKEN_TREASURY, SENDER2))
                                .payingWith(SENDER2),
                        uploadInitCode(CONTRACT),
                        contractCreate(CONTRACT))
                .when(
                        withOpContext(
                                (spec, opLog) -> {
                                    final var token = spec.registry().getTokenID(NFT_TOKEN);
                                    final var sender = spec.registry().getAccountID(SENDER);
                                    final var sender2 = spec.registry().getAccountID(SENDER2);
                                    final var receiver = spec.registry().getAccountID(RECEIVER);
                                    final var receiver2 = spec.registry().getAccountID(RECEIVER2);

                                    allRunFor(
                                            spec,
                                            newKeyNamed(DELEGATE_KEY)
                                                    .shape(
                                                            DELEGATE_CONTRACT_KEY_SHAPE.signedWith(
                                                                    sigs(ON, CONTRACT))),
                                            cryptoUpdate(SENDER).key(DELEGATE_KEY),
                                            cryptoUpdate(SENDER2).key(DELEGATE_KEY),
                                            cryptoUpdate(RECEIVER).key(DELEGATE_KEY),
                                            cryptoUpdate(RECEIVER2).key(DELEGATE_KEY),
                                            contractCall(
                                                            CONTRACT,
                                                            TRANSFER_MULTIPLE_TOKENS,
                                                            (Object)
                                                                    new Tuple[] {
                                                                        tokenTransferList()
                                                                                .forToken(token)
                                                                                .withNftTransfers(
                                                                                        nftTransfer(
                                                                                                sender,
                                                                                                receiver,
                                                                                                1L),
                                                                                        nftTransfer(
                                                                                                sender2,
                                                                                                receiver2,
                                                                                                2L))
                                                                                .build()
                                                                    })
                                                    .payingWith(GENESIS)
                                                    .via(cryptoTransferTxn)
                                                    .gas(GAS_TO_OFFER));
                                }),
                        getTxnRecord(cryptoTransferTxn).andAllChildRecords().logged())
                .then(
                        getTokenInfo(NFT_TOKEN).hasTotalSupply(2),
                        getAccountInfo(RECEIVER).hasOwnedNfts(1),
                        getAccountBalance(RECEIVER).hasTokenBalance(NFT_TOKEN, 1),
                        getAccountInfo(SENDER).hasOwnedNfts(0),
                        getAccountBalance(SENDER).hasTokenBalance(NFT_TOKEN, 0),
                        getAccountInfo(RECEIVER2).hasOwnedNfts(1),
                        getAccountBalance(RECEIVER2).hasTokenBalance(NFT_TOKEN, 1),
                        getAccountInfo(SENDER2).hasOwnedNfts(0),
                        getAccountBalance(SENDER2).hasTokenBalance(NFT_TOKEN, 0),
                        getTokenInfo(NFT_TOKEN).logged(),
                        childRecordsCheck(
                                cryptoTransferTxn,
                                SUCCESS,
                                recordWith()
                                        .status(SUCCESS)
                                        .contractCallResult(
                                                resultWith()
                                                        .contractCallResult(
                                                                htsPrecompileResult()
                                                                        .withStatus(SUCCESS)))
                                        .tokenTransfers(
                                                NonFungibleTransfers.changingNFTBalances()
                                                        .including(NFT_TOKEN, SENDER, RECEIVER, 1L)
                                                        .including(
                                                                NFT_TOKEN, SENDER2, RECEIVER2,
                                                                2L))));
    }

    private HapiApiSpec nonNestedCryptoTransferForFungibleAndNonFungibleToken() {
        final var cryptoTransferTxn = "cryptoTransferTxn";

        return defaultHapiSpec("NonNestedCryptoTransferForFungibleAndNonFungibleToken")
                .given(
                        newKeyNamed(MULTI_KEY),
                        cryptoCreate(SENDER).balance(10 * ONE_HUNDRED_HBARS),
                        cryptoCreate(RECEIVER).receiverSigRequired(true),
                        cryptoCreate(SENDER2).balance(5 * ONE_HUNDRED_HBARS),
                        cryptoCreate(RECEIVER2).receiverSigRequired(true),
                        cryptoCreate(TOKEN_TREASURY),
                        tokenCreate(FUNGIBLE_TOKEN)
                                .tokenType(TokenType.FUNGIBLE_COMMON)
                                .initialSupply(TOTAL_SUPPLY)
                                .treasury(TOKEN_TREASURY),
                        tokenCreate(NFT_TOKEN)
                                .tokenType(TokenType.NON_FUNGIBLE_UNIQUE)
                                .adminKey(MULTI_KEY)
                                .supplyKey(MULTI_KEY)
                                .supplyType(TokenSupplyType.INFINITE)
                                .initialSupply(0)
                                .treasury(TOKEN_TREASURY),
                        tokenAssociate(SENDER, List.of(FUNGIBLE_TOKEN)),
                        tokenAssociate(SENDER2, List.of(NFT_TOKEN)),
                        mintToken(
                                NFT_TOKEN, List.of(metadata("firstMemo"), metadata("secondMemo"))),
                        tokenAssociate(RECEIVER, List.of(FUNGIBLE_TOKEN)),
                        tokenAssociate(RECEIVER2, List.of(NFT_TOKEN)),
                        cryptoTransfer(moving(200, FUNGIBLE_TOKEN).between(TOKEN_TREASURY, SENDER))
                                .payingWith(SENDER),
                        cryptoTransfer(
                                        TokenMovement.movingUnique(NFT_TOKEN, 1)
                                                .between(TOKEN_TREASURY, SENDER2))
                                .payingWith(SENDER2),
                        uploadInitCode(CONTRACT),
                        contractCreate(CONTRACT))
                .when(
                        withOpContext(
                                (spec, opLog) -> {
                                    final var fungibleToken =
                                            spec.registry().getTokenID(FUNGIBLE_TOKEN);
                                    final var nonFungibleToken =
                                            spec.registry().getTokenID(NFT_TOKEN);
                                    final var fungibleTokenSender =
                                            spec.registry().getAccountID(SENDER);
                                    final var fungibleTokenReceiver =
                                            spec.registry().getAccountID(RECEIVER);
                                    final var nonFungibleTokenSender =
                                            spec.registry().getAccountID(SENDER2);
                                    final var nonFungibleTokenReceiver =
                                            spec.registry().getAccountID(RECEIVER2);

                                    allRunFor(
                                            spec,
                                            newKeyNamed(DELEGATE_KEY)
                                                    .shape(
                                                            DELEGATE_CONTRACT_KEY_SHAPE.signedWith(
                                                                    sigs(ON, CONTRACT))),
                                            cryptoUpdate(SENDER).key(DELEGATE_KEY),
                                            cryptoUpdate(SENDER2).key(DELEGATE_KEY),
                                            cryptoUpdate(RECEIVER).key(DELEGATE_KEY),
                                            cryptoUpdate(RECEIVER2).key(DELEGATE_KEY),
                                            contractCall(
                                                            CONTRACT,
                                                            TRANSFER_MULTIPLE_TOKENS,
                                                            tokenTransferLists()
                                                                    .withTokenTransferList(
                                                                            tokenTransferList()
                                                                                    .forToken(
                                                                                            fungibleToken)
                                                                                    .withAccountAmounts(
                                                                                            accountAmount(
                                                                                                    fungibleTokenSender,
                                                                                                    -45L),
                                                                                            accountAmount(
                                                                                                    fungibleTokenReceiver,
                                                                                                    45L))
                                                                                    .build(),
                                                                            tokenTransferList()
                                                                                    .forToken(
                                                                                            nonFungibleToken)
                                                                                    .withNftTransfers(
                                                                                            nftTransfer(
                                                                                                    nonFungibleTokenSender,
                                                                                                    nonFungibleTokenReceiver,
                                                                                                    1L))
                                                                                    .build())
                                                                    .build())
                                                    .payingWith(GENESIS)
                                                    .via(cryptoTransferTxn)
                                                    .gas(GAS_TO_OFFER));
                                }),
                        getTxnRecord(cryptoTransferTxn).andAllChildRecords().logged())
                .then(
                        getTokenInfo(FUNGIBLE_TOKEN).hasTotalSupply(TOTAL_SUPPLY),
                        getAccountBalance(RECEIVER).hasTokenBalance(FUNGIBLE_TOKEN, 45),
                        getAccountBalance(SENDER).hasTokenBalance(FUNGIBLE_TOKEN, 155),
                        getTokenInfo(FUNGIBLE_TOKEN).logged(),
                        getTokenInfo(NFT_TOKEN).hasTotalSupply(2),
                        getAccountInfo(RECEIVER2).hasOwnedNfts(1),
                        getAccountBalance(RECEIVER2).hasTokenBalance(NFT_TOKEN, 1),
                        getAccountInfo(SENDER2).hasOwnedNfts(0),
                        getAccountBalance(SENDER2).hasTokenBalance(NFT_TOKEN, 0),
                        getTokenInfo(NFT_TOKEN).logged(),
                        childRecordsCheck(
                                cryptoTransferTxn,
                                SUCCESS,
                                recordWith()
                                        .status(SUCCESS)
                                        .contractCallResult(
                                                resultWith()
                                                        .contractCallResult(
                                                                htsPrecompileResult()
                                                                        .withStatus(SUCCESS)))
                                        .tokenTransfers(
                                                SomeFungibleTransfers.changingFungibleBalances()
                                                        .including(FUNGIBLE_TOKEN, SENDER, -45L)
                                                        .including(FUNGIBLE_TOKEN, RECEIVER, 45L))
                                        .tokenTransfers(
                                                NonFungibleTransfers.changingNFTBalances()
                                                        .including(
                                                                NFT_TOKEN, SENDER2, RECEIVER2,
                                                                1L))));
    }

    private HapiApiSpec
            nonNestedCryptoTransferForFungibleTokenWithMultipleSendersAndReceiversAndNonFungibleTokens() {
        final var cryptoTransferTxn = "cryptoTransferTxn";

        return defaultHapiSpec(
                        "NonNestedCryptoTransferForFungibleTokenWithMultipleSendersAndReceiversAndNonFungibleTokens")
                .given(
                        newKeyNamed(MULTI_KEY),
                        cryptoCreate(SENDER).balance(10 * ONE_HUNDRED_HBARS),
                        cryptoCreate(RECEIVER).receiverSigRequired(true),
                        cryptoCreate(SENDER2).balance(5 * ONE_HUNDRED_HBARS),
                        cryptoCreate(RECEIVER2).receiverSigRequired(true),
                        cryptoCreate(TOKEN_TREASURY),
                        tokenCreate(FUNGIBLE_TOKEN)
                                .tokenType(TokenType.FUNGIBLE_COMMON)
                                .initialSupply(TOTAL_SUPPLY)
                                .treasury(TOKEN_TREASURY),
                        tokenCreate(NFT_TOKEN)
                                .tokenType(TokenType.NON_FUNGIBLE_UNIQUE)
                                .adminKey(MULTI_KEY)
                                .supplyKey(MULTI_KEY)
                                .supplyType(TokenSupplyType.INFINITE)
                                .initialSupply(0)
                                .treasury(TOKEN_TREASURY),
                        mintToken(
                                NFT_TOKEN, List.of(metadata("firstMemo"), metadata("secondMemo"))),
                        tokenAssociate(SENDER, List.of(FUNGIBLE_TOKEN, NFT_TOKEN)),
                        tokenAssociate(SENDER2, List.of(FUNGIBLE_TOKEN, NFT_TOKEN)),
                        tokenAssociate(RECEIVER, List.of(FUNGIBLE_TOKEN, NFT_TOKEN)),
                        tokenAssociate(RECEIVER2, List.of(FUNGIBLE_TOKEN, NFT_TOKEN)),
                        cryptoTransfer(moving(200, FUNGIBLE_TOKEN).between(TOKEN_TREASURY, SENDER))
                                .payingWith(SENDER),
                        cryptoTransfer(moving(100, FUNGIBLE_TOKEN).between(TOKEN_TREASURY, SENDER2))
                                .payingWith(SENDER2),
                        cryptoTransfer(movingUnique(NFT_TOKEN, 1).between(TOKEN_TREASURY, SENDER))
                                .payingWith(SENDER),
                        cryptoTransfer(
                                        TokenMovement.movingUnique(NFT_TOKEN, 2)
                                                .between(TOKEN_TREASURY, SENDER2))
                                .payingWith(SENDER2),
                        uploadInitCode(CONTRACT),
                        contractCreate(CONTRACT))
                .when(
                        withOpContext(
                                (spec, opLog) -> {
                                    final var fungibleToken =
                                            spec.registry().getTokenID(FUNGIBLE_TOKEN);
                                    final var nonFungibleToken =
                                            spec.registry().getTokenID(NFT_TOKEN);
                                    final var firstSender = spec.registry().getAccountID(SENDER);
                                    final var firstReceiver =
                                            spec.registry().getAccountID(RECEIVER);
                                    final var secondSender = spec.registry().getAccountID(SENDER2);
                                    final var secondReceiver =
                                            spec.registry().getAccountID(RECEIVER2);

                                    allRunFor(
                                            spec,
                                            newKeyNamed(DELEGATE_KEY)
                                                    .shape(
                                                            DELEGATE_CONTRACT_KEY_SHAPE.signedWith(
                                                                    sigs(ON, CONTRACT))),
                                            cryptoUpdate(SENDER).key(DELEGATE_KEY),
                                            cryptoUpdate(SENDER2).key(DELEGATE_KEY),
                                            cryptoUpdate(RECEIVER).key(DELEGATE_KEY),
                                            cryptoUpdate(RECEIVER2).key(DELEGATE_KEY),
                                            contractCall(
                                                            CONTRACT,
                                                            TRANSFER_MULTIPLE_TOKENS,
                                                            tokenTransferLists()
                                                                    .withTokenTransferList(
                                                                            tokenTransferList()
                                                                                    .forToken(
                                                                                            fungibleToken)
                                                                                    .withAccountAmounts(
                                                                                            accountAmount(
                                                                                                    firstSender,
                                                                                                    -45L),
                                                                                            accountAmount(
                                                                                                    firstReceiver,
                                                                                                    45L),
                                                                                            accountAmount(
                                                                                                    secondSender,
                                                                                                    -32L),
                                                                                            accountAmount(
                                                                                                    secondReceiver,
                                                                                                    32L))
                                                                                    .build(),
                                                                            tokenTransferList()
                                                                                    .forToken(
                                                                                            nonFungibleToken)
                                                                                    .withNftTransfers(
                                                                                            nftTransfer(
                                                                                                    firstSender,
                                                                                                    firstReceiver,
                                                                                                    1L),
                                                                                            nftTransfer(
                                                                                                    secondSender,
                                                                                                    secondReceiver,
                                                                                                    2L))
                                                                                    .build())
                                                                    .build())
                                                    .payingWith(GENESIS)
                                                    .via(cryptoTransferTxn)
                                                    .gas(GAS_TO_OFFER));
                                }),
                        getTxnRecord(cryptoTransferTxn).andAllChildRecords().logged())
                .then(
                        getTokenInfo(FUNGIBLE_TOKEN).hasTotalSupply(TOTAL_SUPPLY),
                        getAccountBalance(RECEIVER).hasTokenBalance(FUNGIBLE_TOKEN, 45),
                        getAccountBalance(SENDER).hasTokenBalance(FUNGIBLE_TOKEN, 155),
                        getAccountBalance(RECEIVER2).hasTokenBalance(FUNGIBLE_TOKEN, 32),
                        getAccountBalance(SENDER2).hasTokenBalance(FUNGIBLE_TOKEN, 68),
                        getTokenInfo(FUNGIBLE_TOKEN).logged(),
                        getTokenInfo(NFT_TOKEN).hasTotalSupply(2),
                        getAccountInfo(RECEIVER).hasOwnedNfts(1),
                        getAccountBalance(RECEIVER).hasTokenBalance(NFT_TOKEN, 1),
                        getAccountInfo(SENDER).hasOwnedNfts(0),
                        getAccountBalance(SENDER).hasTokenBalance(NFT_TOKEN, 0),
                        getAccountInfo(RECEIVER2).hasOwnedNfts(1),
                        getAccountBalance(RECEIVER2).hasTokenBalance(NFT_TOKEN, 1),
                        getAccountInfo(SENDER2).hasOwnedNfts(0),
                        getAccountBalance(SENDER2).hasTokenBalance(NFT_TOKEN, 0),
                        getTokenInfo(NFT_TOKEN).logged(),
                        childRecordsCheck(
                                cryptoTransferTxn,
                                SUCCESS,
                                recordWith()
                                        .status(SUCCESS)
                                        .contractCallResult(
                                                resultWith()
                                                        .contractCallResult(
                                                                htsPrecompileResult()
                                                                        .withStatus(SUCCESS)))
                                        .tokenTransfers(
                                                SomeFungibleTransfers.changingFungibleBalances()
                                                        .including(FUNGIBLE_TOKEN, SENDER, -45L)
                                                        .including(FUNGIBLE_TOKEN, RECEIVER, 45L)
                                                        .including(FUNGIBLE_TOKEN, SENDER2, -32L)
                                                        .including(FUNGIBLE_TOKEN, RECEIVER2, 32L))
                                        .tokenTransfers(
                                                NonFungibleTransfers.changingNFTBalances()
                                                        .including(NFT_TOKEN, SENDER, RECEIVER, 1L)
                                                        .including(
                                                                NFT_TOKEN, SENDER2, RECEIVER2,
                                                                2L))));
    }

    private HapiApiSpec activeContractInFrameIsVerifiedWithoutNeedForSignature() {
        final var revertedFungibleTransferTxn = "revertedFungibleTransferTxn";
        final var successfulFungibleTransferTxn = "successfulFungibleTransferTxn";
        final var revertedNftTransferTxn = "revertedNftTransferTxn";
        final var successfulNftTransferTxn = "successfulNftTransferTxn";
        final var senderStartBalance = 200L;
        final var receiverStartBalance = 0L;
        final var toSendEachTuple = 50L;
        final var multiKey = "purpose";
        final var senderKey = "senderKey";
        final var contractKey = "contractAdminKey";

        return defaultHapiSpec("ActiveContractIsVerifiedWithoutCheckingSignatures")
                .given(
                        newKeyNamed(multiKey),
                        newKeyNamed(senderKey),
                        newKeyNamed(contractKey),
                        cryptoCreate(SENDER).balance(10 * ONE_HUNDRED_HBARS).key(senderKey),
                        cryptoCreate(RECEIVER).balance(2 * ONE_HUNDRED_HBARS),
                        cryptoCreate(TOKEN_TREASURY),
                        uploadInitCode(CONTRACT),
                        contractCreate(CONTRACT)
                                .payingWith(GENESIS)
                                .adminKey(contractKey)
                                .gas(GAS_TO_OFFER),
                        tokenCreate(FUNGIBLE_TOKEN)
                                .tokenType(TokenType.FUNGIBLE_COMMON)
                                .initialSupply(TOTAL_SUPPLY)
                                .treasury(TOKEN_TREASURY),
                        tokenCreate(NFT_TOKEN)
                                .tokenType(TokenType.NON_FUNGIBLE_UNIQUE)
                                .adminKey(multiKey)
                                .supplyKey(multiKey)
                                .supplyType(TokenSupplyType.INFINITE)
                                .initialSupply(0)
                                .treasury(TOKEN_TREASURY),
                        mintToken(
                                NFT_TOKEN, List.of(metadata("firstMemo"), metadata("secondMemo"))),
                        tokenAssociate(SENDER, List.of(FUNGIBLE_TOKEN, NFT_TOKEN)),
                        tokenAssociate(RECEIVER, List.of(FUNGIBLE_TOKEN, NFT_TOKEN)),
                        tokenAssociate(CONTRACT, List.of(FUNGIBLE_TOKEN, NFT_TOKEN)),
                        cryptoTransfer(
                                moving(senderStartBalance, FUNGIBLE_TOKEN)
                                        .between(TOKEN_TREASURY, SENDER)),
                        cryptoTransfer(movingUnique(NFT_TOKEN, 1L).between(TOKEN_TREASURY, SENDER)),
                        cryptoTransfer(
                                moving(senderStartBalance, FUNGIBLE_TOKEN)
                                        .between(TOKEN_TREASURY, CONTRACT),
                                movingUnique(NFT_TOKEN, 2L).between(TOKEN_TREASURY, CONTRACT)))
                .when(
                        withOpContext(
                                (spec, opLog) -> {
                                    final var token = spec.registry().getTokenID(FUNGIBLE_TOKEN);
                                    final var nftToken = spec.registry().getTokenID(NFT_TOKEN);
                                    final var sender = spec.registry().getAccountID(SENDER);
                                    final var receiver = spec.registry().getAccountID(RECEIVER);
                                    final var contractId = spec.registry().getAccountID(CONTRACT);
                                    allRunFor(
                                            spec,
                                            contractCall(
                                                            CONTRACT,
                                                            TRANSFER_MULTIPLE_TOKENS,
                                                            (Object)
                                                                    new Tuple[] {
                                                                        tokenTransferList()
                                                                                .forToken(token)
                                                                                .withAccountAmounts(
                                                                                        accountAmount(
                                                                                                contractId,
                                                                                                -toSendEachTuple),
                                                                                        accountAmount(
                                                                                                receiver,
                                                                                                toSendEachTuple))
                                                                                .build(),
                                                                        tokenTransferList()
                                                                                .forToken(token)
                                                                                .withAccountAmounts(
                                                                                        accountAmount(
                                                                                                sender,
                                                                                                -toSendEachTuple),
                                                                                        accountAmount(
                                                                                                receiver,
                                                                                                toSendEachTuple))
                                                                                .build()
                                                                    })
                                                    .payingWith(GENESIS)
                                                    .via(revertedFungibleTransferTxn)
                                                    .gas(GAS_TO_OFFER)
                                                    .hasKnownStatus(CONTRACT_REVERT_EXECUTED),
                                            contractCall(
                                                            CONTRACT,
                                                            TRANSFER_MULTIPLE_TOKENS,
                                                            (Object)
                                                                    new Tuple[] {
                                                                        tokenTransferList()
                                                                                .forToken(token)
                                                                                .withAccountAmounts(
                                                                                        accountAmount(
                                                                                                contractId,
                                                                                                -toSendEachTuple),
                                                                                        accountAmount(
                                                                                                receiver,
                                                                                                toSendEachTuple))
                                                                                .build(),
                                                                        tokenTransferList()
                                                                                .forToken(token)
                                                                                .withAccountAmounts(
                                                                                        accountAmount(
                                                                                                sender,
                                                                                                -toSendEachTuple),
                                                                                        accountAmount(
                                                                                                receiver,
                                                                                                toSendEachTuple))
                                                                                .build()
                                                                    })
                                                    .payingWith(GENESIS)
                                                    .alsoSigningWithFullPrefix(senderKey)
                                                    .via(successfulFungibleTransferTxn)
                                                    .gas(GAS_TO_OFFER)
                                                    .hasKnownStatus(SUCCESS),
                                            contractCall(
                                                            CONTRACT,
                                                            TRANSFER_MULTIPLE_TOKENS,
                                                            (Object)
                                                                    new Tuple[] {
                                                                        tokenTransferList()
                                                                                .forToken(nftToken)
                                                                                .withNftTransfers(
                                                                                        nftTransfer(
                                                                                                contractId,
                                                                                                receiver,
                                                                                                2L))
                                                                                .build(),
                                                                        tokenTransferList()
                                                                                .forToken(nftToken)
                                                                                .withNftTransfers(
                                                                                        nftTransfer(
                                                                                                sender,
                                                                                                receiver,
                                                                                                1L))
                                                                                .build()
                                                                    })
                                                    .payingWith(GENESIS)
                                                    .via(revertedNftTransferTxn)
                                                    .gas(GAS_TO_OFFER)
                                                    .hasKnownStatus(CONTRACT_REVERT_EXECUTED),
                                            contractCall(
                                                            CONTRACT,
                                                            TRANSFER_MULTIPLE_TOKENS,
                                                            (Object)
                                                                    new Tuple[] {
                                                                        tokenTransferList()
                                                                                .forToken(nftToken)
                                                                                .withNftTransfers(
                                                                                        nftTransfer(
                                                                                                contractId,
                                                                                                receiver,
                                                                                                2L))
                                                                                .build(),
                                                                        tokenTransferList()
                                                                                .forToken(nftToken)
                                                                                .withNftTransfers(
                                                                                        nftTransfer(
                                                                                                sender,
                                                                                                receiver,
                                                                                                1L))
                                                                                .build()
                                                                    })
                                                    .payingWith(GENESIS)
                                                    .via(successfulNftTransferTxn)
                                                    .alsoSigningWithFullPrefix(senderKey)
                                                    .gas(GAS_TO_OFFER)
                                                    .hasKnownStatus(SUCCESS));
                                }))
                .then(
                        getAccountBalance(RECEIVER)
                                .hasTokenBalance(
                                        FUNGIBLE_TOKEN, receiverStartBalance + 2 * toSendEachTuple)
                                .hasTokenBalance(NFT_TOKEN, 2L),
                        getAccountBalance(SENDER)
                                .hasTokenBalance(
                                        FUNGIBLE_TOKEN, senderStartBalance - toSendEachTuple)
                                .hasTokenBalance(NFT_TOKEN, 0L),
                        getAccountBalance(CONTRACT)
                                .hasTokenBalance(
                                        FUNGIBLE_TOKEN, senderStartBalance - toSendEachTuple)
                                .hasTokenBalance(NFT_TOKEN, 0L),
                        childRecordsCheck(
                                revertedFungibleTransferTxn,
                                CONTRACT_REVERT_EXECUTED,
                                recordWith()
                                        .status(INVALID_FULL_PREFIX_SIGNATURE_FOR_PRECOMPILE)
                                        .contractCallResult(
                                                resultWith()
                                                        .contractCallResult(
                                                                htsPrecompileResult()
                                                                        .withStatus(
                                                                                INVALID_FULL_PREFIX_SIGNATURE_FOR_PRECOMPILE)))),
                        childRecordsCheck(
                                successfulFungibleTransferTxn,
                                SUCCESS,
                                recordWith()
                                        .status(SUCCESS)
                                        .contractCallResult(
                                                resultWith()
                                                        .contractCallResult(
                                                                htsPrecompileResult()
                                                                        .withStatus(SUCCESS)))
                                        .tokenTransfers(
                                                SomeFungibleTransfers.changingFungibleBalances()
                                                        .including(
                                                                FUNGIBLE_TOKEN,
                                                                SENDER,
                                                                -toSendEachTuple)
                                                        .including(
                                                                FUNGIBLE_TOKEN,
                                                                CONTRACT,
                                                                -toSendEachTuple)
                                                        .including(
                                                                FUNGIBLE_TOKEN,
                                                                RECEIVER,
                                                                2 * toSendEachTuple))),
                        childRecordsCheck(
                                revertedNftTransferTxn,
                                CONTRACT_REVERT_EXECUTED,
                                recordWith()
                                        .status(INVALID_FULL_PREFIX_SIGNATURE_FOR_PRECOMPILE)
                                        .contractCallResult(
                                                resultWith()
                                                        .contractCallResult(
                                                                htsPrecompileResult()
                                                                        .withStatus(
                                                                                INVALID_FULL_PREFIX_SIGNATURE_FOR_PRECOMPILE)))),
                        childRecordsCheck(
                                successfulNftTransferTxn,
                                SUCCESS,
                                recordWith()
                                        .status(SUCCESS)
                                        .contractCallResult(
                                                resultWith()
                                                        .contractCallResult(
                                                                htsPrecompileResult()
                                                                        .withStatus(SUCCESS)))
                                        .tokenTransfers(
                                                NonFungibleTransfers.changingNFTBalances()
                                                        .including(NFT_TOKEN, SENDER, RECEIVER, 1L)
                                                        .including(
                                                                NFT_TOKEN, CONTRACT, RECEIVER,
                                                                2L))));
    }

<<<<<<< HEAD
    private HapiApiSpec transferFungibleToNonExistingEvmAddress() {
        final var FUNGIBLE_TOKEN_2 = "ftnt";
        return defaultHapiSpec("transferFungibleToNonExistingEvmAddress")
                .given(
                        overriding(ALLOW_AUTO_ASSOCIATIONS_PROPERTY, "true"),
                        UtilVerbs.overriding(LAZY_CREATION_ENABLED, "false"),
                        cryptoCreate(SENDER).balance(10 * ONE_HUNDRED_HBARS),
                        cryptoCreate(TOKEN_TREASURY),
                        tokenCreate(FUNGIBLE_TOKEN)
                                .tokenType(TokenType.FUNGIBLE_COMMON)
                                .initialSupply(TOTAL_SUPPLY)
                                .treasury(TOKEN_TREASURY),
                        tokenCreate(FUNGIBLE_TOKEN_2)
                                .tokenType(TokenType.FUNGIBLE_COMMON)
                                .initialSupply(TOTAL_SUPPLY)
                                .treasury(TOKEN_TREASURY),
                        tokenAssociate(SENDER, List.of(FUNGIBLE_TOKEN)),
                        tokenAssociate(SENDER, List.of(FUNGIBLE_TOKEN_2)),
                        newKeyNamed(SECP_256K1_SOURCE_KEY).shape(SECP_256K1_SHAPE),
                        cryptoTransfer(moving(200, FUNGIBLE_TOKEN).between(TOKEN_TREASURY, SENDER)),
                        cryptoTransfer(
                                moving(200, FUNGIBLE_TOKEN_2).between(TOKEN_TREASURY, SENDER)),
                        uploadInitCode(CONTRACT),
                        contractCreate(CONTRACT).maxAutomaticTokenAssociations(1),
                        getContractInfo(CONTRACT)
                                .has(ContractInfoAsserts.contractWith().maxAutoAssociations(1))
                                .logged())
                .when(
                        withOpContext(
                                (spec, opLog) -> {
                                    final var ecdsaKey =
                                            spec.registry().getKey(SECP_256K1_SOURCE_KEY);
                                    final var tmp = ecdsaKey.getECDSASecp256K1().toByteArray();
                                    final var addressBytes = recoverAddressFromPubKey(tmp);
                                    final var evmAddressBytes = ByteString.copyFrom(addressBytes);
                                    final var token = spec.registry().getTokenID(FUNGIBLE_TOKEN);
                                    final var token2 = spec.registry().getTokenID(FUNGIBLE_TOKEN_2);
                                    final var sender = spec.registry().getAccountID(SENDER);
                                    final var amountToBeSent = 50L;

                                    allRunFor(
                                            spec,
                                            newKeyNamed(DELEGATE_KEY)
                                                    .shape(
                                                            DELEGATE_CONTRACT_KEY_SHAPE.signedWith(
                                                                    sigs(ON, CONTRACT))),
                                            cryptoUpdate(SENDER).key(DELEGATE_KEY),
                                            contractCall(
                                                            CONTRACT,
                                                            "transferMultipleTokens",
                                                            tokenTransferLists()
                                                                    .withTokenTransferList(
                                                                            tokenTransferList()
                                                                                    .forToken(token)
                                                                                    .withAccountAmounts(
                                                                                            accountAmount(
                                                                                                    sender,
                                                                                                    -amountToBeSent),
                                                                                            accountAmountAlias(
                                                                                                    addressBytes,
                                                                                                    amountToBeSent))
                                                                                    .build())
                                                                    .build())
                                                    .payingWith(GENESIS)
                                                    .hasKnownStatus(CONTRACT_REVERT_EXECUTED)
                                                    .via(NOT_SUPPORTED_TXN)
                                                    .gas(GAS_TO_OFFER),
                                            getAliasedAccountInfo(SECP_256K1_SOURCE_KEY)
                                                    .hasCostAnswerPrecheck(INVALID_ACCOUNT_ID),
                                            UtilVerbs.overriding(LAZY_CREATION_ENABLED, "true"),
                                            contractCall(
                                                            CONTRACT,
                                                            "transferMultipleTokens",
                                                            tokenTransferLists()
                                                                    .withTokenTransferList(
                                                                            tokenTransferList()
                                                                                    .forToken(token)
                                                                                    .withAccountAmounts(
                                                                                            accountAmount(
                                                                                                    sender,
                                                                                                    -amountToBeSent),
                                                                                            accountAmountAlias(
                                                                                                    addressBytes,
                                                                                                    amountToBeSent))
                                                                                    .build(),
                                                                            tokenTransferList()
                                                                                    .forToken(
                                                                                            token2)
                                                                                    .withAccountAmounts(
                                                                                            accountAmount(
                                                                                                    sender,
                                                                                                    -amountToBeSent),
                                                                                            accountAmountAlias(
                                                                                                    addressBytes,
                                                                                                    amountToBeSent))
                                                                                    .build())
                                                                    .build())
                                                    .payingWith(GENESIS)
                                                    .via(TRANSFER_TXN)
                                                    .gas(GAS_TO_OFFER),
                                            contractCall(
                                                            CONTRACT,
                                                            "transferMultipleTokens",
                                                            tokenTransferLists()
                                                                    .withTokenTransferList(
                                                                            tokenTransferList()
                                                                                    .forToken(token)
                                                                                    .withAccountAmounts(
                                                                                            accountAmount(
                                                                                                    sender,
                                                                                                    -1L),
                                                                                            accountAmountAlias(
                                                                                                    addressBytes,
                                                                                                    1L))
                                                                                    .build())
                                                                    .build())
                                                    .payingWith(GENESIS)
                                                    .via(TRANSFER_TXN2)
                                                    .gas(GAS_TO_OFFER),
                                            childRecordsCheck(
                                                    NOT_SUPPORTED_TXN,
                                                    CONTRACT_REVERT_EXECUTED,
                                                    recordWith().status(NOT_SUPPORTED)),
                                            childRecordsCheck(
                                                    TRANSFER_TXN,
                                                    SUCCESS,
                                                    recordWith().status(SUCCESS),
                                                    recordWith().status(SUCCESS)),
                                            childRecordsCheck(
                                                    TRANSFER_TXN2,
                                                    SUCCESS,
                                                    recordWith().status(SUCCESS)),
                                            getAliasedAccountInfo(SECP_256K1_SOURCE_KEY)
                                                    .has(
                                                            AccountInfoAsserts.accountWith()
                                                                    .hasEmptyKey()
                                                                    .evmAddressAlias(
                                                                            evmAddressBytes)
                                                                    .autoRenew(
                                                                            THREE_MONTHS_IN_SECONDS)
                                                                    .receiverSigReq(false)
                                                                    .memo(LAZY_MEMO)),
                                            getAliasedAccountBalance(evmAddressBytes)
                                                    .hasTokenBalance(FUNGIBLE_TOKEN, 51)
                                                    .hasTokenBalance(FUNGIBLE_TOKEN_2, 50)
                                                    .logged());
                                }))
                .then(resetToDefault(LAZY_CREATION_ENABLED));
    }

    private HapiApiSpec transferNftToNonExistingEvmAddress() {
        return defaultHapiSpec("transferNftToNonExistingEvmAddress")
                .given(
                        overriding(ALLOW_AUTO_ASSOCIATIONS_PROPERTY, "true"),
                        UtilVerbs.overriding(LAZY_CREATION_ENABLED, "false"),
                        newKeyNamed(MULTI_KEY),
                        cryptoCreate(SENDER)
                                .balance(10 * ONE_HUNDRED_HBARS)
                                .maxAutomaticTokenAssociations(5)
                                .key(MULTI_KEY),
                        cryptoCreate(RECEIVER)
                                .balance(2 * ONE_HUNDRED_HBARS)
                                .receiverSigRequired(true)
                                .maxAutomaticTokenAssociations(5),
                        cryptoCreate(TOKEN_TREASURY),
                        tokenCreate(NFT_TOKEN)
                                .tokenType(TokenType.NON_FUNGIBLE_UNIQUE)
                                .treasury(SENDER)
                                .initialSupply(0L)
                                .supplyKey(MULTI_KEY),
                        tokenCreate(NFT_TOKEN2)
                                .tokenType(TokenType.NON_FUNGIBLE_UNIQUE)
                                .treasury(SENDER)
                                .initialSupply(0L)
                                .supplyKey(MULTI_KEY),
                        mintToken(
                                NFT_TOKEN,
                                List.of(
                                        ByteStringUtils.wrapUnsafely("meta1".getBytes()),
                                        ByteStringUtils.wrapUnsafely("meta2".getBytes()))),
                        mintToken(
                                NFT_TOKEN2,
                                List.of(
                                        ByteStringUtils.wrapUnsafely("meta3".getBytes()),
                                        ByteStringUtils.wrapUnsafely("meta4".getBytes()))),
                        newKeyNamed(SECP_256K1_SOURCE_KEY).shape(SECP_256K1_SHAPE),
                        uploadInitCode(CONTRACT),
                        contractCreate(CONTRACT).maxAutomaticTokenAssociations(1),
                        getContractInfo(CONTRACT)
                                .has(ContractInfoAsserts.contractWith().maxAutoAssociations(1))
                                .logged())
                .when(
                        withOpContext(
                                (spec, opLog) -> {
                                    final var ecdsaKey =
                                            spec.registry().getKey(SECP_256K1_SOURCE_KEY);
                                    final var tmp = ecdsaKey.getECDSASecp256K1().toByteArray();
                                    final var addressBytes = recoverAddressFromPubKey(tmp);
                                    final var evmAddressBytes = ByteString.copyFrom(addressBytes);
                                    final var token = spec.registry().getTokenID(NFT_TOKEN);
                                    final var token2 = spec.registry().getTokenID(NFT_TOKEN2);
                                    final var sender = spec.registry().getAccountID(SENDER);

                                    allRunFor(
                                            spec,
                                            newKeyNamed(DELEGATE_KEY)
                                                    .shape(
                                                            DELEGATE_CONTRACT_KEY_SHAPE.signedWith(
                                                                    sigs(ON, CONTRACT))),
                                            cryptoUpdate(SENDER).key(DELEGATE_KEY),
                                            contractCall(
                                                            CONTRACT,
                                                            "transferMultipleTokens",
                                                            tokenTransferLists()
                                                                    .withTokenTransferList(
                                                                            tokenTransferList()
                                                                                    .forToken(token)
                                                                                    .withNftTransfers(
                                                                                            nftTransferToAlias(
                                                                                                    sender,
                                                                                                    addressBytes,
                                                                                                    1L))
                                                                                    .build())
                                                                    .build())
                                                    .payingWith(GENESIS)
                                                    .via(NOT_SUPPORTED_TXN)
                                                    .hasKnownStatus(CONTRACT_REVERT_EXECUTED)
                                                    .gas(GAS_TO_OFFER),
                                            getAliasedAccountInfo(SECP_256K1_SOURCE_KEY)
                                                    .hasCostAnswerPrecheck(INVALID_ACCOUNT_ID),
                                            UtilVerbs.overriding(LAZY_CREATION_ENABLED, "true"),
                                            contractCall(
                                                            CONTRACT,
                                                            "transferMultipleTokens",
                                                            tokenTransferLists()
                                                                    .withTokenTransferList(
                                                                            tokenTransferList()
                                                                                    .forToken(token)
                                                                                    .withNftTransfers(
                                                                                            nftTransferToAlias(
                                                                                                    sender,
                                                                                                    addressBytes,
                                                                                                    1L))
                                                                                    .build(),
                                                                            tokenTransferList()
                                                                                    .forToken(
                                                                                            token2)
                                                                                    .withNftTransfers(
                                                                                            nftTransferToAlias(
                                                                                                    sender,
                                                                                                    addressBytes,
                                                                                                    1L))
                                                                                    .build())
                                                                    .build())
                                                    .payingWith(GENESIS)
                                                    .via(TRANSFER_TXN)
                                                    .gas(GAS_TO_OFFER),
                                            childRecordsCheck(
                                                    NOT_SUPPORTED_TXN,
                                                    CONTRACT_REVERT_EXECUTED,
                                                    recordWith().status(NOT_SUPPORTED)),
                                            childRecordsCheck(
                                                    TRANSFER_TXN,
                                                    SUCCESS,
                                                    recordWith().status(SUCCESS),
                                                    recordWith().status(SUCCESS)),
                                            getAliasedAccountInfo(SECP_256K1_SOURCE_KEY)
                                                    .has(
                                                            AccountInfoAsserts.accountWith()
                                                                    .hasEmptyKey()
                                                                    .evmAddressAlias(
                                                                            evmAddressBytes)
                                                                    .autoRenew(
                                                                            THREE_MONTHS_IN_SECONDS)
                                                                    .receiverSigReq(false)
                                                                    .memo(LAZY_MEMO)),
                                            getAliasedAccountBalance(evmAddressBytes)
                                                    .hasTokenBalance(NFT_TOKEN, 1)
                                                    .hasTokenBalance(NFT_TOKEN2, 1)
                                                    .logged());
                                }))
                .then(resetToDefault(LAZY_CREATION_ENABLED));
    }

    private HapiApiSpec transferFromForFungibleTokenToEVMAddressAlias() {
        final var allowance = 10L;
        final var successfulTransferFromTxn = "txn";
        final var htsTransferFrom = "htsTransferFrom";
        return defaultHapiSpec("transferFromForFungibleTokenToEVMAddressAlias")
                .given(
                        UtilVerbs.overriding(LAZY_CREATION_ENABLED, "true"),
                        newKeyNamed(SECP_256K1_SOURCE_KEY).shape(SECP_256K1_SHAPE),
                        newKeyNamed(MULTI_KEY),
                        cryptoCreate(OWNER)
                                .balance(100 * ONE_HUNDRED_HBARS)
                                .maxAutomaticTokenAssociations(5),
                        tokenCreate(FUNGIBLE_TOKEN)
                                .tokenType(TokenType.FUNGIBLE_COMMON)
                                .supplyType(TokenSupplyType.FINITE)
                                .initialSupply(10L)
                                .maxSupply(1000L)
                                .supplyKey(MULTI_KEY)
                                .treasury(OWNER),
                        uploadInitCode(HTS_TRANSFER_FROM_CONTRACT),
                        contractCreate(HTS_TRANSFER_FROM_CONTRACT),
                        cryptoApproveAllowance()
                                .payingWith(DEFAULT_PAYER)
                                .addTokenAllowance(
                                        OWNER,
                                        FUNGIBLE_TOKEN,
                                        HTS_TRANSFER_FROM_CONTRACT,
                                        allowance)
                                .via(BASE_APPROVE_TXN)
                                .signedBy(DEFAULT_PAYER, OWNER)
                                .fee(ONE_HBAR),
                        getAccountDetails(OWNER)
                                .payingWith(GENESIS)
                                .has(
                                        accountWith()
                                                .tokenAllowancesContaining(
                                                        FUNGIBLE_TOKEN,
                                                        HTS_TRANSFER_FROM_CONTRACT,
                                                        allowance)))
                .when(
                        withOpContext(
                                (spec, opLog) -> {
                                    final var ecdsaKey =
                                            spec.registry().getKey(SECP_256K1_SOURCE_KEY);
                                    final var tmp = ecdsaKey.getECDSASecp256K1().toByteArray();
                                    final var addressBytes = recoverAddressFromPubKey(tmp);
                                    final ByteString alias =
                                            ByteStringUtils.wrapUnsafely(addressBytes);
                                    allRunFor(
                                            spec,
                                            // transfer allowance/2 amount
                                            contractCall(
                                                            HTS_TRANSFER_FROM_CONTRACT,
                                                            htsTransferFrom,
                                                            HapiParserUtil.asHeadlongAddress(
                                                                    asAddress(
                                                                            spec.registry()
                                                                                    .getTokenID(
                                                                                            FUNGIBLE_TOKEN))),
                                                            HapiParserUtil.asHeadlongAddress(
                                                                    asAddress(
                                                                            spec.registry()
                                                                                    .getAccountID(
                                                                                            OWNER))),
                                                            HapiParserUtil.asHeadlongAddress(
                                                                    addressBytes),
                                                            BigInteger.valueOf(allowance / 2))
                                                    .gas(GAS_TO_OFFER)
                                                    .via(successfulTransferFromTxn)
                                                    .hasKnownStatus(SUCCESS),
                                            childRecordsCheck(
                                                    successfulTransferFromTxn,
                                                    SUCCESS,
                                                    recordWith().status(SUCCESS).memo(LAZY_MEMO),
                                                    recordWith()
                                                            .status(SUCCESS)
                                                            .contractCallResult(
                                                                    resultWith()
                                                                            .contractCallResult(
                                                                                    htsPrecompileResult()
                                                                                            .forFunction(
                                                                                                    FunctionType
                                                                                                            .HAPI_TRANSFER_FROM)
                                                                                            .withStatus(
                                                                                                    SUCCESS)))),
                                            getAliasedAccountInfo(SECP_256K1_SOURCE_KEY)
                                                    .logged()
                                                    .has(
                                                            AccountInfoAsserts.accountWith()
                                                                    .hasEmptyKey()
                                                                    .evmAddressAlias(alias)
                                                                    .autoRenew(
                                                                            THREE_MONTHS_IN_SECONDS)
                                                                    .receiverSigReq(false)
                                                                    .memo(LAZY_MEMO)),
                                            getAliasedAccountBalance(alias)
                                                    .hasTokenBalance(FUNGIBLE_TOKEN, allowance / 2)
                                                    .logged());
                                }))
                .then(resetToDefault(LAZY_CREATION_ENABLED));
    }

    private HapiApiSpec transferFromForNFTToEVMAddressAlias() {
        final var htsTransferFromNFT = "htsTransferFromNFT";
        return defaultHapiSpec("transferFromForNFTToEVMAddressAlias")
                .given(
                        UtilVerbs.overriding(LAZY_CREATION_ENABLED, "true"),
                        newKeyNamed(SECP_256K1_SOURCE_KEY).shape(SECP_256K1_SHAPE),
                        newKeyNamed(MULTI_KEY),
                        cryptoCreate(OWNER)
                                .balance(100 * ONE_HUNDRED_HBARS)
                                .maxAutomaticTokenAssociations(5),
                        tokenCreate(NFT_TOKEN)
                                .tokenType(TokenType.NON_FUNGIBLE_UNIQUE)
                                .treasury(OWNER)
                                .initialSupply(0L)
                                .supplyKey(MULTI_KEY),
                        uploadInitCode(HTS_TRANSFER_FROM_CONTRACT),
                        contractCreate(HTS_TRANSFER_FROM_CONTRACT),
                        mintToken(
                                NFT_TOKEN,
                                List.of(
                                        ByteStringUtils.wrapUnsafely("meta1".getBytes()),
                                        ByteStringUtils.wrapUnsafely("meta2".getBytes()))),
                        cryptoApproveAllowance()
                                .payingWith(DEFAULT_PAYER)
                                .addNftAllowance(
                                        OWNER,
                                        NFT_TOKEN,
                                        HTS_TRANSFER_FROM_CONTRACT,
                                        false,
                                        List.of(2L))
                                .via(BASE_APPROVE_TXN)
                                .signedBy(DEFAULT_PAYER, OWNER)
                                .fee(ONE_HBAR))
                .when(
                        withOpContext(
                                (spec, opLog) -> {
                                    final var ecdsaKey =
                                            spec.registry().getKey(SECP_256K1_SOURCE_KEY);
                                    final var tmp = ecdsaKey.getECDSASecp256K1().toByteArray();
                                    final var addressBytes = recoverAddressFromPubKey(tmp);
                                    final var alias = ByteStringUtils.wrapUnsafely(addressBytes);
                                    allRunFor(
                                            spec,
                                            // transfer allowed NFT
                                            contractCall(
                                                            HTS_TRANSFER_FROM_CONTRACT,
                                                            htsTransferFromNFT,
                                                            HapiParserUtil.asHeadlongAddress(
                                                                    asAddress(
                                                                            spec.registry()
                                                                                    .getTokenID(
                                                                                            NFT_TOKEN))),
                                                            HapiParserUtil.asHeadlongAddress(
                                                                    asAddress(
                                                                            spec.registry()
                                                                                    .getAccountID(
                                                                                            OWNER))),
                                                            HapiParserUtil.asHeadlongAddress(
                                                                    addressBytes),
                                                            BigInteger.valueOf(2L))
                                                    .gas(GAS_TO_OFFER)
                                                    .via(TRANSFER_TXN)
                                                    .hasKnownStatus(SUCCESS),
                                            childRecordsCheck(
                                                    TRANSFER_TXN,
                                                    SUCCESS,
                                                    recordWith().status(SUCCESS).memo(LAZY_MEMO),
                                                    recordWith()
                                                            .status(SUCCESS)
                                                            .contractCallResult(
                                                                    resultWith()
                                                                            .contractCallResult(
                                                                                    htsPrecompileResult()
                                                                                            .forFunction(
                                                                                                    FunctionType
                                                                                                            .HAPI_TRANSFER_FROM)
                                                                                            .withStatus(
                                                                                                    SUCCESS)))),
                                            getAliasedAccountInfo(SECP_256K1_SOURCE_KEY)
                                                    .logged()
                                                    .has(
                                                            AccountInfoAsserts.accountWith()
                                                                    .hasEmptyKey()
                                                                    .evmAddressAlias(alias)
                                                                    .autoRenew(
                                                                            THREE_MONTHS_IN_SECONDS)
                                                                    .receiverSigReq(false)
                                                                    .memo(LAZY_MEMO)),
                                            getAliasedAccountBalance(alias)
                                                    .hasTokenBalance(NFT_TOKEN, 1)
                                                    .logged());
                                }))
                .then(resetToDefault(LAZY_CREATION_ENABLED));
=======
    private HapiApiSpec hapiTransferFromForNFTWithCustomFeesWithoutApproveFails() {
        return defaultHapiSpec("HapiTransferFromForNFTWithCustomFeesWithoutApproveFails")
                .given(
                        newKeyNamed(MULTI_KEY),
                        newKeyNamed(RECEIVER_SIGNATURE),
                        cryptoCreate(TOKEN_TREASURY),
                        cryptoCreate(OWNER)
                                .balance(ONE_HUNDRED_HBARS)
                                .maxAutomaticTokenAssociations(5)
                                .key(MULTI_KEY),
                        cryptoCreate(SENDER).balance(ONE_HUNDRED_HBARS),
                        cryptoCreate(RECEIVER).balance(ONE_HUNDRED_HBARS).key(RECEIVER_SIGNATURE),
                        tokenCreate(NFT_TOKEN_WITH_FIXED_HBAR_FEE)
                                .tokenType(NON_FUNGIBLE_UNIQUE)
                                .treasury(OWNER)
                                .initialSupply(0L)
                                .supplyKey(MULTI_KEY)
                                .adminKey(MULTI_KEY)
                                .withCustom(fixedHbarFee(1, OWNER)),
                        tokenCreate(FUNGIBLE_TOKEN_FEE)
                                .tokenType(FUNGIBLE_COMMON)
                                .treasury(TOKEN_TREASURY)
                                .initialSupply(1000L),
                        tokenAssociate(SENDER, FUNGIBLE_TOKEN_FEE),
                        tokenAssociate(OWNER, FUNGIBLE_TOKEN_FEE),
                        tokenAssociate(RECEIVER, FUNGIBLE_TOKEN_FEE),
                        tokenCreate(NFT_TOKEN_WITH_FIXED_TOKEN_FEE)
                                .tokenType(NON_FUNGIBLE_UNIQUE)
                                .treasury(OWNER)
                                .initialSupply(0L)
                                .supplyKey(MULTI_KEY)
                                .adminKey(MULTI_KEY)
                                .withCustom(fixedHtsFee(1, FUNGIBLE_TOKEN_FEE, OWNER)),
                        tokenCreate(NFT_TOKEN_WITH_ROYALTY_FEE_WITH_HBAR_FALLBACK)
                                .tokenType(NON_FUNGIBLE_UNIQUE)
                                .treasury(OWNER)
                                .initialSupply(0L)
                                .supplyKey(MULTI_KEY)
                                .adminKey(MULTI_KEY)
                                .withCustom(
                                        royaltyFeeWithFallback(
                                                1,
                                                2,
                                                fixedHbarFeeInheritingRoyaltyCollector(1),
                                                OWNER)),
                        tokenCreate(NFT_TOKEN_WITH_ROYALTY_FEE_WITH_TOKEN_FALLBACK)
                                .tokenType(NON_FUNGIBLE_UNIQUE)
                                .treasury(OWNER)
                                .initialSupply(0L)
                                .supplyKey(MULTI_KEY)
                                .adminKey(MULTI_KEY)
                                .withCustom(
                                        royaltyFeeWithFallback(
                                                1,
                                                2,
                                                fixedHtsFeeInheritingRoyaltyCollector(
                                                        1, FUNGIBLE_TOKEN_FEE),
                                                OWNER)),
                        tokenAssociate(
                                SENDER,
                                List.of(
                                        NFT_TOKEN_WITH_FIXED_HBAR_FEE,
                                        NFT_TOKEN_WITH_FIXED_TOKEN_FEE,
                                        NFT_TOKEN_WITH_ROYALTY_FEE_WITH_HBAR_FALLBACK,
                                        NFT_TOKEN_WITH_ROYALTY_FEE_WITH_TOKEN_FALLBACK)),
                        tokenAssociate(
                                RECEIVER,
                                List.of(
                                        NFT_TOKEN_WITH_FIXED_HBAR_FEE,
                                        NFT_TOKEN_WITH_FIXED_TOKEN_FEE,
                                        NFT_TOKEN_WITH_ROYALTY_FEE_WITH_HBAR_FALLBACK,
                                        NFT_TOKEN_WITH_ROYALTY_FEE_WITH_TOKEN_FALLBACK)),
                        mintToken(NFT_TOKEN_WITH_FIXED_HBAR_FEE, List.of(META1, META2)),
                        mintToken(NFT_TOKEN_WITH_FIXED_TOKEN_FEE, List.of(META3, META4)),
                        mintToken(
                                NFT_TOKEN_WITH_ROYALTY_FEE_WITH_HBAR_FALLBACK,
                                List.of(
                                        ByteStringUtils.wrapUnsafely("meta5".getBytes()),
                                        ByteStringUtils.wrapUnsafely("meta6".getBytes()))),
                        mintToken(
                                NFT_TOKEN_WITH_ROYALTY_FEE_WITH_TOKEN_FALLBACK,
                                List.of(
                                        ByteStringUtils.wrapUnsafely("meta7".getBytes()),
                                        ByteStringUtils.wrapUnsafely("meta8".getBytes()))),
                        cryptoTransfer(
                                movingUnique(NFT_TOKEN_WITH_FIXED_HBAR_FEE, 1L)
                                        .between(OWNER, SENDER)),
                        cryptoTransfer(
                                movingUnique(NFT_TOKEN_WITH_FIXED_TOKEN_FEE, 1L)
                                        .between(OWNER, SENDER)),
                        cryptoTransfer(
                                movingUnique(NFT_TOKEN_WITH_ROYALTY_FEE_WITH_HBAR_FALLBACK, 1L)
                                        .between(OWNER, SENDER)),
                        cryptoTransfer(
                                movingUnique(NFT_TOKEN_WITH_ROYALTY_FEE_WITH_TOKEN_FALLBACK, 1L)
                                        .between(OWNER, SENDER)),
                        uploadInitCode(HTS_TRANSFER_FROM_CONTRACT),
                        contractCreate(HTS_TRANSFER_FROM_CONTRACT),
                        cryptoTransfer(
                                moving(1L, FUNGIBLE_TOKEN_FEE).between(TOKEN_TREASURY, SENDER)),
                        cryptoTransfer(
                                moving(1L, FUNGIBLE_TOKEN_FEE).between(TOKEN_TREASURY, RECEIVER)))
                .when(
                        withOpContext(
                                (spec, opLog) ->
                                        allRunFor(
                                                spec,
                                                contractCall(
                                                                HTS_TRANSFER_FROM_CONTRACT,
                                                                HTS_TRANSFER_FROM_NFT,
                                                                HapiParserUtil.asHeadlongAddress(
                                                                        asAddress(
                                                                                spec.registry()
                                                                                        .getTokenID(
                                                                                                NFT_TOKEN_WITH_FIXED_HBAR_FEE))),
                                                                HapiParserUtil.asHeadlongAddress(
                                                                        asAddress(
                                                                                spec.registry()
                                                                                        .getAccountID(
                                                                                                SENDER))),
                                                                HapiParserUtil.asHeadlongAddress(
                                                                        asAddress(
                                                                                spec.registry()
                                                                                        .getAccountID(
                                                                                                RECEIVER))),
                                                                BigInteger.valueOf(1L))
                                                        .payingWith(GENESIS)
                                                        .hasKnownStatus(CONTRACT_REVERT_EXECUTED),
                                                contractCall(
                                                                HTS_TRANSFER_FROM_CONTRACT,
                                                                HTS_TRANSFER_FROM_NFT,
                                                                HapiParserUtil.asHeadlongAddress(
                                                                        asAddress(
                                                                                spec.registry()
                                                                                        .getTokenID(
                                                                                                NFT_TOKEN_WITH_FIXED_TOKEN_FEE))),
                                                                HapiParserUtil.asHeadlongAddress(
                                                                        asAddress(
                                                                                spec.registry()
                                                                                        .getAccountID(
                                                                                                SENDER))),
                                                                HapiParserUtil.asHeadlongAddress(
                                                                        asAddress(
                                                                                spec.registry()
                                                                                        .getAccountID(
                                                                                                RECEIVER))),
                                                                BigInteger.valueOf(1L))
                                                        .payingWith(GENESIS)
                                                        .hasKnownStatus(CONTRACT_REVERT_EXECUTED),
                                                contractCall(
                                                                HTS_TRANSFER_FROM_CONTRACT,
                                                                HTS_TRANSFER_FROM_NFT,
                                                                HapiParserUtil.asHeadlongAddress(
                                                                        asAddress(
                                                                                spec.registry()
                                                                                        .getTokenID(
                                                                                                NFT_TOKEN_WITH_ROYALTY_FEE_WITH_HBAR_FALLBACK))),
                                                                HapiParserUtil.asHeadlongAddress(
                                                                        asAddress(
                                                                                spec.registry()
                                                                                        .getAccountID(
                                                                                                SENDER))),
                                                                HapiParserUtil.asHeadlongAddress(
                                                                        asAddress(
                                                                                spec.registry()
                                                                                        .getAccountID(
                                                                                                RECEIVER))),
                                                                BigInteger.valueOf(1L))
                                                        .payingWith(GENESIS)
                                                        .signingWith(RECEIVER_SIGNATURE)
                                                        .hasKnownStatus(CONTRACT_REVERT_EXECUTED),
                                                contractCall(
                                                                HTS_TRANSFER_FROM_CONTRACT,
                                                                HTS_TRANSFER_FROM_NFT,
                                                                HapiParserUtil.asHeadlongAddress(
                                                                        asAddress(
                                                                                spec.registry()
                                                                                        .getTokenID(
                                                                                                NFT_TOKEN_WITH_ROYALTY_FEE_WITH_TOKEN_FALLBACK))),
                                                                HapiParserUtil.asHeadlongAddress(
                                                                        asAddress(
                                                                                spec.registry()
                                                                                        .getAccountID(
                                                                                                SENDER))),
                                                                HapiParserUtil.asHeadlongAddress(
                                                                        asAddress(
                                                                                spec.registry()
                                                                                        .getAccountID(
                                                                                                RECEIVER))),
                                                                BigInteger.valueOf(1L))
                                                        .payingWith(GENESIS)
                                                        .signingWith(RECEIVER_SIGNATURE)
                                                        .hasKnownStatus(CONTRACT_REVERT_EXECUTED))))
                .then();
    }

    private HapiApiSpec cryptoTransferNFTsWithCustomFeesMixedScenario() {
        final var SPENDER_SIGNATURE = "spenderSignature";
        return defaultHapiSpec("TransferFromForNFTWithCustomFeesWithApproveForAll")
                .given(
                        newKeyNamed(MULTI_KEY),
                        newKeyNamed(RECEIVER_SIGNATURE),
                        newKeyNamed(SPENDER_SIGNATURE),
                        uploadInitCode(CONTRACT),
                        contractCreate(CONTRACT),
                        cryptoCreate(TOKEN_TREASURY),
                        cryptoCreate(OWNER)
                                .balance(ONE_HUNDRED_HBARS)
                                .maxAutomaticTokenAssociations(5)
                                .key(MULTI_KEY),
                        cryptoCreate(SENDER).balance(ONE_HUNDRED_HBARS),
                        cryptoCreate(RECEIVER).balance(ONE_HUNDRED_HBARS).key(RECEIVER_SIGNATURE),
                        tokenCreate(NFT_TOKEN_WITH_FIXED_HBAR_FEE)
                                .tokenType(NON_FUNGIBLE_UNIQUE)
                                .treasury(OWNER)
                                .initialSupply(0L)
                                .supplyKey(MULTI_KEY)
                                .adminKey(MULTI_KEY)
                                .withCustom(fixedHbarFee(1, OWNER)),
                        tokenCreate(FUNGIBLE_TOKEN_FEE)
                                .tokenType(FUNGIBLE_COMMON)
                                .treasury(TOKEN_TREASURY)
                                .initialSupply(1000L),
                        tokenAssociate(CONTRACT, FUNGIBLE_TOKEN_FEE),
                        tokenAssociate(OWNER, FUNGIBLE_TOKEN_FEE),
                        tokenAssociate(RECEIVER, FUNGIBLE_TOKEN_FEE),
                        tokenCreate(NFT_TOKEN_WITH_FIXED_TOKEN_FEE)
                                .tokenType(NON_FUNGIBLE_UNIQUE)
                                .treasury(OWNER)
                                .initialSupply(0L)
                                .supplyKey(MULTI_KEY)
                                .adminKey(MULTI_KEY)
                                .withCustom(fixedHtsFee(1, FUNGIBLE_TOKEN_FEE, OWNER)),
                        tokenCreate(NFT_TOKEN_WITH_ROYALTY_FEE_WITH_HBAR_FALLBACK)
                                .tokenType(NON_FUNGIBLE_UNIQUE)
                                .treasury(OWNER)
                                .initialSupply(0L)
                                .supplyKey(MULTI_KEY)
                                .adminKey(MULTI_KEY)
                                .withCustom(
                                        royaltyFeeWithFallback(
                                                1,
                                                2,
                                                fixedHbarFeeInheritingRoyaltyCollector(1),
                                                OWNER)),
                        tokenCreate(NFT_TOKEN_WITH_ROYALTY_FEE_WITH_TOKEN_FALLBACK)
                                .tokenType(NON_FUNGIBLE_UNIQUE)
                                .treasury(OWNER)
                                .initialSupply(0L)
                                .supplyKey(MULTI_KEY)
                                .adminKey(MULTI_KEY)
                                .withCustom(
                                        royaltyFeeWithFallback(
                                                1,
                                                2,
                                                fixedHtsFeeInheritingRoyaltyCollector(
                                                        1, FUNGIBLE_TOKEN_FEE),
                                                OWNER)),
                        tokenAssociate(
                                CONTRACT,
                                List.of(
                                        NFT_TOKEN_WITH_FIXED_HBAR_FEE,
                                        NFT_TOKEN_WITH_FIXED_TOKEN_FEE,
                                        NFT_TOKEN_WITH_ROYALTY_FEE_WITH_HBAR_FALLBACK,
                                        NFT_TOKEN_WITH_ROYALTY_FEE_WITH_TOKEN_FALLBACK)),
                        tokenAssociate(
                                RECEIVER,
                                List.of(
                                        NFT_TOKEN_WITH_FIXED_HBAR_FEE,
                                        NFT_TOKEN_WITH_FIXED_TOKEN_FEE,
                                        NFT_TOKEN_WITH_ROYALTY_FEE_WITH_HBAR_FALLBACK,
                                        NFT_TOKEN_WITH_ROYALTY_FEE_WITH_TOKEN_FALLBACK)),
                        mintToken(NFT_TOKEN_WITH_FIXED_HBAR_FEE, List.of(META1, META2)),
                        mintToken(NFT_TOKEN_WITH_FIXED_TOKEN_FEE, List.of(META3, META4)),
                        mintToken(
                                NFT_TOKEN_WITH_ROYALTY_FEE_WITH_HBAR_FALLBACK,
                                List.of(META5, META6)),
                        mintToken(
                                NFT_TOKEN_WITH_ROYALTY_FEE_WITH_TOKEN_FALLBACK,
                                List.of(META7, META8)),
                        cryptoTransfer(
                                movingUnique(NFT_TOKEN_WITH_FIXED_HBAR_FEE, 1L)
                                        .between(OWNER, CONTRACT)),
                        cryptoTransfer(
                                movingUnique(NFT_TOKEN_WITH_FIXED_TOKEN_FEE, 1L)
                                        .between(OWNER, CONTRACT)),
                        cryptoTransfer(
                                movingUnique(NFT_TOKEN_WITH_ROYALTY_FEE_WITH_HBAR_FALLBACK, 1L)
                                        .between(OWNER, CONTRACT)),
                        cryptoTransfer(
                                movingUnique(NFT_TOKEN_WITH_ROYALTY_FEE_WITH_TOKEN_FALLBACK, 1L)
                                        .between(OWNER, CONTRACT)),
                        cryptoTransfer(
                                moving(1L, FUNGIBLE_TOKEN_FEE).between(TOKEN_TREASURY, CONTRACT)),
                        cryptoTransfer(
                                moving(1L, FUNGIBLE_TOKEN_FEE).between(TOKEN_TREASURY, RECEIVER)),
                        cryptoTransfer(TokenMovement.movingHbar(100L).between(OWNER, CONTRACT)))
                .when(
                        withOpContext(
                                (spec, opLog) ->
                                        allRunFor(
                                                spec,
                                                contractCall(
                                                                CONTRACT,
                                                                TRANSFER_MULTIPLE_TOKENS,
                                                                tokenTransferLists()
                                                                        .withTokenTransferList(
                                                                                tokenTransferList()
                                                                                        .forToken(
                                                                                                spec.registry()
                                                                                                        .getTokenID(
                                                                                                                NFT_TOKEN_WITH_FIXED_HBAR_FEE))
                                                                                        .withNftTransfers(
                                                                                                nftTransfer(
                                                                                                        spec.registry()
                                                                                                                .getAccountID(
                                                                                                                        CONTRACT),
                                                                                                        spec.registry()
                                                                                                                .getAccountID(
                                                                                                                        RECEIVER),
                                                                                                        1L))
                                                                                        .build(),
                                                                                tokenTransferList()
                                                                                        .forToken(
                                                                                                spec.registry()
                                                                                                        .getTokenID(
                                                                                                                NFT_TOKEN_WITH_FIXED_TOKEN_FEE))
                                                                                        .withNftTransfers(
                                                                                                nftTransfer(
                                                                                                        spec.registry()
                                                                                                                .getAccountID(
                                                                                                                        CONTRACT),
                                                                                                        spec.registry()
                                                                                                                .getAccountID(
                                                                                                                        RECEIVER),
                                                                                                        1L))
                                                                                        .build(),
                                                                                tokenTransferList()
                                                                                        .forToken(
                                                                                                spec.registry()
                                                                                                        .getTokenID(
                                                                                                                NFT_TOKEN_WITH_ROYALTY_FEE_WITH_HBAR_FALLBACK))
                                                                                        .withNftTransfers(
                                                                                                nftTransfer(
                                                                                                        spec.registry()
                                                                                                                .getAccountID(
                                                                                                                        CONTRACT),
                                                                                                        spec.registry()
                                                                                                                .getAccountID(
                                                                                                                        RECEIVER),
                                                                                                        1L))
                                                                                        .build(),
                                                                                tokenTransferList()
                                                                                        .forToken(
                                                                                                spec.registry()
                                                                                                        .getTokenID(
                                                                                                                NFT_TOKEN_WITH_ROYALTY_FEE_WITH_TOKEN_FALLBACK))
                                                                                        .withNftTransfers(
                                                                                                nftTransfer(
                                                                                                        spec.registry()
                                                                                                                .getAccountID(
                                                                                                                        CONTRACT),
                                                                                                        spec.registry()
                                                                                                                .getAccountID(
                                                                                                                        RECEIVER),
                                                                                                        1L))
                                                                                        .build())
                                                                        .build())
                                                        .payingWith(GENESIS)
                                                        .signingWith(RECEIVER_SIGNATURE)
                                                        .gas(1_000_000L))))
                .then();
    }

    private HapiApiSpec hapiTransferFromForNFTWithCustomFeesWithApproveForAll() {
        return defaultHapiSpec("HapiTransferFromForNFTWithCustomFeesWithApproveForAll")
                .given(
                        newKeyNamed(MULTI_KEY),
                        newKeyNamed(RECEIVER_SIGNATURE),
                        cryptoCreate(TOKEN_TREASURY),
                        cryptoCreate(OWNER)
                                .balance(ONE_HUNDRED_HBARS)
                                .maxAutomaticTokenAssociations(5)
                                .key(MULTI_KEY),
                        cryptoCreate(SENDER).balance(ONE_HUNDRED_HBARS),
                        cryptoCreate(RECEIVER).balance(ONE_HUNDRED_HBARS).key(RECEIVER_SIGNATURE),
                        tokenCreate(NFT_TOKEN_WITH_FIXED_HBAR_FEE)
                                .tokenType(NON_FUNGIBLE_UNIQUE)
                                .treasury(OWNER)
                                .initialSupply(0L)
                                .supplyKey(MULTI_KEY)
                                .adminKey(MULTI_KEY)
                                .withCustom(fixedHbarFee(1, OWNER)),
                        tokenCreate(FUNGIBLE_TOKEN_FEE)
                                .tokenType(FUNGIBLE_COMMON)
                                .treasury(TOKEN_TREASURY)
                                .initialSupply(1000L),
                        tokenAssociate(SENDER, FUNGIBLE_TOKEN_FEE),
                        tokenAssociate(OWNER, FUNGIBLE_TOKEN_FEE),
                        tokenAssociate(RECEIVER, FUNGIBLE_TOKEN_FEE),
                        tokenCreate(NFT_TOKEN_WITH_FIXED_TOKEN_FEE)
                                .tokenType(NON_FUNGIBLE_UNIQUE)
                                .treasury(OWNER)
                                .initialSupply(0L)
                                .supplyKey(MULTI_KEY)
                                .adminKey(MULTI_KEY)
                                .withCustom(fixedHtsFee(1, FUNGIBLE_TOKEN_FEE, OWNER)),
                        tokenCreate(NFT_TOKEN_WITH_ROYALTY_FEE_WITH_HBAR_FALLBACK)
                                .tokenType(NON_FUNGIBLE_UNIQUE)
                                .treasury(OWNER)
                                .initialSupply(0L)
                                .supplyKey(MULTI_KEY)
                                .adminKey(MULTI_KEY)
                                .withCustom(
                                        royaltyFeeWithFallback(
                                                1,
                                                2,
                                                fixedHbarFeeInheritingRoyaltyCollector(1),
                                                OWNER)),
                        tokenCreate(NFT_TOKEN_WITH_ROYALTY_FEE_WITH_TOKEN_FALLBACK)
                                .tokenType(NON_FUNGIBLE_UNIQUE)
                                .treasury(OWNER)
                                .initialSupply(0L)
                                .supplyKey(MULTI_KEY)
                                .adminKey(MULTI_KEY)
                                .withCustom(
                                        royaltyFeeWithFallback(
                                                1,
                                                2,
                                                fixedHtsFeeInheritingRoyaltyCollector(
                                                        1, FUNGIBLE_TOKEN_FEE),
                                                OWNER)),
                        tokenAssociate(
                                SENDER,
                                List.of(
                                        NFT_TOKEN_WITH_FIXED_HBAR_FEE,
                                        NFT_TOKEN_WITH_FIXED_TOKEN_FEE,
                                        NFT_TOKEN_WITH_ROYALTY_FEE_WITH_HBAR_FALLBACK,
                                        NFT_TOKEN_WITH_ROYALTY_FEE_WITH_TOKEN_FALLBACK)),
                        tokenAssociate(
                                RECEIVER,
                                List.of(
                                        NFT_TOKEN_WITH_FIXED_HBAR_FEE,
                                        NFT_TOKEN_WITH_FIXED_TOKEN_FEE,
                                        NFT_TOKEN_WITH_ROYALTY_FEE_WITH_HBAR_FALLBACK,
                                        NFT_TOKEN_WITH_ROYALTY_FEE_WITH_TOKEN_FALLBACK)),
                        mintToken(NFT_TOKEN_WITH_FIXED_HBAR_FEE, List.of(META1, META2)),
                        mintToken(NFT_TOKEN_WITH_FIXED_TOKEN_FEE, List.of(META3, META4)),
                        mintToken(
                                NFT_TOKEN_WITH_ROYALTY_FEE_WITH_HBAR_FALLBACK,
                                List.of(META5, META6)),
                        mintToken(
                                NFT_TOKEN_WITH_ROYALTY_FEE_WITH_TOKEN_FALLBACK,
                                List.of(META7, META8)),
                        cryptoTransfer(
                                movingUnique(NFT_TOKEN_WITH_FIXED_HBAR_FEE, 1L)
                                        .between(OWNER, SENDER)),
                        cryptoTransfer(
                                movingUnique(NFT_TOKEN_WITH_FIXED_TOKEN_FEE, 1L)
                                        .between(OWNER, SENDER)),
                        cryptoTransfer(
                                movingUnique(NFT_TOKEN_WITH_ROYALTY_FEE_WITH_HBAR_FALLBACK, 1L)
                                        .between(OWNER, SENDER)),
                        cryptoTransfer(
                                movingUnique(NFT_TOKEN_WITH_ROYALTY_FEE_WITH_TOKEN_FALLBACK, 1L)
                                        .between(OWNER, SENDER)),
                        uploadInitCode(HTS_TRANSFER_FROM_CONTRACT),
                        contractCreate(HTS_TRANSFER_FROM_CONTRACT),
                        cryptoTransfer(
                                moving(1L, FUNGIBLE_TOKEN_FEE).between(TOKEN_TREASURY, SENDER)),
                        cryptoTransfer(
                                moving(1L, FUNGIBLE_TOKEN_FEE).between(TOKEN_TREASURY, RECEIVER)),
                        cryptoApproveAllowance()
                                .payingWith(DEFAULT_PAYER)
                                .addNftAllowance(
                                        SENDER,
                                        NFT_TOKEN_WITH_FIXED_HBAR_FEE,
                                        HTS_TRANSFER_FROM_CONTRACT,
                                        true,
                                        List.of())
                                .addNftAllowance(
                                        SENDER,
                                        NFT_TOKEN_WITH_FIXED_TOKEN_FEE,
                                        HTS_TRANSFER_FROM_CONTRACT,
                                        true,
                                        List.of())
                                .addNftAllowance(
                                        SENDER,
                                        NFT_TOKEN_WITH_ROYALTY_FEE_WITH_HBAR_FALLBACK,
                                        HTS_TRANSFER_FROM_CONTRACT,
                                        true,
                                        List.of())
                                .addNftAllowance(
                                        SENDER,
                                        NFT_TOKEN_WITH_ROYALTY_FEE_WITH_TOKEN_FALLBACK,
                                        HTS_TRANSFER_FROM_CONTRACT,
                                        true,
                                        List.of())
                                .via(APPROVE_TXN)
                                .signedBy(DEFAULT_PAYER, SENDER))
                .when(
                        withOpContext(
                                (spec, opLog) ->
                                        allRunFor(
                                                spec,
                                                contractCall(
                                                                HTS_TRANSFER_FROM_CONTRACT,
                                                                HTS_TRANSFER_FROM_NFT,
                                                                HapiParserUtil.asHeadlongAddress(
                                                                        asAddress(
                                                                                spec.registry()
                                                                                        .getTokenID(
                                                                                                NFT_TOKEN_WITH_FIXED_HBAR_FEE))),
                                                                HapiParserUtil.asHeadlongAddress(
                                                                        asAddress(
                                                                                spec.registry()
                                                                                        .getAccountID(
                                                                                                SENDER))),
                                                                HapiParserUtil.asHeadlongAddress(
                                                                        asAddress(
                                                                                spec.registry()
                                                                                        .getAccountID(
                                                                                                RECEIVER))),
                                                                BigInteger.valueOf(1L))
                                                        .payingWith(GENESIS),
                                                contractCall(
                                                                HTS_TRANSFER_FROM_CONTRACT,
                                                                HTS_TRANSFER_FROM_NFT,
                                                                HapiParserUtil.asHeadlongAddress(
                                                                        asAddress(
                                                                                spec.registry()
                                                                                        .getTokenID(
                                                                                                NFT_TOKEN_WITH_FIXED_TOKEN_FEE))),
                                                                HapiParserUtil.asHeadlongAddress(
                                                                        asAddress(
                                                                                spec.registry()
                                                                                        .getAccountID(
                                                                                                SENDER))),
                                                                HapiParserUtil.asHeadlongAddress(
                                                                        asAddress(
                                                                                spec.registry()
                                                                                        .getAccountID(
                                                                                                RECEIVER))),
                                                                BigInteger.valueOf(1L))
                                                        .payingWith(GENESIS),
                                                contractCall(
                                                                HTS_TRANSFER_FROM_CONTRACT,
                                                                HTS_TRANSFER_FROM_NFT,
                                                                HapiParserUtil.asHeadlongAddress(
                                                                        asAddress(
                                                                                spec.registry()
                                                                                        .getTokenID(
                                                                                                NFT_TOKEN_WITH_ROYALTY_FEE_WITH_HBAR_FALLBACK))),
                                                                HapiParserUtil.asHeadlongAddress(
                                                                        asAddress(
                                                                                spec.registry()
                                                                                        .getAccountID(
                                                                                                SENDER))),
                                                                HapiParserUtil.asHeadlongAddress(
                                                                        asAddress(
                                                                                spec.registry()
                                                                                        .getAccountID(
                                                                                                RECEIVER))),
                                                                BigInteger.valueOf(1L))
                                                        .payingWith(GENESIS)
                                                        .signingWith(RECEIVER_SIGNATURE),
                                                contractCall(
                                                                HTS_TRANSFER_FROM_CONTRACT,
                                                                HTS_TRANSFER_FROM_NFT,
                                                                HapiParserUtil.asHeadlongAddress(
                                                                        asAddress(
                                                                                spec.registry()
                                                                                        .getTokenID(
                                                                                                NFT_TOKEN_WITH_ROYALTY_FEE_WITH_TOKEN_FALLBACK))),
                                                                HapiParserUtil.asHeadlongAddress(
                                                                        asAddress(
                                                                                spec.registry()
                                                                                        .getAccountID(
                                                                                                SENDER))),
                                                                HapiParserUtil.asHeadlongAddress(
                                                                        asAddress(
                                                                                spec.registry()
                                                                                        .getAccountID(
                                                                                                RECEIVER))),
                                                                BigInteger.valueOf(1L))
                                                        .payingWith(GENESIS)
                                                        .signingWith(RECEIVER_SIGNATURE))))
                .then();
    }

    private HapiApiSpec
            hapiTransferFromForNFTWithCustomFeesWithBothApproveForAllAndAssignedSpender() {
        return defaultHapiSpec(
                        "HapiTransferFromForNFTWithCustomFeesWithBothApproveForAllAndAssignedSpender")
                .given(
                        newKeyNamed(MULTI_KEY),
                        newKeyNamed(RECEIVER_SIGNATURE),
                        cryptoCreate(TOKEN_TREASURY),
                        cryptoCreate(OWNER)
                                .balance(ONE_HUNDRED_HBARS)
                                .maxAutomaticTokenAssociations(5)
                                .key(MULTI_KEY),
                        cryptoCreate(SENDER).balance(ONE_HUNDRED_HBARS),
                        cryptoCreate(RECEIVER).balance(ONE_HUNDRED_HBARS).key(RECEIVER_SIGNATURE),
                        tokenCreate(NFT_TOKEN_WITH_FIXED_HBAR_FEE)
                                .tokenType(NON_FUNGIBLE_UNIQUE)
                                .treasury(OWNER)
                                .initialSupply(0L)
                                .supplyKey(MULTI_KEY)
                                .adminKey(MULTI_KEY)
                                .withCustom(fixedHbarFee(1, OWNER)),
                        tokenCreate(FUNGIBLE_TOKEN_FEE)
                                .tokenType(FUNGIBLE_COMMON)
                                .treasury(TOKEN_TREASURY)
                                .initialSupply(1000L),
                        tokenAssociate(SENDER, FUNGIBLE_TOKEN_FEE),
                        tokenAssociate(OWNER, FUNGIBLE_TOKEN_FEE),
                        tokenAssociate(RECEIVER, FUNGIBLE_TOKEN_FEE),
                        tokenCreate(NFT_TOKEN_WITH_FIXED_TOKEN_FEE)
                                .tokenType(NON_FUNGIBLE_UNIQUE)
                                .treasury(OWNER)
                                .initialSupply(0L)
                                .supplyKey(MULTI_KEY)
                                .adminKey(MULTI_KEY)
                                .withCustom(fixedHtsFee(1, FUNGIBLE_TOKEN_FEE, OWNER)),
                        tokenCreate(NFT_TOKEN_WITH_ROYALTY_FEE_WITH_HBAR_FALLBACK)
                                .tokenType(NON_FUNGIBLE_UNIQUE)
                                .treasury(OWNER)
                                .initialSupply(0L)
                                .supplyKey(MULTI_KEY)
                                .adminKey(MULTI_KEY)
                                .withCustom(
                                        royaltyFeeWithFallback(
                                                1,
                                                2,
                                                fixedHbarFeeInheritingRoyaltyCollector(1),
                                                OWNER)),
                        tokenCreate(NFT_TOKEN_WITH_ROYALTY_FEE_WITH_TOKEN_FALLBACK)
                                .tokenType(NON_FUNGIBLE_UNIQUE)
                                .treasury(OWNER)
                                .initialSupply(0L)
                                .supplyKey(MULTI_KEY)
                                .adminKey(MULTI_KEY)
                                .withCustom(
                                        royaltyFeeWithFallback(
                                                1,
                                                2,
                                                fixedHtsFeeInheritingRoyaltyCollector(
                                                        1, FUNGIBLE_TOKEN_FEE),
                                                OWNER)),
                        tokenAssociate(
                                SENDER,
                                List.of(
                                        NFT_TOKEN_WITH_FIXED_HBAR_FEE,
                                        NFT_TOKEN_WITH_FIXED_TOKEN_FEE,
                                        NFT_TOKEN_WITH_ROYALTY_FEE_WITH_HBAR_FALLBACK,
                                        NFT_TOKEN_WITH_ROYALTY_FEE_WITH_TOKEN_FALLBACK)),
                        tokenAssociate(
                                RECEIVER,
                                List.of(
                                        NFT_TOKEN_WITH_FIXED_HBAR_FEE,
                                        NFT_TOKEN_WITH_FIXED_TOKEN_FEE,
                                        NFT_TOKEN_WITH_ROYALTY_FEE_WITH_HBAR_FALLBACK,
                                        NFT_TOKEN_WITH_ROYALTY_FEE_WITH_TOKEN_FALLBACK)),
                        mintToken(NFT_TOKEN_WITH_FIXED_HBAR_FEE, List.of(META1, META2)),
                        mintToken(NFT_TOKEN_WITH_FIXED_TOKEN_FEE, List.of(META3, META4)),
                        mintToken(
                                NFT_TOKEN_WITH_ROYALTY_FEE_WITH_HBAR_FALLBACK,
                                List.of(META5, META6)),
                        mintToken(
                                NFT_TOKEN_WITH_ROYALTY_FEE_WITH_TOKEN_FALLBACK,
                                List.of(META7, META8)),
                        cryptoTransfer(
                                movingUnique(NFT_TOKEN_WITH_FIXED_HBAR_FEE, 1L)
                                        .between(OWNER, SENDER)),
                        cryptoTransfer(
                                movingUnique(NFT_TOKEN_WITH_FIXED_TOKEN_FEE, 1L)
                                        .between(OWNER, SENDER)),
                        cryptoTransfer(
                                movingUnique(NFT_TOKEN_WITH_ROYALTY_FEE_WITH_HBAR_FALLBACK, 1L)
                                        .between(OWNER, SENDER)),
                        cryptoTransfer(
                                movingUnique(NFT_TOKEN_WITH_ROYALTY_FEE_WITH_TOKEN_FALLBACK, 1L)
                                        .between(OWNER, SENDER)),
                        uploadInitCode(HTS_TRANSFER_FROM_CONTRACT),
                        contractCreate(HTS_TRANSFER_FROM_CONTRACT),
                        cryptoTransfer(
                                moving(1L, FUNGIBLE_TOKEN_FEE).between(TOKEN_TREASURY, SENDER)),
                        cryptoTransfer(
                                moving(1L, FUNGIBLE_TOKEN_FEE).between(TOKEN_TREASURY, RECEIVER)),
                        cryptoApproveAllowance()
                                .payingWith(DEFAULT_PAYER)
                                .addNftAllowance(
                                        SENDER,
                                        NFT_TOKEN_WITH_FIXED_HBAR_FEE,
                                        HTS_TRANSFER_FROM_CONTRACT,
                                        true,
                                        List.of(1L))
                                .addNftAllowance(
                                        SENDER,
                                        NFT_TOKEN_WITH_FIXED_TOKEN_FEE,
                                        HTS_TRANSFER_FROM_CONTRACT,
                                        true,
                                        List.of(1L))
                                .addNftAllowance(
                                        SENDER,
                                        NFT_TOKEN_WITH_ROYALTY_FEE_WITH_HBAR_FALLBACK,
                                        HTS_TRANSFER_FROM_CONTRACT,
                                        true,
                                        List.of(1L))
                                .addNftAllowance(
                                        SENDER,
                                        NFT_TOKEN_WITH_ROYALTY_FEE_WITH_TOKEN_FALLBACK,
                                        HTS_TRANSFER_FROM_CONTRACT,
                                        true,
                                        List.of(1L))
                                .via(APPROVE_TXN)
                                .signedBy(DEFAULT_PAYER, SENDER))
                .when(
                        withOpContext(
                                (spec, opLog) ->
                                        allRunFor(
                                                spec,
                                                contractCall(
                                                                HTS_TRANSFER_FROM_CONTRACT,
                                                                HTS_TRANSFER_FROM_NFT,
                                                                HapiParserUtil.asHeadlongAddress(
                                                                        asAddress(
                                                                                spec.registry()
                                                                                        .getTokenID(
                                                                                                NFT_TOKEN_WITH_FIXED_HBAR_FEE))),
                                                                HapiParserUtil.asHeadlongAddress(
                                                                        asAddress(
                                                                                spec.registry()
                                                                                        .getAccountID(
                                                                                                SENDER))),
                                                                HapiParserUtil.asHeadlongAddress(
                                                                        asAddress(
                                                                                spec.registry()
                                                                                        .getAccountID(
                                                                                                RECEIVER))),
                                                                BigInteger.valueOf(1L))
                                                        .payingWith(GENESIS),
                                                contractCall(
                                                                HTS_TRANSFER_FROM_CONTRACT,
                                                                HTS_TRANSFER_FROM_NFT,
                                                                HapiParserUtil.asHeadlongAddress(
                                                                        asAddress(
                                                                                spec.registry()
                                                                                        .getTokenID(
                                                                                                NFT_TOKEN_WITH_FIXED_TOKEN_FEE))),
                                                                HapiParserUtil.asHeadlongAddress(
                                                                        asAddress(
                                                                                spec.registry()
                                                                                        .getAccountID(
                                                                                                SENDER))),
                                                                HapiParserUtil.asHeadlongAddress(
                                                                        asAddress(
                                                                                spec.registry()
                                                                                        .getAccountID(
                                                                                                RECEIVER))),
                                                                BigInteger.valueOf(1L))
                                                        .payingWith(GENESIS),
                                                contractCall(
                                                                HTS_TRANSFER_FROM_CONTRACT,
                                                                HTS_TRANSFER_FROM_NFT,
                                                                HapiParserUtil.asHeadlongAddress(
                                                                        asAddress(
                                                                                spec.registry()
                                                                                        .getTokenID(
                                                                                                NFT_TOKEN_WITH_ROYALTY_FEE_WITH_HBAR_FALLBACK))),
                                                                HapiParserUtil.asHeadlongAddress(
                                                                        asAddress(
                                                                                spec.registry()
                                                                                        .getAccountID(
                                                                                                SENDER))),
                                                                HapiParserUtil.asHeadlongAddress(
                                                                        asAddress(
                                                                                spec.registry()
                                                                                        .getAccountID(
                                                                                                RECEIVER))),
                                                                BigInteger.valueOf(1L))
                                                        .payingWith(GENESIS)
                                                        .signingWith(RECEIVER_SIGNATURE),
                                                contractCall(
                                                                HTS_TRANSFER_FROM_CONTRACT,
                                                                HTS_TRANSFER_FROM_NFT,
                                                                HapiParserUtil.asHeadlongAddress(
                                                                        asAddress(
                                                                                spec.registry()
                                                                                        .getTokenID(
                                                                                                NFT_TOKEN_WITH_ROYALTY_FEE_WITH_TOKEN_FALLBACK))),
                                                                HapiParserUtil.asHeadlongAddress(
                                                                        asAddress(
                                                                                spec.registry()
                                                                                        .getAccountID(
                                                                                                SENDER))),
                                                                HapiParserUtil.asHeadlongAddress(
                                                                        asAddress(
                                                                                spec.registry()
                                                                                        .getAccountID(
                                                                                                RECEIVER))),
                                                                BigInteger.valueOf(1L))
                                                        .payingWith(GENESIS)
                                                        .signingWith(RECEIVER_SIGNATURE))))
                .then();
    }

    private HapiApiSpec hapiTransferFromForFungibleTokenWithCustomFeesWithoutApproveFails() {
        final var FUNGIBLE_TOKEN_WITH_FIXED_HBAR_FEE = "fungibleTokenWithFixedHbarFee";
        final var FUNGIBLE_TOKEN_WITH_FIXED_TOKEN_FEE = "fungibleTokenWithFixedTokenFee";
        final var FUNGIBLE_TOKEN_WITH_FRACTIONAL_FEE = "fungibleTokenWithFractionalTokenFee";
        return defaultHapiSpec("HapiTransferFromForFungibleTokenWithCustomFeesWithoutApproveFails")
                .given(
                        newKeyNamed(RECEIVER_SIGNATURE),
                        cryptoCreate(TOKEN_TREASURY),
                        cryptoCreate(OWNER).balance(ONE_HUNDRED_HBARS),
                        cryptoCreate(SENDER).balance(ONE_HUNDRED_HBARS),
                        cryptoCreate(RECEIVER).balance(ONE_HUNDRED_HBARS).key(RECEIVER_SIGNATURE),
                        tokenCreate(FUNGIBLE_TOKEN_FEE)
                                .tokenType(FUNGIBLE_COMMON)
                                .treasury(TOKEN_TREASURY)
                                .initialSupply(1000L),
                        tokenAssociate(SENDER, FUNGIBLE_TOKEN_FEE),
                        tokenAssociate(OWNER, FUNGIBLE_TOKEN_FEE),
                        tokenAssociate(RECEIVER, FUNGIBLE_TOKEN_FEE),
                        tokenCreate(FUNGIBLE_TOKEN_WITH_FIXED_HBAR_FEE)
                                .tokenType(FUNGIBLE_COMMON)
                                .treasury(OWNER)
                                .initialSupply(1000L)
                                .withCustom(fixedHbarFee(1, OWNER)),
                        tokenCreate(FUNGIBLE_TOKEN_WITH_FIXED_TOKEN_FEE)
                                .tokenType(FUNGIBLE_COMMON)
                                .treasury(OWNER)
                                .initialSupply(1000L)
                                .withCustom(fixedHtsFee(1, FUNGIBLE_TOKEN_FEE, OWNER)),
                        tokenCreate(FUNGIBLE_TOKEN_WITH_FRACTIONAL_FEE)
                                .tokenType(FUNGIBLE_COMMON)
                                .treasury(OWNER)
                                .initialSupply(1000L)
                                .withCustom(fractionalFee(1, 2, 1, OptionalLong.of(10), OWNER)),
                        tokenAssociate(
                                SENDER,
                                List.of(
                                        FUNGIBLE_TOKEN_WITH_FIXED_HBAR_FEE,
                                        FUNGIBLE_TOKEN_WITH_FIXED_TOKEN_FEE,
                                        FUNGIBLE_TOKEN_WITH_FRACTIONAL_FEE)),
                        tokenAssociate(
                                RECEIVER,
                                List.of(
                                        FUNGIBLE_TOKEN_WITH_FIXED_HBAR_FEE,
                                        FUNGIBLE_TOKEN_WITH_FIXED_TOKEN_FEE,
                                        FUNGIBLE_TOKEN_WITH_FRACTIONAL_FEE)),
                        cryptoTransfer(
                                moving(1L, FUNGIBLE_TOKEN_FEE).between(TOKEN_TREASURY, SENDER)),
                        cryptoTransfer(
                                moving(1L, FUNGIBLE_TOKEN_WITH_FIXED_HBAR_FEE)
                                        .between(OWNER, SENDER)),
                        cryptoTransfer(
                                moving(1L, FUNGIBLE_TOKEN_WITH_FIXED_TOKEN_FEE)
                                        .between(OWNER, SENDER)),
                        cryptoTransfer(
                                moving(2L, FUNGIBLE_TOKEN_WITH_FRACTIONAL_FEE)
                                        .between(OWNER, SENDER)),
                        uploadInitCode(HTS_TRANSFER_FROM_CONTRACT),
                        contractCreate(HTS_TRANSFER_FROM_CONTRACT))
                .when(
                        withOpContext(
                                (spec, opLog) ->
                                        allRunFor(
                                                spec,
                                                contractCall(
                                                                HTS_TRANSFER_FROM_CONTRACT,
                                                                HTS_TRANSFER_FROM,
                                                                HapiParserUtil.asHeadlongAddress(
                                                                        asAddress(
                                                                                spec.registry()
                                                                                        .getTokenID(
                                                                                                FUNGIBLE_TOKEN_WITH_FIXED_HBAR_FEE))),
                                                                HapiParserUtil.asHeadlongAddress(
                                                                        asAddress(
                                                                                spec.registry()
                                                                                        .getAccountID(
                                                                                                SENDER))),
                                                                HapiParserUtil.asHeadlongAddress(
                                                                        asAddress(
                                                                                spec.registry()
                                                                                        .getAccountID(
                                                                                                RECEIVER))),
                                                                BigInteger.valueOf(1L))
                                                        .payingWith(GENESIS)
                                                        .hasKnownStatus(CONTRACT_REVERT_EXECUTED),
                                                contractCall(
                                                                HTS_TRANSFER_FROM_CONTRACT,
                                                                HTS_TRANSFER_FROM,
                                                                HapiParserUtil.asHeadlongAddress(
                                                                        asAddress(
                                                                                spec.registry()
                                                                                        .getTokenID(
                                                                                                FUNGIBLE_TOKEN_WITH_FIXED_TOKEN_FEE))),
                                                                HapiParserUtil.asHeadlongAddress(
                                                                        asAddress(
                                                                                spec.registry()
                                                                                        .getAccountID(
                                                                                                SENDER))),
                                                                HapiParserUtil.asHeadlongAddress(
                                                                        asAddress(
                                                                                spec.registry()
                                                                                        .getAccountID(
                                                                                                RECEIVER))),
                                                                BigInteger.valueOf(1L))
                                                        .payingWith(GENESIS)
                                                        .hasKnownStatus(CONTRACT_REVERT_EXECUTED),
                                                contractCall(
                                                                HTS_TRANSFER_FROM_CONTRACT,
                                                                HTS_TRANSFER_FROM,
                                                                HapiParserUtil.asHeadlongAddress(
                                                                        asAddress(
                                                                                spec.registry()
                                                                                        .getTokenID(
                                                                                                FUNGIBLE_TOKEN_WITH_FRACTIONAL_FEE))),
                                                                HapiParserUtil.asHeadlongAddress(
                                                                        asAddress(
                                                                                spec.registry()
                                                                                        .getAccountID(
                                                                                                SENDER))),
                                                                HapiParserUtil.asHeadlongAddress(
                                                                        asAddress(
                                                                                spec.registry()
                                                                                        .getAccountID(
                                                                                                RECEIVER))),
                                                                BigInteger.valueOf(1L))
                                                        .payingWith(GENESIS)
                                                        .signingWith(RECEIVER_SIGNATURE)
                                                        .hasKnownStatus(CONTRACT_REVERT_EXECUTED))))
                .then();
    }

    private HapiApiSpec
            hapiTransferFromForFungibleTokenWithCustomFeesWithBothApproveForAllAndAssignedSpender() {
        final var FUNGIBLE_TOKEN_WITH_FIXED_HBAR_FEE = "fungibleTokenWithFixedHbarFee";
        final var FUNGIBLE_TOKEN_WITH_FIXED_TOKEN_FEE = "fungibleTokenWithFixedTokenFee";
        final var FUNGIBLE_TOKEN_WITH_FRACTIONAL_FEE = "fungibleTokenWithFractionalTokenFee";
        return defaultHapiSpec(
                        "HapiTransferFromForFungibleTokenWithCustomFeesWithBothApproveForAllAndAssignedSpender")
                .given(
                        newKeyNamed(RECEIVER_SIGNATURE),
                        cryptoCreate(TOKEN_TREASURY),
                        cryptoCreate(OWNER).balance(ONE_HUNDRED_HBARS),
                        cryptoCreate(SENDER).balance(ONE_HUNDRED_HBARS),
                        cryptoCreate(RECEIVER).balance(ONE_HUNDRED_HBARS).key(RECEIVER_SIGNATURE),
                        tokenCreate(FUNGIBLE_TOKEN_FEE)
                                .tokenType(FUNGIBLE_COMMON)
                                .treasury(TOKEN_TREASURY)
                                .initialSupply(1000L),
                        tokenAssociate(SENDER, FUNGIBLE_TOKEN_FEE),
                        tokenAssociate(OWNER, FUNGIBLE_TOKEN_FEE),
                        tokenAssociate(RECEIVER, FUNGIBLE_TOKEN_FEE),
                        tokenCreate(FUNGIBLE_TOKEN_WITH_FIXED_HBAR_FEE)
                                .tokenType(FUNGIBLE_COMMON)
                                .treasury(OWNER)
                                .initialSupply(1000L)
                                .withCustom(fixedHbarFee(1, OWNER)),
                        tokenCreate(FUNGIBLE_TOKEN_WITH_FIXED_TOKEN_FEE)
                                .tokenType(FUNGIBLE_COMMON)
                                .treasury(OWNER)
                                .initialSupply(1000L)
                                .withCustom(fixedHtsFee(1, FUNGIBLE_TOKEN_FEE, OWNER)),
                        tokenCreate(FUNGIBLE_TOKEN_WITH_FRACTIONAL_FEE)
                                .tokenType(FUNGIBLE_COMMON)
                                .treasury(OWNER)
                                .initialSupply(1000L)
                                .withCustom(fractionalFee(1, 2, 1, OptionalLong.of(10), OWNER)),
                        tokenAssociate(
                                SENDER,
                                List.of(
                                        FUNGIBLE_TOKEN_WITH_FIXED_HBAR_FEE,
                                        FUNGIBLE_TOKEN_WITH_FIXED_TOKEN_FEE,
                                        FUNGIBLE_TOKEN_WITH_FRACTIONAL_FEE)),
                        tokenAssociate(
                                RECEIVER,
                                List.of(
                                        FUNGIBLE_TOKEN_WITH_FIXED_HBAR_FEE,
                                        FUNGIBLE_TOKEN_WITH_FIXED_TOKEN_FEE,
                                        FUNGIBLE_TOKEN_WITH_FRACTIONAL_FEE)),
                        cryptoTransfer(
                                moving(1L, FUNGIBLE_TOKEN_FEE).between(TOKEN_TREASURY, SENDER)),
                        cryptoTransfer(
                                moving(1L, FUNGIBLE_TOKEN_WITH_FIXED_HBAR_FEE)
                                        .between(OWNER, SENDER)),
                        cryptoTransfer(
                                moving(1L, FUNGIBLE_TOKEN_WITH_FIXED_TOKEN_FEE)
                                        .between(OWNER, SENDER)),
                        cryptoTransfer(
                                moving(2L, FUNGIBLE_TOKEN_WITH_FRACTIONAL_FEE)
                                        .between(OWNER, SENDER)),
                        uploadInitCode(HTS_TRANSFER_FROM_CONTRACT),
                        contractCreate(HTS_TRANSFER_FROM_CONTRACT),
                        cryptoApproveAllowance()
                                .payingWith(DEFAULT_PAYER)
                                .addTokenAllowance(
                                        SENDER,
                                        FUNGIBLE_TOKEN_WITH_FIXED_HBAR_FEE,
                                        HTS_TRANSFER_FROM_CONTRACT,
                                        1L)
                                .addTokenAllowance(
                                        SENDER,
                                        FUNGIBLE_TOKEN_WITH_FIXED_TOKEN_FEE,
                                        HTS_TRANSFER_FROM_CONTRACT,
                                        1L)
                                .addTokenAllowance(
                                        SENDER,
                                        FUNGIBLE_TOKEN_WITH_FRACTIONAL_FEE,
                                        HTS_TRANSFER_FROM_CONTRACT,
                                        2L)
                                .via(APPROVE_TXN)
                                .signedBy(DEFAULT_PAYER, SENDER))
                .when(
                        withOpContext(
                                (spec, opLog) ->
                                        allRunFor(
                                                spec,
                                                contractCall(
                                                                HTS_TRANSFER_FROM_CONTRACT,
                                                                HTS_TRANSFER_FROM,
                                                                HapiParserUtil.asHeadlongAddress(
                                                                        asAddress(
                                                                                spec.registry()
                                                                                        .getTokenID(
                                                                                                FUNGIBLE_TOKEN_WITH_FIXED_HBAR_FEE))),
                                                                HapiParserUtil.asHeadlongAddress(
                                                                        asAddress(
                                                                                spec.registry()
                                                                                        .getAccountID(
                                                                                                SENDER))),
                                                                HapiParserUtil.asHeadlongAddress(
                                                                        asAddress(
                                                                                spec.registry()
                                                                                        .getAccountID(
                                                                                                RECEIVER))),
                                                                BigInteger.valueOf(1L))
                                                        .payingWith(GENESIS),
                                                contractCall(
                                                                HTS_TRANSFER_FROM_CONTRACT,
                                                                HTS_TRANSFER_FROM,
                                                                HapiParserUtil.asHeadlongAddress(
                                                                        asAddress(
                                                                                spec.registry()
                                                                                        .getTokenID(
                                                                                                FUNGIBLE_TOKEN_WITH_FIXED_TOKEN_FEE))),
                                                                HapiParserUtil.asHeadlongAddress(
                                                                        asAddress(
                                                                                spec.registry()
                                                                                        .getAccountID(
                                                                                                SENDER))),
                                                                HapiParserUtil.asHeadlongAddress(
                                                                        asAddress(
                                                                                spec.registry()
                                                                                        .getAccountID(
                                                                                                RECEIVER))),
                                                                BigInteger.valueOf(1L))
                                                        .payingWith(GENESIS),
                                                contractCall(
                                                                HTS_TRANSFER_FROM_CONTRACT,
                                                                HTS_TRANSFER_FROM,
                                                                HapiParserUtil.asHeadlongAddress(
                                                                        asAddress(
                                                                                spec.registry()
                                                                                        .getTokenID(
                                                                                                FUNGIBLE_TOKEN_WITH_FRACTIONAL_FEE))),
                                                                HapiParserUtil.asHeadlongAddress(
                                                                        asAddress(
                                                                                spec.registry()
                                                                                        .getAccountID(
                                                                                                SENDER))),
                                                                HapiParserUtil.asHeadlongAddress(
                                                                        asAddress(
                                                                                spec.registry()
                                                                                        .getAccountID(
                                                                                                RECEIVER))),
                                                                BigInteger.valueOf(1L))
                                                        .payingWith(GENESIS)
                                                        .signingWith(RECEIVER_SIGNATURE))))
                .then();
>>>>>>> 330bceba
    }

    @Override
    protected Logger getResultsLogger() {
        return log;
    }
}<|MERGE_RESOLUTION|>--- conflicted
+++ resolved
@@ -127,11 +127,6 @@
     private static final String MULTI_KEY = "purpose";
     private static final String HTS_TRANSFER_FROM_CONTRACT = "HtsTransferFrom";
     private static final String OWNER = "Owner";
-<<<<<<< HEAD
-    private static final String ALLOW_AUTO_ASSOCIATIONS_PROPERTY =
-            "contracts.allowAutoAssociations";
-    private static final String BASE_APPROVE_TXN = "baseApproveTxn";
-=======
     private static final String HTS_TRANSFER_FROM = "htsTransferFrom";
     private static final String HTS_TRANSFER_FROM_NFT = "htsTransferFromNFT";
     private static final String TRANSFER_MULTIPLE_TOKENS = "transferMultipleTokens";
@@ -152,7 +147,9 @@
     private static final String FUNGIBLE_TOKEN_FEE = "fungibleTokenFee";
     private static final String RECEIVER_SIGNATURE = "receiverSignature";
     private static final String APPROVE_TXN = "approveTxn";
->>>>>>> 330bceba
+    private static final String ALLOW_AUTO_ASSOCIATIONS_PROPERTY =
+            "contracts.allowAutoAssociations";
+    private static final String BASE_APPROVE_TXN = "baseApproveTxn";
 
     public static void main(final String... args) {
         new CryptoTransferHTSSuite().runSuiteSync();
@@ -177,19 +174,17 @@
                     activeContractInFrameIsVerifiedWithoutNeedForSignature(),
                     hapiTransferFromForFungibleToken(),
                     hapiTransferFromForNFT(),
-<<<<<<< HEAD
-                    transferFungibleToNonExistingEvmAddress(),
-                    transferNftToNonExistingEvmAddress(),
-                    transferFromForFungibleTokenToEVMAddressAlias(),
-                    transferFromForNFTToEVMAddressAlias()
-=======
                     cryptoTransferNFTsWithCustomFeesMixedScenario(),
                     hapiTransferFromForNFTWithCustomFeesWithoutApproveFails(),
                     hapiTransferFromForNFTWithCustomFeesWithApproveForAll(),
                     hapiTransferFromForNFTWithCustomFeesWithBothApproveForAllAndAssignedSpender(),
                     hapiTransferFromForFungibleTokenWithCustomFeesWithoutApproveFails(),
-                    hapiTransferFromForFungibleTokenWithCustomFeesWithBothApproveForAllAndAssignedSpender()
->>>>>>> 330bceba
+                    hapiTransferFromForFungibleTokenWithCustomFeesWithBothApproveForAllAndAssignedSpender(),
+                    hapiTransferFromForNFT(),
+                    transferFungibleToNonExistingEvmAddress(),
+                    transferNftToNonExistingEvmAddress(),
+                    transferFromForFungibleTokenToEVMAddressAlias(),
+                    transferFromForNFTToEVMAddressAlias()
                 });
     }
 
@@ -484,15 +479,7 @@
                                 .supplyKey(MULTI_KEY),
                         uploadInitCode(HTS_TRANSFER_FROM_CONTRACT),
                         contractCreate(HTS_TRANSFER_FROM_CONTRACT),
-<<<<<<< HEAD
-                        mintToken(
-                                NFT_TOKEN,
-                                List.of(
-                                        ByteStringUtils.wrapUnsafely("1".getBytes()),
-                                        ByteStringUtils.wrapUnsafely("2".getBytes()))),
-=======
                         mintToken(NFT_TOKEN, List.of(META1, META2)),
->>>>>>> 330bceba
                         cryptoApproveAllowance()
                                 .payingWith(DEFAULT_PAYER)
                                 .addNftAllowance(
@@ -1601,7 +1588,1092 @@
                                                                 2L))));
     }
 
-<<<<<<< HEAD
+    private HapiApiSpec hapiTransferFromForNFTWithCustomFeesWithoutApproveFails() {
+        return defaultHapiSpec("HapiTransferFromForNFTWithCustomFeesWithoutApproveFails")
+                .given(
+                        newKeyNamed(MULTI_KEY),
+                        newKeyNamed(RECEIVER_SIGNATURE),
+                        cryptoCreate(TOKEN_TREASURY),
+                        cryptoCreate(OWNER)
+                                .balance(ONE_HUNDRED_HBARS)
+                                .maxAutomaticTokenAssociations(5)
+                                .key(MULTI_KEY),
+                        cryptoCreate(SENDER).balance(ONE_HUNDRED_HBARS),
+                        cryptoCreate(RECEIVER).balance(ONE_HUNDRED_HBARS).key(RECEIVER_SIGNATURE),
+                        tokenCreate(NFT_TOKEN_WITH_FIXED_HBAR_FEE)
+                                .tokenType(NON_FUNGIBLE_UNIQUE)
+                                .treasury(OWNER)
+                                .initialSupply(0L)
+                                .supplyKey(MULTI_KEY)
+                                .adminKey(MULTI_KEY)
+                                .withCustom(fixedHbarFee(1, OWNER)),
+                        tokenCreate(FUNGIBLE_TOKEN_FEE)
+                                .tokenType(FUNGIBLE_COMMON)
+                                .treasury(TOKEN_TREASURY)
+                                .initialSupply(1000L),
+                        tokenAssociate(SENDER, FUNGIBLE_TOKEN_FEE),
+                        tokenAssociate(OWNER, FUNGIBLE_TOKEN_FEE),
+                        tokenAssociate(RECEIVER, FUNGIBLE_TOKEN_FEE),
+                        tokenCreate(NFT_TOKEN_WITH_FIXED_TOKEN_FEE)
+                                .tokenType(NON_FUNGIBLE_UNIQUE)
+                                .treasury(OWNER)
+                                .initialSupply(0L)
+                                .supplyKey(MULTI_KEY)
+                                .adminKey(MULTI_KEY)
+                                .withCustom(fixedHtsFee(1, FUNGIBLE_TOKEN_FEE, OWNER)),
+                        tokenCreate(NFT_TOKEN_WITH_ROYALTY_FEE_WITH_HBAR_FALLBACK)
+                                .tokenType(NON_FUNGIBLE_UNIQUE)
+                                .treasury(OWNER)
+                                .initialSupply(0L)
+                                .supplyKey(MULTI_KEY)
+                                .adminKey(MULTI_KEY)
+                                .withCustom(
+                                        royaltyFeeWithFallback(
+                                                1,
+                                                2,
+                                                fixedHbarFeeInheritingRoyaltyCollector(1),
+                                                OWNER)),
+                        tokenCreate(NFT_TOKEN_WITH_ROYALTY_FEE_WITH_TOKEN_FALLBACK)
+                                .tokenType(NON_FUNGIBLE_UNIQUE)
+                                .treasury(OWNER)
+                                .initialSupply(0L)
+                                .supplyKey(MULTI_KEY)
+                                .adminKey(MULTI_KEY)
+                                .withCustom(
+                                        royaltyFeeWithFallback(
+                                                1,
+                                                2,
+                                                fixedHtsFeeInheritingRoyaltyCollector(
+                                                        1, FUNGIBLE_TOKEN_FEE),
+                                                OWNER)),
+                        tokenAssociate(
+                                SENDER,
+                                List.of(
+                                        NFT_TOKEN_WITH_FIXED_HBAR_FEE,
+                                        NFT_TOKEN_WITH_FIXED_TOKEN_FEE,
+                                        NFT_TOKEN_WITH_ROYALTY_FEE_WITH_HBAR_FALLBACK,
+                                        NFT_TOKEN_WITH_ROYALTY_FEE_WITH_TOKEN_FALLBACK)),
+                        tokenAssociate(
+                                RECEIVER,
+                                List.of(
+                                        NFT_TOKEN_WITH_FIXED_HBAR_FEE,
+                                        NFT_TOKEN_WITH_FIXED_TOKEN_FEE,
+                                        NFT_TOKEN_WITH_ROYALTY_FEE_WITH_HBAR_FALLBACK,
+                                        NFT_TOKEN_WITH_ROYALTY_FEE_WITH_TOKEN_FALLBACK)),
+                        mintToken(NFT_TOKEN_WITH_FIXED_HBAR_FEE, List.of(META1, META2)),
+                        mintToken(NFT_TOKEN_WITH_FIXED_TOKEN_FEE, List.of(META3, META4)),
+                        mintToken(
+                                NFT_TOKEN_WITH_ROYALTY_FEE_WITH_HBAR_FALLBACK,
+                                List.of(
+                                        ByteStringUtils.wrapUnsafely("meta5".getBytes()),
+                                        ByteStringUtils.wrapUnsafely("meta6".getBytes()))),
+                        mintToken(
+                                NFT_TOKEN_WITH_ROYALTY_FEE_WITH_TOKEN_FALLBACK,
+                                List.of(
+                                        ByteStringUtils.wrapUnsafely("meta7".getBytes()),
+                                        ByteStringUtils.wrapUnsafely("meta8".getBytes()))),
+                        cryptoTransfer(
+                                movingUnique(NFT_TOKEN_WITH_FIXED_HBAR_FEE, 1L)
+                                        .between(OWNER, SENDER)),
+                        cryptoTransfer(
+                                movingUnique(NFT_TOKEN_WITH_FIXED_TOKEN_FEE, 1L)
+                                        .between(OWNER, SENDER)),
+                        cryptoTransfer(
+                                movingUnique(NFT_TOKEN_WITH_ROYALTY_FEE_WITH_HBAR_FALLBACK, 1L)
+                                        .between(OWNER, SENDER)),
+                        cryptoTransfer(
+                                movingUnique(NFT_TOKEN_WITH_ROYALTY_FEE_WITH_TOKEN_FALLBACK, 1L)
+                                        .between(OWNER, SENDER)),
+                        uploadInitCode(HTS_TRANSFER_FROM_CONTRACT),
+                        contractCreate(HTS_TRANSFER_FROM_CONTRACT),
+                        cryptoTransfer(
+                                moving(1L, FUNGIBLE_TOKEN_FEE).between(TOKEN_TREASURY, SENDER)),
+                        cryptoTransfer(
+                                moving(1L, FUNGIBLE_TOKEN_FEE).between(TOKEN_TREASURY, RECEIVER)))
+                .when(
+                        withOpContext(
+                                (spec, opLog) ->
+                                        allRunFor(
+                                                spec,
+                                                contractCall(
+                                                                HTS_TRANSFER_FROM_CONTRACT,
+                                                                HTS_TRANSFER_FROM_NFT,
+                                                                HapiParserUtil.asHeadlongAddress(
+                                                                        asAddress(
+                                                                                spec.registry()
+                                                                                        .getTokenID(
+                                                                                                NFT_TOKEN_WITH_FIXED_HBAR_FEE))),
+                                                                HapiParserUtil.asHeadlongAddress(
+                                                                        asAddress(
+                                                                                spec.registry()
+                                                                                        .getAccountID(
+                                                                                                SENDER))),
+                                                                HapiParserUtil.asHeadlongAddress(
+                                                                        asAddress(
+                                                                                spec.registry()
+                                                                                        .getAccountID(
+                                                                                                RECEIVER))),
+                                                                BigInteger.valueOf(1L))
+                                                        .payingWith(GENESIS)
+                                                        .hasKnownStatus(CONTRACT_REVERT_EXECUTED),
+                                                contractCall(
+                                                                HTS_TRANSFER_FROM_CONTRACT,
+                                                                HTS_TRANSFER_FROM_NFT,
+                                                                HapiParserUtil.asHeadlongAddress(
+                                                                        asAddress(
+                                                                                spec.registry()
+                                                                                        .getTokenID(
+                                                                                                NFT_TOKEN_WITH_FIXED_TOKEN_FEE))),
+                                                                HapiParserUtil.asHeadlongAddress(
+                                                                        asAddress(
+                                                                                spec.registry()
+                                                                                        .getAccountID(
+                                                                                                SENDER))),
+                                                                HapiParserUtil.asHeadlongAddress(
+                                                                        asAddress(
+                                                                                spec.registry()
+                                                                                        .getAccountID(
+                                                                                                RECEIVER))),
+                                                                BigInteger.valueOf(1L))
+                                                        .payingWith(GENESIS)
+                                                        .hasKnownStatus(CONTRACT_REVERT_EXECUTED),
+                                                contractCall(
+                                                                HTS_TRANSFER_FROM_CONTRACT,
+                                                                HTS_TRANSFER_FROM_NFT,
+                                                                HapiParserUtil.asHeadlongAddress(
+                                                                        asAddress(
+                                                                                spec.registry()
+                                                                                        .getTokenID(
+                                                                                                NFT_TOKEN_WITH_ROYALTY_FEE_WITH_HBAR_FALLBACK))),
+                                                                HapiParserUtil.asHeadlongAddress(
+                                                                        asAddress(
+                                                                                spec.registry()
+                                                                                        .getAccountID(
+                                                                                                SENDER))),
+                                                                HapiParserUtil.asHeadlongAddress(
+                                                                        asAddress(
+                                                                                spec.registry()
+                                                                                        .getAccountID(
+                                                                                                RECEIVER))),
+                                                                BigInteger.valueOf(1L))
+                                                        .payingWith(GENESIS)
+                                                        .signingWith(RECEIVER_SIGNATURE)
+                                                        .hasKnownStatus(CONTRACT_REVERT_EXECUTED),
+                                                contractCall(
+                                                                HTS_TRANSFER_FROM_CONTRACT,
+                                                                HTS_TRANSFER_FROM_NFT,
+                                                                HapiParserUtil.asHeadlongAddress(
+                                                                        asAddress(
+                                                                                spec.registry()
+                                                                                        .getTokenID(
+                                                                                                NFT_TOKEN_WITH_ROYALTY_FEE_WITH_TOKEN_FALLBACK))),
+                                                                HapiParserUtil.asHeadlongAddress(
+                                                                        asAddress(
+                                                                                spec.registry()
+                                                                                        .getAccountID(
+                                                                                                SENDER))),
+                                                                HapiParserUtil.asHeadlongAddress(
+                                                                        asAddress(
+                                                                                spec.registry()
+                                                                                        .getAccountID(
+                                                                                                RECEIVER))),
+                                                                BigInteger.valueOf(1L))
+                                                        .payingWith(GENESIS)
+                                                        .signingWith(RECEIVER_SIGNATURE)
+                                                        .hasKnownStatus(CONTRACT_REVERT_EXECUTED))))
+                .then();
+    }
+
+    private HapiApiSpec cryptoTransferNFTsWithCustomFeesMixedScenario() {
+        final var SPENDER_SIGNATURE = "spenderSignature";
+        return defaultHapiSpec("TransferFromForNFTWithCustomFeesWithApproveForAll")
+                .given(
+                        newKeyNamed(MULTI_KEY),
+                        newKeyNamed(RECEIVER_SIGNATURE),
+                        newKeyNamed(SPENDER_SIGNATURE),
+                        uploadInitCode(CONTRACT),
+                        contractCreate(CONTRACT),
+                        cryptoCreate(TOKEN_TREASURY),
+                        cryptoCreate(OWNER)
+                                .balance(ONE_HUNDRED_HBARS)
+                                .maxAutomaticTokenAssociations(5)
+                                .key(MULTI_KEY),
+                        cryptoCreate(SENDER).balance(ONE_HUNDRED_HBARS),
+                        cryptoCreate(RECEIVER).balance(ONE_HUNDRED_HBARS).key(RECEIVER_SIGNATURE),
+                        tokenCreate(NFT_TOKEN_WITH_FIXED_HBAR_FEE)
+                                .tokenType(NON_FUNGIBLE_UNIQUE)
+                                .treasury(OWNER)
+                                .initialSupply(0L)
+                                .supplyKey(MULTI_KEY)
+                                .adminKey(MULTI_KEY)
+                                .withCustom(fixedHbarFee(1, OWNER)),
+                        tokenCreate(FUNGIBLE_TOKEN_FEE)
+                                .tokenType(FUNGIBLE_COMMON)
+                                .treasury(TOKEN_TREASURY)
+                                .initialSupply(1000L),
+                        tokenAssociate(CONTRACT, FUNGIBLE_TOKEN_FEE),
+                        tokenAssociate(OWNER, FUNGIBLE_TOKEN_FEE),
+                        tokenAssociate(RECEIVER, FUNGIBLE_TOKEN_FEE),
+                        tokenCreate(NFT_TOKEN_WITH_FIXED_TOKEN_FEE)
+                                .tokenType(NON_FUNGIBLE_UNIQUE)
+                                .treasury(OWNER)
+                                .initialSupply(0L)
+                                .supplyKey(MULTI_KEY)
+                                .adminKey(MULTI_KEY)
+                                .withCustom(fixedHtsFee(1, FUNGIBLE_TOKEN_FEE, OWNER)),
+                        tokenCreate(NFT_TOKEN_WITH_ROYALTY_FEE_WITH_HBAR_FALLBACK)
+                                .tokenType(NON_FUNGIBLE_UNIQUE)
+                                .treasury(OWNER)
+                                .initialSupply(0L)
+                                .supplyKey(MULTI_KEY)
+                                .adminKey(MULTI_KEY)
+                                .withCustom(
+                                        royaltyFeeWithFallback(
+                                                1,
+                                                2,
+                                                fixedHbarFeeInheritingRoyaltyCollector(1),
+                                                OWNER)),
+                        tokenCreate(NFT_TOKEN_WITH_ROYALTY_FEE_WITH_TOKEN_FALLBACK)
+                                .tokenType(NON_FUNGIBLE_UNIQUE)
+                                .treasury(OWNER)
+                                .initialSupply(0L)
+                                .supplyKey(MULTI_KEY)
+                                .adminKey(MULTI_KEY)
+                                .withCustom(
+                                        royaltyFeeWithFallback(
+                                                1,
+                                                2,
+                                                fixedHtsFeeInheritingRoyaltyCollector(
+                                                        1, FUNGIBLE_TOKEN_FEE),
+                                                OWNER)),
+                        tokenAssociate(
+                                CONTRACT,
+                                List.of(
+                                        NFT_TOKEN_WITH_FIXED_HBAR_FEE,
+                                        NFT_TOKEN_WITH_FIXED_TOKEN_FEE,
+                                        NFT_TOKEN_WITH_ROYALTY_FEE_WITH_HBAR_FALLBACK,
+                                        NFT_TOKEN_WITH_ROYALTY_FEE_WITH_TOKEN_FALLBACK)),
+                        tokenAssociate(
+                                RECEIVER,
+                                List.of(
+                                        NFT_TOKEN_WITH_FIXED_HBAR_FEE,
+                                        NFT_TOKEN_WITH_FIXED_TOKEN_FEE,
+                                        NFT_TOKEN_WITH_ROYALTY_FEE_WITH_HBAR_FALLBACK,
+                                        NFT_TOKEN_WITH_ROYALTY_FEE_WITH_TOKEN_FALLBACK)),
+                        mintToken(NFT_TOKEN_WITH_FIXED_HBAR_FEE, List.of(META1, META2)),
+                        mintToken(NFT_TOKEN_WITH_FIXED_TOKEN_FEE, List.of(META3, META4)),
+                        mintToken(
+                                NFT_TOKEN_WITH_ROYALTY_FEE_WITH_HBAR_FALLBACK,
+                                List.of(META5, META6)),
+                        mintToken(
+                                NFT_TOKEN_WITH_ROYALTY_FEE_WITH_TOKEN_FALLBACK,
+                                List.of(META7, META8)),
+                        cryptoTransfer(
+                                movingUnique(NFT_TOKEN_WITH_FIXED_HBAR_FEE, 1L)
+                                        .between(OWNER, CONTRACT)),
+                        cryptoTransfer(
+                                movingUnique(NFT_TOKEN_WITH_FIXED_TOKEN_FEE, 1L)
+                                        .between(OWNER, CONTRACT)),
+                        cryptoTransfer(
+                                movingUnique(NFT_TOKEN_WITH_ROYALTY_FEE_WITH_HBAR_FALLBACK, 1L)
+                                        .between(OWNER, CONTRACT)),
+                        cryptoTransfer(
+                                movingUnique(NFT_TOKEN_WITH_ROYALTY_FEE_WITH_TOKEN_FALLBACK, 1L)
+                                        .between(OWNER, CONTRACT)),
+                        cryptoTransfer(
+                                moving(1L, FUNGIBLE_TOKEN_FEE).between(TOKEN_TREASURY, CONTRACT)),
+                        cryptoTransfer(
+                                moving(1L, FUNGIBLE_TOKEN_FEE).between(TOKEN_TREASURY, RECEIVER)),
+                        cryptoTransfer(TokenMovement.movingHbar(100L).between(OWNER, CONTRACT)))
+                .when(
+                        withOpContext(
+                                (spec, opLog) ->
+                                        allRunFor(
+                                                spec,
+                                                contractCall(
+                                                                CONTRACT,
+                                                                TRANSFER_MULTIPLE_TOKENS,
+                                                                tokenTransferLists()
+                                                                        .withTokenTransferList(
+                                                                                tokenTransferList()
+                                                                                        .forToken(
+                                                                                                spec.registry()
+                                                                                                        .getTokenID(
+                                                                                                                NFT_TOKEN_WITH_FIXED_HBAR_FEE))
+                                                                                        .withNftTransfers(
+                                                                                                nftTransfer(
+                                                                                                        spec.registry()
+                                                                                                                .getAccountID(
+                                                                                                                        CONTRACT),
+                                                                                                        spec.registry()
+                                                                                                                .getAccountID(
+                                                                                                                        RECEIVER),
+                                                                                                        1L))
+                                                                                        .build(),
+                                                                                tokenTransferList()
+                                                                                        .forToken(
+                                                                                                spec.registry()
+                                                                                                        .getTokenID(
+                                                                                                                NFT_TOKEN_WITH_FIXED_TOKEN_FEE))
+                                                                                        .withNftTransfers(
+                                                                                                nftTransfer(
+                                                                                                        spec.registry()
+                                                                                                                .getAccountID(
+                                                                                                                        CONTRACT),
+                                                                                                        spec.registry()
+                                                                                                                .getAccountID(
+                                                                                                                        RECEIVER),
+                                                                                                        1L))
+                                                                                        .build(),
+                                                                                tokenTransferList()
+                                                                                        .forToken(
+                                                                                                spec.registry()
+                                                                                                        .getTokenID(
+                                                                                                                NFT_TOKEN_WITH_ROYALTY_FEE_WITH_HBAR_FALLBACK))
+                                                                                        .withNftTransfers(
+                                                                                                nftTransfer(
+                                                                                                        spec.registry()
+                                                                                                                .getAccountID(
+                                                                                                                        CONTRACT),
+                                                                                                        spec.registry()
+                                                                                                                .getAccountID(
+                                                                                                                        RECEIVER),
+                                                                                                        1L))
+                                                                                        .build(),
+                                                                                tokenTransferList()
+                                                                                        .forToken(
+                                                                                                spec.registry()
+                                                                                                        .getTokenID(
+                                                                                                                NFT_TOKEN_WITH_ROYALTY_FEE_WITH_TOKEN_FALLBACK))
+                                                                                        .withNftTransfers(
+                                                                                                nftTransfer(
+                                                                                                        spec.registry()
+                                                                                                                .getAccountID(
+                                                                                                                        CONTRACT),
+                                                                                                        spec.registry()
+                                                                                                                .getAccountID(
+                                                                                                                        RECEIVER),
+                                                                                                        1L))
+                                                                                        .build())
+                                                                        .build())
+                                                        .payingWith(GENESIS)
+                                                        .signingWith(RECEIVER_SIGNATURE)
+                                                        .gas(1_000_000L))))
+                .then();
+    }
+
+    private HapiApiSpec hapiTransferFromForNFTWithCustomFeesWithApproveForAll() {
+        return defaultHapiSpec("HapiTransferFromForNFTWithCustomFeesWithApproveForAll")
+                .given(
+                        newKeyNamed(MULTI_KEY),
+                        newKeyNamed(RECEIVER_SIGNATURE),
+                        cryptoCreate(TOKEN_TREASURY),
+                        cryptoCreate(OWNER)
+                                .balance(ONE_HUNDRED_HBARS)
+                                .maxAutomaticTokenAssociations(5)
+                                .key(MULTI_KEY),
+                        cryptoCreate(SENDER).balance(ONE_HUNDRED_HBARS),
+                        cryptoCreate(RECEIVER).balance(ONE_HUNDRED_HBARS).key(RECEIVER_SIGNATURE),
+                        tokenCreate(NFT_TOKEN_WITH_FIXED_HBAR_FEE)
+                                .tokenType(NON_FUNGIBLE_UNIQUE)
+                                .treasury(OWNER)
+                                .initialSupply(0L)
+                                .supplyKey(MULTI_KEY)
+                                .adminKey(MULTI_KEY)
+                                .withCustom(fixedHbarFee(1, OWNER)),
+                        tokenCreate(FUNGIBLE_TOKEN_FEE)
+                                .tokenType(FUNGIBLE_COMMON)
+                                .treasury(TOKEN_TREASURY)
+                                .initialSupply(1000L),
+                        tokenAssociate(SENDER, FUNGIBLE_TOKEN_FEE),
+                        tokenAssociate(OWNER, FUNGIBLE_TOKEN_FEE),
+                        tokenAssociate(RECEIVER, FUNGIBLE_TOKEN_FEE),
+                        tokenCreate(NFT_TOKEN_WITH_FIXED_TOKEN_FEE)
+                                .tokenType(NON_FUNGIBLE_UNIQUE)
+                                .treasury(OWNER)
+                                .initialSupply(0L)
+                                .supplyKey(MULTI_KEY)
+                                .adminKey(MULTI_KEY)
+                                .withCustom(fixedHtsFee(1, FUNGIBLE_TOKEN_FEE, OWNER)),
+                        tokenCreate(NFT_TOKEN_WITH_ROYALTY_FEE_WITH_HBAR_FALLBACK)
+                                .tokenType(NON_FUNGIBLE_UNIQUE)
+                                .treasury(OWNER)
+                                .initialSupply(0L)
+                                .supplyKey(MULTI_KEY)
+                                .adminKey(MULTI_KEY)
+                                .withCustom(
+                                        royaltyFeeWithFallback(
+                                                1,
+                                                2,
+                                                fixedHbarFeeInheritingRoyaltyCollector(1),
+                                                OWNER)),
+                        tokenCreate(NFT_TOKEN_WITH_ROYALTY_FEE_WITH_TOKEN_FALLBACK)
+                                .tokenType(NON_FUNGIBLE_UNIQUE)
+                                .treasury(OWNER)
+                                .initialSupply(0L)
+                                .supplyKey(MULTI_KEY)
+                                .adminKey(MULTI_KEY)
+                                .withCustom(
+                                        royaltyFeeWithFallback(
+                                                1,
+                                                2,
+                                                fixedHtsFeeInheritingRoyaltyCollector(
+                                                        1, FUNGIBLE_TOKEN_FEE),
+                                                OWNER)),
+                        tokenAssociate(
+                                SENDER,
+                                List.of(
+                                        NFT_TOKEN_WITH_FIXED_HBAR_FEE,
+                                        NFT_TOKEN_WITH_FIXED_TOKEN_FEE,
+                                        NFT_TOKEN_WITH_ROYALTY_FEE_WITH_HBAR_FALLBACK,
+                                        NFT_TOKEN_WITH_ROYALTY_FEE_WITH_TOKEN_FALLBACK)),
+                        tokenAssociate(
+                                RECEIVER,
+                                List.of(
+                                        NFT_TOKEN_WITH_FIXED_HBAR_FEE,
+                                        NFT_TOKEN_WITH_FIXED_TOKEN_FEE,
+                                        NFT_TOKEN_WITH_ROYALTY_FEE_WITH_HBAR_FALLBACK,
+                                        NFT_TOKEN_WITH_ROYALTY_FEE_WITH_TOKEN_FALLBACK)),
+                        mintToken(NFT_TOKEN_WITH_FIXED_HBAR_FEE, List.of(META1, META2)),
+                        mintToken(NFT_TOKEN_WITH_FIXED_TOKEN_FEE, List.of(META3, META4)),
+                        mintToken(
+                                NFT_TOKEN_WITH_ROYALTY_FEE_WITH_HBAR_FALLBACK,
+                                List.of(META5, META6)),
+                        mintToken(
+                                NFT_TOKEN_WITH_ROYALTY_FEE_WITH_TOKEN_FALLBACK,
+                                List.of(META7, META8)),
+                        cryptoTransfer(
+                                movingUnique(NFT_TOKEN_WITH_FIXED_HBAR_FEE, 1L)
+                                        .between(OWNER, SENDER)),
+                        cryptoTransfer(
+                                movingUnique(NFT_TOKEN_WITH_FIXED_TOKEN_FEE, 1L)
+                                        .between(OWNER, SENDER)),
+                        cryptoTransfer(
+                                movingUnique(NFT_TOKEN_WITH_ROYALTY_FEE_WITH_HBAR_FALLBACK, 1L)
+                                        .between(OWNER, SENDER)),
+                        cryptoTransfer(
+                                movingUnique(NFT_TOKEN_WITH_ROYALTY_FEE_WITH_TOKEN_FALLBACK, 1L)
+                                        .between(OWNER, SENDER)),
+                        uploadInitCode(HTS_TRANSFER_FROM_CONTRACT),
+                        contractCreate(HTS_TRANSFER_FROM_CONTRACT),
+                        cryptoTransfer(
+                                moving(1L, FUNGIBLE_TOKEN_FEE).between(TOKEN_TREASURY, SENDER)),
+                        cryptoTransfer(
+                                moving(1L, FUNGIBLE_TOKEN_FEE).between(TOKEN_TREASURY, RECEIVER)),
+                        cryptoApproveAllowance()
+                                .payingWith(DEFAULT_PAYER)
+                                .addNftAllowance(
+                                        SENDER,
+                                        NFT_TOKEN_WITH_FIXED_HBAR_FEE,
+                                        HTS_TRANSFER_FROM_CONTRACT,
+                                        true,
+                                        List.of())
+                                .addNftAllowance(
+                                        SENDER,
+                                        NFT_TOKEN_WITH_FIXED_TOKEN_FEE,
+                                        HTS_TRANSFER_FROM_CONTRACT,
+                                        true,
+                                        List.of())
+                                .addNftAllowance(
+                                        SENDER,
+                                        NFT_TOKEN_WITH_ROYALTY_FEE_WITH_HBAR_FALLBACK,
+                                        HTS_TRANSFER_FROM_CONTRACT,
+                                        true,
+                                        List.of())
+                                .addNftAllowance(
+                                        SENDER,
+                                        NFT_TOKEN_WITH_ROYALTY_FEE_WITH_TOKEN_FALLBACK,
+                                        HTS_TRANSFER_FROM_CONTRACT,
+                                        true,
+                                        List.of())
+                                .via(APPROVE_TXN)
+                                .signedBy(DEFAULT_PAYER, SENDER))
+                .when(
+                        withOpContext(
+                                (spec, opLog) ->
+                                        allRunFor(
+                                                spec,
+                                                contractCall(
+                                                                HTS_TRANSFER_FROM_CONTRACT,
+                                                                HTS_TRANSFER_FROM_NFT,
+                                                                HapiParserUtil.asHeadlongAddress(
+                                                                        asAddress(
+                                                                                spec.registry()
+                                                                                        .getTokenID(
+                                                                                                NFT_TOKEN_WITH_FIXED_HBAR_FEE))),
+                                                                HapiParserUtil.asHeadlongAddress(
+                                                                        asAddress(
+                                                                                spec.registry()
+                                                                                        .getAccountID(
+                                                                                                SENDER))),
+                                                                HapiParserUtil.asHeadlongAddress(
+                                                                        asAddress(
+                                                                                spec.registry()
+                                                                                        .getAccountID(
+                                                                                                RECEIVER))),
+                                                                BigInteger.valueOf(1L))
+                                                        .payingWith(GENESIS),
+                                                contractCall(
+                                                                HTS_TRANSFER_FROM_CONTRACT,
+                                                                HTS_TRANSFER_FROM_NFT,
+                                                                HapiParserUtil.asHeadlongAddress(
+                                                                        asAddress(
+                                                                                spec.registry()
+                                                                                        .getTokenID(
+                                                                                                NFT_TOKEN_WITH_FIXED_TOKEN_FEE))),
+                                                                HapiParserUtil.asHeadlongAddress(
+                                                                        asAddress(
+                                                                                spec.registry()
+                                                                                        .getAccountID(
+                                                                                                SENDER))),
+                                                                HapiParserUtil.asHeadlongAddress(
+                                                                        asAddress(
+                                                                                spec.registry()
+                                                                                        .getAccountID(
+                                                                                                RECEIVER))),
+                                                                BigInteger.valueOf(1L))
+                                                        .payingWith(GENESIS),
+                                                contractCall(
+                                                                HTS_TRANSFER_FROM_CONTRACT,
+                                                                HTS_TRANSFER_FROM_NFT,
+                                                                HapiParserUtil.asHeadlongAddress(
+                                                                        asAddress(
+                                                                                spec.registry()
+                                                                                        .getTokenID(
+                                                                                                NFT_TOKEN_WITH_ROYALTY_FEE_WITH_HBAR_FALLBACK))),
+                                                                HapiParserUtil.asHeadlongAddress(
+                                                                        asAddress(
+                                                                                spec.registry()
+                                                                                        .getAccountID(
+                                                                                                SENDER))),
+                                                                HapiParserUtil.asHeadlongAddress(
+                                                                        asAddress(
+                                                                                spec.registry()
+                                                                                        .getAccountID(
+                                                                                                RECEIVER))),
+                                                                BigInteger.valueOf(1L))
+                                                        .payingWith(GENESIS)
+                                                        .signingWith(RECEIVER_SIGNATURE),
+                                                contractCall(
+                                                                HTS_TRANSFER_FROM_CONTRACT,
+                                                                HTS_TRANSFER_FROM_NFT,
+                                                                HapiParserUtil.asHeadlongAddress(
+                                                                        asAddress(
+                                                                                spec.registry()
+                                                                                        .getTokenID(
+                                                                                                NFT_TOKEN_WITH_ROYALTY_FEE_WITH_TOKEN_FALLBACK))),
+                                                                HapiParserUtil.asHeadlongAddress(
+                                                                        asAddress(
+                                                                                spec.registry()
+                                                                                        .getAccountID(
+                                                                                                SENDER))),
+                                                                HapiParserUtil.asHeadlongAddress(
+                                                                        asAddress(
+                                                                                spec.registry()
+                                                                                        .getAccountID(
+                                                                                                RECEIVER))),
+                                                                BigInteger.valueOf(1L))
+                                                        .payingWith(GENESIS)
+                                                        .signingWith(RECEIVER_SIGNATURE))))
+                .then();
+    }
+
+    private HapiApiSpec
+            hapiTransferFromForNFTWithCustomFeesWithBothApproveForAllAndAssignedSpender() {
+        return defaultHapiSpec(
+                        "HapiTransferFromForNFTWithCustomFeesWithBothApproveForAllAndAssignedSpender")
+                .given(
+                        newKeyNamed(MULTI_KEY),
+                        newKeyNamed(RECEIVER_SIGNATURE),
+                        cryptoCreate(TOKEN_TREASURY),
+                        cryptoCreate(OWNER)
+                                .balance(ONE_HUNDRED_HBARS)
+                                .maxAutomaticTokenAssociations(5)
+                                .key(MULTI_KEY),
+                        cryptoCreate(SENDER).balance(ONE_HUNDRED_HBARS),
+                        cryptoCreate(RECEIVER).balance(ONE_HUNDRED_HBARS).key(RECEIVER_SIGNATURE),
+                        tokenCreate(NFT_TOKEN_WITH_FIXED_HBAR_FEE)
+                                .tokenType(NON_FUNGIBLE_UNIQUE)
+                                .treasury(OWNER)
+                                .initialSupply(0L)
+                                .supplyKey(MULTI_KEY)
+                                .adminKey(MULTI_KEY)
+                                .withCustom(fixedHbarFee(1, OWNER)),
+                        tokenCreate(FUNGIBLE_TOKEN_FEE)
+                                .tokenType(FUNGIBLE_COMMON)
+                                .treasury(TOKEN_TREASURY)
+                                .initialSupply(1000L),
+                        tokenAssociate(SENDER, FUNGIBLE_TOKEN_FEE),
+                        tokenAssociate(OWNER, FUNGIBLE_TOKEN_FEE),
+                        tokenAssociate(RECEIVER, FUNGIBLE_TOKEN_FEE),
+                        tokenCreate(NFT_TOKEN_WITH_FIXED_TOKEN_FEE)
+                                .tokenType(NON_FUNGIBLE_UNIQUE)
+                                .treasury(OWNER)
+                                .initialSupply(0L)
+                                .supplyKey(MULTI_KEY)
+                                .adminKey(MULTI_KEY)
+                                .withCustom(fixedHtsFee(1, FUNGIBLE_TOKEN_FEE, OWNER)),
+                        tokenCreate(NFT_TOKEN_WITH_ROYALTY_FEE_WITH_HBAR_FALLBACK)
+                                .tokenType(NON_FUNGIBLE_UNIQUE)
+                                .treasury(OWNER)
+                                .initialSupply(0L)
+                                .supplyKey(MULTI_KEY)
+                                .adminKey(MULTI_KEY)
+                                .withCustom(
+                                        royaltyFeeWithFallback(
+                                                1,
+                                                2,
+                                                fixedHbarFeeInheritingRoyaltyCollector(1),
+                                                OWNER)),
+                        tokenCreate(NFT_TOKEN_WITH_ROYALTY_FEE_WITH_TOKEN_FALLBACK)
+                                .tokenType(NON_FUNGIBLE_UNIQUE)
+                                .treasury(OWNER)
+                                .initialSupply(0L)
+                                .supplyKey(MULTI_KEY)
+                                .adminKey(MULTI_KEY)
+                                .withCustom(
+                                        royaltyFeeWithFallback(
+                                                1,
+                                                2,
+                                                fixedHtsFeeInheritingRoyaltyCollector(
+                                                        1, FUNGIBLE_TOKEN_FEE),
+                                                OWNER)),
+                        tokenAssociate(
+                                SENDER,
+                                List.of(
+                                        NFT_TOKEN_WITH_FIXED_HBAR_FEE,
+                                        NFT_TOKEN_WITH_FIXED_TOKEN_FEE,
+                                        NFT_TOKEN_WITH_ROYALTY_FEE_WITH_HBAR_FALLBACK,
+                                        NFT_TOKEN_WITH_ROYALTY_FEE_WITH_TOKEN_FALLBACK)),
+                        tokenAssociate(
+                                RECEIVER,
+                                List.of(
+                                        NFT_TOKEN_WITH_FIXED_HBAR_FEE,
+                                        NFT_TOKEN_WITH_FIXED_TOKEN_FEE,
+                                        NFT_TOKEN_WITH_ROYALTY_FEE_WITH_HBAR_FALLBACK,
+                                        NFT_TOKEN_WITH_ROYALTY_FEE_WITH_TOKEN_FALLBACK)),
+                        mintToken(NFT_TOKEN_WITH_FIXED_HBAR_FEE, List.of(META1, META2)),
+                        mintToken(NFT_TOKEN_WITH_FIXED_TOKEN_FEE, List.of(META3, META4)),
+                        mintToken(
+                                NFT_TOKEN_WITH_ROYALTY_FEE_WITH_HBAR_FALLBACK,
+                                List.of(META5, META6)),
+                        mintToken(
+                                NFT_TOKEN_WITH_ROYALTY_FEE_WITH_TOKEN_FALLBACK,
+                                List.of(META7, META8)),
+                        cryptoTransfer(
+                                movingUnique(NFT_TOKEN_WITH_FIXED_HBAR_FEE, 1L)
+                                        .between(OWNER, SENDER)),
+                        cryptoTransfer(
+                                movingUnique(NFT_TOKEN_WITH_FIXED_TOKEN_FEE, 1L)
+                                        .between(OWNER, SENDER)),
+                        cryptoTransfer(
+                                movingUnique(NFT_TOKEN_WITH_ROYALTY_FEE_WITH_HBAR_FALLBACK, 1L)
+                                        .between(OWNER, SENDER)),
+                        cryptoTransfer(
+                                movingUnique(NFT_TOKEN_WITH_ROYALTY_FEE_WITH_TOKEN_FALLBACK, 1L)
+                                        .between(OWNER, SENDER)),
+                        uploadInitCode(HTS_TRANSFER_FROM_CONTRACT),
+                        contractCreate(HTS_TRANSFER_FROM_CONTRACT),
+                        cryptoTransfer(
+                                moving(1L, FUNGIBLE_TOKEN_FEE).between(TOKEN_TREASURY, SENDER)),
+                        cryptoTransfer(
+                                moving(1L, FUNGIBLE_TOKEN_FEE).between(TOKEN_TREASURY, RECEIVER)),
+                        cryptoApproveAllowance()
+                                .payingWith(DEFAULT_PAYER)
+                                .addNftAllowance(
+                                        SENDER,
+                                        NFT_TOKEN_WITH_FIXED_HBAR_FEE,
+                                        HTS_TRANSFER_FROM_CONTRACT,
+                                        true,
+                                        List.of(1L))
+                                .addNftAllowance(
+                                        SENDER,
+                                        NFT_TOKEN_WITH_FIXED_TOKEN_FEE,
+                                        HTS_TRANSFER_FROM_CONTRACT,
+                                        true,
+                                        List.of(1L))
+                                .addNftAllowance(
+                                        SENDER,
+                                        NFT_TOKEN_WITH_ROYALTY_FEE_WITH_HBAR_FALLBACK,
+                                        HTS_TRANSFER_FROM_CONTRACT,
+                                        true,
+                                        List.of(1L))
+                                .addNftAllowance(
+                                        SENDER,
+                                        NFT_TOKEN_WITH_ROYALTY_FEE_WITH_TOKEN_FALLBACK,
+                                        HTS_TRANSFER_FROM_CONTRACT,
+                                        true,
+                                        List.of(1L))
+                                .via(APPROVE_TXN)
+                                .signedBy(DEFAULT_PAYER, SENDER))
+                .when(
+                        withOpContext(
+                                (spec, opLog) ->
+                                        allRunFor(
+                                                spec,
+                                                contractCall(
+                                                                HTS_TRANSFER_FROM_CONTRACT,
+                                                                HTS_TRANSFER_FROM_NFT,
+                                                                HapiParserUtil.asHeadlongAddress(
+                                                                        asAddress(
+                                                                                spec.registry()
+                                                                                        .getTokenID(
+                                                                                                NFT_TOKEN_WITH_FIXED_HBAR_FEE))),
+                                                                HapiParserUtil.asHeadlongAddress(
+                                                                        asAddress(
+                                                                                spec.registry()
+                                                                                        .getAccountID(
+                                                                                                SENDER))),
+                                                                HapiParserUtil.asHeadlongAddress(
+                                                                        asAddress(
+                                                                                spec.registry()
+                                                                                        .getAccountID(
+                                                                                                RECEIVER))),
+                                                                BigInteger.valueOf(1L))
+                                                        .payingWith(GENESIS),
+                                                contractCall(
+                                                                HTS_TRANSFER_FROM_CONTRACT,
+                                                                HTS_TRANSFER_FROM_NFT,
+                                                                HapiParserUtil.asHeadlongAddress(
+                                                                        asAddress(
+                                                                                spec.registry()
+                                                                                        .getTokenID(
+                                                                                                NFT_TOKEN_WITH_FIXED_TOKEN_FEE))),
+                                                                HapiParserUtil.asHeadlongAddress(
+                                                                        asAddress(
+                                                                                spec.registry()
+                                                                                        .getAccountID(
+                                                                                                SENDER))),
+                                                                HapiParserUtil.asHeadlongAddress(
+                                                                        asAddress(
+                                                                                spec.registry()
+                                                                                        .getAccountID(
+                                                                                                RECEIVER))),
+                                                                BigInteger.valueOf(1L))
+                                                        .payingWith(GENESIS),
+                                                contractCall(
+                                                                HTS_TRANSFER_FROM_CONTRACT,
+                                                                HTS_TRANSFER_FROM_NFT,
+                                                                HapiParserUtil.asHeadlongAddress(
+                                                                        asAddress(
+                                                                                spec.registry()
+                                                                                        .getTokenID(
+                                                                                                NFT_TOKEN_WITH_ROYALTY_FEE_WITH_HBAR_FALLBACK))),
+                                                                HapiParserUtil.asHeadlongAddress(
+                                                                        asAddress(
+                                                                                spec.registry()
+                                                                                        .getAccountID(
+                                                                                                SENDER))),
+                                                                HapiParserUtil.asHeadlongAddress(
+                                                                        asAddress(
+                                                                                spec.registry()
+                                                                                        .getAccountID(
+                                                                                                RECEIVER))),
+                                                                BigInteger.valueOf(1L))
+                                                        .payingWith(GENESIS)
+                                                        .signingWith(RECEIVER_SIGNATURE),
+                                                contractCall(
+                                                                HTS_TRANSFER_FROM_CONTRACT,
+                                                                HTS_TRANSFER_FROM_NFT,
+                                                                HapiParserUtil.asHeadlongAddress(
+                                                                        asAddress(
+                                                                                spec.registry()
+                                                                                        .getTokenID(
+                                                                                                NFT_TOKEN_WITH_ROYALTY_FEE_WITH_TOKEN_FALLBACK))),
+                                                                HapiParserUtil.asHeadlongAddress(
+                                                                        asAddress(
+                                                                                spec.registry()
+                                                                                        .getAccountID(
+                                                                                                SENDER))),
+                                                                HapiParserUtil.asHeadlongAddress(
+                                                                        asAddress(
+                                                                                spec.registry()
+                                                                                        .getAccountID(
+                                                                                                RECEIVER))),
+                                                                BigInteger.valueOf(1L))
+                                                        .payingWith(GENESIS)
+                                                        .signingWith(RECEIVER_SIGNATURE))))
+                .then();
+    }
+
+    private HapiApiSpec hapiTransferFromForFungibleTokenWithCustomFeesWithoutApproveFails() {
+        final var FUNGIBLE_TOKEN_WITH_FIXED_HBAR_FEE = "fungibleTokenWithFixedHbarFee";
+        final var FUNGIBLE_TOKEN_WITH_FIXED_TOKEN_FEE = "fungibleTokenWithFixedTokenFee";
+        final var FUNGIBLE_TOKEN_WITH_FRACTIONAL_FEE = "fungibleTokenWithFractionalTokenFee";
+        return defaultHapiSpec("HapiTransferFromForFungibleTokenWithCustomFeesWithoutApproveFails")
+                .given(
+                        newKeyNamed(RECEIVER_SIGNATURE),
+                        cryptoCreate(TOKEN_TREASURY),
+                        cryptoCreate(OWNER).balance(ONE_HUNDRED_HBARS),
+                        cryptoCreate(SENDER).balance(ONE_HUNDRED_HBARS),
+                        cryptoCreate(RECEIVER).balance(ONE_HUNDRED_HBARS).key(RECEIVER_SIGNATURE),
+                        tokenCreate(FUNGIBLE_TOKEN_FEE)
+                                .tokenType(FUNGIBLE_COMMON)
+                                .treasury(TOKEN_TREASURY)
+                                .initialSupply(1000L),
+                        tokenAssociate(SENDER, FUNGIBLE_TOKEN_FEE),
+                        tokenAssociate(OWNER, FUNGIBLE_TOKEN_FEE),
+                        tokenAssociate(RECEIVER, FUNGIBLE_TOKEN_FEE),
+                        tokenCreate(FUNGIBLE_TOKEN_WITH_FIXED_HBAR_FEE)
+                                .tokenType(FUNGIBLE_COMMON)
+                                .treasury(OWNER)
+                                .initialSupply(1000L)
+                                .withCustom(fixedHbarFee(1, OWNER)),
+                        tokenCreate(FUNGIBLE_TOKEN_WITH_FIXED_TOKEN_FEE)
+                                .tokenType(FUNGIBLE_COMMON)
+                                .treasury(OWNER)
+                                .initialSupply(1000L)
+                                .withCustom(fixedHtsFee(1, FUNGIBLE_TOKEN_FEE, OWNER)),
+                        tokenCreate(FUNGIBLE_TOKEN_WITH_FRACTIONAL_FEE)
+                                .tokenType(FUNGIBLE_COMMON)
+                                .treasury(OWNER)
+                                .initialSupply(1000L)
+                                .withCustom(fractionalFee(1, 2, 1, OptionalLong.of(10), OWNER)),
+                        tokenAssociate(
+                                SENDER,
+                                List.of(
+                                        FUNGIBLE_TOKEN_WITH_FIXED_HBAR_FEE,
+                                        FUNGIBLE_TOKEN_WITH_FIXED_TOKEN_FEE,
+                                        FUNGIBLE_TOKEN_WITH_FRACTIONAL_FEE)),
+                        tokenAssociate(
+                                RECEIVER,
+                                List.of(
+                                        FUNGIBLE_TOKEN_WITH_FIXED_HBAR_FEE,
+                                        FUNGIBLE_TOKEN_WITH_FIXED_TOKEN_FEE,
+                                        FUNGIBLE_TOKEN_WITH_FRACTIONAL_FEE)),
+                        cryptoTransfer(
+                                moving(1L, FUNGIBLE_TOKEN_FEE).between(TOKEN_TREASURY, SENDER)),
+                        cryptoTransfer(
+                                moving(1L, FUNGIBLE_TOKEN_WITH_FIXED_HBAR_FEE)
+                                        .between(OWNER, SENDER)),
+                        cryptoTransfer(
+                                moving(1L, FUNGIBLE_TOKEN_WITH_FIXED_TOKEN_FEE)
+                                        .between(OWNER, SENDER)),
+                        cryptoTransfer(
+                                moving(2L, FUNGIBLE_TOKEN_WITH_FRACTIONAL_FEE)
+                                        .between(OWNER, SENDER)),
+                        uploadInitCode(HTS_TRANSFER_FROM_CONTRACT),
+                        contractCreate(HTS_TRANSFER_FROM_CONTRACT))
+                .when(
+                        withOpContext(
+                                (spec, opLog) ->
+                                        allRunFor(
+                                                spec,
+                                                contractCall(
+                                                                HTS_TRANSFER_FROM_CONTRACT,
+                                                                HTS_TRANSFER_FROM,
+                                                                HapiParserUtil.asHeadlongAddress(
+                                                                        asAddress(
+                                                                                spec.registry()
+                                                                                        .getTokenID(
+                                                                                                FUNGIBLE_TOKEN_WITH_FIXED_HBAR_FEE))),
+                                                                HapiParserUtil.asHeadlongAddress(
+                                                                        asAddress(
+                                                                                spec.registry()
+                                                                                        .getAccountID(
+                                                                                                SENDER))),
+                                                                HapiParserUtil.asHeadlongAddress(
+                                                                        asAddress(
+                                                                                spec.registry()
+                                                                                        .getAccountID(
+                                                                                                RECEIVER))),
+                                                                BigInteger.valueOf(1L))
+                                                        .payingWith(GENESIS)
+                                                        .hasKnownStatus(CONTRACT_REVERT_EXECUTED),
+                                                contractCall(
+                                                                HTS_TRANSFER_FROM_CONTRACT,
+                                                                HTS_TRANSFER_FROM,
+                                                                HapiParserUtil.asHeadlongAddress(
+                                                                        asAddress(
+                                                                                spec.registry()
+                                                                                        .getTokenID(
+                                                                                                FUNGIBLE_TOKEN_WITH_FIXED_TOKEN_FEE))),
+                                                                HapiParserUtil.asHeadlongAddress(
+                                                                        asAddress(
+                                                                                spec.registry()
+                                                                                        .getAccountID(
+                                                                                                SENDER))),
+                                                                HapiParserUtil.asHeadlongAddress(
+                                                                        asAddress(
+                                                                                spec.registry()
+                                                                                        .getAccountID(
+                                                                                                RECEIVER))),
+                                                                BigInteger.valueOf(1L))
+                                                        .payingWith(GENESIS)
+                                                        .hasKnownStatus(CONTRACT_REVERT_EXECUTED),
+                                                contractCall(
+                                                                HTS_TRANSFER_FROM_CONTRACT,
+                                                                HTS_TRANSFER_FROM,
+                                                                HapiParserUtil.asHeadlongAddress(
+                                                                        asAddress(
+                                                                                spec.registry()
+                                                                                        .getTokenID(
+                                                                                                FUNGIBLE_TOKEN_WITH_FRACTIONAL_FEE))),
+                                                                HapiParserUtil.asHeadlongAddress(
+                                                                        asAddress(
+                                                                                spec.registry()
+                                                                                        .getAccountID(
+                                                                                                SENDER))),
+                                                                HapiParserUtil.asHeadlongAddress(
+                                                                        asAddress(
+                                                                                spec.registry()
+                                                                                        .getAccountID(
+                                                                                                RECEIVER))),
+                                                                BigInteger.valueOf(1L))
+                                                        .payingWith(GENESIS)
+                                                        .signingWith(RECEIVER_SIGNATURE)
+                                                        .hasKnownStatus(CONTRACT_REVERT_EXECUTED))))
+                .then();
+    }
+
+    private HapiApiSpec
+            hapiTransferFromForFungibleTokenWithCustomFeesWithBothApproveForAllAndAssignedSpender() {
+        final var FUNGIBLE_TOKEN_WITH_FIXED_HBAR_FEE = "fungibleTokenWithFixedHbarFee";
+        final var FUNGIBLE_TOKEN_WITH_FIXED_TOKEN_FEE = "fungibleTokenWithFixedTokenFee";
+        final var FUNGIBLE_TOKEN_WITH_FRACTIONAL_FEE = "fungibleTokenWithFractionalTokenFee";
+        return defaultHapiSpec(
+                        "HapiTransferFromForFungibleTokenWithCustomFeesWithBothApproveForAllAndAssignedSpender")
+                .given(
+                        newKeyNamed(RECEIVER_SIGNATURE),
+                        cryptoCreate(TOKEN_TREASURY),
+                        cryptoCreate(OWNER).balance(ONE_HUNDRED_HBARS),
+                        cryptoCreate(SENDER).balance(ONE_HUNDRED_HBARS),
+                        cryptoCreate(RECEIVER).balance(ONE_HUNDRED_HBARS).key(RECEIVER_SIGNATURE),
+                        tokenCreate(FUNGIBLE_TOKEN_FEE)
+                                .tokenType(FUNGIBLE_COMMON)
+                                .treasury(TOKEN_TREASURY)
+                                .initialSupply(1000L),
+                        tokenAssociate(SENDER, FUNGIBLE_TOKEN_FEE),
+                        tokenAssociate(OWNER, FUNGIBLE_TOKEN_FEE),
+                        tokenAssociate(RECEIVER, FUNGIBLE_TOKEN_FEE),
+                        tokenCreate(FUNGIBLE_TOKEN_WITH_FIXED_HBAR_FEE)
+                                .tokenType(FUNGIBLE_COMMON)
+                                .treasury(OWNER)
+                                .initialSupply(1000L)
+                                .withCustom(fixedHbarFee(1, OWNER)),
+                        tokenCreate(FUNGIBLE_TOKEN_WITH_FIXED_TOKEN_FEE)
+                                .tokenType(FUNGIBLE_COMMON)
+                                .treasury(OWNER)
+                                .initialSupply(1000L)
+                                .withCustom(fixedHtsFee(1, FUNGIBLE_TOKEN_FEE, OWNER)),
+                        tokenCreate(FUNGIBLE_TOKEN_WITH_FRACTIONAL_FEE)
+                                .tokenType(FUNGIBLE_COMMON)
+                                .treasury(OWNER)
+                                .initialSupply(1000L)
+                                .withCustom(fractionalFee(1, 2, 1, OptionalLong.of(10), OWNER)),
+                        tokenAssociate(
+                                SENDER,
+                                List.of(
+                                        FUNGIBLE_TOKEN_WITH_FIXED_HBAR_FEE,
+                                        FUNGIBLE_TOKEN_WITH_FIXED_TOKEN_FEE,
+                                        FUNGIBLE_TOKEN_WITH_FRACTIONAL_FEE)),
+                        tokenAssociate(
+                                RECEIVER,
+                                List.of(
+                                        FUNGIBLE_TOKEN_WITH_FIXED_HBAR_FEE,
+                                        FUNGIBLE_TOKEN_WITH_FIXED_TOKEN_FEE,
+                                        FUNGIBLE_TOKEN_WITH_FRACTIONAL_FEE)),
+                        cryptoTransfer(
+                                moving(1L, FUNGIBLE_TOKEN_FEE).between(TOKEN_TREASURY, SENDER)),
+                        cryptoTransfer(
+                                moving(1L, FUNGIBLE_TOKEN_WITH_FIXED_HBAR_FEE)
+                                        .between(OWNER, SENDER)),
+                        cryptoTransfer(
+                                moving(1L, FUNGIBLE_TOKEN_WITH_FIXED_TOKEN_FEE)
+                                        .between(OWNER, SENDER)),
+                        cryptoTransfer(
+                                moving(2L, FUNGIBLE_TOKEN_WITH_FRACTIONAL_FEE)
+                                        .between(OWNER, SENDER)),
+                        uploadInitCode(HTS_TRANSFER_FROM_CONTRACT),
+                        contractCreate(HTS_TRANSFER_FROM_CONTRACT),
+                        cryptoApproveAllowance()
+                                .payingWith(DEFAULT_PAYER)
+                                .addTokenAllowance(
+                                        SENDER,
+                                        FUNGIBLE_TOKEN_WITH_FIXED_HBAR_FEE,
+                                        HTS_TRANSFER_FROM_CONTRACT,
+                                        1L)
+                                .addTokenAllowance(
+                                        SENDER,
+                                        FUNGIBLE_TOKEN_WITH_FIXED_TOKEN_FEE,
+                                        HTS_TRANSFER_FROM_CONTRACT,
+                                        1L)
+                                .addTokenAllowance(
+                                        SENDER,
+                                        FUNGIBLE_TOKEN_WITH_FRACTIONAL_FEE,
+                                        HTS_TRANSFER_FROM_CONTRACT,
+                                        2L)
+                                .via(APPROVE_TXN)
+                                .signedBy(DEFAULT_PAYER, SENDER))
+                .when(
+                        withOpContext(
+                                (spec, opLog) ->
+                                        allRunFor(
+                                                spec,
+                                                contractCall(
+                                                                HTS_TRANSFER_FROM_CONTRACT,
+                                                                HTS_TRANSFER_FROM,
+                                                                HapiParserUtil.asHeadlongAddress(
+                                                                        asAddress(
+                                                                                spec.registry()
+                                                                                        .getTokenID(
+                                                                                                FUNGIBLE_TOKEN_WITH_FIXED_HBAR_FEE))),
+                                                                HapiParserUtil.asHeadlongAddress(
+                                                                        asAddress(
+                                                                                spec.registry()
+                                                                                        .getAccountID(
+                                                                                                SENDER))),
+                                                                HapiParserUtil.asHeadlongAddress(
+                                                                        asAddress(
+                                                                                spec.registry()
+                                                                                        .getAccountID(
+                                                                                                RECEIVER))),
+                                                                BigInteger.valueOf(1L))
+                                                        .payingWith(GENESIS),
+                                                contractCall(
+                                                                HTS_TRANSFER_FROM_CONTRACT,
+                                                                HTS_TRANSFER_FROM,
+                                                                HapiParserUtil.asHeadlongAddress(
+                                                                        asAddress(
+                                                                                spec.registry()
+                                                                                        .getTokenID(
+                                                                                                FUNGIBLE_TOKEN_WITH_FIXED_TOKEN_FEE))),
+                                                                HapiParserUtil.asHeadlongAddress(
+                                                                        asAddress(
+                                                                                spec.registry()
+                                                                                        .getAccountID(
+                                                                                                SENDER))),
+                                                                HapiParserUtil.asHeadlongAddress(
+                                                                        asAddress(
+                                                                                spec.registry()
+                                                                                        .getAccountID(
+                                                                                                RECEIVER))),
+                                                                BigInteger.valueOf(1L))
+                                                        .payingWith(GENESIS),
+                                                contractCall(
+                                                                HTS_TRANSFER_FROM_CONTRACT,
+                                                                HTS_TRANSFER_FROM,
+                                                                HapiParserUtil.asHeadlongAddress(
+                                                                        asAddress(
+                                                                                spec.registry()
+                                                                                        .getTokenID(
+                                                                                                FUNGIBLE_TOKEN_WITH_FRACTIONAL_FEE))),
+                                                                HapiParserUtil.asHeadlongAddress(
+                                                                        asAddress(
+                                                                                spec.registry()
+                                                                                        .getAccountID(
+                                                                                                SENDER))),
+                                                                HapiParserUtil.asHeadlongAddress(
+                                                                        asAddress(
+                                                                                spec.registry()
+                                                                                        .getAccountID(
+                                                                                                RECEIVER))),
+                                                                BigInteger.valueOf(1L))
+                                                        .payingWith(GENESIS)
+                                                        .signingWith(RECEIVER_SIGNATURE))))
+                .then();
+    }
+
     private HapiApiSpec transferFungibleToNonExistingEvmAddress() {
         final var FUNGIBLE_TOKEN_2 = "ftnt";
         return defaultHapiSpec("transferFungibleToNonExistingEvmAddress")
@@ -2081,1092 +3153,6 @@
                                                     .logged());
                                 }))
                 .then(resetToDefault(LAZY_CREATION_ENABLED));
-=======
-    private HapiApiSpec hapiTransferFromForNFTWithCustomFeesWithoutApproveFails() {
-        return defaultHapiSpec("HapiTransferFromForNFTWithCustomFeesWithoutApproveFails")
-                .given(
-                        newKeyNamed(MULTI_KEY),
-                        newKeyNamed(RECEIVER_SIGNATURE),
-                        cryptoCreate(TOKEN_TREASURY),
-                        cryptoCreate(OWNER)
-                                .balance(ONE_HUNDRED_HBARS)
-                                .maxAutomaticTokenAssociations(5)
-                                .key(MULTI_KEY),
-                        cryptoCreate(SENDER).balance(ONE_HUNDRED_HBARS),
-                        cryptoCreate(RECEIVER).balance(ONE_HUNDRED_HBARS).key(RECEIVER_SIGNATURE),
-                        tokenCreate(NFT_TOKEN_WITH_FIXED_HBAR_FEE)
-                                .tokenType(NON_FUNGIBLE_UNIQUE)
-                                .treasury(OWNER)
-                                .initialSupply(0L)
-                                .supplyKey(MULTI_KEY)
-                                .adminKey(MULTI_KEY)
-                                .withCustom(fixedHbarFee(1, OWNER)),
-                        tokenCreate(FUNGIBLE_TOKEN_FEE)
-                                .tokenType(FUNGIBLE_COMMON)
-                                .treasury(TOKEN_TREASURY)
-                                .initialSupply(1000L),
-                        tokenAssociate(SENDER, FUNGIBLE_TOKEN_FEE),
-                        tokenAssociate(OWNER, FUNGIBLE_TOKEN_FEE),
-                        tokenAssociate(RECEIVER, FUNGIBLE_TOKEN_FEE),
-                        tokenCreate(NFT_TOKEN_WITH_FIXED_TOKEN_FEE)
-                                .tokenType(NON_FUNGIBLE_UNIQUE)
-                                .treasury(OWNER)
-                                .initialSupply(0L)
-                                .supplyKey(MULTI_KEY)
-                                .adminKey(MULTI_KEY)
-                                .withCustom(fixedHtsFee(1, FUNGIBLE_TOKEN_FEE, OWNER)),
-                        tokenCreate(NFT_TOKEN_WITH_ROYALTY_FEE_WITH_HBAR_FALLBACK)
-                                .tokenType(NON_FUNGIBLE_UNIQUE)
-                                .treasury(OWNER)
-                                .initialSupply(0L)
-                                .supplyKey(MULTI_KEY)
-                                .adminKey(MULTI_KEY)
-                                .withCustom(
-                                        royaltyFeeWithFallback(
-                                                1,
-                                                2,
-                                                fixedHbarFeeInheritingRoyaltyCollector(1),
-                                                OWNER)),
-                        tokenCreate(NFT_TOKEN_WITH_ROYALTY_FEE_WITH_TOKEN_FALLBACK)
-                                .tokenType(NON_FUNGIBLE_UNIQUE)
-                                .treasury(OWNER)
-                                .initialSupply(0L)
-                                .supplyKey(MULTI_KEY)
-                                .adminKey(MULTI_KEY)
-                                .withCustom(
-                                        royaltyFeeWithFallback(
-                                                1,
-                                                2,
-                                                fixedHtsFeeInheritingRoyaltyCollector(
-                                                        1, FUNGIBLE_TOKEN_FEE),
-                                                OWNER)),
-                        tokenAssociate(
-                                SENDER,
-                                List.of(
-                                        NFT_TOKEN_WITH_FIXED_HBAR_FEE,
-                                        NFT_TOKEN_WITH_FIXED_TOKEN_FEE,
-                                        NFT_TOKEN_WITH_ROYALTY_FEE_WITH_HBAR_FALLBACK,
-                                        NFT_TOKEN_WITH_ROYALTY_FEE_WITH_TOKEN_FALLBACK)),
-                        tokenAssociate(
-                                RECEIVER,
-                                List.of(
-                                        NFT_TOKEN_WITH_FIXED_HBAR_FEE,
-                                        NFT_TOKEN_WITH_FIXED_TOKEN_FEE,
-                                        NFT_TOKEN_WITH_ROYALTY_FEE_WITH_HBAR_FALLBACK,
-                                        NFT_TOKEN_WITH_ROYALTY_FEE_WITH_TOKEN_FALLBACK)),
-                        mintToken(NFT_TOKEN_WITH_FIXED_HBAR_FEE, List.of(META1, META2)),
-                        mintToken(NFT_TOKEN_WITH_FIXED_TOKEN_FEE, List.of(META3, META4)),
-                        mintToken(
-                                NFT_TOKEN_WITH_ROYALTY_FEE_WITH_HBAR_FALLBACK,
-                                List.of(
-                                        ByteStringUtils.wrapUnsafely("meta5".getBytes()),
-                                        ByteStringUtils.wrapUnsafely("meta6".getBytes()))),
-                        mintToken(
-                                NFT_TOKEN_WITH_ROYALTY_FEE_WITH_TOKEN_FALLBACK,
-                                List.of(
-                                        ByteStringUtils.wrapUnsafely("meta7".getBytes()),
-                                        ByteStringUtils.wrapUnsafely("meta8".getBytes()))),
-                        cryptoTransfer(
-                                movingUnique(NFT_TOKEN_WITH_FIXED_HBAR_FEE, 1L)
-                                        .between(OWNER, SENDER)),
-                        cryptoTransfer(
-                                movingUnique(NFT_TOKEN_WITH_FIXED_TOKEN_FEE, 1L)
-                                        .between(OWNER, SENDER)),
-                        cryptoTransfer(
-                                movingUnique(NFT_TOKEN_WITH_ROYALTY_FEE_WITH_HBAR_FALLBACK, 1L)
-                                        .between(OWNER, SENDER)),
-                        cryptoTransfer(
-                                movingUnique(NFT_TOKEN_WITH_ROYALTY_FEE_WITH_TOKEN_FALLBACK, 1L)
-                                        .between(OWNER, SENDER)),
-                        uploadInitCode(HTS_TRANSFER_FROM_CONTRACT),
-                        contractCreate(HTS_TRANSFER_FROM_CONTRACT),
-                        cryptoTransfer(
-                                moving(1L, FUNGIBLE_TOKEN_FEE).between(TOKEN_TREASURY, SENDER)),
-                        cryptoTransfer(
-                                moving(1L, FUNGIBLE_TOKEN_FEE).between(TOKEN_TREASURY, RECEIVER)))
-                .when(
-                        withOpContext(
-                                (spec, opLog) ->
-                                        allRunFor(
-                                                spec,
-                                                contractCall(
-                                                                HTS_TRANSFER_FROM_CONTRACT,
-                                                                HTS_TRANSFER_FROM_NFT,
-                                                                HapiParserUtil.asHeadlongAddress(
-                                                                        asAddress(
-                                                                                spec.registry()
-                                                                                        .getTokenID(
-                                                                                                NFT_TOKEN_WITH_FIXED_HBAR_FEE))),
-                                                                HapiParserUtil.asHeadlongAddress(
-                                                                        asAddress(
-                                                                                spec.registry()
-                                                                                        .getAccountID(
-                                                                                                SENDER))),
-                                                                HapiParserUtil.asHeadlongAddress(
-                                                                        asAddress(
-                                                                                spec.registry()
-                                                                                        .getAccountID(
-                                                                                                RECEIVER))),
-                                                                BigInteger.valueOf(1L))
-                                                        .payingWith(GENESIS)
-                                                        .hasKnownStatus(CONTRACT_REVERT_EXECUTED),
-                                                contractCall(
-                                                                HTS_TRANSFER_FROM_CONTRACT,
-                                                                HTS_TRANSFER_FROM_NFT,
-                                                                HapiParserUtil.asHeadlongAddress(
-                                                                        asAddress(
-                                                                                spec.registry()
-                                                                                        .getTokenID(
-                                                                                                NFT_TOKEN_WITH_FIXED_TOKEN_FEE))),
-                                                                HapiParserUtil.asHeadlongAddress(
-                                                                        asAddress(
-                                                                                spec.registry()
-                                                                                        .getAccountID(
-                                                                                                SENDER))),
-                                                                HapiParserUtil.asHeadlongAddress(
-                                                                        asAddress(
-                                                                                spec.registry()
-                                                                                        .getAccountID(
-                                                                                                RECEIVER))),
-                                                                BigInteger.valueOf(1L))
-                                                        .payingWith(GENESIS)
-                                                        .hasKnownStatus(CONTRACT_REVERT_EXECUTED),
-                                                contractCall(
-                                                                HTS_TRANSFER_FROM_CONTRACT,
-                                                                HTS_TRANSFER_FROM_NFT,
-                                                                HapiParserUtil.asHeadlongAddress(
-                                                                        asAddress(
-                                                                                spec.registry()
-                                                                                        .getTokenID(
-                                                                                                NFT_TOKEN_WITH_ROYALTY_FEE_WITH_HBAR_FALLBACK))),
-                                                                HapiParserUtil.asHeadlongAddress(
-                                                                        asAddress(
-                                                                                spec.registry()
-                                                                                        .getAccountID(
-                                                                                                SENDER))),
-                                                                HapiParserUtil.asHeadlongAddress(
-                                                                        asAddress(
-                                                                                spec.registry()
-                                                                                        .getAccountID(
-                                                                                                RECEIVER))),
-                                                                BigInteger.valueOf(1L))
-                                                        .payingWith(GENESIS)
-                                                        .signingWith(RECEIVER_SIGNATURE)
-                                                        .hasKnownStatus(CONTRACT_REVERT_EXECUTED),
-                                                contractCall(
-                                                                HTS_TRANSFER_FROM_CONTRACT,
-                                                                HTS_TRANSFER_FROM_NFT,
-                                                                HapiParserUtil.asHeadlongAddress(
-                                                                        asAddress(
-                                                                                spec.registry()
-                                                                                        .getTokenID(
-                                                                                                NFT_TOKEN_WITH_ROYALTY_FEE_WITH_TOKEN_FALLBACK))),
-                                                                HapiParserUtil.asHeadlongAddress(
-                                                                        asAddress(
-                                                                                spec.registry()
-                                                                                        .getAccountID(
-                                                                                                SENDER))),
-                                                                HapiParserUtil.asHeadlongAddress(
-                                                                        asAddress(
-                                                                                spec.registry()
-                                                                                        .getAccountID(
-                                                                                                RECEIVER))),
-                                                                BigInteger.valueOf(1L))
-                                                        .payingWith(GENESIS)
-                                                        .signingWith(RECEIVER_SIGNATURE)
-                                                        .hasKnownStatus(CONTRACT_REVERT_EXECUTED))))
-                .then();
-    }
-
-    private HapiApiSpec cryptoTransferNFTsWithCustomFeesMixedScenario() {
-        final var SPENDER_SIGNATURE = "spenderSignature";
-        return defaultHapiSpec("TransferFromForNFTWithCustomFeesWithApproveForAll")
-                .given(
-                        newKeyNamed(MULTI_KEY),
-                        newKeyNamed(RECEIVER_SIGNATURE),
-                        newKeyNamed(SPENDER_SIGNATURE),
-                        uploadInitCode(CONTRACT),
-                        contractCreate(CONTRACT),
-                        cryptoCreate(TOKEN_TREASURY),
-                        cryptoCreate(OWNER)
-                                .balance(ONE_HUNDRED_HBARS)
-                                .maxAutomaticTokenAssociations(5)
-                                .key(MULTI_KEY),
-                        cryptoCreate(SENDER).balance(ONE_HUNDRED_HBARS),
-                        cryptoCreate(RECEIVER).balance(ONE_HUNDRED_HBARS).key(RECEIVER_SIGNATURE),
-                        tokenCreate(NFT_TOKEN_WITH_FIXED_HBAR_FEE)
-                                .tokenType(NON_FUNGIBLE_UNIQUE)
-                                .treasury(OWNER)
-                                .initialSupply(0L)
-                                .supplyKey(MULTI_KEY)
-                                .adminKey(MULTI_KEY)
-                                .withCustom(fixedHbarFee(1, OWNER)),
-                        tokenCreate(FUNGIBLE_TOKEN_FEE)
-                                .tokenType(FUNGIBLE_COMMON)
-                                .treasury(TOKEN_TREASURY)
-                                .initialSupply(1000L),
-                        tokenAssociate(CONTRACT, FUNGIBLE_TOKEN_FEE),
-                        tokenAssociate(OWNER, FUNGIBLE_TOKEN_FEE),
-                        tokenAssociate(RECEIVER, FUNGIBLE_TOKEN_FEE),
-                        tokenCreate(NFT_TOKEN_WITH_FIXED_TOKEN_FEE)
-                                .tokenType(NON_FUNGIBLE_UNIQUE)
-                                .treasury(OWNER)
-                                .initialSupply(0L)
-                                .supplyKey(MULTI_KEY)
-                                .adminKey(MULTI_KEY)
-                                .withCustom(fixedHtsFee(1, FUNGIBLE_TOKEN_FEE, OWNER)),
-                        tokenCreate(NFT_TOKEN_WITH_ROYALTY_FEE_WITH_HBAR_FALLBACK)
-                                .tokenType(NON_FUNGIBLE_UNIQUE)
-                                .treasury(OWNER)
-                                .initialSupply(0L)
-                                .supplyKey(MULTI_KEY)
-                                .adminKey(MULTI_KEY)
-                                .withCustom(
-                                        royaltyFeeWithFallback(
-                                                1,
-                                                2,
-                                                fixedHbarFeeInheritingRoyaltyCollector(1),
-                                                OWNER)),
-                        tokenCreate(NFT_TOKEN_WITH_ROYALTY_FEE_WITH_TOKEN_FALLBACK)
-                                .tokenType(NON_FUNGIBLE_UNIQUE)
-                                .treasury(OWNER)
-                                .initialSupply(0L)
-                                .supplyKey(MULTI_KEY)
-                                .adminKey(MULTI_KEY)
-                                .withCustom(
-                                        royaltyFeeWithFallback(
-                                                1,
-                                                2,
-                                                fixedHtsFeeInheritingRoyaltyCollector(
-                                                        1, FUNGIBLE_TOKEN_FEE),
-                                                OWNER)),
-                        tokenAssociate(
-                                CONTRACT,
-                                List.of(
-                                        NFT_TOKEN_WITH_FIXED_HBAR_FEE,
-                                        NFT_TOKEN_WITH_FIXED_TOKEN_FEE,
-                                        NFT_TOKEN_WITH_ROYALTY_FEE_WITH_HBAR_FALLBACK,
-                                        NFT_TOKEN_WITH_ROYALTY_FEE_WITH_TOKEN_FALLBACK)),
-                        tokenAssociate(
-                                RECEIVER,
-                                List.of(
-                                        NFT_TOKEN_WITH_FIXED_HBAR_FEE,
-                                        NFT_TOKEN_WITH_FIXED_TOKEN_FEE,
-                                        NFT_TOKEN_WITH_ROYALTY_FEE_WITH_HBAR_FALLBACK,
-                                        NFT_TOKEN_WITH_ROYALTY_FEE_WITH_TOKEN_FALLBACK)),
-                        mintToken(NFT_TOKEN_WITH_FIXED_HBAR_FEE, List.of(META1, META2)),
-                        mintToken(NFT_TOKEN_WITH_FIXED_TOKEN_FEE, List.of(META3, META4)),
-                        mintToken(
-                                NFT_TOKEN_WITH_ROYALTY_FEE_WITH_HBAR_FALLBACK,
-                                List.of(META5, META6)),
-                        mintToken(
-                                NFT_TOKEN_WITH_ROYALTY_FEE_WITH_TOKEN_FALLBACK,
-                                List.of(META7, META8)),
-                        cryptoTransfer(
-                                movingUnique(NFT_TOKEN_WITH_FIXED_HBAR_FEE, 1L)
-                                        .between(OWNER, CONTRACT)),
-                        cryptoTransfer(
-                                movingUnique(NFT_TOKEN_WITH_FIXED_TOKEN_FEE, 1L)
-                                        .between(OWNER, CONTRACT)),
-                        cryptoTransfer(
-                                movingUnique(NFT_TOKEN_WITH_ROYALTY_FEE_WITH_HBAR_FALLBACK, 1L)
-                                        .between(OWNER, CONTRACT)),
-                        cryptoTransfer(
-                                movingUnique(NFT_TOKEN_WITH_ROYALTY_FEE_WITH_TOKEN_FALLBACK, 1L)
-                                        .between(OWNER, CONTRACT)),
-                        cryptoTransfer(
-                                moving(1L, FUNGIBLE_TOKEN_FEE).between(TOKEN_TREASURY, CONTRACT)),
-                        cryptoTransfer(
-                                moving(1L, FUNGIBLE_TOKEN_FEE).between(TOKEN_TREASURY, RECEIVER)),
-                        cryptoTransfer(TokenMovement.movingHbar(100L).between(OWNER, CONTRACT)))
-                .when(
-                        withOpContext(
-                                (spec, opLog) ->
-                                        allRunFor(
-                                                spec,
-                                                contractCall(
-                                                                CONTRACT,
-                                                                TRANSFER_MULTIPLE_TOKENS,
-                                                                tokenTransferLists()
-                                                                        .withTokenTransferList(
-                                                                                tokenTransferList()
-                                                                                        .forToken(
-                                                                                                spec.registry()
-                                                                                                        .getTokenID(
-                                                                                                                NFT_TOKEN_WITH_FIXED_HBAR_FEE))
-                                                                                        .withNftTransfers(
-                                                                                                nftTransfer(
-                                                                                                        spec.registry()
-                                                                                                                .getAccountID(
-                                                                                                                        CONTRACT),
-                                                                                                        spec.registry()
-                                                                                                                .getAccountID(
-                                                                                                                        RECEIVER),
-                                                                                                        1L))
-                                                                                        .build(),
-                                                                                tokenTransferList()
-                                                                                        .forToken(
-                                                                                                spec.registry()
-                                                                                                        .getTokenID(
-                                                                                                                NFT_TOKEN_WITH_FIXED_TOKEN_FEE))
-                                                                                        .withNftTransfers(
-                                                                                                nftTransfer(
-                                                                                                        spec.registry()
-                                                                                                                .getAccountID(
-                                                                                                                        CONTRACT),
-                                                                                                        spec.registry()
-                                                                                                                .getAccountID(
-                                                                                                                        RECEIVER),
-                                                                                                        1L))
-                                                                                        .build(),
-                                                                                tokenTransferList()
-                                                                                        .forToken(
-                                                                                                spec.registry()
-                                                                                                        .getTokenID(
-                                                                                                                NFT_TOKEN_WITH_ROYALTY_FEE_WITH_HBAR_FALLBACK))
-                                                                                        .withNftTransfers(
-                                                                                                nftTransfer(
-                                                                                                        spec.registry()
-                                                                                                                .getAccountID(
-                                                                                                                        CONTRACT),
-                                                                                                        spec.registry()
-                                                                                                                .getAccountID(
-                                                                                                                        RECEIVER),
-                                                                                                        1L))
-                                                                                        .build(),
-                                                                                tokenTransferList()
-                                                                                        .forToken(
-                                                                                                spec.registry()
-                                                                                                        .getTokenID(
-                                                                                                                NFT_TOKEN_WITH_ROYALTY_FEE_WITH_TOKEN_FALLBACK))
-                                                                                        .withNftTransfers(
-                                                                                                nftTransfer(
-                                                                                                        spec.registry()
-                                                                                                                .getAccountID(
-                                                                                                                        CONTRACT),
-                                                                                                        spec.registry()
-                                                                                                                .getAccountID(
-                                                                                                                        RECEIVER),
-                                                                                                        1L))
-                                                                                        .build())
-                                                                        .build())
-                                                        .payingWith(GENESIS)
-                                                        .signingWith(RECEIVER_SIGNATURE)
-                                                        .gas(1_000_000L))))
-                .then();
-    }
-
-    private HapiApiSpec hapiTransferFromForNFTWithCustomFeesWithApproveForAll() {
-        return defaultHapiSpec("HapiTransferFromForNFTWithCustomFeesWithApproveForAll")
-                .given(
-                        newKeyNamed(MULTI_KEY),
-                        newKeyNamed(RECEIVER_SIGNATURE),
-                        cryptoCreate(TOKEN_TREASURY),
-                        cryptoCreate(OWNER)
-                                .balance(ONE_HUNDRED_HBARS)
-                                .maxAutomaticTokenAssociations(5)
-                                .key(MULTI_KEY),
-                        cryptoCreate(SENDER).balance(ONE_HUNDRED_HBARS),
-                        cryptoCreate(RECEIVER).balance(ONE_HUNDRED_HBARS).key(RECEIVER_SIGNATURE),
-                        tokenCreate(NFT_TOKEN_WITH_FIXED_HBAR_FEE)
-                                .tokenType(NON_FUNGIBLE_UNIQUE)
-                                .treasury(OWNER)
-                                .initialSupply(0L)
-                                .supplyKey(MULTI_KEY)
-                                .adminKey(MULTI_KEY)
-                                .withCustom(fixedHbarFee(1, OWNER)),
-                        tokenCreate(FUNGIBLE_TOKEN_FEE)
-                                .tokenType(FUNGIBLE_COMMON)
-                                .treasury(TOKEN_TREASURY)
-                                .initialSupply(1000L),
-                        tokenAssociate(SENDER, FUNGIBLE_TOKEN_FEE),
-                        tokenAssociate(OWNER, FUNGIBLE_TOKEN_FEE),
-                        tokenAssociate(RECEIVER, FUNGIBLE_TOKEN_FEE),
-                        tokenCreate(NFT_TOKEN_WITH_FIXED_TOKEN_FEE)
-                                .tokenType(NON_FUNGIBLE_UNIQUE)
-                                .treasury(OWNER)
-                                .initialSupply(0L)
-                                .supplyKey(MULTI_KEY)
-                                .adminKey(MULTI_KEY)
-                                .withCustom(fixedHtsFee(1, FUNGIBLE_TOKEN_FEE, OWNER)),
-                        tokenCreate(NFT_TOKEN_WITH_ROYALTY_FEE_WITH_HBAR_FALLBACK)
-                                .tokenType(NON_FUNGIBLE_UNIQUE)
-                                .treasury(OWNER)
-                                .initialSupply(0L)
-                                .supplyKey(MULTI_KEY)
-                                .adminKey(MULTI_KEY)
-                                .withCustom(
-                                        royaltyFeeWithFallback(
-                                                1,
-                                                2,
-                                                fixedHbarFeeInheritingRoyaltyCollector(1),
-                                                OWNER)),
-                        tokenCreate(NFT_TOKEN_WITH_ROYALTY_FEE_WITH_TOKEN_FALLBACK)
-                                .tokenType(NON_FUNGIBLE_UNIQUE)
-                                .treasury(OWNER)
-                                .initialSupply(0L)
-                                .supplyKey(MULTI_KEY)
-                                .adminKey(MULTI_KEY)
-                                .withCustom(
-                                        royaltyFeeWithFallback(
-                                                1,
-                                                2,
-                                                fixedHtsFeeInheritingRoyaltyCollector(
-                                                        1, FUNGIBLE_TOKEN_FEE),
-                                                OWNER)),
-                        tokenAssociate(
-                                SENDER,
-                                List.of(
-                                        NFT_TOKEN_WITH_FIXED_HBAR_FEE,
-                                        NFT_TOKEN_WITH_FIXED_TOKEN_FEE,
-                                        NFT_TOKEN_WITH_ROYALTY_FEE_WITH_HBAR_FALLBACK,
-                                        NFT_TOKEN_WITH_ROYALTY_FEE_WITH_TOKEN_FALLBACK)),
-                        tokenAssociate(
-                                RECEIVER,
-                                List.of(
-                                        NFT_TOKEN_WITH_FIXED_HBAR_FEE,
-                                        NFT_TOKEN_WITH_FIXED_TOKEN_FEE,
-                                        NFT_TOKEN_WITH_ROYALTY_FEE_WITH_HBAR_FALLBACK,
-                                        NFT_TOKEN_WITH_ROYALTY_FEE_WITH_TOKEN_FALLBACK)),
-                        mintToken(NFT_TOKEN_WITH_FIXED_HBAR_FEE, List.of(META1, META2)),
-                        mintToken(NFT_TOKEN_WITH_FIXED_TOKEN_FEE, List.of(META3, META4)),
-                        mintToken(
-                                NFT_TOKEN_WITH_ROYALTY_FEE_WITH_HBAR_FALLBACK,
-                                List.of(META5, META6)),
-                        mintToken(
-                                NFT_TOKEN_WITH_ROYALTY_FEE_WITH_TOKEN_FALLBACK,
-                                List.of(META7, META8)),
-                        cryptoTransfer(
-                                movingUnique(NFT_TOKEN_WITH_FIXED_HBAR_FEE, 1L)
-                                        .between(OWNER, SENDER)),
-                        cryptoTransfer(
-                                movingUnique(NFT_TOKEN_WITH_FIXED_TOKEN_FEE, 1L)
-                                        .between(OWNER, SENDER)),
-                        cryptoTransfer(
-                                movingUnique(NFT_TOKEN_WITH_ROYALTY_FEE_WITH_HBAR_FALLBACK, 1L)
-                                        .between(OWNER, SENDER)),
-                        cryptoTransfer(
-                                movingUnique(NFT_TOKEN_WITH_ROYALTY_FEE_WITH_TOKEN_FALLBACK, 1L)
-                                        .between(OWNER, SENDER)),
-                        uploadInitCode(HTS_TRANSFER_FROM_CONTRACT),
-                        contractCreate(HTS_TRANSFER_FROM_CONTRACT),
-                        cryptoTransfer(
-                                moving(1L, FUNGIBLE_TOKEN_FEE).between(TOKEN_TREASURY, SENDER)),
-                        cryptoTransfer(
-                                moving(1L, FUNGIBLE_TOKEN_FEE).between(TOKEN_TREASURY, RECEIVER)),
-                        cryptoApproveAllowance()
-                                .payingWith(DEFAULT_PAYER)
-                                .addNftAllowance(
-                                        SENDER,
-                                        NFT_TOKEN_WITH_FIXED_HBAR_FEE,
-                                        HTS_TRANSFER_FROM_CONTRACT,
-                                        true,
-                                        List.of())
-                                .addNftAllowance(
-                                        SENDER,
-                                        NFT_TOKEN_WITH_FIXED_TOKEN_FEE,
-                                        HTS_TRANSFER_FROM_CONTRACT,
-                                        true,
-                                        List.of())
-                                .addNftAllowance(
-                                        SENDER,
-                                        NFT_TOKEN_WITH_ROYALTY_FEE_WITH_HBAR_FALLBACK,
-                                        HTS_TRANSFER_FROM_CONTRACT,
-                                        true,
-                                        List.of())
-                                .addNftAllowance(
-                                        SENDER,
-                                        NFT_TOKEN_WITH_ROYALTY_FEE_WITH_TOKEN_FALLBACK,
-                                        HTS_TRANSFER_FROM_CONTRACT,
-                                        true,
-                                        List.of())
-                                .via(APPROVE_TXN)
-                                .signedBy(DEFAULT_PAYER, SENDER))
-                .when(
-                        withOpContext(
-                                (spec, opLog) ->
-                                        allRunFor(
-                                                spec,
-                                                contractCall(
-                                                                HTS_TRANSFER_FROM_CONTRACT,
-                                                                HTS_TRANSFER_FROM_NFT,
-                                                                HapiParserUtil.asHeadlongAddress(
-                                                                        asAddress(
-                                                                                spec.registry()
-                                                                                        .getTokenID(
-                                                                                                NFT_TOKEN_WITH_FIXED_HBAR_FEE))),
-                                                                HapiParserUtil.asHeadlongAddress(
-                                                                        asAddress(
-                                                                                spec.registry()
-                                                                                        .getAccountID(
-                                                                                                SENDER))),
-                                                                HapiParserUtil.asHeadlongAddress(
-                                                                        asAddress(
-                                                                                spec.registry()
-                                                                                        .getAccountID(
-                                                                                                RECEIVER))),
-                                                                BigInteger.valueOf(1L))
-                                                        .payingWith(GENESIS),
-                                                contractCall(
-                                                                HTS_TRANSFER_FROM_CONTRACT,
-                                                                HTS_TRANSFER_FROM_NFT,
-                                                                HapiParserUtil.asHeadlongAddress(
-                                                                        asAddress(
-                                                                                spec.registry()
-                                                                                        .getTokenID(
-                                                                                                NFT_TOKEN_WITH_FIXED_TOKEN_FEE))),
-                                                                HapiParserUtil.asHeadlongAddress(
-                                                                        asAddress(
-                                                                                spec.registry()
-                                                                                        .getAccountID(
-                                                                                                SENDER))),
-                                                                HapiParserUtil.asHeadlongAddress(
-                                                                        asAddress(
-                                                                                spec.registry()
-                                                                                        .getAccountID(
-                                                                                                RECEIVER))),
-                                                                BigInteger.valueOf(1L))
-                                                        .payingWith(GENESIS),
-                                                contractCall(
-                                                                HTS_TRANSFER_FROM_CONTRACT,
-                                                                HTS_TRANSFER_FROM_NFT,
-                                                                HapiParserUtil.asHeadlongAddress(
-                                                                        asAddress(
-                                                                                spec.registry()
-                                                                                        .getTokenID(
-                                                                                                NFT_TOKEN_WITH_ROYALTY_FEE_WITH_HBAR_FALLBACK))),
-                                                                HapiParserUtil.asHeadlongAddress(
-                                                                        asAddress(
-                                                                                spec.registry()
-                                                                                        .getAccountID(
-                                                                                                SENDER))),
-                                                                HapiParserUtil.asHeadlongAddress(
-                                                                        asAddress(
-                                                                                spec.registry()
-                                                                                        .getAccountID(
-                                                                                                RECEIVER))),
-                                                                BigInteger.valueOf(1L))
-                                                        .payingWith(GENESIS)
-                                                        .signingWith(RECEIVER_SIGNATURE),
-                                                contractCall(
-                                                                HTS_TRANSFER_FROM_CONTRACT,
-                                                                HTS_TRANSFER_FROM_NFT,
-                                                                HapiParserUtil.asHeadlongAddress(
-                                                                        asAddress(
-                                                                                spec.registry()
-                                                                                        .getTokenID(
-                                                                                                NFT_TOKEN_WITH_ROYALTY_FEE_WITH_TOKEN_FALLBACK))),
-                                                                HapiParserUtil.asHeadlongAddress(
-                                                                        asAddress(
-                                                                                spec.registry()
-                                                                                        .getAccountID(
-                                                                                                SENDER))),
-                                                                HapiParserUtil.asHeadlongAddress(
-                                                                        asAddress(
-                                                                                spec.registry()
-                                                                                        .getAccountID(
-                                                                                                RECEIVER))),
-                                                                BigInteger.valueOf(1L))
-                                                        .payingWith(GENESIS)
-                                                        .signingWith(RECEIVER_SIGNATURE))))
-                .then();
-    }
-
-    private HapiApiSpec
-            hapiTransferFromForNFTWithCustomFeesWithBothApproveForAllAndAssignedSpender() {
-        return defaultHapiSpec(
-                        "HapiTransferFromForNFTWithCustomFeesWithBothApproveForAllAndAssignedSpender")
-                .given(
-                        newKeyNamed(MULTI_KEY),
-                        newKeyNamed(RECEIVER_SIGNATURE),
-                        cryptoCreate(TOKEN_TREASURY),
-                        cryptoCreate(OWNER)
-                                .balance(ONE_HUNDRED_HBARS)
-                                .maxAutomaticTokenAssociations(5)
-                                .key(MULTI_KEY),
-                        cryptoCreate(SENDER).balance(ONE_HUNDRED_HBARS),
-                        cryptoCreate(RECEIVER).balance(ONE_HUNDRED_HBARS).key(RECEIVER_SIGNATURE),
-                        tokenCreate(NFT_TOKEN_WITH_FIXED_HBAR_FEE)
-                                .tokenType(NON_FUNGIBLE_UNIQUE)
-                                .treasury(OWNER)
-                                .initialSupply(0L)
-                                .supplyKey(MULTI_KEY)
-                                .adminKey(MULTI_KEY)
-                                .withCustom(fixedHbarFee(1, OWNER)),
-                        tokenCreate(FUNGIBLE_TOKEN_FEE)
-                                .tokenType(FUNGIBLE_COMMON)
-                                .treasury(TOKEN_TREASURY)
-                                .initialSupply(1000L),
-                        tokenAssociate(SENDER, FUNGIBLE_TOKEN_FEE),
-                        tokenAssociate(OWNER, FUNGIBLE_TOKEN_FEE),
-                        tokenAssociate(RECEIVER, FUNGIBLE_TOKEN_FEE),
-                        tokenCreate(NFT_TOKEN_WITH_FIXED_TOKEN_FEE)
-                                .tokenType(NON_FUNGIBLE_UNIQUE)
-                                .treasury(OWNER)
-                                .initialSupply(0L)
-                                .supplyKey(MULTI_KEY)
-                                .adminKey(MULTI_KEY)
-                                .withCustom(fixedHtsFee(1, FUNGIBLE_TOKEN_FEE, OWNER)),
-                        tokenCreate(NFT_TOKEN_WITH_ROYALTY_FEE_WITH_HBAR_FALLBACK)
-                                .tokenType(NON_FUNGIBLE_UNIQUE)
-                                .treasury(OWNER)
-                                .initialSupply(0L)
-                                .supplyKey(MULTI_KEY)
-                                .adminKey(MULTI_KEY)
-                                .withCustom(
-                                        royaltyFeeWithFallback(
-                                                1,
-                                                2,
-                                                fixedHbarFeeInheritingRoyaltyCollector(1),
-                                                OWNER)),
-                        tokenCreate(NFT_TOKEN_WITH_ROYALTY_FEE_WITH_TOKEN_FALLBACK)
-                                .tokenType(NON_FUNGIBLE_UNIQUE)
-                                .treasury(OWNER)
-                                .initialSupply(0L)
-                                .supplyKey(MULTI_KEY)
-                                .adminKey(MULTI_KEY)
-                                .withCustom(
-                                        royaltyFeeWithFallback(
-                                                1,
-                                                2,
-                                                fixedHtsFeeInheritingRoyaltyCollector(
-                                                        1, FUNGIBLE_TOKEN_FEE),
-                                                OWNER)),
-                        tokenAssociate(
-                                SENDER,
-                                List.of(
-                                        NFT_TOKEN_WITH_FIXED_HBAR_FEE,
-                                        NFT_TOKEN_WITH_FIXED_TOKEN_FEE,
-                                        NFT_TOKEN_WITH_ROYALTY_FEE_WITH_HBAR_FALLBACK,
-                                        NFT_TOKEN_WITH_ROYALTY_FEE_WITH_TOKEN_FALLBACK)),
-                        tokenAssociate(
-                                RECEIVER,
-                                List.of(
-                                        NFT_TOKEN_WITH_FIXED_HBAR_FEE,
-                                        NFT_TOKEN_WITH_FIXED_TOKEN_FEE,
-                                        NFT_TOKEN_WITH_ROYALTY_FEE_WITH_HBAR_FALLBACK,
-                                        NFT_TOKEN_WITH_ROYALTY_FEE_WITH_TOKEN_FALLBACK)),
-                        mintToken(NFT_TOKEN_WITH_FIXED_HBAR_FEE, List.of(META1, META2)),
-                        mintToken(NFT_TOKEN_WITH_FIXED_TOKEN_FEE, List.of(META3, META4)),
-                        mintToken(
-                                NFT_TOKEN_WITH_ROYALTY_FEE_WITH_HBAR_FALLBACK,
-                                List.of(META5, META6)),
-                        mintToken(
-                                NFT_TOKEN_WITH_ROYALTY_FEE_WITH_TOKEN_FALLBACK,
-                                List.of(META7, META8)),
-                        cryptoTransfer(
-                                movingUnique(NFT_TOKEN_WITH_FIXED_HBAR_FEE, 1L)
-                                        .between(OWNER, SENDER)),
-                        cryptoTransfer(
-                                movingUnique(NFT_TOKEN_WITH_FIXED_TOKEN_FEE, 1L)
-                                        .between(OWNER, SENDER)),
-                        cryptoTransfer(
-                                movingUnique(NFT_TOKEN_WITH_ROYALTY_FEE_WITH_HBAR_FALLBACK, 1L)
-                                        .between(OWNER, SENDER)),
-                        cryptoTransfer(
-                                movingUnique(NFT_TOKEN_WITH_ROYALTY_FEE_WITH_TOKEN_FALLBACK, 1L)
-                                        .between(OWNER, SENDER)),
-                        uploadInitCode(HTS_TRANSFER_FROM_CONTRACT),
-                        contractCreate(HTS_TRANSFER_FROM_CONTRACT),
-                        cryptoTransfer(
-                                moving(1L, FUNGIBLE_TOKEN_FEE).between(TOKEN_TREASURY, SENDER)),
-                        cryptoTransfer(
-                                moving(1L, FUNGIBLE_TOKEN_FEE).between(TOKEN_TREASURY, RECEIVER)),
-                        cryptoApproveAllowance()
-                                .payingWith(DEFAULT_PAYER)
-                                .addNftAllowance(
-                                        SENDER,
-                                        NFT_TOKEN_WITH_FIXED_HBAR_FEE,
-                                        HTS_TRANSFER_FROM_CONTRACT,
-                                        true,
-                                        List.of(1L))
-                                .addNftAllowance(
-                                        SENDER,
-                                        NFT_TOKEN_WITH_FIXED_TOKEN_FEE,
-                                        HTS_TRANSFER_FROM_CONTRACT,
-                                        true,
-                                        List.of(1L))
-                                .addNftAllowance(
-                                        SENDER,
-                                        NFT_TOKEN_WITH_ROYALTY_FEE_WITH_HBAR_FALLBACK,
-                                        HTS_TRANSFER_FROM_CONTRACT,
-                                        true,
-                                        List.of(1L))
-                                .addNftAllowance(
-                                        SENDER,
-                                        NFT_TOKEN_WITH_ROYALTY_FEE_WITH_TOKEN_FALLBACK,
-                                        HTS_TRANSFER_FROM_CONTRACT,
-                                        true,
-                                        List.of(1L))
-                                .via(APPROVE_TXN)
-                                .signedBy(DEFAULT_PAYER, SENDER))
-                .when(
-                        withOpContext(
-                                (spec, opLog) ->
-                                        allRunFor(
-                                                spec,
-                                                contractCall(
-                                                                HTS_TRANSFER_FROM_CONTRACT,
-                                                                HTS_TRANSFER_FROM_NFT,
-                                                                HapiParserUtil.asHeadlongAddress(
-                                                                        asAddress(
-                                                                                spec.registry()
-                                                                                        .getTokenID(
-                                                                                                NFT_TOKEN_WITH_FIXED_HBAR_FEE))),
-                                                                HapiParserUtil.asHeadlongAddress(
-                                                                        asAddress(
-                                                                                spec.registry()
-                                                                                        .getAccountID(
-                                                                                                SENDER))),
-                                                                HapiParserUtil.asHeadlongAddress(
-                                                                        asAddress(
-                                                                                spec.registry()
-                                                                                        .getAccountID(
-                                                                                                RECEIVER))),
-                                                                BigInteger.valueOf(1L))
-                                                        .payingWith(GENESIS),
-                                                contractCall(
-                                                                HTS_TRANSFER_FROM_CONTRACT,
-                                                                HTS_TRANSFER_FROM_NFT,
-                                                                HapiParserUtil.asHeadlongAddress(
-                                                                        asAddress(
-                                                                                spec.registry()
-                                                                                        .getTokenID(
-                                                                                                NFT_TOKEN_WITH_FIXED_TOKEN_FEE))),
-                                                                HapiParserUtil.asHeadlongAddress(
-                                                                        asAddress(
-                                                                                spec.registry()
-                                                                                        .getAccountID(
-                                                                                                SENDER))),
-                                                                HapiParserUtil.asHeadlongAddress(
-                                                                        asAddress(
-                                                                                spec.registry()
-                                                                                        .getAccountID(
-                                                                                                RECEIVER))),
-                                                                BigInteger.valueOf(1L))
-                                                        .payingWith(GENESIS),
-                                                contractCall(
-                                                                HTS_TRANSFER_FROM_CONTRACT,
-                                                                HTS_TRANSFER_FROM_NFT,
-                                                                HapiParserUtil.asHeadlongAddress(
-                                                                        asAddress(
-                                                                                spec.registry()
-                                                                                        .getTokenID(
-                                                                                                NFT_TOKEN_WITH_ROYALTY_FEE_WITH_HBAR_FALLBACK))),
-                                                                HapiParserUtil.asHeadlongAddress(
-                                                                        asAddress(
-                                                                                spec.registry()
-                                                                                        .getAccountID(
-                                                                                                SENDER))),
-                                                                HapiParserUtil.asHeadlongAddress(
-                                                                        asAddress(
-                                                                                spec.registry()
-                                                                                        .getAccountID(
-                                                                                                RECEIVER))),
-                                                                BigInteger.valueOf(1L))
-                                                        .payingWith(GENESIS)
-                                                        .signingWith(RECEIVER_SIGNATURE),
-                                                contractCall(
-                                                                HTS_TRANSFER_FROM_CONTRACT,
-                                                                HTS_TRANSFER_FROM_NFT,
-                                                                HapiParserUtil.asHeadlongAddress(
-                                                                        asAddress(
-                                                                                spec.registry()
-                                                                                        .getTokenID(
-                                                                                                NFT_TOKEN_WITH_ROYALTY_FEE_WITH_TOKEN_FALLBACK))),
-                                                                HapiParserUtil.asHeadlongAddress(
-                                                                        asAddress(
-                                                                                spec.registry()
-                                                                                        .getAccountID(
-                                                                                                SENDER))),
-                                                                HapiParserUtil.asHeadlongAddress(
-                                                                        asAddress(
-                                                                                spec.registry()
-                                                                                        .getAccountID(
-                                                                                                RECEIVER))),
-                                                                BigInteger.valueOf(1L))
-                                                        .payingWith(GENESIS)
-                                                        .signingWith(RECEIVER_SIGNATURE))))
-                .then();
-    }
-
-    private HapiApiSpec hapiTransferFromForFungibleTokenWithCustomFeesWithoutApproveFails() {
-        final var FUNGIBLE_TOKEN_WITH_FIXED_HBAR_FEE = "fungibleTokenWithFixedHbarFee";
-        final var FUNGIBLE_TOKEN_WITH_FIXED_TOKEN_FEE = "fungibleTokenWithFixedTokenFee";
-        final var FUNGIBLE_TOKEN_WITH_FRACTIONAL_FEE = "fungibleTokenWithFractionalTokenFee";
-        return defaultHapiSpec("HapiTransferFromForFungibleTokenWithCustomFeesWithoutApproveFails")
-                .given(
-                        newKeyNamed(RECEIVER_SIGNATURE),
-                        cryptoCreate(TOKEN_TREASURY),
-                        cryptoCreate(OWNER).balance(ONE_HUNDRED_HBARS),
-                        cryptoCreate(SENDER).balance(ONE_HUNDRED_HBARS),
-                        cryptoCreate(RECEIVER).balance(ONE_HUNDRED_HBARS).key(RECEIVER_SIGNATURE),
-                        tokenCreate(FUNGIBLE_TOKEN_FEE)
-                                .tokenType(FUNGIBLE_COMMON)
-                                .treasury(TOKEN_TREASURY)
-                                .initialSupply(1000L),
-                        tokenAssociate(SENDER, FUNGIBLE_TOKEN_FEE),
-                        tokenAssociate(OWNER, FUNGIBLE_TOKEN_FEE),
-                        tokenAssociate(RECEIVER, FUNGIBLE_TOKEN_FEE),
-                        tokenCreate(FUNGIBLE_TOKEN_WITH_FIXED_HBAR_FEE)
-                                .tokenType(FUNGIBLE_COMMON)
-                                .treasury(OWNER)
-                                .initialSupply(1000L)
-                                .withCustom(fixedHbarFee(1, OWNER)),
-                        tokenCreate(FUNGIBLE_TOKEN_WITH_FIXED_TOKEN_FEE)
-                                .tokenType(FUNGIBLE_COMMON)
-                                .treasury(OWNER)
-                                .initialSupply(1000L)
-                                .withCustom(fixedHtsFee(1, FUNGIBLE_TOKEN_FEE, OWNER)),
-                        tokenCreate(FUNGIBLE_TOKEN_WITH_FRACTIONAL_FEE)
-                                .tokenType(FUNGIBLE_COMMON)
-                                .treasury(OWNER)
-                                .initialSupply(1000L)
-                                .withCustom(fractionalFee(1, 2, 1, OptionalLong.of(10), OWNER)),
-                        tokenAssociate(
-                                SENDER,
-                                List.of(
-                                        FUNGIBLE_TOKEN_WITH_FIXED_HBAR_FEE,
-                                        FUNGIBLE_TOKEN_WITH_FIXED_TOKEN_FEE,
-                                        FUNGIBLE_TOKEN_WITH_FRACTIONAL_FEE)),
-                        tokenAssociate(
-                                RECEIVER,
-                                List.of(
-                                        FUNGIBLE_TOKEN_WITH_FIXED_HBAR_FEE,
-                                        FUNGIBLE_TOKEN_WITH_FIXED_TOKEN_FEE,
-                                        FUNGIBLE_TOKEN_WITH_FRACTIONAL_FEE)),
-                        cryptoTransfer(
-                                moving(1L, FUNGIBLE_TOKEN_FEE).between(TOKEN_TREASURY, SENDER)),
-                        cryptoTransfer(
-                                moving(1L, FUNGIBLE_TOKEN_WITH_FIXED_HBAR_FEE)
-                                        .between(OWNER, SENDER)),
-                        cryptoTransfer(
-                                moving(1L, FUNGIBLE_TOKEN_WITH_FIXED_TOKEN_FEE)
-                                        .between(OWNER, SENDER)),
-                        cryptoTransfer(
-                                moving(2L, FUNGIBLE_TOKEN_WITH_FRACTIONAL_FEE)
-                                        .between(OWNER, SENDER)),
-                        uploadInitCode(HTS_TRANSFER_FROM_CONTRACT),
-                        contractCreate(HTS_TRANSFER_FROM_CONTRACT))
-                .when(
-                        withOpContext(
-                                (spec, opLog) ->
-                                        allRunFor(
-                                                spec,
-                                                contractCall(
-                                                                HTS_TRANSFER_FROM_CONTRACT,
-                                                                HTS_TRANSFER_FROM,
-                                                                HapiParserUtil.asHeadlongAddress(
-                                                                        asAddress(
-                                                                                spec.registry()
-                                                                                        .getTokenID(
-                                                                                                FUNGIBLE_TOKEN_WITH_FIXED_HBAR_FEE))),
-                                                                HapiParserUtil.asHeadlongAddress(
-                                                                        asAddress(
-                                                                                spec.registry()
-                                                                                        .getAccountID(
-                                                                                                SENDER))),
-                                                                HapiParserUtil.asHeadlongAddress(
-                                                                        asAddress(
-                                                                                spec.registry()
-                                                                                        .getAccountID(
-                                                                                                RECEIVER))),
-                                                                BigInteger.valueOf(1L))
-                                                        .payingWith(GENESIS)
-                                                        .hasKnownStatus(CONTRACT_REVERT_EXECUTED),
-                                                contractCall(
-                                                                HTS_TRANSFER_FROM_CONTRACT,
-                                                                HTS_TRANSFER_FROM,
-                                                                HapiParserUtil.asHeadlongAddress(
-                                                                        asAddress(
-                                                                                spec.registry()
-                                                                                        .getTokenID(
-                                                                                                FUNGIBLE_TOKEN_WITH_FIXED_TOKEN_FEE))),
-                                                                HapiParserUtil.asHeadlongAddress(
-                                                                        asAddress(
-                                                                                spec.registry()
-                                                                                        .getAccountID(
-                                                                                                SENDER))),
-                                                                HapiParserUtil.asHeadlongAddress(
-                                                                        asAddress(
-                                                                                spec.registry()
-                                                                                        .getAccountID(
-                                                                                                RECEIVER))),
-                                                                BigInteger.valueOf(1L))
-                                                        .payingWith(GENESIS)
-                                                        .hasKnownStatus(CONTRACT_REVERT_EXECUTED),
-                                                contractCall(
-                                                                HTS_TRANSFER_FROM_CONTRACT,
-                                                                HTS_TRANSFER_FROM,
-                                                                HapiParserUtil.asHeadlongAddress(
-                                                                        asAddress(
-                                                                                spec.registry()
-                                                                                        .getTokenID(
-                                                                                                FUNGIBLE_TOKEN_WITH_FRACTIONAL_FEE))),
-                                                                HapiParserUtil.asHeadlongAddress(
-                                                                        asAddress(
-                                                                                spec.registry()
-                                                                                        .getAccountID(
-                                                                                                SENDER))),
-                                                                HapiParserUtil.asHeadlongAddress(
-                                                                        asAddress(
-                                                                                spec.registry()
-                                                                                        .getAccountID(
-                                                                                                RECEIVER))),
-                                                                BigInteger.valueOf(1L))
-                                                        .payingWith(GENESIS)
-                                                        .signingWith(RECEIVER_SIGNATURE)
-                                                        .hasKnownStatus(CONTRACT_REVERT_EXECUTED))))
-                .then();
-    }
-
-    private HapiApiSpec
-            hapiTransferFromForFungibleTokenWithCustomFeesWithBothApproveForAllAndAssignedSpender() {
-        final var FUNGIBLE_TOKEN_WITH_FIXED_HBAR_FEE = "fungibleTokenWithFixedHbarFee";
-        final var FUNGIBLE_TOKEN_WITH_FIXED_TOKEN_FEE = "fungibleTokenWithFixedTokenFee";
-        final var FUNGIBLE_TOKEN_WITH_FRACTIONAL_FEE = "fungibleTokenWithFractionalTokenFee";
-        return defaultHapiSpec(
-                        "HapiTransferFromForFungibleTokenWithCustomFeesWithBothApproveForAllAndAssignedSpender")
-                .given(
-                        newKeyNamed(RECEIVER_SIGNATURE),
-                        cryptoCreate(TOKEN_TREASURY),
-                        cryptoCreate(OWNER).balance(ONE_HUNDRED_HBARS),
-                        cryptoCreate(SENDER).balance(ONE_HUNDRED_HBARS),
-                        cryptoCreate(RECEIVER).balance(ONE_HUNDRED_HBARS).key(RECEIVER_SIGNATURE),
-                        tokenCreate(FUNGIBLE_TOKEN_FEE)
-                                .tokenType(FUNGIBLE_COMMON)
-                                .treasury(TOKEN_TREASURY)
-                                .initialSupply(1000L),
-                        tokenAssociate(SENDER, FUNGIBLE_TOKEN_FEE),
-                        tokenAssociate(OWNER, FUNGIBLE_TOKEN_FEE),
-                        tokenAssociate(RECEIVER, FUNGIBLE_TOKEN_FEE),
-                        tokenCreate(FUNGIBLE_TOKEN_WITH_FIXED_HBAR_FEE)
-                                .tokenType(FUNGIBLE_COMMON)
-                                .treasury(OWNER)
-                                .initialSupply(1000L)
-                                .withCustom(fixedHbarFee(1, OWNER)),
-                        tokenCreate(FUNGIBLE_TOKEN_WITH_FIXED_TOKEN_FEE)
-                                .tokenType(FUNGIBLE_COMMON)
-                                .treasury(OWNER)
-                                .initialSupply(1000L)
-                                .withCustom(fixedHtsFee(1, FUNGIBLE_TOKEN_FEE, OWNER)),
-                        tokenCreate(FUNGIBLE_TOKEN_WITH_FRACTIONAL_FEE)
-                                .tokenType(FUNGIBLE_COMMON)
-                                .treasury(OWNER)
-                                .initialSupply(1000L)
-                                .withCustom(fractionalFee(1, 2, 1, OptionalLong.of(10), OWNER)),
-                        tokenAssociate(
-                                SENDER,
-                                List.of(
-                                        FUNGIBLE_TOKEN_WITH_FIXED_HBAR_FEE,
-                                        FUNGIBLE_TOKEN_WITH_FIXED_TOKEN_FEE,
-                                        FUNGIBLE_TOKEN_WITH_FRACTIONAL_FEE)),
-                        tokenAssociate(
-                                RECEIVER,
-                                List.of(
-                                        FUNGIBLE_TOKEN_WITH_FIXED_HBAR_FEE,
-                                        FUNGIBLE_TOKEN_WITH_FIXED_TOKEN_FEE,
-                                        FUNGIBLE_TOKEN_WITH_FRACTIONAL_FEE)),
-                        cryptoTransfer(
-                                moving(1L, FUNGIBLE_TOKEN_FEE).between(TOKEN_TREASURY, SENDER)),
-                        cryptoTransfer(
-                                moving(1L, FUNGIBLE_TOKEN_WITH_FIXED_HBAR_FEE)
-                                        .between(OWNER, SENDER)),
-                        cryptoTransfer(
-                                moving(1L, FUNGIBLE_TOKEN_WITH_FIXED_TOKEN_FEE)
-                                        .between(OWNER, SENDER)),
-                        cryptoTransfer(
-                                moving(2L, FUNGIBLE_TOKEN_WITH_FRACTIONAL_FEE)
-                                        .between(OWNER, SENDER)),
-                        uploadInitCode(HTS_TRANSFER_FROM_CONTRACT),
-                        contractCreate(HTS_TRANSFER_FROM_CONTRACT),
-                        cryptoApproveAllowance()
-                                .payingWith(DEFAULT_PAYER)
-                                .addTokenAllowance(
-                                        SENDER,
-                                        FUNGIBLE_TOKEN_WITH_FIXED_HBAR_FEE,
-                                        HTS_TRANSFER_FROM_CONTRACT,
-                                        1L)
-                                .addTokenAllowance(
-                                        SENDER,
-                                        FUNGIBLE_TOKEN_WITH_FIXED_TOKEN_FEE,
-                                        HTS_TRANSFER_FROM_CONTRACT,
-                                        1L)
-                                .addTokenAllowance(
-                                        SENDER,
-                                        FUNGIBLE_TOKEN_WITH_FRACTIONAL_FEE,
-                                        HTS_TRANSFER_FROM_CONTRACT,
-                                        2L)
-                                .via(APPROVE_TXN)
-                                .signedBy(DEFAULT_PAYER, SENDER))
-                .when(
-                        withOpContext(
-                                (spec, opLog) ->
-                                        allRunFor(
-                                                spec,
-                                                contractCall(
-                                                                HTS_TRANSFER_FROM_CONTRACT,
-                                                                HTS_TRANSFER_FROM,
-                                                                HapiParserUtil.asHeadlongAddress(
-                                                                        asAddress(
-                                                                                spec.registry()
-                                                                                        .getTokenID(
-                                                                                                FUNGIBLE_TOKEN_WITH_FIXED_HBAR_FEE))),
-                                                                HapiParserUtil.asHeadlongAddress(
-                                                                        asAddress(
-                                                                                spec.registry()
-                                                                                        .getAccountID(
-                                                                                                SENDER))),
-                                                                HapiParserUtil.asHeadlongAddress(
-                                                                        asAddress(
-                                                                                spec.registry()
-                                                                                        .getAccountID(
-                                                                                                RECEIVER))),
-                                                                BigInteger.valueOf(1L))
-                                                        .payingWith(GENESIS),
-                                                contractCall(
-                                                                HTS_TRANSFER_FROM_CONTRACT,
-                                                                HTS_TRANSFER_FROM,
-                                                                HapiParserUtil.asHeadlongAddress(
-                                                                        asAddress(
-                                                                                spec.registry()
-                                                                                        .getTokenID(
-                                                                                                FUNGIBLE_TOKEN_WITH_FIXED_TOKEN_FEE))),
-                                                                HapiParserUtil.asHeadlongAddress(
-                                                                        asAddress(
-                                                                                spec.registry()
-                                                                                        .getAccountID(
-                                                                                                SENDER))),
-                                                                HapiParserUtil.asHeadlongAddress(
-                                                                        asAddress(
-                                                                                spec.registry()
-                                                                                        .getAccountID(
-                                                                                                RECEIVER))),
-                                                                BigInteger.valueOf(1L))
-                                                        .payingWith(GENESIS),
-                                                contractCall(
-                                                                HTS_TRANSFER_FROM_CONTRACT,
-                                                                HTS_TRANSFER_FROM,
-                                                                HapiParserUtil.asHeadlongAddress(
-                                                                        asAddress(
-                                                                                spec.registry()
-                                                                                        .getTokenID(
-                                                                                                FUNGIBLE_TOKEN_WITH_FRACTIONAL_FEE))),
-                                                                HapiParserUtil.asHeadlongAddress(
-                                                                        asAddress(
-                                                                                spec.registry()
-                                                                                        .getAccountID(
-                                                                                                SENDER))),
-                                                                HapiParserUtil.asHeadlongAddress(
-                                                                        asAddress(
-                                                                                spec.registry()
-                                                                                        .getAccountID(
-                                                                                                RECEIVER))),
-                                                                BigInteger.valueOf(1L))
-                                                        .payingWith(GENESIS)
-                                                        .signingWith(RECEIVER_SIGNATURE))))
-                .then();
->>>>>>> 330bceba
     }
 
     @Override
