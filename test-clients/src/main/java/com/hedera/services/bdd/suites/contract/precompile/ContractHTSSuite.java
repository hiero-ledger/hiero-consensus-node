--- conflicted
+++ resolved
@@ -41,11 +41,8 @@
 import static com.hedera.services.bdd.spec.assertions.TransactionRecordAsserts.recordWith;
 import static com.hedera.services.bdd.spec.infrastructure.meta.ContractResources.DISSOCIATE_TOKEN;
 import static com.hedera.services.bdd.spec.infrastructure.meta.ContractResources.TRANSFER_AMOUNT_AND_TOKEN_TRANSFER_TO_ADDRESS;
-<<<<<<< HEAD
-=======
 import static com.hedera.services.bdd.spec.infrastructure.meta.ContractResources.VERSATILE_TRANSFERS_CONSTRUCTOR;
 import static com.hedera.services.bdd.spec.infrastructure.meta.ContractResources.VERSATILE_TRANSFERS_DISTRIBUTE;
->>>>>>> 58d92cdb
 import static com.hedera.services.bdd.spec.infrastructure.meta.ContractResources.VERSATILE_TRANSFERS_NFT;
 import static com.hedera.services.bdd.spec.infrastructure.meta.ContractResources.VERSATILE_TRANSFERS_NFTS;
 import static com.hedera.services.bdd.spec.infrastructure.meta.ContractResources.VERSATILE_TRANSFERS_TOKENS;
@@ -54,10 +51,6 @@
 import static com.hedera.services.bdd.spec.queries.QueryVerbs.getAccountBalance;
 import static com.hedera.services.bdd.spec.queries.QueryVerbs.getAccountInfo;
 import static com.hedera.services.bdd.spec.queries.QueryVerbs.getTokenInfo;
-<<<<<<< HEAD
-import static com.hedera.services.bdd.spec.queries.QueryVerbs.getTxnRecord;
-=======
->>>>>>> 58d92cdb
 import static com.hedera.services.bdd.spec.transactions.TxnVerbs.contractCall;
 import static com.hedera.services.bdd.spec.transactions.TxnVerbs.contractCreate;
 import static com.hedera.services.bdd.spec.transactions.TxnVerbs.cryptoCreate;
@@ -92,10 +85,7 @@
 	private static final Logger log = LogManager.getLogger(ContractHTSSuite.class);
 
 	private static final String CONTRACT = "theContract";
-<<<<<<< HEAD
-=======
 	private static final String NESTED = "theNestedContract";
->>>>>>> 58d92cdb
 
 	private static final long TOTAL_SUPPLY = 1_000;
 	private static final String TOKEN_TREASURY = "treasury";
@@ -104,15 +94,11 @@
 	private static final String NFT = "nft";
 
 	private static final String ACCOUNT = "sender";
-<<<<<<< HEAD
-	private static final String RECEIVER = "receiver";
-=======
 	private static final String FEE_COLLECTOR = "feeCollector";
 	private static final String RECEIVER = "receiver";
 	private static final String SECOND_RECEIVER = "receiver2";
 
 	private static final String FEE_TOKEN = "feeToken";
->>>>>>> 58d92cdb
 
 	private static final String UNIVERSAL_KEY = "multipurpose";
 
@@ -146,12 +132,8 @@
 				associateToken(),
 				dissociateToken(),
 				transferNft(),
-<<<<<<< HEAD
-				transferMultipleNfts()
-=======
 				transferMultipleNfts(),
 				tokenTransferFromFeeCollector()
->>>>>>> 58d92cdb
 		);
 	}
 
@@ -250,10 +232,6 @@
 														.bytecode("bytecode")
 														.via("creationTx")
 														.gas(28_000))),
-<<<<<<< HEAD
-						getTxnRecord("creationTx").logged(),
-=======
->>>>>>> 58d92cdb
 						tokenAssociate(ACCOUNT, List.of(A_TOKEN)),
 						tokenAssociate(CONTRACT, List.of(A_TOKEN)),
 						cryptoTransfer(moving(200, A_TOKEN).between(TOKEN_TREASURY, ACCOUNT))
@@ -262,19 +240,10 @@
 								.payingWith(ACCOUNT)
 								.gas(48_000)
 								.via("zeno"),
-<<<<<<< HEAD
-						getTxnRecord("zeno").andAllChildRecords().logged()
-				).then(
-=======
->>>>>>> 58d92cdb
 						contractCall(CONTRACT, ZENOS_BANK_WITHDRAW_TOKENS)
 								.payingWith(RECEIVER)
 								.alsoSigningWithFullPrefix(CONTRACT)
 								.gas(70_000)
-<<<<<<< HEAD
-								.via("receiverTx"),
-						getTxnRecord("receiverTx").andAllChildRecords().logged()
-=======
 								.via("receiverTx")
 				).then(
 						childRecordsCheck("zeno",
@@ -668,205 +637,8 @@
 						getAccountBalance(RECEIVER).hasTokenBalance(NFT, 2),
 						getAccountInfo(ACCOUNT).hasOwnedNfts(0),
 						getAccountBalance(ACCOUNT).hasTokenBalance(NFT, 0)
->>>>>>> 58d92cdb
 				);
 	}
-
-	private HapiApiSpec distributeMultipleTokens() {
-		final var theSecondReceiver = "somebody2";
-		return defaultHapiSpec("DistributeMultipleTokens")
-				.given(
-						newKeyNamed(UNIVERSAL_KEY),
-						cryptoCreate(ACCOUNT).balance(10 * ONE_HUNDRED_HBARS),
-						cryptoCreate(RECEIVER),
-						cryptoCreate(theSecondReceiver),
-						cryptoCreate(TOKEN_TREASURY),
-						tokenCreate(A_TOKEN)
-								.tokenType(TokenType.FUNGIBLE_COMMON)
-								.initialSupply(TOTAL_SUPPLY)
-								.treasury(TOKEN_TREASURY),
-						fileCreate("bytecode").payingWith(ACCOUNT),
-						updateLargeFile(ACCOUNT, "bytecode", extractByteCode(ContractResources.VERSATILE_TRANSFERS_CONTRACT)),
-						withOpContext(
-								(spec, opLog) ->
-										allRunFor(
-												spec,
-												contractCreate(CONTRACT)
-														.payingWith(ACCOUNT)
-														.bytecode("bytecode")
-														.via("creationTx")
-														.gas(28_000))),
-						getTxnRecord("creationTx").logged(),
-						tokenAssociate(ACCOUNT, List.of(A_TOKEN)),
-						tokenAssociate(CONTRACT, List.of(A_TOKEN)),
-						tokenAssociate(RECEIVER, List.of(A_TOKEN)),
-						tokenAssociate(theSecondReceiver, List.of(A_TOKEN)),
-						cryptoTransfer(moving(200, A_TOKEN).between(TOKEN_TREASURY, ACCOUNT))
-				).when(
-						withOpContext(
-								(spec, opLog) -> {
-									final var sender = asAddress(spec.registry().getAccountID(ACCOUNT));
-									final var receiver1 = asAddress(spec.registry().getAccountID(RECEIVER));
-									final var receiver2 = asAddress(spec.registry().getAccountID(theSecondReceiver));
-
-									final var accounts = List.of(sender, receiver1, receiver2);
-									final var amounts = List.of(-10L, 5L, 5L);
-
-									allRunFor(
-											spec,
-											contractCall(CONTRACT, VERSATILE_TRANSFERS_TOKENS,
-													asAddress(spec.registry().getTokenID(A_TOKEN)),
-													accounts.toArray(),
-													amounts.toArray()
-											)
-													.payingWith(ACCOUNT)
-													.gas(48_000)
-													.via("distributeTx"));
-								})
-
-				).then(
-						childRecordsCheck("distributeTx", SUCCESS, recordWith()
-								.status(SUCCESS)
-								.tokenTransfers(
-										changingFungibleBalances()
-												.including(A_TOKEN, ACCOUNT, 10L)
-												.including(A_TOKEN, RECEIVER, 5L)
-												.including(A_TOKEN, theSecondReceiver, 5L)
-								))
-						);
-	}
-
-	private HapiApiSpec transferNft() {
-		return defaultHapiSpec("TransferNft")
-				.given(
-						newKeyNamed(UNIVERSAL_KEY),
-						cryptoCreate(ACCOUNT).balance(10 * ONE_HUNDRED_HBARS),
-						cryptoCreate(RECEIVER),
-						cryptoCreate(TOKEN_TREASURY),
-						tokenCreate(NFT)
-								.tokenType(NON_FUNGIBLE_UNIQUE)
-								.supplyKey(UNIVERSAL_KEY)
-								.supplyType(TokenSupplyType.INFINITE)
-								.initialSupply(0)
-								.treasury(TOKEN_TREASURY),
-						tokenAssociate(ACCOUNT, NFT),
-						mintToken(NFT, List.of(metadata("firstMemo"), metadata("secondMemo"))),
-						fileCreate("bytecode").payingWith(ACCOUNT),
-						updateLargeFile(ACCOUNT, "bytecode", extractByteCode(ContractResources.VERSATILE_TRANSFERS_CONTRACT)),
-						withOpContext(
-								(spec, opLog) ->
-										allRunFor(
-												spec,
-												contractCreate(CONTRACT)
-														.payingWith(ACCOUNT)
-														.bytecode("bytecode")
-														.via("creationTx")
-														.gas(28_000))),
-						getTxnRecord("creationTx").logged(),
-						tokenAssociate(CONTRACT, List.of(NFT)),
-						tokenAssociate(RECEIVER, List.of(NFT)),
-						cryptoTransfer(TokenMovement.movingUnique(NFT, 1).between(TOKEN_TREASURY, ACCOUNT))
-				).when(
-						withOpContext(
-								(spec, opLog) -> {
-									final var tokenAddress = asAddress(spec.registry().getTokenID(NFT));
-									final var sender = asAddress(spec.registry().getAccountID(ACCOUNT));
-									final var receiver = asAddress(spec.registry().getAccountID(RECEIVER));
-
-									allRunFor(
-											spec,
-											contractCall(CONTRACT, VERSATILE_TRANSFERS_NFT,
-													tokenAddress,
-													sender,
-													receiver,
-													1L
-											)
-													.payingWith(ACCOUNT)
-													.gas(48_000)
-													.via("distributeTx"),
-											getTxnRecord("distributeTx").andAllChildRecords().logged());
-								})
-
-				).then(
-						getTokenInfo(NFT).hasTotalSupply(2),
-						getAccountInfo(RECEIVER).hasOwnedNfts(1),
-						getAccountBalance(RECEIVER).hasTokenBalance(NFT, 1),
-						getAccountInfo(ACCOUNT).hasOwnedNfts(0),
-						getAccountBalance(ACCOUNT).hasTokenBalance(NFT, 0),
-
-						childRecordsCheck("distributeTx", SUCCESS, recordWith()
-								.status(SUCCESS)
-								.tokenTransfers(
-										NonFungibleTransfers.changingNFTBalances()
-												.including(NFT, ACCOUNT, RECEIVER, 1L)
-								))
-				);
-	}
-
-	private HapiApiSpec transferMultipleNfts() {
-		return defaultHapiSpec("TransferMultipleNfts")
-				.given(
-						newKeyNamed(UNIVERSAL_KEY),
-						cryptoCreate(ACCOUNT).balance(10 * ONE_HUNDRED_HBARS),
-						cryptoCreate(RECEIVER),
-						cryptoCreate(TOKEN_TREASURY),
-						tokenCreate(NFT)
-								.tokenType(NON_FUNGIBLE_UNIQUE)
-								.supplyKey(UNIVERSAL_KEY)
-								.supplyType(TokenSupplyType.INFINITE)
-								.initialSupply(0)
-								.treasury(TOKEN_TREASURY),
-						tokenAssociate(ACCOUNT, NFT),
-						mintToken(NFT, List.of(metadata("firstMemo"), metadata("secondMemo"))),
-						fileCreate("bytecode").payingWith(ACCOUNT),
-						updateLargeFile(ACCOUNT, "bytecode", extractByteCode(ContractResources.VERSATILE_TRANSFERS_CONTRACT)),
-						withOpContext(
-								(spec, opLog) ->
-										allRunFor(
-												spec,
-												contractCreate(CONTRACT)
-														.payingWith(ACCOUNT)
-														.bytecode("bytecode")
-														.via("creationTx")
-														.gas(28_000))),
-						getTxnRecord("creationTx").logged(),
-						tokenAssociate(CONTRACT, List.of(NFT)),
-						tokenAssociate(RECEIVER, List.of(NFT)),
-						cryptoTransfer(TokenMovement.movingUnique(NFT, 1, 2).between(TOKEN_TREASURY, ACCOUNT))
-				).when(
-						withOpContext(
-								(spec, opLog) -> {
-									final var tokenAddress = asAddress(spec.registry().getTokenID(NFT));
-									final var sender = asAddress(spec.registry().getAccountID(ACCOUNT));
-									final var receiver = asAddress(spec.registry().getAccountID(RECEIVER));
-
-									final var theSenders = List.of(sender, sender);
-									final var theReceivers = List.of(receiver, receiver);
-									final var theSerialNumbers = List.of(1L, 2L);
-
-									allRunFor(
-											spec,
-											contractCall(CONTRACT, VERSATILE_TRANSFERS_NFTS,
-													tokenAddress,
-													theSenders,
-													theReceivers,
-													theSerialNumbers
-											)
-													.payingWith(ACCOUNT)
-													.gas(48_000)
-													.via("distributeTx"),
-											getTxnRecord("distributeTx").andAllChildRecords().logged());
-								})
-
-				).then(
-						getTokenInfo(NFT).hasTotalSupply(2),
-						getAccountInfo(RECEIVER).hasOwnedNfts(2),
-						getAccountBalance(RECEIVER).hasTokenBalance(NFT, 2),
-						getAccountInfo(ACCOUNT).hasOwnedNfts(0),
-						getAccountBalance(ACCOUNT).hasTokenBalance(NFT, 0)
-				);
-	}
-
 
 	private HapiApiSpec associateToken() {
 		return defaultHapiSpec("associateHappyPath")
