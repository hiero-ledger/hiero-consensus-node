/*
 * Copyright (C) 2021-2022 Hedera Hashgraph, LLC
 *
 * Licensed under the Apache License, Version 2.0 (the "License");
 * you may not use this file except in compliance with the License.
 * You may obtain a copy of the License at
 *
 *      http://www.apache.org/licenses/LICENSE-2.0
 *
 * Unless required by applicable law or agreed to in writing, software
 * distributed under the License is distributed on an "AS IS" BASIS,
 * WITHOUT WARRANTIES OR CONDITIONS OF ANY KIND, either express or implied.
 * See the License for the specific language governing permissions and
 * limitations under the License.
 */
package com.hedera.services.bdd.suites.contract.precompile;

import static com.google.protobuf.ByteString.copyFromUtf8;
import static com.hedera.services.bdd.spec.HapiApiSpec.defaultHapiSpec;
import static com.hedera.services.bdd.spec.HapiPropertySource.asToken;
import static com.hedera.services.bdd.spec.assertions.ContractFnResultAsserts.resultWith;
import static com.hedera.services.bdd.spec.assertions.SomeFungibleTransfers.changingFungibleBalances;
import static com.hedera.services.bdd.spec.assertions.TransactionRecordAsserts.recordWith;
import static com.hedera.services.bdd.spec.assertions.TransferListAsserts.including;
import static com.hedera.services.bdd.spec.queries.QueryVerbs.getAccountBalance;
import static com.hedera.services.bdd.spec.queries.QueryVerbs.getAccountInfo;
import static com.hedera.services.bdd.spec.queries.QueryVerbs.getContractInfo;
import static com.hedera.services.bdd.spec.queries.QueryVerbs.getTokenInfo;
import static com.hedera.services.bdd.spec.queries.QueryVerbs.getTxnRecord;
import static com.hedera.services.bdd.spec.transactions.TxnVerbs.contractCall;
import static com.hedera.services.bdd.spec.transactions.TxnVerbs.contractCreate;
import static com.hedera.services.bdd.spec.transactions.TxnVerbs.cryptoCreate;
import static com.hedera.services.bdd.spec.transactions.TxnVerbs.cryptoTransfer;
import static com.hedera.services.bdd.spec.transactions.TxnVerbs.mintToken;
import static com.hedera.services.bdd.spec.transactions.TxnVerbs.tokenAssociate;
import static com.hedera.services.bdd.spec.transactions.TxnVerbs.tokenCreate;
import static com.hedera.services.bdd.spec.transactions.TxnVerbs.uploadInitCode;
import static com.hedera.services.bdd.spec.transactions.crypto.HapiCryptoTransfer.tinyBarsFromTo;
import static com.hedera.services.bdd.spec.transactions.token.CustomFeeSpecs.fixedHbarFee;
import static com.hedera.services.bdd.spec.transactions.token.CustomFeeSpecs.fixedHtsFee;
import static com.hedera.services.bdd.spec.transactions.token.TokenMovement.moving;
import static com.hedera.services.bdd.spec.transactions.token.TokenMovement.movingUnique;
import static com.hedera.services.bdd.spec.utilops.CustomSpecAssert.allRunFor;
import static com.hedera.services.bdd.spec.utilops.UtilVerbs.childRecordsCheck;
import static com.hedera.services.bdd.spec.utilops.UtilVerbs.newKeyNamed;
import static com.hedera.services.bdd.spec.utilops.UtilVerbs.overriding;
import static com.hedera.services.bdd.spec.utilops.UtilVerbs.withOpContext;
import static com.hedera.services.bdd.suites.contract.Utils.asAddress;
import static com.hedera.services.bdd.suites.utils.MiscEETUtils.metadata;
import static com.hedera.services.bdd.suites.utils.contracts.precompile.HTSPrecompileResult.htsPrecompileResult;
import static com.hederahashgraph.api.proto.java.ResponseCodeEnum.CONTRACT_REVERT_EXECUTED;
import static com.hederahashgraph.api.proto.java.ResponseCodeEnum.INSUFFICIENT_SENDER_ACCOUNT_BALANCE_FOR_CUSTOM_FEE;
import static com.hederahashgraph.api.proto.java.ResponseCodeEnum.INSUFFICIENT_TOKEN_BALANCE;
import static com.hederahashgraph.api.proto.java.ResponseCodeEnum.INVALID_FULL_PREFIX_SIGNATURE_FOR_PRECOMPILE;
import static com.hederahashgraph.api.proto.java.ResponseCodeEnum.REVERTED_SUCCESS;
import static com.hederahashgraph.api.proto.java.ResponseCodeEnum.SUCCESS;
import static com.hederahashgraph.api.proto.java.ResponseCodeEnum.TRANSFERS_NOT_ZERO_SUM_FOR_TOKEN;
import static com.hederahashgraph.api.proto.java.TokenType.FUNGIBLE_COMMON;
import static com.hederahashgraph.api.proto.java.TokenType.NON_FUNGIBLE_UNIQUE;

import com.hedera.services.bdd.spec.HapiApiSpec;
import com.hedera.services.bdd.spec.assertions.AccountInfoAsserts;
import com.hedera.services.bdd.spec.assertions.ContractInfoAsserts;
import com.hedera.services.bdd.spec.assertions.NonFungibleTransfers;
import com.hedera.services.bdd.spec.transactions.token.TokenMovement;
import com.hedera.services.bdd.suites.HapiApiSuite;
import com.hederahashgraph.api.proto.java.AccountID;
import com.hederahashgraph.api.proto.java.TokenID;
import com.hederahashgraph.api.proto.java.TokenSupplyType;
import com.hederahashgraph.api.proto.java.TokenType;
import java.util.List;
import java.util.concurrent.atomic.AtomicReference;
import org.apache.logging.log4j.LogManager;
import org.apache.logging.log4j.Logger;

public class ContractHTSSuite extends HapiApiSuite {
    private static final Logger log = LogManager.getLogger(ContractHTSSuite.class);

    public static final String VERSATILE_TRANSFERS = "VersatileTransfers";
    public static final String FEE_DISTRIBUTOR = "FeeDistributor";

    private static final long GAS_TO_OFFER = 2_000_000L;
    private static final long TOTAL_SUPPLY = 1_000;
    private static final long AMOUNT_TO_SEND = 10L;
    private static final long CUSTOM_HBAR_FEE_AMOUNT = 100L;
    private static final String TOKEN_TREASURY = "treasury";

    private static final String A_TOKEN = "TokenA";
    private static final String NFT = "nft";

    private static final String ACCOUNT = "sender";
    private static final String FEE_COLLECTOR = "feeCollector";
    private static final String RECEIVER = "receiver";
    private static final String SECOND_RECEIVER = "receiver2";

    private static final String FEE_TOKEN = "feeToken";

    private static final String UNIVERSAL_KEY = "multipurpose";

    public static void main(String... args) {
        new ContractHTSSuite().runSuiteSync();
    }

    @Override
    public boolean canRunConcurrent() {
        return true;
    }

    @Override
    public List<HapiApiSpec> getSpecsInSuite() {
        return allOf(positiveSpecs(), negativeSpecs());
    }

    List<HapiApiSpec> negativeSpecs() {
        return List.of(
                new HapiApiSpec[] {
                    HSCS_PREC_017_rollback_after_insufficient_balance(), nonZeroTransfersFail()
                });
    }

    List<HapiApiSpec> positiveSpecs() {
        return List.of(
                new HapiApiSpec[] {
                    distributeMultipleTokens(),
                    depositAndWithdrawFungibleTokens(),
                    transferNft(),
                    transferMultipleNfts(),
                    tokenTransferFromFeeCollector(),
                    tokenTransferFromFeeCollectorStaticNestedCall(),
                    hbarTransferFromFeeCollector()
                });
    }

    private HapiApiSpec HSCS_PREC_017_rollback_after_insufficient_balance() {
        final var alice = "alice";
        final var bob = "bob";
        final var treasuryForToken = "treasuryForToken";
        final var feeCollector = "feeCollector";
        final var supplyKey = "supplyKey";
        final var tokenWithHbarFee = "tokenWithHbarFee";
        final var theContract = "TransferAmountAndToken";

        return defaultHapiSpec("HSCS_PREC_017_rollback_after_insufficient_balance")
                .given(
                        newKeyNamed(supplyKey),
                        cryptoCreate(alice).balance(7 * ONE_HBAR),
                        cryptoCreate(bob).balance(ONE_HUNDRED_HBARS),
                        cryptoCreate(treasuryForToken).balance(ONE_HUNDRED_HBARS),
                        cryptoCreate(feeCollector).balance(0L),
                        tokenCreate(tokenWithHbarFee)
                                .tokenType(NON_FUNGIBLE_UNIQUE)
                                .supplyKey(supplyKey)
                                .initialSupply(0L)
                                .treasury(treasuryForToken)
                                .withCustom(fixedHbarFee(4 * ONE_HBAR, feeCollector)),
                        mintToken(tokenWithHbarFee, List.of(copyFromUtf8("First!"))),
                        mintToken(tokenWithHbarFee, List.of(copyFromUtf8("Second!"))),
                        uploadInitCode(theContract),
                        withOpContext(
                                (spec, opLog) ->
                                        allRunFor(
                                                spec,
                                                contractCreate(
                                                        theContract,
                                                        asAddress(
                                                                spec.registry()
                                                                        .getTokenID(
                                                                                tokenWithHbarFee))))),
                        tokenAssociate(alice, tokenWithHbarFee),
                        tokenAssociate(bob, tokenWithHbarFee),
                        tokenAssociate(theContract, tokenWithHbarFee),
                        cryptoTransfer(
                                        movingUnique(tokenWithHbarFee, 1L)
                                                .between(treasuryForToken, alice))
                                .payingWith(GENESIS),
                        cryptoTransfer(
                                        movingUnique(tokenWithHbarFee, 2L)
                                                .between(treasuryForToken, alice))
                                .payingWith(GENESIS),
                        getAccountInfo(feeCollector)
                                .has(AccountInfoAsserts.accountWith().balance(0L)))
                .when(
                        withOpContext(
                                (spec, opLog) ->
                                        allRunFor(
                                                spec,
                                                contractCall(
                                                                theContract,
                                                                "transferToAddress",
                                                                asAddress(
                                                                        spec.registry()
                                                                                .getAccountID(
                                                                                        alice)),
                                                                asAddress(
                                                                        spec.registry()
                                                                                .getAccountID(bob)),
                                                                1L,
                                                                2L)
                                                        .payingWith(bob)
                                                        .alsoSigningWithFullPrefix(alice)
                                                        .gas(GAS_TO_OFFER)
                                                        .via("contractCallTxn")
                                                        .hasKnownStatus(CONTRACT_REVERT_EXECUTED))))
                .then(
                        childRecordsCheck(
                                "contractCallTxn",
                                CONTRACT_REVERT_EXECUTED,
                                recordWith()
                                        .status(REVERTED_SUCCESS)
                                        .contractCallResult(
                                                resultWith()
                                                        .contractCallResult(
                                                                htsPrecompileResult()
                                                                        .withStatus(SUCCESS))),
                                recordWith()
                                        .status(INSUFFICIENT_SENDER_ACCOUNT_BALANCE_FOR_CUSTOM_FEE)
                                        .contractCallResult(
                                                resultWith()
                                                        .contractCallResult(
                                                                htsPrecompileResult()
                                                                        .withStatus(
                                                                                INSUFFICIENT_SENDER_ACCOUNT_BALANCE_FOR_CUSTOM_FEE)))),
                        getAccountInfo(feeCollector)
                                .has(AccountInfoAsserts.accountWith().balance(0L)));
    }

    private HapiApiSpec depositAndWithdrawFungibleTokens() {
        final var theContract = "ZenosBank";

        return defaultHapiSpec("depositAndWithdrawFungibleTokens")
                .given(
                        newKeyNamed(UNIVERSAL_KEY),
                        cryptoCreate(RECEIVER),
                        cryptoCreate(TOKEN_TREASURY),
                        tokenCreate(A_TOKEN)
                                .tokenType(FUNGIBLE_COMMON)
                                .initialSupply(TOTAL_SUPPLY)
                                .treasury(TOKEN_TREASURY),
                        uploadInitCode(theContract),
                        withOpContext(
                                (spec, opLog) ->
                                        allRunFor(
                                                spec,
                                                contractCreate(
                                                                theContract,
                                                                asAddress(
                                                                        spec.registry()
                                                                                .getTokenID(
                                                                                        A_TOKEN)))
                                                        .via("creationTx"))),
                        tokenAssociate(DEFAULT_CONTRACT_SENDER, List.of(A_TOKEN)),
                        tokenAssociate(theContract, List.of(A_TOKEN)),
                        cryptoTransfer(
                                moving(200, A_TOKEN)
                                        .between(TOKEN_TREASURY, DEFAULT_CONTRACT_SENDER)))
                .when(
                        // If we are using Ethereum transactions, the DEFAULT_CONTRACT_SENDER
                        // signature will have to
                        // be validated via EthTxSigs, because in any case only DEFAULT_PAYER signs
                        // this call
                        contractCall(theContract, "depositTokens", 50)
                                .gas(GAS_TO_OFFER)
                                .via("zeno"),
                        contractCall(theContract, "withdrawTokens")
                                .payingWith(RECEIVER)
                                .alsoSigningWithFullPrefix(theContract)
                                .gas(GAS_TO_OFFER)
                                .via("receiverTx")
                                // The depositTokens will associate the Ethereum
                                // DEFAULT_CONTRACT_SENDER; and this
                                // contract fails if the msg.sender is already associated
                                .refusingEthConversion())
                .then(
                        childRecordsCheck(
                                "zeno",
                                SUCCESS,
                                recordWith()
                                        .status(SUCCESS)
                                        .contractCallResult(
                                                resultWith()
                                                        .contractCallResult(
                                                                htsPrecompileResult()
                                                                        .withStatus(SUCCESS)))
                                        .tokenTransfers(
                                                changingFungibleBalances()
                                                        .including(
                                                                A_TOKEN,
                                                                DEFAULT_CONTRACT_SENDER,
                                                                -50L)
                                                        .including(A_TOKEN, theContract, 50L))),
                        childRecordsCheck(
                                "receiverTx",
                                SUCCESS,
                                recordWith()
                                        .status(SUCCESS)
                                        .contractCallResult(
                                                resultWith()
                                                        .contractCallResult(
                                                                htsPrecompileResult()
                                                                        .withStatus(SUCCESS))),
                                recordWith()
                                        .status(SUCCESS)
                                        .contractCallResult(
                                                resultWith()
                                                        .contractCallResult(
                                                                htsPrecompileResult()
                                                                        .withStatus(SUCCESS)))
                                        .tokenTransfers(
                                                changingFungibleBalances()
                                                        .including(A_TOKEN, theContract, -25L)
                                                        .including(A_TOKEN, RECEIVER, 25L))));
    }

<<<<<<< HEAD
									/* --- HSCS-PREC-023 --- */
									allRunFor(
											spec,
											contractCall(VERSATILE_TRANSFERS, "feeDistributionAfterTransfer",
													asAddress(spec.registry().getTokenID(A_TOKEN)),
													asAddress(spec.registry().getTokenID(FEE_TOKEN)),
													accounts.toArray(),
													amounts.toArray(),
													asAddress(spec.registry().getAccountID(RECEIVER))
											)
													.alsoSigningWithFullPrefix(ACCOUNT, RECEIVER)
													.gas(GAS_TO_OFFER)
													.via("failingChildFrameTx")
													.hasKnownStatus(CONTRACT_REVERT_EXECUTED));
								}
						)
				).then(
						childRecordsCheck("distributeTx", SUCCESS,
								recordWith()
										.status(SUCCESS)
										.contractCallResult(
												resultWith()
														.contractCallResult(htsPrecompileResult()
																.withStatus(SUCCESS)
														)
										)
										.tokenTransfers(
												changingFungibleBalances()
														.including(A_TOKEN, ACCOUNT, -10L)
														.including(A_TOKEN, RECEIVER, 5L)
														.including(A_TOKEN, SECOND_RECEIVER, 5L)
										),
								recordWith()
										.status(SUCCESS)
										.contractCallResult(
												resultWith()
														.contractCallResult(htsPrecompileResult()
																.withStatus(SUCCESS)
														)
										)
										.tokenTransfers(
												changingFungibleBalances()
														.including(FEE_TOKEN, FEE_COLLECTOR, -100L)
														.including(FEE_TOKEN, ACCOUNT, 100L)
										)
						),
						childRecordsCheck("missingSignatureTx", CONTRACT_REVERT_EXECUTED,
								recordWith()
										.status(REVERTED_SUCCESS)
										.contractCallResult(
												resultWith()
														.contractCallResult(htsPrecompileResult()
																.withStatus(SUCCESS)
														)
										),
								recordWith()
										.status(INVALID_FULL_PREFIX_SIGNATURE_FOR_PRECOMPILE)
										.contractCallResult(
												resultWith()
														.contractCallResult(htsPrecompileResult()
																.withStatus(INVALID_FULL_PREFIX_SIGNATURE_FOR_PRECOMPILE)
														)
										)
						),
						childRecordsCheck("failingChildFrameTx", CONTRACT_REVERT_EXECUTED,
								recordWith()
										.status(REVERTED_SUCCESS)
										.contractCallResult(
												resultWith()
														.contractCallResult(htsPrecompileResult()
																.withStatus(SUCCESS)
														)
										),
								recordWith()
										.status(INSUFFICIENT_TOKEN_BALANCE)
										.contractCallResult(
												resultWith()
														.contractCallResult(htsPrecompileResult()
																.withStatus(INSUFFICIENT_TOKEN_BALANCE)
														)
										)
						),
						getAccountBalance(ACCOUNT).hasTokenBalance(FEE_TOKEN, 1000),
						getAccountBalance(FEE_COLLECTOR).hasTokenBalance(FEE_TOKEN, 0)
				);
	}
=======
    private HapiApiSpec distributeMultipleTokens() {
        final var theSecondReceiver = "somebody2";
>>>>>>> 3e79be41

        return defaultHapiSpec("DistributeMultipleTokens")
                .given(
                        newKeyNamed(UNIVERSAL_KEY),
                        cryptoCreate(ACCOUNT).balance(10 * ONE_HUNDRED_HBARS),
                        cryptoCreate(RECEIVER),
                        cryptoCreate(theSecondReceiver),
                        cryptoCreate(TOKEN_TREASURY),
                        tokenCreate(A_TOKEN)
                                .tokenType(TokenType.FUNGIBLE_COMMON)
                                .initialSupply(TOTAL_SUPPLY)
                                .treasury(TOKEN_TREASURY),
                        uploadInitCode(VERSATILE_TRANSFERS, FEE_DISTRIBUTOR),
                        contractCreate(FEE_DISTRIBUTOR),
                        withOpContext(
                                (spec, opLog) ->
                                        allRunFor(
                                                spec,
                                                contractCreate(
                                                        VERSATILE_TRANSFERS,
                                                        getNestedContractAddress(
                                                                FEE_DISTRIBUTOR, spec)))),
                        tokenAssociate(ACCOUNT, List.of(A_TOKEN)),
                        tokenAssociate(VERSATILE_TRANSFERS, List.of(A_TOKEN)),
                        tokenAssociate(RECEIVER, List.of(A_TOKEN)),
                        tokenAssociate(theSecondReceiver, List.of(A_TOKEN)),
                        cryptoTransfer(moving(200, A_TOKEN).between(TOKEN_TREASURY, ACCOUNT)))
                .when(
                        withOpContext(
                                (spec, opLog) -> {
                                    final var sender =
                                            asAddress(spec.registry().getAccountID(ACCOUNT));
                                    final var receiver1 =
                                            asAddress(spec.registry().getAccountID(RECEIVER));
                                    final var receiver2 =
                                            asAddress(
                                                    spec.registry()
                                                            .getAccountID(theSecondReceiver));
                                    final var accounts = List.of(sender, receiver1, receiver2);
                                    final var amounts = List.of(-10L, 5L, 5L);

                                    allRunFor(
                                            spec,
                                            contractCall(
                                                            VERSATILE_TRANSFERS,
                                                            "distributeTokens",
                                                            asAddress(
                                                                    spec.registry()
                                                                            .getTokenID(A_TOKEN)),
                                                            accounts.toArray(),
                                                            amounts.toArray())
                                                    .alsoSigningWithFullPrefix(ACCOUNT)
                                                    .gas(GAS_TO_OFFER)
                                                    .via("distributeTx"));
                                }))
                .then(
                        childRecordsCheck(
                                "distributeTx",
                                SUCCESS,
                                recordWith()
                                        .status(SUCCESS)
                                        .contractCallResult(
                                                resultWith()
                                                        .contractCallResult(
                                                                htsPrecompileResult()
                                                                        .withStatus(SUCCESS)))
                                        .tokenTransfers(
                                                changingFungibleBalances()
                                                        .including(A_TOKEN, ACCOUNT, -10L)
                                                        .including(A_TOKEN, RECEIVER, 5L)
                                                        .including(
                                                                A_TOKEN, theSecondReceiver, 5L))));
    }

    private HapiApiSpec tokenTransferFromFeeCollector() {
        return defaultHapiSpec("TokenTransferFromFeeCollector")
                .given(
                        cryptoCreate(ACCOUNT)
                                .balance(10 * ONE_HUNDRED_HBARS)
                                .maxAutomaticTokenAssociations(10),
                        cryptoCreate(FEE_COLLECTOR),
                        cryptoCreate(RECEIVER).maxAutomaticTokenAssociations(10),
                        cryptoCreate(SECOND_RECEIVER),
                        cryptoCreate(TOKEN_TREASURY),
                        tokenCreate(FEE_TOKEN)
                                .tokenType(FUNGIBLE_COMMON)
                                .initialSupply(TOTAL_SUPPLY)
                                .treasury(TOKEN_TREASURY),
                        tokenAssociate(FEE_COLLECTOR, FEE_TOKEN),
                        tokenCreate(A_TOKEN)
                                .tokenType(TokenType.FUNGIBLE_COMMON)
                                .initialSupply(TOTAL_SUPPLY)
                                .treasury(TOKEN_TREASURY)
                                .withCustom(fixedHtsFee(100L, FEE_TOKEN, FEE_COLLECTOR)),
                        tokenAssociate(ACCOUNT, A_TOKEN),
                        tokenAssociate(RECEIVER, A_TOKEN),
                        tokenAssociate(SECOND_RECEIVER, A_TOKEN),
                        cryptoTransfer(
                                moving(TOTAL_SUPPLY, FEE_TOKEN).between(TOKEN_TREASURY, ACCOUNT)),
                        cryptoTransfer(
                                moving(TOTAL_SUPPLY, A_TOKEN).between(TOKEN_TREASURY, ACCOUNT)),
                        uploadInitCode(VERSATILE_TRANSFERS, FEE_DISTRIBUTOR),
                        contractCreate(FEE_DISTRIBUTOR),
                        withOpContext(
                                (spec, opLog) ->
                                        allRunFor(
                                                spec,
                                                contractCreate(
                                                        VERSATILE_TRANSFERS,
                                                        getNestedContractAddress(
                                                                FEE_DISTRIBUTOR, spec)))))
                .when(
                        withOpContext(
                                (spec, opLog) -> {
                                    final var sender =
                                            asAddress(spec.registry().getAccountID(ACCOUNT));
                                    final var receiver1 =
                                            asAddress(spec.registry().getAccountID(RECEIVER));
                                    final var receiver2 =
                                            asAddress(
                                                    spec.registry().getAccountID(SECOND_RECEIVER));
                                    final var accounts = List.of(sender, receiver1, receiver2);
                                    final var amounts = List.of(-10L, 5L, 5L);

                                    /* --- HSCS-PREC-009 --- */
                                    allRunFor(
                                            spec,
                                            contractCall(
                                                            VERSATILE_TRANSFERS,
                                                            "feeDistributionAfterTransfer",
                                                            asAddress(
                                                                    spec.registry()
                                                                            .getTokenID(A_TOKEN)),
                                                            asAddress(
                                                                    spec.registry()
                                                                            .getTokenID(FEE_TOKEN)),
                                                            accounts.toArray(),
                                                            amounts.toArray(),
                                                            asAddress(
                                                                    spec.registry()
                                                                            .getAccountID(
                                                                                    FEE_COLLECTOR)))
                                                    .gas(GAS_TO_OFFER)
                                                    .via("distributeTx")
                                                    .alsoSigningWithFullPrefix(
                                                            ACCOUNT, FEE_COLLECTOR)
                                                    .hasKnownStatus(SUCCESS));

                                    /* --- HSCS-PREC-018 --- */
                                    allRunFor(
                                            spec,
                                            contractCall(
                                                            VERSATILE_TRANSFERS,
                                                            "feeDistributionAfterTransfer",
                                                            asAddress(
                                                                    spec.registry()
                                                                            .getTokenID(A_TOKEN)),
                                                            asAddress(
                                                                    spec.registry()
                                                                            .getTokenID(FEE_TOKEN)),
                                                            accounts.toArray(),
                                                            amounts.toArray(),
                                                            asAddress(
                                                                    spec.registry()
                                                                            .getAccountID(
                                                                                    FEE_COLLECTOR)))
                                                    .alsoSigningWithFullPrefix(ACCOUNT)
                                                    .gas(GAS_TO_OFFER)
                                                    .via("missingSignatureTx")
                                                    .hasKnownStatus(CONTRACT_REVERT_EXECUTED));

                                    /* --- HSCS-PREC-023 --- */
                                    allRunFor(
                                            spec,
                                            contractCall(
                                                            VERSATILE_TRANSFERS,
                                                            "feeDistributionAfterTransfer",
                                                            asAddress(
                                                                    spec.registry()
                                                                            .getTokenID(A_TOKEN)),
                                                            asAddress(
                                                                    spec.registry()
                                                                            .getTokenID(FEE_TOKEN)),
                                                            accounts.toArray(),
                                                            amounts.toArray(),
                                                            asAddress(
                                                                    spec.registry()
                                                                            .getAccountID(
                                                                                    RECEIVER)))
                                                    .alsoSigningWithFullPrefix(ACCOUNT, RECEIVER)
                                                    .gas(GAS_TO_OFFER)
                                                    .via("failingChildFrameTx")
                                                    .hasKnownStatus(CONTRACT_REVERT_EXECUTED));
                                }))
                .then(
                        childRecordsCheck(
                                "distributeTx",
                                SUCCESS,
                                recordWith()
                                        .status(SUCCESS)
                                        .contractCallResult(
                                                resultWith()
                                                        .contractCallResult(
                                                                htsPrecompileResult()
                                                                        .withStatus(SUCCESS)))
                                        .tokenTransfers(
                                                changingFungibleBalances()
                                                        .including(A_TOKEN, ACCOUNT, -10L)
                                                        .including(A_TOKEN, RECEIVER, 5L)
                                                        .including(A_TOKEN, SECOND_RECEIVER, 5L)),
                                recordWith()
                                        .status(SUCCESS)
                                        .contractCallResult(
                                                resultWith()
                                                        .contractCallResult(
                                                                htsPrecompileResult()
                                                                        .withStatus(SUCCESS)))
                                        .tokenTransfers(
                                                changingFungibleBalances()
                                                        .including(FEE_TOKEN, FEE_COLLECTOR, -100L)
                                                        .including(FEE_TOKEN, ACCOUNT, 100L))),
                        childRecordsCheck(
                                "missingSignatureTx",
                                CONTRACT_REVERT_EXECUTED,
                                recordWith()
                                        .status(REVERTED_SUCCESS)
                                        .contractCallResult(
                                                resultWith()
                                                        .contractCallResult(
                                                                htsPrecompileResult()
                                                                        .withStatus(SUCCESS))),
                                recordWith()
                                        .status(INVALID_SIGNATURE)
                                        .contractCallResult(
                                                resultWith()
                                                        .contractCallResult(
                                                                htsPrecompileResult()
                                                                        .withStatus(
                                                                                INVALID_SIGNATURE)))),
                        childRecordsCheck(
                                "failingChildFrameTx",
                                CONTRACT_REVERT_EXECUTED,
                                recordWith()
                                        .status(REVERTED_SUCCESS)
                                        .contractCallResult(
                                                resultWith()
                                                        .contractCallResult(
                                                                htsPrecompileResult()
                                                                        .withStatus(SUCCESS))),
                                recordWith()
                                        .status(INSUFFICIENT_TOKEN_BALANCE)
                                        .contractCallResult(
                                                resultWith()
                                                        .contractCallResult(
                                                                htsPrecompileResult()
                                                                        .withStatus(
                                                                                INSUFFICIENT_TOKEN_BALANCE)))),
                        getAccountBalance(ACCOUNT).hasTokenBalance(FEE_TOKEN, 1000),
                        getAccountBalance(FEE_COLLECTOR).hasTokenBalance(FEE_TOKEN, 0));
    }

    private HapiApiSpec tokenTransferFromFeeCollectorStaticNestedCall() {
        return defaultHapiSpec("TokenTransferFromFeeCollectorStaticNestedCall")
                .given(
                        cryptoCreate(ACCOUNT)
                                .balance(10 * ONE_HUNDRED_HBARS)
                                .maxAutomaticTokenAssociations(10),
                        cryptoCreate(FEE_COLLECTOR),
                        cryptoCreate(RECEIVER).maxAutomaticTokenAssociations(10),
                        cryptoCreate(SECOND_RECEIVER),
                        cryptoCreate(TOKEN_TREASURY),
                        tokenCreate(FEE_TOKEN)
                                .tokenType(FUNGIBLE_COMMON)
                                .initialSupply(TOTAL_SUPPLY)
                                .treasury(TOKEN_TREASURY),
                        tokenAssociate(FEE_COLLECTOR, FEE_TOKEN),
                        tokenCreate(A_TOKEN)
                                .tokenType(TokenType.FUNGIBLE_COMMON)
                                .initialSupply(TOTAL_SUPPLY)
                                .treasury(TOKEN_TREASURY)
                                .withCustom(fixedHtsFee(100L, FEE_TOKEN, FEE_COLLECTOR)),
                        tokenAssociate(ACCOUNT, A_TOKEN),
                        tokenAssociate(RECEIVER, A_TOKEN),
                        tokenAssociate(SECOND_RECEIVER, A_TOKEN),
                        cryptoTransfer(
                                moving(TOTAL_SUPPLY, FEE_TOKEN).between(TOKEN_TREASURY, ACCOUNT)),
                        cryptoTransfer(
                                moving(TOTAL_SUPPLY, A_TOKEN).between(TOKEN_TREASURY, ACCOUNT)),
                        uploadInitCode(VERSATILE_TRANSFERS, FEE_DISTRIBUTOR),
                        contractCreate(FEE_DISTRIBUTOR),
                        withOpContext(
                                (spec, opLog) ->
                                        allRunFor(
                                                spec,
                                                contractCreate(
                                                        VERSATILE_TRANSFERS,
                                                        getNestedContractAddress(
                                                                FEE_DISTRIBUTOR, spec)))))
                .when(
                        withOpContext(
                                (spec, opLog) -> {
                                    final var sender =
                                            asAddress(spec.registry().getAccountID(ACCOUNT));
                                    final var receiver1 =
                                            asAddress(spec.registry().getAccountID(RECEIVER));
                                    final var receiver2 =
                                            asAddress(
                                                    spec.registry().getAccountID(SECOND_RECEIVER));
                                    final var accounts = List.of(sender, receiver1, receiver2);
                                    final var amounts = List.of(-10L, 5L, 5L);

                                    /* --- HSCS-PREC-009 --- */
                                    allRunFor(
                                            spec,
                                            contractCall(
                                                            VERSATILE_TRANSFERS,
                                                            "feeDistributionAfterTransferStaticNestedCall",
                                                            asAddress(
                                                                    spec.registry()
                                                                            .getTokenID(A_TOKEN)),
                                                            asAddress(
                                                                    spec.registry()
                                                                            .getTokenID(FEE_TOKEN)),
                                                            accounts.toArray(),
                                                            amounts.toArray(),
                                                            asAddress(
                                                                    spec.registry()
                                                                            .getAccountID(
                                                                                    FEE_COLLECTOR)))
                                                    .alsoSigningWithFullPrefix(
                                                            ACCOUNT, FEE_COLLECTOR)
                                                    .gas(GAS_TO_OFFER)
                                                    .via("distributeTx")
                                                    .hasKnownStatus(SUCCESS));

<<<<<<< HEAD
									/* --- HSCS-PREC-023 --- */
									allRunFor(
											spec,
											contractCall(VERSATILE_TRANSFERS,
													"feeDistributionAfterTransferStaticNestedCall",
													asAddress(spec.registry().getTokenID(A_TOKEN)),
													asAddress(spec.registry().getTokenID(FEE_TOKEN)),
													accounts.toArray(),
													amounts.toArray(),
													asAddress(spec.registry().getAccountID(RECEIVER))
											)
													.alsoSigningWithFullPrefix(ACCOUNT, RECEIVER)
													.gas(GAS_TO_OFFER)
													.via("failingChildFrameTx")
													.hasKnownStatus(CONTRACT_REVERT_EXECUTED)
									);
								})
				).then(
						childRecordsCheck("distributeTx", SUCCESS,
								recordWith()
										.status(SUCCESS)
										.contractCallResult(
												resultWith()
														.contractCallResult(htsPrecompileResult()
																.withStatus(SUCCESS)
														)
										)
										.tokenTransfers(
												changingFungibleBalances()
														.including(A_TOKEN, ACCOUNT, -10L)
														.including(A_TOKEN, RECEIVER, 5L)
														.including(A_TOKEN, SECOND_RECEIVER, 5L)
										),
								recordWith()
										.status(SUCCESS)
										.contractCallResult(
												resultWith()
														.contractCallResult(htsPrecompileResult()
																.withStatus(SUCCESS)
														)
										)
										.tokenTransfers(
												changingFungibleBalances()
														.including(FEE_TOKEN, FEE_COLLECTOR, -100L)
														.including(FEE_TOKEN, ACCOUNT, 100L)
										)
						),
						childRecordsCheck("missingSignatureTx", CONTRACT_REVERT_EXECUTED,
								recordWith()
										.status(REVERTED_SUCCESS)
										.contractCallResult(
												resultWith()
														.contractCallResult(htsPrecompileResult()
																.withStatus(SUCCESS)
														)
										),
								recordWith()
										.status(INVALID_FULL_PREFIX_SIGNATURE_FOR_PRECOMPILE)
										.contractCallResult(
												resultWith()
														.contractCallResult(htsPrecompileResult()
																.withStatus(INVALID_FULL_PREFIX_SIGNATURE_FOR_PRECOMPILE)
														)
										)
						),
						childRecordsCheck("failingChildFrameTx", CONTRACT_REVERT_EXECUTED,
								recordWith()
										.status(REVERTED_SUCCESS)
										.contractCallResult(
												resultWith()
														.contractCallResult(htsPrecompileResult()
																.withStatus(SUCCESS)
														)
										),
								recordWith()
										.status(INSUFFICIENT_TOKEN_BALANCE)
										.contractCallResult(
												resultWith()
														.contractCallResult(htsPrecompileResult()
																.withStatus(INSUFFICIENT_TOKEN_BALANCE)
														)
										)
						),
						getAccountBalance(ACCOUNT).hasTokenBalance(FEE_TOKEN, 1000),
						getAccountBalance(FEE_COLLECTOR).hasTokenBalance(FEE_TOKEN, 0)
				);
	}
=======
                                    /* --- HSCS-PREC-018 --- */
                                    allRunFor(
                                            spec,
                                            contractCall(
                                                            VERSATILE_TRANSFERS,
                                                            "feeDistributionAfterTransferStaticNestedCall",
                                                            asAddress(
                                                                    spec.registry()
                                                                            .getTokenID(A_TOKEN)),
                                                            asAddress(
                                                                    spec.registry()
                                                                            .getTokenID(FEE_TOKEN)),
                                                            accounts.toArray(),
                                                            amounts.toArray(),
                                                            asAddress(
                                                                    spec.registry()
                                                                            .getAccountID(
                                                                                    FEE_COLLECTOR)))
                                                    .alsoSigningWithFullPrefix(ACCOUNT)
                                                    .gas(GAS_TO_OFFER)
                                                    .via("missingSignatureTx")
                                                    .hasKnownStatus(CONTRACT_REVERT_EXECUTED));
>>>>>>> 3e79be41

                                    /* --- HSCS-PREC-023 --- */
                                    allRunFor(
                                            spec,
                                            contractCall(
                                                            VERSATILE_TRANSFERS,
                                                            "feeDistributionAfterTransferStaticNestedCall",
                                                            asAddress(
                                                                    spec.registry()
                                                                            .getTokenID(A_TOKEN)),
                                                            asAddress(
                                                                    spec.registry()
                                                                            .getTokenID(FEE_TOKEN)),
                                                            accounts.toArray(),
                                                            amounts.toArray(),
                                                            asAddress(
                                                                    spec.registry()
                                                                            .getAccountID(
                                                                                    RECEIVER)))
                                                    .alsoSigningWithFullPrefix(ACCOUNT, RECEIVER)
                                                    .gas(GAS_TO_OFFER)
                                                    .via("failingChildFrameTx")
                                                    .hasKnownStatus(CONTRACT_REVERT_EXECUTED));
                                }))
                .then(
                        childRecordsCheck(
                                "distributeTx",
                                SUCCESS,
                                recordWith()
                                        .status(SUCCESS)
                                        .contractCallResult(
                                                resultWith()
                                                        .contractCallResult(
                                                                htsPrecompileResult()
                                                                        .withStatus(SUCCESS)))
                                        .tokenTransfers(
                                                changingFungibleBalances()
                                                        .including(A_TOKEN, ACCOUNT, -10L)
                                                        .including(A_TOKEN, RECEIVER, 5L)
                                                        .including(A_TOKEN, SECOND_RECEIVER, 5L)),
                                recordWith()
                                        .status(SUCCESS)
                                        .contractCallResult(
                                                resultWith()
                                                        .contractCallResult(
                                                                htsPrecompileResult()
                                                                        .withStatus(SUCCESS)))
                                        .tokenTransfers(
                                                changingFungibleBalances()
                                                        .including(FEE_TOKEN, FEE_COLLECTOR, -100L)
                                                        .including(FEE_TOKEN, ACCOUNT, 100L))),
                        childRecordsCheck(
                                "missingSignatureTx",
                                CONTRACT_REVERT_EXECUTED,
                                recordWith()
                                        .status(REVERTED_SUCCESS)
                                        .contractCallResult(
                                                resultWith()
                                                        .contractCallResult(
                                                                htsPrecompileResult()
                                                                        .withStatus(SUCCESS))),
                                recordWith()
                                        .status(INVALID_SIGNATURE)
                                        .contractCallResult(
                                                resultWith()
                                                        .contractCallResult(
                                                                htsPrecompileResult()
                                                                        .withStatus(
                                                                                INVALID_SIGNATURE)))),
                        childRecordsCheck(
                                "failingChildFrameTx",
                                CONTRACT_REVERT_EXECUTED,
                                recordWith()
                                        .status(REVERTED_SUCCESS)
                                        .contractCallResult(
                                                resultWith()
                                                        .contractCallResult(
                                                                htsPrecompileResult()
                                                                        .withStatus(SUCCESS))),
                                recordWith()
                                        .status(INSUFFICIENT_TOKEN_BALANCE)
                                        .contractCallResult(
                                                resultWith()
                                                        .contractCallResult(
                                                                htsPrecompileResult()
                                                                        .withStatus(
                                                                                INSUFFICIENT_TOKEN_BALANCE)))),
                        getAccountBalance(ACCOUNT).hasTokenBalance(FEE_TOKEN, 1000),
                        getAccountBalance(FEE_COLLECTOR).hasTokenBalance(FEE_TOKEN, 0));
    }

    /* --- HSCS-PREC-009 ---
     * Contract is a custom hbar fee collector
     * Contract that otherwise wouldn't have enough balance for a .transfer of hbars can perform the transfer after
     * collecting the custom hbar fees from a nested token transfer through the HTS precompile
     * */
    private HapiApiSpec hbarTransferFromFeeCollector() {
        final var outerContract = "HbarFeeCollector";
        final var innerContract = "NestedHTSTransferrer";

        final AtomicReference<TokenID> tokenID = new AtomicReference<>();
        final AtomicReference<AccountID> senderAccountID = new AtomicReference<>();
        final AtomicReference<AccountID> tokenReceiverAccountID = new AtomicReference<>();
        final AtomicReference<AccountID> hbarReceiverAccountID = new AtomicReference<>();

        return defaultHapiSpec("HbarTransferFromFeeCollector")
                .given(
                        cryptoCreate(ACCOUNT)
                                .balance(10 * ONE_HUNDRED_HBARS)
                                .exposingCreatedIdTo(senderAccountID::set)
                                .maxAutomaticTokenAssociations(10),
                        cryptoCreate(RECEIVER)
                                .exposingCreatedIdTo(tokenReceiverAccountID::set)
                                .maxAutomaticTokenAssociations(10),
                        cryptoCreate(SECOND_RECEIVER)
                                .exposingCreatedIdTo(hbarReceiverAccountID::set)
                                .balance(0L),
                        cryptoCreate(TOKEN_TREASURY),
                        uploadInitCode(outerContract, innerContract),
                        contractCreate(innerContract),
                        withOpContext(
                                (spec, opLog) ->
                                        allRunFor(
                                                spec,
                                                contractCreate(
                                                        outerContract,
                                                        getNestedContractAddress(
                                                                innerContract, spec)))))
                .when(
                        withOpContext(
                                (spec, opLog) -> {
                                    allRunFor(
                                            spec,
                                            tokenCreate(A_TOKEN)
                                                    .tokenType(TokenType.FUNGIBLE_COMMON)
                                                    .initialSupply(TOTAL_SUPPLY)
                                                    .treasury(TOKEN_TREASURY)
                                                    .exposingCreatedIdTo(
                                                            id -> tokenID.set(asToken(id)))
                                                    .withCustom(
                                                            fixedHbarFee(
                                                                    CUSTOM_HBAR_FEE_AMOUNT,
                                                                    outerContract)),
                                            cryptoTransfer(
                                                    moving(TOTAL_SUPPLY, A_TOKEN)
                                                            .between(TOKEN_TREASURY, ACCOUNT)));
                                    allRunFor(
                                            spec,
                                            contractCall(
                                                            outerContract,
                                                            "feeDistributionAfterTransfer",
                                                            asAddress(tokenID.get()),
                                                            asAddress(senderAccountID.get()),
                                                            asAddress(tokenReceiverAccountID.get()),
                                                            asAddress(hbarReceiverAccountID.get()),
                                                            AMOUNT_TO_SEND,
                                                            CUSTOM_HBAR_FEE_AMOUNT)
                                                    .alsoSigningWithFullPrefix(ACCOUNT)
                                                    .gas(GAS_TO_OFFER)
                                                    .via("distributeTx"));
                                }))
                .then(
                        getTxnRecord("distributeTx")
                                .andAllChildRecords()
                                .logged()
                                .hasPriority(
                                        recordWith()
                                                .transfers(
                                                        including(
                                                                tinyBarsFromTo(
                                                                        outerContract,
                                                                        SECOND_RECEIVER,
                                                                        CUSTOM_HBAR_FEE_AMOUNT)))),
                        childRecordsCheck(
                                "distributeTx",
                                SUCCESS,
                                recordWith()
                                        .status(SUCCESS)
                                        .transfers(
                                                including(
                                                        tinyBarsFromTo(
                                                                ACCOUNT,
                                                                outerContract,
                                                                CUSTOM_HBAR_FEE_AMOUNT)))
                                        .tokenTransfers(
                                                changingFungibleBalances()
                                                        .including(
                                                                A_TOKEN, ACCOUNT, -AMOUNT_TO_SEND)
                                                        .including(
                                                                A_TOKEN,
                                                                RECEIVER,
                                                                AMOUNT_TO_SEND))),
                        getAccountBalance(SECOND_RECEIVER).hasTinyBars(CUSTOM_HBAR_FEE_AMOUNT));
    }

    private HapiApiSpec transferNft() {
        return defaultHapiSpec("TransferNft")
                .given(
                        overriding("contracts.allowAutoAssociations", "true"),
                        newKeyNamed(UNIVERSAL_KEY),
                        cryptoCreate(ACCOUNT).balance(10 * ONE_HUNDRED_HBARS),
                        cryptoCreate(RECEIVER),
                        cryptoCreate(TOKEN_TREASURY),
                        tokenCreate(NFT)
                                .tokenType(NON_FUNGIBLE_UNIQUE)
                                .supplyKey(UNIVERSAL_KEY)
                                .supplyType(TokenSupplyType.INFINITE)
                                .initialSupply(0)
                                .treasury(TOKEN_TREASURY),
                        tokenAssociate(ACCOUNT, NFT),
                        mintToken(NFT, List.of(metadata("firstMemo"), metadata("secondMemo"))),
                        uploadInitCode(VERSATILE_TRANSFERS, FEE_DISTRIBUTOR),
                        contractCreate(FEE_DISTRIBUTOR).maxAutomaticTokenAssociations(2),
                        getContractInfo(FEE_DISTRIBUTOR)
                                .has(ContractInfoAsserts.contractWith().maxAutoAssociations(2))
                                .logged(),
                        withOpContext(
                                (spec, opLog) ->
                                        allRunFor(
                                                spec,
                                                contractCreate(
                                                        VERSATILE_TRANSFERS,
                                                        getNestedContractAddress(
                                                                FEE_DISTRIBUTOR, spec)))),
                        tokenAssociate(VERSATILE_TRANSFERS, List.of(NFT)),
                        tokenAssociate(RECEIVER, List.of(NFT)),
                        cryptoTransfer(
                                        TokenMovement.movingUnique(NFT, 1)
                                                .between(TOKEN_TREASURY, ACCOUNT))
                                .logged())
                .when(
                        withOpContext(
                                (spec, opLog) -> {
                                    final var tokenAddress =
                                            asAddress(spec.registry().getTokenID(NFT));
                                    final var sender =
                                            asAddress(spec.registry().getAccountID(ACCOUNT));
                                    final var receiver =
                                            asAddress(spec.registry().getAccountID(RECEIVER));

                                    allRunFor(
                                            spec,
                                            contractCall(
                                                            VERSATILE_TRANSFERS,
                                                            "transferNft",
                                                            tokenAddress,
                                                            sender,
                                                            receiver,
                                                            1L)
                                                    .alsoSigningWithFullPrefix(ACCOUNT)
                                                    .gas(GAS_TO_OFFER)
                                                    .via("distributeTx"));
                                }))
                .then(
                        getTokenInfo(NFT).hasTotalSupply(2),
                        getAccountInfo(RECEIVER).hasOwnedNfts(1),
                        getAccountBalance(RECEIVER).hasTokenBalance(NFT, 1),
                        getAccountInfo(ACCOUNT).hasOwnedNfts(0),
                        getAccountBalance(ACCOUNT).hasTokenBalance(NFT, 0),
                        childRecordsCheck(
                                "distributeTx",
                                SUCCESS,
                                recordWith()
                                        .status(SUCCESS)
                                        .contractCallResult(
                                                resultWith()
                                                        .contractCallResult(
                                                                htsPrecompileResult()
                                                                        .withStatus(SUCCESS)))
                                        .tokenTransfers(
                                                NonFungibleTransfers.changingNFTBalances()
                                                        .including(NFT, ACCOUNT, RECEIVER, 1L))));
    }

    private HapiApiSpec transferMultipleNfts() {
        return defaultHapiSpec("TransferMultipleNfts")
                .given(
                        newKeyNamed(UNIVERSAL_KEY),
                        cryptoCreate(ACCOUNT).balance(10 * ONE_HUNDRED_HBARS),
                        cryptoCreate(RECEIVER),
                        cryptoCreate(TOKEN_TREASURY),
                        tokenCreate(NFT)
                                .tokenType(NON_FUNGIBLE_UNIQUE)
                                .supplyKey(UNIVERSAL_KEY)
                                .supplyType(TokenSupplyType.INFINITE)
                                .initialSupply(0)
                                .treasury(TOKEN_TREASURY),
                        tokenAssociate(ACCOUNT, NFT),
                        mintToken(NFT, List.of(metadata("firstMemo"), metadata("secondMemo"))),
                        uploadInitCode(VERSATILE_TRANSFERS, FEE_DISTRIBUTOR),
                        contractCreate(FEE_DISTRIBUTOR),
                        withOpContext(
                                (spec, opLog) ->
                                        allRunFor(
                                                spec,
                                                contractCreate(
                                                        VERSATILE_TRANSFERS,
                                                        getNestedContractAddress(
                                                                FEE_DISTRIBUTOR, spec)))),
                        tokenAssociate(VERSATILE_TRANSFERS, List.of(NFT)),
                        tokenAssociate(RECEIVER, List.of(NFT)),
                        cryptoTransfer(
                                TokenMovement.movingUnique(NFT, 1, 2)
                                        .between(TOKEN_TREASURY, ACCOUNT)))
                .when(
                        withOpContext(
                                (spec, opLog) -> {
                                    final var tokenAddress =
                                            asAddress(spec.registry().getTokenID(NFT));
                                    final var sender =
                                            asAddress(spec.registry().getAccountID(ACCOUNT));
                                    final var receiver =
                                            asAddress(spec.registry().getAccountID(RECEIVER));
                                    final var theSenders = List.of(sender, sender);
                                    final var theReceivers = List.of(receiver, receiver);
                                    final var theSerialNumbers = List.of(1L, 2L);

                                    allRunFor(
                                            spec,
                                            contractCall(
                                                            VERSATILE_TRANSFERS,
                                                            "transferNfts",
                                                            tokenAddress,
                                                            theSenders,
                                                            theReceivers,
                                                            theSerialNumbers)
                                                    .alsoSigningWithFullPrefix(ACCOUNT)
                                                    .gas(GAS_TO_OFFER)
                                                    .via("distributeTx"));
                                }))
                .then(
                        childRecordsCheck(
                                "distributeTx",
                                SUCCESS,
                                recordWith()
                                        .status(SUCCESS)
                                        .contractCallResult(
                                                resultWith()
                                                        .contractCallResult(
                                                                htsPrecompileResult()
                                                                        .withStatus(SUCCESS)))
                                        .tokenTransfers(
                                                NonFungibleTransfers.changingNFTBalances()
                                                        .including(NFT, ACCOUNT, RECEIVER, 1L)
                                                        .including(NFT, ACCOUNT, RECEIVER, 2L))),
                        getTokenInfo(NFT).hasTotalSupply(2),
                        getAccountInfo(RECEIVER).hasOwnedNfts(2),
                        getAccountBalance(RECEIVER).hasTokenBalance(NFT, 2),
                        getAccountInfo(ACCOUNT).hasOwnedNfts(0),
                        getAccountBalance(ACCOUNT).hasTokenBalance(NFT, 0));
    }

    private HapiApiSpec nonZeroTransfersFail() {
        final var theSecondReceiver = "somebody2";
        return defaultHapiSpec("NonZeroTransfersFail")
                .given(
                        newKeyNamed(UNIVERSAL_KEY),
                        cryptoCreate(ACCOUNT).balance(10 * ONE_HUNDRED_HBARS),
                        cryptoCreate(RECEIVER),
                        cryptoCreate(theSecondReceiver),
                        cryptoCreate(TOKEN_TREASURY),
                        tokenCreate(A_TOKEN)
                                .tokenType(TokenType.FUNGIBLE_COMMON)
                                .initialSupply(TOTAL_SUPPLY)
                                .treasury(TOKEN_TREASURY),
                        uploadInitCode(VERSATILE_TRANSFERS, FEE_DISTRIBUTOR),
                        contractCreate(FEE_DISTRIBUTOR),
                        withOpContext(
                                (spec, opLog) ->
                                        allRunFor(
                                                spec,
                                                contractCreate(
                                                        VERSATILE_TRANSFERS,
                                                        getNestedContractAddress(
                                                                FEE_DISTRIBUTOR, spec)))),
                        tokenAssociate(ACCOUNT, List.of(A_TOKEN)),
                        tokenAssociate(VERSATILE_TRANSFERS, List.of(A_TOKEN)),
                        tokenAssociate(RECEIVER, List.of(A_TOKEN)),
                        tokenAssociate(theSecondReceiver, List.of(A_TOKEN)),
                        cryptoTransfer(moving(200, A_TOKEN).between(TOKEN_TREASURY, ACCOUNT)))
                .when(
                        withOpContext(
                                (spec, opLog) -> {
                                    final var receiver1 =
                                            asAddress(spec.registry().getAccountID(RECEIVER));
                                    final var receiver2 =
                                            asAddress(
                                                    spec.registry()
                                                            .getAccountID(theSecondReceiver));

                                    final var accounts = List.of(receiver1, receiver2);
                                    final var amounts = List.of(5L, 5L);

                                    allRunFor(
                                            spec,
                                            contractCall(
                                                            VERSATILE_TRANSFERS,
                                                            "distributeTokens",
                                                            asAddress(
                                                                    spec.registry()
                                                                            .getTokenID(A_TOKEN)),
                                                            accounts.toArray(),
                                                            amounts.toArray())
                                                    .alsoSigningWithFullPrefix(ACCOUNT)
                                                    .gas(GAS_TO_OFFER)
                                                    .hasKnownStatus(CONTRACT_REVERT_EXECUTED)
                                                    .via("distributeTx"));
                                }))
                .then(
                        childRecordsCheck(
                                "distributeTx",
                                CONTRACT_REVERT_EXECUTED,
                                recordWith()
                                        .status(TRANSFERS_NOT_ZERO_SUM_FOR_TOKEN)
                                        .contractCallResult(
                                                resultWith()
                                                        .contractCallResult(
                                                                htsPrecompileResult()
                                                                        .withStatus(
                                                                                TRANSFERS_NOT_ZERO_SUM_FOR_TOKEN)))));
    }

    private String getNestedContractAddress(final String contract, final HapiApiSpec spec) {
        return AssociatePrecompileSuite.getNestedContractAddress(contract, spec);
    }

    @Override
    protected Logger getResultsLogger() {
        return log;
    }
}<|MERGE_RESOLUTION|>--- conflicted
+++ resolved
@@ -311,97 +311,8 @@
                                                         .including(A_TOKEN, RECEIVER, 25L))));
     }
 
-<<<<<<< HEAD
-									/* --- HSCS-PREC-023 --- */
-									allRunFor(
-											spec,
-											contractCall(VERSATILE_TRANSFERS, "feeDistributionAfterTransfer",
-													asAddress(spec.registry().getTokenID(A_TOKEN)),
-													asAddress(spec.registry().getTokenID(FEE_TOKEN)),
-													accounts.toArray(),
-													amounts.toArray(),
-													asAddress(spec.registry().getAccountID(RECEIVER))
-											)
-													.alsoSigningWithFullPrefix(ACCOUNT, RECEIVER)
-													.gas(GAS_TO_OFFER)
-													.via("failingChildFrameTx")
-													.hasKnownStatus(CONTRACT_REVERT_EXECUTED));
-								}
-						)
-				).then(
-						childRecordsCheck("distributeTx", SUCCESS,
-								recordWith()
-										.status(SUCCESS)
-										.contractCallResult(
-												resultWith()
-														.contractCallResult(htsPrecompileResult()
-																.withStatus(SUCCESS)
-														)
-										)
-										.tokenTransfers(
-												changingFungibleBalances()
-														.including(A_TOKEN, ACCOUNT, -10L)
-														.including(A_TOKEN, RECEIVER, 5L)
-														.including(A_TOKEN, SECOND_RECEIVER, 5L)
-										),
-								recordWith()
-										.status(SUCCESS)
-										.contractCallResult(
-												resultWith()
-														.contractCallResult(htsPrecompileResult()
-																.withStatus(SUCCESS)
-														)
-										)
-										.tokenTransfers(
-												changingFungibleBalances()
-														.including(FEE_TOKEN, FEE_COLLECTOR, -100L)
-														.including(FEE_TOKEN, ACCOUNT, 100L)
-										)
-						),
-						childRecordsCheck("missingSignatureTx", CONTRACT_REVERT_EXECUTED,
-								recordWith()
-										.status(REVERTED_SUCCESS)
-										.contractCallResult(
-												resultWith()
-														.contractCallResult(htsPrecompileResult()
-																.withStatus(SUCCESS)
-														)
-										),
-								recordWith()
-										.status(INVALID_FULL_PREFIX_SIGNATURE_FOR_PRECOMPILE)
-										.contractCallResult(
-												resultWith()
-														.contractCallResult(htsPrecompileResult()
-																.withStatus(INVALID_FULL_PREFIX_SIGNATURE_FOR_PRECOMPILE)
-														)
-										)
-						),
-						childRecordsCheck("failingChildFrameTx", CONTRACT_REVERT_EXECUTED,
-								recordWith()
-										.status(REVERTED_SUCCESS)
-										.contractCallResult(
-												resultWith()
-														.contractCallResult(htsPrecompileResult()
-																.withStatus(SUCCESS)
-														)
-										),
-								recordWith()
-										.status(INSUFFICIENT_TOKEN_BALANCE)
-										.contractCallResult(
-												resultWith()
-														.contractCallResult(htsPrecompileResult()
-																.withStatus(INSUFFICIENT_TOKEN_BALANCE)
-														)
-										)
-						),
-						getAccountBalance(ACCOUNT).hasTokenBalance(FEE_TOKEN, 1000),
-						getAccountBalance(FEE_COLLECTOR).hasTokenBalance(FEE_TOKEN, 0)
-				);
-	}
-=======
     private HapiApiSpec distributeMultipleTokens() {
         final var theSecondReceiver = "somebody2";
->>>>>>> 3e79be41
 
         return defaultHapiSpec("DistributeMultipleTokens")
                 .given(
@@ -573,95 +484,92 @@
                                                     .via("missingSignatureTx")
                                                     .hasKnownStatus(CONTRACT_REVERT_EXECUTED));
 
-                                    /* --- HSCS-PREC-023 --- */
-                                    allRunFor(
-                                            spec,
-                                            contractCall(
-                                                            VERSATILE_TRANSFERS,
-                                                            "feeDistributionAfterTransfer",
-                                                            asAddress(
-                                                                    spec.registry()
-                                                                            .getTokenID(A_TOKEN)),
-                                                            asAddress(
-                                                                    spec.registry()
-                                                                            .getTokenID(FEE_TOKEN)),
-                                                            accounts.toArray(),
-                                                            amounts.toArray(),
-                                                            asAddress(
-                                                                    spec.registry()
-                                                                            .getAccountID(
-                                                                                    RECEIVER)))
-                                                    .alsoSigningWithFullPrefix(ACCOUNT, RECEIVER)
-                                                    .gas(GAS_TO_OFFER)
-                                                    .via("failingChildFrameTx")
-                                                    .hasKnownStatus(CONTRACT_REVERT_EXECUTED));
-                                }))
-                .then(
-                        childRecordsCheck(
-                                "distributeTx",
-                                SUCCESS,
-                                recordWith()
-                                        .status(SUCCESS)
-                                        .contractCallResult(
-                                                resultWith()
-                                                        .contractCallResult(
-                                                                htsPrecompileResult()
-                                                                        .withStatus(SUCCESS)))
-                                        .tokenTransfers(
-                                                changingFungibleBalances()
-                                                        .including(A_TOKEN, ACCOUNT, -10L)
-                                                        .including(A_TOKEN, RECEIVER, 5L)
-                                                        .including(A_TOKEN, SECOND_RECEIVER, 5L)),
-                                recordWith()
-                                        .status(SUCCESS)
-                                        .contractCallResult(
-                                                resultWith()
-                                                        .contractCallResult(
-                                                                htsPrecompileResult()
-                                                                        .withStatus(SUCCESS)))
-                                        .tokenTransfers(
-                                                changingFungibleBalances()
-                                                        .including(FEE_TOKEN, FEE_COLLECTOR, -100L)
-                                                        .including(FEE_TOKEN, ACCOUNT, 100L))),
-                        childRecordsCheck(
-                                "missingSignatureTx",
-                                CONTRACT_REVERT_EXECUTED,
-                                recordWith()
-                                        .status(REVERTED_SUCCESS)
-                                        .contractCallResult(
-                                                resultWith()
-                                                        .contractCallResult(
-                                                                htsPrecompileResult()
-                                                                        .withStatus(SUCCESS))),
-                                recordWith()
-                                        .status(INVALID_SIGNATURE)
-                                        .contractCallResult(
-                                                resultWith()
-                                                        .contractCallResult(
-                                                                htsPrecompileResult()
-                                                                        .withStatus(
-                                                                                INVALID_SIGNATURE)))),
-                        childRecordsCheck(
-                                "failingChildFrameTx",
-                                CONTRACT_REVERT_EXECUTED,
-                                recordWith()
-                                        .status(REVERTED_SUCCESS)
-                                        .contractCallResult(
-                                                resultWith()
-                                                        .contractCallResult(
-                                                                htsPrecompileResult()
-                                                                        .withStatus(SUCCESS))),
-                                recordWith()
-                                        .status(INSUFFICIENT_TOKEN_BALANCE)
-                                        .contractCallResult(
-                                                resultWith()
-                                                        .contractCallResult(
-                                                                htsPrecompileResult()
-                                                                        .withStatus(
-                                                                                INSUFFICIENT_TOKEN_BALANCE)))),
-                        getAccountBalance(ACCOUNT).hasTokenBalance(FEE_TOKEN, 1000),
-                        getAccountBalance(FEE_COLLECTOR).hasTokenBalance(FEE_TOKEN, 0));
-    }
+									/* --- HSCS-PREC-023 --- */
+									allRunFor(
+											spec,
+											contractCall(VERSATILE_TRANSFERS, "feeDistributionAfterTransfer",
+													asAddress(spec.registry().getTokenID(A_TOKEN)),
+													asAddress(spec.registry().getTokenID(FEE_TOKEN)),
+													accounts.toArray(),
+													amounts.toArray(),
+													asAddress(spec.registry().getAccountID(RECEIVER))
+											)
+													.alsoSigningWithFullPrefix(ACCOUNT, RECEIVER)
+													.gas(GAS_TO_OFFER)
+													.via("failingChildFrameTx")
+													.hasKnownStatus(CONTRACT_REVERT_EXECUTED));
+								}
+						)
+				).then(
+						childRecordsCheck("distributeTx", SUCCESS,
+								recordWith()
+										.status(SUCCESS)
+										.contractCallResult(
+												resultWith()
+														.contractCallResult(htsPrecompileResult()
+																.withStatus(SUCCESS)
+														)
+										)
+										.tokenTransfers(
+												changingFungibleBalances()
+														.including(A_TOKEN, ACCOUNT, -10L)
+														.including(A_TOKEN, RECEIVER, 5L)
+														.including(A_TOKEN, SECOND_RECEIVER, 5L)
+										),
+								recordWith()
+										.status(SUCCESS)
+										.contractCallResult(
+												resultWith()
+														.contractCallResult(htsPrecompileResult()
+																.withStatus(SUCCESS)
+														)
+										)
+										.tokenTransfers(
+												changingFungibleBalances()
+														.including(FEE_TOKEN, FEE_COLLECTOR, -100L)
+														.including(FEE_TOKEN, ACCOUNT, 100L)
+										)
+						),
+						childRecordsCheck("missingSignatureTx", CONTRACT_REVERT_EXECUTED,
+								recordWith()
+										.status(REVERTED_SUCCESS)
+										.contractCallResult(
+												resultWith()
+														.contractCallResult(htsPrecompileResult()
+																.withStatus(SUCCESS)
+														)
+										),
+								recordWith()
+										.status(INVALID_FULL_PREFIX_SIGNATURE_FOR_PRECOMPILE)
+										.contractCallResult(
+												resultWith()
+														.contractCallResult(htsPrecompileResult()
+																.withStatus(INVALID_FULL_PREFIX_SIGNATURE_FOR_PRECOMPILE)
+														)
+										)
+						),
+						childRecordsCheck("failingChildFrameTx", CONTRACT_REVERT_EXECUTED,
+								recordWith()
+										.status(REVERTED_SUCCESS)
+										.contractCallResult(
+												resultWith()
+														.contractCallResult(htsPrecompileResult()
+																.withStatus(SUCCESS)
+														)
+										),
+								recordWith()
+										.status(INSUFFICIENT_TOKEN_BALANCE)
+										.contractCallResult(
+												resultWith()
+														.contractCallResult(htsPrecompileResult()
+																.withStatus(INSUFFICIENT_TOKEN_BALANCE)
+														)
+										)
+						),
+						getAccountBalance(ACCOUNT).hasTokenBalance(FEE_TOKEN, 1000),
+						getAccountBalance(FEE_COLLECTOR).hasTokenBalance(FEE_TOKEN, 0)
+				);
+	}
 
     private HapiApiSpec tokenTransferFromFeeCollectorStaticNestedCall() {
         return defaultHapiSpec("TokenTransferFromFeeCollectorStaticNestedCall")
@@ -737,7 +645,29 @@
                                                     .via("distributeTx")
                                                     .hasKnownStatus(SUCCESS));
 
-<<<<<<< HEAD
+                                    /* --- HSCS-PREC-018 --- */
+                                    allRunFor(
+                                            spec,
+                                            contractCall(
+                                                            VERSATILE_TRANSFERS,
+                                                            "feeDistributionAfterTransferStaticNestedCall",
+                                                            asAddress(
+                                                                    spec.registry()
+                                                                            .getTokenID(A_TOKEN)),
+                                                            asAddress(
+                                                                    spec.registry()
+                                                                            .getTokenID(FEE_TOKEN)),
+                                                            accounts.toArray(),
+                                                            amounts.toArray(),
+                                                            asAddress(
+                                                                    spec.registry()
+                                                                            .getAccountID(
+                                                                                    FEE_COLLECTOR)))
+                                                    .alsoSigningWithFullPrefix(ACCOUNT)
+                                                    .gas(GAS_TO_OFFER)
+                                                    .via("missingSignatureTx")
+                                                    .hasKnownStatus(CONTRACT_REVERT_EXECUTED));
+
 									/* --- HSCS-PREC-023 --- */
 									allRunFor(
 											spec,
@@ -825,120 +755,6 @@
 						getAccountBalance(FEE_COLLECTOR).hasTokenBalance(FEE_TOKEN, 0)
 				);
 	}
-=======
-                                    /* --- HSCS-PREC-018 --- */
-                                    allRunFor(
-                                            spec,
-                                            contractCall(
-                                                            VERSATILE_TRANSFERS,
-                                                            "feeDistributionAfterTransferStaticNestedCall",
-                                                            asAddress(
-                                                                    spec.registry()
-                                                                            .getTokenID(A_TOKEN)),
-                                                            asAddress(
-                                                                    spec.registry()
-                                                                            .getTokenID(FEE_TOKEN)),
-                                                            accounts.toArray(),
-                                                            amounts.toArray(),
-                                                            asAddress(
-                                                                    spec.registry()
-                                                                            .getAccountID(
-                                                                                    FEE_COLLECTOR)))
-                                                    .alsoSigningWithFullPrefix(ACCOUNT)
-                                                    .gas(GAS_TO_OFFER)
-                                                    .via("missingSignatureTx")
-                                                    .hasKnownStatus(CONTRACT_REVERT_EXECUTED));
->>>>>>> 3e79be41
-
-                                    /* --- HSCS-PREC-023 --- */
-                                    allRunFor(
-                                            spec,
-                                            contractCall(
-                                                            VERSATILE_TRANSFERS,
-                                                            "feeDistributionAfterTransferStaticNestedCall",
-                                                            asAddress(
-                                                                    spec.registry()
-                                                                            .getTokenID(A_TOKEN)),
-                                                            asAddress(
-                                                                    spec.registry()
-                                                                            .getTokenID(FEE_TOKEN)),
-                                                            accounts.toArray(),
-                                                            amounts.toArray(),
-                                                            asAddress(
-                                                                    spec.registry()
-                                                                            .getAccountID(
-                                                                                    RECEIVER)))
-                                                    .alsoSigningWithFullPrefix(ACCOUNT, RECEIVER)
-                                                    .gas(GAS_TO_OFFER)
-                                                    .via("failingChildFrameTx")
-                                                    .hasKnownStatus(CONTRACT_REVERT_EXECUTED));
-                                }))
-                .then(
-                        childRecordsCheck(
-                                "distributeTx",
-                                SUCCESS,
-                                recordWith()
-                                        .status(SUCCESS)
-                                        .contractCallResult(
-                                                resultWith()
-                                                        .contractCallResult(
-                                                                htsPrecompileResult()
-                                                                        .withStatus(SUCCESS)))
-                                        .tokenTransfers(
-                                                changingFungibleBalances()
-                                                        .including(A_TOKEN, ACCOUNT, -10L)
-                                                        .including(A_TOKEN, RECEIVER, 5L)
-                                                        .including(A_TOKEN, SECOND_RECEIVER, 5L)),
-                                recordWith()
-                                        .status(SUCCESS)
-                                        .contractCallResult(
-                                                resultWith()
-                                                        .contractCallResult(
-                                                                htsPrecompileResult()
-                                                                        .withStatus(SUCCESS)))
-                                        .tokenTransfers(
-                                                changingFungibleBalances()
-                                                        .including(FEE_TOKEN, FEE_COLLECTOR, -100L)
-                                                        .including(FEE_TOKEN, ACCOUNT, 100L))),
-                        childRecordsCheck(
-                                "missingSignatureTx",
-                                CONTRACT_REVERT_EXECUTED,
-                                recordWith()
-                                        .status(REVERTED_SUCCESS)
-                                        .contractCallResult(
-                                                resultWith()
-                                                        .contractCallResult(
-                                                                htsPrecompileResult()
-                                                                        .withStatus(SUCCESS))),
-                                recordWith()
-                                        .status(INVALID_SIGNATURE)
-                                        .contractCallResult(
-                                                resultWith()
-                                                        .contractCallResult(
-                                                                htsPrecompileResult()
-                                                                        .withStatus(
-                                                                                INVALID_SIGNATURE)))),
-                        childRecordsCheck(
-                                "failingChildFrameTx",
-                                CONTRACT_REVERT_EXECUTED,
-                                recordWith()
-                                        .status(REVERTED_SUCCESS)
-                                        .contractCallResult(
-                                                resultWith()
-                                                        .contractCallResult(
-                                                                htsPrecompileResult()
-                                                                        .withStatus(SUCCESS))),
-                                recordWith()
-                                        .status(INSUFFICIENT_TOKEN_BALANCE)
-                                        .contractCallResult(
-                                                resultWith()
-                                                        .contractCallResult(
-                                                                htsPrecompileResult()
-                                                                        .withStatus(
-                                                                                INSUFFICIENT_TOKEN_BALANCE)))),
-                        getAccountBalance(ACCOUNT).hasTokenBalance(FEE_TOKEN, 1000),
-                        getAccountBalance(FEE_COLLECTOR).hasTokenBalance(FEE_TOKEN, 0));
-    }
 
     /* --- HSCS-PREC-009 ---
      * Contract is a custom hbar fee collector
