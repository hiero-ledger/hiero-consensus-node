--- conflicted
+++ resolved
@@ -41,11 +41,8 @@
 import static com.hedera.services.bdd.spec.assertions.TransactionRecordAsserts.recordWith;
 import static com.hedera.services.bdd.spec.infrastructure.meta.ContractResources.DISSOCIATE_TOKEN;
 import static com.hedera.services.bdd.spec.infrastructure.meta.ContractResources.TRANSFER_AMOUNT_AND_TOKEN_TRANSFER_TO_ADDRESS;
-<<<<<<< HEAD
 import static com.hedera.services.bdd.spec.infrastructure.meta.ContractResources.VERSATILE_TRANSFERS_CONSTRUCTOR;
 import static com.hedera.services.bdd.spec.infrastructure.meta.ContractResources.VERSATILE_TRANSFERS_DISTRIBUTE;
-=======
->>>>>>> 2d143ed0
 import static com.hedera.services.bdd.spec.infrastructure.meta.ContractResources.VERSATILE_TRANSFERS_NFT;
 import static com.hedera.services.bdd.spec.infrastructure.meta.ContractResources.VERSATILE_TRANSFERS_NFTS;
 import static com.hedera.services.bdd.spec.infrastructure.meta.ContractResources.VERSATILE_TRANSFERS_TOKENS;
@@ -88,28 +85,16 @@
 	private static final Logger log = LogManager.getLogger(ContractHTSSuite.class);
 
 	private static final String CONTRACT = "theContract";
-<<<<<<< HEAD
 	private static final String NESTED = "theNestedContract";
-=======
->>>>>>> 2d143ed0
-
 	private static final long TOTAL_SUPPLY = 1_000;
 	private static final String TOKEN_TREASURY = "treasury";
-
 	private static final String A_TOKEN = "TokenA";
 	private static final String NFT = "nft";
-
 	private static final String ACCOUNT = "sender";
-<<<<<<< HEAD
 	private static final String FEE_COLLECTOR = "feeCollector";
 	private static final String RECEIVER = "receiver";
 	private static final String SECOND_RECEIVER = "receiver2";
-
 	private static final String FEE_TOKEN = "feeToken";
-=======
-	private static final String RECEIVER = "receiver";
->>>>>>> 2d143ed0
-
 	private static final String UNIVERSAL_KEY = "multipurpose";
 
 	public static void main(String... args) {
@@ -142,12 +127,8 @@
 				associateToken(),
 				dissociateToken(),
 				transferNft(),
-<<<<<<< HEAD
 				transferMultipleNfts(),
 				tokenTransferFromFeeCollector()
-=======
-				transferMultipleNfts()
->>>>>>> 2d143ed0
 		);
 	}
 
@@ -258,7 +239,6 @@
 								.gas(70_000)
 								.via("receiverTx"),
 						getTxnRecord("receiverTx").andAllChildRecords().logged()
-<<<<<<< HEAD
 				);
 	}
 
@@ -376,56 +356,16 @@
 													.bytecode("bytecode")
 													.gas(28_000));
 								})
-=======
-				);
-	}
-
-	private HapiApiSpec distributeMultipleTokens() {
-		final var theSecondReceiver = "somebody2";
-		return defaultHapiSpec("DistributeMultipleTokens")
-				.given(
-						newKeyNamed(UNIVERSAL_KEY),
-						cryptoCreate(ACCOUNT).balance(10 * ONE_HUNDRED_HBARS),
-						cryptoCreate(RECEIVER),
-						cryptoCreate(theSecondReceiver),
-						cryptoCreate(TOKEN_TREASURY),
-						tokenCreate(A_TOKEN)
-								.tokenType(TokenType.FUNGIBLE_COMMON)
-								.initialSupply(TOTAL_SUPPLY)
-								.treasury(TOKEN_TREASURY),
-						fileCreate("bytecode").payingWith(ACCOUNT),
-						updateLargeFile(ACCOUNT, "bytecode", extractByteCode(ContractResources.VERSATILE_TRANSFERS_CONTRACT)),
-						withOpContext(
-								(spec, opLog) ->
-										allRunFor(
-												spec,
-												contractCreate(CONTRACT)
-														.payingWith(ACCOUNT)
-														.bytecode("bytecode")
-														.via("creationTx")
-														.gas(28_000))),
-						getTxnRecord("creationTx").logged(),
-						tokenAssociate(ACCOUNT, List.of(A_TOKEN)),
-						tokenAssociate(CONTRACT, List.of(A_TOKEN)),
-						tokenAssociate(RECEIVER, List.of(A_TOKEN)),
-						tokenAssociate(theSecondReceiver, List.of(A_TOKEN)),
-						cryptoTransfer(moving(200, A_TOKEN).between(TOKEN_TREASURY, ACCOUNT))
->>>>>>> 2d143ed0
 				).when(
 						withOpContext(
 								(spec, opLog) -> {
 									final var sender = asAddress(spec.registry().getAccountID(ACCOUNT));
 									final var receiver1 = asAddress(spec.registry().getAccountID(RECEIVER));
-<<<<<<< HEAD
 									final var receiver2 = asAddress(spec.registry().getAccountID(SECOND_RECEIVER));
-=======
-									final var receiver2 = asAddress(spec.registry().getAccountID(theSecondReceiver));
->>>>>>> 2d143ed0
 
 									final var accounts = List.of(sender, receiver1, receiver2);
 									final var amounts = List.of(-10L, 5L, 5L);
 
-<<<<<<< HEAD
 									/* --- HSCS-PREC-009 --- */
 									allRunFor(
 											spec,
@@ -514,30 +454,6 @@
 				(int) spec.registry().getContractId(outerContract).getShardNum(),
 				spec.registry().getContractId(outerContract).getRealmNum(),
 				spec.registry().getContractId(outerContract).getContractNum());
-=======
-									allRunFor(
-											spec,
-											contractCall(CONTRACT, VERSATILE_TRANSFERS_TOKENS,
-													asAddress(spec.registry().getTokenID(A_TOKEN)),
-													accounts.toArray(),
-													amounts.toArray()
-											)
-													.payingWith(ACCOUNT)
-													.gas(48_000)
-													.via("distributeTx"));
-								})
-
-				).then(
-						childRecordsCheck("distributeTx", SUCCESS, recordWith()
-								.status(SUCCESS)
-								.tokenTransfers(
-										changingFungibleBalances()
-												.including(A_TOKEN, ACCOUNT, 10L)
-												.including(A_TOKEN, RECEIVER, 5L)
-												.including(A_TOKEN, theSecondReceiver, 5L)
-								))
-						);
->>>>>>> 2d143ed0
 	}
 
 	private HapiApiSpec transferNft() {
@@ -606,7 +522,7 @@
 								))
 				);
 	}
-
+	
 	private HapiApiSpec transferMultipleNfts() {
 		return defaultHapiSpec("TransferMultipleNfts")
 				.given(
@@ -670,7 +586,6 @@
 						getAccountBalance(ACCOUNT).hasTokenBalance(NFT, 0)
 				);
 	}
-
 
 	private HapiApiSpec associateToken() {
 		return defaultHapiSpec("associateHappyPath")
