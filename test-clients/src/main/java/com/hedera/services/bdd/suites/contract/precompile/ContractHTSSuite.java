--- conflicted
+++ resolved
@@ -40,8 +40,6 @@
 import static com.hedera.services.bdd.spec.HapiPropertySource.asToken;
 import static com.hedera.services.bdd.spec.assertions.SomeFungibleTransfers.changingFungibleBalances;
 import static com.hedera.services.bdd.spec.assertions.TransactionRecordAsserts.recordWith;
-<<<<<<< HEAD
-=======
 import static com.hedera.services.bdd.spec.assertions.TransferListAsserts.including;
 import static com.hedera.services.bdd.spec.infrastructure.meta.ContractResources.HBAR_FEE_COLLECTOR_CONSTRUCTOR;
 import static com.hedera.services.bdd.spec.infrastructure.meta.ContractResources.HBAR_FEE_COLLECTOR_DISTRIBUTE;
@@ -54,7 +52,6 @@
 import static com.hedera.services.bdd.spec.infrastructure.meta.ContractResources.VERSATILE_TRANSFERS_TOKENS;
 import static com.hedera.services.bdd.spec.infrastructure.meta.ContractResources.ZENOS_BANK_DEPOSIT_TOKENS;
 import static com.hedera.services.bdd.spec.infrastructure.meta.ContractResources.ZENOS_BANK_WITHDRAW_TOKENS;
->>>>>>> c6613ff8
 import static com.hedera.services.bdd.spec.queries.QueryVerbs.getAccountBalance;
 import static com.hedera.services.bdd.spec.queries.QueryVerbs.getAccountInfo;
 import static com.hedera.services.bdd.spec.queries.QueryVerbs.getTokenInfo;
@@ -66,11 +63,8 @@
 import static com.hedera.services.bdd.spec.transactions.TxnVerbs.newContractCreate;
 import static com.hedera.services.bdd.spec.transactions.TxnVerbs.tokenAssociate;
 import static com.hedera.services.bdd.spec.transactions.TxnVerbs.tokenCreate;
-<<<<<<< HEAD
 import static com.hedera.services.bdd.spec.transactions.TxnVerbs.uploadInitCode;
-=======
 import static com.hedera.services.bdd.spec.transactions.crypto.HapiCryptoTransfer.tinyBarsFromTo;
->>>>>>> c6613ff8
 import static com.hedera.services.bdd.spec.transactions.token.CustomFeeSpecs.fixedHbarFee;
 import static com.hedera.services.bdd.spec.transactions.token.CustomFeeSpecs.fixedHtsFee;
 import static com.hedera.services.bdd.spec.transactions.token.TokenMovement.moving;
@@ -192,18 +186,9 @@
 								(spec, opLog) ->
 										allRunFor(
 												spec,
-<<<<<<< HEAD
 												newContractCreate(theContract, asAddress(spec.registry().getTokenID(tokenWithHbarFee)))
 										)
 						),
-=======
-												contractCreate(theContract,
-														ContractResources.TRANSFER_AMOUNT_AND_TOKEN_CONSTRUCTOR,
-														asAddress(spec.registry().getTokenID(tokenWithHbarFee)))
-														.payingWith(bob)
-														.bytecode("bytecode")
-														.gas(GAS_TO_OFFER))),
->>>>>>> c6613ff8
 						tokenAssociate(alice, tokenWithHbarFee),
 						tokenAssociate(bob, tokenWithHbarFee),
 						tokenAssociate(theContract, tokenWithHbarFee),
@@ -314,7 +299,6 @@
 								.tokenType(TokenType.FUNGIBLE_COMMON)
 								.initialSupply(TOTAL_SUPPLY)
 								.treasury(TOKEN_TREASURY),
-<<<<<<< HEAD
 						uploadInitCode(VERSATILE_TRANSFERS, FEE_DISTRIBUTOR),
 						newContractCreate(FEE_DISTRIBUTOR),
 						withOpContext(
@@ -324,29 +308,6 @@
 												newContractCreate(VERSATILE_TRANSFERS, getNestedContractAddress(FEE_DISTRIBUTOR, spec))
 										)
 						),
-=======
-						fileCreate("bytecode").payingWith(ACCOUNT),
-						updateLargeFile(ACCOUNT, "bytecode",
-								extractByteCode(ContractResources.VERSATILE_TRANSFERS_CONTRACT)),
-						fileCreate("nestedBytecode").payingWith(ACCOUNT),
-						updateLargeFile(ACCOUNT, "nestedBytecode",
-								extractByteCode(ContractResources.DISTRIBUTOR_CONTRACT)),
-						withOpContext(
-								(spec, opLog) -> {
-									allRunFor(spec, contractCreate(NESTED)
-											.payingWith(ACCOUNT)
-											.bytecode("nestedBytecode")
-											.gas(GAS_TO_OFFER));
-									allRunFor(
-											spec,
-											contractCreate(CONTRACT, VERSATILE_TRANSFERS_CONSTRUCTOR,
-													getNestedContractAddress(
-															spec))
-													.payingWith(ACCOUNT)
-													.bytecode("bytecode")
-													.gas(GAS_TO_OFFER));
-								}),
->>>>>>> c6613ff8
 						tokenAssociate(ACCOUNT, List.of(A_TOKEN)),
 						tokenAssociate(VERSATILE_TRANSFERS, List.of(A_TOKEN)),
 						tokenAssociate(RECEIVER, List.of(A_TOKEN)),
@@ -416,7 +377,6 @@
 								.between(TOKEN_TREASURY, ACCOUNT)),
 						cryptoTransfer(moving(TOTAL_SUPPLY, A_TOKEN)
 								.between(TOKEN_TREASURY, ACCOUNT)),
-<<<<<<< HEAD
 						uploadInitCode(VERSATILE_TRANSFERS, FEE_DISTRIBUTOR),
 						newContractCreate(FEE_DISTRIBUTOR),
 						withOpContext(
@@ -426,30 +386,6 @@
 												newContractCreate(VERSATILE_TRANSFERS, getNestedContractAddress(FEE_DISTRIBUTOR, spec))
 										)
 						)
-=======
-
-						fileCreate("bytecode").payingWith(ACCOUNT),
-						updateLargeFile(ACCOUNT, "bytecode",
-								extractByteCode(ContractResources.VERSATILE_TRANSFERS_CONTRACT)),
-						fileCreate("nestedBytecode").payingWith(ACCOUNT),
-						updateLargeFile(ACCOUNT, "nestedBytecode",
-								extractByteCode(ContractResources.DISTRIBUTOR_CONTRACT)),
-						withOpContext(
-								(spec, opLog) -> {
-									allRunFor(spec, contractCreate(NESTED)
-											.payingWith(ACCOUNT)
-											.bytecode("nestedBytecode")
-											.gas(GAS_TO_OFFER));
-									allRunFor(
-											spec,
-											contractCreate(CONTRACT, VERSATILE_TRANSFERS_CONSTRUCTOR,
-													getNestedContractAddress(
-															spec))
-													.payingWith(ACCOUNT)
-													.bytecode("bytecode")
-													.gas(GAS_TO_OFFER));
-								})
->>>>>>> c6613ff8
 				).when(
 						withOpContext(
 								(spec, opLog) -> {
@@ -574,7 +510,6 @@
 								.between(TOKEN_TREASURY, ACCOUNT)),
 						cryptoTransfer(moving(TOTAL_SUPPLY, A_TOKEN)
 								.between(TOKEN_TREASURY, ACCOUNT)),
-<<<<<<< HEAD
 						uploadInitCode(VERSATILE_TRANSFERS, FEE_DISTRIBUTOR),
 						newContractCreate(FEE_DISTRIBUTOR),
 						withOpContext(
@@ -584,30 +519,6 @@
 												newContractCreate(VERSATILE_TRANSFERS, getNestedContractAddress(FEE_DISTRIBUTOR, spec))
 										)
 						)
-=======
-
-						fileCreate("bytecode").payingWith(ACCOUNT),
-						updateLargeFile(ACCOUNT, "bytecode",
-								extractByteCode(ContractResources.VERSATILE_TRANSFERS_CONTRACT)),
-						fileCreate("nestedBytecode").payingWith(ACCOUNT),
-						updateLargeFile(ACCOUNT, "nestedBytecode",
-								extractByteCode(ContractResources.DISTRIBUTOR_CONTRACT)),
-						withOpContext(
-								(spec, opLog) -> {
-									allRunFor(spec, contractCreate(NESTED)
-											.payingWith(ACCOUNT)
-											.bytecode("nestedBytecode")
-											.gas(GAS_TO_OFFER));
-									allRunFor(
-											spec,
-											contractCreate(CONTRACT, VERSATILE_TRANSFERS_CONSTRUCTOR,
-													getNestedContractAddress(
-															spec))
-													.payingWith(ACCOUNT)
-													.bytecode("bytecode")
-													.gas(GAS_TO_OFFER));
-								})
->>>>>>> c6613ff8
 				).when(
 						withOpContext(
 								(spec, opLog) -> {
@@ -798,7 +709,6 @@
 								.treasury(TOKEN_TREASURY),
 						tokenAssociate(ACCOUNT, NFT),
 						mintToken(NFT, List.of(metadata("firstMemo"), metadata("secondMemo"))),
-<<<<<<< HEAD
 						uploadInitCode(VERSATILE_TRANSFERS, FEE_DISTRIBUTOR),
 						newContractCreate(FEE_DISTRIBUTOR),
 						withOpContext(
@@ -809,30 +719,6 @@
 										)
 						),
 						tokenAssociate(VERSATILE_TRANSFERS, List.of(NFT)),
-=======
-						fileCreate("bytecode").payingWith(ACCOUNT),
-						updateLargeFile(ACCOUNT, "bytecode",
-								extractByteCode(ContractResources.VERSATILE_TRANSFERS_CONTRACT)),
-						fileCreate("nestedBytecode").payingWith(ACCOUNT),
-						updateLargeFile(ACCOUNT, "nestedBytecode",
-								extractByteCode(ContractResources.DISTRIBUTOR_CONTRACT)),
-						withOpContext(
-								(spec, opLog) -> {
-									allRunFor(spec, contractCreate(NESTED)
-											.payingWith(ACCOUNT)
-											.bytecode("nestedBytecode")
-											.gas(GAS_TO_OFFER));
-									allRunFor(
-											spec,
-											contractCreate(CONTRACT, VERSATILE_TRANSFERS_CONSTRUCTOR,
-													getNestedContractAddress(
-															spec))
-													.payingWith(ACCOUNT)
-													.bytecode("bytecode")
-													.gas(GAS_TO_OFFER));
-								}),
-						tokenAssociate(CONTRACT, List.of(NFT)),
->>>>>>> c6613ff8
 						tokenAssociate(RECEIVER, List.of(NFT)),
 						cryptoTransfer(TokenMovement.movingUnique(NFT, 1).between(TOKEN_TREASURY, ACCOUNT))
 				).when(
@@ -888,7 +774,6 @@
 								.treasury(TOKEN_TREASURY),
 						tokenAssociate(ACCOUNT, NFT),
 						mintToken(NFT, List.of(metadata("firstMemo"), metadata("secondMemo"))),
-<<<<<<< HEAD
 						uploadInitCode(VERSATILE_TRANSFERS, FEE_DISTRIBUTOR),
 						newContractCreate(FEE_DISTRIBUTOR),
 						withOpContext(
@@ -899,30 +784,6 @@
 										)
 						),
 						tokenAssociate(VERSATILE_TRANSFERS, List.of(NFT)),
-=======
-						fileCreate("bytecode").payingWith(ACCOUNT),
-						updateLargeFile(ACCOUNT, "bytecode",
-								extractByteCode(ContractResources.VERSATILE_TRANSFERS_CONTRACT)),
-						fileCreate("nestedBytecode").payingWith(ACCOUNT),
-						updateLargeFile(ACCOUNT, "nestedBytecode",
-								extractByteCode(ContractResources.DISTRIBUTOR_CONTRACT)),
-						withOpContext(
-								(spec, opLog) -> {
-									allRunFor(spec, contractCreate(NESTED)
-											.payingWith(ACCOUNT)
-											.bytecode("nestedBytecode")
-											.gas(GAS_TO_OFFER));
-									allRunFor(
-											spec,
-											contractCreate(CONTRACT, VERSATILE_TRANSFERS_CONSTRUCTOR,
-													getNestedContractAddress(
-															spec))
-													.payingWith(ACCOUNT)
-													.bytecode("bytecode")
-													.gas(GAS_TO_OFFER));
-								}),
-						tokenAssociate(CONTRACT, List.of(NFT)),
->>>>>>> c6613ff8
 						tokenAssociate(RECEIVER, List.of(NFT)),
 						cryptoTransfer(TokenMovement.movingUnique(NFT, 1, 2).between(TOKEN_TREASURY, ACCOUNT))
 				).when(
