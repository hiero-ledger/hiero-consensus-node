package com.hedera.services.bdd.suites.crypto;

/*-
 * ‌
 * Hedera Services Test Clients
 * ​
 * Copyright (C) 2018 - 2021 Hedera Hashgraph, LLC
 * ​
 * Licensed under the Apache License, Version 2.0 (the "License");
 * you may not use this file except in compliance with the License.
 * You may obtain a copy of the License at
 *
 *      http://www.apache.org/licenses/LICENSE-2.0
 *
 * Unless required by applicable law or agreed to in writing, software
 * distributed under the License is distributed on an "AS IS" BASIS,
 * WITHOUT WARRANTIES OR CONDITIONS OF ANY KIND, either express or implied.
 * See the License for the specific language governing permissions and
 * limitations under the License.
 * ‍
 */

import com.google.protobuf.ByteString;
import com.hedera.services.bdd.spec.HapiApiSpec;
import com.hedera.services.bdd.suites.HapiApiSuite;
import com.hederahashgraph.api.proto.java.ResponseCodeEnum;
import com.hederahashgraph.api.proto.java.TokenSupplyType;
import com.hederahashgraph.api.proto.java.TokenType;
import org.apache.logging.log4j.LogManager;
import org.apache.logging.log4j.Logger;

import java.util.List;
import java.util.Map;

import static com.hedera.services.bdd.spec.HapiApiSpec.defaultHapiSpec;
import static com.hedera.services.bdd.spec.assertions.AccountInfoAsserts.accountWith;
import static com.hedera.services.bdd.spec.queries.QueryVerbs.getAccountInfo;
import static com.hedera.services.bdd.spec.queries.QueryVerbs.getTxnRecord;
import static com.hedera.services.bdd.spec.transactions.TxnVerbs.cryptoAdjustAllowance;
import static com.hedera.services.bdd.spec.transactions.TxnVerbs.cryptoApproveAllowance;
import static com.hedera.services.bdd.spec.transactions.TxnVerbs.cryptoCreate;
import static com.hedera.services.bdd.spec.transactions.TxnVerbs.cryptoDelete;
import static com.hedera.services.bdd.spec.transactions.TxnVerbs.cryptoTransfer;
import static com.hedera.services.bdd.spec.transactions.TxnVerbs.fileUpdate;
import static com.hedera.services.bdd.spec.transactions.TxnVerbs.grantTokenKyc;
import static com.hedera.services.bdd.spec.transactions.TxnVerbs.mintToken;
import static com.hedera.services.bdd.spec.transactions.TxnVerbs.revokeTokenKyc;
import static com.hedera.services.bdd.spec.transactions.TxnVerbs.tokenAssociate;
import static com.hedera.services.bdd.spec.transactions.TxnVerbs.tokenCreate;
import static com.hedera.services.bdd.spec.transactions.TxnVerbs.tokenFreeze;
import static com.hedera.services.bdd.spec.transactions.TxnVerbs.tokenPause;
import static com.hedera.services.bdd.spec.transactions.TxnVerbs.tokenUnpause;
import static com.hedera.services.bdd.spec.transactions.crypto.HapiCryptoAdjustAllowance.asList;
import static com.hedera.services.bdd.spec.transactions.token.TokenMovement.moving;
import static com.hedera.services.bdd.spec.transactions.token.TokenMovement.movingUnique;
import static com.hedera.services.bdd.spec.transactions.token.TokenMovement.movingUniqueWithAllowance;
import static com.hedera.services.bdd.spec.transactions.token.TokenMovement.movingWithAllowance;
import static com.hedera.services.bdd.spec.utilops.UtilVerbs.newKeyNamed;
import static com.hedera.services.bdd.spec.utilops.UtilVerbs.validateChargedUsdWithin;
import static com.hederahashgraph.api.proto.java.ResponseCodeEnum.ACCOUNT_DELETED;
import static com.hederahashgraph.api.proto.java.ResponseCodeEnum.AMOUNT_EXCEEDS_TOKEN_MAX_SUPPLY;
import static com.hederahashgraph.api.proto.java.ResponseCodeEnum.EMPTY_ALLOWANCES;
import static com.hederahashgraph.api.proto.java.ResponseCodeEnum.FUNGIBLE_TOKEN_IN_NFT_ALLOWANCES;
import static com.hederahashgraph.api.proto.java.ResponseCodeEnum.INVALID_ALLOWANCE_OWNER_ID;
import static com.hederahashgraph.api.proto.java.ResponseCodeEnum.INVALID_ALLOWANCE_SPENDER_ID;
import static com.hederahashgraph.api.proto.java.ResponseCodeEnum.INVALID_SIGNATURE;
import static com.hederahashgraph.api.proto.java.ResponseCodeEnum.INVALID_TOKEN_NFT_SERIAL_NUMBER;
import static com.hederahashgraph.api.proto.java.ResponseCodeEnum.MAX_ALLOWANCES_EXCEEDED;
import static com.hederahashgraph.api.proto.java.ResponseCodeEnum.NEGATIVE_ALLOWANCE_AMOUNT;
import static com.hederahashgraph.api.proto.java.ResponseCodeEnum.NFT_IN_FUNGIBLE_TOKEN_ALLOWANCES;
import static com.hederahashgraph.api.proto.java.ResponseCodeEnum.REPEATED_SERIAL_NUMS_IN_NFT_ALLOWANCES;
import static com.hederahashgraph.api.proto.java.ResponseCodeEnum.SENDER_DOES_NOT_OWN_NFT_SERIAL_NO;
import static com.hederahashgraph.api.proto.java.ResponseCodeEnum.SPENDER_ACCOUNT_REPEATED_IN_ALLOWANCES;
import static com.hederahashgraph.api.proto.java.ResponseCodeEnum.TOKEN_NOT_ASSOCIATED_TO_ACCOUNT;
import static com.hederahashgraph.api.proto.java.TokenType.FUNGIBLE_COMMON;
import static com.hederahashgraph.api.proto.java.TokenType.NON_FUNGIBLE_UNIQUE;

public class CryptoApproveAllowanceSuite extends HapiApiSuite {
	private static final Logger log = LogManager.getLogger(CryptoApproveAllowanceSuite.class);
	public static String MISSING_OWNER = null;

	public static void main(String... args) {
		new CryptoApproveAllowanceSuite().runSuiteSync();
	}

	@Override
	public List<HapiApiSpec> getSpecsInSuite() {
		return List.of(new HapiApiSpec[] {
				canHaveMultipleOwners(),
				noOwnerDefaultsToPayer(),
				invalidSpenderFails(),
				invalidOwnerFails(),
				happyPathWorks(),
				emptyAllowancesRejected(),
				spenderSameAsOwnerFails(),
				spenderAccountRepeatedFails(),
				negativeAmountFailsForFungible(),
				tokenNotAssociatedToAccountFails(),
				invalidTokenTypeFails(),
				validatesSerialNums(),
				tokenExceedsMaxSupplyFails(),
				serialsWipedIfApprovedForAll(),
				serialsNotValidatedIfApprovedForAll(),
				exceedsTransactionLimit(),
				exceedsAccountLimit(),
				succeedsWhenTokenPausedFrozenKycRevoked(),
				serialsInAscendingOrder(),
				feesAsExpected(),
<<<<<<< HEAD
				canGrantNftAllowancesWithTreasuryOwner(),
				canGrantFungibleAllowancesWithTreasuryOwner()
=======
				canHaveMultipleAllowedSpendersForTheSameNFT()
>>>>>>> 55f7ff17
		});
	}

	private HapiApiSpec canGrantFungibleAllowancesWithTreasuryOwner() {
		final String spender = "spender";
		final String otherReceiver = "otherReceiver";
		final String fungibleToken = "fungible";
		final String supplyKey = "supplyKey";
		return defaultHapiSpec("canGrantFungibleAllowancesWithTreasuryOwner")
				.given(
						newKeyNamed(supplyKey),
						cryptoCreate(TOKEN_TREASURY),
						cryptoCreate(spender),
						tokenCreate(fungibleToken)
								.supplyType(TokenSupplyType.FINITE)
								.tokenType(FUNGIBLE_COMMON)
								.treasury(TOKEN_TREASURY)
								.maxSupply(10000)
								.initialSupply(5000),
						cryptoCreate(otherReceiver)
								.balance(ONE_HBAR)
								.maxAutomaticTokenAssociations(1)
				).when(
						cryptoApproveAllowance()
								.addTokenAllowance(TOKEN_TREASURY, fungibleToken, spender, 10)
								.signedBy(TOKEN_TREASURY, DEFAULT_PAYER),
						cryptoAdjustAllowance()
								.addTokenAllowance(TOKEN_TREASURY, fungibleToken, spender, 100)
								.signedBy(TOKEN_TREASURY, DEFAULT_PAYER)
				).then(
						getAccountInfo(TOKEN_TREASURY).has(accountWith()
										.tokenAllowancesContaining(fungibleToken, spender, 110))
								.logged(),
						cryptoTransfer(movingWithAllowance(30, fungibleToken)
								.between(TOKEN_TREASURY, otherReceiver))
								.payingWith(spender)
								.signedBy(spender),
						getAccountInfo(TOKEN_TREASURY)
								.has(accountWith()
										.tokenAllowancesContaining(fungibleToken, spender, 80))
								.logged(),
						getAccountInfo(TOKEN_TREASURY)
								.has(accountWith()
										.tokenAllowancesContaining(fungibleToken, spender, 80))
								.logged()
				);
	}

	private HapiApiSpec canGrantNftAllowancesWithTreasuryOwner() {
		final String spender = "spender";
		final String otherReceiver = "otherReceiver";
		final String nonFungibleToken = "nonFungible";
		final String supplyKey = "supplyKey";
		return defaultHapiSpec("canGrantNftAllowancesWithTreasuryOwner")
				.given(
						newKeyNamed(supplyKey),
						cryptoCreate(TOKEN_TREASURY),
						cryptoCreate(spender),
						tokenCreate(nonFungibleToken)
								.supplyType(TokenSupplyType.INFINITE)
								.tokenType(NON_FUNGIBLE_UNIQUE)
								.treasury(TOKEN_TREASURY)
								.initialSupply(0)
								.supplyKey(supplyKey),
						mintToken(nonFungibleToken, List.of(
								ByteString.copyFromUtf8("a"),
								ByteString.copyFromUtf8("b"),
								ByteString.copyFromUtf8("c"))),
						cryptoCreate(otherReceiver)
								.balance(ONE_HBAR)
								.maxAutomaticTokenAssociations(1)
				).when(
						cryptoApproveAllowance()
								.addNftAllowance(TOKEN_TREASURY, nonFungibleToken, spender, false, List.of(4L))
								.signedBy(TOKEN_TREASURY, DEFAULT_PAYER)
								.hasPrecheck(INVALID_TOKEN_NFT_SERIAL_NUMBER),
						cryptoApproveAllowance()
								.addNftAllowance(TOKEN_TREASURY, nonFungibleToken, spender, false, List.of(1L, 3L))
								.signedBy(TOKEN_TREASURY, DEFAULT_PAYER),
						cryptoAdjustAllowance()
								.addNftAllowance(TOKEN_TREASURY, nonFungibleToken, spender, false, List.of(-3L))
								.signedBy(TOKEN_TREASURY, DEFAULT_PAYER)
				).then(
						getAccountInfo(TOKEN_TREASURY).has(accountWith()
										.nftAllowancesContaining(nonFungibleToken, spender, false, List.of(1L)))
								.logged(),
						cryptoTransfer(movingUniqueWithAllowance(nonFungibleToken, 1L)
								.between(TOKEN_TREASURY, otherReceiver))
								.payingWith(spender)
								.signedBy(spender),
						getAccountInfo(TOKEN_TREASURY).has(accountWith().nftAllowancesCount(0)).logged()
				);
	}

	private HapiApiSpec invalidOwnerFails() {
		final String owner = "owner";
		final String spender = "spender";
		final String token = "token";
		final String nft = "nft";
		return defaultHapiSpec("invalidOwnerFails")
				.given(
						newKeyNamed("supplyKey"),
						cryptoCreate(owner)
								.balance(ONE_HUNDRED_HBARS)
								.maxAutomaticTokenAssociations(10),
						cryptoCreate("payer")
								.balance(ONE_HUNDRED_HBARS),
						cryptoCreate(spender)
								.balance(ONE_HUNDRED_HBARS),
						cryptoCreate(TOKEN_TREASURY).balance(100 * ONE_HUNDRED_HBARS)
								.maxAutomaticTokenAssociations(10),
						tokenCreate(token)
								.tokenType(TokenType.FUNGIBLE_COMMON)
								.supplyType(TokenSupplyType.FINITE)
								.supplyKey("supplyKey")
								.maxSupply(1000L)
								.initialSupply(10L)
								.treasury(TOKEN_TREASURY),
						tokenCreate(nft)
								.maxSupply(10L)
								.initialSupply(0)
								.supplyType(TokenSupplyType.FINITE)
								.tokenType(NON_FUNGIBLE_UNIQUE)
								.supplyKey("supplyKey")
								.treasury(TOKEN_TREASURY),
						mintToken(nft, List.of(
								ByteString.copyFromUtf8("a"),
								ByteString.copyFromUtf8("b"),
								ByteString.copyFromUtf8("c")
						)).via("nftTokenMint"),
						mintToken(token, 500L).via("tokenMint")
				)
				.when(
						cryptoApproveAllowance()
								.payingWith("payer")
								.addCryptoAllowance(owner, spender, 100L)
								.signedBy("payer", owner)
								.blankMemo(),
						cryptoDelete(owner),

						cryptoApproveAllowance()
								.payingWith("payer")
								.addCryptoAllowance(owner, spender, 100L)
								.signedBy("payer", owner)
								.blankMemo()
								.hasPrecheck(INVALID_ALLOWANCE_OWNER_ID),
						cryptoApproveAllowance()
								.payingWith("payer")
								.addTokenAllowance(owner, token, spender, 100L)
								.signedBy("payer", owner)
								.blankMemo()
								.hasPrecheck(INVALID_ALLOWANCE_OWNER_ID),
						cryptoApproveAllowance()
								.payingWith("payer")
								.addNftAllowance(owner, nft, spender, false, List.of(1L))
								.signedBy("payer", owner)
								.via("baseApproveTxn")
								.blankMemo()
								.hasPrecheck(INVALID_ALLOWANCE_OWNER_ID)
				)
				.then(
						getAccountInfo(owner).hasCostAnswerPrecheck(ACCOUNT_DELETED));
	}

	private HapiApiSpec invalidSpenderFails() {
		final String owner = "owner";
		final String spender = "spender";
		final String token = "token";
		final String nft = "nft";
		return defaultHapiSpec("invalidSpenderFails")
				.given(
						newKeyNamed("supplyKey"),
						cryptoCreate(owner)
								.balance(ONE_HUNDRED_HBARS)
								.maxAutomaticTokenAssociations(10),
						cryptoCreate(spender)
								.balance(ONE_HUNDRED_HBARS),
						cryptoCreate(TOKEN_TREASURY).balance(100 * ONE_HUNDRED_HBARS)
								.maxAutomaticTokenAssociations(10),
						tokenCreate(token)
								.tokenType(TokenType.FUNGIBLE_COMMON)
								.supplyType(TokenSupplyType.FINITE)
								.supplyKey("supplyKey")
								.maxSupply(1000L)
								.initialSupply(10L)
								.treasury(TOKEN_TREASURY),
						tokenCreate(nft)
								.maxSupply(10L)
								.initialSupply(0)
								.supplyType(TokenSupplyType.FINITE)
								.tokenType(NON_FUNGIBLE_UNIQUE)
								.supplyKey("supplyKey")
								.treasury(TOKEN_TREASURY),
						tokenAssociate(owner, token),
						tokenAssociate(owner, nft),
						mintToken(nft, List.of(
								ByteString.copyFromUtf8("a"),
								ByteString.copyFromUtf8("b"),
								ByteString.copyFromUtf8("c")
						)).via("nftTokenMint"),
						mintToken(token, 500L).via("tokenMint"),
						cryptoTransfer(movingUnique(nft, 1L, 2L, 3L)
								.between(TOKEN_TREASURY, owner))
				)
				.when(
						cryptoDelete(spender),
						cryptoApproveAllowance()
								.payingWith(owner)
								.addCryptoAllowance(owner, spender, 100L)
								.blankMemo()
								.hasKnownStatus(INVALID_ALLOWANCE_SPENDER_ID),
						cryptoApproveAllowance()
								.payingWith(owner)
								.addTokenAllowance(owner, token, spender, 100L)
								.blankMemo()
								.hasKnownStatus(INVALID_ALLOWANCE_SPENDER_ID),
						cryptoApproveAllowance()
								.payingWith(owner)
								.addNftAllowance(owner, nft, spender, false, List.of(1L))
								.via("baseApproveTxn")
								.blankMemo()
								.hasKnownStatus(INVALID_ALLOWANCE_SPENDER_ID)
				)
				.then();
	}

	private HapiApiSpec noOwnerDefaultsToPayer() {
		final String payer = "payer";
		final String spender = "spender";
		final String spender1 = "spender1";
		final String token = "token";
		final String nft = "nft";
		return defaultHapiSpec("noOwnerDefaultsToPayer")
				.given(
						newKeyNamed("supplyKey"),
						cryptoCreate(payer)
								.balance(ONE_HUNDRED_HBARS)
								.maxAutomaticTokenAssociations(10),
						cryptoCreate(spender)
								.balance(ONE_HUNDRED_HBARS),
						cryptoCreate(spender1)
								.balance(ONE_HUNDRED_HBARS),
						cryptoCreate(TOKEN_TREASURY).balance(100 * ONE_HUNDRED_HBARS)
								.maxAutomaticTokenAssociations(10),
						tokenCreate(token)
								.tokenType(TokenType.FUNGIBLE_COMMON)
								.supplyType(TokenSupplyType.FINITE)
								.supplyKey("supplyKey")
								.maxSupply(1000L)
								.initialSupply(10L)
								.treasury(TOKEN_TREASURY),
						tokenCreate(nft)
								.maxSupply(10L)
								.initialSupply(0)
								.supplyType(TokenSupplyType.FINITE)
								.tokenType(NON_FUNGIBLE_UNIQUE)
								.supplyKey("supplyKey")
								.treasury(TOKEN_TREASURY),
						tokenAssociate(payer, token),
						tokenAssociate(payer, nft),
						mintToken(nft, List.of(
								ByteString.copyFromUtf8("a"),
								ByteString.copyFromUtf8("b"),
								ByteString.copyFromUtf8("c")
						)).via("nftTokenMint"),
						mintToken(token, 500L).via("tokenMint"),
						cryptoTransfer(movingUnique(nft, 1L, 2L, 3L)
								.between(TOKEN_TREASURY, payer))
				)
				.when(
						cryptoApproveAllowance()
								.payingWith(payer)
								.addCryptoAllowance(MISSING_OWNER, spender1, 100L)
								.addTokenAllowance(MISSING_OWNER, token, spender, 100L)
								.addNftAllowance(MISSING_OWNER, nft, spender, false, List.of(1L))
								.via("approveTxn")
								.blankMemo()
								.logged(),
						getTxnRecord("approveTxn").logged()
				)
				.then(
						validateChargedUsdWithin("approveTxn", 0.05252, 0.01),
						getAccountInfo(payer)
								.has(accountWith()
										.cryptoAllowancesCount(1)
										.nftAllowancesCount(1)
										.tokenAllowancesCount(1)
										.cryptoAllowancesContaining(spender1, 100L)
										.tokenAllowancesContaining(token, spender, 100L)
										.nftAllowancesContaining(nft, spender, false, List.of(1L))
								));
	}

	private HapiApiSpec canHaveMultipleOwners() {
		final String owner1 = "owner1";
		final String owner2 = "owner2";
		final String spender = "spender";
		final String token = "token";
		final String nft = "nft";
		return defaultHapiSpec("canHaveMultipleOwners")
				.given(
						newKeyNamed("supplyKey"),
						cryptoCreate(owner1)
								.balance(ONE_HUNDRED_HBARS)
								.maxAutomaticTokenAssociations(10),
						cryptoCreate(owner2)
								.balance(ONE_HUNDRED_HBARS)
								.maxAutomaticTokenAssociations(10),
						cryptoCreate(spender)
								.balance(ONE_HUNDRED_HBARS),
						cryptoCreate(TOKEN_TREASURY).balance(100 * ONE_HUNDRED_HBARS)
								.maxAutomaticTokenAssociations(10),
						tokenCreate(token)
								.tokenType(TokenType.FUNGIBLE_COMMON)
								.supplyType(TokenSupplyType.FINITE)
								.supplyKey("supplyKey")
								.maxSupply(10_000L)
								.initialSupply(10L)
								.treasury(TOKEN_TREASURY),
						tokenCreate(nft)
								.maxSupply(10L)
								.initialSupply(0)
								.supplyType(TokenSupplyType.FINITE)
								.tokenType(NON_FUNGIBLE_UNIQUE)
								.supplyKey("supplyKey")
								.treasury(TOKEN_TREASURY),
						tokenAssociate(owner1, token, nft),
						tokenAssociate(owner2, token, nft),
						mintToken(nft, List.of(
								ByteString.copyFromUtf8("a"),
								ByteString.copyFromUtf8("b"),
								ByteString.copyFromUtf8("c"),
								ByteString.copyFromUtf8("d"),
								ByteString.copyFromUtf8("e"),
								ByteString.copyFromUtf8("f")
						)).via("nftTokenMint"),
						mintToken(token, 1000L).via("tokenMint"),
						cryptoTransfer(
								moving(500, token).between(TOKEN_TREASURY, owner1),
								moving(500, token).between(TOKEN_TREASURY, owner2),
								movingUnique(nft, 1L, 2L, 3L).between(TOKEN_TREASURY, owner1),
								movingUnique(nft, 4L, 5L, 6L).between(TOKEN_TREASURY, owner2))
				)
				.when(
						cryptoApproveAllowance()
								.payingWith(DEFAULT_PAYER)
								.addCryptoAllowance(owner1, spender, ONE_HBAR)
								.addTokenAllowance(owner1, token, spender, 100L)
								.addNftAllowance(owner1, nft, spender, false, List.of(1L))
								.addCryptoAllowance(owner2, spender, ONE_HBAR)
								.addTokenAllowance(owner2, token, spender, 100L)
								.addNftAllowance(owner2, nft, spender, false, List.of(4L))
								.hasKnownStatus(INVALID_SIGNATURE),
						cryptoApproveAllowance()
								.payingWith(DEFAULT_PAYER)
								.addCryptoAllowance(owner1, spender, ONE_HBAR)
								.addTokenAllowance(owner1, token, spender, 100L)
								.addNftAllowance(owner1, nft, spender, false, List.of(1L))
								.addCryptoAllowance(owner2, spender, ONE_HBAR)
								.addTokenAllowance(owner2, token, spender, 100L)
								.addNftAllowance(owner2, nft, spender, false, List.of(4L))
								.signedBy(DEFAULT_PAYER, owner1)
								.hasKnownStatus(INVALID_SIGNATURE),
						cryptoApproveAllowance()
								.payingWith(DEFAULT_PAYER)
								.addCryptoAllowance(owner1, spender, ONE_HBAR)
								.addTokenAllowance(owner1, token, spender, 100L)
								.addNftAllowance(owner1, nft, spender, false, List.of(1L))
								.addCryptoAllowance(owner2, spender, ONE_HBAR)
								.addTokenAllowance(owner2, token, spender, 100L)
								.addNftAllowance(owner2, nft, spender, false, List.of(4L))
								.signedBy(DEFAULT_PAYER, owner2)
								.hasKnownStatus(INVALID_SIGNATURE),
						cryptoApproveAllowance()
								.payingWith(DEFAULT_PAYER)
								.addCryptoAllowance(owner1, spender, ONE_HBAR)
								.addTokenAllowance(owner1, token, spender, 100L)
								.addNftAllowance(owner1, nft, spender, false, List.of(1L))
								.addCryptoAllowance(owner2, spender, 2 * ONE_HBAR)
								.addTokenAllowance(owner2, token, spender, 300L)
								.addNftAllowance(owner2, nft, spender, false, List.of(4L, 5L))
								.signedBy(DEFAULT_PAYER, owner1, owner2)
				)
				.then(
						getAccountInfo(owner1)
								.has(accountWith()
										.tokenAllowancesContaining(token, spender, 100L)
										.cryptoAllowancesContaining(spender, ONE_HBAR)
										.nftAllowancesContaining(nft, spender, false, List.of(1L))),
						getAccountInfo(owner2)
								.has(accountWith()
										.tokenAllowancesContaining(token, spender, 300L)
										.cryptoAllowancesContaining(spender, 2 * ONE_HBAR)
										.nftAllowancesContaining(nft, spender, false, List.of(4L, 5L)))
				);
	}

	private HapiApiSpec feesAsExpected() {
		final String owner = "owner";
		final String spender = "spender";
		final String token = "token";
		final String nft = "nft";
		return defaultHapiSpec("feesAsExpected")
				.given(
						newKeyNamed("supplyKey"),
						cryptoCreate(owner)
								.balance(ONE_HUNDRED_HBARS)
								.maxAutomaticTokenAssociations(10),
						cryptoCreate(spender)
								.balance(ONE_HUNDRED_HBARS),
						cryptoCreate("spender1")
								.balance(ONE_HUNDRED_HBARS),
						cryptoCreate("spender2")
								.balance(ONE_HUNDRED_HBARS),
						cryptoCreate(TOKEN_TREASURY).balance(100 * ONE_HUNDRED_HBARS)
								.maxAutomaticTokenAssociations(10),
						tokenCreate(token)
								.tokenType(TokenType.FUNGIBLE_COMMON)
								.supplyType(TokenSupplyType.FINITE)
								.supplyKey("supplyKey")
								.maxSupply(1000L)
								.initialSupply(10L)
								.treasury(TOKEN_TREASURY),
						tokenCreate(nft)
								.maxSupply(10L)
								.initialSupply(0)
								.supplyType(TokenSupplyType.FINITE)
								.tokenType(NON_FUNGIBLE_UNIQUE)
								.supplyKey("supplyKey")
								.treasury(TOKEN_TREASURY),
						tokenAssociate(owner, token),
						tokenAssociate(owner, nft),
						mintToken(nft, List.of(
								ByteString.copyFromUtf8("a"),
								ByteString.copyFromUtf8("b"),
								ByteString.copyFromUtf8("c")
						)).via("nftTokenMint"),
						mintToken(token, 500L).via("tokenMint"),
						cryptoTransfer(movingUnique(nft, 1L, 2L, 3L)
								.between(TOKEN_TREASURY, owner))
				)
				.when(
						cryptoApproveAllowance()
								.payingWith(owner)
								.addCryptoAllowance(owner, spender, 100L)
								.via("approve")
								.fee(ONE_HBAR)
								.blankMemo()
								.logged(),
						validateChargedUsdWithin("approve", 0.05, 0.01),
						cryptoApproveAllowance()
								.payingWith(owner)
								.addTokenAllowance(owner, token, spender, 100L)
								.via("approveTokenTxn")
								.fee(ONE_HBAR)
								.blankMemo()
								.logged(),
						validateChargedUsdWithin("approveTokenTxn", 0.05012, 0.01)
				)
				.then(
						cryptoApproveAllowance()
								.payingWith(owner)
								.addNftAllowance(owner, nft, spender, false, List.of(1L))
								.via("approveNftTxn")
								.fee(ONE_HBAR)
								.blankMemo()
								.logged(),
						validateChargedUsdWithin("approveNftTxn", 0.05024, 0.01),
						cryptoApproveAllowance()
								.payingWith(owner)
								.addNftAllowance(owner, nft, "spender1", true, List.of())
								.via("approveForAllNftTxn")
								.fee(ONE_HBAR)
								.blankMemo()
								.logged(),
						validateChargedUsdWithin("approveForAllNftTxn", 0.05, 0.01),
						cryptoApproveAllowance()
								.payingWith(owner)
								.addCryptoAllowance(owner, "spender2", 100L)
								.addTokenAllowance(owner, token, "spender2", 100L)
								.addNftAllowance(owner, nft, "spender2", false, List.of(1L))
								.via("approveTxn")
								.fee(ONE_HBAR)
								.blankMemo()
								.logged(),
						validateChargedUsdWithin("approveTxn", 0.05252, 0.01),
						getAccountInfo(owner)
								.has(accountWith()
										.cryptoAllowancesCount(2)
										.nftAllowancesCount(3)
										.tokenAllowancesCount(2)
										.cryptoAllowancesContaining(spender, 100L)
										.tokenAllowancesContaining(token, spender, 100L)
										.nftAllowancesContaining(nft, spender, false, List.of(1L))
								));
	}

	private HapiApiSpec serialsInAscendingOrder() {
		final String owner = "owner";
		final String spender = "spender";
		final String spender1 = "spender1";
		final String nft = "nft";
		return defaultHapiSpec("serialsWipedIfApprovedForAll")
				.given(
						newKeyNamed("supplyKey"),
						cryptoCreate(owner)
								.balance(ONE_HUNDRED_HBARS)
								.maxAutomaticTokenAssociations(10),
						cryptoCreate(spender)
								.balance(ONE_HUNDRED_HBARS),
						cryptoCreate(spender1)
								.balance(ONE_HUNDRED_HBARS),
						cryptoCreate(TOKEN_TREASURY).balance(100 * ONE_HUNDRED_HBARS)
								.maxAutomaticTokenAssociations(10),
						tokenCreate(nft)
								.maxSupply(10L)
								.initialSupply(0)
								.supplyType(TokenSupplyType.FINITE)
								.tokenType(NON_FUNGIBLE_UNIQUE)
								.supplyKey("supplyKey")
								.treasury(TOKEN_TREASURY),
						tokenAssociate(owner, nft),
						mintToken(nft, List.of(
								ByteString.copyFromUtf8("a"),
								ByteString.copyFromUtf8("b"),
								ByteString.copyFromUtf8("c"),
								ByteString.copyFromUtf8("d")
						)).via("nftTokenMint"),
						cryptoTransfer(movingUnique(nft, 1L, 2L, 3L, 4L)
								.between(TOKEN_TREASURY, owner))
				)
				.when(
						cryptoApproveAllowance()
								.payingWith(owner)
								.addNftAllowance(owner, nft, spender, true, asList(1L))
								.fee(ONE_HBAR),
						cryptoApproveAllowance()
								.payingWith(owner)
								.addNftAllowance(owner, nft, spender1, false, asList(4L, 2L, 3L))
								.fee(ONE_HBAR)
				)
				.then(
						getAccountInfo(owner).logged()
								.has(accountWith()
										.nftAllowancesCount(2)
										.nftAllowancesContaining(nft, spender, true, asList())
										.nftAllowancesContaining(nft, spender1, false, asList(2L, 3L, 4L))

								));
	}

	private HapiApiSpec succeedsWhenTokenPausedFrozenKycRevoked() {
		final String owner = "owner";
		final String spender = "spender";
		final String spender1 = "spender1";
		final String spender2 = "spender2";
		final String spender3 = "spender3";
		final String token = "token";
		final String nft = "nft";
		return defaultHapiSpec("succeedsWhenTokenPausedFrozenKycRevoked")
				.given(
						fileUpdate(APP_PROPERTIES)
								.fee(ONE_HUNDRED_HBARS)
								.payingWith(EXCHANGE_RATE_CONTROL)
								.overridingProps(Map.of(
										"hedera.allowances.maxTransactionLimit", "20",
										"hedera.allowances.maxAccountLimit", "100")
								),

						newKeyNamed("supplyKey"),
						newKeyNamed("adminKey"),
						newKeyNamed("freezeKey"),
						newKeyNamed("kycKey"),
						newKeyNamed("pauseKey"),
						cryptoCreate(owner)
								.balance(ONE_HUNDRED_HBARS)
								.maxAutomaticTokenAssociations(10),
						cryptoCreate(spender)
								.balance(ONE_HUNDRED_HBARS),
						cryptoCreate(spender1)
								.balance(ONE_HUNDRED_HBARS),
						cryptoCreate(spender2)
								.balance(ONE_HUNDRED_HBARS),
						cryptoCreate(spender3)
								.balance(ONE_HUNDRED_HBARS),
						cryptoCreate(TOKEN_TREASURY).balance(100 * ONE_HUNDRED_HBARS)
								.maxAutomaticTokenAssociations(10),

						tokenCreate(token)
								.tokenType(TokenType.FUNGIBLE_COMMON)
								.supplyType(TokenSupplyType.FINITE)
								.supplyKey("supplyKey")
								.maxSupply(1000L)
								.initialSupply(10L)
								.kycKey("kycKey")
								.adminKey("adminKey")
								.freezeKey("freezeKey")
								.pauseKey("pauseKey")
								.treasury(TOKEN_TREASURY),
						tokenCreate(nft)
								.maxSupply(10L)
								.initialSupply(0)
								.supplyType(TokenSupplyType.FINITE)
								.tokenType(NON_FUNGIBLE_UNIQUE)
								.supplyKey("supplyKey")
								.kycKey("kycKey")
								.adminKey("adminKey")
								.freezeKey("freezeKey")
								.pauseKey("pauseKey")
								.treasury(TOKEN_TREASURY),

						tokenAssociate(owner, token),
						tokenAssociate(owner, nft),
						mintToken(nft, List.of(
								ByteString.copyFromUtf8("a"),
								ByteString.copyFromUtf8("b"),
								ByteString.copyFromUtf8("c")
						)).via("nftTokenMint"),
						mintToken(token, 500L).via("tokenMint"),
						grantTokenKyc(token, owner),
						grantTokenKyc(nft, owner),
						cryptoTransfer(movingUnique(nft, 1L, 2L, 3L)
								.between(TOKEN_TREASURY, owner))
				)
				.when(
						cryptoApproveAllowance()
								.payingWith(owner)
								.addTokenAllowance(owner, token, spender, 100L)
								.addNftAllowance(owner, nft, spender, false, List.of(1L))
								.fee(ONE_HBAR),
						revokeTokenKyc(token, owner),
						revokeTokenKyc(nft, owner),
						cryptoApproveAllowance()
								.payingWith(owner)
								.addTokenAllowance(owner, token, spender1, 100L)
								.addNftAllowance(owner, nft, spender1, false, List.of(1L))
								.fee(ONE_HBAR)
				)
				.then(
						tokenPause(token),
						tokenPause(nft),
						cryptoApproveAllowance()
								.payingWith(owner)
								.addTokenAllowance(owner, token, spender2, 100L)
								.addNftAllowance(owner, nft, spender2, false, List.of(2L))
								.fee(ONE_HBAR),

						tokenUnpause(token),
						tokenUnpause(nft),
						tokenFreeze(token, owner),
						tokenFreeze(nft, owner),
						cryptoApproveAllowance()
								.payingWith(owner)
								.addTokenAllowance(owner, token, spender3, 100L)
								.addNftAllowance(owner, nft, spender3, false, List.of(3L))
								.fee(ONE_HBAR),

						getAccountInfo(owner)
								.has(accountWith()
										.cryptoAllowancesCount(0)
										.nftAllowancesCount(4)
										.tokenAllowancesCount(4)
								));
	}

	private HapiApiSpec exceedsTransactionLimit() {
		final String owner = "owner";
		final String spender = "spender";
		final String spender1 = "spender1";
		final String spender2 = "spender2";
		final String token = "token";
		final String nft = "nft";
		return defaultHapiSpec("exceedsTransactionLimit")
				.given(
						newKeyNamed("supplyKey"),
						fileUpdate(APP_PROPERTIES)
								.fee(ONE_HUNDRED_HBARS)
								.payingWith(EXCHANGE_RATE_CONTROL)
								.overridingProps(Map.of(
										"hedera.allowances.maxTransactionLimit", "4",
										"hedera.allowances.maxAccountLimit", "5")
								),
						cryptoCreate(owner)
								.balance(ONE_HUNDRED_HBARS)
								.maxAutomaticTokenAssociations(10),
						cryptoCreate(spender)
								.balance(ONE_HUNDRED_HBARS),
						cryptoCreate(spender1)
								.balance(ONE_HUNDRED_HBARS),
						cryptoCreate(spender2)
								.balance(ONE_HUNDRED_HBARS),
						cryptoCreate(TOKEN_TREASURY).balance(100 * ONE_HUNDRED_HBARS)
								.maxAutomaticTokenAssociations(10),
						tokenCreate(token)
								.tokenType(TokenType.FUNGIBLE_COMMON)
								.supplyType(TokenSupplyType.FINITE)
								.supplyKey("supplyKey")
								.maxSupply(1000L)
								.initialSupply(10L)
								.treasury(TOKEN_TREASURY),
						tokenCreate(nft)
								.maxSupply(10L)
								.initialSupply(0)
								.supplyType(TokenSupplyType.FINITE)
								.tokenType(NON_FUNGIBLE_UNIQUE)
								.supplyKey("supplyKey")
								.treasury(TOKEN_TREASURY),
						tokenAssociate(owner, token),
						tokenAssociate(owner, nft),
						mintToken(nft, List.of(
								ByteString.copyFromUtf8("a"),
								ByteString.copyFromUtf8("b"),
								ByteString.copyFromUtf8("c")
						)).via("nftTokenMint"),
						mintToken(token, 500L).via("tokenMint"),
						cryptoTransfer(movingUnique(nft, 1L, 2L, 3L)
								.between(TOKEN_TREASURY, owner))
				)
				.when(
						cryptoApproveAllowance()
								.payingWith(owner)
								.addCryptoAllowance(owner, spender, 100L)
								.addCryptoAllowance(owner, spender1, 100L)
								.addCryptoAllowance(owner, spender2, 100L)
								.addTokenAllowance(owner, token, spender, 100L)
								.addNftAllowance(owner, nft, spender, false, List.of(1L))
								.hasPrecheck(MAX_ALLOWANCES_EXCEEDED)
								.fee(ONE_HBAR)
				)
				.then(
						// reset
						fileUpdate(APP_PROPERTIES)
								.fee(ONE_HUNDRED_HBARS)
								.payingWith(EXCHANGE_RATE_CONTROL)
								.overridingProps(Map.of(
										"hedera.allowances.maxTransactionLimit", "20",
										"hedera.allowances.maxAccountLimit", "100")
								)
				);
	}

	private HapiApiSpec exceedsAccountLimit() {
		final String owner = "owner";
		final String spender = "spender";
		final String spender1 = "spender1";
		final String spender2 = "spender2";
		final String token = "token";
		final String nft = "nft";
		return defaultHapiSpec("exceedsAccountLimit")
				.given(
						fileUpdate(APP_PROPERTIES)
								.fee(ONE_HUNDRED_HBARS)
								.payingWith(EXCHANGE_RATE_CONTROL)
								.overridingProps(Map.of(
										"hedera.allowances.maxAccountLimit", "4",
										"hedera.allowances.maxTransactionLimit", "5")
								),

						newKeyNamed("supplyKey"),
						cryptoCreate(owner)
								.balance(ONE_HUNDRED_HBARS)
								.maxAutomaticTokenAssociations(10),
						cryptoCreate(spender)
								.balance(ONE_HUNDRED_HBARS),
						cryptoCreate(spender1)
								.balance(ONE_HUNDRED_HBARS),
						cryptoCreate(spender2)
								.balance(ONE_HUNDRED_HBARS),
						cryptoCreate(TOKEN_TREASURY).balance(100 * ONE_HUNDRED_HBARS)
								.maxAutomaticTokenAssociations(10),
						tokenCreate(token)
								.tokenType(TokenType.FUNGIBLE_COMMON)
								.supplyType(TokenSupplyType.FINITE)
								.supplyKey("supplyKey")
								.maxSupply(1000L)
								.initialSupply(10L)
								.treasury(TOKEN_TREASURY),
						tokenCreate(nft)
								.maxSupply(10L)
								.initialSupply(0)
								.supplyType(TokenSupplyType.FINITE)
								.tokenType(NON_FUNGIBLE_UNIQUE)
								.supplyKey("supplyKey")
								.treasury(TOKEN_TREASURY),
						tokenAssociate(owner, token),
						tokenAssociate(owner, nft),
						mintToken(nft, List.of(
								ByteString.copyFromUtf8("a"),
								ByteString.copyFromUtf8("b"),
								ByteString.copyFromUtf8("c")
						)).via("nftTokenMint"),
						mintToken(token, 500L).via("tokenMint"),
						cryptoTransfer(movingUnique(nft, 1L, 2L, 3L)
								.between(TOKEN_TREASURY, owner))
				)
				.when(
						cryptoApproveAllowance()
								.payingWith(owner)
								.addCryptoAllowance(owner, spender, 100L)
								.addCryptoAllowance(owner, spender2, 100L)
								.addTokenAllowance(owner, token, spender, 100L)
								.addNftAllowance(owner, nft, spender, false, List.of(1L))
								.fee(ONE_HBAR),
						getAccountInfo(owner)

								.has(accountWith()
										.cryptoAllowancesCount(2)
										.tokenAllowancesCount(1)
										.nftAllowancesCount(1)
								)
				)
				.then(
						cryptoCreate("spender3")
								.balance(ONE_HUNDRED_HBARS),
						cryptoApproveAllowance()
								.payingWith(owner)
								.addCryptoAllowance(owner, spender1, 100L)
								.fee(ONE_HBAR)
								.hasKnownStatus(MAX_ALLOWANCES_EXCEEDED),
						// reset
						fileUpdate(APP_PROPERTIES)
								.fee(ONE_HUNDRED_HBARS)
								.payingWith(EXCHANGE_RATE_CONTROL)
								.overridingProps(Map.of(
										"hedera.allowances.maxTransactionLimit", "20",
										"hedera.allowances.maxAccountLimit", "100")
								)
				);
	}

	private HapiApiSpec serialsNotValidatedIfApprovedForAll() {
		final String owner = "owner";
		final String spender = "spender";
		final String spender1 = "spender1";
		final String nft = "nft";
		return defaultHapiSpec("serialsWipedIfApprovedForAll")
				.given(
						newKeyNamed("supplyKey"),
						cryptoCreate(owner)
								.balance(ONE_HUNDRED_HBARS)
								.maxAutomaticTokenAssociations(10),
						cryptoCreate(spender)
								.balance(ONE_HUNDRED_HBARS),
						cryptoCreate(spender1)
								.balance(ONE_HUNDRED_HBARS),
						cryptoCreate(TOKEN_TREASURY).balance(100 * ONE_HUNDRED_HBARS)
								.maxAutomaticTokenAssociations(10),
						tokenCreate(nft)
								.maxSupply(10L)
								.initialSupply(0)
								.supplyType(TokenSupplyType.FINITE)
								.tokenType(NON_FUNGIBLE_UNIQUE)
								.supplyKey("supplyKey")
								.treasury(TOKEN_TREASURY),
						tokenAssociate(owner, nft),
						mintToken(nft, List.of(
								ByteString.copyFromUtf8("a"),
								ByteString.copyFromUtf8("b"),
								ByteString.copyFromUtf8("c")
						)).via("nftTokenMint"),
						cryptoTransfer(movingUnique(nft, 1L, 2L, 3L)
								.between(TOKEN_TREASURY, owner))
				)
				.when(
						cryptoApproveAllowance()
								.payingWith(owner)
								.addNftAllowance(owner, nft, spender, true, List.of(1L, 1L, 1L, 1L))
								.fee(ONE_HBAR),
						cryptoApproveAllowance()
								.payingWith(owner)
								.addNftAllowance(owner, nft, spender1, false, List.of(1L, 1L, 1L))
								.fee(ONE_HBAR)
								.hasPrecheck(REPEATED_SERIAL_NUMS_IN_NFT_ALLOWANCES)
				)
				.then(
						getAccountInfo(owner)

								.has(accountWith()
										.nftAllowancesCount(1)
										.nftAllowancesContaining(nft, spender, true, List.of())
								));
	}

	private HapiApiSpec serialsWipedIfApprovedForAll() {
		final String owner = "owner";
		final String spender = "spender";
		final String spender1 = "spender1";
		final String nft = "nft";
		return defaultHapiSpec("serialsWipedIfApprovedForAll")
				.given(
						newKeyNamed("supplyKey"),
						cryptoCreate(owner)
								.balance(ONE_HUNDRED_HBARS)
								.maxAutomaticTokenAssociations(10),
						cryptoCreate(spender)
								.balance(ONE_HUNDRED_HBARS),
						cryptoCreate(spender1)
								.balance(ONE_HUNDRED_HBARS),
						cryptoCreate(TOKEN_TREASURY).balance(100 * ONE_HUNDRED_HBARS)
								.maxAutomaticTokenAssociations(10),
						tokenCreate(nft)
								.maxSupply(10L)
								.initialSupply(0)
								.supplyType(TokenSupplyType.FINITE)
								.tokenType(NON_FUNGIBLE_UNIQUE)
								.supplyKey("supplyKey")
								.treasury(TOKEN_TREASURY),
						tokenAssociate(owner, nft),
						mintToken(nft, List.of(
								ByteString.copyFromUtf8("a"),
								ByteString.copyFromUtf8("b"),
								ByteString.copyFromUtf8("c")
						)).via("nftTokenMint"),
						cryptoTransfer(movingUnique(nft, 1L, 2L, 3L)
								.between(TOKEN_TREASURY, owner))
				)
				.when(
						cryptoApproveAllowance()
								.payingWith(owner)
								.addNftAllowance(owner, nft, spender, true, List.of(1L))
								.fee(ONE_HBAR),
						cryptoApproveAllowance()
								.payingWith(owner)
								.addNftAllowance(owner, nft, spender1, false, List.of(1L))
								.fee(ONE_HBAR)
				)
				.then(
						getAccountInfo(owner)

								.has(accountWith()
										.nftAllowancesCount(2)
										.nftAllowancesContaining(nft, spender, true, List.of())
										.nftAllowancesContaining(nft, spender1, false, List.of(1L))
								));
	}

	private HapiApiSpec tokenExceedsMaxSupplyFails() {
		final String owner = "owner";
		final String spender = "spender";
		final String token = "token";
		return defaultHapiSpec("tokenExceedsMaxSupplyFails")
				.given(
						newKeyNamed("supplyKey"),
						cryptoCreate(owner)
								.balance(ONE_HUNDRED_HBARS)
								.maxAutomaticTokenAssociations(10),
						cryptoCreate(spender)
								.balance(ONE_HUNDRED_HBARS),
						cryptoCreate(TOKEN_TREASURY).balance(100 * ONE_HUNDRED_HBARS)
								.maxAutomaticTokenAssociations(10),
						tokenCreate(token)
								.tokenType(TokenType.FUNGIBLE_COMMON)
								.supplyType(TokenSupplyType.FINITE)
								.supplyKey("supplyKey")
								.maxSupply(1000L)
								.initialSupply(10L)
								.treasury(TOKEN_TREASURY),
						tokenAssociate(owner, token),
						mintToken(token, 500L).via("tokenMint")
				)
				.when(
						cryptoApproveAllowance()
								.payingWith(owner)
								.addTokenAllowance(owner, token, spender, 5000L)
								.fee(ONE_HUNDRED_HBARS)
								.hasPrecheck(AMOUNT_EXCEEDS_TOKEN_MAX_SUPPLY)
				)
				.then();
	}

	private HapiApiSpec validatesSerialNums() {
		final String owner = "owner";
		final String spender = "spender";
		final String nft = "nft";
		return defaultHapiSpec("validatesSerialNums")
				.given(
						newKeyNamed("supplyKey"),
						cryptoCreate(owner)
								.balance(ONE_HUNDRED_HBARS)
								.maxAutomaticTokenAssociations(10),
						cryptoCreate(spender)
								.balance(ONE_HUNDRED_HBARS),
						cryptoCreate(TOKEN_TREASURY).balance(100 * ONE_HUNDRED_HBARS)
								.maxAutomaticTokenAssociations(10),
						tokenCreate(nft)
								.maxSupply(10L)
								.initialSupply(0)
								.supplyType(TokenSupplyType.FINITE)
								.tokenType(NON_FUNGIBLE_UNIQUE)
								.supplyKey("supplyKey")
								.treasury(TOKEN_TREASURY),
						tokenAssociate(owner, nft),
						mintToken(nft, List.of(
								ByteString.copyFromUtf8("a"),
								ByteString.copyFromUtf8("b"),
								ByteString.copyFromUtf8("c")
						)).via("nftTokenMint"),
						cryptoTransfer(movingUnique(nft, 1L, 2L)
								.between(TOKEN_TREASURY, owner))
				)
				.when(
						cryptoApproveAllowance()
								.payingWith(owner)
								.addNftAllowance(owner, nft, spender, false, List.of(1000L))
								.fee(ONE_HUNDRED_HBARS)
								.hasPrecheck(INVALID_TOKEN_NFT_SERIAL_NUMBER),
						cryptoApproveAllowance()
								.payingWith(owner)
								.addNftAllowance(owner, nft, spender, false, List.of(-1000L))
								.fee(ONE_HUNDRED_HBARS)
								.hasPrecheck(INVALID_TOKEN_NFT_SERIAL_NUMBER),
						cryptoApproveAllowance()
								.payingWith(owner)
								.addNftAllowance(owner, nft, spender, false, List.of(3L))
								.fee(ONE_HUNDRED_HBARS)
								.hasPrecheck(SENDER_DOES_NOT_OWN_NFT_SERIAL_NO),
						cryptoApproveAllowance()
								.payingWith(owner)
								.addNftAllowance(owner, nft, spender, false, List.of(2L, 2L, 3L, 3L))
								.fee(ONE_HUNDRED_HBARS)
								.hasPrecheck(REPEATED_SERIAL_NUMS_IN_NFT_ALLOWANCES),
						cryptoApproveAllowance()
								.payingWith(owner)
								.addNftAllowance(owner, nft, spender, false, List.of())
								.fee(ONE_HUNDRED_HBARS)
								.hasPrecheck(EMPTY_ALLOWANCES)
				)
				.then();
	}

	private HapiApiSpec invalidTokenTypeFails() {
		final String owner = "owner";
		final String spender = "spender";
		final String token = "token";
		final String nft = "nft";
		return defaultHapiSpec("invalidTokenTypeFails")
				.given(
						newKeyNamed("supplyKey"),
						cryptoCreate(owner)
								.balance(ONE_HUNDRED_HBARS)
								.maxAutomaticTokenAssociations(10),
						cryptoCreate(spender)
								.balance(ONE_HUNDRED_HBARS),
						cryptoCreate(TOKEN_TREASURY).balance(100 * ONE_HUNDRED_HBARS)
								.maxAutomaticTokenAssociations(10),
						tokenCreate(token)
								.tokenType(TokenType.FUNGIBLE_COMMON)
								.supplyType(TokenSupplyType.FINITE)
								.supplyKey("supplyKey")
								.maxSupply(1000L)
								.initialSupply(10L)
								.treasury(TOKEN_TREASURY),
						tokenCreate(nft)
								.maxSupply(10L)
								.initialSupply(0)
								.supplyType(TokenSupplyType.FINITE)
								.tokenType(NON_FUNGIBLE_UNIQUE)
								.supplyKey("supplyKey")
								.treasury(TOKEN_TREASURY),
						tokenAssociate(owner, token),
						tokenAssociate(owner, nft),
						mintToken(nft, List.of(
								ByteString.copyFromUtf8("a"),
								ByteString.copyFromUtf8("b"),
								ByteString.copyFromUtf8("c")
						)).via("nftTokenMint"),
						mintToken(token, 500L).via("tokenMint"),
						cryptoTransfer(movingUnique(nft, 1L, 2L, 3L)
								.between(TOKEN_TREASURY, owner))
				)
				.when(
						cryptoApproveAllowance()
								.payingWith(owner)
								.addTokenAllowance(owner, nft, spender, 100L)
								.fee(ONE_HUNDRED_HBARS)
								.hasPrecheck(NFT_IN_FUNGIBLE_TOKEN_ALLOWANCES),
						cryptoApproveAllowance()
								.payingWith(owner)
								.addNftAllowance(owner, token, spender, false, List.of(1L))
								.fee(ONE_HUNDRED_HBARS)
								.hasPrecheck(FUNGIBLE_TOKEN_IN_NFT_ALLOWANCES)
				)
				.then();
	}

	private HapiApiSpec emptyAllowancesRejected() {
		final String owner = "owner";
		return defaultHapiSpec("emptyAllowancesRejected")
				.given(
						cryptoCreate(owner)
								.balance(ONE_HUNDRED_HBARS)
								.maxAutomaticTokenAssociations(10)
				)
				.when(
						cryptoApproveAllowance()
								.hasPrecheck(EMPTY_ALLOWANCES)
								.fee(ONE_HUNDRED_HBARS)
				)
				.then();
	}

	private HapiApiSpec tokenNotAssociatedToAccountFails() {
		final String owner = "owner";
		final String spender = "spender";
		final String token = "token";
		final String nft = "nft";
		return defaultHapiSpec("tokenNotAssociatedToAccountFails")
				.given(
						newKeyNamed("supplyKey"),
						cryptoCreate(owner)
								.balance(ONE_HUNDRED_HBARS)
								.maxAutomaticTokenAssociations(10),
						cryptoCreate(spender)
								.balance(ONE_HUNDRED_HBARS),
						cryptoCreate(TOKEN_TREASURY).balance(100 * ONE_HUNDRED_HBARS)
								.maxAutomaticTokenAssociations(10),
						tokenCreate(token)
								.tokenType(TokenType.FUNGIBLE_COMMON)
								.supplyType(TokenSupplyType.FINITE)
								.supplyKey("supplyKey")
								.maxSupply(1000L)
								.initialSupply(10L)
								.treasury(TOKEN_TREASURY),
						tokenCreate(nft)
								.maxSupply(10L)
								.initialSupply(0)
								.supplyType(TokenSupplyType.FINITE)
								.tokenType(NON_FUNGIBLE_UNIQUE)
								.supplyKey("supplyKey")
								.treasury(TOKEN_TREASURY),
						mintToken(nft, List.of(
								ByteString.copyFromUtf8("a"),
								ByteString.copyFromUtf8("b"),
								ByteString.copyFromUtf8("c")
						)).via("nftTokenMint"),
						mintToken(token, 500L).via("tokenMint")
				)
				.when(
						cryptoApproveAllowance()
								.payingWith(owner)
								.addTokenAllowance(owner, token, spender, 100L)
								.fee(ONE_HUNDRED_HBARS)
								.hasPrecheck(TOKEN_NOT_ASSOCIATED_TO_ACCOUNT),
						cryptoApproveAllowance()
								.payingWith(owner)
								.addNftAllowance(owner, nft, spender, false, List.of(1L))
								.fee(ONE_HUNDRED_HBARS)
								.hasPrecheck(TOKEN_NOT_ASSOCIATED_TO_ACCOUNT)
				)
				.then(
						getAccountInfo(owner)
								.has(accountWith()
										.cryptoAllowancesCount(0)
										.nftAllowancesCount(0)
										.tokenAllowancesCount(0)
								));
	}

	private HapiApiSpec spenderSameAsOwnerFails() {
		final String owner = "owner";
		final String token = "token";
		final String nft = "nft";
		return defaultHapiSpec("spenderSameAsOwnerFails")
				.given(
						newKeyNamed("supplyKey"),
						cryptoCreate(owner)
								.balance(ONE_HUNDRED_HBARS)
								.maxAutomaticTokenAssociations(10),
						cryptoCreate(TOKEN_TREASURY).balance(100 * ONE_HUNDRED_HBARS)
								.maxAutomaticTokenAssociations(10),
						tokenCreate(token)
								.tokenType(TokenType.FUNGIBLE_COMMON)
								.supplyType(TokenSupplyType.FINITE)
								.supplyKey("supplyKey")
								.maxSupply(1000L)
								.initialSupply(10L)
								.treasury(TOKEN_TREASURY),
						tokenCreate(nft)
								.maxSupply(10L)
								.initialSupply(0)
								.supplyType(TokenSupplyType.FINITE)
								.tokenType(NON_FUNGIBLE_UNIQUE)
								.supplyKey("supplyKey")
								.treasury(TOKEN_TREASURY),
						tokenAssociate(owner, token),
						tokenAssociate(owner, nft),
						mintToken(nft, List.of(
								ByteString.copyFromUtf8("a"),
								ByteString.copyFromUtf8("b"),
								ByteString.copyFromUtf8("c")
						)).via("nftTokenMint"),
						mintToken(token, 500L).via("tokenMint"),
						cryptoTransfer(movingUnique(nft, 1L, 2L, 3L)
								.between(TOKEN_TREASURY, owner))
				)
				.when(
						cryptoApproveAllowance()
								.payingWith(owner)
								.addCryptoAllowance(owner, owner, 100L)
								.fee(ONE_HUNDRED_HBARS).hasPrecheck(ResponseCodeEnum.SPENDER_ACCOUNT_SAME_AS_OWNER),
						cryptoApproveAllowance()
								.payingWith(owner)
								.addTokenAllowance(owner, token, owner, 100L)
								.fee(ONE_HUNDRED_HBARS).hasPrecheck(ResponseCodeEnum.SPENDER_ACCOUNT_SAME_AS_OWNER),
						cryptoApproveAllowance()
								.payingWith(owner)
								.addNftAllowance(owner, nft, owner, false, List.of(1L))
								.fee(ONE_HUNDRED_HBARS).hasPrecheck(ResponseCodeEnum.SPENDER_ACCOUNT_SAME_AS_OWNER)
				)
				.then(
						getAccountInfo(owner)
								.has(accountWith()
										.cryptoAllowancesCount(0)
										.nftAllowancesCount(0)
										.tokenAllowancesCount(0)
								));
	}

	private HapiApiSpec spenderAccountRepeatedFails() {
		final String owner = "owner";
		final String spender = "spender";
		final String token = "token";
		final String nft = "nft";
		return defaultHapiSpec("spenderAccountRepeatedFails")
				.given(
						newKeyNamed("supplyKey"),
						cryptoCreate(owner)
								.balance(ONE_HUNDRED_HBARS)
								.maxAutomaticTokenAssociations(10),
						cryptoCreate(spender)
								.balance(ONE_HUNDRED_HBARS),
						cryptoCreate(TOKEN_TREASURY).balance(100 * ONE_HUNDRED_HBARS)
								.maxAutomaticTokenAssociations(10),
						tokenCreate(token)
								.tokenType(TokenType.FUNGIBLE_COMMON)
								.supplyType(TokenSupplyType.FINITE)
								.supplyKey("supplyKey")
								.maxSupply(1000L)
								.initialSupply(10L)
								.treasury(TOKEN_TREASURY),
						tokenCreate(nft)
								.maxSupply(10L)
								.initialSupply(0)
								.supplyType(TokenSupplyType.FINITE)
								.tokenType(NON_FUNGIBLE_UNIQUE)
								.supplyKey("supplyKey")
								.treasury(TOKEN_TREASURY),
						tokenAssociate(owner, token),
						tokenAssociate(owner, nft),
						mintToken(nft, List.of(
								ByteString.copyFromUtf8("a"),
								ByteString.copyFromUtf8("b"),
								ByteString.copyFromUtf8("c")
						)).via("nftTokenMint"),
						mintToken(token, 500L).via("tokenMint"),
						cryptoTransfer(movingUnique(nft, 1L, 2L, 3L)
								.between(TOKEN_TREASURY, owner))
				)
				.when(
						cryptoApproveAllowance()
								.payingWith(owner)
								.addCryptoAllowance(owner, spender, 100L)
								.addCryptoAllowance(owner, spender, 1000L)
								.fee(ONE_HUNDRED_HBARS)
								.hasPrecheck(SPENDER_ACCOUNT_REPEATED_IN_ALLOWANCES),
						cryptoApproveAllowance()
								.payingWith(owner)
								.addTokenAllowance(owner, token, spender, 100L)
								.addTokenAllowance(owner, token, spender, 1000L)
								.fee(ONE_HUNDRED_HBARS)
								.hasPrecheck(SPENDER_ACCOUNT_REPEATED_IN_ALLOWANCES),
						cryptoApproveAllowance()
								.payingWith(owner)
								.addNftAllowance(owner, nft, spender, false, List.of(1L))
								.addNftAllowance(owner, nft, spender, false, List.of(10L))
								.fee(ONE_HUNDRED_HBARS)
								.hasPrecheck(SPENDER_ACCOUNT_REPEATED_IN_ALLOWANCES)
				)
				.then(
						getAccountInfo(owner)
								.has(accountWith()
										.cryptoAllowancesCount(0)
										.nftAllowancesCount(0)
										.tokenAllowancesCount(0)
								));
	}

	private HapiApiSpec negativeAmountFailsForFungible() {
		final String owner = "owner";
		final String spender = "spender";
		final String token = "token";
		final String nft = "nft";
		return defaultHapiSpec("negativeAmountFailsForFungible")
				.given(
						newKeyNamed("supplyKey"),
						cryptoCreate(owner)
								.balance(ONE_HUNDRED_HBARS)
								.maxAutomaticTokenAssociations(10),
						cryptoCreate(spender)
								.balance(ONE_HUNDRED_HBARS),
						cryptoCreate(TOKEN_TREASURY).balance(100 * ONE_HUNDRED_HBARS)
								.maxAutomaticTokenAssociations(10),
						tokenCreate(token)
								.tokenType(TokenType.FUNGIBLE_COMMON)
								.supplyType(TokenSupplyType.FINITE)
								.supplyKey("supplyKey")
								.maxSupply(1000L)
								.initialSupply(10L)
								.treasury(TOKEN_TREASURY),
						tokenCreate(nft)
								.maxSupply(10L)
								.initialSupply(0)
								.supplyType(TokenSupplyType.FINITE)
								.tokenType(NON_FUNGIBLE_UNIQUE)
								.supplyKey("supplyKey")
								.treasury(TOKEN_TREASURY),
						tokenAssociate(owner, token),
						tokenAssociate(owner, nft),
						mintToken(nft, List.of(
								ByteString.copyFromUtf8("a"),
								ByteString.copyFromUtf8("b"),
								ByteString.copyFromUtf8("c")
						)).via("nftTokenMint"),
						mintToken(token, 500L).via("tokenMint"),
						cryptoTransfer(movingUnique(nft, 1L, 2L, 3L)
								.between(TOKEN_TREASURY, owner))
				)
				.when(
						cryptoApproveAllowance()
								.payingWith(owner)
								.addCryptoAllowance(owner, spender, -100L)
								.fee(ONE_HUNDRED_HBARS)
								.hasPrecheck(NEGATIVE_ALLOWANCE_AMOUNT),
						cryptoApproveAllowance()
								.payingWith(owner)
								.addTokenAllowance(owner, token, spender, -100L)
								.fee(ONE_HUNDRED_HBARS)
								.hasPrecheck(NEGATIVE_ALLOWANCE_AMOUNT)
				)
				.then(
						getAccountInfo(owner)
								.has(accountWith()
										.cryptoAllowancesCount(0)
										.nftAllowancesCount(0)
										.tokenAllowancesCount(0)
								));
	}

	private HapiApiSpec happyPathWorks() {
		final String owner = "owner";
		final String spender = "spender";
		final String spender1 = "spender1";
		final String token = "token";
		final String nft = "nft";
		return defaultHapiSpec("happyPathWorks")
				.given(
						newKeyNamed("supplyKey"),
						cryptoCreate(owner)
								.balance(ONE_HUNDRED_HBARS)
								.maxAutomaticTokenAssociations(10),
						cryptoCreate(spender)
								.balance(ONE_HUNDRED_HBARS),
						cryptoCreate(spender1)
								.balance(ONE_HUNDRED_HBARS),
						cryptoCreate(TOKEN_TREASURY).balance(100 * ONE_HUNDRED_HBARS)
								.maxAutomaticTokenAssociations(10),
						tokenCreate(token)
								.tokenType(TokenType.FUNGIBLE_COMMON)
								.supplyType(TokenSupplyType.FINITE)
								.supplyKey("supplyKey")
								.maxSupply(1000L)
								.initialSupply(10L)
								.treasury(TOKEN_TREASURY),
						tokenCreate(nft)
								.maxSupply(10L)
								.initialSupply(0)
								.supplyType(TokenSupplyType.FINITE)
								.tokenType(NON_FUNGIBLE_UNIQUE)
								.supplyKey("supplyKey")
								.treasury(TOKEN_TREASURY),
						tokenAssociate(owner, token),
						tokenAssociate(owner, nft),
						mintToken(nft, List.of(
								ByteString.copyFromUtf8("a"),
								ByteString.copyFromUtf8("b"),
								ByteString.copyFromUtf8("c")
						)).via("nftTokenMint"),
						mintToken(token, 500L).via("tokenMint"),
						cryptoTransfer(movingUnique(nft, 1L, 2L, 3L)
								.between(TOKEN_TREASURY, owner))
				)
				.when(
						cryptoApproveAllowance()
								.payingWith(owner)
								.addCryptoAllowance(owner, spender, 100L)
								.via("baseApproveTxn")
								.blankMemo()
								.logged(),
						validateChargedUsdWithin("baseApproveTxn", 0.05, 0.01),
						cryptoApproveAllowance()
								.payingWith(owner)
								.addCryptoAllowance(owner, spender1, 100L)
								.addTokenAllowance(owner, token, spender, 100L)
								.addNftAllowance(owner, nft, spender, false, List.of(1L))
								.via("approveTxn")
								.blankMemo()
								.logged(),
						getTxnRecord("approveTxn").logged()
				)
				.then(
						validateChargedUsdWithin("approveTxn", 0.05252, 0.01),
						getAccountInfo(owner)
								.has(accountWith()
										.cryptoAllowancesCount(2)
										.nftAllowancesCount(1)
										.tokenAllowancesCount(1)
										.cryptoAllowancesContaining(spender, 100L)
										.tokenAllowancesContaining(token, spender, 100L)
										.nftAllowancesContaining(nft, spender, false, List.of(1L))
								));

	}

	private HapiApiSpec canHaveMultipleAllowedSpendersForTheSameNFT() {
		final String owner1 = "owner1";
		final String owner2 = "owner2";
		final String spender = "spender";
		final String spender2 = "spender2";
		final String nft = "nft";
		return defaultHapiSpec("canHaveMultipleAllowedSpendersForTheSameNFT")
				.given(
						newKeyNamed("supplyKey"),
						cryptoCreate(owner1)
								.balance(ONE_HUNDRED_HBARS)
								.maxAutomaticTokenAssociations(10),
						cryptoCreate(owner2)
								.balance(ONE_HUNDRED_HBARS)
								.maxAutomaticTokenAssociations(10),
						cryptoCreate(spender)
								.balance(ONE_HUNDRED_HBARS),
						cryptoCreate(spender2)
								.balance(ONE_HUNDRED_HBARS),
						cryptoCreate(TOKEN_TREASURY).balance(100 * ONE_HUNDRED_HBARS)
								.maxAutomaticTokenAssociations(10),
						tokenCreate(nft)
								.maxSupply(10L)
								.initialSupply(0)
								.supplyType(TokenSupplyType.FINITE)
								.tokenType(NON_FUNGIBLE_UNIQUE)
								.supplyKey("supplyKey")
								.treasury(TOKEN_TREASURY),
						tokenAssociate(owner1, nft),
						mintToken(nft, List.of(
								ByteString.copyFromUtf8("a")
						)).via("nftTokenMint"),
						cryptoTransfer(
								movingUnique(nft, 1L).between(TOKEN_TREASURY, owner1)
						))
				.when(
						cryptoApproveAllowance()
								.payingWith(DEFAULT_PAYER)
								.addNftAllowance(owner1, nft, spender, false, List.of(1L))
								.signedBy(DEFAULT_PAYER, owner1),
						cryptoApproveAllowance()
								.payingWith(DEFAULT_PAYER)
								.addNftAllowance(owner1, nft, spender2, false, List.of(1L))
								.signedBy(DEFAULT_PAYER, owner1)
				)
				.then(
						getAccountInfo(owner1).has(accountWith()
								.nftAllowancesContaining(nft, spender, false, List.of(1L))
								.nftAllowancesContaining(nft, spender2, false, List.of(1L)))
				);
	}

	@Override
	protected Logger getResultsLogger() {
		return log;
	}
}<|MERGE_RESOLUTION|>--- conflicted
+++ resolved
@@ -106,12 +106,9 @@
 				succeedsWhenTokenPausedFrozenKycRevoked(),
 				serialsInAscendingOrder(),
 				feesAsExpected(),
-<<<<<<< HEAD
+				canHaveMultipleAllowedSpendersForTheSameNFT(),
 				canGrantNftAllowancesWithTreasuryOwner(),
 				canGrantFungibleAllowancesWithTreasuryOwner()
-=======
-				canHaveMultipleAllowedSpendersForTheSameNFT()
->>>>>>> 55f7ff17
 		});
 	}
 
