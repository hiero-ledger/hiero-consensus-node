package com.hedera.services.bdd.suites.crypto;

/*-
 * ‌
 * Hedera Services Test Clients
 * ​
 * Copyright (C) 2018 - 2021 Hedera Hashgraph, LLC
 * ​
 * Licensed under the Apache License, Version 2.0 (the "License");
 * you may not use this file except in compliance with the License.
 * You may obtain a copy of the License at
 *
 *      http://www.apache.org/licenses/LICENSE-2.0
 *
 * Unless required by applicable law or agreed to in writing, software
 * distributed under the License is distributed on an "AS IS" BASIS,
 * WITHOUT WARRANTIES OR CONDITIONS OF ANY KIND, either express or implied.
 * See the License for the specific language governing permissions and
 * limitations under the License.
 * ‍
 */

import com.google.protobuf.ByteString;
import com.hedera.services.bdd.spec.HapiApiSpec;
import com.hedera.services.bdd.suites.HapiApiSuite;
import com.hederahashgraph.api.proto.java.ResponseCodeEnum;
import com.hederahashgraph.api.proto.java.TokenSupplyType;
import com.hederahashgraph.api.proto.java.TokenType;
import org.apache.logging.log4j.LogManager;
import org.apache.logging.log4j.Logger;

import java.util.List;
import java.util.Map;

import static com.hedera.services.bdd.spec.HapiApiSpec.defaultHapiSpec;
import static com.hedera.services.bdd.spec.assertions.AccountInfoAsserts.accountWith;
import static com.hedera.services.bdd.spec.queries.QueryVerbs.getAccountInfo;
import static com.hedera.services.bdd.spec.queries.QueryVerbs.getTokenNftInfo;
import static com.hedera.services.bdd.spec.queries.QueryVerbs.getTxnRecord;
import static com.hedera.services.bdd.spec.transactions.TxnVerbs.cryptoAdjustAllowance;
import static com.hedera.services.bdd.spec.transactions.TxnVerbs.cryptoApproveAllowance;
import static com.hedera.services.bdd.spec.transactions.TxnVerbs.cryptoCreate;
import static com.hedera.services.bdd.spec.transactions.TxnVerbs.cryptoDelete;
import static com.hedera.services.bdd.spec.transactions.TxnVerbs.cryptoTransfer;
import static com.hedera.services.bdd.spec.transactions.TxnVerbs.fileUpdate;
import static com.hedera.services.bdd.spec.transactions.TxnVerbs.grantTokenKyc;
import static com.hedera.services.bdd.spec.transactions.TxnVerbs.mintToken;
import static com.hedera.services.bdd.spec.transactions.TxnVerbs.revokeTokenKyc;
import static com.hedera.services.bdd.spec.transactions.TxnVerbs.tokenAssociate;
import static com.hedera.services.bdd.spec.transactions.TxnVerbs.tokenCreate;
import static com.hedera.services.bdd.spec.transactions.TxnVerbs.tokenFreeze;
import static com.hedera.services.bdd.spec.transactions.TxnVerbs.tokenPause;
import static com.hedera.services.bdd.spec.transactions.TxnVerbs.tokenUnpause;
import static com.hedera.services.bdd.spec.transactions.crypto.HapiCryptoAdjustAllowance.asList;
import static com.hedera.services.bdd.spec.transactions.crypto.HapiCryptoApproveAllowance.MISSING_OWNER;
import static com.hedera.services.bdd.spec.transactions.token.TokenMovement.moving;
import static com.hedera.services.bdd.spec.transactions.token.TokenMovement.movingUnique;
import static com.hedera.services.bdd.spec.transactions.token.TokenMovement.movingUniqueWithAllowance;
import static com.hedera.services.bdd.spec.transactions.token.TokenMovement.movingWithAllowance;
import static com.hedera.services.bdd.spec.utilops.UtilVerbs.newKeyNamed;
import static com.hedera.services.bdd.spec.utilops.UtilVerbs.validateChargedUsdWithin;
import static com.hederahashgraph.api.proto.java.ResponseCodeEnum.ACCOUNT_DELETED;
import static com.hederahashgraph.api.proto.java.ResponseCodeEnum.AMOUNT_EXCEEDS_TOKEN_MAX_SUPPLY;
import static com.hederahashgraph.api.proto.java.ResponseCodeEnum.DELEGATING_SPENDER_CANNOT_GRANT_APPROVE_FOR_ALL;
import static com.hederahashgraph.api.proto.java.ResponseCodeEnum.DELEGATING_SPENDER_DOES_NOT_HAVE_APPROVE_FOR_ALL;
import static com.hederahashgraph.api.proto.java.ResponseCodeEnum.EMPTY_ALLOWANCES;
import static com.hederahashgraph.api.proto.java.ResponseCodeEnum.FUNGIBLE_TOKEN_IN_NFT_ALLOWANCES;
import static com.hederahashgraph.api.proto.java.ResponseCodeEnum.INVALID_ALLOWANCE_OWNER_ID;
import static com.hederahashgraph.api.proto.java.ResponseCodeEnum.INVALID_ALLOWANCE_SPENDER_ID;
import static com.hederahashgraph.api.proto.java.ResponseCodeEnum.INVALID_SIGNATURE;
import static com.hederahashgraph.api.proto.java.ResponseCodeEnum.INVALID_TOKEN_NFT_SERIAL_NUMBER;
import static com.hederahashgraph.api.proto.java.ResponseCodeEnum.MAX_ALLOWANCES_EXCEEDED;
import static com.hederahashgraph.api.proto.java.ResponseCodeEnum.NEGATIVE_ALLOWANCE_AMOUNT;
import static com.hederahashgraph.api.proto.java.ResponseCodeEnum.NFT_IN_FUNGIBLE_TOKEN_ALLOWANCES;
import static com.hederahashgraph.api.proto.java.ResponseCodeEnum.REPEATED_SERIAL_NUMS_IN_NFT_ALLOWANCES;
import static com.hederahashgraph.api.proto.java.ResponseCodeEnum.SENDER_DOES_NOT_OWN_NFT_SERIAL_NO;
import static com.hederahashgraph.api.proto.java.ResponseCodeEnum.SPENDER_ACCOUNT_REPEATED_IN_ALLOWANCES;
import static com.hederahashgraph.api.proto.java.ResponseCodeEnum.TOKEN_NOT_ASSOCIATED_TO_ACCOUNT;
import static com.hederahashgraph.api.proto.java.TokenType.FUNGIBLE_COMMON;
import static com.hederahashgraph.api.proto.java.TokenType.NON_FUNGIBLE_UNIQUE;

public class CryptoApproveAllowanceSuite extends HapiApiSuite {
	private static final Logger log = LogManager.getLogger(CryptoApproveAllowanceSuite.class);

	public static void main(String... args) {
		new CryptoApproveAllowanceSuite().runSuiteSync();
	}

	@Override
	public List<HapiApiSpec> getSpecsInSuite() {
		return List.of(new HapiApiSpec[] {
				canHaveMultipleOwners(),
				noOwnerDefaultsToPayer(),
				invalidSpenderFails(),
				invalidOwnerFails(),
				happyPathWorks(),
				emptyAllowancesRejected(),
				spenderSameAsOwnerFails(),
				spenderAccountRepeatedFails(),
				negativeAmountFailsForFungible(),
				tokenNotAssociatedToAccountFails(),
				invalidTokenTypeFails(),
				validatesSerialNums(),
				tokenExceedsMaxSupplyFails(),
				serialsWipedIfApprovedForAll(),
				exceedsTransactionLimit(),
				exceedsAccountLimit(),
				succeedsWhenTokenPausedFrozenKycRevoked(),
				serialsInAscendingOrder(),
				feesAsExpected(),
				cannotHaveMultipleAllowedSpendersForTheSameNFTSerial(),
				canGrantNftAllowancesWithTreasuryOwner(),
				canGrantFungibleAllowancesWithTreasuryOwner(),
				approveForAllSpenderCanDelegateOnNFT()
		});
	}

	private HapiApiSpec approveForAllSpenderCanDelegateOnNFT() {
		final String owner = "owner";
		final String delegatingSpender = "delegatingSpender";
		final String newSpender = "newSpender";
		final String nft = "nft";
		return defaultHapiSpec("ApproveForAllSpenderCanDelegateOnNFTs")
				.given(
						newKeyNamed("supplyKey"),
						cryptoCreate(owner)
								.balance(ONE_HUNDRED_HBARS)
								.maxAutomaticTokenAssociations(10),
						cryptoCreate(delegatingSpender)
								.balance(ONE_HUNDRED_HBARS),
						cryptoCreate(newSpender)
								.balance(ONE_HUNDRED_HBARS),
						cryptoCreate(TOKEN_TREASURY).balance(100 * ONE_HUNDRED_HBARS)
								.maxAutomaticTokenAssociations(10),
						tokenCreate(nft)
								.maxSupply(10L)
								.initialSupply(0)
								.supplyType(TokenSupplyType.FINITE)
								.tokenType(NON_FUNGIBLE_UNIQUE)
								.supplyKey("supplyKey")
								.treasury(TOKEN_TREASURY),
						tokenAssociate(owner, nft),
						mintToken(nft, List.of(
								ByteString.copyFromUtf8("a"),
								ByteString.copyFromUtf8("b")
						)).via("nftTokenMint"),
						cryptoTransfer(
								movingUnique(nft, 1L, 2L).between(TOKEN_TREASURY, owner))
				)
				.when(
						cryptoApproveAllowance()
								.payingWith(DEFAULT_PAYER)
								.addNftAllowance(owner, nft, delegatingSpender, true, List.of(1L))
								.addNftAllowance(owner, nft, newSpender, false, List.of(2L))
								.signedBy(DEFAULT_PAYER, owner)
				)
				.then(
						cryptoApproveAllowance()
								.payingWith(DEFAULT_PAYER)
								.addDelegatedNftAllowance(owner, nft, newSpender, delegatingSpender, false, List.of(1L))
								.signedBy(DEFAULT_PAYER, owner)
								.hasKnownStatus(INVALID_SIGNATURE),
						cryptoApproveAllowance()
								.payingWith(DEFAULT_PAYER)
								.addDelegatedNftAllowance(owner, nft, delegatingSpender, newSpender, false, List.of(2L))
								.signedBy(DEFAULT_PAYER, newSpender)
								.hasPrecheck(DELEGATING_SPENDER_DOES_NOT_HAVE_APPROVE_FOR_ALL),
						cryptoApproveAllowance()
								.payingWith(DEFAULT_PAYER)
								.addDelegatedNftAllowance(owner, nft, newSpender, delegatingSpender, true, List.of())
								.signedBy(DEFAULT_PAYER, delegatingSpender)
								.hasPrecheck(DELEGATING_SPENDER_CANNOT_GRANT_APPROVE_FOR_ALL),
						getTokenNftInfo(nft, 2L)
								.hasSpenderId(newSpender),
						getTokenNftInfo(nft, 1L)
								.hasSpenderId(delegatingSpender),
						cryptoApproveAllowance()
								.payingWith(DEFAULT_PAYER)
								.addDelegatedNftAllowance(owner, nft, newSpender, delegatingSpender, false, List.of(1L))
								.signedBy(DEFAULT_PAYER, delegatingSpender),
						getTokenNftInfo(nft, 1L)
								.hasSpenderId(newSpender)
				);
	}

	private HapiApiSpec canGrantFungibleAllowancesWithTreasuryOwner() {
		final String spender = "spender";
		final String otherReceiver = "otherReceiver";
		final String fungibleToken = "fungible";
		final String supplyKey = "supplyKey";
		return defaultHapiSpec("canGrantFungibleAllowancesWithTreasuryOwner")
				.given(
						newKeyNamed(supplyKey),
						cryptoCreate(TOKEN_TREASURY),
						cryptoCreate(spender),
						tokenCreate(fungibleToken)
								.supplyType(TokenSupplyType.FINITE)
								.tokenType(FUNGIBLE_COMMON)
								.treasury(TOKEN_TREASURY)
								.maxSupply(10000)
								.initialSupply(5000),
						cryptoCreate(otherReceiver)
								.balance(ONE_HBAR)
								.maxAutomaticTokenAssociations(1)
				).when(
						cryptoApproveAllowance()
								.addTokenAllowance(TOKEN_TREASURY, fungibleToken, spender, 10)
								.signedBy(TOKEN_TREASURY, DEFAULT_PAYER),
						cryptoAdjustAllowance()
								.addTokenAllowance(TOKEN_TREASURY, fungibleToken, spender, 100)
								.signedBy(TOKEN_TREASURY, DEFAULT_PAYER)
				).then(
						getAccountInfo(TOKEN_TREASURY).has(accountWith()
										.tokenAllowancesContaining(fungibleToken, spender, 110))
								.logged(),
						cryptoTransfer(movingWithAllowance(30, fungibleToken)
								.between(TOKEN_TREASURY, otherReceiver))
								.payingWith(spender)
								.signedBy(spender),
						getAccountInfo(TOKEN_TREASURY)
								.has(accountWith()
										.tokenAllowancesContaining(fungibleToken, spender, 80))
								.logged(),
						getAccountInfo(TOKEN_TREASURY)
								.has(accountWith()
										.tokenAllowancesContaining(fungibleToken, spender, 80))
								.logged()
				);
	}

	private HapiApiSpec canGrantNftAllowancesWithTreasuryOwner() {
		final String spender = "spender";
		final String otherReceiver = "otherReceiver";
		final String nonFungibleToken = "nonFungible";
		final String supplyKey = "supplyKey";
		return defaultHapiSpec("canGrantNftAllowancesWithTreasuryOwner")
				.given(
						newKeyNamed(supplyKey),
						cryptoCreate(TOKEN_TREASURY),
						cryptoCreate(spender),
						tokenCreate(nonFungibleToken)
								.supplyType(TokenSupplyType.INFINITE)
								.tokenType(NON_FUNGIBLE_UNIQUE)
								.treasury(TOKEN_TREASURY)
								.initialSupply(0)
								.supplyKey(supplyKey),
						mintToken(nonFungibleToken, List.of(
								ByteString.copyFromUtf8("a"),
								ByteString.copyFromUtf8("b"),
								ByteString.copyFromUtf8("c"))),
						cryptoCreate(otherReceiver)
								.balance(ONE_HBAR)
								.maxAutomaticTokenAssociations(1)
				).when(
						cryptoApproveAllowance()
								.addNftAllowance(TOKEN_TREASURY, nonFungibleToken, spender, false, List.of(4L))
								.signedBy(TOKEN_TREASURY, DEFAULT_PAYER)
								.hasPrecheck(INVALID_TOKEN_NFT_SERIAL_NUMBER),
						cryptoApproveAllowance()
								.addNftAllowance(TOKEN_TREASURY, nonFungibleToken, spender, false, List.of(1L, 3L))
								.signedBy(TOKEN_TREASURY, DEFAULT_PAYER),
						cryptoAdjustAllowance()
								.addNftAllowance(TOKEN_TREASURY, nonFungibleToken, spender, false, List.of(-3L))
								.signedBy(TOKEN_TREASURY, DEFAULT_PAYER)
								.hasPrecheck(INVALID_TOKEN_NFT_SERIAL_NUMBER)
				).then(
<<<<<<< HEAD
						getAccountInfo(TOKEN_TREASURY).has(accountWith()
										.nftApprovedAllowancesNotContaining(nonFungibleToken, spender))
=======
						getAccountInfo(TOKEN_TREASURY)
>>>>>>> 4eb6f522
								.logged(),
						cryptoTransfer(movingUniqueWithAllowance(nonFungibleToken, 1L)
								.between(TOKEN_TREASURY, otherReceiver))
								.payingWith(spender)
								.signedBy(spender),
						getAccountInfo(TOKEN_TREASURY).has(accountWith().nftApprovedForAllAllowancesCount(0)).logged()
				);
	}

	private HapiApiSpec invalidOwnerFails() {
		final String owner = "owner";
		final String spender = "spender";
		final String token = "token";
		final String nft = "nft";
		return defaultHapiSpec("invalidOwnerFails")
				.given(
						newKeyNamed("supplyKey"),
						cryptoCreate(owner)
								.balance(ONE_HUNDRED_HBARS)
								.maxAutomaticTokenAssociations(10),
						cryptoCreate("payer")
								.balance(ONE_HUNDRED_HBARS),
						cryptoCreate(spender)
								.balance(ONE_HUNDRED_HBARS),
						cryptoCreate(TOKEN_TREASURY).balance(100 * ONE_HUNDRED_HBARS)
								.maxAutomaticTokenAssociations(10),
						tokenCreate(token)
								.tokenType(TokenType.FUNGIBLE_COMMON)
								.supplyType(TokenSupplyType.FINITE)
								.supplyKey("supplyKey")
								.maxSupply(1000L)
								.initialSupply(10L)
								.treasury(TOKEN_TREASURY),
						tokenCreate(nft)
								.maxSupply(10L)
								.initialSupply(0)
								.supplyType(TokenSupplyType.FINITE)
								.tokenType(NON_FUNGIBLE_UNIQUE)
								.supplyKey("supplyKey")
								.treasury(TOKEN_TREASURY),
						mintToken(nft, List.of(
								ByteString.copyFromUtf8("a"),
								ByteString.copyFromUtf8("b"),
								ByteString.copyFromUtf8("c")
						)).via("nftTokenMint"),
						mintToken(token, 500L).via("tokenMint")
				)
				.when(
						cryptoApproveAllowance()
								.payingWith("payer")
								.addCryptoAllowance(owner, spender, 100L)
								.signedBy("payer", owner)
								.blankMemo(),
						cryptoDelete(owner),

						cryptoApproveAllowance()
								.payingWith("payer")
								.addCryptoAllowance(owner, spender, 100L)
								.signedBy("payer", owner)
								.blankMemo()
								.hasPrecheck(INVALID_ALLOWANCE_OWNER_ID),
						cryptoApproveAllowance()
								.payingWith("payer")
								.addTokenAllowance(owner, token, spender, 100L)
								.signedBy("payer", owner)
								.blankMemo()
								.hasPrecheck(INVALID_ALLOWANCE_OWNER_ID),
						cryptoApproveAllowance()
								.payingWith("payer")
								.addNftAllowance(owner, nft, spender, false, List.of(1L))
								.signedBy("payer", owner)
								.via("baseApproveTxn")
								.blankMemo()
								.hasPrecheck(INVALID_ALLOWANCE_OWNER_ID)
				)
				.then(
						getAccountInfo(owner).hasCostAnswerPrecheck(ACCOUNT_DELETED));
	}

	private HapiApiSpec invalidSpenderFails() {
		final String owner = "owner";
		final String spender = "spender";
		final String token = "token";
		final String nft = "nft";
		return defaultHapiSpec("invalidSpenderFails")
				.given(
						newKeyNamed("supplyKey"),
						cryptoCreate(owner)
								.balance(ONE_HUNDRED_HBARS)
								.maxAutomaticTokenAssociations(10),
						cryptoCreate(spender)
								.balance(ONE_HUNDRED_HBARS),
						cryptoCreate(TOKEN_TREASURY).balance(100 * ONE_HUNDRED_HBARS)
								.maxAutomaticTokenAssociations(10),
						tokenCreate(token)
								.tokenType(TokenType.FUNGIBLE_COMMON)
								.supplyType(TokenSupplyType.FINITE)
								.supplyKey("supplyKey")
								.maxSupply(1000L)
								.initialSupply(10L)
								.treasury(TOKEN_TREASURY),
						tokenCreate(nft)
								.maxSupply(10L)
								.initialSupply(0)
								.supplyType(TokenSupplyType.FINITE)
								.tokenType(NON_FUNGIBLE_UNIQUE)
								.supplyKey("supplyKey")
								.treasury(TOKEN_TREASURY),
						tokenAssociate(owner, token),
						tokenAssociate(owner, nft),
						mintToken(nft, List.of(
								ByteString.copyFromUtf8("a"),
								ByteString.copyFromUtf8("b"),
								ByteString.copyFromUtf8("c")
						)).via("nftTokenMint"),
						mintToken(token, 500L).via("tokenMint"),
						cryptoTransfer(movingUnique(nft, 1L, 2L, 3L)
								.between(TOKEN_TREASURY, owner))
				)
				.when(
						cryptoDelete(spender),
						cryptoApproveAllowance()
								.payingWith(owner)
								.addCryptoAllowance(owner, spender, 100L)
								.blankMemo()
								.hasKnownStatus(INVALID_ALLOWANCE_SPENDER_ID),
						cryptoApproveAllowance()
								.payingWith(owner)
								.addTokenAllowance(owner, token, spender, 100L)
								.blankMemo()
								.hasKnownStatus(INVALID_ALLOWANCE_SPENDER_ID),
						cryptoApproveAllowance()
								.payingWith(owner)
								.addNftAllowance(owner, nft, spender, false, List.of(1L))
								.via("baseApproveTxn")
								.blankMemo()
								.hasKnownStatus(INVALID_ALLOWANCE_SPENDER_ID)
				)
				.then();
	}

	private HapiApiSpec noOwnerDefaultsToPayer() {
		final String payer = "payer";
		final String spender = "spender";
		final String spender1 = "spender1";
		final String token = "token";
		final String nft = "nft";
		return defaultHapiSpec("noOwnerDefaultsToPayer")
				.given(
						newKeyNamed("supplyKey"),
						cryptoCreate(payer)
								.balance(ONE_HUNDRED_HBARS)
								.maxAutomaticTokenAssociations(10),
						cryptoCreate(spender)
								.balance(ONE_HUNDRED_HBARS),
						cryptoCreate(spender1)
								.balance(ONE_HUNDRED_HBARS),
						cryptoCreate(TOKEN_TREASURY).balance(100 * ONE_HUNDRED_HBARS)
								.maxAutomaticTokenAssociations(10),
						tokenCreate(token)
								.tokenType(TokenType.FUNGIBLE_COMMON)
								.supplyType(TokenSupplyType.FINITE)
								.supplyKey("supplyKey")
								.maxSupply(1000L)
								.initialSupply(10L)
								.treasury(TOKEN_TREASURY),
						tokenCreate(nft)
								.maxSupply(10L)
								.initialSupply(0)
								.supplyType(TokenSupplyType.FINITE)
								.tokenType(NON_FUNGIBLE_UNIQUE)
								.supplyKey("supplyKey")
								.treasury(TOKEN_TREASURY),
						tokenAssociate(payer, token),
						tokenAssociate(payer, nft),
						mintToken(nft, List.of(
								ByteString.copyFromUtf8("a"),
								ByteString.copyFromUtf8("b"),
								ByteString.copyFromUtf8("c")
						)).via("nftTokenMint"),
						mintToken(token, 500L).via("tokenMint"),
						cryptoTransfer(movingUnique(nft, 1L, 2L, 3L)
								.between(TOKEN_TREASURY, payer))
				)
				.when(
						cryptoApproveAllowance()
								.payingWith(payer)
								.addCryptoAllowance(MISSING_OWNER, spender1, 100L)
								.addTokenAllowance(MISSING_OWNER, token, spender, 100L)
								.addNftAllowance(MISSING_OWNER, nft, spender, false, List.of(1L))
								.via("approveTxn")
								.blankMemo()
								.logged(),
						getTxnRecord("approveTxn").logged()
				)
				.then(
						validateChargedUsdWithin("approveTxn", 0.05252, 0.01),
						getAccountInfo(payer)
								.has(accountWith()
										.cryptoAllowancesCount(1)
										.nftApprovedForAllAllowancesCount(0)
										.tokenAllowancesCount(1)
										.cryptoAllowancesContaining(spender1, 100L)
										.tokenAllowancesContaining(token, spender, 100L)
<<<<<<< HEAD
										.nftApprovedAllowancesNotContaining(nft, spender)
=======
>>>>>>> 4eb6f522
								));
	}

	private HapiApiSpec canHaveMultipleOwners() {
		final String owner1 = "owner1";
		final String owner2 = "owner2";
		final String spender = "spender";
		final String token = "token";
		final String nft = "nft";
		return defaultHapiSpec("canHaveMultipleOwners")
				.given(
						newKeyNamed("supplyKey"),
						cryptoCreate(owner1)
								.balance(ONE_HUNDRED_HBARS)
								.maxAutomaticTokenAssociations(10),
						cryptoCreate(owner2)
								.balance(ONE_HUNDRED_HBARS)
								.maxAutomaticTokenAssociations(10),
						cryptoCreate(spender)
								.balance(ONE_HUNDRED_HBARS),
						cryptoCreate(TOKEN_TREASURY).balance(100 * ONE_HUNDRED_HBARS)
								.maxAutomaticTokenAssociations(10),
						tokenCreate(token)
								.tokenType(TokenType.FUNGIBLE_COMMON)
								.supplyType(TokenSupplyType.FINITE)
								.supplyKey("supplyKey")
								.maxSupply(10_000L)
								.initialSupply(10L)
								.treasury(TOKEN_TREASURY),
						tokenCreate(nft)
								.maxSupply(10L)
								.initialSupply(0)
								.supplyType(TokenSupplyType.FINITE)
								.tokenType(NON_FUNGIBLE_UNIQUE)
								.supplyKey("supplyKey")
								.treasury(TOKEN_TREASURY),
						tokenAssociate(owner1, token, nft),
						tokenAssociate(owner2, token, nft),
						mintToken(nft, List.of(
								ByteString.copyFromUtf8("a"),
								ByteString.copyFromUtf8("b"),
								ByteString.copyFromUtf8("c"),
								ByteString.copyFromUtf8("d"),
								ByteString.copyFromUtf8("e"),
								ByteString.copyFromUtf8("f")
						)).via("nftTokenMint"),
						mintToken(token, 1000L).via("tokenMint"),
						cryptoTransfer(
								moving(500, token).between(TOKEN_TREASURY, owner1),
								moving(500, token).between(TOKEN_TREASURY, owner2),
								movingUnique(nft, 1L, 2L, 3L).between(TOKEN_TREASURY, owner1),
								movingUnique(nft, 4L, 5L, 6L).between(TOKEN_TREASURY, owner2))
				)
				.when(
						cryptoApproveAllowance()
								.payingWith(DEFAULT_PAYER)
								.addCryptoAllowance(owner1, spender, ONE_HBAR)
								.addTokenAllowance(owner1, token, spender, 100L)
								.addNftAllowance(owner1, nft, spender, false, List.of(1L))
								.addCryptoAllowance(owner2, spender, ONE_HBAR)
								.addTokenAllowance(owner2, token, spender, 100L)
								.addNftAllowance(owner2, nft, spender, false, List.of(4L))
								.hasKnownStatus(INVALID_SIGNATURE),
						cryptoApproveAllowance()
								.payingWith(DEFAULT_PAYER)
								.addCryptoAllowance(owner1, spender, ONE_HBAR)
								.addTokenAllowance(owner1, token, spender, 100L)
								.addNftAllowance(owner1, nft, spender, false, List.of(1L))
								.addCryptoAllowance(owner2, spender, ONE_HBAR)
								.addTokenAllowance(owner2, token, spender, 100L)
								.addNftAllowance(owner2, nft, spender, false, List.of(4L))
								.signedBy(DEFAULT_PAYER, owner1)
								.hasKnownStatus(INVALID_SIGNATURE),
						cryptoApproveAllowance()
								.payingWith(DEFAULT_PAYER)
								.addCryptoAllowance(owner1, spender, ONE_HBAR)
								.addTokenAllowance(owner1, token, spender, 100L)
								.addNftAllowance(owner1, nft, spender, false, List.of(1L))
								.addCryptoAllowance(owner2, spender, ONE_HBAR)
								.addTokenAllowance(owner2, token, spender, 100L)
								.addNftAllowance(owner2, nft, spender, false, List.of(4L))
								.signedBy(DEFAULT_PAYER, owner2)
								.hasKnownStatus(INVALID_SIGNATURE),
						cryptoApproveAllowance()
								.payingWith(DEFAULT_PAYER)
								.addCryptoAllowance(owner1, spender, ONE_HBAR)
								.addTokenAllowance(owner1, token, spender, 100L)
								.addNftAllowance(owner1, nft, spender, false, List.of(1L))
								.addCryptoAllowance(owner2, spender, 2 * ONE_HBAR)
								.addTokenAllowance(owner2, token, spender, 300L)
								.addNftAllowance(owner2, nft, spender, false, List.of(4L, 5L))
								.signedBy(DEFAULT_PAYER, owner1, owner2)
				)
				.then(
						getAccountInfo(owner1)
								.has(accountWith()
										.tokenAllowancesContaining(token, spender, 100L)
<<<<<<< HEAD
										.cryptoAllowancesContaining(spender, ONE_HBAR)
										.nftApprovedAllowancesNotContaining(nft, spender)),
						getAccountInfo(owner2)
								.has(accountWith()
										.tokenAllowancesContaining(token, spender, 300L)
										.cryptoAllowancesContaining(spender, 2 * ONE_HBAR)
										.nftApprovedAllowancesNotContaining(nft, spender))
=======
										.cryptoAllowancesContaining(spender, ONE_HBAR)),
						getAccountInfo(owner2)
								.has(accountWith()
										.tokenAllowancesContaining(token, spender, 300L)
										.cryptoAllowancesContaining(spender, 2 * ONE_HBAR))
>>>>>>> 4eb6f522
				);
	}

	private HapiApiSpec feesAsExpected() {
		final String owner = "owner";
		final String spender = "spender";
		final String token = "token";
		final String nft = "nft";
		return defaultHapiSpec("feesAsExpected")
				.given(
						newKeyNamed("supplyKey"),
						cryptoCreate(owner)
								.balance(ONE_HUNDRED_HBARS)
								.maxAutomaticTokenAssociations(10),
						cryptoCreate(spender)
								.balance(ONE_HUNDRED_HBARS),
						cryptoCreate("spender1")
								.balance(ONE_HUNDRED_HBARS),
						cryptoCreate("spender2")
								.balance(ONE_HUNDRED_HBARS),
						cryptoCreate(TOKEN_TREASURY).balance(100 * ONE_HUNDRED_HBARS)
								.maxAutomaticTokenAssociations(10),
						tokenCreate(token)
								.tokenType(TokenType.FUNGIBLE_COMMON)
								.supplyType(TokenSupplyType.FINITE)
								.supplyKey("supplyKey")
								.maxSupply(1000L)
								.initialSupply(10L)
								.treasury(TOKEN_TREASURY),
						tokenCreate(nft)
								.maxSupply(10L)
								.initialSupply(0)
								.supplyType(TokenSupplyType.FINITE)
								.tokenType(NON_FUNGIBLE_UNIQUE)
								.supplyKey("supplyKey")
								.treasury(TOKEN_TREASURY),
						tokenAssociate(owner, token),
						tokenAssociate(owner, nft),
						mintToken(nft, List.of(
								ByteString.copyFromUtf8("a"),
								ByteString.copyFromUtf8("b"),
								ByteString.copyFromUtf8("c")
						)).via("nftTokenMint"),
						mintToken(token, 500L).via("tokenMint"),
						cryptoTransfer(movingUnique(nft, 1L, 2L, 3L)
								.between(TOKEN_TREASURY, owner))
				)
				.when(
						cryptoApproveAllowance()
								.payingWith(owner)
								.addCryptoAllowance(owner, spender, 100L)
								.via("approve")
								.fee(ONE_HBAR)
								.blankMemo()
								.logged(),
						validateChargedUsdWithin("approve", 0.05, 0.01),
						cryptoApproveAllowance()
								.payingWith(owner)
								.addTokenAllowance(owner, token, spender, 100L)
								.via("approveTokenTxn")
								.fee(ONE_HBAR)
								.blankMemo()
								.logged(),
						validateChargedUsdWithin("approveTokenTxn", 0.05012, 0.01)
				)
				.then(
						cryptoApproveAllowance()
								.payingWith(owner)
								.addNftAllowance(owner, nft, spender, false, List.of(1L))
								.via("approveNftTxn")
								.fee(ONE_HBAR)
								.blankMemo()
								.logged(),
						validateChargedUsdWithin("approveNftTxn", 0.05024, 0.01),
						cryptoApproveAllowance()
								.payingWith(owner)
								.addNftAllowance(owner, nft, "spender1", true, List.of())
								.via("approveForAllNftTxn")
								.fee(ONE_HBAR)
								.blankMemo()
								.logged(),
						validateChargedUsdWithin("approveForAllNftTxn", 0.05, 0.01),
						cryptoApproveAllowance()
								.payingWith(owner)
								.addCryptoAllowance(owner, "spender2", 100L)
								.addTokenAllowance(owner, token, "spender2", 100L)
								.addNftAllowance(owner, nft, "spender2", false, List.of(1L))
								.via("approveTxn")
								.fee(ONE_HBAR)
								.blankMemo()
								.logged(),
						validateChargedUsdWithin("approveTxn", 0.05252, 0.01),
						getAccountInfo(owner)
								.has(accountWith()
										.cryptoAllowancesCount(2)
										.nftApprovedForAllAllowancesCount(1)
										.tokenAllowancesCount(2)
										.cryptoAllowancesContaining(spender, 100L)
										.tokenAllowancesContaining(token, spender, 100L)
<<<<<<< HEAD
										.nftApprovedAllowancesNotContaining(nft, spender)
=======
>>>>>>> 4eb6f522
								));
	}

	private HapiApiSpec serialsInAscendingOrder() {
		final String owner = "owner";
		final String spender = "spender";
		final String spender1 = "spender1";
		final String nft = "nft";
		return defaultHapiSpec("serialsWipedIfApprovedForAll")
				.given(
						newKeyNamed("supplyKey"),
						cryptoCreate(owner)
								.balance(ONE_HUNDRED_HBARS)
								.maxAutomaticTokenAssociations(10),
						cryptoCreate(spender)
								.balance(ONE_HUNDRED_HBARS),
						cryptoCreate(spender1)
								.balance(ONE_HUNDRED_HBARS),
						cryptoCreate(TOKEN_TREASURY).balance(100 * ONE_HUNDRED_HBARS)
								.maxAutomaticTokenAssociations(10),
						tokenCreate(nft)
								.maxSupply(10L)
								.initialSupply(0)
								.supplyType(TokenSupplyType.FINITE)
								.tokenType(NON_FUNGIBLE_UNIQUE)
								.supplyKey("supplyKey")
								.treasury(TOKEN_TREASURY),
						tokenAssociate(owner, nft),
						mintToken(nft, List.of(
								ByteString.copyFromUtf8("a"),
								ByteString.copyFromUtf8("b"),
								ByteString.copyFromUtf8("c"),
								ByteString.copyFromUtf8("d")
						)).via("nftTokenMint"),
						cryptoTransfer(movingUnique(nft, 1L, 2L, 3L, 4L)
								.between(TOKEN_TREASURY, owner))
				)
				.when(
						cryptoApproveAllowance()
								.payingWith(owner)
								.addNftAllowance(owner, nft, spender, true, asList(1L))
								.fee(ONE_HBAR),
						cryptoApproveAllowance()
								.payingWith(owner)
								.addNftAllowance(owner, nft, spender1, false, asList(4L, 2L, 3L))
								.fee(ONE_HBAR)
				)
				.then(
						getAccountInfo(owner).logged()
								.has(accountWith()
<<<<<<< HEAD
										.nftApprovedForAllAllowancesCount(1)
										.nftApprovedAllowancesContaining(nft, spender)
										.nftApprovedAllowancesNotContaining(nft, spender1)
=======
										.nftAllowancesCount(1)
										.nftApprovedAllowancesContaining(nft, spender)
>>>>>>> 4eb6f522

								));
	}

	private HapiApiSpec succeedsWhenTokenPausedFrozenKycRevoked() {
		final String owner = "owner";
		final String spender = "spender";
		final String spender1 = "spender1";
		final String spender2 = "spender2";
		final String spender3 = "spender3";
		final String token = "token";
		final String nft = "nft";
		return defaultHapiSpec("succeedsWhenTokenPausedFrozenKycRevoked")
				.given(
						fileUpdate(APP_PROPERTIES)
								.fee(ONE_HUNDRED_HBARS)
								.payingWith(EXCHANGE_RATE_CONTROL)
								.overridingProps(Map.of(
										"hedera.allowances.maxTransactionLimit", "20",
										"hedera.allowances.maxAccountLimit", "100")
								),

						newKeyNamed("supplyKey"),
						newKeyNamed("adminKey"),
						newKeyNamed("freezeKey"),
						newKeyNamed("kycKey"),
						newKeyNamed("pauseKey"),
						cryptoCreate(owner)
								.balance(ONE_HUNDRED_HBARS)
								.maxAutomaticTokenAssociations(10),
						cryptoCreate(spender)
								.balance(ONE_HUNDRED_HBARS),
						cryptoCreate(spender1)
								.balance(ONE_HUNDRED_HBARS),
						cryptoCreate(spender2)
								.balance(ONE_HUNDRED_HBARS),
						cryptoCreate(spender3)
								.balance(ONE_HUNDRED_HBARS),
						cryptoCreate(TOKEN_TREASURY).balance(100 * ONE_HUNDRED_HBARS)
								.maxAutomaticTokenAssociations(10),

						tokenCreate(token)
								.tokenType(TokenType.FUNGIBLE_COMMON)
								.supplyType(TokenSupplyType.FINITE)
								.supplyKey("supplyKey")
								.maxSupply(1000L)
								.initialSupply(10L)
								.kycKey("kycKey")
								.adminKey("adminKey")
								.freezeKey("freezeKey")
								.pauseKey("pauseKey")
								.treasury(TOKEN_TREASURY),
						tokenCreate(nft)
								.maxSupply(10L)
								.initialSupply(0)
								.supplyType(TokenSupplyType.FINITE)
								.tokenType(NON_FUNGIBLE_UNIQUE)
								.supplyKey("supplyKey")
								.kycKey("kycKey")
								.adminKey("adminKey")
								.freezeKey("freezeKey")
								.pauseKey("pauseKey")
								.treasury(TOKEN_TREASURY),

						tokenAssociate(owner, token),
						tokenAssociate(owner, nft),
						mintToken(nft, List.of(
								ByteString.copyFromUtf8("a"),
								ByteString.copyFromUtf8("b"),
								ByteString.copyFromUtf8("c")
						)).via("nftTokenMint"),
						mintToken(token, 500L).via("tokenMint"),
						grantTokenKyc(token, owner),
						grantTokenKyc(nft, owner),
						cryptoTransfer(movingUnique(nft, 1L, 2L, 3L)
								.between(TOKEN_TREASURY, owner))
				)
				.when(
						cryptoApproveAllowance()
								.payingWith(owner)
								.addTokenAllowance(owner, token, spender, 100L)
								.addNftAllowance(owner, nft, spender, false, List.of(1L))
								.fee(ONE_HBAR),
						revokeTokenKyc(token, owner),
						revokeTokenKyc(nft, owner),
						cryptoApproveAllowance()
								.payingWith(owner)
								.addTokenAllowance(owner, token, spender1, 100L)
								.addNftAllowance(owner, nft, spender1, false, List.of(1L))
								.fee(ONE_HBAR)
				)
				.then(
						tokenPause(token),
						tokenPause(nft),
						cryptoApproveAllowance()
								.payingWith(owner)
								.addTokenAllowance(owner, token, spender2, 100L)
								.addNftAllowance(owner, nft, spender2, false, List.of(2L))
								.fee(ONE_HBAR),

						tokenUnpause(token),
						tokenUnpause(nft),
						tokenFreeze(token, owner),
						tokenFreeze(nft, owner),
						cryptoApproveAllowance()
								.payingWith(owner)
								.addTokenAllowance(owner, token, spender3, 100L)
								.addNftAllowance(owner, nft, spender3, false, List.of(3L))
								.fee(ONE_HBAR),

						getAccountInfo(owner)
								.has(accountWith()
										.cryptoAllowancesCount(0)
										.nftApprovedForAllAllowancesCount(0)
										.tokenAllowancesCount(4)
								));
	}

	private HapiApiSpec exceedsTransactionLimit() {
		final String owner = "owner";
		final String spender = "spender";
		final String spender1 = "spender1";
		final String spender2 = "spender2";
		final String token = "token";
		final String nft = "nft";
		return defaultHapiSpec("exceedsTransactionLimit")
				.given(
						newKeyNamed("supplyKey"),
						fileUpdate(APP_PROPERTIES)
								.fee(ONE_HUNDRED_HBARS)
								.payingWith(EXCHANGE_RATE_CONTROL)
								.overridingProps(Map.of(
										"hedera.allowances.maxTransactionLimit", "4",
										"hedera.allowances.maxAccountLimit", "5")
								),
						cryptoCreate(owner)
								.balance(ONE_HUNDRED_HBARS)
								.maxAutomaticTokenAssociations(10),
						cryptoCreate(spender)
								.balance(ONE_HUNDRED_HBARS),
						cryptoCreate(spender1)
								.balance(ONE_HUNDRED_HBARS),
						cryptoCreate(spender2)
								.balance(ONE_HUNDRED_HBARS),
						cryptoCreate(TOKEN_TREASURY).balance(100 * ONE_HUNDRED_HBARS)
								.maxAutomaticTokenAssociations(10),
						tokenCreate(token)
								.tokenType(TokenType.FUNGIBLE_COMMON)
								.supplyType(TokenSupplyType.FINITE)
								.supplyKey("supplyKey")
								.maxSupply(1000L)
								.initialSupply(10L)
								.treasury(TOKEN_TREASURY),
						tokenCreate(nft)
								.maxSupply(10L)
								.initialSupply(0)
								.supplyType(TokenSupplyType.FINITE)
								.tokenType(NON_FUNGIBLE_UNIQUE)
								.supplyKey("supplyKey")
								.treasury(TOKEN_TREASURY),
						tokenAssociate(owner, token),
						tokenAssociate(owner, nft),
						mintToken(nft, List.of(
								ByteString.copyFromUtf8("a"),
								ByteString.copyFromUtf8("b"),
								ByteString.copyFromUtf8("c")
						)).via("nftTokenMint"),
						mintToken(token, 500L).via("tokenMint"),
						cryptoTransfer(movingUnique(nft, 1L, 2L, 3L)
								.between(TOKEN_TREASURY, owner))
				)
				.when(
						cryptoApproveAllowance()
								.payingWith(owner)
								.addCryptoAllowance(owner, spender, 100L)
								.addCryptoAllowance(owner, spender1, 100L)
								.addCryptoAllowance(owner, spender2, 100L)
								.addTokenAllowance(owner, token, spender, 100L)
								.addNftAllowance(owner, nft, spender, false, List.of(1L))
								.hasPrecheck(MAX_ALLOWANCES_EXCEEDED)
								.fee(ONE_HBAR)
				)
				.then(
						// reset
						fileUpdate(APP_PROPERTIES)
								.fee(ONE_HUNDRED_HBARS)
								.payingWith(EXCHANGE_RATE_CONTROL)
								.overridingProps(Map.of(
										"hedera.allowances.maxTransactionLimit", "20",
										"hedera.allowances.maxAccountLimit", "100")
								)
				);
	}

	private HapiApiSpec exceedsAccountLimit() {
		final String owner = "owner";
		final String spender = "spender";
		final String spender1 = "spender1";
		final String spender2 = "spender2";
		final String token = "token";
		final String nft = "nft";
		return defaultHapiSpec("exceedsAccountLimit")
				.given(
						fileUpdate(APP_PROPERTIES)
								.fee(ONE_HUNDRED_HBARS)
								.payingWith(EXCHANGE_RATE_CONTROL)
								.overridingProps(Map.of(
										"hedera.allowances.maxAccountLimit", "3",
										"hedera.allowances.maxTransactionLimit", "5")
								),

						newKeyNamed("supplyKey"),
						cryptoCreate(owner)
								.balance(ONE_HUNDRED_HBARS)
								.maxAutomaticTokenAssociations(10),
						cryptoCreate(spender)
								.balance(ONE_HUNDRED_HBARS),
						cryptoCreate(spender1)
								.balance(ONE_HUNDRED_HBARS),
						cryptoCreate(spender2)
								.balance(ONE_HUNDRED_HBARS),
						cryptoCreate(TOKEN_TREASURY).balance(100 * ONE_HUNDRED_HBARS)
								.maxAutomaticTokenAssociations(10),
						tokenCreate(token)
								.tokenType(TokenType.FUNGIBLE_COMMON)
								.supplyType(TokenSupplyType.FINITE)
								.supplyKey("supplyKey")
								.maxSupply(1000L)
								.initialSupply(10L)
								.treasury(TOKEN_TREASURY),
						tokenCreate(nft)
								.maxSupply(10L)
								.initialSupply(0)
								.supplyType(TokenSupplyType.FINITE)
								.tokenType(NON_FUNGIBLE_UNIQUE)
								.supplyKey("supplyKey")
								.treasury(TOKEN_TREASURY),
						tokenAssociate(owner, token),
						tokenAssociate(owner, nft),
						mintToken(nft, List.of(
								ByteString.copyFromUtf8("a"),
								ByteString.copyFromUtf8("b"),
								ByteString.copyFromUtf8("c")
						)).via("nftTokenMint"),
						mintToken(token, 500L).via("tokenMint"),
						cryptoTransfer(movingUnique(nft, 1L, 2L, 3L)
								.between(TOKEN_TREASURY, owner))
				)
				.when(
						cryptoApproveAllowance()
								.payingWith(owner)
								.addCryptoAllowance(owner, spender, 100L)
								.addCryptoAllowance(owner, spender2, 100L)
								.addTokenAllowance(owner, token, spender, 100L)
								.addNftAllowance(owner, nft, spender, false, List.of(1L))
								.fee(ONE_HBAR),
						getAccountInfo(owner)

								.has(accountWith()
										.cryptoAllowancesCount(2)
										.tokenAllowancesCount(1)
										.nftApprovedForAllAllowancesCount(0)
								)
				)
				.then(
						cryptoCreate("spender3")
								.balance(ONE_HUNDRED_HBARS),
						cryptoApproveAllowance()
								.payingWith(owner)
								.addCryptoAllowance(owner, spender1, 100L)
								.fee(ONE_HBAR)
								.hasKnownStatus(MAX_ALLOWANCES_EXCEEDED),
						// reset
						fileUpdate(APP_PROPERTIES)
								.fee(ONE_HUNDRED_HBARS)
								.payingWith(EXCHANGE_RATE_CONTROL)
								.overridingProps(Map.of(
										"hedera.allowances.maxTransactionLimit", "20",
										"hedera.allowances.maxAccountLimit", "100")
								)
				);
	}

<<<<<<< HEAD
	private HapiApiSpec serialsNotValidatedIfApprovedForAll() {
		final String owner = "owner";
		final String spender = "spender";
		final String spender1 = "spender1";
		final String nft = "nft";
		return defaultHapiSpec("serialsWipedIfApprovedForAll")
				.given(
						newKeyNamed("supplyKey"),
						cryptoCreate(owner)
								.balance(ONE_HUNDRED_HBARS)
								.maxAutomaticTokenAssociations(10),
						cryptoCreate(spender)
								.balance(ONE_HUNDRED_HBARS),
						cryptoCreate(spender1)
								.balance(ONE_HUNDRED_HBARS),
						cryptoCreate(TOKEN_TREASURY).balance(100 * ONE_HUNDRED_HBARS)
								.maxAutomaticTokenAssociations(10),
						tokenCreate(nft)
								.maxSupply(10L)
								.initialSupply(0)
								.supplyType(TokenSupplyType.FINITE)
								.tokenType(NON_FUNGIBLE_UNIQUE)
								.supplyKey("supplyKey")
								.treasury(TOKEN_TREASURY),
						tokenAssociate(owner, nft),
						mintToken(nft, List.of(
								ByteString.copyFromUtf8("a"),
								ByteString.copyFromUtf8("b"),
								ByteString.copyFromUtf8("c")
						)).via("nftTokenMint"),
						cryptoTransfer(movingUnique(nft, 1L, 2L, 3L)
								.between(TOKEN_TREASURY, owner))
				)
				.when(
						cryptoApproveAllowance()
								.payingWith(owner)
								.addNftAllowance(owner, nft, spender, true, List.of(1L, 1L, 1L, 1L))
								.fee(ONE_HBAR),
						cryptoApproveAllowance()
								.payingWith(owner)
								.addNftAllowance(owner, nft, spender1, false, List.of(1L, 1L, 1L))
								.fee(ONE_HBAR)
								.hasPrecheck(REPEATED_SERIAL_NUMS_IN_NFT_ALLOWANCES)
				)
				.then(
						getAccountInfo(owner)

								.has(accountWith()
										.nftApprovedForAllAllowancesCount(1)
										.nftApprovedAllowancesContaining(nft, spender)
								));
	}

=======
>>>>>>> 4eb6f522
	private HapiApiSpec serialsWipedIfApprovedForAll() {
		final String owner = "owner";
		final String spender = "spender";
		final String spender1 = "spender1";
		final String nft = "nft";
		return defaultHapiSpec("serialsWipedIfApprovedForAll")
				.given(
						newKeyNamed("supplyKey"),
						cryptoCreate(owner)
								.balance(ONE_HUNDRED_HBARS)
								.maxAutomaticTokenAssociations(10),
						cryptoCreate(spender)
								.balance(ONE_HUNDRED_HBARS),
						cryptoCreate(spender1)
								.balance(ONE_HUNDRED_HBARS),
						cryptoCreate(TOKEN_TREASURY).balance(100 * ONE_HUNDRED_HBARS)
								.maxAutomaticTokenAssociations(10),
						tokenCreate(nft)
								.maxSupply(10L)
								.initialSupply(0)
								.supplyType(TokenSupplyType.FINITE)
								.tokenType(NON_FUNGIBLE_UNIQUE)
								.supplyKey("supplyKey")
								.treasury(TOKEN_TREASURY),
						tokenAssociate(owner, nft),
						mintToken(nft, List.of(
								ByteString.copyFromUtf8("a"),
								ByteString.copyFromUtf8("b"),
								ByteString.copyFromUtf8("c")
						)).via("nftTokenMint"),
						cryptoTransfer(movingUnique(nft, 1L, 2L, 3L)
								.between(TOKEN_TREASURY, owner))
				)
				.when(
						cryptoApproveAllowance()
								.payingWith(owner)
								.addNftAllowance(owner, nft, spender, true, List.of(1L))
								.fee(ONE_HBAR),
						cryptoApproveAllowance()
								.payingWith(owner)
								.addNftAllowance(owner, nft, spender1, false, List.of(1L))
								.fee(ONE_HBAR)
				)
				.then(
						getAccountInfo(owner)

								.has(accountWith()
<<<<<<< HEAD
										.nftApprovedForAllAllowancesCount(1)
										.nftApprovedAllowancesContaining(nft, spender)
										.nftApprovedAllowancesNotContaining(nft, spender1)
=======
										.nftAllowancesCount(1)
										.nftApprovedAllowancesContaining(nft, spender)
>>>>>>> 4eb6f522
								));
	}

	private HapiApiSpec tokenExceedsMaxSupplyFails() {
		final String owner = "owner";
		final String spender = "spender";
		final String token = "token";
		return defaultHapiSpec("tokenExceedsMaxSupplyFails")
				.given(
						newKeyNamed("supplyKey"),
						cryptoCreate(owner)
								.balance(ONE_HUNDRED_HBARS)
								.maxAutomaticTokenAssociations(10),
						cryptoCreate(spender)
								.balance(ONE_HUNDRED_HBARS),
						cryptoCreate(TOKEN_TREASURY).balance(100 * ONE_HUNDRED_HBARS)
								.maxAutomaticTokenAssociations(10),
						tokenCreate(token)
								.tokenType(TokenType.FUNGIBLE_COMMON)
								.supplyType(TokenSupplyType.FINITE)
								.supplyKey("supplyKey")
								.maxSupply(1000L)
								.initialSupply(10L)
								.treasury(TOKEN_TREASURY),
						tokenAssociate(owner, token),
						mintToken(token, 500L).via("tokenMint")
				)
				.when(
						cryptoApproveAllowance()
								.payingWith(owner)
								.addTokenAllowance(owner, token, spender, 5000L)
								.fee(ONE_HUNDRED_HBARS)
								.hasPrecheck(AMOUNT_EXCEEDS_TOKEN_MAX_SUPPLY)
				)
				.then();
	}

	private HapiApiSpec validatesSerialNums() {
		final String owner = "owner";
		final String spender = "spender";
		final String nft = "nft";
		return defaultHapiSpec("validatesSerialNums")
				.given(
						newKeyNamed("supplyKey"),
						cryptoCreate(owner)
								.balance(ONE_HUNDRED_HBARS)
								.maxAutomaticTokenAssociations(10),
						cryptoCreate(spender)
								.balance(ONE_HUNDRED_HBARS),
						cryptoCreate(TOKEN_TREASURY).balance(100 * ONE_HUNDRED_HBARS)
								.maxAutomaticTokenAssociations(10),
						tokenCreate(nft)
								.maxSupply(10L)
								.initialSupply(0)
								.supplyType(TokenSupplyType.FINITE)
								.tokenType(NON_FUNGIBLE_UNIQUE)
								.supplyKey("supplyKey")
								.treasury(TOKEN_TREASURY),
						tokenAssociate(owner, nft),
						mintToken(nft, List.of(
								ByteString.copyFromUtf8("a"),
								ByteString.copyFromUtf8("b"),
								ByteString.copyFromUtf8("c")
						)).via("nftTokenMint"),
						cryptoTransfer(movingUnique(nft, 1L, 2L)
								.between(TOKEN_TREASURY, owner))
				)
				.when(
						cryptoApproveAllowance()
								.payingWith(owner)
								.addNftAllowance(owner, nft, spender, false, List.of(1000L))
								.fee(ONE_HUNDRED_HBARS)
								.hasPrecheck(INVALID_TOKEN_NFT_SERIAL_NUMBER),
						cryptoApproveAllowance()
								.payingWith(owner)
								.addNftAllowance(owner, nft, spender, false, List.of(-1000L))
								.fee(ONE_HUNDRED_HBARS)
								.hasPrecheck(INVALID_TOKEN_NFT_SERIAL_NUMBER),
						cryptoApproveAllowance()
								.payingWith(owner)
								.addNftAllowance(owner, nft, spender, false, List.of(3L))
								.fee(ONE_HUNDRED_HBARS)
								.hasKnownStatus(SENDER_DOES_NOT_OWN_NFT_SERIAL_NO),
						cryptoApproveAllowance()
								.payingWith(owner)
								.addNftAllowance(owner, nft, spender, false, List.of(2L, 2L, 3L, 3L))
								.fee(ONE_HUNDRED_HBARS)
								.hasPrecheck(REPEATED_SERIAL_NUMS_IN_NFT_ALLOWANCES),
						cryptoApproveAllowance()
								.payingWith(owner)
								.addNftAllowance(owner, nft, spender, false, List.of())
								.fee(ONE_HUNDRED_HBARS)
								.hasPrecheck(EMPTY_ALLOWANCES)
				)
				.then();
	}

	private HapiApiSpec invalidTokenTypeFails() {
		final String owner = "owner";
		final String spender = "spender";
		final String token = "token";
		final String nft = "nft";
		return defaultHapiSpec("invalidTokenTypeFails")
				.given(
						newKeyNamed("supplyKey"),
						cryptoCreate(owner)
								.balance(ONE_HUNDRED_HBARS)
								.maxAutomaticTokenAssociations(10),
						cryptoCreate(spender)
								.balance(ONE_HUNDRED_HBARS),
						cryptoCreate(TOKEN_TREASURY).balance(100 * ONE_HUNDRED_HBARS)
								.maxAutomaticTokenAssociations(10),
						tokenCreate(token)
								.tokenType(TokenType.FUNGIBLE_COMMON)
								.supplyType(TokenSupplyType.FINITE)
								.supplyKey("supplyKey")
								.maxSupply(1000L)
								.initialSupply(10L)
								.treasury(TOKEN_TREASURY),
						tokenCreate(nft)
								.maxSupply(10L)
								.initialSupply(0)
								.supplyType(TokenSupplyType.FINITE)
								.tokenType(NON_FUNGIBLE_UNIQUE)
								.supplyKey("supplyKey")
								.treasury(TOKEN_TREASURY),
						tokenAssociate(owner, token),
						tokenAssociate(owner, nft),
						mintToken(nft, List.of(
								ByteString.copyFromUtf8("a"),
								ByteString.copyFromUtf8("b"),
								ByteString.copyFromUtf8("c")
						)).via("nftTokenMint"),
						mintToken(token, 500L).via("tokenMint"),
						cryptoTransfer(movingUnique(nft, 1L, 2L, 3L)
								.between(TOKEN_TREASURY, owner))
				)
				.when(
						cryptoApproveAllowance()
								.payingWith(owner)
								.addTokenAllowance(owner, nft, spender, 100L)
								.fee(ONE_HUNDRED_HBARS)
								.hasPrecheck(NFT_IN_FUNGIBLE_TOKEN_ALLOWANCES),
						cryptoApproveAllowance()
								.payingWith(owner)
								.addNftAllowance(owner, token, spender, false, List.of(1L))
								.fee(ONE_HUNDRED_HBARS)
								.hasPrecheck(FUNGIBLE_TOKEN_IN_NFT_ALLOWANCES)
				)
				.then();
	}

	private HapiApiSpec emptyAllowancesRejected() {
		final String owner = "owner";
		return defaultHapiSpec("emptyAllowancesRejected")
				.given(
						cryptoCreate(owner)
								.balance(ONE_HUNDRED_HBARS)
								.maxAutomaticTokenAssociations(10)
				)
				.when(
						cryptoApproveAllowance()
								.hasPrecheck(EMPTY_ALLOWANCES)
								.fee(ONE_HUNDRED_HBARS)
				)
				.then();
	}

	private HapiApiSpec tokenNotAssociatedToAccountFails() {
		final String owner = "owner";
		final String spender = "spender";
		final String token = "token";
		final String nft = "nft";
		return defaultHapiSpec("tokenNotAssociatedToAccountFails")
				.given(
						newKeyNamed("supplyKey"),
						cryptoCreate(owner)
								.balance(ONE_HUNDRED_HBARS)
								.maxAutomaticTokenAssociations(10),
						cryptoCreate(spender)
								.balance(ONE_HUNDRED_HBARS),
						cryptoCreate(TOKEN_TREASURY).balance(100 * ONE_HUNDRED_HBARS)
								.maxAutomaticTokenAssociations(10),
						tokenCreate(token)
								.tokenType(TokenType.FUNGIBLE_COMMON)
								.supplyType(TokenSupplyType.FINITE)
								.supplyKey("supplyKey")
								.maxSupply(1000L)
								.initialSupply(10L)
								.treasury(TOKEN_TREASURY),
						tokenCreate(nft)
								.maxSupply(10L)
								.initialSupply(0)
								.supplyType(TokenSupplyType.FINITE)
								.tokenType(NON_FUNGIBLE_UNIQUE)
								.supplyKey("supplyKey")
								.treasury(TOKEN_TREASURY),
						mintToken(nft, List.of(
								ByteString.copyFromUtf8("a"),
								ByteString.copyFromUtf8("b"),
								ByteString.copyFromUtf8("c")
						)).via("nftTokenMint"),
						mintToken(token, 500L).via("tokenMint")
				)
				.when(
						cryptoApproveAllowance()
								.payingWith(owner)
								.addTokenAllowance(owner, token, spender, 100L)
								.fee(ONE_HUNDRED_HBARS)
								.hasPrecheck(TOKEN_NOT_ASSOCIATED_TO_ACCOUNT),
						cryptoApproveAllowance()
								.payingWith(owner)
								.addNftAllowance(owner, nft, spender, false, List.of(1L))
								.fee(ONE_HUNDRED_HBARS)
								.hasPrecheck(TOKEN_NOT_ASSOCIATED_TO_ACCOUNT)
				)
				.then(
						getAccountInfo(owner)
								.has(accountWith()
										.cryptoAllowancesCount(0)
										.nftApprovedForAllAllowancesCount(0)
										.tokenAllowancesCount(0)
								));
	}

	private HapiApiSpec spenderSameAsOwnerFails() {
		final String owner = "owner";
		final String token = "token";
		final String nft = "nft";
		return defaultHapiSpec("spenderSameAsOwnerFails")
				.given(
						newKeyNamed("supplyKey"),
						cryptoCreate(owner)
								.balance(ONE_HUNDRED_HBARS)
								.maxAutomaticTokenAssociations(10),
						cryptoCreate(TOKEN_TREASURY).balance(100 * ONE_HUNDRED_HBARS)
								.maxAutomaticTokenAssociations(10),
						tokenCreate(token)
								.tokenType(TokenType.FUNGIBLE_COMMON)
								.supplyType(TokenSupplyType.FINITE)
								.supplyKey("supplyKey")
								.maxSupply(1000L)
								.initialSupply(10L)
								.treasury(TOKEN_TREASURY),
						tokenCreate(nft)
								.maxSupply(10L)
								.initialSupply(0)
								.supplyType(TokenSupplyType.FINITE)
								.tokenType(NON_FUNGIBLE_UNIQUE)
								.supplyKey("supplyKey")
								.treasury(TOKEN_TREASURY),
						tokenAssociate(owner, token),
						tokenAssociate(owner, nft),
						mintToken(nft, List.of(
								ByteString.copyFromUtf8("a"),
								ByteString.copyFromUtf8("b"),
								ByteString.copyFromUtf8("c")
						)).via("nftTokenMint"),
						mintToken(token, 500L).via("tokenMint"),
						cryptoTransfer(movingUnique(nft, 1L, 2L, 3L)
								.between(TOKEN_TREASURY, owner))
				)
				.when(
						cryptoApproveAllowance()
								.payingWith(owner)
								.addCryptoAllowance(owner, owner, 100L)
								.fee(ONE_HUNDRED_HBARS).hasPrecheck(ResponseCodeEnum.SPENDER_ACCOUNT_SAME_AS_OWNER),
						cryptoApproveAllowance()
								.payingWith(owner)
								.addTokenAllowance(owner, token, owner, 100L)
								.fee(ONE_HUNDRED_HBARS).hasPrecheck(ResponseCodeEnum.SPENDER_ACCOUNT_SAME_AS_OWNER),
						cryptoApproveAllowance()
								.payingWith(owner)
								.addNftAllowance(owner, nft, owner, false, List.of(1L))
								.fee(ONE_HUNDRED_HBARS).hasPrecheck(ResponseCodeEnum.SPENDER_ACCOUNT_SAME_AS_OWNER)
				)
				.then(
						getAccountInfo(owner)
								.has(accountWith()
										.cryptoAllowancesCount(0)
										.nftApprovedForAllAllowancesCount(0)
										.tokenAllowancesCount(0)
								));
	}

	private HapiApiSpec spenderAccountRepeatedFails() {
		final String owner = "owner";
		final String spender = "spender";
		final String token = "token";
		final String nft = "nft";
		return defaultHapiSpec("spenderAccountRepeatedFails")
				.given(
						newKeyNamed("supplyKey"),
						cryptoCreate(owner)
								.balance(ONE_HUNDRED_HBARS)
								.maxAutomaticTokenAssociations(10),
						cryptoCreate(spender)
								.balance(ONE_HUNDRED_HBARS),
						cryptoCreate(TOKEN_TREASURY).balance(100 * ONE_HUNDRED_HBARS)
								.maxAutomaticTokenAssociations(10),
						tokenCreate(token)
								.tokenType(TokenType.FUNGIBLE_COMMON)
								.supplyType(TokenSupplyType.FINITE)
								.supplyKey("supplyKey")
								.maxSupply(1000L)
								.initialSupply(10L)
								.treasury(TOKEN_TREASURY),
						tokenCreate(nft)
								.maxSupply(10L)
								.initialSupply(0)
								.supplyType(TokenSupplyType.FINITE)
								.tokenType(NON_FUNGIBLE_UNIQUE)
								.supplyKey("supplyKey")
								.treasury(TOKEN_TREASURY),
						tokenAssociate(owner, token),
						tokenAssociate(owner, nft),
						mintToken(nft, List.of(
								ByteString.copyFromUtf8("a"),
								ByteString.copyFromUtf8("b"),
								ByteString.copyFromUtf8("c")
						)).via("nftTokenMint"),
						mintToken(token, 500L).via("tokenMint"),
						cryptoTransfer(movingUnique(nft, 1L, 2L, 3L)
								.between(TOKEN_TREASURY, owner))
				)
				.when(
						cryptoApproveAllowance()
								.payingWith(owner)
								.addCryptoAllowance(owner, spender, 100L)
								.addCryptoAllowance(owner, spender, 1000L)
								.fee(ONE_HUNDRED_HBARS)
								.hasPrecheck(SPENDER_ACCOUNT_REPEATED_IN_ALLOWANCES),
						cryptoApproveAllowance()
								.payingWith(owner)
								.addTokenAllowance(owner, token, spender, 100L)
								.addTokenAllowance(owner, token, spender, 1000L)
								.fee(ONE_HUNDRED_HBARS)
								.hasPrecheck(SPENDER_ACCOUNT_REPEATED_IN_ALLOWANCES),
						cryptoApproveAllowance()
								.payingWith(owner)
								.addNftAllowance(owner, nft, spender, false, List.of(1L))
								.addNftAllowance(owner, nft, spender, false, List.of(10L))
								.fee(ONE_HUNDRED_HBARS)
								.hasPrecheck(SPENDER_ACCOUNT_REPEATED_IN_ALLOWANCES)
				)
				.then(
						getAccountInfo(owner)
								.has(accountWith()
										.cryptoAllowancesCount(0)
										.nftApprovedForAllAllowancesCount(0)
										.tokenAllowancesCount(0)
								));
	}

	private HapiApiSpec negativeAmountFailsForFungible() {
		final String owner = "owner";
		final String spender = "spender";
		final String token = "token";
		final String nft = "nft";
		return defaultHapiSpec("negativeAmountFailsForFungible")
				.given(
						newKeyNamed("supplyKey"),
						cryptoCreate(owner)
								.balance(ONE_HUNDRED_HBARS)
								.maxAutomaticTokenAssociations(10),
						cryptoCreate(spender)
								.balance(ONE_HUNDRED_HBARS),
						cryptoCreate(TOKEN_TREASURY).balance(100 * ONE_HUNDRED_HBARS)
								.maxAutomaticTokenAssociations(10),
						tokenCreate(token)
								.tokenType(TokenType.FUNGIBLE_COMMON)
								.supplyType(TokenSupplyType.FINITE)
								.supplyKey("supplyKey")
								.maxSupply(1000L)
								.initialSupply(10L)
								.treasury(TOKEN_TREASURY),
						tokenCreate(nft)
								.maxSupply(10L)
								.initialSupply(0)
								.supplyType(TokenSupplyType.FINITE)
								.tokenType(NON_FUNGIBLE_UNIQUE)
								.supplyKey("supplyKey")
								.treasury(TOKEN_TREASURY),
						tokenAssociate(owner, token),
						tokenAssociate(owner, nft),
						mintToken(nft, List.of(
								ByteString.copyFromUtf8("a"),
								ByteString.copyFromUtf8("b"),
								ByteString.copyFromUtf8("c")
						)).via("nftTokenMint"),
						mintToken(token, 500L).via("tokenMint"),
						cryptoTransfer(movingUnique(nft, 1L, 2L, 3L)
								.between(TOKEN_TREASURY, owner))
				)
				.when(
						cryptoApproveAllowance()
								.payingWith(owner)
								.addCryptoAllowance(owner, spender, -100L)
								.fee(ONE_HUNDRED_HBARS)
								.hasPrecheck(NEGATIVE_ALLOWANCE_AMOUNT),
						cryptoApproveAllowance()
								.payingWith(owner)
								.addTokenAllowance(owner, token, spender, -100L)
								.fee(ONE_HUNDRED_HBARS)
								.hasPrecheck(NEGATIVE_ALLOWANCE_AMOUNT)
				)
				.then(
						getAccountInfo(owner)
								.has(accountWith()
										.cryptoAllowancesCount(0)
										.nftApprovedForAllAllowancesCount(0)
										.tokenAllowancesCount(0)
								));
	}

	private HapiApiSpec happyPathWorks() {
		final String owner = "owner";
		final String spender = "spender";
		final String spender1 = "spender1";
		final String token = "token";
		final String nft = "nft";
		return defaultHapiSpec("happyPathWorks")
				.given(
						newKeyNamed("supplyKey"),
						cryptoCreate(owner)
								.balance(ONE_HUNDRED_HBARS)
								.maxAutomaticTokenAssociations(10),
						cryptoCreate(spender)
								.balance(ONE_HUNDRED_HBARS),
						cryptoCreate(spender1)
								.balance(ONE_HUNDRED_HBARS),
						cryptoCreate(TOKEN_TREASURY).balance(100 * ONE_HUNDRED_HBARS)
								.maxAutomaticTokenAssociations(10),
						tokenCreate(token)
								.tokenType(TokenType.FUNGIBLE_COMMON)
								.supplyType(TokenSupplyType.FINITE)
								.supplyKey("supplyKey")
								.maxSupply(1000L)
								.initialSupply(10L)
								.treasury(TOKEN_TREASURY),
						tokenCreate(nft)
								.maxSupply(10L)
								.initialSupply(0)
								.supplyType(TokenSupplyType.FINITE)
								.tokenType(NON_FUNGIBLE_UNIQUE)
								.supplyKey("supplyKey")
								.treasury(TOKEN_TREASURY),
						tokenAssociate(owner, token),
						tokenAssociate(owner, nft),
						mintToken(nft, List.of(
								ByteString.copyFromUtf8("a"),
								ByteString.copyFromUtf8("b"),
								ByteString.copyFromUtf8("c")
						)).via("nftTokenMint"),
						mintToken(token, 500L).via("tokenMint"),
						cryptoTransfer(movingUnique(nft, 1L, 2L, 3L)
								.between(TOKEN_TREASURY, owner))
				)
				.when(
						cryptoApproveAllowance()
								.payingWith(owner)
								.addCryptoAllowance(owner, spender, 100L)
								.via("baseApproveTxn")
								.blankMemo()
								.logged(),
						validateChargedUsdWithin("baseApproveTxn", 0.05, 0.01),
						cryptoApproveAllowance()
								.payingWith(owner)
								.addCryptoAllowance(owner, spender1, 100L)
								.addTokenAllowance(owner, token, spender, 100L)
								.addNftAllowance(owner, nft, spender, false, List.of(1L))
								.via("approveTxn")
								.blankMemo()
								.logged(),
						getTxnRecord("approveTxn").logged()
				)
				.then(
						validateChargedUsdWithin("approveTxn", 0.05252, 0.01),
						getAccountInfo(owner)
								.has(accountWith()
										.cryptoAllowancesCount(2)
										.nftApprovedForAllAllowancesCount(0)
										.tokenAllowancesCount(1)
										.cryptoAllowancesContaining(spender, 100L)
										.tokenAllowancesContaining(token, spender, 100L)
<<<<<<< HEAD
										.nftApprovedAllowancesNotContaining(nft, spender)
=======
>>>>>>> 4eb6f522
								));

	}

	private HapiApiSpec cannotHaveMultipleAllowedSpendersForTheSameNFTSerial() {
		final String owner1 = "owner1";
		final String spender = "spender";
		final String spender2 = "spender2";
		final String nft = "nft";
		return defaultHapiSpec("CannotHaveMultipleAllowedSpendersForTheSameNFTSerial")
				.given(
						newKeyNamed("supplyKey"),
						cryptoCreate(owner1)
								.balance(ONE_HUNDRED_HBARS)
								.maxAutomaticTokenAssociations(10),
						cryptoCreate(spender)
								.balance(ONE_HUNDRED_HBARS),
						cryptoCreate(spender2)
								.balance(ONE_HUNDRED_HBARS),
						cryptoCreate(TOKEN_TREASURY).balance(100 * ONE_HUNDRED_HBARS)
								.maxAutomaticTokenAssociations(10),
						tokenCreate(nft)
								.maxSupply(10L)
								.initialSupply(0)
								.supplyType(TokenSupplyType.FINITE)
								.tokenType(NON_FUNGIBLE_UNIQUE)
								.supplyKey("supplyKey")
								.treasury(TOKEN_TREASURY),
						tokenAssociate(owner1, nft),
						mintToken(nft, List.of(
								ByteString.copyFromUtf8("a")
						)).via("nftTokenMint"),
						cryptoTransfer(
								movingUnique(nft, 1L).between(TOKEN_TREASURY, owner1)
						))
				.when(
						cryptoApproveAllowance()
								.payingWith(DEFAULT_PAYER)
								.addNftAllowance(owner1, nft, spender, false, List.of(1L))
								.signedBy(DEFAULT_PAYER, owner1),
						cryptoApproveAllowance()
								.payingWith(DEFAULT_PAYER)
								.addNftAllowance(owner1, nft, spender2, false, List.of(1L))
								.signedBy(DEFAULT_PAYER, owner1)
				)
				.then(
<<<<<<< HEAD
						getAccountInfo(owner1).has(accountWith()
								.nftApprovedAllowancesNotContaining(nft, spender)
								.nftApprovedAllowancesNotContaining(nft, spender2))
=======
						getAccountInfo(owner1).logged()
>>>>>>> 4eb6f522
				);
	}

	@Override
	protected Logger getResultsLogger() {
		return log;
	}
}<|MERGE_RESOLUTION|>--- conflicted
+++ resolved
@@ -264,18 +264,13 @@
 								.signedBy(TOKEN_TREASURY, DEFAULT_PAYER)
 								.hasPrecheck(INVALID_TOKEN_NFT_SERIAL_NUMBER)
 				).then(
-<<<<<<< HEAD
-						getAccountInfo(TOKEN_TREASURY).has(accountWith()
-										.nftApprovedAllowancesNotContaining(nonFungibleToken, spender))
-=======
 						getAccountInfo(TOKEN_TREASURY)
->>>>>>> 4eb6f522
 								.logged(),
 						cryptoTransfer(movingUniqueWithAllowance(nonFungibleToken, 1L)
 								.between(TOKEN_TREASURY, otherReceiver))
 								.payingWith(spender)
 								.signedBy(spender),
-						getAccountInfo(TOKEN_TREASURY).has(accountWith().nftApprovedForAllAllowancesCount(0)).logged()
+						getAccountInfo(TOKEN_TREASURY).has(accountWith().nftAllowancesCount(0)).logged()
 				);
 	}
 
@@ -474,10 +469,6 @@
 										.tokenAllowancesCount(1)
 										.cryptoAllowancesContaining(spender1, 100L)
 										.tokenAllowancesContaining(token, spender, 100L)
-<<<<<<< HEAD
-										.nftApprovedAllowancesNotContaining(nft, spender)
-=======
->>>>>>> 4eb6f522
 								));
 	}
 
@@ -575,21 +566,11 @@
 						getAccountInfo(owner1)
 								.has(accountWith()
 										.tokenAllowancesContaining(token, spender, 100L)
-<<<<<<< HEAD
-										.cryptoAllowancesContaining(spender, ONE_HBAR)
-										.nftApprovedAllowancesNotContaining(nft, spender)),
-						getAccountInfo(owner2)
-								.has(accountWith()
-										.tokenAllowancesContaining(token, spender, 300L)
-										.cryptoAllowancesContaining(spender, 2 * ONE_HBAR)
-										.nftApprovedAllowancesNotContaining(nft, spender))
-=======
 										.cryptoAllowancesContaining(spender, ONE_HBAR)),
 						getAccountInfo(owner2)
 								.has(accountWith()
 										.tokenAllowancesContaining(token, spender, 300L)
 										.cryptoAllowancesContaining(spender, 2 * ONE_HBAR))
->>>>>>> 4eb6f522
 				);
 	}
 
@@ -689,10 +670,7 @@
 										.tokenAllowancesCount(2)
 										.cryptoAllowancesContaining(spender, 100L)
 										.tokenAllowancesContaining(token, spender, 100L)
-<<<<<<< HEAD
 										.nftApprovedAllowancesNotContaining(nft, spender)
-=======
->>>>>>> 4eb6f522
 								));
 	}
 
@@ -743,14 +721,9 @@
 				.then(
 						getAccountInfo(owner).logged()
 								.has(accountWith()
-<<<<<<< HEAD
 										.nftApprovedForAllAllowancesCount(1)
 										.nftApprovedAllowancesContaining(nft, spender)
 										.nftApprovedAllowancesNotContaining(nft, spender1)
-=======
-										.nftAllowancesCount(1)
-										.nftApprovedAllowancesContaining(nft, spender)
->>>>>>> 4eb6f522
 
 								));
 	}
@@ -1034,8 +1007,7 @@
 				);
 	}
 
-<<<<<<< HEAD
-	private HapiApiSpec serialsNotValidatedIfApprovedForAll() {
+	private HapiApiSpec serialsWipedIfApprovedForAll() {
 		final String owner = "owner";
 		final String spender = "spender";
 		final String spender1 = "spender1";
@@ -1071,13 +1043,12 @@
 				.when(
 						cryptoApproveAllowance()
 								.payingWith(owner)
-								.addNftAllowance(owner, nft, spender, true, List.of(1L, 1L, 1L, 1L))
+								.addNftAllowance(owner, nft, spender, true, List.of(1L))
 								.fee(ONE_HBAR),
 						cryptoApproveAllowance()
 								.payingWith(owner)
-								.addNftAllowance(owner, nft, spender1, false, List.of(1L, 1L, 1L))
+								.addNftAllowance(owner, nft, spender1, false, List.of(1L))
 								.fee(ONE_HBAR)
-								.hasPrecheck(REPEATED_SERIAL_NUMS_IN_NFT_ALLOWANCES)
 				)
 				.then(
 						getAccountInfo(owner)
@@ -1085,66 +1056,7 @@
 								.has(accountWith()
 										.nftApprovedForAllAllowancesCount(1)
 										.nftApprovedAllowancesContaining(nft, spender)
-								));
-	}
-
-=======
->>>>>>> 4eb6f522
-	private HapiApiSpec serialsWipedIfApprovedForAll() {
-		final String owner = "owner";
-		final String spender = "spender";
-		final String spender1 = "spender1";
-		final String nft = "nft";
-		return defaultHapiSpec("serialsWipedIfApprovedForAll")
-				.given(
-						newKeyNamed("supplyKey"),
-						cryptoCreate(owner)
-								.balance(ONE_HUNDRED_HBARS)
-								.maxAutomaticTokenAssociations(10),
-						cryptoCreate(spender)
-								.balance(ONE_HUNDRED_HBARS),
-						cryptoCreate(spender1)
-								.balance(ONE_HUNDRED_HBARS),
-						cryptoCreate(TOKEN_TREASURY).balance(100 * ONE_HUNDRED_HBARS)
-								.maxAutomaticTokenAssociations(10),
-						tokenCreate(nft)
-								.maxSupply(10L)
-								.initialSupply(0)
-								.supplyType(TokenSupplyType.FINITE)
-								.tokenType(NON_FUNGIBLE_UNIQUE)
-								.supplyKey("supplyKey")
-								.treasury(TOKEN_TREASURY),
-						tokenAssociate(owner, nft),
-						mintToken(nft, List.of(
-								ByteString.copyFromUtf8("a"),
-								ByteString.copyFromUtf8("b"),
-								ByteString.copyFromUtf8("c")
-						)).via("nftTokenMint"),
-						cryptoTransfer(movingUnique(nft, 1L, 2L, 3L)
-								.between(TOKEN_TREASURY, owner))
-				)
-				.when(
-						cryptoApproveAllowance()
-								.payingWith(owner)
-								.addNftAllowance(owner, nft, spender, true, List.of(1L))
-								.fee(ONE_HBAR),
-						cryptoApproveAllowance()
-								.payingWith(owner)
-								.addNftAllowance(owner, nft, spender1, false, List.of(1L))
-								.fee(ONE_HBAR)
-				)
-				.then(
-						getAccountInfo(owner)
-
-								.has(accountWith()
-<<<<<<< HEAD
-										.nftApprovedForAllAllowancesCount(1)
-										.nftApprovedAllowancesContaining(nft, spender)
 										.nftApprovedAllowancesNotContaining(nft, spender1)
-=======
-										.nftAllowancesCount(1)
-										.nftApprovedAllowancesContaining(nft, spender)
->>>>>>> 4eb6f522
 								));
 	}
 
@@ -1630,10 +1542,7 @@
 										.tokenAllowancesCount(1)
 										.cryptoAllowancesContaining(spender, 100L)
 										.tokenAllowancesContaining(token, spender, 100L)
-<<<<<<< HEAD
 										.nftApprovedAllowancesNotContaining(nft, spender)
-=======
->>>>>>> 4eb6f522
 								));
 
 	}
@@ -1680,13 +1589,9 @@
 								.signedBy(DEFAULT_PAYER, owner1)
 				)
 				.then(
-<<<<<<< HEAD
 						getAccountInfo(owner1).has(accountWith()
 								.nftApprovedAllowancesNotContaining(nft, spender)
 								.nftApprovedAllowancesNotContaining(nft, spender2))
-=======
-						getAccountInfo(owner1).logged()
->>>>>>> 4eb6f522
 				);
 	}
 
