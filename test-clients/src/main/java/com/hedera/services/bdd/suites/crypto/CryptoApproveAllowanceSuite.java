package com.hedera.services.bdd.suites.crypto;

/*-
 * ‌
 * Hedera Services Test Clients
 * ​
 * Copyright (C) 2018 - 2021 Hedera Hashgraph, LLC
 * ​
 * Licensed under the Apache License, Version 2.0 (the "License");
 * you may not use this file except in compliance with the License.
 * You may obtain a copy of the License at
 *
 *      http://www.apache.org/licenses/LICENSE-2.0
 *
 * Unless required by applicable law or agreed to in writing, software
 * distributed under the License is distributed on an "AS IS" BASIS,
 * WITHOUT WARRANTIES OR CONDITIONS OF ANY KIND, either express or implied.
 * See the License for the specific language governing permissions and
 * limitations under the License.
 * ‍
 */

import com.google.protobuf.ByteString;
import com.hedera.services.bdd.spec.HapiApiSpec;
import com.hedera.services.bdd.suites.HapiApiSuite;
import com.hederahashgraph.api.proto.java.ResponseCodeEnum;
import com.hederahashgraph.api.proto.java.TokenSupplyType;
import com.hederahashgraph.api.proto.java.TokenType;
import org.apache.logging.log4j.LogManager;
import org.apache.logging.log4j.Logger;

import java.util.List;
import java.util.Map;

import static com.hedera.services.bdd.spec.HapiApiSpec.defaultHapiSpec;
import static com.hedera.services.bdd.spec.assertions.AccountInfoAsserts.accountWith;
import static com.hedera.services.bdd.spec.queries.QueryVerbs.getAccountInfo;
import static com.hedera.services.bdd.spec.queries.QueryVerbs.getTokenNftInfo;
import static com.hedera.services.bdd.spec.queries.QueryVerbs.getTxnRecord;
import static com.hedera.services.bdd.spec.transactions.TxnVerbs.cryptoAdjustAllowance;
import static com.hedera.services.bdd.spec.transactions.TxnVerbs.cryptoApproveAllowance;
import static com.hedera.services.bdd.spec.transactions.TxnVerbs.cryptoCreate;
import static com.hedera.services.bdd.spec.transactions.TxnVerbs.cryptoDelete;
import static com.hedera.services.bdd.spec.transactions.TxnVerbs.cryptoTransfer;
import static com.hedera.services.bdd.spec.transactions.TxnVerbs.fileUpdate;
import static com.hedera.services.bdd.spec.transactions.TxnVerbs.grantTokenKyc;
import static com.hedera.services.bdd.spec.transactions.TxnVerbs.mintToken;
import static com.hedera.services.bdd.spec.transactions.TxnVerbs.revokeTokenKyc;
import static com.hedera.services.bdd.spec.transactions.TxnVerbs.tokenAssociate;
import static com.hedera.services.bdd.spec.transactions.TxnVerbs.tokenCreate;
import static com.hedera.services.bdd.spec.transactions.TxnVerbs.tokenFreeze;
import static com.hedera.services.bdd.spec.transactions.TxnVerbs.tokenPause;
import static com.hedera.services.bdd.spec.transactions.TxnVerbs.tokenUnpause;
import static com.hedera.services.bdd.spec.transactions.crypto.HapiCryptoAdjustAllowance.asList;
import static com.hedera.services.bdd.spec.transactions.crypto.HapiCryptoApproveAllowance.MISSING_OWNER;
import static com.hedera.services.bdd.spec.transactions.token.TokenMovement.moving;
import static com.hedera.services.bdd.spec.transactions.token.TokenMovement.movingUnique;
import static com.hedera.services.bdd.spec.transactions.token.TokenMovement.movingUniqueWithAllowance;
import static com.hedera.services.bdd.spec.transactions.token.TokenMovement.movingWithAllowance;
import static com.hedera.services.bdd.spec.utilops.UtilVerbs.newKeyNamed;
import static com.hedera.services.bdd.spec.utilops.UtilVerbs.validateChargedUsdWithin;
import static com.hederahashgraph.api.proto.java.ResponseCodeEnum.ACCOUNT_DELETED;
import static com.hederahashgraph.api.proto.java.ResponseCodeEnum.AMOUNT_EXCEEDS_TOKEN_MAX_SUPPLY;
import static com.hederahashgraph.api.proto.java.ResponseCodeEnum.DELEGATING_SPENDER_CANNOT_GRANT_APPROVE_FOR_ALL;
import static com.hederahashgraph.api.proto.java.ResponseCodeEnum.DELEGATING_SPENDER_DOES_NOT_HAVE_APPROVE_FOR_ALL;
import static com.hederahashgraph.api.proto.java.ResponseCodeEnum.EMPTY_ALLOWANCES;
import static com.hederahashgraph.api.proto.java.ResponseCodeEnum.FUNGIBLE_TOKEN_IN_NFT_ALLOWANCES;
import static com.hederahashgraph.api.proto.java.ResponseCodeEnum.INVALID_ALLOWANCE_OWNER_ID;
import static com.hederahashgraph.api.proto.java.ResponseCodeEnum.INVALID_ALLOWANCE_SPENDER_ID;
import static com.hederahashgraph.api.proto.java.ResponseCodeEnum.INVALID_SIGNATURE;
import static com.hederahashgraph.api.proto.java.ResponseCodeEnum.INVALID_TOKEN_NFT_SERIAL_NUMBER;
import static com.hederahashgraph.api.proto.java.ResponseCodeEnum.MAX_ALLOWANCES_EXCEEDED;
import static com.hederahashgraph.api.proto.java.ResponseCodeEnum.NEGATIVE_ALLOWANCE_AMOUNT;
import static com.hederahashgraph.api.proto.java.ResponseCodeEnum.NFT_IN_FUNGIBLE_TOKEN_ALLOWANCES;
import static com.hederahashgraph.api.proto.java.ResponseCodeEnum.REPEATED_SERIAL_NUMS_IN_NFT_ALLOWANCES;
import static com.hederahashgraph.api.proto.java.ResponseCodeEnum.SENDER_DOES_NOT_OWN_NFT_SERIAL_NO;
import static com.hederahashgraph.api.proto.java.ResponseCodeEnum.SPENDER_ACCOUNT_REPEATED_IN_ALLOWANCES;
import static com.hederahashgraph.api.proto.java.ResponseCodeEnum.SPENDER_DOES_NOT_HAVE_ALLOWANCE;
import static com.hederahashgraph.api.proto.java.ResponseCodeEnum.TOKEN_NOT_ASSOCIATED_TO_ACCOUNT;
import static com.hederahashgraph.api.proto.java.TokenType.FUNGIBLE_COMMON;
import static com.hederahashgraph.api.proto.java.TokenType.NON_FUNGIBLE_UNIQUE;

public class CryptoApproveAllowanceSuite extends HapiApiSuite {
	private static final Logger log = LogManager.getLogger(CryptoApproveAllowanceSuite.class);

	public static void main(String... args) {
		new CryptoApproveAllowanceSuite().runSuiteSync();
	}

	@Override
	public List<HapiApiSpec> getSpecsInSuite() {
		return List.of(new HapiApiSpec[] {
				canHaveMultipleOwners(),
				noOwnerDefaultsToPayer(),
				invalidSpenderFails(),
				invalidOwnerFails(),
				happyPathWorks(),
				emptyAllowancesRejected(),
				spenderSameAsOwnerFails(),
				spenderAccountRepeatedFails(),
				negativeAmountFailsForFungible(),
				tokenNotAssociatedToAccountFails(),
				invalidTokenTypeFails(),
				validatesSerialNums(),
				tokenExceedsMaxSupplyFails(),
				exceedsTransactionLimit(),
				exceedsAccountLimit(),
				succeedsWhenTokenPausedFrozenKycRevoked(),
				serialsInAscendingOrder(),
				feesAsExpected(),
				cannotHaveMultipleAllowedSpendersForTheSameNFTSerial(),
				canGrantNftAllowancesWithTreasuryOwner(),
				canGrantFungibleAllowancesWithTreasuryOwner(),
				approveForAllSpenderCanDelegateOnNFT()
		});
	}

	private HapiApiSpec approveForAllSpenderCanDelegateOnNFT() {
		final String owner = "owner";
		final String delegatingSpender = "delegatingSpender";
		final String newSpender = "newSpender";
		final String nft = "nft";
		return defaultHapiSpec("ApproveForAllSpenderCanDelegateOnNFTs")
				.given(
						newKeyNamed("supplyKey"),
						cryptoCreate(owner)
								.balance(ONE_HUNDRED_HBARS)
								.maxAutomaticTokenAssociations(10),
						cryptoCreate(delegatingSpender)
								.balance(ONE_HUNDRED_HBARS),
						cryptoCreate(newSpender)
								.balance(ONE_HUNDRED_HBARS),
						cryptoCreate(TOKEN_TREASURY).balance(100 * ONE_HUNDRED_HBARS)
								.maxAutomaticTokenAssociations(10),
						tokenCreate(nft)
								.maxSupply(10L)
								.initialSupply(0)
								.supplyType(TokenSupplyType.FINITE)
								.tokenType(NON_FUNGIBLE_UNIQUE)
								.supplyKey("supplyKey")
								.treasury(TOKEN_TREASURY),
						tokenAssociate(owner, nft),
						mintToken(nft, List.of(
								ByteString.copyFromUtf8("a"),
								ByteString.copyFromUtf8("b")
						)).via("nftTokenMint"),
						cryptoTransfer(
								movingUnique(nft, 1L, 2L).between(TOKEN_TREASURY, owner))
				)
				.when(
						cryptoApproveAllowance()
								.payingWith(DEFAULT_PAYER)
								.addNftAllowance(owner, nft, delegatingSpender, true, List.of(1L))
								.addNftAllowance(owner, nft, newSpender, false, List.of(2L))
								.signedBy(DEFAULT_PAYER, owner)
				)
				.then(
						cryptoApproveAllowance()
								.payingWith(DEFAULT_PAYER)
								.addDelegatedNftAllowance(owner, nft, newSpender, delegatingSpender, false, List.of(1L))
								.signedBy(DEFAULT_PAYER, owner)
								.hasKnownStatus(INVALID_SIGNATURE),
						cryptoApproveAllowance()
								.payingWith(DEFAULT_PAYER)
								.addDelegatedNftAllowance(owner, nft, delegatingSpender, newSpender, false, List.of(2L))
								.signedBy(DEFAULT_PAYER, newSpender)
								.hasPrecheck(DELEGATING_SPENDER_DOES_NOT_HAVE_APPROVE_FOR_ALL),
						cryptoApproveAllowance()
								.payingWith(DEFAULT_PAYER)
								.addDelegatedNftAllowance(owner, nft, newSpender, delegatingSpender, true, List.of())
								.signedBy(DEFAULT_PAYER, delegatingSpender)
								.hasPrecheck(DELEGATING_SPENDER_CANNOT_GRANT_APPROVE_FOR_ALL),
						getTokenNftInfo(nft, 2L)
<<<<<<< HEAD
								.hasSpenderID(newSpender),
						getTokenNftInfo(nft, 1L)
								.hasSpenderID(delegatingSpender),
=======
								.hasSpenderId(newSpender),
						getTokenNftInfo(nft, 1L)
								.hasSpenderId(delegatingSpender),
>>>>>>> 41fa0fdc
						cryptoApproveAllowance()
								.payingWith(DEFAULT_PAYER)
								.addDelegatedNftAllowance(owner, nft, newSpender, delegatingSpender, false, List.of(1L))
								.signedBy(DEFAULT_PAYER, delegatingSpender),
						getTokenNftInfo(nft, 1L)
<<<<<<< HEAD
								.hasSpenderID(newSpender)
=======
								.hasSpenderId(newSpender)
>>>>>>> 41fa0fdc
				);
	}

	private HapiApiSpec canGrantFungibleAllowancesWithTreasuryOwner() {
		final String spender = "spender";
		final String otherReceiver = "otherReceiver";
		final String fungibleToken = "fungible";
		final String supplyKey = "supplyKey";
		return defaultHapiSpec("canGrantFungibleAllowancesWithTreasuryOwner")
				.given(
						newKeyNamed(supplyKey),
						cryptoCreate(TOKEN_TREASURY),
						cryptoCreate(spender),
						tokenCreate(fungibleToken)
								.supplyType(TokenSupplyType.FINITE)
								.tokenType(FUNGIBLE_COMMON)
								.treasury(TOKEN_TREASURY)
								.maxSupply(10000)
								.initialSupply(5000),
						cryptoCreate(otherReceiver)
								.balance(ONE_HBAR)
								.maxAutomaticTokenAssociations(1)
				).when(
						cryptoApproveAllowance()
								.addTokenAllowance(TOKEN_TREASURY, fungibleToken, spender, 10)
								.signedBy(TOKEN_TREASURY, DEFAULT_PAYER),
						cryptoAdjustAllowance()
								.addTokenAllowance(TOKEN_TREASURY, fungibleToken, spender, 100)
								.signedBy(TOKEN_TREASURY, DEFAULT_PAYER)
				).then(
						getAccountInfo(TOKEN_TREASURY).has(accountWith()
										.tokenAllowancesContaining(fungibleToken, spender, 110))
								.logged(),
						cryptoTransfer(movingWithAllowance(30, fungibleToken)
								.between(TOKEN_TREASURY, otherReceiver))
								.payingWith(spender)
								.signedBy(spender),
						getAccountInfo(TOKEN_TREASURY)
								.has(accountWith()
										.tokenAllowancesContaining(fungibleToken, spender, 80))
								.logged(),
						getAccountInfo(TOKEN_TREASURY)
								.has(accountWith()
										.tokenAllowancesContaining(fungibleToken, spender, 80))
								.logged()
				);
	}

	private HapiApiSpec canGrantNftAllowancesWithTreasuryOwner() {
		final String spender = "spender";
		final String otherReceiver = "otherReceiver";
		final String nonFungibleToken = "nonFungible";
		final String supplyKey = "supplyKey";
		return defaultHapiSpec("canGrantNftAllowancesWithTreasuryOwner")
				.given(
						newKeyNamed(supplyKey),
						cryptoCreate(TOKEN_TREASURY),
						cryptoCreate(spender),
						tokenCreate(nonFungibleToken)
								.supplyType(TokenSupplyType.INFINITE)
								.tokenType(NON_FUNGIBLE_UNIQUE)
								.treasury(TOKEN_TREASURY)
								.initialSupply(0)
								.supplyKey(supplyKey),
						mintToken(nonFungibleToken, List.of(
								ByteString.copyFromUtf8("a"),
								ByteString.copyFromUtf8("b"),
								ByteString.copyFromUtf8("c"))),
						cryptoCreate(otherReceiver)
								.balance(ONE_HBAR)
								.maxAutomaticTokenAssociations(1)
				).when(
						cryptoApproveAllowance()
								.addNftAllowance(TOKEN_TREASURY, nonFungibleToken, spender, false, List.of(4L))
								.signedBy(TOKEN_TREASURY, DEFAULT_PAYER)
								.hasPrecheck(INVALID_TOKEN_NFT_SERIAL_NUMBER),
						cryptoApproveAllowance()
								.addNftAllowance(TOKEN_TREASURY, nonFungibleToken, spender, false, List.of(1L, 3L))
								.signedBy(TOKEN_TREASURY, DEFAULT_PAYER),
						cryptoAdjustAllowance()
								.addNftAllowance(TOKEN_TREASURY, nonFungibleToken, spender, false, List.of(-3L))
								.signedBy(TOKEN_TREASURY, DEFAULT_PAYER)
								.hasPrecheck(INVALID_TOKEN_NFT_SERIAL_NUMBER)
				).then(
						getAccountInfo(TOKEN_TREASURY)
								.logged(),
						cryptoTransfer(movingUniqueWithAllowance(nonFungibleToken, 1L)
								.between(TOKEN_TREASURY, otherReceiver))
								.payingWith(spender)
								.signedBy(spender),
						getAccountInfo(TOKEN_TREASURY).has(accountWith().nftApprovedForAllAllowancesCount(0)).logged()
				);
	}

	private HapiApiSpec invalidOwnerFails() {
		final String owner = "owner";
		final String spender = "spender";
		final String token = "token";
		final String nft = "nft";
		return defaultHapiSpec("invalidOwnerFails")
				.given(
						newKeyNamed("supplyKey"),
						cryptoCreate(owner)
								.balance(ONE_HUNDRED_HBARS)
								.maxAutomaticTokenAssociations(10),
						cryptoCreate("payer")
								.balance(ONE_HUNDRED_HBARS),
						cryptoCreate(spender)
								.balance(ONE_HUNDRED_HBARS),
						cryptoCreate(TOKEN_TREASURY).balance(100 * ONE_HUNDRED_HBARS)
								.maxAutomaticTokenAssociations(10),
						tokenCreate(token)
								.tokenType(TokenType.FUNGIBLE_COMMON)
								.supplyType(TokenSupplyType.FINITE)
								.supplyKey("supplyKey")
								.maxSupply(1000L)
								.initialSupply(10L)
								.treasury(TOKEN_TREASURY),
						tokenCreate(nft)
								.maxSupply(10L)
								.initialSupply(0)
								.supplyType(TokenSupplyType.FINITE)
								.tokenType(NON_FUNGIBLE_UNIQUE)
								.supplyKey("supplyKey")
								.treasury(TOKEN_TREASURY),
						mintToken(nft, List.of(
								ByteString.copyFromUtf8("a"),
								ByteString.copyFromUtf8("b"),
								ByteString.copyFromUtf8("c")
						)).via("nftTokenMint"),
						mintToken(token, 500L).via("tokenMint")
				)
				.when(
						cryptoApproveAllowance()
								.payingWith("payer")
								.addCryptoAllowance(owner, spender, 100L)
								.signedBy("payer", owner)
								.blankMemo(),
						cryptoDelete(owner),

						cryptoApproveAllowance()
								.payingWith("payer")
								.addCryptoAllowance(owner, spender, 100L)
								.signedBy("payer", owner)
								.blankMemo()
								.hasPrecheck(INVALID_ALLOWANCE_OWNER_ID),
						cryptoApproveAllowance()
								.payingWith("payer")
								.addTokenAllowance(owner, token, spender, 100L)
								.signedBy("payer", owner)
								.blankMemo()
								.hasPrecheck(INVALID_ALLOWANCE_OWNER_ID),
						cryptoApproveAllowance()
								.payingWith("payer")
								.addNftAllowance(owner, nft, spender, false, List.of(1L))
								.signedBy("payer", owner)
								.via("baseApproveTxn")
								.blankMemo()
								.hasPrecheck(INVALID_ALLOWANCE_OWNER_ID)
				)
				.then(
						getAccountInfo(owner).hasCostAnswerPrecheck(ACCOUNT_DELETED));
	}

	private HapiApiSpec invalidSpenderFails() {
		final String owner = "owner";
		final String spender = "spender";
		final String token = "token";
		final String nft = "nft";
		return defaultHapiSpec("invalidSpenderFails")
				.given(
						newKeyNamed("supplyKey"),
						cryptoCreate(owner)
								.balance(ONE_HUNDRED_HBARS)
								.maxAutomaticTokenAssociations(10),
						cryptoCreate(spender)
								.balance(ONE_HUNDRED_HBARS),
						cryptoCreate(TOKEN_TREASURY).balance(100 * ONE_HUNDRED_HBARS)
								.maxAutomaticTokenAssociations(10),
						tokenCreate(token)
								.tokenType(TokenType.FUNGIBLE_COMMON)
								.supplyType(TokenSupplyType.FINITE)
								.supplyKey("supplyKey")
								.maxSupply(1000L)
								.initialSupply(10L)
								.treasury(TOKEN_TREASURY),
						tokenCreate(nft)
								.maxSupply(10L)
								.initialSupply(0)
								.supplyType(TokenSupplyType.FINITE)
								.tokenType(NON_FUNGIBLE_UNIQUE)
								.supplyKey("supplyKey")
								.treasury(TOKEN_TREASURY),
						tokenAssociate(owner, token),
						tokenAssociate(owner, nft),
						mintToken(nft, List.of(
								ByteString.copyFromUtf8("a"),
								ByteString.copyFromUtf8("b"),
								ByteString.copyFromUtf8("c")
						)).via("nftTokenMint"),
						mintToken(token, 500L).via("tokenMint"),
						cryptoTransfer(movingUnique(nft, 1L, 2L, 3L)
								.between(TOKEN_TREASURY, owner))
				)
				.when(
						cryptoDelete(spender),
						cryptoApproveAllowance()
								.payingWith(owner)
								.addCryptoAllowance(owner, spender, 100L)
								.blankMemo()
								.hasKnownStatus(INVALID_ALLOWANCE_SPENDER_ID),
						cryptoApproveAllowance()
								.payingWith(owner)
								.addTokenAllowance(owner, token, spender, 100L)
								.blankMemo()
								.hasKnownStatus(INVALID_ALLOWANCE_SPENDER_ID),
						cryptoApproveAllowance()
								.payingWith(owner)
								.addNftAllowance(owner, nft, spender, false, List.of(1L))
								.via("baseApproveTxn")
								.blankMemo()
								.hasKnownStatus(INVALID_ALLOWANCE_SPENDER_ID)
				)
				.then();
	}

	private HapiApiSpec noOwnerDefaultsToPayer() {
		final String payer = "payer";
		final String spender = "spender";
		final String spender1 = "spender1";
		final String token = "token";
		final String nft = "nft";
		return defaultHapiSpec("noOwnerDefaultsToPayer")
				.given(
						newKeyNamed("supplyKey"),
						cryptoCreate(payer)
								.balance(ONE_HUNDRED_HBARS)
								.maxAutomaticTokenAssociations(10),
						cryptoCreate(spender)
								.balance(ONE_HUNDRED_HBARS),
						cryptoCreate(spender1)
								.balance(ONE_HUNDRED_HBARS),
						cryptoCreate(TOKEN_TREASURY).balance(100 * ONE_HUNDRED_HBARS)
								.maxAutomaticTokenAssociations(10),
						tokenCreate(token)
								.tokenType(TokenType.FUNGIBLE_COMMON)
								.supplyType(TokenSupplyType.FINITE)
								.supplyKey("supplyKey")
								.maxSupply(1000L)
								.initialSupply(10L)
								.treasury(TOKEN_TREASURY),
						tokenCreate(nft)
								.maxSupply(10L)
								.initialSupply(0)
								.supplyType(TokenSupplyType.FINITE)
								.tokenType(NON_FUNGIBLE_UNIQUE)
								.supplyKey("supplyKey")
								.treasury(TOKEN_TREASURY),
						tokenAssociate(payer, token),
						tokenAssociate(payer, nft),
						mintToken(nft, List.of(
								ByteString.copyFromUtf8("a"),
								ByteString.copyFromUtf8("b"),
								ByteString.copyFromUtf8("c")
						)).via("nftTokenMint"),
						mintToken(token, 500L).via("tokenMint"),
						cryptoTransfer(movingUnique(nft, 1L, 2L, 3L)
								.between(TOKEN_TREASURY, payer))
				)
				.when(
						cryptoApproveAllowance()
								.payingWith(payer)
								.addCryptoAllowance(MISSING_OWNER, spender1, 100L)
								.addTokenAllowance(MISSING_OWNER, token, spender, 100L)
								.addNftAllowance(MISSING_OWNER, nft, spender, false, List.of(1L))
								.via("approveTxn")
								.blankMemo()
								.logged(),
						getTxnRecord("approveTxn").logged()
				)
				.then(
						validateChargedUsdWithin("approveTxn", 0.05252, 0.01),
						getAccountInfo(payer)
								.has(accountWith()
										.cryptoAllowancesCount(1)
<<<<<<< HEAD
										.nftApprovedForAllAllowancesCount(0)
=======
										.nftAllowancesCount(0)
>>>>>>> 41fa0fdc
										.tokenAllowancesCount(1)
										.cryptoAllowancesContaining(spender1, 100L)
										.tokenAllowancesContaining(token, spender, 100L)
								));
	}

	private HapiApiSpec canHaveMultipleOwners() {
		final String owner1 = "owner1";
		final String owner2 = "owner2";
		final String spender = "spender";
		final String token = "token";
		final String nft = "nft";
		return defaultHapiSpec("canHaveMultipleOwners")
				.given(
						newKeyNamed("supplyKey"),
						cryptoCreate(owner1)
								.balance(ONE_HUNDRED_HBARS)
								.maxAutomaticTokenAssociations(10),
						cryptoCreate(owner2)
								.balance(ONE_HUNDRED_HBARS)
								.maxAutomaticTokenAssociations(10),
						cryptoCreate(spender)
								.balance(ONE_HUNDRED_HBARS),
						cryptoCreate(TOKEN_TREASURY).balance(100 * ONE_HUNDRED_HBARS)
								.maxAutomaticTokenAssociations(10),
						tokenCreate(token)
								.tokenType(TokenType.FUNGIBLE_COMMON)
								.supplyType(TokenSupplyType.FINITE)
								.supplyKey("supplyKey")
								.maxSupply(10_000L)
								.initialSupply(10L)
								.treasury(TOKEN_TREASURY),
						tokenCreate(nft)
								.maxSupply(10L)
								.initialSupply(0)
								.supplyType(TokenSupplyType.FINITE)
								.tokenType(NON_FUNGIBLE_UNIQUE)
								.supplyKey("supplyKey")
								.treasury(TOKEN_TREASURY),
						tokenAssociate(owner1, token, nft),
						tokenAssociate(owner2, token, nft),
						mintToken(nft, List.of(
								ByteString.copyFromUtf8("a"),
								ByteString.copyFromUtf8("b"),
								ByteString.copyFromUtf8("c"),
								ByteString.copyFromUtf8("d"),
								ByteString.copyFromUtf8("e"),
								ByteString.copyFromUtf8("f")
						)).via("nftTokenMint"),
						mintToken(token, 1000L).via("tokenMint"),
						cryptoTransfer(
								moving(500, token).between(TOKEN_TREASURY, owner1),
								moving(500, token).between(TOKEN_TREASURY, owner2),
								movingUnique(nft, 1L, 2L, 3L).between(TOKEN_TREASURY, owner1),
								movingUnique(nft, 4L, 5L, 6L).between(TOKEN_TREASURY, owner2))
				)
				.when(
						cryptoApproveAllowance()
								.payingWith(DEFAULT_PAYER)
								.addCryptoAllowance(owner1, spender, ONE_HBAR)
								.addTokenAllowance(owner1, token, spender, 100L)
								.addNftAllowance(owner1, nft, spender, false, List.of(1L))
								.addCryptoAllowance(owner2, spender, ONE_HBAR)
								.addTokenAllowance(owner2, token, spender, 100L)
								.addNftAllowance(owner2, nft, spender, false, List.of(4L))
								.hasKnownStatus(INVALID_SIGNATURE),
						cryptoApproveAllowance()
								.payingWith(DEFAULT_PAYER)
								.addCryptoAllowance(owner1, spender, ONE_HBAR)
								.addTokenAllowance(owner1, token, spender, 100L)
								.addNftAllowance(owner1, nft, spender, false, List.of(1L))
								.addCryptoAllowance(owner2, spender, ONE_HBAR)
								.addTokenAllowance(owner2, token, spender, 100L)
								.addNftAllowance(owner2, nft, spender, false, List.of(4L))
								.signedBy(DEFAULT_PAYER, owner1)
								.hasKnownStatus(INVALID_SIGNATURE),
						cryptoApproveAllowance()
								.payingWith(DEFAULT_PAYER)
								.addCryptoAllowance(owner1, spender, ONE_HBAR)
								.addTokenAllowance(owner1, token, spender, 100L)
								.addNftAllowance(owner1, nft, spender, false, List.of(1L))
								.addCryptoAllowance(owner2, spender, ONE_HBAR)
								.addTokenAllowance(owner2, token, spender, 100L)
								.addNftAllowance(owner2, nft, spender, false, List.of(4L))
								.signedBy(DEFAULT_PAYER, owner2)
								.hasKnownStatus(INVALID_SIGNATURE),
						cryptoApproveAllowance()
								.payingWith(DEFAULT_PAYER)
								.addCryptoAllowance(owner1, spender, ONE_HBAR)
								.addTokenAllowance(owner1, token, spender, 100L)
								.addNftAllowance(owner1, nft, spender, false, List.of(1L))
								.addCryptoAllowance(owner2, spender, 2 * ONE_HBAR)
								.addTokenAllowance(owner2, token, spender, 300L)
								.addNftAllowance(owner2, nft, spender, false, List.of(4L, 5L))
								.signedBy(DEFAULT_PAYER, owner1, owner2)
				)
				.then(
						getAccountInfo(owner1)
								.has(accountWith()
										.tokenAllowancesContaining(token, spender, 100L)
										.cryptoAllowancesContaining(spender, ONE_HBAR)),
						getAccountInfo(owner2)
								.has(accountWith()
										.tokenAllowancesContaining(token, spender, 300L)
										.cryptoAllowancesContaining(spender, 2 * ONE_HBAR))
				);
	}

	private HapiApiSpec feesAsExpected() {
		final String owner = "owner";
		final String spender = "spender";
		final String token = "token";
		final String nft = "nft";
		return defaultHapiSpec("feesAsExpected")
				.given(
						newKeyNamed("supplyKey"),
						cryptoCreate(owner)
								.balance(ONE_HUNDRED_HBARS)
								.maxAutomaticTokenAssociations(10),
						cryptoCreate(spender)
								.balance(ONE_HUNDRED_HBARS),
						cryptoCreate("spender1")
								.balance(ONE_HUNDRED_HBARS),
						cryptoCreate("spender2")
								.balance(ONE_HUNDRED_HBARS),
						cryptoCreate(TOKEN_TREASURY).balance(100 * ONE_HUNDRED_HBARS)
								.maxAutomaticTokenAssociations(10),
						tokenCreate(token)
								.tokenType(TokenType.FUNGIBLE_COMMON)
								.supplyType(TokenSupplyType.FINITE)
								.supplyKey("supplyKey")
								.maxSupply(1000L)
								.initialSupply(10L)
								.treasury(TOKEN_TREASURY),
						tokenCreate(nft)
								.maxSupply(10L)
								.initialSupply(0)
								.supplyType(TokenSupplyType.FINITE)
								.tokenType(NON_FUNGIBLE_UNIQUE)
								.supplyKey("supplyKey")
								.treasury(TOKEN_TREASURY),
						tokenAssociate(owner, token),
						tokenAssociate(owner, nft),
						mintToken(nft, List.of(
								ByteString.copyFromUtf8("a"),
								ByteString.copyFromUtf8("b"),
								ByteString.copyFromUtf8("c")
						)).via("nftTokenMint"),
						mintToken(token, 500L).via("tokenMint"),
						cryptoTransfer(movingUnique(nft, 1L, 2L, 3L)
								.between(TOKEN_TREASURY, owner))
				)
				.when(
						cryptoApproveAllowance()
								.payingWith(owner)
								.addCryptoAllowance(owner, spender, 100L)
								.via("approve")
								.fee(ONE_HBAR)
								.blankMemo()
								.logged(),
						validateChargedUsdWithin("approve", 0.05, 0.01),
						cryptoApproveAllowance()
								.payingWith(owner)
								.addTokenAllowance(owner, token, spender, 100L)
								.via("approveTokenTxn")
								.fee(ONE_HBAR)
								.blankMemo()
								.logged(),
						validateChargedUsdWithin("approveTokenTxn", 0.05012, 0.01)
				)
				.then(
						cryptoApproveAllowance()
								.payingWith(owner)
								.addNftAllowance(owner, nft, spender, false, List.of(1L))
								.via("approveNftTxn")
								.fee(ONE_HBAR)
								.blankMemo()
								.logged(),
						validateChargedUsdWithin("approveNftTxn", 0.05024, 0.01),
						cryptoApproveAllowance()
								.payingWith(owner)
								.addNftAllowance(owner, nft, "spender1", true, List.of())
								.via("approveForAllNftTxn")
								.fee(ONE_HBAR)
								.blankMemo()
								.logged(),
						validateChargedUsdWithin("approveForAllNftTxn", 0.05, 0.01),
						cryptoApproveAllowance()
								.payingWith(owner)
								.addCryptoAllowance(owner, "spender2", 100L)
								.addTokenAllowance(owner, token, "spender2", 100L)
								.addNftAllowance(owner, nft, "spender2", false, List.of(1L))
								.via("approveTxn")
								.fee(ONE_HBAR)
								.blankMemo()
								.logged(),
						validateChargedUsdWithin("approveTxn", 0.05252, 0.01),
						getAccountInfo(owner)
								.has(accountWith()
										.cryptoAllowancesCount(2)
<<<<<<< HEAD
										.nftApprovedForAllAllowancesCount(1)
=======
										.nftAllowancesCount(1)
>>>>>>> 41fa0fdc
										.tokenAllowancesCount(2)
										.cryptoAllowancesContaining(spender, 100L)
										.tokenAllowancesContaining(token, spender, 100L)
								));
	}

	private HapiApiSpec serialsInAscendingOrder() {
		final String owner = "owner";
		final String spender = "spender";
		final String spender1 = "spender1";
		final String nft = "nft";
		return defaultHapiSpec("serialsInAscendingOrder")
				.given(
						newKeyNamed("supplyKey"),
						cryptoCreate(owner)
								.balance(ONE_HUNDRED_HBARS)
								.maxAutomaticTokenAssociations(10),
						cryptoCreate(spender)
								.balance(ONE_HUNDRED_HBARS),
						cryptoCreate(spender1)
								.balance(ONE_HUNDRED_HBARS),
						cryptoCreate(TOKEN_TREASURY).balance(100 * ONE_HUNDRED_HBARS)
								.maxAutomaticTokenAssociations(10),
						tokenCreate(nft)
								.maxSupply(10L)
								.initialSupply(0)
								.supplyType(TokenSupplyType.FINITE)
								.tokenType(NON_FUNGIBLE_UNIQUE)
								.supplyKey("supplyKey")
								.treasury(TOKEN_TREASURY),
						tokenAssociate(owner, nft),
						mintToken(nft, List.of(
								ByteString.copyFromUtf8("a"),
								ByteString.copyFromUtf8("b"),
								ByteString.copyFromUtf8("c"),
								ByteString.copyFromUtf8("d")
						)).via("nftTokenMint"),
						cryptoTransfer(movingUnique(nft, 1L, 2L, 3L, 4L)
								.between(TOKEN_TREASURY, owner))
				)
				.when(
						cryptoApproveAllowance()
								.payingWith(owner)
								.addNftAllowance(owner, nft, spender, true, asList(1L))
								.fee(ONE_HBAR),
						cryptoApproveAllowance()
								.payingWith(owner)
								.addNftAllowance(owner, nft, spender1, false, asList(4L, 2L, 3L))
								.fee(ONE_HBAR)
				)
				.then(
						getAccountInfo(owner).logged()
								.has(accountWith()
<<<<<<< HEAD
										.nftApprovedForAllAllowancesCount(1)
										.nftApprovedAllowancesContaining(nft, spender)
=======
										.nftAllowancesCount(1)
										.nftApprovedAllowancesContaining(nft, spender)

>>>>>>> 41fa0fdc
								));
	}

	private HapiApiSpec succeedsWhenTokenPausedFrozenKycRevoked() {
		final String owner = "owner";
		final String spender = "spender";
		final String spender1 = "spender1";
		final String spender2 = "spender2";
		final String spender3 = "spender3";
		final String token = "token";
		final String nft = "nft";
		return defaultHapiSpec("succeedsWhenTokenPausedFrozenKycRevoked")
				.given(
						fileUpdate(APP_PROPERTIES)
								.fee(ONE_HUNDRED_HBARS)
								.payingWith(EXCHANGE_RATE_CONTROL)
								.overridingProps(Map.of(
										"hedera.allowances.maxTransactionLimit", "20",
										"hedera.allowances.maxAccountLimit", "100")
								),

						newKeyNamed("supplyKey"),
						newKeyNamed("adminKey"),
						newKeyNamed("freezeKey"),
						newKeyNamed("kycKey"),
						newKeyNamed("pauseKey"),
						cryptoCreate(owner)
								.balance(ONE_HUNDRED_HBARS)
								.maxAutomaticTokenAssociations(10),
						cryptoCreate(spender)
								.balance(ONE_HUNDRED_HBARS),
						cryptoCreate(spender1)
								.balance(ONE_HUNDRED_HBARS),
						cryptoCreate(spender2)
								.balance(ONE_HUNDRED_HBARS),
						cryptoCreate(spender3)
								.balance(ONE_HUNDRED_HBARS),
						cryptoCreate(TOKEN_TREASURY).balance(100 * ONE_HUNDRED_HBARS)
								.maxAutomaticTokenAssociations(10),

						tokenCreate(token)
								.tokenType(TokenType.FUNGIBLE_COMMON)
								.supplyType(TokenSupplyType.FINITE)
								.supplyKey("supplyKey")
								.maxSupply(1000L)
								.initialSupply(10L)
								.kycKey("kycKey")
								.adminKey("adminKey")
								.freezeKey("freezeKey")
								.pauseKey("pauseKey")
								.treasury(TOKEN_TREASURY),
						tokenCreate(nft)
								.maxSupply(10L)
								.initialSupply(0)
								.supplyType(TokenSupplyType.FINITE)
								.tokenType(NON_FUNGIBLE_UNIQUE)
								.supplyKey("supplyKey")
								.kycKey("kycKey")
								.adminKey("adminKey")
								.freezeKey("freezeKey")
								.pauseKey("pauseKey")
								.treasury(TOKEN_TREASURY),

						tokenAssociate(owner, token),
						tokenAssociate(owner, nft),
						mintToken(nft, List.of(
								ByteString.copyFromUtf8("a"),
								ByteString.copyFromUtf8("b"),
								ByteString.copyFromUtf8("c")
						)).via("nftTokenMint"),
						mintToken(token, 500L).via("tokenMint"),
						grantTokenKyc(token, owner),
						grantTokenKyc(nft, owner),
						cryptoTransfer(movingUnique(nft, 1L, 2L, 3L)
								.between(TOKEN_TREASURY, owner))
				)
				.when(
						cryptoApproveAllowance()
								.payingWith(owner)
								.addTokenAllowance(owner, token, spender, 100L)
								.addNftAllowance(owner, nft, spender, false, List.of(1L))
								.fee(ONE_HBAR),
						revokeTokenKyc(token, owner),
						revokeTokenKyc(nft, owner),
						cryptoApproveAllowance()
								.payingWith(owner)
								.addTokenAllowance(owner, token, spender1, 100L)
								.addNftAllowance(owner, nft, spender1, false, List.of(1L))
								.fee(ONE_HBAR)
				)
				.then(
						tokenPause(token),
						tokenPause(nft),
						cryptoApproveAllowance()
								.payingWith(owner)
								.addTokenAllowance(owner, token, spender2, 100L)
								.addNftAllowance(owner, nft, spender2, false, List.of(2L))
								.fee(ONE_HBAR),

						tokenUnpause(token),
						tokenUnpause(nft),
						tokenFreeze(token, owner),
						tokenFreeze(nft, owner),
						cryptoApproveAllowance()
								.payingWith(owner)
								.addTokenAllowance(owner, token, spender3, 100L)
								.addNftAllowance(owner, nft, spender3, false, List.of(3L))
								.fee(ONE_HBAR),

						getAccountInfo(owner)
								.has(accountWith()
										.cryptoAllowancesCount(0)
<<<<<<< HEAD
										.nftApprovedForAllAllowancesCount(0)
=======
										.nftAllowancesCount(0)
>>>>>>> 41fa0fdc
										.tokenAllowancesCount(4)
								));
	}

	private HapiApiSpec exceedsTransactionLimit() {
		final String owner = "owner";
		final String spender = "spender";
		final String spender1 = "spender1";
		final String spender2 = "spender2";
		final String token = "token";
		final String nft = "nft";
		return defaultHapiSpec("exceedsTransactionLimit")
				.given(
						newKeyNamed("supplyKey"),
						fileUpdate(APP_PROPERTIES)
								.fee(ONE_HUNDRED_HBARS)
								.payingWith(EXCHANGE_RATE_CONTROL)
								.overridingProps(Map.of(
										"hedera.allowances.maxTransactionLimit", "4",
										"hedera.allowances.maxAccountLimit", "5")
								),
						cryptoCreate(owner)
								.balance(ONE_HUNDRED_HBARS)
								.maxAutomaticTokenAssociations(10),
						cryptoCreate(spender)
								.balance(ONE_HUNDRED_HBARS),
						cryptoCreate(spender1)
								.balance(ONE_HUNDRED_HBARS),
						cryptoCreate(spender2)
								.balance(ONE_HUNDRED_HBARS),
						cryptoCreate(TOKEN_TREASURY).balance(100 * ONE_HUNDRED_HBARS)
								.maxAutomaticTokenAssociations(10),
						tokenCreate(token)
								.tokenType(TokenType.FUNGIBLE_COMMON)
								.supplyType(TokenSupplyType.FINITE)
								.supplyKey("supplyKey")
								.maxSupply(1000L)
								.initialSupply(10L)
								.treasury(TOKEN_TREASURY),
						tokenCreate(nft)
								.maxSupply(10L)
								.initialSupply(0)
								.supplyType(TokenSupplyType.FINITE)
								.tokenType(NON_FUNGIBLE_UNIQUE)
								.supplyKey("supplyKey")
								.treasury(TOKEN_TREASURY),
						tokenAssociate(owner, token),
						tokenAssociate(owner, nft),
						mintToken(nft, List.of(
								ByteString.copyFromUtf8("a"),
								ByteString.copyFromUtf8("b"),
								ByteString.copyFromUtf8("c")
						)).via("nftTokenMint"),
						mintToken(token, 500L).via("tokenMint"),
						cryptoTransfer(movingUnique(nft, 1L, 2L, 3L)
								.between(TOKEN_TREASURY, owner))
				)
				.when(
						cryptoApproveAllowance()
								.payingWith(owner)
								.addCryptoAllowance(owner, spender, 100L)
								.addCryptoAllowance(owner, spender1, 100L)
								.addCryptoAllowance(owner, spender2, 100L)
								.addTokenAllowance(owner, token, spender, 100L)
								.addNftAllowance(owner, nft, spender, false, List.of(1L))
								.hasPrecheck(MAX_ALLOWANCES_EXCEEDED)
								.fee(ONE_HBAR)
				)
				.then(
						// reset
						fileUpdate(APP_PROPERTIES)
								.fee(ONE_HUNDRED_HBARS)
								.payingWith(EXCHANGE_RATE_CONTROL)
								.overridingProps(Map.of(
										"hedera.allowances.maxTransactionLimit", "20",
										"hedera.allowances.maxAccountLimit", "100")
								)
				);
	}

	private HapiApiSpec exceedsAccountLimit() {
		final String owner = "owner";
		final String spender = "spender";
		final String spender1 = "spender1";
		final String spender2 = "spender2";
		final String token = "token";
		final String nft = "nft";
		return defaultHapiSpec("exceedsAccountLimit")
				.given(
						fileUpdate(APP_PROPERTIES)
								.fee(ONE_HUNDRED_HBARS)
								.payingWith(EXCHANGE_RATE_CONTROL)
								.overridingProps(Map.of(
										"hedera.allowances.maxAccountLimit", "3",
										"hedera.allowances.maxTransactionLimit", "5")
								),

						newKeyNamed("supplyKey"),
						cryptoCreate(owner)
								.balance(ONE_HUNDRED_HBARS)
								.maxAutomaticTokenAssociations(10),
						cryptoCreate(spender)
								.balance(ONE_HUNDRED_HBARS),
						cryptoCreate(spender1)
								.balance(ONE_HUNDRED_HBARS),
						cryptoCreate(spender2)
								.balance(ONE_HUNDRED_HBARS),
						cryptoCreate(TOKEN_TREASURY).balance(100 * ONE_HUNDRED_HBARS)
								.maxAutomaticTokenAssociations(10),
						tokenCreate(token)
								.tokenType(TokenType.FUNGIBLE_COMMON)
								.supplyType(TokenSupplyType.FINITE)
								.supplyKey("supplyKey")
								.maxSupply(1000L)
								.initialSupply(10L)
								.treasury(TOKEN_TREASURY),
						tokenCreate(nft)
								.maxSupply(10L)
								.initialSupply(0)
								.supplyType(TokenSupplyType.FINITE)
								.tokenType(NON_FUNGIBLE_UNIQUE)
								.supplyKey("supplyKey")
								.treasury(TOKEN_TREASURY),
						tokenAssociate(owner, token),
						tokenAssociate(owner, nft),
						mintToken(nft, List.of(
								ByteString.copyFromUtf8("a"),
								ByteString.copyFromUtf8("b"),
								ByteString.copyFromUtf8("c")
						)).via("nftTokenMint"),
						mintToken(token, 500L).via("tokenMint"),
						cryptoTransfer(movingUnique(nft, 1L, 2L, 3L)
								.between(TOKEN_TREASURY, owner))
				)
				.when(
						cryptoApproveAllowance()
								.payingWith(owner)
								.addCryptoAllowance(owner, spender, 100L)
								.addCryptoAllowance(owner, spender2, 100L)
								.addTokenAllowance(owner, token, spender, 100L)
								.addNftAllowance(owner, nft, spender, false, List.of(1L))
								.fee(ONE_HBAR),
						getAccountInfo(owner)

								.has(accountWith()
										.cryptoAllowancesCount(2)
										.tokenAllowancesCount(1)
<<<<<<< HEAD
										.nftApprovedForAllAllowancesCount(0)
=======
										.nftAllowancesCount(0)
>>>>>>> 41fa0fdc
								)
				)
				.then(
						cryptoCreate("spender3")
								.balance(ONE_HUNDRED_HBARS),
						cryptoApproveAllowance()
								.payingWith(owner)
								.addCryptoAllowance(owner, spender1, 100L)
								.fee(ONE_HBAR)
								.hasKnownStatus(MAX_ALLOWANCES_EXCEEDED),
						// reset
						fileUpdate(APP_PROPERTIES)
								.fee(ONE_HUNDRED_HBARS)
								.payingWith(EXCHANGE_RATE_CONTROL)
								.overridingProps(Map.of(
										"hedera.allowances.maxTransactionLimit", "20",
										"hedera.allowances.maxAccountLimit", "100")
								)
				);
	}

	private HapiApiSpec tokenExceedsMaxSupplyFails() {
		final String owner = "owner";
		final String spender = "spender";
		final String token = "token";
		return defaultHapiSpec("tokenExceedsMaxSupplyFails")
				.given(
						newKeyNamed("supplyKey"),
						cryptoCreate(owner)
								.balance(ONE_HUNDRED_HBARS)
								.maxAutomaticTokenAssociations(10),
						cryptoCreate(spender)
								.balance(ONE_HUNDRED_HBARS),
						cryptoCreate(TOKEN_TREASURY).balance(100 * ONE_HUNDRED_HBARS)
								.maxAutomaticTokenAssociations(10),
						tokenCreate(token)
								.tokenType(TokenType.FUNGIBLE_COMMON)
								.supplyType(TokenSupplyType.FINITE)
								.supplyKey("supplyKey")
								.maxSupply(1000L)
								.initialSupply(10L)
								.treasury(TOKEN_TREASURY),
						tokenAssociate(owner, token),
						mintToken(token, 500L).via("tokenMint")
				)
				.when(
						cryptoApproveAllowance()
								.payingWith(owner)
								.addTokenAllowance(owner, token, spender, 5000L)
								.fee(ONE_HUNDRED_HBARS)
								.hasPrecheck(AMOUNT_EXCEEDS_TOKEN_MAX_SUPPLY)
				)
				.then();
	}

	private HapiApiSpec validatesSerialNums() {
		final String owner = "owner";
		final String spender = "spender";
		final String nft = "nft";
		return defaultHapiSpec("validatesSerialNums")
				.given(
						newKeyNamed("supplyKey"),
						cryptoCreate(owner)
								.balance(ONE_HUNDRED_HBARS)
								.maxAutomaticTokenAssociations(10),
						cryptoCreate(spender)
								.balance(ONE_HUNDRED_HBARS),
						cryptoCreate(TOKEN_TREASURY).balance(100 * ONE_HUNDRED_HBARS)
								.maxAutomaticTokenAssociations(10),
						tokenCreate(nft)
								.maxSupply(10L)
								.initialSupply(0)
								.supplyType(TokenSupplyType.FINITE)
								.tokenType(NON_FUNGIBLE_UNIQUE)
								.supplyKey("supplyKey")
								.treasury(TOKEN_TREASURY),
						tokenAssociate(owner, nft),
						mintToken(nft, List.of(
								ByteString.copyFromUtf8("a"),
								ByteString.copyFromUtf8("b"),
								ByteString.copyFromUtf8("c")
						)).via("nftTokenMint"),
						cryptoTransfer(movingUnique(nft, 1L, 2L)
								.between(TOKEN_TREASURY, owner))
				)
				.when(
						cryptoApproveAllowance()
								.payingWith(owner)
								.addNftAllowance(owner, nft, spender, false, List.of(1000L))
								.fee(ONE_HUNDRED_HBARS)
								.hasPrecheck(INVALID_TOKEN_NFT_SERIAL_NUMBER),
						cryptoApproveAllowance()
								.payingWith(owner)
								.addNftAllowance(owner, nft, spender, false, List.of(-1000L))
								.fee(ONE_HUNDRED_HBARS)
								.hasPrecheck(INVALID_TOKEN_NFT_SERIAL_NUMBER),
						cryptoApproveAllowance()
								.payingWith(owner)
								.addNftAllowance(owner, nft, spender, false, List.of(3L))
								.fee(ONE_HUNDRED_HBARS)
								.hasKnownStatus(SENDER_DOES_NOT_OWN_NFT_SERIAL_NO),
						cryptoApproveAllowance()
								.payingWith(owner)
								.addNftAllowance(owner, nft, spender, false, List.of(2L, 2L, 3L, 3L))
								.fee(ONE_HUNDRED_HBARS)
								.hasPrecheck(REPEATED_SERIAL_NUMS_IN_NFT_ALLOWANCES)
				)
				.then();
	}

	private HapiApiSpec invalidTokenTypeFails() {
		final String owner = "owner";
		final String spender = "spender";
		final String token = "token";
		final String nft = "nft";
		return defaultHapiSpec("invalidTokenTypeFails")
				.given(
						newKeyNamed("supplyKey"),
						cryptoCreate(owner)
								.balance(ONE_HUNDRED_HBARS)
								.maxAutomaticTokenAssociations(10),
						cryptoCreate(spender)
								.balance(ONE_HUNDRED_HBARS),
						cryptoCreate(TOKEN_TREASURY).balance(100 * ONE_HUNDRED_HBARS)
								.maxAutomaticTokenAssociations(10),
						tokenCreate(token)
								.tokenType(TokenType.FUNGIBLE_COMMON)
								.supplyType(TokenSupplyType.FINITE)
								.supplyKey("supplyKey")
								.maxSupply(1000L)
								.initialSupply(10L)
								.treasury(TOKEN_TREASURY),
						tokenCreate(nft)
								.maxSupply(10L)
								.initialSupply(0)
								.supplyType(TokenSupplyType.FINITE)
								.tokenType(NON_FUNGIBLE_UNIQUE)
								.supplyKey("supplyKey")
								.treasury(TOKEN_TREASURY),
						tokenAssociate(owner, token),
						tokenAssociate(owner, nft),
						mintToken(nft, List.of(
								ByteString.copyFromUtf8("a"),
								ByteString.copyFromUtf8("b"),
								ByteString.copyFromUtf8("c")
						)).via("nftTokenMint"),
						mintToken(token, 500L).via("tokenMint"),
						cryptoTransfer(movingUnique(nft, 1L, 2L, 3L)
								.between(TOKEN_TREASURY, owner))
				)
				.when(
						cryptoApproveAllowance()
								.payingWith(owner)
								.addTokenAllowance(owner, nft, spender, 100L)
								.fee(ONE_HUNDRED_HBARS)
								.hasPrecheck(NFT_IN_FUNGIBLE_TOKEN_ALLOWANCES),
						cryptoApproveAllowance()
								.payingWith(owner)
								.addNftAllowance(owner, token, spender, false, List.of(1L))
								.fee(ONE_HUNDRED_HBARS)
								.hasPrecheck(FUNGIBLE_TOKEN_IN_NFT_ALLOWANCES)
				)
				.then();
	}

	private HapiApiSpec emptyAllowancesRejected() {
		final String owner = "owner";
		return defaultHapiSpec("emptyAllowancesRejected")
				.given(
						cryptoCreate(owner)
								.balance(ONE_HUNDRED_HBARS)
								.maxAutomaticTokenAssociations(10)
				)
				.when(
						cryptoApproveAllowance()
								.hasPrecheck(EMPTY_ALLOWANCES)
								.fee(ONE_HUNDRED_HBARS)
				)
				.then();
	}

	private HapiApiSpec tokenNotAssociatedToAccountFails() {
		final String owner = "owner";
		final String spender = "spender";
		final String token = "token";
		final String nft = "nft";
		return defaultHapiSpec("tokenNotAssociatedToAccountFails")
				.given(
						newKeyNamed("supplyKey"),
						cryptoCreate(owner)
								.balance(ONE_HUNDRED_HBARS)
								.maxAutomaticTokenAssociations(10),
						cryptoCreate(spender)
								.balance(ONE_HUNDRED_HBARS),
						cryptoCreate(TOKEN_TREASURY).balance(100 * ONE_HUNDRED_HBARS)
								.maxAutomaticTokenAssociations(10),
						tokenCreate(token)
								.tokenType(TokenType.FUNGIBLE_COMMON)
								.supplyType(TokenSupplyType.FINITE)
								.supplyKey("supplyKey")
								.maxSupply(1000L)
								.initialSupply(10L)
								.treasury(TOKEN_TREASURY),
						tokenCreate(nft)
								.maxSupply(10L)
								.initialSupply(0)
								.supplyType(TokenSupplyType.FINITE)
								.tokenType(NON_FUNGIBLE_UNIQUE)
								.supplyKey("supplyKey")
								.treasury(TOKEN_TREASURY),
						mintToken(nft, List.of(
								ByteString.copyFromUtf8("a"),
								ByteString.copyFromUtf8("b"),
								ByteString.copyFromUtf8("c")
						)).via("nftTokenMint"),
						mintToken(token, 500L).via("tokenMint")
				)
				.when(
						cryptoApproveAllowance()
								.payingWith(owner)
								.addTokenAllowance(owner, token, spender, 100L)
								.fee(ONE_HUNDRED_HBARS)
								.hasPrecheck(TOKEN_NOT_ASSOCIATED_TO_ACCOUNT),
						cryptoApproveAllowance()
								.payingWith(owner)
								.addNftAllowance(owner, nft, spender, false, List.of(1L))
								.fee(ONE_HUNDRED_HBARS)
								.hasPrecheck(TOKEN_NOT_ASSOCIATED_TO_ACCOUNT)
				)
				.then(
						getAccountInfo(owner)
								.has(accountWith()
										.cryptoAllowancesCount(0)
										.nftApprovedForAllAllowancesCount(0)
										.tokenAllowancesCount(0)
								));
	}

	private HapiApiSpec spenderSameAsOwnerFails() {
		final String owner = "owner";
		final String token = "token";
		final String nft = "nft";
		return defaultHapiSpec("spenderSameAsOwnerFails")
				.given(
						newKeyNamed("supplyKey"),
						cryptoCreate(owner)
								.balance(ONE_HUNDRED_HBARS)
								.maxAutomaticTokenAssociations(10),
						cryptoCreate(TOKEN_TREASURY).balance(100 * ONE_HUNDRED_HBARS)
								.maxAutomaticTokenAssociations(10),
						tokenCreate(token)
								.tokenType(TokenType.FUNGIBLE_COMMON)
								.supplyType(TokenSupplyType.FINITE)
								.supplyKey("supplyKey")
								.maxSupply(1000L)
								.initialSupply(10L)
								.treasury(TOKEN_TREASURY),
						tokenCreate(nft)
								.maxSupply(10L)
								.initialSupply(0)
								.supplyType(TokenSupplyType.FINITE)
								.tokenType(NON_FUNGIBLE_UNIQUE)
								.supplyKey("supplyKey")
								.treasury(TOKEN_TREASURY),
						tokenAssociate(owner, token),
						tokenAssociate(owner, nft),
						mintToken(nft, List.of(
								ByteString.copyFromUtf8("a"),
								ByteString.copyFromUtf8("b"),
								ByteString.copyFromUtf8("c")
						)).via("nftTokenMint"),
						mintToken(token, 500L).via("tokenMint"),
						cryptoTransfer(movingUnique(nft, 1L, 2L, 3L)
								.between(TOKEN_TREASURY, owner))
				)
				.when(
						cryptoApproveAllowance()
								.payingWith(owner)
								.addCryptoAllowance(owner, owner, 100L)
								.fee(ONE_HUNDRED_HBARS).hasPrecheck(ResponseCodeEnum.SPENDER_ACCOUNT_SAME_AS_OWNER),
						cryptoApproveAllowance()
								.payingWith(owner)
								.addTokenAllowance(owner, token, owner, 100L)
								.fee(ONE_HUNDRED_HBARS).hasPrecheck(ResponseCodeEnum.SPENDER_ACCOUNT_SAME_AS_OWNER),
						cryptoApproveAllowance()
								.payingWith(owner)
								.addNftAllowance(owner, nft, owner, false, List.of(1L))
								.fee(ONE_HUNDRED_HBARS).hasPrecheck(ResponseCodeEnum.SPENDER_ACCOUNT_SAME_AS_OWNER)
				)
				.then(
						getAccountInfo(owner)
								.has(accountWith()
										.cryptoAllowancesCount(0)
										.nftApprovedForAllAllowancesCount(0)
										.tokenAllowancesCount(0)
								));
	}

	private HapiApiSpec spenderAccountRepeatedFails() {
		final String owner = "owner";
		final String spender = "spender";
		final String token = "token";
		final String nft = "nft";
		return defaultHapiSpec("spenderAccountRepeatedFails")
				.given(
						newKeyNamed("supplyKey"),
						cryptoCreate(owner)
								.balance(ONE_HUNDRED_HBARS)
								.maxAutomaticTokenAssociations(10),
						cryptoCreate(spender)
								.balance(ONE_HUNDRED_HBARS),
						cryptoCreate(TOKEN_TREASURY).balance(100 * ONE_HUNDRED_HBARS)
								.maxAutomaticTokenAssociations(10),
						tokenCreate(token)
								.tokenType(TokenType.FUNGIBLE_COMMON)
								.supplyType(TokenSupplyType.FINITE)
								.supplyKey("supplyKey")
								.maxSupply(1000L)
								.initialSupply(10L)
								.treasury(TOKEN_TREASURY),
						tokenCreate(nft)
								.maxSupply(10L)
								.initialSupply(0)
								.supplyType(TokenSupplyType.FINITE)
								.tokenType(NON_FUNGIBLE_UNIQUE)
								.supplyKey("supplyKey")
								.treasury(TOKEN_TREASURY),
						tokenAssociate(owner, token),
						tokenAssociate(owner, nft),
						mintToken(nft, List.of(
								ByteString.copyFromUtf8("a"),
								ByteString.copyFromUtf8("b"),
								ByteString.copyFromUtf8("c")
						)).via("nftTokenMint"),
						mintToken(token, 500L).via("tokenMint"),
						cryptoTransfer(movingUnique(nft, 1L, 2L, 3L)
								.between(TOKEN_TREASURY, owner))
				)
				.when(
						cryptoApproveAllowance()
								.payingWith(owner)
								.addCryptoAllowance(owner, spender, 100L)
								.addCryptoAllowance(owner, spender, 1000L)
								.fee(ONE_HUNDRED_HBARS)
								.hasPrecheck(SPENDER_ACCOUNT_REPEATED_IN_ALLOWANCES),
						cryptoApproveAllowance()
								.payingWith(owner)
								.addTokenAllowance(owner, token, spender, 100L)
								.addTokenAllowance(owner, token, spender, 1000L)
								.fee(ONE_HUNDRED_HBARS)
								.hasPrecheck(SPENDER_ACCOUNT_REPEATED_IN_ALLOWANCES),
						cryptoApproveAllowance()
								.payingWith(owner)
								.addNftAllowance(owner, nft, spender, false, List.of(1L))
								.addNftAllowance(owner, nft, spender, false, List.of(10L))
								.fee(ONE_HUNDRED_HBARS)
								.hasPrecheck(SPENDER_ACCOUNT_REPEATED_IN_ALLOWANCES)
				)
				.then(
						getAccountInfo(owner)
								.has(accountWith()
										.cryptoAllowancesCount(0)
										.nftApprovedForAllAllowancesCount(0)
										.tokenAllowancesCount(0)
								));
	}

	private HapiApiSpec negativeAmountFailsForFungible() {
		final String owner = "owner";
		final String spender = "spender";
		final String token = "token";
		final String nft = "nft";
		return defaultHapiSpec("negativeAmountFailsForFungible")
				.given(
						newKeyNamed("supplyKey"),
						cryptoCreate(owner)
								.balance(ONE_HUNDRED_HBARS)
								.maxAutomaticTokenAssociations(10),
						cryptoCreate(spender)
								.balance(ONE_HUNDRED_HBARS),
						cryptoCreate(TOKEN_TREASURY).balance(100 * ONE_HUNDRED_HBARS)
								.maxAutomaticTokenAssociations(10),
						tokenCreate(token)
								.tokenType(TokenType.FUNGIBLE_COMMON)
								.supplyType(TokenSupplyType.FINITE)
								.supplyKey("supplyKey")
								.maxSupply(1000L)
								.initialSupply(10L)
								.treasury(TOKEN_TREASURY),
						tokenCreate(nft)
								.maxSupply(10L)
								.initialSupply(0)
								.supplyType(TokenSupplyType.FINITE)
								.tokenType(NON_FUNGIBLE_UNIQUE)
								.supplyKey("supplyKey")
								.treasury(TOKEN_TREASURY),
						tokenAssociate(owner, token),
						tokenAssociate(owner, nft),
						mintToken(nft, List.of(
								ByteString.copyFromUtf8("a"),
								ByteString.copyFromUtf8("b"),
								ByteString.copyFromUtf8("c")
						)).via("nftTokenMint"),
						mintToken(token, 500L).via("tokenMint"),
						cryptoTransfer(movingUnique(nft, 1L, 2L, 3L)
								.between(TOKEN_TREASURY, owner))
				)
				.when(
						cryptoApproveAllowance()
								.payingWith(owner)
								.addCryptoAllowance(owner, spender, -100L)
								.fee(ONE_HUNDRED_HBARS)
								.hasPrecheck(NEGATIVE_ALLOWANCE_AMOUNT),
						cryptoApproveAllowance()
								.payingWith(owner)
								.addTokenAllowance(owner, token, spender, -100L)
								.fee(ONE_HUNDRED_HBARS)
								.hasPrecheck(NEGATIVE_ALLOWANCE_AMOUNT)
				)
				.then(
						getAccountInfo(owner)
								.has(accountWith()
										.cryptoAllowancesCount(0)
										.nftApprovedForAllAllowancesCount(0)
										.tokenAllowancesCount(0)
								));
	}

	private HapiApiSpec happyPathWorks() {
		final String owner = "owner";
		final String spender = "spender";
		final String spender1 = "spender1";
		final String token = "token";
		final String nft = "nft";
		return defaultHapiSpec("happyPathWorks")
				.given(
						newKeyNamed("supplyKey"),
						cryptoCreate(owner)
								.balance(ONE_HUNDRED_HBARS)
								.maxAutomaticTokenAssociations(10),
						cryptoCreate(spender)
								.balance(ONE_HUNDRED_HBARS),
						cryptoCreate(spender1)
								.balance(ONE_HUNDRED_HBARS),
						cryptoCreate(TOKEN_TREASURY).balance(100 * ONE_HUNDRED_HBARS)
								.maxAutomaticTokenAssociations(10),
						tokenCreate(token)
								.tokenType(TokenType.FUNGIBLE_COMMON)
								.supplyType(TokenSupplyType.FINITE)
								.supplyKey("supplyKey")
								.maxSupply(1000L)
								.initialSupply(10L)
								.treasury(TOKEN_TREASURY),
						tokenCreate(nft)
								.maxSupply(10L)
								.initialSupply(0)
								.supplyType(TokenSupplyType.FINITE)
								.tokenType(NON_FUNGIBLE_UNIQUE)
								.supplyKey("supplyKey")
								.treasury(TOKEN_TREASURY),
						tokenAssociate(owner, token),
						tokenAssociate(owner, nft),
						mintToken(nft, List.of(
								ByteString.copyFromUtf8("a"),
								ByteString.copyFromUtf8("b"),
								ByteString.copyFromUtf8("c")
						)).via("nftTokenMint"),
						mintToken(token, 500L).via("tokenMint"),
						cryptoTransfer(movingUnique(nft, 1L, 2L, 3L)
								.between(TOKEN_TREASURY, owner))
				)
				.when(
						cryptoApproveAllowance()
								.payingWith(owner)
								.addCryptoAllowance(owner, spender, 100L)
								.via("baseApproveTxn")
								.blankMemo()
								.logged(),
						validateChargedUsdWithin("baseApproveTxn", 0.05, 0.01),
						cryptoApproveAllowance()
								.payingWith(owner)
								.addCryptoAllowance(owner, spender1, 100L)
								.addTokenAllowance(owner, token, spender, 100L)
								.addNftAllowance(owner, nft, spender, false, List.of(1L))
								.via("approveTxn")
								.blankMemo()
								.logged(),
						getTxnRecord("approveTxn").logged()
				)
				.then(
						validateChargedUsdWithin("approveTxn", 0.05252, 0.01),
						getAccountInfo(owner)
								.has(accountWith()
										.cryptoAllowancesCount(2)
<<<<<<< HEAD
										.nftApprovedForAllAllowancesCount(0)
=======
										.nftAllowancesCount(0)
>>>>>>> 41fa0fdc
										.tokenAllowancesCount(1)
										.cryptoAllowancesContaining(spender, 100L)
										.tokenAllowancesContaining(token, spender, 100L)
								));

	}

	private HapiApiSpec cannotHaveMultipleAllowedSpendersForTheSameNFTSerial() {
		final String owner1 = "owner1";
		final String spender = "spender";
		final String spender2 = "spender2";
		final String receiver = "receiver";
		final String nft = "nft";
		return defaultHapiSpec("CannotHaveMultipleAllowedSpendersForTheSameNFTSerial")
				.given(
						newKeyNamed("supplyKey"),
						cryptoCreate(owner1)
								.balance(ONE_HUNDRED_HBARS)
								.maxAutomaticTokenAssociations(10),
						cryptoCreate(spender)
								.balance(ONE_HUNDRED_HBARS),
						cryptoCreate(spender2)
								.balance(ONE_HUNDRED_HBARS),
						cryptoCreate(receiver)
								.balance(ONE_HUNDRED_HBARS),
						cryptoCreate(TOKEN_TREASURY).balance(100 * ONE_HUNDRED_HBARS)
								.maxAutomaticTokenAssociations(10),
						tokenCreate(nft)
								.maxSupply(10L)
								.initialSupply(0)
								.supplyType(TokenSupplyType.FINITE)
								.tokenType(NON_FUNGIBLE_UNIQUE)
								.supplyKey("supplyKey")
								.treasury(TOKEN_TREASURY),
						tokenAssociate(owner1, nft),
						tokenAssociate(receiver, nft),
						mintToken(nft, List.of(
								ByteString.copyFromUtf8("a")
						)).via("nftTokenMint"),
						cryptoTransfer(
								movingUnique(nft, 1L).between(TOKEN_TREASURY, owner1)
						))
				.when(
						cryptoApproveAllowance()
								.payingWith(DEFAULT_PAYER)
								.addNftAllowance(owner1, nft, spender, true, List.of(1L))
								.signedBy(DEFAULT_PAYER, owner1),
						cryptoApproveAllowance()
								.payingWith(DEFAULT_PAYER)
								.addNftAllowance(owner1, nft, spender2, true, List.of(1L))
								.signedBy(DEFAULT_PAYER, owner1),
<<<<<<< HEAD
						getTokenNftInfo(nft, 1L).hasSpenderID(spender2).logged(),
						getAccountInfo(owner1).has(accountWith().nftApprovedForAllAllowancesCount(2))
=======
						getTokenNftInfo(nft, 1L).hasSpenderId(spender2).logged(),
						getAccountInfo(owner1).has(accountWith().nftAllowancesCount(2))
>>>>>>> 41fa0fdc
				)
				.then(
						cryptoTransfer(movingUniqueWithAllowance(nft, 1).between(owner1, receiver))
								.payingWith(spender2)
								.signedBy(spender2),
						getTokenNftInfo(nft, 1L).hasNoSpender().logged(),
						cryptoTransfer(movingUnique(nft, 1).between(receiver, owner1)),
						cryptoTransfer(movingUniqueWithAllowance(nft, 1).between(owner1, receiver))
								.payingWith(spender2)
								.signedBy(spender2),
						cryptoAdjustAllowance()
								.payingWith(DEFAULT_PAYER)
								.addNftAllowance(owner1, nft, spender2, false, List.of())
								.signedBy(DEFAULT_PAYER, owner1),
<<<<<<< HEAD
						getAccountInfo(owner1).has(accountWith().nftApprovedForAllAllowancesCount(1)),
=======
						getAccountInfo(owner1).has(accountWith().nftAllowancesCount(1)),
>>>>>>> 41fa0fdc
						cryptoTransfer(movingUnique(nft, 1).between(receiver, owner1)),
						cryptoTransfer(movingUniqueWithAllowance(nft, 1).between(owner1, receiver))
								.payingWith(spender2)
								.signedBy(spender2)
								.hasKnownStatus(SPENDER_DOES_NOT_HAVE_ALLOWANCE),
						cryptoAdjustAllowance()
								.payingWith(DEFAULT_PAYER)
								.addNftAllowance(owner1, nft, spender2, false, List.of(1L))
								.signedBy(DEFAULT_PAYER, owner1),
						cryptoTransfer(movingUniqueWithAllowance(nft, 1).between(owner1, receiver))
								.payingWith(spender2)
								.signedBy(spender2),
						cryptoTransfer(movingUnique(nft, 1).between(receiver, owner1)),
						cryptoTransfer(movingUniqueWithAllowance(nft, 1).between(owner1, receiver))
								.payingWith(spender2)
								.signedBy(spender2)
								.hasKnownStatus(SPENDER_DOES_NOT_HAVE_ALLOWANCE)
				);
	}

	@Override
	protected Logger getResultsLogger() {
		return log;
	}
}<|MERGE_RESOLUTION|>--- conflicted
+++ resolved
@@ -171,25 +171,15 @@
 								.signedBy(DEFAULT_PAYER, delegatingSpender)
 								.hasPrecheck(DELEGATING_SPENDER_CANNOT_GRANT_APPROVE_FOR_ALL),
 						getTokenNftInfo(nft, 2L)
-<<<<<<< HEAD
 								.hasSpenderID(newSpender),
 						getTokenNftInfo(nft, 1L)
 								.hasSpenderID(delegatingSpender),
-=======
-								.hasSpenderId(newSpender),
-						getTokenNftInfo(nft, 1L)
-								.hasSpenderId(delegatingSpender),
->>>>>>> 41fa0fdc
 						cryptoApproveAllowance()
 								.payingWith(DEFAULT_PAYER)
 								.addDelegatedNftAllowance(owner, nft, newSpender, delegatingSpender, false, List.of(1L))
 								.signedBy(DEFAULT_PAYER, delegatingSpender),
 						getTokenNftInfo(nft, 1L)
-<<<<<<< HEAD
 								.hasSpenderID(newSpender)
-=======
-								.hasSpenderId(newSpender)
->>>>>>> 41fa0fdc
 				);
 	}
 
@@ -475,11 +465,7 @@
 						getAccountInfo(payer)
 								.has(accountWith()
 										.cryptoAllowancesCount(1)
-<<<<<<< HEAD
 										.nftApprovedForAllAllowancesCount(0)
-=======
-										.nftAllowancesCount(0)
->>>>>>> 41fa0fdc
 										.tokenAllowancesCount(1)
 										.cryptoAllowancesContaining(spender1, 100L)
 										.tokenAllowancesContaining(token, spender, 100L)
@@ -680,11 +666,7 @@
 						getAccountInfo(owner)
 								.has(accountWith()
 										.cryptoAllowancesCount(2)
-<<<<<<< HEAD
 										.nftApprovedForAllAllowancesCount(1)
-=======
-										.nftAllowancesCount(1)
->>>>>>> 41fa0fdc
 										.tokenAllowancesCount(2)
 										.cryptoAllowancesContaining(spender, 100L)
 										.tokenAllowancesContaining(token, spender, 100L)
@@ -738,14 +720,8 @@
 				.then(
 						getAccountInfo(owner).logged()
 								.has(accountWith()
-<<<<<<< HEAD
 										.nftApprovedForAllAllowancesCount(1)
 										.nftApprovedAllowancesContaining(nft, spender)
-=======
-										.nftAllowancesCount(1)
-										.nftApprovedAllowancesContaining(nft, spender)
-
->>>>>>> 41fa0fdc
 								));
 	}
 
@@ -858,11 +834,7 @@
 						getAccountInfo(owner)
 								.has(accountWith()
 										.cryptoAllowancesCount(0)
-<<<<<<< HEAD
 										.nftApprovedForAllAllowancesCount(0)
-=======
-										.nftAllowancesCount(0)
->>>>>>> 41fa0fdc
 										.tokenAllowancesCount(4)
 								));
 	}
@@ -1010,11 +982,7 @@
 								.has(accountWith()
 										.cryptoAllowancesCount(2)
 										.tokenAllowancesCount(1)
-<<<<<<< HEAD
 										.nftApprovedForAllAllowancesCount(0)
-=======
-										.nftAllowancesCount(0)
->>>>>>> 41fa0fdc
 								)
 				)
 				.then(
@@ -1509,11 +1477,7 @@
 						getAccountInfo(owner)
 								.has(accountWith()
 										.cryptoAllowancesCount(2)
-<<<<<<< HEAD
 										.nftApprovedForAllAllowancesCount(0)
-=======
-										.nftAllowancesCount(0)
->>>>>>> 41fa0fdc
 										.tokenAllowancesCount(1)
 										.cryptoAllowancesContaining(spender, 100L)
 										.tokenAllowancesContaining(token, spender, 100L)
@@ -1539,6 +1503,8 @@
 								.balance(ONE_HUNDRED_HBARS),
 						cryptoCreate(receiver)
 								.balance(ONE_HUNDRED_HBARS),
+						cryptoCreate(receiver)
+								.balance(ONE_HUNDRED_HBARS),
 						cryptoCreate(TOKEN_TREASURY).balance(100 * ONE_HUNDRED_HBARS)
 								.maxAutomaticTokenAssociations(10),
 						tokenCreate(nft)
@@ -1565,13 +1531,8 @@
 								.payingWith(DEFAULT_PAYER)
 								.addNftAllowance(owner1, nft, spender2, true, List.of(1L))
 								.signedBy(DEFAULT_PAYER, owner1),
-<<<<<<< HEAD
 						getTokenNftInfo(nft, 1L).hasSpenderID(spender2).logged(),
 						getAccountInfo(owner1).has(accountWith().nftApprovedForAllAllowancesCount(2))
-=======
-						getTokenNftInfo(nft, 1L).hasSpenderId(spender2).logged(),
-						getAccountInfo(owner1).has(accountWith().nftAllowancesCount(2))
->>>>>>> 41fa0fdc
 				)
 				.then(
 						cryptoTransfer(movingUniqueWithAllowance(nft, 1).between(owner1, receiver))
@@ -1586,11 +1547,7 @@
 								.payingWith(DEFAULT_PAYER)
 								.addNftAllowance(owner1, nft, spender2, false, List.of())
 								.signedBy(DEFAULT_PAYER, owner1),
-<<<<<<< HEAD
 						getAccountInfo(owner1).has(accountWith().nftApprovedForAllAllowancesCount(1)),
-=======
-						getAccountInfo(owner1).has(accountWith().nftAllowancesCount(1)),
->>>>>>> 41fa0fdc
 						cryptoTransfer(movingUnique(nft, 1).between(receiver, owner1)),
 						cryptoTransfer(movingUniqueWithAllowance(nft, 1).between(owner1, receiver))
 								.payingWith(spender2)
