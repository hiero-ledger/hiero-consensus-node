--- conflicted
+++ resolved
@@ -153,8 +153,6 @@
 
 public class UtilVerbs {
 
-<<<<<<< HEAD
-=======
     /**
      * Private constructor to prevent instantiation.
      *
@@ -164,7 +162,6 @@
         throw new UnsupportedOperationException();
     }
 
->>>>>>> 67166f8e
     public static HapiFreeze freeze() {
         return new HapiFreeze();
     }
@@ -391,14 +388,7 @@
     }
 
     public static CustomSpecAssert exportAccountBalances(Supplier<String> acctBalanceFile) {
-<<<<<<< HEAD
-        return new CustomSpecAssert(
-                (spec, log) -> {
-                    spec.exportAccountBalances(acctBalanceFile);
-                });
-=======
         return new CustomSpecAssert((spec, log) -> spec.exportAccountBalances(acctBalanceFile));
->>>>>>> 67166f8e
     }
 
     /* Stream validation. */
@@ -424,13 +414,8 @@
                 (spec, workLog) -> {
                     HapiGetTxnRecord subOp = getTxnRecord(forTxn);
                     allRunFor(spec, subOp);
-<<<<<<< HEAD
-                    TransactionRecord record = subOp.getResponseRecord();
-                    long fee = record.getTransactionFee();
-=======
                     TransactionRecord rcd = subOp.getResponseRecord();
                     long fee = rcd.getTransactionFee();
->>>>>>> 67166f8e
                     spec.registry().saveAmount(byName, fee);
                 });
     }
@@ -468,11 +453,7 @@
                                     .andAllChildRecords()
                                     .hasPriority(
                                             recordWith().status(parentalStatus).txnId(parentId))
-<<<<<<< HEAD
-                                    .hasChildRecords(childRecordAsserts)
-=======
                                     .hasChildRecords(parentId, childRecordAsserts)
->>>>>>> 67166f8e
                                     .logged());
                 });
     }
@@ -490,17 +471,10 @@
             String filePath, int chunkSize, String payer, String topic, AtomicLong count) {
         return withOpContext(
                 (spec, ctxLog) -> {
-<<<<<<< HEAD
-                    List<HapiSpecOperation> opsList = new ArrayList<HapiSpecOperation>();
-                    String overriddenFile = new String(filePath);
-                    int overriddenChunkSize = chunkSize;
-                    String overriddenTopic = new String(topic);
-=======
                     List<HapiSpecOperation> opsList = new ArrayList<>();
                     String overriddenFile = filePath;
                     int overriddenChunkSize = chunkSize;
                     String overriddenTopic = topic;
->>>>>>> 67166f8e
                     boolean validateRunningHash = false;
 
                     long currentCount = count.getAndIncrement();
@@ -683,11 +657,7 @@
                 feeSchedule.getTransactionFeeScheduleBuilderList().stream()
                         .filter(tfs -> tfs.getHederaFunctionality() == function)
                         .findAny()
-<<<<<<< HEAD
-                        .get()
-=======
                         .orElseThrow()
->>>>>>> 67166f8e
                         .getFeesBuilderList();
 
         for (FeeData.Builder builder : feesList) {
@@ -952,19 +922,12 @@
         return updateLargeFile(GENESIS, fileName, registryEntry);
     }
 
-<<<<<<< HEAD
-=======
     @SuppressWarnings("java:S5960")
->>>>>>> 67166f8e
     public static HapiSpecOperation contractListWithPropertiesInheritedFrom(
             final String contractList, final long expectedSize, final String parent) {
         return withOpContext(
                 (spec, ctxLog) -> {
-<<<<<<< HEAD
-                    List<HapiSpecOperation> opsList = new ArrayList<HapiSpecOperation>();
-=======
                     List<HapiSpecOperation> opsList = new ArrayList<>();
->>>>>>> 67166f8e
                     long contractListSize = spec.registry().getAmount(contractList + "Size");
                     Assertions.assertEquals(
                             expectedSize, contractListSize, contractList + " has bad size!");
@@ -1012,17 +975,6 @@
                     var subOp = getTxnRecord(txn).logged();
                     allRunFor(spec, subOp);
 
-<<<<<<< HEAD
-                    var record = subOp.getResponseRecord();
-                    double actualUsdCharged =
-                            (1.0 * record.getTransactionFee())
-                                    / ONE_HBAR
-                                    / record.getReceipt()
-                                            .getExchangeRate()
-                                            .getCurrentRate()
-                                            .getHbarEquiv()
-                                    * record.getReceipt()
-=======
                     var rcd = subOp.getResponseRecord();
                     double actualUsdCharged =
                             (1.0 * rcd.getTransactionFee())
@@ -1032,7 +984,6 @@
                                             .getCurrentRate()
                                             .getHbarEquiv()
                                     * rcd.getReceipt()
->>>>>>> 67166f8e
                                             .getExchangeRate()
                                             .getCurrentRate()
                                             .getCentEquiv()
@@ -1056,17 +1007,6 @@
                     var subOp = getTxnRecord(txn);
                     allRunFor(spec, subOp);
 
-<<<<<<< HEAD
-                    var record = subOp.getResponseRecord();
-                    double actualUsdCharged =
-                            (1.0 * record.getTransactionFee())
-                                    / ONE_HBAR
-                                    / record.getReceipt()
-                                            .getExchangeRate()
-                                            .getCurrentRate()
-                                            .getHbarEquiv()
-                                    * record.getReceipt()
-=======
                     var rcd = subOp.getResponseRecord();
                     double actualUsdCharged =
                             (1.0 * rcd.getTransactionFee())
@@ -1076,18 +1016,13 @@
                                             .getCurrentRate()
                                             .getHbarEquiv()
                                     * rcd.getReceipt()
->>>>>>> 67166f8e
                                             .getExchangeRate()
                                             .getCurrentRate()
                                             .getCentEquiv()
                                     / 100;
 
                     feeTableBuilder.append(
-<<<<<<< HEAD
-                            String.format("%30s | %1.5f \t |\n", operation, actualUsdCharged));
-=======
                             String.format("%30s | %1.5f \t |%n", operation, actualUsdCharged));
->>>>>>> 67166f8e
                 });
     }
 
@@ -1130,28 +1065,15 @@
                                     .payingWith(EXCHANGE_RATE_CONTROL)
                                     .expectStrictCostAnswer();
                     allRunFor(spec, subOp);
-<<<<<<< HEAD
-                    TransactionRecord record =
-                            subOp.getResponse().getTransactionGetRecord().getTransactionRecord();
-                    long realFee =
-                            record.getTransferList().getAccountAmountsList().stream()
-=======
                     TransactionRecord rcd =
                             subOp.getResponse().getTransactionGetRecord().getTransactionRecord();
                     long realFee =
                             rcd.getTransferList().getAccountAmountsList().stream()
->>>>>>> 67166f8e
                                     .filter(aa -> feeRecipients.contains(aa.getAccountID()))
                                     .mapToLong(AccountAmount::getAmount)
                                     .sum();
                     Assertions.assertEquals(
-<<<<<<< HEAD
-                            realFee,
-                            record.getTransactionFee(),
-                            "Inconsistent transactionFee field!");
-=======
                             realFee, rcd.getTransactionFee(), "Inconsistent transactionFee field!");
->>>>>>> 67166f8e
                 });
     }
 
@@ -1167,11 +1089,7 @@
 
     public static HapiSpecOperation validateTransferListForBalances(
             List<String> txns, List<String> accounts) {
-<<<<<<< HEAD
-        return validateTransferListForBalances(txns, accounts, Collections.EMPTY_SET);
-=======
         return validateTransferListForBalances(txns, accounts, Collections.emptySet());
->>>>>>> 67166f8e
     }
 
     public static HapiSpecOperation validateTransferListForBalances(
@@ -1199,12 +1117,8 @@
                                                                     spec.registry()
                                                                             .getBalanceSnapshot(
                                                                                     "x");
-<<<<<<< HEAD
-                                                        } catch (Throwable ignore) {
-=======
                                                         } catch (Exception ignore) {
                                                             // Intentionally ignored
->>>>>>> 67166f8e
                                                         }
                                                         return balance;
                                                     }));
@@ -1215,17 +1129,6 @@
                         HapiGetTxnRecord subOp =
                                 getTxnRecord(txn).logged().payingWith(EXCHANGE_RATE_CONTROL);
                         allRunFor(spec, subOp);
-<<<<<<< HEAD
-                        TransactionRecord record =
-                                subOp.getResponse()
-                                        .getTransactionGetRecord()
-                                        .getTransactionRecord();
-                        transfers.addAll(record.getTransferList().getAccountAmountsList());
-                    }
-
-                    Map<String, Long> changes = changesAccordingTo(transfers);
-                    assertLog.info("Balance changes according to transfer list: " + changes);
-=======
                         TransactionRecord rcd =
                                 subOp.getResponse()
                                         .getTransactionGetRecord()
@@ -1235,7 +1138,6 @@
 
                     Map<String, Long> changes = changesAccordingTo(transfers);
                     assertLog.info("Balance changes according to transfer list: {}", changes);
->>>>>>> 67166f8e
                     changes.entrySet()
                             .forEach(
                                     change -> {
@@ -1247,33 +1149,19 @@
                                                     spec.registry()
                                                             .getBalanceSnapshot(
                                                                     account + "Snapshot");
-<<<<<<< HEAD
-                                        } catch (Throwable ignore) {
-=======
                                         } catch (Exception ignored) {
                                             // Intentionally ignored
->>>>>>> 67166f8e
                                         }
                                         long expectedBalance =
                                                 change.getValue() + Math.max(0L, oldBalance);
                                         long actualBalance =
                                                 actualBalances.getOrDefault(account, -1L);
                                         assertLog.info(
-<<<<<<< HEAD
-                                                "Balance of "
-                                                        + account
-                                                        + " was expected to be "
-                                                        + expectedBalance
-                                                        + ", is actually "
-                                                        + actualBalance
-                                                        + "...");
-=======
                                                 "Balance of {} was expected to be {}, is actually"
                                                         + " {}...",
                                                 account,
                                                 expectedBalance,
                                                 actualBalance);
->>>>>>> 67166f8e
                                         Assertions.assertEquals(
                                                 expectedBalance,
                                                 actualBalance,
