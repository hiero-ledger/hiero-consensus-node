--- conflicted
+++ resolved
@@ -194,11 +194,7 @@
 				.build();
 	}
 
-<<<<<<< HEAD
 	public static String asAccountString(AccountID account) {
-=======
-	static String asAccountString(AccountID account) {
->>>>>>> c2a90017
 		return String.format("%d.%d.%d", account.getShardNum(), account.getRealmNum(), account.getAccountNum());
 	}
 
