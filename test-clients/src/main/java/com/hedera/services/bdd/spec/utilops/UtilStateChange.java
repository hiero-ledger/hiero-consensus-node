--- conflicted
+++ resolved
@@ -31,11 +31,7 @@
 import com.hedera.services.bdd.spec.transactions.TxnUtils;
 import com.hedera.services.bdd.spec.transactions.crypto.HapiCryptoTransfer;
 import com.hedera.services.bdd.spec.utilops.inventory.NewSpecKey;
-<<<<<<< HEAD
-import com.hederahashgraph.api.proto.java.ContractStateChange;
-=======
 import com.hedera.services.stream.proto.ContractStateChange;
->>>>>>> c14f4aae
 import java.util.ArrayList;
 import java.util.HashMap;
 import java.util.List;
@@ -57,20 +53,12 @@
         for (StateChange stateChange : stateChanges) {
             final var addition =
                     ContractStateChange.newBuilder()
-<<<<<<< HEAD
-                            .setContractID(
-=======
                             .setContractId(
->>>>>>> c14f4aae
                                     TxnUtils.asContractId(stateChange.getContractID(), spec));
 
             for (StorageChange storageChange : stateChange.getStorageChanges()) {
                 var newStorageChange =
-<<<<<<< HEAD
-                        com.hederahashgraph.api.proto.java.StorageChange.newBuilder()
-=======
                         com.hedera.services.stream.proto.StorageChange.newBuilder()
->>>>>>> c14f4aae
                                 .setSlot(storageChange.getSlot())
                                 .setValueRead(storageChange.getValueRead());
 
