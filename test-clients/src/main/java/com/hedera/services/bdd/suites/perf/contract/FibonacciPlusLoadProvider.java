--- conflicted
+++ resolved
@@ -66,317 +66,6 @@
 import java.util.function.DoubleUnaryOperator;
 import java.util.function.Function;
 import java.util.function.IntFunction;
-<<<<<<< HEAD
-import java.util.function.Supplier;
-
-import static com.hedera.services.bdd.spec.HapiApiSpec.defaultHapiSpec;
-import static com.hedera.services.bdd.spec.assertions.ContractFnResultAsserts.isLiteralArrayResult;
-import static com.hedera.services.bdd.spec.assertions.ContractFnResultAsserts.resultWith;
-import static com.hedera.services.bdd.spec.queries.QueryVerbs.contractCallLocal;
-import static com.hedera.services.bdd.spec.queries.QueryVerbs.getExecTime;
-import static com.hedera.services.bdd.spec.transactions.TxnVerbs.contractCall;
-import static com.hedera.services.bdd.spec.transactions.TxnVerbs.cryptoCreate;
-import static com.hedera.services.bdd.spec.transactions.TxnVerbs.contractCreate;
-import static com.hedera.services.bdd.spec.transactions.TxnVerbs.uploadInitCode;
-import static com.hedera.services.bdd.spec.utilops.CustomSpecAssert.allRunFor;
-import static com.hedera.services.bdd.spec.utilops.UtilVerbs.noOp;
-import static com.hedera.services.bdd.spec.utilops.UtilVerbs.runWithProvider;
-import static com.hedera.services.bdd.spec.utilops.UtilVerbs.sleepFor;
-import static com.hedera.services.bdd.spec.utilops.UtilVerbs.sourcing;
-import static com.hedera.services.bdd.spec.utilops.UtilVerbs.withOpContext;
-import static com.hedera.services.bdd.suites.contract.Utils.FunctionType.FUNCTION;
-import static com.hedera.services.bdd.suites.contract.Utils.getABIFor;
-import static com.hedera.services.bdd.suites.perf.PerfUtilOps.mgmtOfBooleanProp;
-import static com.hedera.services.bdd.suites.perf.PerfUtilOps.mgmtOfIntProp;
-import static com.hedera.services.bdd.suites.perf.PerfUtilOps.stdMgmtOf;
-import static com.hederahashgraph.api.proto.java.ResponseCodeEnum.CONTRACT_REVERT_EXECUTED;
-import static com.hederahashgraph.api.proto.java.ResponseCodeEnum.INSUFFICIENT_GAS;
-import static com.hederahashgraph.api.proto.java.ResponseCodeEnum.SUCCESS;
-import static com.hederahashgraph.api.proto.java.ResponseCodeEnum.OK;
-import static com.hederahashgraph.api.proto.java.ResponseCodeEnum.BUSY;
-import static java.lang.Math.ceil;
-import static java.util.concurrent.TimeUnit.SECONDS;
-
-public class FibonacciPlusLoadProvider extends HapiApiSuite {
-	private static final Logger log = LogManager.getLogger(FibonacciPlusLoadProvider.class);
-
-	private static final int CALL_TPS = 100;
-	private static final int SMALLEST_NUM_SLOTS = 32;
-	private static final int SLOTS_PER_CALL = 12;
-	private static final int APPROX_NUM_CONTRACTS = 1000;
-	private static final int FIBONACCI_NUM_TO_USE = 12;
-	private static final long SECS_TO_RUN = 600;
-	private static final long MS_TO_DRAIN_QUEUE = 60_000L;
-	private static final long GAS_TO_OFFER = 3000_000L;
-	private static final String CONTRACT = "FibonacciPlus";
-
-	private static final String SUITE_PROPS_PREFIX = "fibplus_";
-
-	private static final int POWER_LAW_BASE_RECIPROCAL = 4;
-	private static final double POWER_LAW_SCALE = 2;
-	private static final double MIN_CALL_PROB = 0.90;
-
-	private final AtomicLong duration = new AtomicLong(SECS_TO_RUN);
-	private final AtomicDouble minCallProb = new AtomicDouble(MIN_CALL_PROB);
-	private final AtomicDouble powerLawScale = new AtomicDouble(POWER_LAW_SCALE);
-	private final AtomicInteger powerLawBaseReciprocal = new AtomicInteger(POWER_LAW_BASE_RECIPROCAL);
-	private final AtomicInteger maxOpsPerSec = new AtomicInteger(CALL_TPS);
-	private final AtomicInteger smallestNumSlots = new AtomicInteger(SMALLEST_NUM_SLOTS);
-	private final AtomicInteger slotsPerCall = new AtomicInteger(SLOTS_PER_CALL);
-	private final AtomicInteger numContracts = new AtomicInteger(APPROX_NUM_CONTRACTS);
-	private final AtomicInteger fibN = new AtomicInteger(FIBONACCI_NUM_TO_USE);
-	private final AtomicReference<BigInteger> fibNValue = new AtomicReference<>(null);
-	private final AtomicBoolean validateStorage = new AtomicBoolean(false);
-	private final AtomicBoolean verbose = new AtomicBoolean(false);
-
-	private final AtomicLong gasUsed = new AtomicLong(0);
-	private final AtomicInteger submittedOps = new AtomicInteger(0);
-	private final AtomicInteger completedOps = new AtomicInteger(0);
-
-	private final AtomicReference<Instant> effStart = new AtomicReference<>();
-	private final AtomicReference<Instant> effEnd = new AtomicReference<>();
-	private final AtomicReference<TimeUnit> unit = new AtomicReference<>(SECONDS);
-
-	private final Map<String, Integer> contractSlots = new HashMap<>();
-	private final Map<String, BigInteger[]> contractStorage = new HashMap<>();
-	private final Set<String> createdSoFar = ConcurrentHashMap.newKeySet();
-
-	public static void main(String... args) {
-		final var suite = new FibonacciPlusLoadProvider();
-		suite.runSuiteSync();
-	}
-
-	public void logResults() {
-		final var start = effStart.get();
-		final var end = effEnd.get();
-		if (start == null || end == null) {
-			return;
-		}
-		final var secs = Duration.between(start, end).toSeconds();
-		final var gasPerSec = gasUsed.get() / secs;
-		final var summary = "Consumed "
-				+ gasUsed.get() + " gas (~" + gasPerSec + " gas/sec) in "
-				+ completedOps.get() + " completed ops at attempted "
-				+ maxOpsPerSec.get() + " ops/sec";
-		log.info(summary);
-	}
-
-	@Override
-	public List<HapiApiSpec> getSpecsInSuite() {
-		return List.of(new HapiApiSpec[]{
-//						justDoOne(),
-						addFibNums(),
-				}
-		);
-	}
-
-	private HapiApiSpec addFibNums() {
-		return defaultHapiSpec("AddFibNums")
-				.given(
-						stdMgmtOf(duration, unit, maxOpsPerSec, SUITE_PROPS_PREFIX),
-						mgmtOfIntProp(smallestNumSlots, SUITE_PROPS_PREFIX + "smallestNumSlots"),
-						mgmtOfIntProp(slotsPerCall, SUITE_PROPS_PREFIX + "slotsPerCall"),
-						mgmtOfIntProp(numContracts, SUITE_PROPS_PREFIX + "numContracts"),
-						mgmtOfBooleanProp(validateStorage, SUITE_PROPS_PREFIX + "validateStorage"),
-						mgmtOfBooleanProp(verbose, SUITE_PROPS_PREFIX + "verbose"),
-						withOpContext((spec, opLog) -> {
-							fibNValue.set(BigInteger.valueOf(fib(fibN.get())));
-							opLog.info("Resolved configuration:\n  " +
-											SUITE_PROPS_PREFIX + "duration={}\n  " +
-											SUITE_PROPS_PREFIX + "maxOpsPerSec={}\n  " +
-											SUITE_PROPS_PREFIX + "numContracts={}\n  " +
-											SUITE_PROPS_PREFIX + "smallestNumSlots={}\n  " +
-											SUITE_PROPS_PREFIX + "powerLawScale={}\n  " +
-											SUITE_PROPS_PREFIX + "powerLawBaseReciprocal={}\n  " +
-											SUITE_PROPS_PREFIX + "minCallProb={}\n  " +
-											SUITE_PROPS_PREFIX + "fibN={} ({})\n  " +
-											SUITE_PROPS_PREFIX + "slotsPerCall={}",
-									duration.get(), maxOpsPerSec.get(), numContracts.get(),
-									smallestNumSlots.get(), powerLawScale.get(),
-									powerLawBaseReciprocal.get(), minCallProb.get(),
-									fibN.get(), fibNValue.get(), slotsPerCall.get());
-						})
-				).when().then(
-						runWithProvider(contractOpsFactory())
-								.lasting(duration::get, unit::get)
-								.maxOpsPerSec(maxOpsPerSec::get),
-						sleepFor(MS_TO_DRAIN_QUEUE),
-						withOpContext((spec, opLog) -> logResults()),
-						sourcing(() -> validateStorage.get() ? doStorageValidation() : noOp())
-				);
-	}
-
-	private HapiSpecOperation doStorageValidation() {
-		final var currentSlots = getABIFor(FUNCTION, "currentSlots", CONTRACT);
-		return withOpContext((spec, opLog) -> {
-			for (var contract : createdSoFar) {
-				final var expectedStorage = contractStorage.get(contract);
-				opLog.info(
-						"Expecting {} to have storage slots {}",
-						contract,
-						Arrays.toString(expectedStorage));
-				final var lookup = contractCallLocal(contract, currentSlots)
-						.payingWith(GENESIS)
-						.nodePayment(ONE_HBAR)
-						.gas(GAS_TO_OFFER)
-						.has(resultWith().resultThruAbi(currentSlots, isLiteralArrayResult(expectedStorage)));
-				allRunFor(spec, lookup);
-			}
-		});
-	}
-
-	private Function<HapiApiSpec, OpProvider> contractOpsFactory() {
-		final String civilian = "civilian";
-		final String bytecode = "bytecode";
-		final SplittableRandom random = new SplittableRandom(1_234_567L);
-		final IntFunction<String> contractNameFn = i -> "contract" + i;
-
-		final int r = powerLawBaseReciprocal.get();
-		final DoubleUnaryOperator logBaseReciprocal = x -> Math.log(x) / Math.log(r);
-		final int numDiscreteSizes = (int) ceil(logBaseReciprocal.applyAsDouble(numContracts.get() * (r - 1)));
-
-		double scale = powerLawScale.get();
-		int numSlots = (int) Math.pow(scale, numDiscreteSizes - 1) * smallestNumSlots.get();
-		int numContractsWithThisManySlots = 1;
-		int nextContractNum = 0;
-		for (int i = 0; i < numDiscreteSizes; i++) {
-			log.info("Will use {} contracts with {} slots", numContractsWithThisManySlots, numSlots);
-			for (int j = 0; j < numContractsWithThisManySlots; j++) {
-				final var thisContractNum = nextContractNum++;
-				final var thisContract = contractNameFn.apply(thisContractNum);
-				contractSlots.put(thisContract, numSlots);
-				if (validateStorage.get()) {
-					final var slots = new BigInteger[numSlots];
-					Arrays.fill(slots, BigInteger.ZERO);
-					contractStorage.put(thisContract, slots);
-				}
-			}
-			numSlots /= scale;
-			numContractsWithThisManySlots *= r;
-		}
-		log.info("Will use {} contracts in total", nextContractNum);
-		numContracts.set(nextContractNum);
-
-		Supplier<String> randomCallChoice = () -> {
-			final var iter = createdSoFar.iterator();
-			final var n = createdSoFar.size();
-			if (n == 1) {
-				return iter.next();
-			}
-			for (int i = 0; i < random.nextInt(n - 1); i++, iter.next()) {
-				/* No-op */
-			}
-			return iter.next();
-		};
-
-		final var that = this;
-
-		return spec -> new OpProvider() {
-			@Override
-			public List<HapiSpecOperation> suggestedInitializers() {
-				final List<HapiSpecOperation> inits = new ArrayList<>();
-				inits.add(uploadInitCode(CONTRACT));
-				inits.add(cryptoCreate(civilian).balance(200 * ONE_MILLION_HBARS).payingWith(GENESIS));
-				return inits;
-			}
-
-			@Override
-			public Optional<HapiSpecOperation> get() {
-				final var aCallNum = submittedOps.incrementAndGet();
-				if (aCallNum == 1) {
-					effStart.set(Instant.now());
-				}
-
-				final var choice = (createdSoFar.isEmpty() || random.nextDouble() > MIN_CALL_PROB)
-						? contractNameFn.apply(random.nextInt(numContracts.get()))
-						: randomCallChoice.get();
-				final HapiSpecOperation op;
-				if (createdSoFar.contains(choice)) {
-					final var n = slotsPerCall.get();
-					final int[] targets = new int[n];
-					final var m = contractSlots.get(choice);
-					for (int i = 0; i < n; i++) {
-						targets[i] = random.nextInt(m);
-					}
-					final var targetsDesc = Arrays.toString(targets);
-					if (verbose.get()) {
-						log.info("Calling {} with targets {} and fibN {}",
-								choice, targetsDesc, fibN.get());
-					}
-
-					op = contractCall(CONTRACT, "addNthFib", targets, fibN.get())
-							.noLogging()
-							.payingWith(civilian)
-							.gas(GAS_TO_OFFER)
-							.hasPrecheckFrom(OK, BUSY)
-							.exposingGasTo((code, gas) -> {
-								if (verbose.get()) {
-									log.info("(Tried to) call {} (targets = {}, fibN = {}) with {} gas --> {}",
-											choice, targetsDesc, fibN.get(), gas, code);
-								}
-								that.observeExposedGas(gas);
-								if (code == SUCCESS && validateStorage.get()) {
-									final var curSlots = contractStorage.get(choice);
-									final var newSlots = Arrays.copyOf(curSlots, m);
-									for (int i = 0; i < n; i++) {
-										final var j = targets[i];
-										newSlots[j] = newSlots[j].add(fibNValue.get());
-									}
-									contractStorage.put(choice, newSlots);
-								}
-							})
-							.hasKnownStatusFrom(SUCCESS, CONTRACT_REVERT_EXECUTED, INSUFFICIENT_GAS)
-							.deferStatusResolution();
-				} else {
-					final var numSlots = contractSlots.get(choice);
-					op = contractCreate(CONTRACT, numSlots)
-							.payingWith(civilian)
-							.balance(0L)
-							.gas(GAS_TO_OFFER)
-							.hasPrecheckFrom(OK, BUSY)
-							.exposingGasTo((code, gas) -> {
-								if (code == SUCCESS) {
-									createdSoFar.add(choice);
-								}
-								log.info("(Tried to) create {} ({} slots) with {} gas --> {}",
-										choice, numSlots, gas, code);
-								that.observeExposedGas(gas);
-							}).noLogging()
-							.hasKnownStatusFrom(SUCCESS, INSUFFICIENT_GAS)
-							.deferStatusResolution();
-				}
-
-				return Optional.of(op);
-			}
-		};
-	}
-
-	private void observeExposedGas(final long gas) {
-		final var bCallNum = completedOps.incrementAndGet();
-		if (bCallNum == submittedOps.get()) {
-			effEnd.set(Instant.now());
-		}
-		gasUsed.addAndGet(gas);
-	}
-
-	@Override
-	protected Logger getResultsLogger() {
-		return log;
-	}
-
-	private static long fib(int n) {
-		long ans = 0;
-		long next = 1;
-
-		while (n-- > 0) {
-			final long prior = next;
-			next += ans;
-			ans = prior;
-		}
-
-		return ans;
-	}
-=======
 import org.apache.logging.log4j.LogManager;
 import org.apache.logging.log4j.Logger;
 
@@ -787,5 +476,4 @@
 
         return ans;
     }
->>>>>>> 3e79be41
 }