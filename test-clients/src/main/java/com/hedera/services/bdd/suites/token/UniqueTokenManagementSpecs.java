package com.hedera.services.bdd.suites.token;

/*-
 * ‌
 * Hedera Services Test Clients
 * ​
 * Copyright (C) 2018 - 2021 Hedera Hashgraph, LLC
 * ​
 * Licensed under the Apache License, Version 2.0 (the "License");
 * you may not use this file except in compliance with the License.
 * You may obtain a copy of the License at
 *
 *      http://www.apache.org/licenses/LICENSE-2.0
 *
 * Unless required by applicable law or agreed to in writing, software
 * distributed under the License is distributed on an "AS IS" BASIS,
 * WITHOUT WARRANTIES OR CONDITIONS OF ANY KIND, either express or implied.
 * See the License for the specific language governing permissions and
 * limitations under the License.
 * ‍
 */


import com.google.protobuf.ByteString;
import com.hedera.services.bdd.spec.HapiApiSpec;
import com.hedera.services.bdd.spec.transactions.TxnUtils;
import com.hedera.services.bdd.spec.utilops.UtilVerbs;
import com.hedera.services.bdd.suites.HapiApiSuite;
import com.hederahashgraph.api.proto.java.AccountID;
import com.hederahashgraph.api.proto.java.ResponseCodeEnum;
import com.hederahashgraph.api.proto.java.TokenSupplyType;
import com.hederahashgraph.api.proto.java.TokenType;
import org.apache.logging.log4j.LogManager;
import org.apache.logging.log4j.Logger;
import org.junit.Assert;

import java.util.ArrayList;
import java.util.List;
import java.util.Random;
import java.util.stream.Collectors;
import java.util.stream.LongStream;

import static com.hedera.services.bdd.spec.HapiApiSpec.defaultHapiSpec;
import static com.hedera.services.bdd.spec.queries.QueryVerbs.getAccountBalance;
import static com.hedera.services.bdd.spec.queries.QueryVerbs.getAccountInfo;
import static com.hedera.services.bdd.spec.queries.QueryVerbs.getReceipt;
import static com.hedera.services.bdd.spec.queries.QueryVerbs.getTokenInfo;
import static com.hedera.services.bdd.spec.queries.QueryVerbs.getTokenNftInfo;
import static com.hedera.services.bdd.spec.queries.QueryVerbs.getTxnRecord;
import static com.hedera.services.bdd.spec.queries.crypto.ExpectedTokenRel.relationshipWith;
import static com.hedera.services.bdd.spec.transactions.TxnVerbs.burnToken;
import static com.hedera.services.bdd.spec.transactions.TxnVerbs.cryptoCreate;
import static com.hedera.services.bdd.spec.transactions.TxnVerbs.mintToken;
import static com.hedera.services.bdd.spec.transactions.TxnVerbs.tokenCreate;
import static com.hedera.services.bdd.spec.transactions.TxnVerbs.tokenDelete;
import static com.hedera.services.bdd.spec.utilops.CustomSpecAssert.allRunFor;
import static com.hedera.services.bdd.spec.utilops.UtilVerbs.newKeyNamed;
import static com.hederahashgraph.api.proto.java.ResponseCodeEnum.BATCH_SIZE_LIMIT_EXCEEDED;
import static com.hederahashgraph.api.proto.java.ResponseCodeEnum.INVALID_NFT_ID;
import static com.hederahashgraph.api.proto.java.ResponseCodeEnum.INVALID_TOKEN_NFT_SERIAL_NUMBER;
import static com.hederahashgraph.api.proto.java.ResponseCodeEnum.OK;
import static com.hederahashgraph.api.proto.java.ResponseCodeEnum.TOKEN_WAS_DELETED;
import static com.hederahashgraph.api.proto.java.TokenType.NON_FUNGIBLE_UNIQUE;

public class UniqueTokenManagementSpecs extends HapiApiSuite {
<<<<<<< HEAD
    private static final org.apache.logging.log4j.Logger log = LogManager.getLogger(UniqueTokenManagementSpecs.class);
    private static final String A_TOKEN = "TokenA";
    private static final String NFT = "nft";
    private static final String FUNGIBLE_TOKEN = "fungible";
    private static final String SUPPLY_KEY = "supplyKey";
    private static final String FIRST_USER = "Client1";
    private static final int BIGGER_THAN_LIMIT = 11;

    public static void main(String... args) {
        new UniqueTokenManagementSpecs().runSuiteSync();
    }

    @Override
    protected List<HapiApiSpec> getSpecsInSuite() {
        return List.of(new HapiApiSpec[]{
                        getTokenNftInfoWorks(),
                        uniqueTokenHappyPath(),
                        tokenMintWorksWhenAccountsAreFrozenByDefault(),
                        failsWithDeletedToken(),
                        happyPathWithRepeatedMetadata(),
                        failsGetTokenNftInfoWithNoNft(),
                        failsWithDeletedToken(),
                        failsWithLargeBatchSize(),
                        failsWithTooLongMetadata(),
                        failsWithInvalidMetadataFromBatch(),
                        distinguishesFeeSubTypes(),
                        uniqueTokenMintReceiptCheck(),
                }
        );
    }

    private HapiApiSpec distinguishesFeeSubTypes() {
        return defaultHapiSpec("happyPathFiveMintOneMetadata")
                .given(
                        newKeyNamed(SUPPLY_KEY),
                        cryptoCreate(TOKEN_TREASURY),
                        cryptoCreate("customPayer"),
                        tokenCreate(NFT)
                                .tokenType(NON_FUNGIBLE_UNIQUE)
                                .supplyType(TokenSupplyType.INFINITE)
                                .initialSupply(0)
                                .supplyKey(SUPPLY_KEY)
                                .treasury(TOKEN_TREASURY),
                        tokenCreate(FUNGIBLE_TOKEN)
                                .tokenType(TokenType.FUNGIBLE_COMMON)
                                .supplyType(TokenSupplyType.FINITE)
                                .initialSupply(10)
                                .maxSupply(1100)
                                .supplyKey(SUPPLY_KEY)
                                .treasury(TOKEN_TREASURY)
                ).when(
                        mintToken(NFT, List.of(ByteString.copyFromUtf8("memo"))).payingWith("customPayer").signedBy("customPayer", "supplyKey").via("mintNFT"),
                        mintToken(FUNGIBLE_TOKEN, 100L).payingWith("customPayer").signedBy("customPayer", "supplyKey").via("mintFungible")
                ).then(
                        UtilVerbs.withOpContext((spec, opLog) -> {
                            var mintNFT = getTxnRecord("mintNFT");
                            var mintFungible = getTxnRecord("mintFungible");
                            allRunFor(spec, mintNFT, mintFungible);
                            var nftFee = mintNFT.getResponseRecord().getTransactionFee();
                            var fungibleFee = mintFungible.getResponseRecord().getTransactionFee();
                            Assert.assertNotEquals(
                                    "NFT Fee should NOT equal to the Fungible Fee!",
                                    nftFee,
                                    fungibleFee);
                        })
                );
    }

    private HapiApiSpec failsWithTooLongMetadata() {
        return defaultHapiSpec("failsWithTooLongMetadata")
                .given(
                        newKeyNamed(SUPPLY_KEY),
                        cryptoCreate(TOKEN_TREASURY),
                        tokenCreate(NFT)
                                .tokenType(NON_FUNGIBLE_UNIQUE)
                                .supplyType(TokenSupplyType.INFINITE)
                                .initialSupply(0)
                                .supplyKey(SUPPLY_KEY)
                                .treasury(TOKEN_TREASURY)
                ).when().then(
                        mintToken(NFT, List.of(
                                metadataOfLength(101)
                        )).hasPrecheck(ResponseCodeEnum.METADATA_TOO_LONG)
                );
    }

    private HapiApiSpec failsWithInvalidMetadataFromBatch() {
        return defaultHapiSpec("failsWithInvalidMetadataFromBatch")
                .given(
                        newKeyNamed(SUPPLY_KEY),
                        cryptoCreate(TOKEN_TREASURY),
                        tokenCreate(NFT)
                                .tokenType(NON_FUNGIBLE_UNIQUE)
                                .supplyType(TokenSupplyType.INFINITE)
                                .initialSupply(0)
                                .supplyKey(SUPPLY_KEY)
                                .treasury(TOKEN_TREASURY)
                ).when().then(
                        mintToken(NFT, List.of(
                                metadataOfLength(101),
                                metadataOfLength(1)
                        )).hasPrecheck(ResponseCodeEnum.METADATA_TOO_LONG)
                );
    }

    private HapiApiSpec failsWithLargeBatchSize() {
        return defaultHapiSpec("failsWithLargeBatchSize")
                .given(
                        newKeyNamed(SUPPLY_KEY),
                        cryptoCreate(TOKEN_TREASURY),
                        tokenCreate(NFT)
                                .tokenType(NON_FUNGIBLE_UNIQUE)
                                .supplyType(TokenSupplyType.INFINITE)
                                .initialSupply(0)
                                .supplyKey(SUPPLY_KEY)
                                .treasury(TOKEN_TREASURY)
                ).when().then(
                        mintToken(NFT, batchOfSize(BIGGER_THAN_LIMIT))
                                .hasPrecheck(ResponseCodeEnum.BATCH_SIZE_LIMIT_EXCEEDED)
                );
    }

    private List<ByteString> batchOfSize(int size) {
        var batch = new ArrayList<ByteString>();
        for (int i = 0; i < size; i++) {
            batch.add(metadata("memo" + i));
        }
        return batch;
    }

    private ByteString metadataOfLength(int length) {
        return ByteString.copyFrom(genRandomBytes(length));
    }

    private ByteString metadata(String contents) {
        return ByteString.copyFromUtf8(contents);
    }

    private HapiApiSpec uniqueTokenHappyPath() {
        return defaultHapiSpec("UniqueTokenHappyPath")
                .given(
                        newKeyNamed(SUPPLY_KEY),
                        cryptoCreate(TOKEN_TREASURY),
                        tokenCreate(NFT)
                                .tokenType(NON_FUNGIBLE_UNIQUE)
                                .supplyKey(SUPPLY_KEY)
                                .supplyType(TokenSupplyType.INFINITE)
                                .initialSupply(0)
                                .supplyKey(SUPPLY_KEY)
                                .treasury(TOKEN_TREASURY)
                ).when(
                        mintToken(NFT,
                                List.of(metadata("memo"), metadata("memo1"))).via("mintTxn")
                ).then(

                        getTokenNftInfo(NFT, 1)
                                .hasSerialNum(1)
                                .hasMetadata(ByteString.copyFromUtf8("memo"))
                                .hasTokenID(NFT)
                                .hasAccountID(TOKEN_TREASURY)
                                .hasValidCreationTime(),

                        getTokenNftInfo(NFT, 2)
                                .hasSerialNum(2)
                                .hasMetadata(metadata("memo1"))
                                .hasTokenID(NFT)
                                .hasAccountID(TOKEN_TREASURY)
                                .hasValidCreationTime(),

                        getTokenNftInfo(NFT, 3)
                                .hasCostAnswerPrecheck(INVALID_NFT_ID),

                        getAccountBalance(TOKEN_TREASURY)
                                .hasTokenBalance(NFT, 2),

                        getTokenInfo(NFT)
                                .hasTreasury(TOKEN_TREASURY)
                                .hasTotalSupply(2),

                        getAccountInfo(TOKEN_TREASURY)
                                .hasToken(relationshipWith(NFT))
                );
    }

    private HapiApiSpec tokenMintWorksWhenAccountsAreFrozenByDefault() {
        return defaultHapiSpec("happyPathWithFrozenToken")
                .given(
                        newKeyNamed(SUPPLY_KEY),
                        newKeyNamed("tokenFreezeKey"),
                        cryptoCreate(TOKEN_TREASURY).balance(0L),
                        tokenCreate(NFT)
                                .tokenType(NON_FUNGIBLE_UNIQUE)
                                .supplyKey(SUPPLY_KEY)
                                .freezeKey("tokenFreezeKey")
                                .freezeDefault(true)
                                .initialSupply(0)
                                .treasury(TOKEN_TREASURY)
                ).when(
                        mintToken(NFT, List.of(ByteString.copyFromUtf8("memo")))
                                .via("mintTxn")
                ).then(
                        getTokenNftInfo(NFT, 1)
                                .hasTokenID(NFT)
                                .hasAccountID(TOKEN_TREASURY)
                                .hasMetadata(ByteString.copyFromUtf8("memo"))
                                .hasValidCreationTime()
                );
    }

    private HapiApiSpec failsWithDeletedToken() {
        return defaultHapiSpec("failsWithDeletedToken").given(
                newKeyNamed(SUPPLY_KEY),
                newKeyNamed("adminKey"),
                cryptoCreate(TOKEN_TREASURY),
                tokenCreate(NFT)
                        .supplyKey(SUPPLY_KEY)
                        .adminKey("adminKey")
                        .treasury(TOKEN_TREASURY)
        ).when(
                tokenDelete(NFT)
        ).then(
                mintToken(NFT, List.of(ByteString.copyFromUtf8("memo")))
                        .via("mintTxn")
                        .hasKnownStatus(TOKEN_WAS_DELETED),

                getTokenNftInfo(NFT, 1)
                        .hasCostAnswerPrecheck(INVALID_NFT_ID),

                getTokenInfo(NFT)
                        .isDeleted()
        );
    }

    private HapiApiSpec failsGetTokenNftInfoWithNoNft() {
        return defaultHapiSpec("failsGetTokenNftInfoWithNoNft")
                .given(
                        newKeyNamed(SUPPLY_KEY),
                        cryptoCreate(TOKEN_TREASURY)
                )
                .when(
                        tokenCreate(NFT)
                                .tokenType(NON_FUNGIBLE_UNIQUE)
                                .supplyType(TokenSupplyType.INFINITE)
                                .supplyKey(SUPPLY_KEY)
                                .initialSupply(0)
                                .treasury(TOKEN_TREASURY),
                        mintToken(NFT, List.of(ByteString.copyFromUtf8("memo"))).via("mintTxn")
                )
                .then(
                        getTokenNftInfo(NFT, 0)
                                .hasCostAnswerPrecheck(INVALID_TOKEN_NFT_SERIAL_NUMBER),
                        getTokenNftInfo(NFT, -1)
                                .hasCostAnswerPrecheck(INVALID_TOKEN_NFT_SERIAL_NUMBER),
                        getTokenNftInfo(NFT, 2)
                                .hasCostAnswerPrecheck(INVALID_NFT_ID)
                );
    }

    private HapiApiSpec getTokenNftInfoWorks() {
        return defaultHapiSpec("getTokenNftInfoWorks")
                .given(
                        newKeyNamed(SUPPLY_KEY),
                        cryptoCreate(TOKEN_TREASURY)
                ).when(
                        tokenCreate(NFT)
                                .tokenType(NON_FUNGIBLE_UNIQUE)
                                .supplyType(TokenSupplyType.INFINITE)
                                .supplyKey(SUPPLY_KEY)
                                .initialSupply(0)
                                .treasury(TOKEN_TREASURY),
                        mintToken(NFT, List.of(metadata("memo")))
                ).then(
                        getTokenNftInfo(NFT, 0)
                                .hasCostAnswerPrecheck(INVALID_TOKEN_NFT_SERIAL_NUMBER),
                        getTokenNftInfo(NFT, -1)
                                .hasCostAnswerPrecheck(INVALID_TOKEN_NFT_SERIAL_NUMBER),
                        getTokenNftInfo(NFT, 2)
                                .hasCostAnswerPrecheck(INVALID_NFT_ID),
                        getTokenNftInfo(NFT, 1)
                                .hasTokenID(NFT)
                                .hasAccountID(TOKEN_TREASURY)
                                .hasMetadata(metadata("memo"))
                                .hasSerialNum(1)
                                .hasValidCreationTime()
                );
    }

    private HapiApiSpec happyPathWithRepeatedMetadata() {
        return defaultHapiSpec("happyPathWithRepeatedMetadata")
                .given(
                        newKeyNamed(SUPPLY_KEY),
                        cryptoCreate(TOKEN_TREASURY),
                        tokenCreate(NFT)
                                .tokenType(NON_FUNGIBLE_UNIQUE)
                                .supplyType(TokenSupplyType.INFINITE)
                                .supplyKey(SUPPLY_KEY)
                                .initialSupply(0)
                                .treasury(TOKEN_TREASURY)
                ).when(
                        mintToken(NFT, List.of(ByteString.copyFromUtf8("memo"), ByteString.copyFromUtf8("memo")))
                                .via("mintTxn")
                ).then(
                        getTokenNftInfo(NFT, 1)
                                .hasSerialNum(1)
                                .hasMetadata(ByteString.copyFromUtf8("memo"))
                                .hasAccountID(TOKEN_TREASURY)
                                .hasTokenID(NFT)
                                .hasValidCreationTime(),

                        getTokenNftInfo(NFT, 2)
                                .hasSerialNum(2)
                                .hasMetadata(ByteString.copyFromUtf8("memo"))
                                .hasAccountID(TOKEN_TREASURY)
                                .hasTokenID(NFT)
                                .hasValidCreationTime()
                );
    }

    private HapiApiSpec uniqueTokenMintReceiptCheck() {
        return defaultHapiSpec("UniqueTokenMintReceiptCheck")
                .given(
                        cryptoCreate(TOKEN_TREASURY),
                        cryptoCreate(FIRST_USER),
                        newKeyNamed("supplyKey"),
                        tokenCreate(A_TOKEN)
                                .tokenType(TokenType.NON_FUNGIBLE_UNIQUE)
                                .initialSupply(0)
                                .supplyKey("supplyKey")
                                .treasury(TOKEN_TREASURY)
                )
                .when(
                        mintToken(A_TOKEN, List.of(ByteString.copyFromUtf8("memo"))).via("mintTransferTxn")
                )
                .then(
                        UtilVerbs.withOpContext((spec, opLog) -> {
                            var mintNft = getTxnRecord("mintTransferTxn");
                            allRunFor(spec, mintNft);
                            var tokenTransferLists = mintNft.getResponseRecord().getTokenTransferListsList();
                            Assert.assertEquals(1, tokenTransferLists.size());
                            tokenTransferLists.stream().forEach(tokenTransferList -> {
                                Assert.assertEquals(1, tokenTransferList.getNftTransfersList().size());
                                tokenTransferList.getNftTransfersList().stream().forEach(nftTransfers -> {
                                    Assert.assertEquals(AccountID.getDefaultInstance(), nftTransfers.getSenderAccountID());
                                    Assert.assertEquals(TxnUtils.asId(TOKEN_TREASURY, spec), nftTransfers.getReceiverAccountID());
                                    Assert.assertEquals(1L, nftTransfers.getSerialNumber());
                                });
                            });
                        }),
                        getTxnRecord("mintTransferTxn").logged(),
                        getReceipt("mintTransferTxn").logged()
                );
    }

    protected Logger getResultsLogger() {
        return log;
    }

    private byte[] genRandomBytes(int numBytes) {
        byte[] contents = new byte[numBytes];
        (new Random()).nextBytes(contents);
        return contents;
    }
=======
	private static final org.apache.logging.log4j.Logger log = LogManager.getLogger(UniqueTokenManagementSpecs.class);
	private static final String NFT = "nft";
	private static final String FUNGIBLE_TOKEN = "fungible";
	private static final String SUPPLY_KEY = "supplyKey";
	private static final int BIGGER_THAN_LIMIT = 11;

	public static void main(String... args) {
		new UniqueTokenManagementSpecs().runSuiteSync();
	}

	@Override
	protected List<HapiApiSpec> getSpecsInSuite() {
		return List.of(new HapiApiSpec[]{
						getTokenNftInfoWorks(),
						uniqueTokenHappyPath(),
						tokenMintWorksWhenAccountsAreFrozenByDefault(),
						failsWithDeletedToken(),
						happyPathWithRepeatedMetadata(),
						failsGetTokenNftInfoWithNoNft(),
						failsWithDeletedToken(),
						failsWithLargeBatchSize(),
						failsWithTooLongMetadata(),
						failsWithInvalidMetadataFromBatch(),
						distinguishesFeeSubTypes(),

						burnHappyPath(),
						failsOnInvalidSerialNumber(),
						respectsBurnBatchConstraints(),
						treasuryBalanceCorrectAfterBurn(),
						burnWorksWhenAccountsAreFrozenByDefault()
				}
		);
	}

	private HapiApiSpec burnWorksWhenAccountsAreFrozenByDefault() {
		return defaultHapiSpec("burnWorksWhenAccountsAreFrozenByDefault")
				.given(
						newKeyNamed(SUPPLY_KEY),
						cryptoCreate(TOKEN_TREASURY),
						tokenCreate(NFT)
								.tokenType(NON_FUNGIBLE_UNIQUE)
								.supplyType(TokenSupplyType.INFINITE)
								.initialSupply(0)
								.supplyKey(SUPPLY_KEY)
								.treasury(TOKEN_TREASURY),
						mintToken(NFT, List.of(metadata("memo")))
				)
				.when(
						burnToken(NFT, List.of(1L)).via("burnTxn").logged()
				)
				.then(
						getTxnRecord("burnTxn")
								.hasCostAnswerPrecheck(OK),
						getTokenNftInfo(NFT, 1)
								.hasCostAnswerPrecheck(INVALID_NFT_ID),
						getAccountInfo(TOKEN_TREASURY).hasOwnedNfts(0)
				);
	}

	private HapiApiSpec failsOnInvalidSerialNumber() {
		return defaultHapiSpec("failsOnInvalidSerialNumber")
				.given(
						newKeyNamed(SUPPLY_KEY),
						cryptoCreate(TOKEN_TREASURY),
						tokenCreate(NFT)
								.tokenType(NON_FUNGIBLE_UNIQUE)
								.supplyType(TokenSupplyType.INFINITE)
								.initialSupply(0)
								.supplyKey(SUPPLY_KEY)
								.treasury(TOKEN_TREASURY),
						mintToken(NFT, List.of(metadata("memo"))))
				.when()
				.then(
						burnToken(NFT, List.of(0L, 1L, 2L)).via("burnTxn").hasPrecheck(INVALID_NFT_ID),
						getAccountInfo(TOKEN_TREASURY).hasOwnedNfts(1)
				);
	}

	private HapiApiSpec respectsBurnBatchConstraints() {
		return defaultHapiSpec("respectsBurnBatchConstraints")
				.given(
						newKeyNamed(SUPPLY_KEY),
						cryptoCreate(TOKEN_TREASURY),
						tokenCreate(NFT)
								.tokenType(NON_FUNGIBLE_UNIQUE)
								.supplyType(TokenSupplyType.INFINITE)
								.initialSupply(0)
								.supplyKey(SUPPLY_KEY)
								.treasury(TOKEN_TREASURY),
						mintToken(NFT, List.of(metadata("memo"))))
				.when(
				)
				.then(
						burnToken(NFT, LongStream.range(0, 1000).boxed().collect(Collectors.toList())).via("burnTxn")
								.hasPrecheck(BATCH_SIZE_LIMIT_EXCEEDED)
				);
	}

	private HapiApiSpec burnHappyPath() {
		return defaultHapiSpec("burnHappyEnd")
				.given(
						newKeyNamed(SUPPLY_KEY),
						cryptoCreate(TOKEN_TREASURY),
						tokenCreate(NFT)
								.tokenType(NON_FUNGIBLE_UNIQUE)
								.supplyType(TokenSupplyType.INFINITE)
								.initialSupply(0)
								.supplyKey(SUPPLY_KEY)
								.treasury(TOKEN_TREASURY),
						mintToken(NFT, List.of(metadata("memo")))
				).when(
						burnToken(NFT, List.of(1L)).via("burnTxn")
				).then(
						getTokenNftInfo(NFT, 1)
								.hasCostAnswerPrecheck(INVALID_NFT_ID),
						getTokenInfo(NFT)
								.hasTotalSupply(0),
						getAccountBalance(TOKEN_TREASURY)
								.hasTokenBalance(NFT, 0),
						getAccountInfo(TOKEN_TREASURY).hasToken(relationshipWith(NFT)).hasOwnedNfts(0)
				);
	}

	private HapiApiSpec treasuryBalanceCorrectAfterBurn() {
		return defaultHapiSpec("burnsExactGivenTokens")
				.given(
						newKeyNamed(SUPPLY_KEY),
						cryptoCreate(TOKEN_TREASURY),
						tokenCreate(NFT)
								.tokenType(NON_FUNGIBLE_UNIQUE)
								.supplyType(TokenSupplyType.INFINITE)
								.initialSupply(0)
								.supplyKey(SUPPLY_KEY)
								.treasury(TOKEN_TREASURY),
						mintToken(NFT, List.of(metadata("1"), metadata("2"), metadata("3"), metadata("4"), metadata("5")))
				)
				.when(
						burnToken(NFT, List.of(3L, 4L, 5L)).via("burnTxn")
				)
				.then(
						getTokenNftInfo(NFT, 1)
								.hasSerialNum(1)
								.hasCostAnswerPrecheck(OK),
						getTokenNftInfo(NFT, 2)
								.hasSerialNum(2)
								.hasCostAnswerPrecheck(OK),
						getTokenNftInfo(NFT, 3)
								.hasCostAnswerPrecheck(INVALID_NFT_ID),
						getTokenNftInfo(NFT, 4)
								.hasCostAnswerPrecheck(INVALID_NFT_ID),
						getTokenNftInfo(NFT, 5)
								.hasCostAnswerPrecheck(INVALID_NFT_ID),
						getTokenInfo(NFT)
								.hasTotalSupply(2),
						getAccountBalance(TOKEN_TREASURY)
								.hasTokenBalance(NFT, 2),
						getAccountInfo(TOKEN_TREASURY)
								.hasOwnedNfts(2)
				);
	}

	private HapiApiSpec distinguishesFeeSubTypes() {
		return defaultHapiSpec("happyPathFiveMintOneMetadata")
				.given(
						newKeyNamed(SUPPLY_KEY),
						cryptoCreate(TOKEN_TREASURY),
						cryptoCreate("customPayer"),
						tokenCreate(NFT)
								.tokenType(NON_FUNGIBLE_UNIQUE)
								.supplyType(TokenSupplyType.INFINITE)
								.initialSupply(0)
								.supplyKey(SUPPLY_KEY)
								.treasury(TOKEN_TREASURY),
						tokenCreate(FUNGIBLE_TOKEN)
								.tokenType(TokenType.FUNGIBLE_COMMON)
								.supplyType(TokenSupplyType.FINITE)
								.initialSupply(10)
								.maxSupply(1100)
								.supplyKey(SUPPLY_KEY)
								.treasury(TOKEN_TREASURY)
				).when(
						mintToken(NFT, List.of(ByteString.copyFromUtf8("memo"))).payingWith("customPayer").signedBy("customPayer", "supplyKey").via("mintNFT"),
						mintToken(FUNGIBLE_TOKEN, 100L).payingWith("customPayer").signedBy("customPayer", "supplyKey").via("mintFungible")
				).then(
						UtilVerbs.withOpContext((spec, opLog) -> {
							var mintNFT = getTxnRecord("mintNFT");
							var mintFungible = getTxnRecord("mintFungible");
							allRunFor(spec, mintNFT, mintFungible);
							var nftFee = mintNFT.getResponseRecord().getTransactionFee();
							var fungibleFee = mintFungible.getResponseRecord().getTransactionFee();
							Assert.assertNotEquals(
									"NFT Fee should NOT equal to the Fungible Fee!",
									nftFee,
									fungibleFee);
						})
				);
	}

	private HapiApiSpec failsWithTooLongMetadata() {
		return defaultHapiSpec("failsWithTooLongMetadata")
				.given(
						newKeyNamed(SUPPLY_KEY),
						cryptoCreate(TOKEN_TREASURY),
						tokenCreate(NFT)
								.tokenType(NON_FUNGIBLE_UNIQUE)
								.supplyType(TokenSupplyType.INFINITE)
								.initialSupply(0)
								.supplyKey(SUPPLY_KEY)
								.treasury(TOKEN_TREASURY)
				).when().then(
						mintToken(NFT, List.of(
								metadataOfLength(101)
						)).hasPrecheck(ResponseCodeEnum.METADATA_TOO_LONG)
				);
	}

	private HapiApiSpec failsWithInvalidMetadataFromBatch() {
		return defaultHapiSpec("failsWithInvalidMetadataFromBatch")
				.given(
						newKeyNamed(SUPPLY_KEY),
						cryptoCreate(TOKEN_TREASURY),
						tokenCreate(NFT)
								.tokenType(NON_FUNGIBLE_UNIQUE)
								.supplyType(TokenSupplyType.INFINITE)
								.initialSupply(0)
								.supplyKey(SUPPLY_KEY)
								.treasury(TOKEN_TREASURY)
				).when().then(
						mintToken(NFT, List.of(
								metadataOfLength(101),
								metadataOfLength(1)
						)).hasPrecheck(ResponseCodeEnum.METADATA_TOO_LONG)
				);
	}

	private HapiApiSpec failsWithLargeBatchSize() {
		return defaultHapiSpec("failsWithLargeBatchSize")
				.given(
						newKeyNamed(SUPPLY_KEY),
						cryptoCreate(TOKEN_TREASURY),
						tokenCreate(NFT)
								.tokenType(NON_FUNGIBLE_UNIQUE)
								.supplyType(TokenSupplyType.INFINITE)
								.initialSupply(0)
								.supplyKey(SUPPLY_KEY)
								.treasury(TOKEN_TREASURY)
				).when().then(
						mintToken(NFT, batchOfSize(BIGGER_THAN_LIMIT))
								.hasPrecheck(BATCH_SIZE_LIMIT_EXCEEDED)
				);
	}

	private List<ByteString> batchOfSize(int size) {
		var batch = new ArrayList<ByteString>();
		for (int i = 0; i < size; i++) {
			batch.add(metadata("memo" + i));
		}
		return batch;
	}

	private ByteString metadataOfLength(int length) {
		return ByteString.copyFrom(genRandomBytes(length));
	}

	private ByteString metadata(String contents) {
		return ByteString.copyFromUtf8(contents);
	}

	private HapiApiSpec uniqueTokenHappyPath() {
		return defaultHapiSpec("UniqueTokenHappyPath")
				.given(
						newKeyNamed(SUPPLY_KEY),
						cryptoCreate(TOKEN_TREASURY),
						tokenCreate(NFT)
								.tokenType(NON_FUNGIBLE_UNIQUE)
								.supplyKey(SUPPLY_KEY)
								.supplyType(TokenSupplyType.INFINITE)
								.initialSupply(0)
								.supplyKey(SUPPLY_KEY)
								.treasury(TOKEN_TREASURY)
				).when(
						mintToken(NFT,
								List.of(metadata("memo"), metadata("memo1"))).via("mintTxn")
				).then(
						getReceipt("mintTxn").logged(),
						getTokenNftInfo(NFT, 1)
								.hasSerialNum(1)
								.hasMetadata(ByteString.copyFromUtf8("memo"))
								.hasTokenID(NFT)
								.hasAccountID(TOKEN_TREASURY)
								.hasValidCreationTime(),

						getTokenNftInfo(NFT, 2)
								.hasSerialNum(2)
								.hasMetadata(metadata("memo1"))
								.hasTokenID(NFT)
								.hasAccountID(TOKEN_TREASURY)
								.hasValidCreationTime(),

						getTokenNftInfo(NFT, 3)
								.hasCostAnswerPrecheck(INVALID_NFT_ID),

						getAccountBalance(TOKEN_TREASURY)
								.hasTokenBalance(NFT, 2),

						getTokenInfo(NFT)
								.hasTreasury(TOKEN_TREASURY)
								.hasTotalSupply(2),

						getAccountInfo(TOKEN_TREASURY)
								.hasToken(relationshipWith(NFT)).hasOwnedNfts(2)
				);
	}

	private HapiApiSpec tokenMintWorksWhenAccountsAreFrozenByDefault() {
		return defaultHapiSpec("happyPathWithFrozenToken")
				.given(
						newKeyNamed(SUPPLY_KEY),
						newKeyNamed("tokenFreezeKey"),
						cryptoCreate(TOKEN_TREASURY).balance(0L),
						tokenCreate(NFT)
								.tokenType(NON_FUNGIBLE_UNIQUE)
								.supplyKey(SUPPLY_KEY)
								.freezeKey("tokenFreezeKey")
								.freezeDefault(true)
								.initialSupply(0)
								.treasury(TOKEN_TREASURY)
				).when(
						mintToken(NFT, List.of(ByteString.copyFromUtf8("memo")))
								.via("mintTxn")
				).then(
						getTokenNftInfo(NFT, 1)
								.hasTokenID(NFT)
								.hasAccountID(TOKEN_TREASURY)
								.hasMetadata(ByteString.copyFromUtf8("memo"))
								.hasValidCreationTime(),
						getAccountInfo(TOKEN_TREASURY).hasOwnedNfts(1)
				);
	}

	private HapiApiSpec failsWithDeletedToken() {
		return defaultHapiSpec("failsWithDeletedToken").given(
				newKeyNamed(SUPPLY_KEY),
				newKeyNamed("adminKey"),
				cryptoCreate(TOKEN_TREASURY),
				tokenCreate(NFT)
						.supplyKey(SUPPLY_KEY)
						.adminKey("adminKey")
						.treasury(TOKEN_TREASURY)
		).when(
				tokenDelete(NFT)
		).then(
				mintToken(NFT, List.of(ByteString.copyFromUtf8("memo")))
						.via("mintTxn")
						.hasKnownStatus(TOKEN_WAS_DELETED),

				getTokenNftInfo(NFT, 1)
						.hasCostAnswerPrecheck(INVALID_NFT_ID),

				getTokenInfo(NFT)
						.isDeleted()
		);
	}

	private HapiApiSpec failsGetTokenNftInfoWithNoNft() {
		return defaultHapiSpec("failsGetTokenNftInfoWithNoNft")
				.given(
						newKeyNamed(SUPPLY_KEY),
						cryptoCreate(TOKEN_TREASURY)
				)
				.when(
						tokenCreate(NFT)
								.tokenType(NON_FUNGIBLE_UNIQUE)
								.supplyType(TokenSupplyType.INFINITE)
								.supplyKey(SUPPLY_KEY)
								.initialSupply(0)
								.treasury(TOKEN_TREASURY),
						mintToken(NFT, List.of(ByteString.copyFromUtf8("memo"))).via("mintTxn")
				)
				.then(
						getTokenNftInfo(NFT, 0)
								.hasCostAnswerPrecheck(INVALID_TOKEN_NFT_SERIAL_NUMBER),
						getTokenNftInfo(NFT, -1)
								.hasCostAnswerPrecheck(INVALID_TOKEN_NFT_SERIAL_NUMBER),
						getTokenNftInfo(NFT, 2)
								.hasCostAnswerPrecheck(INVALID_NFT_ID)
				);
	}

	private HapiApiSpec getTokenNftInfoWorks() {
		return defaultHapiSpec("getTokenNftInfoWorks")
				.given(
						newKeyNamed(SUPPLY_KEY),
						cryptoCreate(TOKEN_TREASURY)
				).when(
						tokenCreate(NFT)
								.tokenType(NON_FUNGIBLE_UNIQUE)
								.supplyType(TokenSupplyType.INFINITE)
								.supplyKey(SUPPLY_KEY)
								.initialSupply(0)
								.treasury(TOKEN_TREASURY),
						mintToken(NFT, List.of(metadata("memo")))
				).then(
						getTokenNftInfo(NFT, 0)
								.hasCostAnswerPrecheck(INVALID_TOKEN_NFT_SERIAL_NUMBER),
						getTokenNftInfo(NFT, -1)
								.hasCostAnswerPrecheck(INVALID_TOKEN_NFT_SERIAL_NUMBER),
						getTokenNftInfo(NFT, 2)
								.hasCostAnswerPrecheck(INVALID_NFT_ID),
						getTokenNftInfo(NFT, 1)
								.hasTokenID(NFT)
								.hasAccountID(TOKEN_TREASURY)
								.hasMetadata(metadata("memo"))
								.hasSerialNum(1)
								.hasValidCreationTime()
				);
	}

	private HapiApiSpec happyPathWithRepeatedMetadata() {
		return defaultHapiSpec("happyPathWithRepeatedMetadata")
				.given(
						newKeyNamed(SUPPLY_KEY),
						cryptoCreate(TOKEN_TREASURY),
						tokenCreate(NFT)
								.tokenType(NON_FUNGIBLE_UNIQUE)
								.supplyType(TokenSupplyType.INFINITE)
								.supplyKey(SUPPLY_KEY)
								.initialSupply(0)
								.treasury(TOKEN_TREASURY)
				).when(
						mintToken(NFT, List.of(ByteString.copyFromUtf8("memo"), ByteString.copyFromUtf8("memo")))
								.via("mintTxn")
				).then(
						getTokenNftInfo(NFT, 1)
								.hasSerialNum(1)
								.hasMetadata(ByteString.copyFromUtf8("memo"))
								.hasAccountID(TOKEN_TREASURY)
								.hasTokenID(NFT)
								.hasValidCreationTime(),

						getTokenNftInfo(NFT, 2)
								.hasSerialNum(2)
								.hasMetadata(ByteString.copyFromUtf8("memo"))
								.hasAccountID(TOKEN_TREASURY)
								.hasTokenID(NFT)
								.hasValidCreationTime(),
						getAccountInfo(TOKEN_TREASURY).hasOwnedNfts(2)
				);
	}

	protected Logger getResultsLogger() {
		return log;
	}

	private byte[] genRandomBytes(int numBytes) {
		byte[] contents = new byte[numBytes];
		(new Random()).nextBytes(contents);
		return contents;
	}
>>>>>>> 11b105e5
}<|MERGE_RESOLUTION|>--- conflicted
+++ resolved
@@ -23,10 +23,8 @@
 
 import com.google.protobuf.ByteString;
 import com.hedera.services.bdd.spec.HapiApiSpec;
-import com.hedera.services.bdd.spec.transactions.TxnUtils;
 import com.hedera.services.bdd.spec.utilops.UtilVerbs;
 import com.hedera.services.bdd.suites.HapiApiSuite;
-import com.hederahashgraph.api.proto.java.AccountID;
 import com.hederahashgraph.api.proto.java.ResponseCodeEnum;
 import com.hederahashgraph.api.proto.java.TokenSupplyType;
 import com.hederahashgraph.api.proto.java.TokenType;
@@ -63,370 +61,6 @@
 import static com.hederahashgraph.api.proto.java.TokenType.NON_FUNGIBLE_UNIQUE;
 
 public class UniqueTokenManagementSpecs extends HapiApiSuite {
-<<<<<<< HEAD
-    private static final org.apache.logging.log4j.Logger log = LogManager.getLogger(UniqueTokenManagementSpecs.class);
-    private static final String A_TOKEN = "TokenA";
-    private static final String NFT = "nft";
-    private static final String FUNGIBLE_TOKEN = "fungible";
-    private static final String SUPPLY_KEY = "supplyKey";
-    private static final String FIRST_USER = "Client1";
-    private static final int BIGGER_THAN_LIMIT = 11;
-
-    public static void main(String... args) {
-        new UniqueTokenManagementSpecs().runSuiteSync();
-    }
-
-    @Override
-    protected List<HapiApiSpec> getSpecsInSuite() {
-        return List.of(new HapiApiSpec[]{
-                        getTokenNftInfoWorks(),
-                        uniqueTokenHappyPath(),
-                        tokenMintWorksWhenAccountsAreFrozenByDefault(),
-                        failsWithDeletedToken(),
-                        happyPathWithRepeatedMetadata(),
-                        failsGetTokenNftInfoWithNoNft(),
-                        failsWithDeletedToken(),
-                        failsWithLargeBatchSize(),
-                        failsWithTooLongMetadata(),
-                        failsWithInvalidMetadataFromBatch(),
-                        distinguishesFeeSubTypes(),
-                        uniqueTokenMintReceiptCheck(),
-                }
-        );
-    }
-
-    private HapiApiSpec distinguishesFeeSubTypes() {
-        return defaultHapiSpec("happyPathFiveMintOneMetadata")
-                .given(
-                        newKeyNamed(SUPPLY_KEY),
-                        cryptoCreate(TOKEN_TREASURY),
-                        cryptoCreate("customPayer"),
-                        tokenCreate(NFT)
-                                .tokenType(NON_FUNGIBLE_UNIQUE)
-                                .supplyType(TokenSupplyType.INFINITE)
-                                .initialSupply(0)
-                                .supplyKey(SUPPLY_KEY)
-                                .treasury(TOKEN_TREASURY),
-                        tokenCreate(FUNGIBLE_TOKEN)
-                                .tokenType(TokenType.FUNGIBLE_COMMON)
-                                .supplyType(TokenSupplyType.FINITE)
-                                .initialSupply(10)
-                                .maxSupply(1100)
-                                .supplyKey(SUPPLY_KEY)
-                                .treasury(TOKEN_TREASURY)
-                ).when(
-                        mintToken(NFT, List.of(ByteString.copyFromUtf8("memo"))).payingWith("customPayer").signedBy("customPayer", "supplyKey").via("mintNFT"),
-                        mintToken(FUNGIBLE_TOKEN, 100L).payingWith("customPayer").signedBy("customPayer", "supplyKey").via("mintFungible")
-                ).then(
-                        UtilVerbs.withOpContext((spec, opLog) -> {
-                            var mintNFT = getTxnRecord("mintNFT");
-                            var mintFungible = getTxnRecord("mintFungible");
-                            allRunFor(spec, mintNFT, mintFungible);
-                            var nftFee = mintNFT.getResponseRecord().getTransactionFee();
-                            var fungibleFee = mintFungible.getResponseRecord().getTransactionFee();
-                            Assert.assertNotEquals(
-                                    "NFT Fee should NOT equal to the Fungible Fee!",
-                                    nftFee,
-                                    fungibleFee);
-                        })
-                );
-    }
-
-    private HapiApiSpec failsWithTooLongMetadata() {
-        return defaultHapiSpec("failsWithTooLongMetadata")
-                .given(
-                        newKeyNamed(SUPPLY_KEY),
-                        cryptoCreate(TOKEN_TREASURY),
-                        tokenCreate(NFT)
-                                .tokenType(NON_FUNGIBLE_UNIQUE)
-                                .supplyType(TokenSupplyType.INFINITE)
-                                .initialSupply(0)
-                                .supplyKey(SUPPLY_KEY)
-                                .treasury(TOKEN_TREASURY)
-                ).when().then(
-                        mintToken(NFT, List.of(
-                                metadataOfLength(101)
-                        )).hasPrecheck(ResponseCodeEnum.METADATA_TOO_LONG)
-                );
-    }
-
-    private HapiApiSpec failsWithInvalidMetadataFromBatch() {
-        return defaultHapiSpec("failsWithInvalidMetadataFromBatch")
-                .given(
-                        newKeyNamed(SUPPLY_KEY),
-                        cryptoCreate(TOKEN_TREASURY),
-                        tokenCreate(NFT)
-                                .tokenType(NON_FUNGIBLE_UNIQUE)
-                                .supplyType(TokenSupplyType.INFINITE)
-                                .initialSupply(0)
-                                .supplyKey(SUPPLY_KEY)
-                                .treasury(TOKEN_TREASURY)
-                ).when().then(
-                        mintToken(NFT, List.of(
-                                metadataOfLength(101),
-                                metadataOfLength(1)
-                        )).hasPrecheck(ResponseCodeEnum.METADATA_TOO_LONG)
-                );
-    }
-
-    private HapiApiSpec failsWithLargeBatchSize() {
-        return defaultHapiSpec("failsWithLargeBatchSize")
-                .given(
-                        newKeyNamed(SUPPLY_KEY),
-                        cryptoCreate(TOKEN_TREASURY),
-                        tokenCreate(NFT)
-                                .tokenType(NON_FUNGIBLE_UNIQUE)
-                                .supplyType(TokenSupplyType.INFINITE)
-                                .initialSupply(0)
-                                .supplyKey(SUPPLY_KEY)
-                                .treasury(TOKEN_TREASURY)
-                ).when().then(
-                        mintToken(NFT, batchOfSize(BIGGER_THAN_LIMIT))
-                                .hasPrecheck(ResponseCodeEnum.BATCH_SIZE_LIMIT_EXCEEDED)
-                );
-    }
-
-    private List<ByteString> batchOfSize(int size) {
-        var batch = new ArrayList<ByteString>();
-        for (int i = 0; i < size; i++) {
-            batch.add(metadata("memo" + i));
-        }
-        return batch;
-    }
-
-    private ByteString metadataOfLength(int length) {
-        return ByteString.copyFrom(genRandomBytes(length));
-    }
-
-    private ByteString metadata(String contents) {
-        return ByteString.copyFromUtf8(contents);
-    }
-
-    private HapiApiSpec uniqueTokenHappyPath() {
-        return defaultHapiSpec("UniqueTokenHappyPath")
-                .given(
-                        newKeyNamed(SUPPLY_KEY),
-                        cryptoCreate(TOKEN_TREASURY),
-                        tokenCreate(NFT)
-                                .tokenType(NON_FUNGIBLE_UNIQUE)
-                                .supplyKey(SUPPLY_KEY)
-                                .supplyType(TokenSupplyType.INFINITE)
-                                .initialSupply(0)
-                                .supplyKey(SUPPLY_KEY)
-                                .treasury(TOKEN_TREASURY)
-                ).when(
-                        mintToken(NFT,
-                                List.of(metadata("memo"), metadata("memo1"))).via("mintTxn")
-                ).then(
-
-                        getTokenNftInfo(NFT, 1)
-                                .hasSerialNum(1)
-                                .hasMetadata(ByteString.copyFromUtf8("memo"))
-                                .hasTokenID(NFT)
-                                .hasAccountID(TOKEN_TREASURY)
-                                .hasValidCreationTime(),
-
-                        getTokenNftInfo(NFT, 2)
-                                .hasSerialNum(2)
-                                .hasMetadata(metadata("memo1"))
-                                .hasTokenID(NFT)
-                                .hasAccountID(TOKEN_TREASURY)
-                                .hasValidCreationTime(),
-
-                        getTokenNftInfo(NFT, 3)
-                                .hasCostAnswerPrecheck(INVALID_NFT_ID),
-
-                        getAccountBalance(TOKEN_TREASURY)
-                                .hasTokenBalance(NFT, 2),
-
-                        getTokenInfo(NFT)
-                                .hasTreasury(TOKEN_TREASURY)
-                                .hasTotalSupply(2),
-
-                        getAccountInfo(TOKEN_TREASURY)
-                                .hasToken(relationshipWith(NFT))
-                );
-    }
-
-    private HapiApiSpec tokenMintWorksWhenAccountsAreFrozenByDefault() {
-        return defaultHapiSpec("happyPathWithFrozenToken")
-                .given(
-                        newKeyNamed(SUPPLY_KEY),
-                        newKeyNamed("tokenFreezeKey"),
-                        cryptoCreate(TOKEN_TREASURY).balance(0L),
-                        tokenCreate(NFT)
-                                .tokenType(NON_FUNGIBLE_UNIQUE)
-                                .supplyKey(SUPPLY_KEY)
-                                .freezeKey("tokenFreezeKey")
-                                .freezeDefault(true)
-                                .initialSupply(0)
-                                .treasury(TOKEN_TREASURY)
-                ).when(
-                        mintToken(NFT, List.of(ByteString.copyFromUtf8("memo")))
-                                .via("mintTxn")
-                ).then(
-                        getTokenNftInfo(NFT, 1)
-                                .hasTokenID(NFT)
-                                .hasAccountID(TOKEN_TREASURY)
-                                .hasMetadata(ByteString.copyFromUtf8("memo"))
-                                .hasValidCreationTime()
-                );
-    }
-
-    private HapiApiSpec failsWithDeletedToken() {
-        return defaultHapiSpec("failsWithDeletedToken").given(
-                newKeyNamed(SUPPLY_KEY),
-                newKeyNamed("adminKey"),
-                cryptoCreate(TOKEN_TREASURY),
-                tokenCreate(NFT)
-                        .supplyKey(SUPPLY_KEY)
-                        .adminKey("adminKey")
-                        .treasury(TOKEN_TREASURY)
-        ).when(
-                tokenDelete(NFT)
-        ).then(
-                mintToken(NFT, List.of(ByteString.copyFromUtf8("memo")))
-                        .via("mintTxn")
-                        .hasKnownStatus(TOKEN_WAS_DELETED),
-
-                getTokenNftInfo(NFT, 1)
-                        .hasCostAnswerPrecheck(INVALID_NFT_ID),
-
-                getTokenInfo(NFT)
-                        .isDeleted()
-        );
-    }
-
-    private HapiApiSpec failsGetTokenNftInfoWithNoNft() {
-        return defaultHapiSpec("failsGetTokenNftInfoWithNoNft")
-                .given(
-                        newKeyNamed(SUPPLY_KEY),
-                        cryptoCreate(TOKEN_TREASURY)
-                )
-                .when(
-                        tokenCreate(NFT)
-                                .tokenType(NON_FUNGIBLE_UNIQUE)
-                                .supplyType(TokenSupplyType.INFINITE)
-                                .supplyKey(SUPPLY_KEY)
-                                .initialSupply(0)
-                                .treasury(TOKEN_TREASURY),
-                        mintToken(NFT, List.of(ByteString.copyFromUtf8("memo"))).via("mintTxn")
-                )
-                .then(
-                        getTokenNftInfo(NFT, 0)
-                                .hasCostAnswerPrecheck(INVALID_TOKEN_NFT_SERIAL_NUMBER),
-                        getTokenNftInfo(NFT, -1)
-                                .hasCostAnswerPrecheck(INVALID_TOKEN_NFT_SERIAL_NUMBER),
-                        getTokenNftInfo(NFT, 2)
-                                .hasCostAnswerPrecheck(INVALID_NFT_ID)
-                );
-    }
-
-    private HapiApiSpec getTokenNftInfoWorks() {
-        return defaultHapiSpec("getTokenNftInfoWorks")
-                .given(
-                        newKeyNamed(SUPPLY_KEY),
-                        cryptoCreate(TOKEN_TREASURY)
-                ).when(
-                        tokenCreate(NFT)
-                                .tokenType(NON_FUNGIBLE_UNIQUE)
-                                .supplyType(TokenSupplyType.INFINITE)
-                                .supplyKey(SUPPLY_KEY)
-                                .initialSupply(0)
-                                .treasury(TOKEN_TREASURY),
-                        mintToken(NFT, List.of(metadata("memo")))
-                ).then(
-                        getTokenNftInfo(NFT, 0)
-                                .hasCostAnswerPrecheck(INVALID_TOKEN_NFT_SERIAL_NUMBER),
-                        getTokenNftInfo(NFT, -1)
-                                .hasCostAnswerPrecheck(INVALID_TOKEN_NFT_SERIAL_NUMBER),
-                        getTokenNftInfo(NFT, 2)
-                                .hasCostAnswerPrecheck(INVALID_NFT_ID),
-                        getTokenNftInfo(NFT, 1)
-                                .hasTokenID(NFT)
-                                .hasAccountID(TOKEN_TREASURY)
-                                .hasMetadata(metadata("memo"))
-                                .hasSerialNum(1)
-                                .hasValidCreationTime()
-                );
-    }
-
-    private HapiApiSpec happyPathWithRepeatedMetadata() {
-        return defaultHapiSpec("happyPathWithRepeatedMetadata")
-                .given(
-                        newKeyNamed(SUPPLY_KEY),
-                        cryptoCreate(TOKEN_TREASURY),
-                        tokenCreate(NFT)
-                                .tokenType(NON_FUNGIBLE_UNIQUE)
-                                .supplyType(TokenSupplyType.INFINITE)
-                                .supplyKey(SUPPLY_KEY)
-                                .initialSupply(0)
-                                .treasury(TOKEN_TREASURY)
-                ).when(
-                        mintToken(NFT, List.of(ByteString.copyFromUtf8("memo"), ByteString.copyFromUtf8("memo")))
-                                .via("mintTxn")
-                ).then(
-                        getTokenNftInfo(NFT, 1)
-                                .hasSerialNum(1)
-                                .hasMetadata(ByteString.copyFromUtf8("memo"))
-                                .hasAccountID(TOKEN_TREASURY)
-                                .hasTokenID(NFT)
-                                .hasValidCreationTime(),
-
-                        getTokenNftInfo(NFT, 2)
-                                .hasSerialNum(2)
-                                .hasMetadata(ByteString.copyFromUtf8("memo"))
-                                .hasAccountID(TOKEN_TREASURY)
-                                .hasTokenID(NFT)
-                                .hasValidCreationTime()
-                );
-    }
-
-    private HapiApiSpec uniqueTokenMintReceiptCheck() {
-        return defaultHapiSpec("UniqueTokenMintReceiptCheck")
-                .given(
-                        cryptoCreate(TOKEN_TREASURY),
-                        cryptoCreate(FIRST_USER),
-                        newKeyNamed("supplyKey"),
-                        tokenCreate(A_TOKEN)
-                                .tokenType(TokenType.NON_FUNGIBLE_UNIQUE)
-                                .initialSupply(0)
-                                .supplyKey("supplyKey")
-                                .treasury(TOKEN_TREASURY)
-                )
-                .when(
-                        mintToken(A_TOKEN, List.of(ByteString.copyFromUtf8("memo"))).via("mintTransferTxn")
-                )
-                .then(
-                        UtilVerbs.withOpContext((spec, opLog) -> {
-                            var mintNft = getTxnRecord("mintTransferTxn");
-                            allRunFor(spec, mintNft);
-                            var tokenTransferLists = mintNft.getResponseRecord().getTokenTransferListsList();
-                            Assert.assertEquals(1, tokenTransferLists.size());
-                            tokenTransferLists.stream().forEach(tokenTransferList -> {
-                                Assert.assertEquals(1, tokenTransferList.getNftTransfersList().size());
-                                tokenTransferList.getNftTransfersList().stream().forEach(nftTransfers -> {
-                                    Assert.assertEquals(AccountID.getDefaultInstance(), nftTransfers.getSenderAccountID());
-                                    Assert.assertEquals(TxnUtils.asId(TOKEN_TREASURY, spec), nftTransfers.getReceiverAccountID());
-                                    Assert.assertEquals(1L, nftTransfers.getSerialNumber());
-                                });
-                            });
-                        }),
-                        getTxnRecord("mintTransferTxn").logged(),
-                        getReceipt("mintTransferTxn").logged()
-                );
-    }
-
-    protected Logger getResultsLogger() {
-        return log;
-    }
-
-    private byte[] genRandomBytes(int numBytes) {
-        byte[] contents = new byte[numBytes];
-        (new Random()).nextBytes(contents);
-        return contents;
-    }
-=======
 	private static final org.apache.logging.log4j.Logger log = LogManager.getLogger(UniqueTokenManagementSpecs.class);
 	private static final String NFT = "nft";
 	private static final String FUNGIBLE_TOKEN = "fungible";
@@ -886,5 +520,4 @@
 		(new Random()).nextBytes(contents);
 		return contents;
 	}
->>>>>>> 11b105e5
 }