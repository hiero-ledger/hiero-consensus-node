--- conflicted
+++ resolved
@@ -1477,9 +1477,6 @@
                                                                         .balance(5)))));
     }
 
-<<<<<<< HEAD
-    private HapiApiSpec royaltyCollectorsCanUseAutoAssociation() {
-=======
     private HapiSpec royaltyCollectorsCanUseAutoAssociation() {
         final var uniqueWithRoyalty = "uniqueWithRoyalty";
         final var firstFungible = "firstFungible";
@@ -1492,11 +1489,141 @@
         final var secondRoyaltyAmount = exchangeAmount / 15;
         final var netExchangeAmount = exchangeAmount - firstRoyaltyAmount - secondRoyaltyAmount;
 
->>>>>>> a83fcfde
-        return defaultHapiSpec("RoyaltyCollectorsCanUseAutoAssociation")
-                .given(uploadDefaultFeeSchedules(GENESIS))
-                .when()
-                .then();
+      return defaultHapiSpec("RoyaltyCollectorsCanUseAutoAssociation")
+          .given(
+              cryptoCreate(TOKEN_TREASURY),
+              cryptoCreate(firstRoyaltyCollector)
+                  .maxAutomaticTokenAssociations(plentyOfSlots),
+              cryptoCreate(secondRoyaltyCollector)
+                  .maxAutomaticTokenAssociations(plentyOfSlots),
+              cryptoCreate(PARTY).maxAutomaticTokenAssociations(plentyOfSlots),
+              cryptoCreate(COUNTERPARTY).maxAutomaticTokenAssociations(plentyOfSlots),
+              newKeyNamed(MULTI_KEY),
+              getAccountInfo(PARTY).savingSnapshot(PARTY),
+              getAccountInfo(COUNTERPARTY).savingSnapshot(COUNTERPARTY),
+              getAccountInfo(firstRoyaltyCollector).savingSnapshot(firstRoyaltyCollector),
+              getAccountInfo(secondRoyaltyCollector)
+                  .savingSnapshot(secondRoyaltyCollector))
+          .when(
+              tokenCreate(firstFungible)
+                  .treasury(TOKEN_TREASURY)
+                  .tokenType(FUNGIBLE_COMMON)
+                  .initialSupply(123456789),
+              tokenCreate(secondFungible)
+                  .treasury(TOKEN_TREASURY)
+                  .tokenType(FUNGIBLE_COMMON)
+                  .initialSupply(123456789),
+              cryptoTransfer(
+                  moving(1000, firstFungible).between(TOKEN_TREASURY, COUNTERPARTY),
+                  moving(1000, secondFungible).between(TOKEN_TREASURY, COUNTERPARTY)),
+              tokenCreate(uniqueWithRoyalty)
+                  .tokenType(NON_FUNGIBLE_UNIQUE)
+                  .treasury(TOKEN_TREASURY)
+                  .supplyKey(MULTI_KEY)
+                  .withCustom(royaltyFeeNoFallback(1, 12, firstRoyaltyCollector))
+                  .withCustom(royaltyFeeNoFallback(1, 15, secondRoyaltyCollector))
+                  .initialSupply(0L),
+              mintToken(uniqueWithRoyalty, List.of(copyFromUtf8("HODL"))),
+              cryptoTransfer(
+                  movingUnique(uniqueWithRoyalty, 1L).between(TOKEN_TREASURY, PARTY)))
+          .then(
+              cryptoTransfer(
+                  movingUnique(uniqueWithRoyalty, 1L)
+                      .between(PARTY, COUNTERPARTY),
+                  moving(12 * 15L, firstFungible)
+                      .between(COUNTERPARTY, PARTY),
+                  moving(12 * 15L, secondFungible)
+                      .between(COUNTERPARTY, PARTY))
+                  .fee(ONE_HBAR)
+                  .via(HODL_XFER),
+              getTxnRecord(HODL_XFER)
+                  .hasPriority(
+                      recordWith()
+                          .autoAssociated(
+                              accountTokenPairsInAnyOrder(
+                                  List.of(
+                                      /* The counterparty auto-associates to the non-fungible type */
+                                      Pair.of(
+                                          COUNTERPARTY,
+                                          uniqueWithRoyalty),
+                                      /* The sending party auto-associates to both fungibles */
+                                      Pair.of(
+                                          PARTY,
+                                          firstFungible),
+                                      Pair.of(
+                                          PARTY,
+                                          secondFungible),
+                                      /* Both royalty collectors auto-associate to both fungibles */
+                                      Pair.of(
+                                          firstRoyaltyCollector,
+                                          firstFungible),
+                                      Pair.of(
+                                          secondRoyaltyCollector,
+                                          firstFungible),
+                                      Pair.of(
+                                          firstRoyaltyCollector,
+                                          secondFungible),
+                                      Pair.of(
+                                          secondRoyaltyCollector,
+                                          secondFungible))))),
+              getAccountInfo(PARTY)
+                  .has(
+                      accountWith()
+                          .newAssociationsFromSnapshot(
+                              PARTY,
+                              List.of(
+                                  relationshipWith(uniqueWithRoyalty)
+                                      .balance(0),
+                                  relationshipWith(firstFungible)
+                                      .balance(netExchangeAmount),
+                                  relationshipWith(secondFungible)
+                                      .balance(
+                                          netExchangeAmount)))),
+              getAccountInfo(COUNTERPARTY)
+                  .has(
+                      accountWith()
+                          .newAssociationsFromSnapshot(
+                              PARTY,
+                              List.of(
+                                  relationshipWith(uniqueWithRoyalty)
+                                      .balance(1),
+                                  relationshipWith(firstFungible)
+                                      .balance(
+                                          1000L
+                                              - exchangeAmount),
+                                  relationshipWith(secondFungible)
+                                      .balance(
+                                          1000L
+                                              - exchangeAmount)))),
+              getAccountInfo(firstRoyaltyCollector)
+                  .has(
+                      accountWith()
+                          .newAssociationsFromSnapshot(
+                              PARTY,
+                              List.of(
+                                  relationshipWith(firstFungible)
+                                      .balance(
+                                          exchangeAmount
+                                              / 12),
+                                  relationshipWith(secondFungible)
+                                      .balance(
+                                          exchangeAmount
+                                              / 12)))),
+              getAccountInfo(secondRoyaltyCollector)
+                  .has(
+                      accountWith()
+                          .newAssociationsFromSnapshot(
+                              PARTY,
+                              List.of(
+                                  relationshipWith(firstFungible)
+                                      .balance(
+                                          exchangeAmount
+                                              / 15),
+                                  relationshipWith(secondFungible)
+                                      .balance(
+                                          exchangeAmount
+                                              / 15)))));
+
     }
 
     private HapiSpec royaltyCollectorsCannotUseAutoAssociationWithoutOpenSlots() {
