package com.hedera.services.bdd.spec.transactions;

/*-
 * ‌
 * Hedera Services Test Clients
 * ​
 * Copyright (C) 2018 - 2021 Hedera Hashgraph, LLC
 * ​
 * Licensed under the Apache License, Version 2.0 (the "License");
 * you may not use this file except in compliance with the License.
 * You may obtain a copy of the License at
 *
 *      http://www.apache.org/licenses/LICENSE-2.0
 *
 * Unless required by applicable law or agreed to in writing, software
 * distributed under the License is distributed on an "AS IS" BASIS,
 * WITHOUT WARRANTIES OR CONDITIONS OF ANY KIND, either express or implied.
 * See the License for the specific language governing permissions and
 * limitations under the License.
 * ‍
 */

import com.hedera.services.bdd.spec.HapiApiSpec;
import com.hedera.services.bdd.spec.HapiPropertySource;
import com.hedera.services.bdd.spec.HapiSpecOperation;
import com.hedera.services.bdd.spec.exceptions.HapiTxnCheckStateException;
import com.hedera.services.bdd.spec.exceptions.HapiTxnPrecheckStateException;
import com.hedera.services.bdd.spec.fees.Payment;
import com.hedera.services.bdd.spec.infrastructure.DelegatingOpFinisher;
import com.hedera.services.bdd.spec.infrastructure.HapiSpecRegistry;
import com.hedera.services.bdd.spec.keys.ControlForKey;
import com.hedera.services.bdd.spec.keys.KeyGenerator;
import com.hedera.services.bdd.spec.keys.OverlappingKeyGenerator;
import com.hedera.services.bdd.spec.keys.SigMapGenerator;
import com.hedera.services.bdd.spec.stats.QueryObs;
import com.hedera.services.bdd.spec.stats.TxnObs;
<<<<<<< HEAD
=======
import com.hedera.services.legacy.proto.utils.CommonUtils;
>>>>>>> c2a90017
import com.hederahashgraph.api.proto.java.Key;
import com.hederahashgraph.api.proto.java.Query;
import com.hederahashgraph.api.proto.java.Response;
import com.hederahashgraph.api.proto.java.ResponseCodeEnum;
import com.hederahashgraph.api.proto.java.Timestamp;
import com.hederahashgraph.api.proto.java.Transaction;
import com.hederahashgraph.api.proto.java.TransactionBody;
import com.hederahashgraph.api.proto.java.TransactionGetReceiptResponse;
import com.hederahashgraph.api.proto.java.TransactionReceipt;
import com.hederahashgraph.api.proto.java.TransactionResponse;
import io.grpc.StatusRuntimeException;
import org.apache.logging.log4j.LogManager;
import org.apache.logging.log4j.Logger;

import java.time.Instant;
import java.util.ArrayList;
import java.util.EnumSet;
import java.util.List;
import java.util.Optional;
import java.util.OptionalDouble;
import java.util.function.Consumer;
import java.util.function.Function;
import java.util.function.Supplier;
import java.util.stream.Stream;

import static com.hedera.services.bdd.spec.fees.Payment.Reason.TXN_FEE;
import static com.hedera.services.bdd.spec.keys.DefaultKeyGen.DEFAULT_KEY_GEN;
import static com.hedera.services.bdd.spec.queries.QueryUtils.txnReceiptQueryFor;
import static com.hedera.services.bdd.spec.transactions.TxnUtils.extractTxnId;
import static com.hedera.services.bdd.spec.transactions.TxnUtils.txnToString;
import static com.hedera.services.bdd.spec.transactions.TxnVerbs.cryptoTransfer;
import static com.hedera.services.bdd.spec.transactions.crypto.HapiCryptoTransfer.tinyBarsFromTo;
import static com.hedera.services.bdd.spec.utilops.CustomSpecAssert.allRunFor;
import static com.hederahashgraph.api.proto.java.HederaFunctionality.TransactionGetReceipt;
import static com.hederahashgraph.api.proto.java.ResponseCodeEnum.INSUFFICIENT_PAYER_BALANCE;
import static com.hederahashgraph.api.proto.java.ResponseCodeEnum.INSUFFICIENT_TX_FEE;
import static com.hederahashgraph.api.proto.java.ResponseCodeEnum.OK;
import static com.hederahashgraph.api.proto.java.ResponseCodeEnum.SUCCESS;
import static com.hederahashgraph.api.proto.java.ResponseCodeEnum.UNKNOWN;
import static com.hederahashgraph.api.proto.java.ResponseType.ANSWER_ONLY;
import static java.lang.Thread.sleep;
import static java.util.stream.Collectors.toList;

public abstract class HapiTxnOp<T extends HapiTxnOp<T>> extends HapiSpecOperation {
	private static final Logger log = LogManager.getLogger(HapiTxnOp.class);

	private static final Response UNKNOWN_RESPONSE = Response.newBuilder()
			.setTransactionGetReceipt(TransactionGetReceiptResponse.newBuilder()
					.setReceipt(TransactionReceipt.newBuilder()
							.setStatus(UNKNOWN)))
			.build();

	private long submitTime = 0L;
	private TxnObs stats;
	private boolean deferStatusResolution = false;
	private boolean ensureResolvedStatusIsntFromDuplicate = false;

	protected boolean acceptAnyStatus = false;
	protected boolean acceptAnyPrecheck = false;
	protected boolean acceptAnyKnownStatus = false;
	protected ResponseCodeEnum actualStatus = UNKNOWN;
	protected ResponseCodeEnum actualPrecheck = UNKNOWN;
	protected TransactionReceipt lastReceipt;

	protected Optional<Function<Transaction, Transaction>> fiddler = Optional.empty();

	protected Optional<ResponseCodeEnum> expectedStatus = Optional.empty();
	protected Optional<ResponseCodeEnum> expectedPrecheck = Optional.empty();
	protected Optional<KeyGenerator.Nature> keyGen = Optional.empty();
	protected Optional<EnumSet<ResponseCodeEnum>> permissibleStatuses = Optional.empty();
	protected Optional<EnumSet<ResponseCodeEnum>> permissiblePrechecks = Optional.empty();
	/** if response code in the set then allow to resubmit transaction */
	protected Optional<EnumSet<ResponseCodeEnum>> retryPrechecks = Optional.empty();

	public long getSubmitTime() {
		return submitTime;
	}

	protected ResponseCodeEnum getExpectedStatus() {
		return expectedStatus.orElse(SUCCESS);
	}

	protected ResponseCodeEnum getExpectedPrecheck() {
		return expectedPrecheck.orElse(OK);
	}

	abstract protected T self();

	abstract protected Consumer<TransactionBody.Builder> opBodyDef(HapiApiSpec spec) throws Throwable;

	abstract protected Function<Transaction, TransactionResponse> callToUse(HapiApiSpec spec);

	public byte[] serializeSignedTxnFor(HapiApiSpec spec) throws Throwable {
		return finalizedTxn(spec, opBodyDef(spec)).toByteArray();
	}

	public Transaction signedTxnFor(HapiApiSpec spec) throws Throwable {
		return finalizedTxn(spec, opBodyDef(spec));
	}

	@Override
	protected boolean submitOp(HapiApiSpec spec) throws Throwable {
		stats = new TxnObs(type());
		fixNodeFor(spec);
		configureTlsFor(spec);

		int retryCount = 1;
		while (true) {
			Transaction txn = finalizedTxn(spec, opBodyDef(spec));

			if (!loggingOff) {
				log.info(spec.logPrefix() + " submitting " + this + " via " + txnToString(txn));
			}

			TransactionResponse response = null;
			try {
				if (fiddler.isPresent()) {
					txn = fiddler.get().apply(txn);
				}
				response = timedCall(spec, txn);
			} catch (StatusRuntimeException e) {
				var msg = e.toString();
				if (isRecognizedRecoverable(msg)) {
					log.info("Recognized recoverable runtime exception {}, retrying status resolution...", msg);
					continue;
				} else {
					if (spec.setup().suppressUnrecoverableNetworkFailures()) {
						return false;
					}
					log.error("{} Status resolution failed due to unrecoverable runtime exception, " +
<<<<<<< HEAD
							"possibly network connection lost.", TxnUtils.toReadableString(txn));
=======
							"possibly network connection lost.", CommonUtils.toReadableString(txn));
>>>>>>> c2a90017
					throw new HapiTxnCheckStateException("Unable to resolve txn status!");
				}
			}

			/* Used by superclass to perform standard housekeeping. */
			txnSubmitted = txn;

			actualPrecheck = response.getNodeTransactionPrecheckCode();
			if (
					retryPrechecks.isPresent() &&
							retryPrechecks.get().contains(actualPrecheck) &&
							isWithInRetryLimit(retryCount)
			) {
				retryCount++;
				sleep(10);
			} else {
				break;
			}
		}
		spec.updatePrecheckCounts(actualPrecheck);
		stats.setAccepted(actualPrecheck == OK);
		if (actualPrecheck == INSUFFICIENT_PAYER_BALANCE || actualPrecheck == INSUFFICIENT_TX_FEE) {
			if (payerIsRechargingFor(spec)) {
				addIpbToPermissiblePrechecks();
				if (payerNotRecentlyRecharged(spec)) {
					rechargePayerFor(spec);
				}
			}
		}
		if (!acceptAnyPrecheck) {
			if (permissiblePrechecks.isPresent()) {
				if (permissiblePrechecks.get().contains(actualPrecheck)) {
					expectedPrecheck = Optional.of(actualPrecheck);
				} else {
//					log.error(
//							"{} {} Wrong actual precheck status {}, not one of {}!",spec.logPrefix(), this,
//							actualPrecheck,
//							permissiblePrechecks.get());
					throw new HapiTxnPrecheckStateException(String.format(
							"Wrong precheck status! Expected one of %s, actual %s",
							permissiblePrechecks.get(), actualPrecheck));
				}
			} else {
				if (getExpectedPrecheck() != actualPrecheck) {
					// Change to an info until HapiClientValidator can be modified and can understand new errors
					log.info("{} {} Wrong actual precheck status {}, expecting {}", spec.logPrefix(), this,
							actualPrecheck, getExpectedPrecheck());
					throw new HapiTxnPrecheckStateException(String.format(
							"Wrong precheck status! Expected %s, actual %s",
							getExpectedPrecheck(), actualPrecheck));
				}
			}
		}
		if (actualPrecheck != OK) {
			considerRecording(spec, stats);
			return false;
		}
		spec.adhocIncrement();

		if (!deferStatusResolution) {
			resolveStatus(spec);
			if (!hasStatsToCollectDuringFinalization(spec)) {
				considerRecording(spec, stats);
			}
		}
		if (requiresFinalization(spec)) {
			spec.offerFinisher(new DelegatingOpFinisher(this));
		}

		return !deferStatusResolution;
	}

	private TransactionResponse timedCall(HapiApiSpec spec, Transaction txn) {
		submitTime = System.currentTimeMillis();
		TransactionResponse response = callToUse(spec).apply(txn);
		long after = System.currentTimeMillis();
		stats.setResponseLatency(after - submitTime);
		return response;
	}

	private void resolveStatus(HapiApiSpec spec) throws Throwable {
		actualStatus = resolvedStatusOfSubmission(spec);
		spec.updateResolvedCounts(actualStatus);
		if (actualStatus == INSUFFICIENT_PAYER_BALANCE) {
			if (payerIsRechargingFor(spec)) {
				addIpbToPermissibleStatuses();
				if (payerNotRecentlyRecharged(spec)) {
					rechargePayerFor(spec);
				}
			}
		}
		if (permissibleStatuses.isPresent()) {
			if (permissibleStatuses.get().contains(actualStatus)) {
				expectedStatus = Optional.of(actualStatus);
			} else {
				log.error(
						"{} {} Wrong actual status {}, not one of {}!", spec.logPrefix(), this,
						actualStatus,
						permissibleStatuses.get());
				throw new HapiTxnCheckStateException(String.format(
						"Wrong status! Expected one of %s, was %s",
						permissibleStatuses.get(), actualStatus));
			}
		} else {
			if (getExpectedStatus() != actualStatus) {
				// Change to an info until HapiClientValidator can be modified and can understand new errors
				log.info("{} {} Wrong actual status {}, expected {}", spec.logPrefix(), this, actualStatus,
						getExpectedStatus());
				throw new HapiTxnCheckStateException(String.format(
						"Wrong status! Expected %s, was %s",
						getExpectedStatus(), actualStatus));
			}
		}
		if (!deferStatusResolution) {
			if (spec.setup().costSnapshotMode() != HapiApiSpec.CostSnapshotMode.OFF) {
				publishFeeChargedTo(spec);
			}
		}
		if (ensureResolvedStatusIsntFromDuplicate) {
			assertRecordHasExpectedMemo(spec);
		}
	}

	private void rechargePayerFor(HapiApiSpec spec) {
		long rechargeAmount = spec.registry().getRechargeAmount(payer.get());
		var bank = spec.setup().defaultPayerName();
		spec.registry().setRechargingTime(payer.get(), Instant.now()); //record timestamp of last recharge event
		allRunFor(spec, cryptoTransfer(tinyBarsFromTo(bank, payer.get(), rechargeAmount)));
	}

	private boolean payerIsRechargingFor(HapiApiSpec spec) {
		return payer.map(spec.registry()::isRecharging).orElse(Boolean.FALSE);
	}

	synchronized private boolean payerNotRecentlyRecharged(HapiApiSpec spec) {
		Instant lastInstant = payer.map(spec.registry()::getRechargingTime).orElse(Instant.MIN);
		Integer rechargeWindow = payer.map(spec.registry()::getRechargingWindow).orElse(0);
		return !lastInstant.plusSeconds(rechargeWindow).isAfter(Instant.now());
	}

	private void addIpbToPermissiblePrechecks() {
		if (permissiblePrechecks.isEmpty()) {
			permissiblePrechecks = Optional.of(
					EnumSet.copyOf(List.of(OK, INSUFFICIENT_PAYER_BALANCE, INSUFFICIENT_TX_FEE)));
		} else if (!permissiblePrechecks.get().contains(INSUFFICIENT_PAYER_BALANCE) ||
				!permissiblePrechecks.get().contains(INSUFFICIENT_TX_FEE)) {
			permissiblePrechecks = Optional.of(addIpbToleranceTo(permissiblePrechecks.get()));
		}
	}

	private void addIpbToPermissibleStatuses() {
		if (permissibleStatuses.isEmpty()) {
			permissibleStatuses = Optional.of(EnumSet.copyOf(List.of(SUCCESS, INSUFFICIENT_PAYER_BALANCE)));
		} else if (!permissibleStatuses.get().contains(INSUFFICIENT_PAYER_BALANCE)) {
			permissibleStatuses = Optional.of(addIpbToleranceTo(permissibleStatuses.get()));
		}
	}

	private EnumSet<ResponseCodeEnum> addIpbToleranceTo(EnumSet<ResponseCodeEnum> immutableSet) {
		List<ResponseCodeEnum> tolerating = new ArrayList<>(immutableSet);
		tolerating.add(INSUFFICIENT_PAYER_BALANCE);
		return EnumSet.copyOf(tolerating);
	}

	private void publishFeeChargedTo(HapiApiSpec spec) throws Throwable {
		if (recordOfSubmission == null) {
			lookupSubmissionRecord(spec);
		}
		long fee = recordOfSubmission.getTransactionFee();
		spec.recordPayment(new Payment(fee, self().getClass().getSimpleName(), TXN_FEE));
	}

	private void assertRecordHasExpectedMemo(HapiApiSpec spec) throws Throwable {
		if (recordOfSubmission == null) {
			lookupSubmissionRecord(spec);
		}
		if (!memo.get().equals(recordOfSubmission.getMemo())) {
			/*
			When different clients submit a transaction with same transaction IDs and different memos, They are
			treated as
			Duplicate transactions and except for the client that gets its transaction handled first.. rest of the
			clients
			will submit a similar transaction again, with new transaction IDs. No need to throw an exception. 
			 */
			log.warn("{} {} Memo didn't come from submitted transaction! actual memo {}, recorded {}.",
					spec.logPrefix(), this, memo.get(), recordOfSubmission.getMemo());
			throw new IllegalStateException("Resolved submission record was from a duplicate");
		}
	}

	@Override
	public boolean requiresFinalization(HapiApiSpec spec) {
		return (actualPrecheck == OK) && (deferStatusResolution || hasStatsToCollectDuringFinalization(spec));
	}

	private boolean hasStatsToCollectDuringFinalization(HapiApiSpec spec) {
		return (!suppressStats && spec.setup().measureConsensusLatency());
	}

	@Override
	protected void lookupSubmissionRecord(HapiApiSpec spec) throws Throwable {
		if (actualStatus == UNKNOWN) {
			throw new HapiTxnCheckStateException(
					this + " tried to lookup the submission record before status was known!");
		}
		super.lookupSubmissionRecord(spec);
	}

	@Override
	public void finalizeExecFor(HapiApiSpec spec) throws Throwable {
		boolean explicitStatSuppression = suppressStats;
		suppressStats = true;
		if (deferStatusResolution) {
			resolveStatus(spec);
			updateStateOf(spec);
		}
		if (explicitStatSuppression) {
			return;
		} else {
			if (spec.setup().measureConsensusLatency()) {
				measureConsensusLatency(spec);
			}
			spec.registry().record(stats);
		}
	}

	private void measureConsensusLatency(HapiApiSpec spec) throws Throwable {
		if (acceptAnyStatus) {
			acceptAnyStatus = false;
			acceptAnyKnownStatus = true;
			actualStatus = resolvedStatusOfSubmission(spec);
		}
		if (recordOfSubmission == null) {
			lookupSubmissionRecord(spec);
		}
		Timestamp stamp = recordOfSubmission.getConsensusTimestamp();
		long consensusTime = stamp.getSeconds() * 1_000L + stamp.getNanos() / 1_000_000L;
		stats.setConsensusLatency(consensusTime - submitTime);
	}

	private ResponseCodeEnum resolvedStatusOfSubmission(HapiApiSpec spec) throws Throwable {
		long delayMS = spec.setup().statusPreResolvePauseMs();
		long elapsedMS = System.currentTimeMillis() - submitTime;
		if (elapsedMS <= delayMS) {
			pause(delayMS - elapsedMS);
		}
		long beginWait = Instant.now().toEpochMilli();
		Query receiptQuery = txnReceiptQueryFor(extractTxnId(txnSubmitted));
		do {
			Response response = statusResponse(spec, receiptQuery);
			lastReceipt = response.getTransactionGetReceipt().getReceipt();
			ResponseCodeEnum statusNow = lastReceipt.getStatus();
			if (acceptAnyStatus) {
				expectedStatus = Optional.of(statusNow);
				return statusNow;
			} else if (statusNow != UNKNOWN) {
				if (acceptAnyKnownStatus) {
					expectedStatus = Optional.of(statusNow);
				}
				return statusNow;
			}
			pause(spec.setup().statusWaitSleepMs());
		} while ((Instant.now().toEpochMilli() - beginWait) < spec.setup().statusWaitTimeoutMs());
		return UNKNOWN;
	}

	private Response statusResponse(HapiApiSpec spec, Query receiptQuery) throws Throwable {
		long before = System.currentTimeMillis();
		Response response = null;
		int allowedUnrecognizedExceptions = 10;
		while (response == null) {
			try {
				var cryptoSvcStub = spec.clients().getCryptoSvcStub(targetNodeFor(spec), useTls);
				if (cryptoSvcStub == null) {
					response = UNKNOWN_RESPONSE;
				} else {
					response = cryptoSvcStub.getTransactionReceipts(receiptQuery);
				}
			} catch (Exception e) {
				var msg = e.toString();
				if (isRecognizedRecoverable(msg)) {
					log.info("Recognized recoverable runtime exception {}, retrying status resolution...", msg);
					continue;
				}
				log.warn("({}) Status resolution failed with unrecognized exception",
						Thread.currentThread().getName(), e);
				allowedUnrecognizedExceptions--;
				if (allowedUnrecognizedExceptions == 0) {
					response = UNKNOWN_RESPONSE;
				}
			}
		}
		long after = System.currentTimeMillis();
		considerRecordingAdHocReceiptQueryStats(spec.registry(), after - before);
		return response;
	}

	private boolean isRecognizedRecoverable(String msg) {
		return msg.contains("NO_ERROR") ||
				msg.contains("Received unexpected EOS on DATA frame from server") ||
				msg.contains("REFUSED_STREAM");
	}

	private void considerRecordingAdHocReceiptQueryStats(HapiSpecRegistry registry, long responseLatency) {
		if (!suppressStats && !deferStatusResolution) {
			QueryObs adhocStats = new QueryObs(ANSWER_ONLY, TransactionGetReceipt);
			adhocStats.setAccepted(true);
			adhocStats.setResponseLatency(responseLatency);
			registry.record(adhocStats);
		}
	}

	private void pause(long forMs) {
		if (forMs > 0L) {
			try {
				sleep(forMs);
			} catch (InterruptedException ignore) {
			}
		}
	}

	protected KeyGenerator effectiveKeyGen() {
		return (keyGen.orElse(KeyGenerator.Nature.RANDOMIZED) == KeyGenerator.Nature.WITH_OVERLAPPING_PREFIXES)
				? OverlappingKeyGenerator.withDefaultOverlaps()
				: DEFAULT_KEY_GEN;
	}

	/* Fluent builder methods to chain. */
	public T blankMemo() {
		memo = Optional.of("");
		return self();
	}

	public T memo(String text) {
		memo = Optional.of(text);
		return self();
	}

	public T ensuringResolvedStatusIsntFromDuplicate() {
		ensureResolvedStatusIsntFromDuplicate = true;
		memo = Optional.of(TxnUtils.randomUppercase(64));
		return self();
	}

	public T logged() {
		verboseLoggingOn = true;
		return self();
	}

	public T setRetryLimit(int limit) {
		retryLimits = Optional.of(limit);
		return self();
	}

	public T via(String name) {
		txnName = name;
		shouldRegisterTxn = true;
		return self();
	}

	public T fee(long amount) {
		if (amount >= 0) {
			fee = Optional.of(amount);
		}
		return self();
	}

	public T feeUsd(double price) {
		usdFee = OptionalDouble.of(price);
		return self();
	}

	public T signedBy(String... keys) {
		signers = Optional.of(
				Stream.of(keys)
						.<Function<HapiApiSpec, Key>>map(k -> spec -> spec.registry().getKey(k))
						.collect(toList()));
		return self();
	}

	public T payingWith(String name) {
		payer = Optional.of(name);
		return self();
	}

	public T record(Boolean isGenerated) {
		genRecord = Optional.of(isGenerated);
		return self();
	}

	public T hasPrecheck(ResponseCodeEnum status) {
		expectedPrecheck = Optional.of(status);
		return self();
	}

	public T hasPrecheckFrom(ResponseCodeEnum... statuses) {
		permissiblePrechecks = Optional.of(EnumSet.copyOf(List.of(statuses)));
		return self();
	}

	public T hasRetryPrecheckFrom(ResponseCodeEnum... statuses) {
		retryPrechecks = Optional.of(EnumSet.copyOf(List.of(statuses)));
		return self();
	}

	public T hasKnownStatus(ResponseCodeEnum status) {
		this.expectedStatus = Optional.of(status);
		return self();
	}

	public T hasKnownStatusFrom(ResponseCodeEnum... statuses) {
		permissibleStatuses = Optional.of(EnumSet.copyOf(List.of(statuses)));
		return self();
	}

	public T numPayerSigs(int hardcoded) {
		this.hardcodedNumPayerKeys = Optional.of(hardcoded);
		return self();
	}

	public T ed25519Keys(KeyGenerator.Nature nature) {
		keyGen = Optional.of(nature);
		return self();
	}

	public T sigMapPrefixes(SigMapGenerator gen) {
		sigMapGen = Optional.of(gen);
		return self();
	}

	public T hasAnyKnownStatus() {
		acceptAnyKnownStatus = true;
		return self();
	}

	public T hasAnyStatusAtAll() {
		acceptAnyStatus = true;
		return self();
	}

	public T hasAnyPrecheck() {
		acceptAnyPrecheck = true;
		return self();
	}

	public T sigControl(ControlForKey... overrides) {
		controlOverrides = Optional.of(overrides);
		return self();
	}

	public T deferStatusResolution() {
		deferStatusResolution = true;
		return self();
	}

	public T delayBy(long pauseMs) {
		submitDelay = Optional.of(pauseMs);
		return self();
	}

	public T suppressStats(boolean flag) {
		suppressStats = flag;
		return self();
	}

	public T noLogging() {
		loggingOff = true;
		return self();
	}

	public T logging() {
		loggingOff = false;
		return self();
	}

	public T yahcliLogging() {
		yahcliLogger = true;
		return self();
	}

	public T validDurationSecs(long secs) {
		validDurationSecs = Optional.of(secs);
		return self();
	}

	public T txnId(String name) {
		customTxnId = Optional.of(name);
		return self();
	}

	public T randomNode() {
		useRandomNode = true;
		return self();
	}

	public T unavailableNode() {
		unavailableNode = true;
		return self();
	}

	public T setNode(String account) {
		node = Optional.of(HapiPropertySource.asAccount(account));

		return self();
	}

	public T setNodeFrom(Supplier<String> accountSupplier) {
		nodeSupplier = Optional.of(() -> HapiPropertySource.asAccount(accountSupplier.get()));
		return self();
	}

	public T usePresetTimestamp() {
		usePresetTimestamp = true;
		return self();
	}

	public T scrambleTxnBody(Function<Transaction, Transaction> func) {
		fiddler = Optional.of(func);
		return self();
	}

	public T asTxnWithOnlySigMap() {
		asTxnWithOnlySigMap = true;
		return self();
	}

	public T sansTxnId() {
		omitTxnId = true;
		return self();
	}

	public T withLegacyProtoStructure() {
		alwaysWithLegacyProtoStructure = true;
		return self();
	}

	public T asTxnWithSignedTxnBytesAndSigMap() {
		asTxnWithSignedTxnBytesAndSigMap = true;
		return self();
	}

	public T asTxnWithSignedTxnBytesAndBodyBytes() {
		asTxnWithSignedTxnBytesAndBodyBytes = true;
		return self();
	}

	public T sansNodeAccount() {
		omitNodeAccount = true;
		return self();
	}

	public TransactionReceipt getLastReceipt() {
		return lastReceipt;
	}
}<|MERGE_RESOLUTION|>--- conflicted
+++ resolved
@@ -34,10 +34,7 @@
 import com.hedera.services.bdd.spec.keys.SigMapGenerator;
 import com.hedera.services.bdd.spec.stats.QueryObs;
 import com.hedera.services.bdd.spec.stats.TxnObs;
-<<<<<<< HEAD
-=======
 import com.hedera.services.legacy.proto.utils.CommonUtils;
->>>>>>> c2a90017
 import com.hederahashgraph.api.proto.java.Key;
 import com.hederahashgraph.api.proto.java.Query;
 import com.hederahashgraph.api.proto.java.Response;
@@ -168,11 +165,7 @@
 						return false;
 					}
 					log.error("{} Status resolution failed due to unrecoverable runtime exception, " +
-<<<<<<< HEAD
-							"possibly network connection lost.", TxnUtils.toReadableString(txn));
-=======
 							"possibly network connection lost.", CommonUtils.toReadableString(txn));
->>>>>>> c2a90017
 					throw new HapiTxnCheckStateException("Unable to resolve txn status!");
 				}
 			}
