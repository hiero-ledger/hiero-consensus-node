package com.hedera.services.bdd.suites.token;

/*-
 * ‌
 * Hedera Services Test Clients
 * ​
 * Copyright (C) 2018 - 2021 Hedera Hashgraph, LLC
 * ​
 * Licensed under the Apache License, Version 2.0 (the "License");
 * you may not use this file except in compliance with the License.
 * You may obtain a copy of the License at
 *
 *      http://www.apache.org/licenses/LICENSE-2.0
 *
 * Unless required by applicable law or agreed to in writing, software
 * distributed under the License is distributed on an "AS IS" BASIS,
 * WITHOUT WARRANTIES OR CONDITIONS OF ANY KIND, either express or implied.
 * See the License for the specific language governing permissions and
 * limitations under the License.
 * ‍
 */

import com.google.protobuf.ByteString;
import com.hedera.services.bdd.spec.HapiApiSpec;
import com.hedera.services.bdd.spec.HapiSpecSetup;
import com.hedera.services.bdd.spec.queries.crypto.ExpectedTokenRel;
import com.hedera.services.bdd.spec.transactions.TxnUtils;
import com.hedera.services.bdd.suites.HapiApiSuite;
import com.hederahashgraph.api.proto.java.TokenFreezeStatus;
import com.hederahashgraph.api.proto.java.TokenKycStatus;
import com.hederahashgraph.api.proto.java.TokenPauseStatus;
import com.hederahashgraph.api.proto.java.TokenType;
import org.apache.logging.log4j.LogManager;
import org.apache.logging.log4j.Logger;

import java.time.Instant;
import java.util.List;

import static com.hedera.services.bdd.spec.HapiApiSpec.defaultHapiSpec;
import static com.hedera.services.bdd.spec.queries.QueryVerbs.getAccountBalance;
import static com.hedera.services.bdd.spec.queries.QueryVerbs.getAccountInfo;
import static com.hedera.services.bdd.spec.queries.QueryVerbs.getTokenInfo;
import static com.hedera.services.bdd.spec.queries.QueryVerbs.getTokenNftInfo;
import static com.hedera.services.bdd.spec.queries.QueryVerbs.getTokenNftInfos;
import static com.hedera.services.bdd.spec.queries.QueryVerbs.getTxnRecord;
import static com.hedera.services.bdd.spec.queries.token.HapiTokenNftInfo.newTokenNftInfo;
import static com.hedera.services.bdd.spec.transactions.TxnVerbs.burnToken;
import static com.hedera.services.bdd.spec.transactions.TxnVerbs.cryptoCreate;
import static com.hedera.services.bdd.spec.transactions.TxnVerbs.cryptoDelete;
import static com.hedera.services.bdd.spec.transactions.TxnVerbs.cryptoTransfer;
import static com.hedera.services.bdd.spec.transactions.TxnVerbs.grantTokenKyc;
import static com.hedera.services.bdd.spec.transactions.TxnVerbs.mintToken;
import static com.hedera.services.bdd.spec.transactions.TxnVerbs.sortedCryptoTransfer;
import static com.hedera.services.bdd.spec.transactions.TxnVerbs.tokenAssociate;
import static com.hedera.services.bdd.spec.transactions.TxnVerbs.tokenCreate;
import static com.hedera.services.bdd.spec.transactions.TxnVerbs.tokenDelete;
import static com.hedera.services.bdd.spec.transactions.TxnVerbs.tokenFeeScheduleUpdate;
import static com.hedera.services.bdd.spec.transactions.TxnVerbs.tokenUnfreeze;
import static com.hedera.services.bdd.spec.transactions.TxnVerbs.tokenUpdate;
import static com.hedera.services.bdd.spec.transactions.TxnVerbs.wipeTokenAccount;
import static com.hedera.services.bdd.spec.transactions.TxnVerbsWithAlias.tokenAssociateAliased;
import static com.hedera.services.bdd.spec.transactions.crypto.HapiCryptoTransfer.tinyBarsFromToWithAlias;
import static com.hedera.services.bdd.spec.transactions.token.CustomFeeSpecs.fixedHbarFee;
import static com.hedera.services.bdd.spec.transactions.token.CustomFeeSpecs.fixedHbarFeeInheritingRoyaltyCollector;
import static com.hedera.services.bdd.spec.transactions.token.CustomFeeSpecs.royaltyFeeWithFallback;
import static com.hedera.services.bdd.spec.transactions.token.CustomFeeTests.fixedHbarFeeInSchedule;
import static com.hedera.services.bdd.spec.transactions.token.TokenMovement.moving;
import static com.hedera.services.bdd.spec.transactions.token.TokenMovement.movingUnique;
import static com.hedera.services.bdd.spec.utilops.CustomSpecAssert.allRunFor;
import static com.hedera.services.bdd.spec.utilops.UtilVerbs.newKeyNamed;
import static com.hedera.services.bdd.spec.utilops.UtilVerbs.withOpContext;
import static com.hederahashgraph.api.proto.java.ResponseCodeEnum.INVALID_ADMIN_KEY;
import static com.hederahashgraph.api.proto.java.ResponseCodeEnum.INVALID_AUTORENEW_ACCOUNT;
import static com.hederahashgraph.api.proto.java.ResponseCodeEnum.INVALID_CUSTOM_FEE_SCHEDULE_KEY;
import static com.hederahashgraph.api.proto.java.ResponseCodeEnum.INVALID_EXPIRATION_TIME;
import static com.hederahashgraph.api.proto.java.ResponseCodeEnum.INVALID_RENEWAL_PERIOD;
import static com.hederahashgraph.api.proto.java.ResponseCodeEnum.INVALID_SIGNATURE;
import static com.hederahashgraph.api.proto.java.ResponseCodeEnum.INVALID_TOKEN_ID;
import static com.hederahashgraph.api.proto.java.ResponseCodeEnum.INVALID_TREASURY_ACCOUNT_FOR_TOKEN;
import static com.hederahashgraph.api.proto.java.ResponseCodeEnum.INVALID_ZERO_BYTE_IN_STRING;
import static com.hederahashgraph.api.proto.java.ResponseCodeEnum.TOKEN_HAS_NO_FEE_SCHEDULE_KEY;
import static com.hederahashgraph.api.proto.java.ResponseCodeEnum.TOKEN_IS_IMMUTABLE;
import static com.hederahashgraph.api.proto.java.ResponseCodeEnum.TOKEN_NAME_TOO_LONG;
import static com.hederahashgraph.api.proto.java.ResponseCodeEnum.TOKEN_SYMBOL_TOO_LONG;
import static com.hederahashgraph.api.proto.java.ResponseCodeEnum.TOKEN_WAS_DELETED;
import static com.hederahashgraph.api.proto.java.ResponseCodeEnum.TRANSACTION_REQUIRES_ZERO_TOKEN_BALANCES;
import static com.hederahashgraph.api.proto.java.TokenType.NON_FUNGIBLE_UNIQUE;

public class TokenUpdateSpecs extends HapiApiSuite {
	private static final Logger log = LogManager.getLogger(TokenUpdateSpecs.class);
	private static final int MAX_NAME_LENGTH = 100;
	private static final int MAX_SYMBOL_LENGTH = 100;

	private static String TOKEN_TREASURY = "treasury";
	private static final long defaultMaxLifetime =
			Long.parseLong(HapiSpecSetup.getDefaultNodeProps().get("entities.maxLifetime"));

	public static void main(String... args) {
		new TokenUpdateSpecs().runSuiteAsync();
	}

	@Override
	public boolean canRunAsync() {
		return true;
	}

	@Override
	protected List<HapiApiSpec> getSpecsInSuite() {
		return List.of(new HapiApiSpec[] {
						symbolChanges(),
						standardImmutabilitySemanticsHold(),
						validAutoRenewWorks(),
						tooLongNameCheckHolds(),
						tooLongSymbolCheckHolds(),
						nameChanges(),
						keysChange(),
						validatesAlreadyDeletedToken(),
						treasuryEvolves(),
						deletedAutoRenewAccountCheckHolds(),
						renewalPeriodCheckHolds(),
						invalidTreasuryCheckHolds(),
						newTreasuryMustSign(),
						newTreasuryMustBeAssociated(),
						tokensCanBeMadeImmutableWithEmptyKeyList(),
						updateNftTreasuryHappyPath(),
						updateTokenTreasuryRequiresZeroTokenBalance(),
						validatesMissingAdminKey(),
						validatesMissingRef(),
						validatesNewExpiry(),
						/* HIP-18 */
						customFeesOnlyUpdatableWithKey(),
						updateUniqueTreasuryWithNfts(),
						updateHappyPath(),
<<<<<<< HEAD
						/* HIP-32 */
						updateWithAliasWorks()
=======
						safeToUpdateCustomFeesWithNewFallbackWhileTransferring(),

>>>>>>> e6975216
				}
		);
	}

	private HapiApiSpec updateWithAliasWorks() {
		return defaultHapiSpec("UpdateWithAliasWorks")
				.given(
						newKeyNamed("autoRenewAlias"),
						newKeyNamed("treasuryAlias"),
						newKeyNamed("invalidAlias"),
						newKeyNamed("adminKey"),
						sortedCryptoTransfer(tinyBarsFromToWithAlias(DEFAULT_PAYER, "autoRenewAlias",
										ONE_HUNDRED_HBARS),
								tinyBarsFromToWithAlias(DEFAULT_PAYER, "treasuryAlias", ONE_HUNDRED_HBARS))
								.payingWith(GENESIS)
								.via("autoCreate")
				)
				.when(
						getTxnRecord("autoCreate")
								.hasChildRecordCount(2),
						tokenCreate("tokenA")
								.adminKey("adminKey")
								.treasury(DEFAULT_PAYER)
								.autoRenewAccount(DEFAULT_PAYER),
						tokenAssociateAliased("treasuryAlias", "tokenA")
				)
				.then(
						tokenUpdate("tokenA")
								.autoRenewAccount("autoRenewAlias")
								.autoRenewAccountIsAlias()
								.treasury("treasuryAlias")
								.treasuryIsAlias(),
						tokenUpdate("tokenA")
								.treasury("invalidAlias")
								.treasuryIsAlias()
								.hasKnownStatus(INVALID_TREASURY_ACCOUNT_FOR_TOKEN),
						tokenUpdate("tokenA")
								.autoRenewAccount("invalidAlias")
								.autoRenewAccountIsAlias()
								.hasKnownStatus(INVALID_AUTORENEW_ACCOUNT)
				);
	}

	private HapiApiSpec validatesNewExpiry() {
		final var smallBuffer = 12_345L;
		final var okExpiry = defaultMaxLifetime + Instant.now().getEpochSecond() - smallBuffer;
		final var excessiveExpiry = defaultMaxLifetime + Instant.now().getEpochSecond() + smallBuffer;
		return defaultHapiSpec("ValidatesNewExpiry")
				.given(
						tokenCreate("tbu")
				).when().then(
						tokenUpdate("tbu")
								.expiry(excessiveExpiry)
								.hasKnownStatus(INVALID_EXPIRATION_TIME),
						tokenUpdate("tbu")
								.expiry(okExpiry)
				);
	}

	private HapiApiSpec validatesAlreadyDeletedToken() {
		return defaultHapiSpec("ValidatesAlreadyDeletedToken")
				.given(
						newKeyNamed("adminKey"),
						cryptoCreate(TOKEN_TREASURY).balance(0L),
						tokenCreate("tbd")
								.adminKey("adminKey")
								.treasury(TOKEN_TREASURY),
						tokenDelete("tbd")
				).when().then(
						tokenUpdate("tbd")
								.hasKnownStatus(TOKEN_WAS_DELETED)
				);
	}

	private HapiApiSpec tokensCanBeMadeImmutableWithEmptyKeyList() {
		return defaultHapiSpec("TokensCanBeMadeImmutableWithEmptyKeyList")
				.given(
						newKeyNamed("initialAdmin"),
						cryptoCreate("neverToBe").balance(0L),
						tokenCreate("mutableForNow").adminKey("initialAdmin")
				).when(
						tokenUpdate("mutableForNow")
								.improperlyEmptyingAdminKey()
								.hasPrecheck(INVALID_ADMIN_KEY),
						tokenUpdate("mutableForNow").properlyEmptyingAdminKey()
				).then(
						getTokenInfo("mutableForNow"),
						tokenUpdate("mutableForNow")
								.treasury("neverToBe")
								.signedBy(GENESIS, "neverToBe")
								.hasKnownStatus(TOKEN_IS_IMMUTABLE)
				);
	}

	private HapiApiSpec standardImmutabilitySemanticsHold() {
		long then = Instant.now().getEpochSecond() + 1_234_567L;
		return defaultHapiSpec("StandardImmutabilitySemanticsHold")
				.given(
						tokenCreate("immutable").expiry(then)
				).when(
						tokenUpdate("immutable")
								.treasury(ADDRESS_BOOK_CONTROL)
								.hasKnownStatus(TOKEN_IS_IMMUTABLE),
						tokenUpdate("immutable")
								.expiry(then - 1)
								.hasKnownStatus(INVALID_EXPIRATION_TIME),
						tokenUpdate("immutable")
								.expiry(then + 1)
				).then(
						getTokenInfo("immutable").logged()
				);
	}

	private HapiApiSpec validatesMissingRef() {
		return defaultHapiSpec("ValidatesMissingRef")
				.given(
						cryptoCreate("payer")
				).when().then(
						tokenUpdate("0.0.0")
								.fee(ONE_HBAR)
								.payingWith("payer")
								.signedBy("payer")
								.hasKnownStatus(INVALID_TOKEN_ID),
						tokenUpdate("1.2.3")
								.fee(ONE_HBAR)
								.payingWith("payer")
								.signedBy("payer")
								.hasKnownStatus(INVALID_TOKEN_ID)
				);
	}

	private HapiApiSpec validatesMissingAdminKey() {
		return defaultHapiSpec("ValidatesMissingAdminKey")
				.given(
						cryptoCreate(TOKEN_TREASURY).balance(0L),
						cryptoCreate("payer"),
						tokenCreate("tbd").treasury(TOKEN_TREASURY)
				).when().then(
						tokenUpdate("tbd")
								.autoRenewAccount(GENESIS)
								.payingWith("payer")
								.signedBy("payer", GENESIS)
								.hasKnownStatus(TOKEN_IS_IMMUTABLE)
				);
	}

	public HapiApiSpec keysChange() {
		return defaultHapiSpec("KeysChange")
				.given(
						newKeyNamed("adminKey"),
						newKeyNamed("newAdminKey"),
						newKeyNamed("kycThenFreezeKey"),
						newKeyNamed("freezeThenKycKey"),
						newKeyNamed("wipeThenSupplyKey"),
						newKeyNamed("supplyThenWipeKey"),
						newKeyNamed("oldFeeScheduleKey"),
						newKeyNamed("newFeeScheduleKey"),
						cryptoCreate("misc").balance(0L),
						cryptoCreate(TOKEN_TREASURY).balance(0L),
						tokenCreate("tbu")
								.treasury(TOKEN_TREASURY)
								.freezeDefault(true)
								.initialSupply(10)
								.adminKey("adminKey")
								.kycKey("kycThenFreezeKey")
								.freezeKey("freezeThenKycKey")
								.supplyKey("supplyThenWipeKey")
								.wipeKey("wipeThenSupplyKey")
								.feeScheduleKey("oldFeeScheduleKey")
				).when(
						getTokenInfo("tbu").logged(),
						tokenUpdate("tbu")
								.adminKey("newAdminKey")
								.kycKey("freezeThenKycKey")
								.freezeKey("kycThenFreezeKey")
								.wipeKey("supplyThenWipeKey")
								.supplyKey("wipeThenSupplyKey")
								.feeScheduleKey("newFeeScheduleKey"),
						tokenAssociate("misc", "tbu")
				).then(
						getTokenInfo("tbu").logged(),
						grantTokenKyc("tbu", "misc")
								.signedBy(GENESIS, "freezeThenKycKey"),
						tokenUnfreeze("tbu", "misc")
								.signedBy(GENESIS, "kycThenFreezeKey"),
						getAccountInfo("misc").logged(),
						cryptoTransfer(moving(5, "tbu")
								.between(TOKEN_TREASURY, "misc")),
						mintToken("tbu", 10)
								.signedBy(GENESIS, "wipeThenSupplyKey"),
						burnToken("tbu", 10)
								.signedBy(GENESIS, "wipeThenSupplyKey"),
						wipeTokenAccount("tbu", "misc", 5)
								.signedBy(GENESIS, "supplyThenWipeKey"),
						getAccountInfo(TOKEN_TREASURY).logged()
				);
	}

	public HapiApiSpec newTreasuryMustBeAssociated() {
		return defaultHapiSpec("NewTreasuryMustBeAssociated")
				.given(
						newKeyNamed("adminKey"),
						cryptoCreate("oldTreasury").balance(0L),
						tokenCreate("tbu")
								.adminKey("adminKey")
								.treasury("oldTreasury")
				).when(
						cryptoCreate("newTreasury").balance(0L)
				).then(
						tokenUpdate("tbu")
								.treasury("newTreasury").hasKnownStatus(INVALID_TREASURY_ACCOUNT_FOR_TOKEN)
				);
	}

	public HapiApiSpec newTreasuryMustSign() {
		return defaultHapiSpec("NewTreasuryMustSign")
				.given(
						newKeyNamed("adminKey"),
						cryptoCreate("oldTreasury").balance(0L),
						cryptoCreate("newTreasury").balance(0L),
						tokenCreate("tbu")
								.adminKey("adminKey")
								.treasury("oldTreasury")
				).when(
						tokenAssociate("newTreasury", "tbu"),
						cryptoTransfer(moving(1, "tbu")
								.between("oldTreasury", "newTreasury"))
				).then(
						tokenUpdate("tbu")
								.treasury("newTreasury")
								.signedBy(GENESIS, "adminKey")
								.hasKnownStatus(INVALID_SIGNATURE),
						tokenUpdate("tbu")
								.treasury("newTreasury")
				);
	}

	public HapiApiSpec treasuryEvolves() {
		return defaultHapiSpec("TreasuryEvolves")
				.given(
						newKeyNamed("adminKey"),
						newKeyNamed("kycKey"),
						newKeyNamed("freezeKey"),
						cryptoCreate("oldTreasury").balance(0L),
						cryptoCreate("newTreasury").balance(0L),
						tokenCreate("tbu")
								.adminKey("adminKey")
								.freezeDefault(true)
								.kycKey("kycKey")
								.freezeKey("freezeKey")
								.treasury("oldTreasury")
				).when(
						getAccountInfo("oldTreasury").logged(),
						getAccountInfo("newTreasury").logged(),
						tokenAssociate("newTreasury", "tbu"),
						tokenUpdate("tbu")
								.treasury("newTreasury")
								.via("treasuryUpdateTxn")
				).then(
						getAccountInfo("oldTreasury").logged(),
						getAccountInfo("newTreasury").logged(),
						getTxnRecord("treasuryUpdateTxn").logged()
				);
	}

	public HapiApiSpec validAutoRenewWorks() {
		final var firstPeriod = THREE_MONTHS_IN_SECONDS;
		final var secondPeriod = THREE_MONTHS_IN_SECONDS + 1234;
		return defaultHapiSpec("AutoRenewInfoChanges")
				.given(
						cryptoCreate("autoRenew").balance(0L),
						cryptoCreate("newAutoRenew").balance(0L),
						newKeyNamed("adminKey")
				).when(
						tokenCreate("tbu")
								.adminKey("adminKey")
								.autoRenewAccount("autoRenew")
								.autoRenewPeriod(firstPeriod),
						tokenUpdate("tbu")
								.signedBy(GENESIS)
								.autoRenewAccount("newAutoRenew")
								.autoRenewPeriod(secondPeriod)
								.hasKnownStatus(INVALID_SIGNATURE),
						tokenUpdate("tbu")
								.autoRenewAccount("newAutoRenew")
								.autoRenewPeriod(secondPeriod)
				).then(
						getTokenInfo("tbu").logged()
				);
	}

	public HapiApiSpec symbolChanges() {
		var hopefullyUnique = "ORIGINAL" + TxnUtils.randomUppercase(5);

		return defaultHapiSpec("SymbolChanges")
				.given(
						newKeyNamed("adminKey"),
						cryptoCreate(TOKEN_TREASURY).balance(0L)
				).when(
						tokenCreate("tbu")
								.adminKey("adminKey")
								.treasury(TOKEN_TREASURY),
						tokenUpdate("tbu")
								.symbol(hopefullyUnique)
				).then(
						getTokenInfo("tbu").hasSymbol(hopefullyUnique),
						tokenAssociate(GENESIS, "tbu"),
						cryptoTransfer(
								moving(1, "tbu").between(TOKEN_TREASURY, GENESIS))
				);
	}

	public HapiApiSpec nameChanges() {
		var hopefullyUnique = "ORIGINAL" + TxnUtils.randomUppercase(5);

		return defaultHapiSpec("NameChanges")
				.given(
						newKeyNamed("adminKey"),
						cryptoCreate(TOKEN_TREASURY).balance(0L)
				).when(
						tokenCreate("tbu")
								.adminKey("adminKey")
								.treasury(TOKEN_TREASURY),
						tokenUpdate("tbu")
								.name(hopefullyUnique)
				).then(
						getTokenInfo("tbu").hasName(hopefullyUnique)
				);
	}

	public HapiApiSpec tooLongNameCheckHolds() {
		var tooLongName = "ORIGINAL" + TxnUtils.randomUppercase(MAX_NAME_LENGTH + 1);

		return defaultHapiSpec("TooLongNameCheckHolds")
				.given(
						newKeyNamed("adminKey"),
						cryptoCreate(TOKEN_TREASURY).balance(0L)
				).when(
						tokenCreate("tbu")
								.adminKey("adminKey")
								.treasury(TOKEN_TREASURY)
				).then(
						tokenUpdate("tbu")
								.name(tooLongName)
								.hasPrecheck(TOKEN_NAME_TOO_LONG)
				);
	}

	public HapiApiSpec tooLongSymbolCheckHolds() {
		var tooLongSymbol = TxnUtils.randomUppercase(MAX_SYMBOL_LENGTH + 1);

		return defaultHapiSpec("TooLongSymbolCheckHolds")
				.given(
						newKeyNamed("adminKey"),
						cryptoCreate(TOKEN_TREASURY).balance(0L)
				).when(
						tokenCreate("tbu")
								.adminKey("adminKey")
								.treasury(TOKEN_TREASURY)
				).then(
						tokenUpdate("tbu")
								.symbol(tooLongSymbol)
								.hasPrecheck(TOKEN_SYMBOL_TOO_LONG)
				);
	}

	public HapiApiSpec deletedAutoRenewAccountCheckHolds() {
		return defaultHapiSpec("DeletedAutoRenewAccountCheckHolds")
				.given(
						newKeyNamed("adminKey"),
						cryptoCreate("autoRenewAccount").balance(0L),
						cryptoCreate(TOKEN_TREASURY).balance(0L)
				).when(
						cryptoDelete("autoRenewAccount"),
						tokenCreate("tbu")
								.adminKey("adminKey")
								.treasury(TOKEN_TREASURY)
				).then(
						tokenUpdate("tbu")
								.autoRenewAccount("autoRenewAccount")
								.hasKnownStatus(INVALID_AUTORENEW_ACCOUNT)
				);
	}

	public HapiApiSpec renewalPeriodCheckHolds() {
		return defaultHapiSpec("RenewalPeriodCheckHolds")
				.given(
						newKeyNamed("adminKey"),
						cryptoCreate(TOKEN_TREASURY).balance(0L),
						cryptoCreate("autoRenewAccount").balance(0L)
				).when(
						tokenCreate("tbu")
								.adminKey("adminKey")
								.treasury(TOKEN_TREASURY),
						tokenCreate("withAutoRenewAcc")
								.adminKey("adminKey")
								.autoRenewAccount("autoRenewAccount")
								.treasury(TOKEN_TREASURY)
				).then(
						tokenUpdate("tbu")
								.autoRenewAccount("autoRenewAccount")
								.autoRenewPeriod(-1123)
								.hasKnownStatus(INVALID_RENEWAL_PERIOD),
						tokenUpdate("tbu")
								.autoRenewAccount("autoRenewAccount")
								.autoRenewPeriod(0)
								.hasKnownStatus(INVALID_RENEWAL_PERIOD),
						tokenUpdate("withAutoRenewAcc")
								.autoRenewPeriod(-1)
								.hasKnownStatus(INVALID_RENEWAL_PERIOD),
						tokenUpdate("withAutoRenewAcc")
								.autoRenewPeriod(100000000000L)
								.hasKnownStatus(INVALID_RENEWAL_PERIOD)
				);
	}

	public HapiApiSpec invalidTreasuryCheckHolds() {
		return defaultHapiSpec("InvalidTreasuryCheckHolds")
				.given(
						newKeyNamed("adminKey"),
						cryptoCreate(TOKEN_TREASURY).balance(0L),
						cryptoCreate("invalidTreasury").balance(0L)
				).when(
						cryptoDelete("invalidTreasury"),
						tokenCreate("tbu")
								.adminKey("adminKey")
								.treasury(TOKEN_TREASURY)
				).then(
						tokenUpdate("tbu")
								.treasury("invalidTreasury")
								.hasKnownStatus(INVALID_TREASURY_ACCOUNT_FOR_TOKEN)
				);
	}

	public HapiApiSpec updateHappyPath() {
		String originalMemo = "First things first";
		String updatedMemo = "Nothing left to do";
		String saltedName = salted("primary");
		String newSaltedName = salted("primary");
		final var civilian = "civilian";
		return defaultHapiSpec("UpdateHappyPath")
				.given(
						cryptoCreate(civilian).balance(ONE_HUNDRED_HBARS),
						cryptoCreate(TOKEN_TREASURY).balance(0L),
						cryptoCreate("newTokenTreasury").balance(0L),
						cryptoCreate("autoRenewAccount").balance(0L),
						cryptoCreate("newAutoRenewAccount").balance(0L),
						newKeyNamed("adminKey"),
						newKeyNamed("freezeKey"),
						newKeyNamed("newFreezeKey"),
						newKeyNamed("kycKey"),
						newKeyNamed("newKycKey"),
						newKeyNamed("supplyKey"),
						newKeyNamed("newSupplyKey"),
						newKeyNamed("wipeKey"),
						newKeyNamed("newWipeKey"),
						newKeyNamed("pauseKey"),
						newKeyNamed("newPauseKey"),
						tokenCreate("primary")
								.name(saltedName)
								.entityMemo(originalMemo)
								.treasury(TOKEN_TREASURY)
								.autoRenewAccount("autoRenewAccount")
								.autoRenewPeriod(THREE_MONTHS_IN_SECONDS)
								.initialSupply(500)
								.decimals(1)
								.adminKey("adminKey")
								.freezeKey("freezeKey")
								.kycKey("kycKey")
								.supplyKey("supplyKey")
								.wipeKey("wipeKey")
								.pauseKey("pauseKey")
								.payingWith(civilian)
				).when(
						tokenAssociate("newTokenTreasury", "primary"),
						tokenUpdate("primary")
								.entityMemo(ZERO_BYTE_MEMO)
								.hasPrecheck(INVALID_ZERO_BYTE_IN_STRING),
						tokenUpdate("primary")
								.name(newSaltedName)
								.entityMemo(updatedMemo)
								.treasury("newTokenTreasury")
								.autoRenewAccount("newAutoRenewAccount")
								.autoRenewPeriod(THREE_MONTHS_IN_SECONDS + 1)
								.freezeKey("newFreezeKey")
								.kycKey("newKycKey")
								.supplyKey("newSupplyKey")
								.wipeKey("newWipeKey")
								.pauseKey("newPauseKey")
								.payingWith(civilian)
				).then(
						getAccountBalance(TOKEN_TREASURY)
								.hasTokenBalance("primary", 0),
						getAccountBalance("newTokenTreasury")
								.hasTokenBalance("primary", 500),
						getAccountInfo(TOKEN_TREASURY)
								.hasToken(
										ExpectedTokenRel.relationshipWith("primary")
												.balance(0)
								),
						getAccountInfo("newTokenTreasury")
								.hasToken(
										ExpectedTokenRel.relationshipWith("primary")
												.freeze(TokenFreezeStatus.Unfrozen)
												.kyc(TokenKycStatus.Granted)
												.balance(500)
								),
						getTokenInfo("primary")
								.logged()
								.hasEntityMemo(updatedMemo)
								.hasRegisteredId("primary")
								.hasName(newSaltedName)
								.hasTreasury("newTokenTreasury")
								.hasFreezeKey("primary")
								.hasKycKey("primary")
								.hasSupplyKey("primary")
								.hasWipeKey("primary")
								.hasPauseKey("primary")
								.hasTotalSupply(500)
								.hasAutoRenewAccount("newAutoRenewAccount")
								.hasPauseStatus(TokenPauseStatus.Unpaused)
								.hasAutoRenewPeriod(THREE_MONTHS_IN_SECONDS + 1)
				);
	}

	public HapiApiSpec updateTokenTreasuryRequiresZeroTokenBalance() {
		return defaultHapiSpec("updateTokenTreasuryRequiresZeroTokenBalance")
				.given(
						cryptoCreate("oldTreasury"),
						cryptoCreate("newTreasury"),
						newKeyNamed("adminKey"),
						newKeyNamed("supplyKey"),
						tokenCreate("non-fungible")
								.tokenType(NON_FUNGIBLE_UNIQUE)
								.initialSupply(0)
								.adminKey("adminKey")
								.supplyKey("supplyKey")
								.treasury("oldTreasury")
				)
				.when(
						mintToken("non-fungible",
								List.of(ByteString.copyFromUtf8("memo"), ByteString.copyFromUtf8("memo1"))),
						tokenAssociate("newTreasury", "non-fungible"),
						cryptoTransfer(
								movingUnique("non-fungible", 1).between("oldTreasury", "newTreasury")
						)
				)
				.then(
						tokenUpdate("non-fungible")
								.treasury("newTreasury").hasKnownStatus(TRANSACTION_REQUIRES_ZERO_TOKEN_BALANCES)
				);
	}

	public HapiApiSpec updateNftTreasuryHappyPath() {
		return defaultHapiSpec("UpdateNftTreasuryHappyPath")
				.given(
						cryptoCreate(TOKEN_TREASURY),
						cryptoCreate("newTokenTreasury"),
						newKeyNamed("adminKeyA"),
						newKeyNamed("supplyKeyA"),
						newKeyNamed("pauseKeyA"),
						tokenCreate("primary")
								.tokenType(TokenType.NON_FUNGIBLE_UNIQUE)
								.treasury(TOKEN_TREASURY)
								.initialSupply(0)
								.adminKey("adminKeyA")
								.supplyKey("supplyKeyA")
								.pauseKey("pauseKeyA"),
						mintToken("primary", List.of(ByteString.copyFromUtf8("memo1")))
				)
				.when(
						tokenAssociate("newTokenTreasury", "primary"),
						tokenUpdate("primary")
								.treasury("newTokenTreasury").via("tokenUpdateTxn")
				)
				.then(
						getAccountBalance(TOKEN_TREASURY)
								.hasTokenBalance("primary", 0),
						getAccountBalance("newTokenTreasury")
								.hasTokenBalance("primary", 1),
						getTokenInfo("primary")
								.hasTreasury("newTokenTreasury")
								.hasPauseKey("primary")
								.hasPauseStatus(TokenPauseStatus.Unpaused)
								.logged(),
						getTokenNftInfo("primary", 1)
								.hasAccountID("newTokenTreasury")
								.logged(),
						getTokenNftInfos("primary", 0, 1)
								.hasNfts(
										newTokenNftInfo("primary", 1, "newTokenTreasury",
												ByteString.copyFromUtf8("memo1"))
								)
								.logged(),
						getTxnRecord("tokenUpdateTxn").logged()
				);
	}

	private HapiApiSpec safeToUpdateCustomFeesWithNewFallbackWhileTransferring() {
		final var uniqueTokenFeeKey = "uniqueTokenFeeKey";
		final var hbarCollector = "hbarFee";
		final var beneficiary = "luckyOne";
		final var multiKey = "allSeasons";
		final var sender = "sender";
		final var numRaces = 3;

		return defaultHapiSpec("SafeToUpdateCustomFeesWithNewFallbackWhileTransferring")
				.given(
						newKeyNamed(multiKey),
						cryptoCreate(hbarCollector),
						cryptoCreate(TOKEN_TREASURY),
						cryptoCreate(sender).maxAutomaticTokenAssociations(100),
						cryptoCreate(beneficiary).maxAutomaticTokenAssociations(100)
				).when().then(
						withOpContext((spec, opLog) -> {
							for (int i = 0; i < 3; i++) {
								final var name = uniqueTokenFeeKey + i;
								final var creation = tokenCreate(name)
										.tokenType(NON_FUNGIBLE_UNIQUE)
										.treasury(TOKEN_TREASURY)
										.supplyKey(multiKey)
										.feeScheduleKey(multiKey)
										.initialSupply(0);
								final var mint = mintToken(name, List.of(ByteString.copyFromUtf8("SOLO")));
								final var normalXfer = cryptoTransfer(movingUnique(name, 1L)
										.between(TOKEN_TREASURY, sender)
								)
										.fee(ONE_HBAR);
								final var update = tokenFeeScheduleUpdate(name)
										.withCustom(royaltyFeeWithFallback(
												1, 10,
												fixedHbarFeeInheritingRoyaltyCollector(1),
												hbarCollector))
										.deferStatusResolution();
								final var raceXfer = cryptoTransfer(movingUnique(name, 1L)
										.between(sender, beneficiary)
								)
										.signedBy(DEFAULT_PAYER, sender)
										.fee(ONE_HBAR)
										/* The beneficiary needs to sign now b/c of the fallback fee (and the
										 * lack of any fungible value going back to the treasury for this NFT). */
										.hasKnownStatus(INVALID_SIGNATURE);
								allRunFor(spec, creation, mint, normalXfer, update, raceXfer);
							}
						})
				);
	}

	private HapiApiSpec customFeesOnlyUpdatableWithKey() {
		final var origHbarFee = 1_234L;
		final var newHbarFee = 4_321L;

		final var tokenNoFeeKey = "justSchedule";
		final var uniqueTokenFeeKey = "uniqueTokenFeeKey";
		final var tokenWithFeeKey = "bothScheduleAndKey";
		final var hbarCollector = "hbarFee";

		final var adminKey = "admin";
		final var feeScheduleKey = "feeSchedule";
		final var newFeeScheduleKey = "feeScheduleRedux";

		return defaultHapiSpec("CustomFeesOnlyUpdatableWithKey")
				.given(
						newKeyNamed(adminKey),
						newKeyNamed(feeScheduleKey),
						newKeyNamed(newFeeScheduleKey),
						cryptoCreate(hbarCollector),
						tokenCreate(tokenNoFeeKey)
								.adminKey(adminKey)
								.withCustom(fixedHbarFee(origHbarFee, hbarCollector)),
						tokenCreate(uniqueTokenFeeKey)
								.tokenType(NON_FUNGIBLE_UNIQUE)
								.supplyKey(adminKey)
								.feeScheduleKey(feeScheduleKey)
								.initialSupply(0)
								.adminKey(adminKey)
								.withCustom(fixedHbarFee(origHbarFee, hbarCollector)),
						tokenCreate(tokenWithFeeKey)
								.adminKey(adminKey)
								.feeScheduleKey(feeScheduleKey)
								.withCustom(fixedHbarFee(origHbarFee, hbarCollector))
				).when(
						tokenUpdate(tokenNoFeeKey)
								.feeScheduleKey(newFeeScheduleKey)
								.hasKnownStatus(TOKEN_HAS_NO_FEE_SCHEDULE_KEY),
						tokenUpdate(tokenWithFeeKey)
								.usingInvalidFeeScheduleKey()
								.feeScheduleKey(newFeeScheduleKey)
								.hasPrecheck(INVALID_CUSTOM_FEE_SCHEDULE_KEY),
						tokenUpdate(tokenWithFeeKey)
								.feeScheduleKey(newFeeScheduleKey),
						tokenFeeScheduleUpdate(tokenWithFeeKey)
								.withCustom(fixedHbarFee(newHbarFee, hbarCollector)),
						tokenFeeScheduleUpdate(uniqueTokenFeeKey)
								.withCustom(royaltyFeeWithFallback(
										1, 3,
										fixedHbarFeeInheritingRoyaltyCollector(1_000),
										hbarCollector))
				).then(
						getTokenInfo(tokenWithFeeKey)
								.hasCustom(fixedHbarFeeInSchedule(newHbarFee, hbarCollector))
								.hasFeeScheduleKey(tokenWithFeeKey)
				);
	}

	public HapiApiSpec updateUniqueTreasuryWithNfts() {
		final var specialKey = "special";

		return defaultHapiSpec("UpdateUniqueTreasuryWithNfts")
				.given(
						newKeyNamed(specialKey),
						cryptoCreate("oldTreasury").balance(0L),
						cryptoCreate("newTreasury").balance(0L),
						tokenCreate("tbu")
								.tokenType(NON_FUNGIBLE_UNIQUE)
								.initialSupply(0L)
								.adminKey(specialKey)
								.supplyKey(specialKey)
								.treasury("oldTreasury")
				).when(
						mintToken("tbu", List.of(ByteString.copyFromUtf8("BLAMMO"))),
						getAccountInfo("oldTreasury").logged(),
						getAccountInfo("newTreasury").logged(),
						tokenAssociate("newTreasury", "tbu"),
						tokenUpdate("tbu")
								.memo("newMemo"),
						tokenUpdate("tbu")
								.treasury("newTreasury"),
						burnToken("tbu", List.of(1L)),
						getTokenInfo("tbu").hasTreasury("newTreasury"),
						tokenUpdate("tbu")
								.treasury("newTreasury")
								.via("treasuryUpdateTxn")
				).then(
						getAccountInfo("oldTreasury").logged(),
						getAccountInfo("newTreasury").logged(),
						getTokenInfo("tbu").hasTreasury("newTreasury")
				);
	}

	@Override
	protected Logger getResultsLogger() {
		return log;
	}
}<|MERGE_RESOLUTION|>--- conflicted
+++ resolved
@@ -131,13 +131,10 @@
 						customFeesOnlyUpdatableWithKey(),
 						updateUniqueTreasuryWithNfts(),
 						updateHappyPath(),
-<<<<<<< HEAD
+						safeToUpdateCustomFeesWithNewFallbackWhileTransferring(),
+
 						/* HIP-32 */
 						updateWithAliasWorks()
-=======
-						safeToUpdateCustomFeesWithNewFallbackWhileTransferring(),
-
->>>>>>> e6975216
 				}
 		);
 	}
