package com.hedera.services.bdd.suites.token;

/*-
 * ‌
 * Hedera Services Test Clients
 * ​
 * Copyright (C) 2018 - 2021 Hedera Hashgraph, LLC
 * ​
 * Licensed under the Apache License, Version 2.0 (the "License");
 * you may not use this file except in compliance with the License.
 * You may obtain a copy of the License at
 *
 *      http://www.apache.org/licenses/LICENSE-2.0
 *
 * Unless required by applicable law or agreed to in writing, software
 * distributed under the License is distributed on an "AS IS" BASIS,
 * WITHOUT WARRANTIES OR CONDITIONS OF ANY KIND, either express or implied.
 * See the License for the specific language governing permissions and
 * limitations under the License.
 * ‍
 */

import com.google.protobuf.ByteString;
import com.hedera.services.bdd.spec.HapiApiSpec;
import com.hedera.services.bdd.suites.HapiApiSuite;
import com.hederahashgraph.api.proto.java.TokenType;
import org.apache.logging.log4j.LogManager;
import org.apache.logging.log4j.Logger;

import java.util.List;
import java.util.Map;
import java.util.OptionalLong;

import static com.hedera.services.bdd.spec.HapiApiSpec.defaultHapiSpec;
import static com.hedera.services.bdd.spec.assertions.AccountInfoAsserts.changeFromSnapshot;
import static com.hedera.services.bdd.spec.assertions.NoFungibleTransfers.changingNoFungibleBalances;
import static com.hedera.services.bdd.spec.assertions.NoNftTransfers.changingNoNftOwners;
import static com.hedera.services.bdd.spec.assertions.SomeFungibleTransfers.changingSomeFungibleBalances;
import static com.hedera.services.bdd.spec.assertions.TransactionRecordAsserts.recordWith;
import static com.hedera.services.bdd.spec.queries.QueryVerbs.getAccountBalance;
import static com.hedera.services.bdd.spec.queries.QueryVerbs.getAccountInfo;
import static com.hedera.services.bdd.spec.queries.QueryVerbs.getAccountNftInfos;
import static com.hedera.services.bdd.spec.queries.QueryVerbs.getContractInfo;
import static com.hedera.services.bdd.spec.queries.QueryVerbs.getTokenInfo;
import static com.hedera.services.bdd.spec.queries.QueryVerbs.getTokenNftInfo;
import static com.hedera.services.bdd.spec.queries.QueryVerbs.getTokenNftInfos;
import static com.hedera.services.bdd.spec.queries.QueryVerbs.getTxnRecord;
import static com.hedera.services.bdd.spec.queries.crypto.ExpectedTokenRel.relationshipWith;
import static com.hedera.services.bdd.spec.queries.token.HapiTokenNftInfo.newTokenNftInfo;
import static com.hedera.services.bdd.spec.transactions.TxnVerbs.contractCreate;
import static com.hedera.services.bdd.spec.transactions.TxnVerbs.cryptoCreate;
import static com.hedera.services.bdd.spec.transactions.TxnVerbs.cryptoDelete;
import static com.hedera.services.bdd.spec.transactions.TxnVerbs.cryptoTransfer;
import static com.hedera.services.bdd.spec.transactions.TxnVerbs.fileUpdate;
import static com.hedera.services.bdd.spec.transactions.TxnVerbs.mintToken;
import static com.hedera.services.bdd.spec.transactions.TxnVerbs.tokenAssociate;
import static com.hedera.services.bdd.spec.transactions.TxnVerbs.tokenCreate;
import static com.hedera.services.bdd.spec.transactions.TxnVerbs.tokenDelete;
import static com.hedera.services.bdd.spec.transactions.TxnVerbs.tokenDissociate;
import static com.hedera.services.bdd.spec.transactions.TxnVerbs.tokenUpdate;
import static com.hedera.services.bdd.spec.transactions.token.CustomFeeSpecs.fixedHbarFee;
import static com.hedera.services.bdd.spec.transactions.token.CustomFeeSpecs.fixedHtsFee;
import static com.hedera.services.bdd.spec.transactions.token.CustomFeeSpecs.fixedHtsFeeInheritingRoyaltyCollector;
import static com.hedera.services.bdd.spec.transactions.token.CustomFeeSpecs.fractionalFee;
import static com.hedera.services.bdd.spec.transactions.token.CustomFeeSpecs.royaltyFeeWithFallback;
import static com.hedera.services.bdd.spec.transactions.token.TokenMovement.moving;
import static com.hedera.services.bdd.spec.transactions.token.TokenMovement.movingHbar;
import static com.hedera.services.bdd.spec.transactions.token.TokenMovement.movingUnique;
import static com.hedera.services.bdd.spec.utilops.UtilVerbs.balanceSnapshot;
import static com.hedera.services.bdd.spec.utilops.UtilVerbs.newKeyNamed;
import static com.hederahashgraph.api.proto.java.ResponseCodeEnum.ACCOUNT_AMOUNT_TRANSFERS_ONLY_ALLOWED_FOR_FUNGIBLE_COMMON;
import static com.hederahashgraph.api.proto.java.ResponseCodeEnum.ACCOUNT_DELETED;
import static com.hederahashgraph.api.proto.java.ResponseCodeEnum.ACCOUNT_FROZEN_FOR_TOKEN;
import static com.hederahashgraph.api.proto.java.ResponseCodeEnum.ACCOUNT_REPEATED_IN_ACCOUNT_AMOUNTS;
import static com.hederahashgraph.api.proto.java.ResponseCodeEnum.EMPTY_TOKEN_TRANSFER_ACCOUNT_AMOUNTS;
import static com.hederahashgraph.api.proto.java.ResponseCodeEnum.INSUFFICIENT_ACCOUNT_BALANCE;
<<<<<<< HEAD
import static com.hederahashgraph.api.proto.java.ResponseCodeEnum.INSUFFICIENT_PAYER_BALANCE_FOR_CUSTOM_FEE;
=======
import static com.hederahashgraph.api.proto.java.ResponseCodeEnum.INSUFFICIENT_SENDER_ACCOUNT_BALANCE_FOR_CUSTOM_FEE;
>>>>>>> d8cfe0f7
import static com.hederahashgraph.api.proto.java.ResponseCodeEnum.INSUFFICIENT_TOKEN_BALANCE;
import static com.hederahashgraph.api.proto.java.ResponseCodeEnum.INVALID_ACCOUNT_AMOUNTS;
import static com.hederahashgraph.api.proto.java.ResponseCodeEnum.INVALID_ACCOUNT_ID;
import static com.hederahashgraph.api.proto.java.ResponseCodeEnum.INVALID_NFT_ID;
import static com.hederahashgraph.api.proto.java.ResponseCodeEnum.INVALID_SIGNATURE;
import static com.hederahashgraph.api.proto.java.ResponseCodeEnum.INVALID_TOKEN_ID;
import static com.hederahashgraph.api.proto.java.ResponseCodeEnum.SUCCESS;
import static com.hederahashgraph.api.proto.java.ResponseCodeEnum.TOKEN_NOT_ASSOCIATED_TO_ACCOUNT;
import static com.hederahashgraph.api.proto.java.ResponseCodeEnum.TOKEN_TRANSFER_LIST_SIZE_LIMIT_EXCEEDED;
import static com.hederahashgraph.api.proto.java.ResponseCodeEnum.TOKEN_WAS_DELETED;
import static com.hederahashgraph.api.proto.java.ResponseCodeEnum.TRANSFERS_NOT_ZERO_SUM_FOR_TOKEN;
import static com.hederahashgraph.api.proto.java.TokenType.NON_FUNGIBLE_UNIQUE;

public class TokenTransactSpecs extends HapiApiSuite {
	private static final Logger log = LogManager.getLogger(TokenTransactSpecs.class);

	private static final long TOTAL_SUPPLY = 1_000;
	private static final String A_TOKEN = "TokenA";
	private static final String B_TOKEN = "TokenB";
	private static final String FIRST_USER = "Client1";
	private static final String SECOND_USER = "Client2";
	private static final String TOKEN_TREASURY = "treasury";

	public static void main(String... args) {
		new TokenTransactSpecs().runSuiteSync();
	}

	@Override
	protected List<HapiApiSpec> getSpecsInSuite() {
		return List.of(new HapiApiSpec[] {
						balancesChangeOnTokenTransfer(),
						accountsMustBeExplicitlyUnfrozenOnlyIfDefaultFreezeIsTrue(),
						senderSigsAreValid(),
						balancesAreChecked(),
						duplicateAccountsInTokenTransferRejected(),
						tokenOnlyTxnsAreAtomic(),
						tokenPlusHbarTxnsAreAtomic(),
						nonZeroTransfersRejected(),
						prechecksWork(),
						missingEntitiesRejected(),
						allRequiredSigsAreChecked(),
						uniqueTokenTxnAccountBalance(),
						uniqueTokenTxnAccountBalancesForTreasury(),
						uniqueTokenTxnWithNoAssociation(),
						uniqueTokenTxnWithFrozenAccount(),
						uniqueTokenTxnWithSenderNotSigned(),
						uniqueTokenTxnWithReceiverNotSigned(),
						uniqueTokenTxnsAreAtomic(),
						uniqueTokenDeletedTxn(),
						cannotSendFungibleToDissociatedContractsOrAccounts(),
						cannotGiveNftsToDissociatedContractsOrAccounts(),
						recordsIncludeBothFungibleTokenChangesAndOwnershipChange(),
						transferListsEnforceTokenTypeRestrictions(),
						/* HIP-18 charging case studies */
						fixedHbarCaseStudy(),
						fractionalCaseStudy(),
						simpleHtsFeeCaseStudy(),
						nestedHbarCaseStudy(),
						nestedFractionalCaseStudy(),
						nestedHtsCaseStudy(),
						treasuriesAreExemptFromAllCustomFees(),
						collectorsAreExemptFromTheirOwnFeesButNotOthers(),
<<<<<<< HEAD
						royaltyFallbackCaseStudy(),
						royaltyFractionalCaseStudy(),
=======
						canTransactInTokenWithSelfDenominatedFixedFee(),
//						nftOwnersChangeAtomically(),
>>>>>>> d8cfe0f7
				}
		);
	}

	public HapiApiSpec transferListsEnforceTokenTypeRestrictions() {
		final var theAccount = "anybody";
		final var B_TOKEN = "non-fungible";
		final var theKey = "multipurpose";
		return defaultHapiSpec("TransferListsEnforceTokenTypeRestrictions")
				.given(
						newKeyNamed(theKey),
						cryptoCreate(theAccount),
						cryptoCreate(TOKEN_TREASURY),
						tokenCreate(A_TOKEN)
								.tokenType(TokenType.FUNGIBLE_COMMON)
								.initialSupply(1_000L)
								.treasury(TOKEN_TREASURY),
						tokenCreate(B_TOKEN)
								.supplyKey(theKey)
								.tokenType(TokenType.NON_FUNGIBLE_UNIQUE)
								.initialSupply(0L)
								.treasury(TOKEN_TREASURY)
				).when(
						mintToken(B_TOKEN, List.of(ByteString.copyFromUtf8("dark"))),
						tokenAssociate(theAccount, List.of(A_TOKEN, B_TOKEN))
				).then(
						cryptoTransfer(
								movingUnique(A_TOKEN, 1).between(TOKEN_TREASURY, theAccount)
						).hasKnownStatus(INVALID_NFT_ID),
						cryptoTransfer(
								moving(1, B_TOKEN).between(TOKEN_TREASURY, theAccount)
						).hasKnownStatus(ACCOUNT_AMOUNT_TRANSFERS_ONLY_ALLOWED_FOR_FUNGIBLE_COMMON)
				);
	}

	public HapiApiSpec recordsIncludeBothFungibleTokenChangesAndOwnershipChange() {
		final var theUniqueToken = "special";
		final var theCommonToken = "quotidian";
		final var theAccount = "lucky";
		final var theKey = "multipurpose";
		final var theTxn = "diverseXfer";

		return defaultHapiSpec("RecordsIncludeBothFungibleTokenChangesAndOwnershipChange")
				.given(
						newKeyNamed(theKey),
						cryptoCreate(theAccount),
						cryptoCreate(TOKEN_TREASURY),
						tokenCreate(theCommonToken)
								.tokenType(TokenType.FUNGIBLE_COMMON)
								.initialSupply(1_234_567L)
								.treasury(TOKEN_TREASURY),
						tokenCreate(theUniqueToken)
								.supplyKey(theKey)
								.tokenType(TokenType.NON_FUNGIBLE_UNIQUE)
								.initialSupply(0L)
								.treasury(TOKEN_TREASURY),
						mintToken(theUniqueToken, List.of(ByteString.copyFromUtf8("Doesn't matter"))),
						tokenAssociate(theAccount, theUniqueToken),
						tokenAssociate(theAccount, theCommonToken)
				).when(
						cryptoTransfer(
								moving(1, theCommonToken).between(TOKEN_TREASURY, theAccount),
								movingUnique(theUniqueToken, 1).between(TOKEN_TREASURY, theAccount)
						).via(theTxn)
				).then(
						getTxnRecord(theTxn).logged()
				);
	}

	public HapiApiSpec cannotGiveNftsToDissociatedContractsOrAccounts() {
		final var theContract = "tbd";
		final var theAccount = "alsoTbd";
		final var theKey = "multipurpose";
		return defaultHapiSpec("CannotGiveNftsToDissociatedContractsOrAccounts")
				.given(
						newKeyNamed(theKey),
						contractCreate(theContract),
						cryptoCreate(theAccount),
						cryptoCreate(TOKEN_TREASURY),
						tokenCreate(A_TOKEN)
								.supplyKey(theKey)
								.tokenType(TokenType.NON_FUNGIBLE_UNIQUE)
								.initialSupply(0L)
								.treasury(TOKEN_TREASURY),
						tokenAssociate(theContract, A_TOKEN),
						tokenAssociate(theAccount, A_TOKEN),
						mintToken(A_TOKEN, List.of(ByteString.copyFromUtf8("dark"), ByteString.copyFromUtf8("matter")))
				).when(
						getContractInfo(theContract).hasToken(relationshipWith(A_TOKEN)),
						getAccountInfo(theAccount).hasToken(relationshipWith(A_TOKEN)),
						tokenDissociate(theContract, A_TOKEN),
						tokenDissociate(theAccount, A_TOKEN),
						getContractInfo(theContract).hasNoTokenRelationship(A_TOKEN),
						getAccountInfo(theAccount).hasNoTokenRelationship(A_TOKEN)
				).then(
						cryptoTransfer(
								movingUnique(A_TOKEN, 1).between(TOKEN_TREASURY, theContract)
						).hasKnownStatus(TOKEN_NOT_ASSOCIATED_TO_ACCOUNT),
						cryptoTransfer(
								movingUnique(A_TOKEN, 1).between(TOKEN_TREASURY, theAccount)
						).hasKnownStatus(TOKEN_NOT_ASSOCIATED_TO_ACCOUNT),
						tokenAssociate(theContract, A_TOKEN),
						tokenAssociate(theAccount, A_TOKEN),
						cryptoTransfer(movingUnique(A_TOKEN, 1).between(TOKEN_TREASURY, theContract)),
						cryptoTransfer(movingUnique(A_TOKEN, 2).between(TOKEN_TREASURY, theAccount)),
						getAccountBalance(theAccount).hasTokenBalance(A_TOKEN, 1),
						getAccountBalance(theContract).hasTokenBalance(A_TOKEN, 1),
						getAccountNftInfos(theAccount, 0, 1)
								.hasNfts(
										newTokenNftInfo(A_TOKEN,
												2, theAccount, ByteString.copyFromUtf8("matter"))),
						getAccountNftInfos(theContract, 0, 1)
								.hasNfts(
										newTokenNftInfo(A_TOKEN,
												1, theContract, ByteString.copyFromUtf8("dark")))
				);
	}

	public HapiApiSpec cannotSendFungibleToDissociatedContractsOrAccounts() {
		final var theContract = "tbd";
		final var theAccount = "alsoTbd";
		return defaultHapiSpec("CannotSendFungibleToDissociatedContract")
				.given(
						contractCreate(theContract),
						cryptoCreate(theAccount),
						cryptoCreate(TOKEN_TREASURY),
						tokenCreate(A_TOKEN)
								.tokenType(TokenType.FUNGIBLE_COMMON)
								.initialSupply(1_234_567L)
								.treasury(TOKEN_TREASURY),
						tokenAssociate(theContract, A_TOKEN),
						tokenAssociate(theAccount, A_TOKEN)
				).when(
						getContractInfo(theContract).hasToken(relationshipWith(A_TOKEN)),
						getAccountInfo(theAccount).hasToken(relationshipWith(A_TOKEN)),
						tokenDissociate(theContract, A_TOKEN),
						tokenDissociate(theAccount, A_TOKEN),
						getContractInfo(theContract).hasNoTokenRelationship(A_TOKEN),
						getAccountInfo(theAccount).hasNoTokenRelationship(A_TOKEN)
				).then(
						cryptoTransfer(
								moving(1, A_TOKEN).between(TOKEN_TREASURY, theContract)
						).hasKnownStatus(TOKEN_NOT_ASSOCIATED_TO_ACCOUNT),
						cryptoTransfer(
								moving(1, A_TOKEN).between(TOKEN_TREASURY, theAccount)
						).hasKnownStatus(TOKEN_NOT_ASSOCIATED_TO_ACCOUNT),
						tokenAssociate(theContract, A_TOKEN),
						tokenAssociate(theAccount, A_TOKEN),
						cryptoTransfer(moving(1, A_TOKEN).between(TOKEN_TREASURY, theContract)),
						cryptoTransfer(moving(1, A_TOKEN).between(TOKEN_TREASURY, theAccount)),
						getAccountBalance(theAccount).hasTokenBalance(A_TOKEN, 1L),
						getAccountBalance(theContract).hasTokenBalance(A_TOKEN, 1L)
				);
	}

	private HapiApiSpec prechecksWork() {
		return defaultHapiSpec("PrechecksWork")
				.given(
						cryptoCreate(TOKEN_TREASURY).balance(0L),
						cryptoCreate(FIRST_USER).balance(0L)
				).when(
						tokenCreate(A_TOKEN)
								.initialSupply(100)
								.treasury(TOKEN_TREASURY),
						tokenCreate(B_TOKEN)
								.initialSupply(100)
								.treasury(TOKEN_TREASURY)
				).then(
						cryptoTransfer(
								moving(1, A_TOKEN)
										.between(TOKEN_TREASURY, FIRST_USER),
								moving(1, A_TOKEN)
										.between(TOKEN_TREASURY, FIRST_USER)
						).hasPrecheck(ACCOUNT_REPEATED_IN_ACCOUNT_AMOUNTS),
						fileUpdate(APP_PROPERTIES).overridingProps(Map.of(
								"ledger.tokenTransfers.maxLen", "" + 2
						)).payingWith(ADDRESS_BOOK_CONTROL),
						cryptoTransfer(
								moving(1, A_TOKEN)
										.between(TOKEN_TREASURY, FIRST_USER),
								moving(1, B_TOKEN)
										.between(TOKEN_TREASURY, FIRST_USER)
						).hasPrecheck(TOKEN_TRANSFER_LIST_SIZE_LIMIT_EXCEEDED),
						fileUpdate(APP_PROPERTIES).overridingProps(Map.of(
								"ledger.tokenTransfers.maxLen", "" + 10
						)).payingWith(ADDRESS_BOOK_CONTROL),
						cryptoTransfer(
								movingHbar(1)
										.between(TOKEN_TREASURY, FIRST_USER),
								movingHbar(1)
										.between(TOKEN_TREASURY, FIRST_USER)
						).hasPrecheck(ACCOUNT_REPEATED_IN_ACCOUNT_AMOUNTS),
						cryptoTransfer(
								moving(1, A_TOKEN)
										.between(TOKEN_TREASURY, FIRST_USER),
								moving(1, A_TOKEN)
										.between(TOKEN_TREASURY, FIRST_USER)
						).hasPrecheck(ACCOUNT_REPEATED_IN_ACCOUNT_AMOUNTS),
						cryptoTransfer(
								moving(0, A_TOKEN)
										.between(TOKEN_TREASURY, FIRST_USER)
						).hasPrecheck(INVALID_ACCOUNT_AMOUNTS),
						cryptoTransfer(
								moving(10, A_TOKEN)
										.from(TOKEN_TREASURY)
						).hasPrecheck(TRANSFERS_NOT_ZERO_SUM_FOR_TOKEN),
						cryptoTransfer(
								moving(10, A_TOKEN)
										.empty()
						).hasPrecheck(EMPTY_TOKEN_TRANSFER_ACCOUNT_AMOUNTS)
				);
	}

	public HapiApiSpec missingEntitiesRejected() {
		return defaultHapiSpec("MissingTokensRejected")
				.given(
						tokenCreate("some").treasury(DEFAULT_PAYER)
				).when().then(
						cryptoTransfer(
								moving(1L, "some")
										.between(DEFAULT_PAYER, "0.0.0")
						).signedBy(DEFAULT_PAYER).hasKnownStatus(INVALID_ACCOUNT_ID),
						cryptoTransfer(
								moving(100_000_000_000_000L, "0.0.0")
										.between(DEFAULT_PAYER, FUNDING)
						).signedBy(DEFAULT_PAYER).hasKnownStatus(INVALID_TOKEN_ID)
				);
	}

	public HapiApiSpec balancesAreChecked() {
		return defaultHapiSpec("BalancesAreChecked")
				.given(
						cryptoCreate("payer"),
						cryptoCreate("firstTreasury"),
						cryptoCreate("secondTreasury"),
						cryptoCreate("beneficiary")
				).when(
						tokenCreate(A_TOKEN)
								.initialSupply(100)
								.treasury("firstTreasury"),
						tokenAssociate("beneficiary", A_TOKEN)
				).then(
						cryptoTransfer(
								moving(100_000_000_000_000L, A_TOKEN)
										.between("firstTreasury", "beneficiary")
						).payingWith("payer")
								.signedBy("payer", "firstTreasury")
								.fee(ONE_HUNDRED_HBARS)
								.hasKnownStatus(INSUFFICIENT_TOKEN_BALANCE),
						cryptoTransfer(
								moving(1, A_TOKEN).between("firstTreasury", "beneficiary"),
								movingHbar(ONE_HUNDRED_HBARS).between("firstTreasury", "beneficiary")
						).payingWith("payer")
								.signedBy("payer", "firstTreasury")
								.fee(ONE_HUNDRED_HBARS)
								.hasKnownStatus(INSUFFICIENT_ACCOUNT_BALANCE)
				);
	}

	public HapiApiSpec accountsMustBeExplicitlyUnfrozenOnlyIfDefaultFreezeIsTrue() {
		return defaultHapiSpec("AccountsMustBeExplicitlyUnfrozenOnlyIfDefaultFreezeIsTrue")
				.given(
						cryptoCreate("randomBeneficiary").balance(0L),
						cryptoCreate("treasury").balance(0L),
						cryptoCreate("payer"),
						newKeyNamed("freezeKey")
				).when(
						tokenCreate(A_TOKEN)
								.treasury("treasury")
								.freezeKey("freezeKey")
								.freezeDefault(true),
						tokenAssociate("randomBeneficiary", A_TOKEN),
						cryptoTransfer(
								moving(100, A_TOKEN)
										.between("treasury", "randomBeneficiary")
						).hasKnownStatus(ACCOUNT_FROZEN_FOR_TOKEN),
						/* and */
						tokenCreate(B_TOKEN)
								.treasury("treasury")
								.freezeDefault(false),
						tokenAssociate("randomBeneficiary", B_TOKEN),
						cryptoTransfer(
								moving(100, B_TOKEN)
										.between("treasury", "randomBeneficiary")
						).payingWith("payer").via("successfulTransfer")
				).then(
						getAccountBalance("randomBeneficiary")
								.logged()
								.hasTokenBalance(B_TOKEN, 100),
						getTxnRecord("successfulTransfer").logged()
				);
	}

	public HapiApiSpec allRequiredSigsAreChecked() {
		return defaultHapiSpec("AllRequiredSigsAreChecked")
				.given(
						cryptoCreate("payer"),
						cryptoCreate("firstTreasury").balance(0L),
						cryptoCreate("secondTreasury").balance(0L),
						cryptoCreate("sponsor"),
						cryptoCreate("beneficiary").receiverSigRequired(true)
				).when(
						tokenCreate(A_TOKEN)
								.initialSupply(123)
								.treasury("firstTreasury"),
						tokenCreate(B_TOKEN)
								.initialSupply(234)
								.treasury("secondTreasury"),
						tokenAssociate("beneficiary", A_TOKEN, B_TOKEN)
				).then(
						cryptoTransfer(
								moving(100, A_TOKEN).between("firstTreasury", "beneficiary"),
								moving(100, B_TOKEN).between("secondTreasury", "beneficiary"),
								movingHbar(1_000).between("sponsor", "firstTreasury")
						).payingWith("payer")
								.signedBy("payer", "firstTreasury", "beneficiary", "sponsor")
								.fee(ONE_HUNDRED_HBARS)
								.hasKnownStatus(INVALID_SIGNATURE),
						cryptoTransfer(
								moving(100, A_TOKEN).between("firstTreasury", "beneficiary"),
								moving(100, B_TOKEN).between("secondTreasury", "beneficiary"),
								movingHbar(1_000).between("sponsor", "firstTreasury")
						).payingWith("payer")
								.signedBy("payer", "firstTreasury", "secondTreasury", "sponsor")
								.fee(ONE_HUNDRED_HBARS)
								.hasKnownStatus(INVALID_SIGNATURE),
						cryptoTransfer(
								moving(100, A_TOKEN).between("firstTreasury", "beneficiary"),
								moving(100, B_TOKEN).between("secondTreasury", "beneficiary"),
								movingHbar(1_000).between("sponsor", "firstTreasury")
						).payingWith("payer")
								.fee(ONE_HUNDRED_HBARS)
								.signedBy("payer", "firstTreasury", "secondTreasury", "beneficiary")
								.hasKnownStatus(INVALID_SIGNATURE),
						cryptoTransfer(
								moving(100, A_TOKEN).between("firstTreasury", "beneficiary"),
								moving(100, B_TOKEN).between("secondTreasury", "beneficiary"),
								movingHbar(1_000).between("sponsor", "firstTreasury"))

								.fee(ONE_HUNDRED_HBARS)
								.payingWith("payer")

				);
	}

	public HapiApiSpec senderSigsAreValid() {
		return defaultHapiSpec("SenderSigsAreValid")
				.given(
						cryptoCreate("payer"),
						cryptoCreate("firstTreasury").balance(0L),
						cryptoCreate("secondTreasury").balance(0L),
						cryptoCreate("beneficiary")
				).when(
						tokenCreate(A_TOKEN)
								.initialSupply(123)
								.treasury("firstTreasury"),
						tokenCreate(B_TOKEN)
								.initialSupply(234)
								.treasury("secondTreasury"),
						tokenAssociate("beneficiary", A_TOKEN, B_TOKEN),
						balanceSnapshot("treasuryBefore", "firstTreasury"),
						balanceSnapshot("beneBefore", "beneficiary")
				).then(
						cryptoTransfer(
								moving(100, A_TOKEN).between("firstTreasury", "beneficiary"),
								movingHbar(ONE_HBAR).between("beneficiary", "firstTreasury")
						).payingWith("payer")
								.signedBy("firstTreasury", "payer", "beneficiary")
								.fee(ONE_HUNDRED_HBARS)
								.via("transactTxn"),
						getAccountBalance("firstTreasury")
								.hasTinyBars(changeFromSnapshot("treasuryBefore", +1 * ONE_HBAR))
								.hasTokenBalance(A_TOKEN, 23),
						getAccountBalance("beneficiary")
								.hasTinyBars(changeFromSnapshot("beneBefore", -1 * ONE_HBAR))
								.hasTokenBalance(A_TOKEN, 100),
						getTxnRecord("transactTxn").logged()
				);
	}

	public HapiApiSpec tokenPlusHbarTxnsAreAtomic() {
		return defaultHapiSpec("TokenPlusHbarTxnsAreAtomic")
				.given(
						cryptoCreate("payer"),
						cryptoCreate("firstTreasury").balance(0L),
						cryptoCreate("secondTreasury").balance(0L),
						cryptoCreate("beneficiary"),
						cryptoCreate("tbd").balance(0L)
				).when(
						cryptoDelete("tbd"),
						tokenCreate(A_TOKEN)
								.initialSupply(123)
								.treasury("firstTreasury"),
						tokenCreate(B_TOKEN)
								.initialSupply(50)
								.treasury("secondTreasury"),
						tokenAssociate("beneficiary", A_TOKEN, B_TOKEN),
						balanceSnapshot("before", "beneficiary"),
						cryptoTransfer(
								moving(100, A_TOKEN).between("firstTreasury", "beneficiary"),
								moving(10, B_TOKEN).between("secondTreasury", "beneficiary"),
								movingHbar(1).between("beneficiary", "tbd"))
								.fee(ONE_HUNDRED_HBARS)
								.hasKnownStatus(ACCOUNT_DELETED)

				).then(
						getAccountBalance("firstTreasury")
								.logged()
								.hasTokenBalance(A_TOKEN, 123),
						getAccountBalance("secondTreasury")
								.logged()
								.hasTokenBalance(B_TOKEN, 50),
						getAccountBalance("beneficiary")
								.logged()
								.hasTinyBars(changeFromSnapshot("before", 0L))
				);
	}

	public HapiApiSpec tokenOnlyTxnsAreAtomic() {
		return defaultHapiSpec("TokenOnlyTxnsAreAtomic")
				.given(
						cryptoCreate("payer"),
						cryptoCreate("firstTreasury").balance(0L),
						cryptoCreate("secondTreasury").balance(0L),
						cryptoCreate("beneficiary")
				).when(
						tokenCreate(A_TOKEN)
								.initialSupply(123)
								.treasury("firstTreasury"),
						tokenCreate(B_TOKEN)
								.initialSupply(50)
								.treasury("secondTreasury"),
						tokenAssociate("beneficiary", A_TOKEN, B_TOKEN),
						cryptoTransfer(
								moving(100, A_TOKEN).between("firstTreasury", "beneficiary"),
								moving(100, B_TOKEN).between("secondTreasury", "beneficiary")
						).hasKnownStatus(INSUFFICIENT_TOKEN_BALANCE)
				).then(
						getAccountBalance("firstTreasury")
								.logged()
								.hasTokenBalance(A_TOKEN, 123),
						getAccountBalance("secondTreasury")
								.logged()
								.hasTokenBalance(B_TOKEN, 50),
						getAccountBalance("beneficiary").logged()
				);
	}

	public HapiApiSpec duplicateAccountsInTokenTransferRejected() {
		return defaultHapiSpec("DuplicateAccountsInTokenTransferRejected")
				.given(
						cryptoCreate("firstTreasury").balance(0L),
						cryptoCreate("beneficiary").balance(0L)
				).when(
						tokenCreate(A_TOKEN)
				).then(
						cryptoTransfer(
								moving(1, A_TOKEN).between("firstTreasury", "beneficiary"),
								moving(1, A_TOKEN).from("firstTreasury")
						).hasPrecheck(ACCOUNT_REPEATED_IN_ACCOUNT_AMOUNTS)
				);
	}

	public HapiApiSpec nonZeroTransfersRejected() {
		return defaultHapiSpec("NonZeroTransfersRejected")
				.given(
						cryptoCreate("firstTreasury").balance(0L)
				).when(
						tokenCreate(A_TOKEN)
				).then(
						cryptoTransfer(
								moving(1, A_TOKEN).from("firstTreasury")
						).hasPrecheck(TRANSFERS_NOT_ZERO_SUM_FOR_TOKEN),
						cryptoTransfer(
								movingHbar(1).from("firstTreasury")
						).hasPrecheck(INVALID_ACCOUNT_AMOUNTS)
				);
	}

	public HapiApiSpec balancesChangeOnTokenTransfer() {
		return defaultHapiSpec("BalancesChangeOnTokenTransfer")
				.given(
						cryptoCreate(FIRST_USER).balance(0L),
						cryptoCreate(SECOND_USER).balance(0L),
						cryptoCreate(TOKEN_TREASURY).balance(0L),
						tokenCreate(A_TOKEN)
								.initialSupply(TOTAL_SUPPLY)
								.treasury(TOKEN_TREASURY),
						tokenCreate(B_TOKEN)
								.initialSupply(TOTAL_SUPPLY)
								.treasury(TOKEN_TREASURY),
						tokenAssociate(FIRST_USER, A_TOKEN),
						tokenAssociate(SECOND_USER, B_TOKEN)
				).when(
						cryptoTransfer(
								moving(100, A_TOKEN).between(TOKEN_TREASURY, FIRST_USER),
								moving(100, B_TOKEN).between(TOKEN_TREASURY, SECOND_USER)
						)
				).then(
						getAccountBalance(TOKEN_TREASURY)
								.hasTokenBalance(A_TOKEN, TOTAL_SUPPLY - 100)
								.hasTokenBalance(B_TOKEN, TOTAL_SUPPLY - 100),
						getAccountBalance(FIRST_USER)
								.hasTokenBalance(A_TOKEN, 100),
						getAccountBalance(SECOND_USER)
								.hasTokenBalance(B_TOKEN, 100)
				);
	}

	public HapiApiSpec uniqueTokenTxnAccountBalance() {
		return defaultHapiSpec("UniqueTokenTxnAccountBalance")
				.given(
						newKeyNamed("supplyKey"),
						newKeyNamed("signingKeyTreasury"),
						newKeyNamed("signingKeyFirstUser"),
						cryptoCreate(FIRST_USER).key("signingKeyFirstUser"),
						cryptoCreate(TOKEN_TREASURY).key("signingKeyTreasury"),
						tokenCreate(A_TOKEN)
								.tokenType(TokenType.NON_FUNGIBLE_UNIQUE)
								.initialSupply(0)
								.supplyKey("supplyKey")
								.treasury(TOKEN_TREASURY),
						mintToken(A_TOKEN, List.of(ByteString.copyFromUtf8("memo"))),
						tokenAssociate(FIRST_USER, A_TOKEN)
				).when(
						cryptoTransfer(
								movingUnique(A_TOKEN, 1).between(TOKEN_TREASURY, FIRST_USER)
						).signedBy("signingKeyTreasury", "signingKeyFirstUser", DEFAULT_PAYER).via("cryptoTransferTxn")
				).then(
						getAccountBalance(TOKEN_TREASURY)
								.hasTokenBalance(A_TOKEN, 0),
						getAccountBalance(FIRST_USER)
								.hasTokenBalance(A_TOKEN, 1),
						getTokenInfo(A_TOKEN),
						getTokenNftInfo(A_TOKEN, 1)
								.hasSerialNum(1)
								.hasMetadata(ByteString.copyFromUtf8("memo"))
								.hasTokenID(A_TOKEN)
								.hasAccountID(FIRST_USER),
						getAccountNftInfos(FIRST_USER, 0, 1)
								.hasNfts(
										newTokenNftInfo(A_TOKEN, 1, FIRST_USER, ByteString.copyFromUtf8("memo"))),
						getTxnRecord("cryptoTransferTxn").logged()
				);
	}

	public HapiApiSpec uniqueTokenTxnAccountBalancesForTreasury() {
		return defaultHapiSpec("UniqueTokenTxnAccountBalancesForTreasury")
				.given(
						newKeyNamed("supplyKey"),
						cryptoCreate("newTreasury"),
						cryptoCreate("oldTreasury"),
						tokenCreate(A_TOKEN)
								.tokenType(TokenType.NON_FUNGIBLE_UNIQUE)
								.initialSupply(0)
								.supplyKey("supplyKey")
								.treasury("oldTreasury"),
						tokenCreate(B_TOKEN)
								.tokenType(NON_FUNGIBLE_UNIQUE)
								.initialSupply(0)
								.adminKey("supplyKey")
								.supplyKey("supplyKey")
								.treasury("oldTreasury"),
						mintToken(A_TOKEN, List.of(ByteString.copyFromUtf8("memo"))),
						mintToken(B_TOKEN, List.of(ByteString.copyFromUtf8("memo2"))),
						tokenAssociate("newTreasury", A_TOKEN, B_TOKEN),
						tokenUpdate(B_TOKEN)
								.treasury("newTreasury")
								.hasKnownStatus(SUCCESS)
				).when(
						cryptoTransfer(
								movingUnique(A_TOKEN, 1).between("oldTreasury", "newTreasury")
						).via("cryptoTransferTxn")
				).then(
						getAccountBalance("oldTreasury")
								.hasTokenBalance(A_TOKEN, 0),
						getAccountBalance("newTreasury")
								.hasTokenBalance(A_TOKEN, 1),
						getAccountBalance("newTreasury")
								.hasTokenBalance(B_TOKEN, 1),
						getTokenNftInfo(A_TOKEN, 1)
								.hasSerialNum(1)
								.hasMetadata(ByteString.copyFromUtf8("memo"))
								.hasTokenID(A_TOKEN)
								.hasAccountID("newTreasury"),
						getTokenNftInfos(A_TOKEN, 0, 1)
								.hasNfts(
										newTokenNftInfo(A_TOKEN, 1, "newTreasury", ByteString.copyFromUtf8("memo"))
								).logged(),
						getAccountNftInfos("newTreasury", 0, 2)
								.hasNfts(
										newTokenNftInfo(A_TOKEN, 1, "newTreasury", ByteString.copyFromUtf8("memo")),
										newTokenNftInfo(B_TOKEN, 1, "newTreasury", ByteString.copyFromUtf8("memo2"))
								).logged(),
						getTxnRecord("cryptoTransferTxn").logged()
				);
	}

	public HapiApiSpec uniqueTokenTxnWithNoAssociation() {
		return defaultHapiSpec("UniqueTokenTxnWithNoAssociation")
				.given(
						cryptoCreate(TOKEN_TREASURY),
						cryptoCreate(FIRST_USER),
						newKeyNamed("supplyKey"),
						tokenCreate(A_TOKEN)
								.tokenType(TokenType.NON_FUNGIBLE_UNIQUE)
								.initialSupply(0)
								.supplyKey("supplyKey")
								.treasury(TOKEN_TREASURY)
				)
				.when(
						mintToken(A_TOKEN, List.of(ByteString.copyFromUtf8("memo")))
				)
				.then(
						cryptoTransfer(
								movingUnique(A_TOKEN, 1).between(TOKEN_TREASURY, FIRST_USER)

						).hasKnownStatus(TOKEN_NOT_ASSOCIATED_TO_ACCOUNT),
						getAccountNftInfos(TOKEN_TREASURY, 0, 1)
								.hasNfts(
										newTokenNftInfo(A_TOKEN, 1, TOKEN_TREASURY,
												ByteString.copyFromUtf8("memo"))
								)
				);
	}

	public HapiApiSpec uniqueTokenTxnWithFrozenAccount() {
		return defaultHapiSpec("UniqueTokenTxnWithFrozenAccount")
				.given(
						cryptoCreate(TOKEN_TREASURY).balance(0L),
						cryptoCreate(FIRST_USER).balance(0L),
						newKeyNamed("freezeKey"),
						newKeyNamed("supplyKey"),
						tokenCreate(A_TOKEN)
								.tokenType(TokenType.NON_FUNGIBLE_UNIQUE)
								.initialSupply(0)
								.freezeKey("freezeKey")
								.freezeDefault(true)
								.supplyKey("supplyKey")
								.treasury(TOKEN_TREASURY),
						tokenAssociate(FIRST_USER, A_TOKEN)
				)
				.when(
						mintToken(A_TOKEN, List.of(ByteString.copyFromUtf8("memo")))
				)
				.then(
						cryptoTransfer(
								movingUnique(A_TOKEN, 1).between(TOKEN_TREASURY, FIRST_USER)
						)
								.hasKnownStatus(ACCOUNT_FROZEN_FOR_TOKEN)
				);
	}

	public HapiApiSpec uniqueTokenTxnWithSenderNotSigned() {
		return defaultHapiSpec("UniqueTokenTxnWithOwnerNotSigned")
				.given(
						newKeyNamed("supplyKey"),
						newKeyNamed("signingKeyTreasury"),
						cryptoCreate(TOKEN_TREASURY).key("signingKeyTreasury"),
						cryptoCreate(FIRST_USER),
						tokenCreate(A_TOKEN)
								.tokenType(TokenType.NON_FUNGIBLE_UNIQUE)
								.initialSupply(0)
								.supplyKey("supplyKey")
								.treasury(TOKEN_TREASURY),
						tokenAssociate(FIRST_USER, A_TOKEN)
				)
				.when(
						mintToken(A_TOKEN, List.of(ByteString.copyFromUtf8("memo")))
				)
				.then(
						cryptoTransfer(
								movingUnique(A_TOKEN, 1).between(TOKEN_TREASURY, FIRST_USER)
						)
								.signedBy(DEFAULT_PAYER)
								.hasKnownStatus(INVALID_SIGNATURE)
				);
	}

	public HapiApiSpec uniqueTokenTxnWithReceiverNotSigned() {
		return defaultHapiSpec("UniqueTokenTxnWithOwnerNotSigned")
				.given(
						newKeyNamed("supplyKey"),
						newKeyNamed("signingKeyTreasury"),
						newKeyNamed("signingKeyFirstUser"),
						cryptoCreate(TOKEN_TREASURY).key("signingKeyTreasury"),
						cryptoCreate(FIRST_USER).key("signingKeyFirstUser").receiverSigRequired(true),
						tokenCreate(A_TOKEN)
								.tokenType(TokenType.NON_FUNGIBLE_UNIQUE)
								.initialSupply(0)
								.supplyKey("supplyKey")
								.treasury(TOKEN_TREASURY),
						tokenAssociate(FIRST_USER, A_TOKEN)
				)
				.when(
						mintToken(A_TOKEN, List.of(ByteString.copyFromUtf8("memo")))
				)
				.then(
						cryptoTransfer(
								movingUnique(A_TOKEN, 1).between(TOKEN_TREASURY, FIRST_USER)
						)
								.signedBy("signingKeyTreasury", DEFAULT_PAYER)
								.hasKnownStatus(INVALID_SIGNATURE)
				);
	}

	public HapiApiSpec uniqueTokenTxnsAreAtomic() {
		return defaultHapiSpec("UniqueTokenTxnsAreAtomic")
				.given(
						newKeyNamed("supplyKey"),
						newKeyNamed("signingKeyTreasury"),
						newKeyNamed("signingKeyFirstUser"),
						cryptoCreate(FIRST_USER).key("signingKeyFirstUser"),
						cryptoCreate(SECOND_USER),
						cryptoCreate(TOKEN_TREASURY).key("signingKeyTreasury"),
						tokenCreate(A_TOKEN)
								.tokenType(TokenType.NON_FUNGIBLE_UNIQUE)
								.initialSupply(0)
								.supplyKey("supplyKey")
								.treasury(TOKEN_TREASURY),
						tokenCreate(B_TOKEN)
								.initialSupply(100)
								.treasury(TOKEN_TREASURY),
						mintToken(A_TOKEN, List.of(ByteString.copyFromUtf8("memo"))),
						tokenAssociate(FIRST_USER, A_TOKEN),
						tokenAssociate(FIRST_USER, B_TOKEN),
						tokenAssociate(SECOND_USER, A_TOKEN)
				)
				.when(
						cryptoTransfer(
								movingUnique(A_TOKEN, 1).between(TOKEN_TREASURY, SECOND_USER),
								moving(101, B_TOKEN).between(TOKEN_TREASURY, FIRST_USER)
						)
								.hasKnownStatus(INSUFFICIENT_TOKEN_BALANCE)
				)
				.then(
						getAccountBalance(TOKEN_TREASURY)
								.hasTokenBalance(A_TOKEN, 1),
						getAccountBalance(TOKEN_TREASURY)
								.hasTokenBalance(B_TOKEN, 100),
						getAccountBalance(FIRST_USER)
								.hasTokenBalance(A_TOKEN, 0),
						getAccountBalance(SECOND_USER)
								.hasTokenBalance(A_TOKEN, 0)
				);
	}

	public HapiApiSpec uniqueTokenDeletedTxn() {
		return defaultHapiSpec("UniqueTokenDeletedTxn")
				.given(
						newKeyNamed("supplyKey"),
						newKeyNamed("nftAdmin"),
						newKeyNamed("signingKeyTreasury"),
						newKeyNamed("signingKeyFirstUser"),
						cryptoCreate(FIRST_USER).key("signingKeyFirstUser"),
						cryptoCreate(TOKEN_TREASURY).key("signingKeyTreasury"),
						tokenCreate(A_TOKEN)
								.tokenType(TokenType.NON_FUNGIBLE_UNIQUE)
								.initialSupply(0)
								.supplyKey("supplyKey")
								.adminKey("nftAdmin")
								.treasury(TOKEN_TREASURY),
						mintToken(A_TOKEN, List.of(ByteString.copyFromUtf8("memo"))),
						tokenAssociate(FIRST_USER, A_TOKEN)
				).when(
						tokenDelete(A_TOKEN)
				).then(
						cryptoTransfer(
								movingUnique(A_TOKEN, 1).between(TOKEN_TREASURY, FIRST_USER)
						)
								.signedBy("signingKeyTreasury", "signingKeyFirstUser", DEFAULT_PAYER)
								.hasKnownStatus(TOKEN_WAS_DELETED)
				);
	}

	public HapiApiSpec fixedHbarCaseStudy() {
		final var alice = "Alice";
		final var bob = "Bob";
		final var tokenWithHbarFee = "TokenWithHbarFee";
		final var treasuryForToken = "TokenTreasury";
		final var supplyKey = "antique";

		final var txnFromTreasury = "txnFromTreasury";
		final var txnFromAlice = "txnFromAlice";

		return defaultHapiSpec("FixedHbarCaseStudy")
				.given(
						newKeyNamed(supplyKey),
						cryptoCreate(alice).balance(ONE_HUNDRED_HBARS),
						cryptoCreate(bob),
						cryptoCreate(treasuryForToken).balance(ONE_HUNDRED_HBARS),
						tokenCreate(tokenWithHbarFee)
								.tokenType(TokenType.NON_FUNGIBLE_UNIQUE)
								.supplyKey(supplyKey)
								.initialSupply(0L)
								.treasury(treasuryForToken)
								.withCustom(fixedHbarFee(ONE_HBAR, treasuryForToken)),
						mintToken(tokenWithHbarFee, List.of(ByteString.copyFromUtf8("First!"))),
						mintToken(tokenWithHbarFee, List.of(ByteString.copyFromUtf8("Second!"))),
						tokenAssociate(alice, tokenWithHbarFee),
						tokenAssociate(bob, tokenWithHbarFee),
						cryptoTransfer(movingUnique(tokenWithHbarFee, 2L).between(treasuryForToken, alice))
								.payingWith(GENESIS)
								.fee(ONE_HBAR)
								.via(txnFromTreasury)
				).when(
						cryptoTransfer(
								movingUnique(tokenWithHbarFee, 2L).between(alice, bob)
						)
								.payingWith(GENESIS)
								.fee(ONE_HBAR)
								.via(txnFromAlice)
				).then(
						getTxnRecord(txnFromTreasury)
								.hasNftTransfer(tokenWithHbarFee, treasuryForToken, alice, 2L),
						getTxnRecord(txnFromAlice)
								.hasNftTransfer(tokenWithHbarFee, alice, bob, 2L)
								.hasAssessedCustomFee(HBAR_TOKEN_SENTINEL, treasuryForToken, ONE_HBAR)
								.hasHbarAmount(treasuryForToken, ONE_HBAR)
								.hasHbarAmount(alice, -ONE_HBAR),
						getAccountBalance(bob)
								.hasTokenBalance(tokenWithHbarFee, 1L),
						getAccountBalance(alice)
								.hasTokenBalance(tokenWithHbarFee, 0L)
								.hasTinyBars(ONE_HUNDRED_HBARS - ONE_HBAR),
						getAccountBalance(treasuryForToken)
								.hasTokenBalance(tokenWithHbarFee, 1L)
								.hasTinyBars(ONE_HUNDRED_HBARS + ONE_HBAR)
				);
	}

	public HapiApiSpec fractionalCaseStudy() {
		final var alice = "Alice";
		final var bob = "Bob";
		final var tokenWithFractionalFee = "TokenWithFractionalFee";
		final var treasuryForToken = "TokenTreasury";

		final var txnFromTreasury = "txnFromTreasury";
		final var txnFromBob = "txnFromBob";

		return defaultHapiSpec("FractionalCaseStudy")
				.given(
						cryptoCreate(alice),
						cryptoCreate(bob),
						cryptoCreate(treasuryForToken),
						tokenCreate(tokenWithFractionalFee)
								.initialSupply(Long.MAX_VALUE)
								.treasury(treasuryForToken)
								.withCustom(fractionalFee(1L, 100L, 1L, OptionalLong.of(5L), treasuryForToken)),
						tokenAssociate(alice, tokenWithFractionalFee),
						tokenAssociate(bob, tokenWithFractionalFee),
						cryptoTransfer(moving(1_000_000L, tokenWithFractionalFee).between(treasuryForToken, bob))
								.payingWith(treasuryForToken)
								.fee(ONE_HBAR)
								.via(txnFromTreasury)
				).when(
						cryptoTransfer(
								moving(1_000L, tokenWithFractionalFee).between(bob, alice)
						)
								.payingWith(bob)
								.fee(ONE_HBAR)
								.via(txnFromBob)
				).then(
						getTxnRecord(txnFromTreasury)
								.hasTokenAmount(tokenWithFractionalFee, bob, 1_000_000L)
								.hasTokenAmount(tokenWithFractionalFee, treasuryForToken, -1_000_000L),
						getTxnRecord(txnFromBob)
								.hasTokenAmount(tokenWithFractionalFee, bob, -1_000L)
								.hasTokenAmount(tokenWithFractionalFee, alice, 995L)
								.hasAssessedCustomFee(tokenWithFractionalFee, treasuryForToken, 5L)
								.hasTokenAmount(tokenWithFractionalFee, treasuryForToken, 5L),
						getAccountBalance(alice)
								.hasTokenBalance(tokenWithFractionalFee, 995L),
						getAccountBalance(bob)
								.hasTokenBalance(tokenWithFractionalFee, 1_000_000L - 1_000L),
						getAccountBalance(treasuryForToken)
								.hasTokenBalance(tokenWithFractionalFee, Long.MAX_VALUE - 1_000_000L + 5L)
				);
	}

	public HapiApiSpec simpleHtsFeeCaseStudy() {
		final var claire = "Claire";
		final var debbie = "Debbie";
		final var simpleHtsFeeToken = "SimpleHtsFeeToken";
		final var commissionPaymentToken = "commissionPaymentToken";
		final var treasuryForToken = "TokenTreasury";

		final var txnFromTreasury = "txnFromTreasury";
		final var txnFromClaire = "txnFromClaire";

		return defaultHapiSpec("SimpleHtsFeeCaseStudy")
				.given(
						cryptoCreate(claire),
						cryptoCreate(debbie),
						cryptoCreate(treasuryForToken),
						tokenCreate(commissionPaymentToken)
								.initialSupply(Long.MAX_VALUE)
								.treasury(treasuryForToken),
						tokenCreate(simpleHtsFeeToken)
								.initialSupply(Long.MAX_VALUE)
								.treasury(treasuryForToken)
								.withCustom(fixedHtsFee(2L, commissionPaymentToken, treasuryForToken)),
						tokenAssociate(claire, List.of(simpleHtsFeeToken, commissionPaymentToken)),
						tokenAssociate(debbie, simpleHtsFeeToken),
						cryptoTransfer(
								moving(1_000L, commissionPaymentToken).between(treasuryForToken, claire),
								moving(1_000L, simpleHtsFeeToken).between(treasuryForToken, claire)
						)
								.payingWith(treasuryForToken)
								.fee(ONE_HBAR)
								.via(txnFromTreasury)
				).when(
						cryptoTransfer(
								moving(100L, simpleHtsFeeToken).between(claire, debbie)
						)
								.payingWith(claire)
								.fee(ONE_HBAR)
								.via(txnFromClaire)
				).then(
						getTxnRecord(txnFromTreasury)
								.hasTokenAmount(commissionPaymentToken, claire, 1_000L)
								.hasTokenAmount(commissionPaymentToken, treasuryForToken, -1_000L)
								.hasTokenAmount(simpleHtsFeeToken, claire, 1_000L)
								.hasTokenAmount(simpleHtsFeeToken, treasuryForToken, -1_000L),
						getTxnRecord(txnFromClaire)
								.hasTokenAmount(simpleHtsFeeToken, debbie, 100L)
								.hasTokenAmount(simpleHtsFeeToken, claire, -100L)
								.hasAssessedCustomFee(commissionPaymentToken, treasuryForToken, 2L)
								.hasTokenAmount(commissionPaymentToken, treasuryForToken, 2L)
								.hasTokenAmount(commissionPaymentToken, claire, -2L),
						getAccountBalance(debbie)
								.hasTokenBalance(simpleHtsFeeToken, 100L),
						getAccountBalance(claire)
								.hasTokenBalance(simpleHtsFeeToken, 1_000L - 100L)
								.hasTokenBalance(commissionPaymentToken, 1_000L - 2L),
						getAccountBalance(treasuryForToken)
								.hasTokenBalance(simpleHtsFeeToken, Long.MAX_VALUE - 1_000L)
								.hasTokenBalance(commissionPaymentToken, Long.MAX_VALUE - 1_000L + 2L)
				);
	}

	public HapiApiSpec nestedHbarCaseStudy() {
		final var debbie = "Debbie";
		final var edgar = "Edgar";
		final var tokenWithHbarFee = "TokenWithHbarFee";
		final var tokenWithNestedFee = "TokenWithNestedFee";
		final var treasuryForTopLevelCollection = "TokenTreasury";
		final var treasuryForNestedCollection = "NestedTokenTreasury";

		final var txnFromTreasury = "txnFromTreasury";
		final var txnFromDebbie = "txnFromDebbie";

		return defaultHapiSpec("NestedHbarCaseStudy")
				.given(
						cryptoCreate(debbie).balance(ONE_HUNDRED_HBARS),
						cryptoCreate(edgar),
						cryptoCreate(treasuryForTopLevelCollection),
						cryptoCreate(treasuryForNestedCollection).balance(ONE_HUNDRED_HBARS),
						tokenCreate(tokenWithHbarFee)
								.initialSupply(Long.MAX_VALUE)
								.treasury(treasuryForNestedCollection)
								.withCustom(fixedHbarFee(ONE_HBAR, treasuryForNestedCollection)),
						tokenAssociate(treasuryForTopLevelCollection, tokenWithHbarFee),
						tokenCreate(tokenWithNestedFee)
								.initialSupply(Long.MAX_VALUE)
								.treasury(treasuryForTopLevelCollection)
								.withCustom(fixedHtsFee(1L, tokenWithHbarFee, treasuryForTopLevelCollection)),
						tokenAssociate(debbie, List.of(tokenWithHbarFee, tokenWithNestedFee)),
						tokenAssociate(edgar, tokenWithNestedFee),
						cryptoTransfer(
								moving(1_000L, tokenWithHbarFee)
										.between(treasuryForNestedCollection, debbie),
								moving(1_000L, tokenWithNestedFee)
										.between(treasuryForTopLevelCollection, debbie)
						)
								.payingWith(GENESIS)
								.fee(ONE_HBAR)
								.via(txnFromTreasury)
				).when(
						cryptoTransfer(
								moving(1L, tokenWithNestedFee).between(debbie, edgar)
						)
								.payingWith(GENESIS)
								.fee(ONE_HBAR)
								.via(txnFromDebbie)
				).then(
						getTxnRecord(txnFromTreasury)
								.hasTokenAmount(tokenWithHbarFee, debbie, 1_000L)
								.hasTokenAmount(tokenWithHbarFee, treasuryForNestedCollection, -1_000L)
								.hasTokenAmount(tokenWithNestedFee, debbie, 1_000L)
								.hasTokenAmount(tokenWithNestedFee, treasuryForTopLevelCollection, -1_000L),
						getTxnRecord(txnFromDebbie)
								.hasTokenAmount(tokenWithNestedFee, edgar, 1L)
								.hasTokenAmount(tokenWithNestedFee, debbie, -1L)
								.hasAssessedCustomFee(tokenWithHbarFee, treasuryForTopLevelCollection, 1L)
								.hasTokenAmount(tokenWithHbarFee, treasuryForTopLevelCollection, 1L)
								.hasTokenAmount(tokenWithHbarFee, debbie, -1L)
								.hasAssessedCustomFee(HBAR_TOKEN_SENTINEL, treasuryForNestedCollection, ONE_HBAR)
								.hasHbarAmount(treasuryForNestedCollection, ONE_HBAR)
								.hasHbarAmount(debbie, -ONE_HBAR),
						getAccountBalance(edgar)
								.hasTokenBalance(tokenWithNestedFee, 1L),
						getAccountBalance(debbie)
								.hasTinyBars(ONE_HUNDRED_HBARS - ONE_HBAR)
								.hasTokenBalance(tokenWithHbarFee, 1_000L - 1L)
								.hasTokenBalance(tokenWithNestedFee, 1_000L - 1L),
						getAccountBalance(treasuryForTopLevelCollection)
								.hasTokenBalance(tokenWithNestedFee, Long.MAX_VALUE - 1_000L)
								.hasTokenBalance(tokenWithHbarFee, 1L),
						getAccountBalance(treasuryForNestedCollection)
								.hasTinyBars(ONE_HUNDRED_HBARS + ONE_HBAR)
								.hasTokenBalance(tokenWithHbarFee, Long.MAX_VALUE - 1_000L)
				);
	}

	public HapiApiSpec nestedFractionalCaseStudy() {
		final var edgar = "Edgar";
		final var fern = "Fern";
		final var tokenWithFractionalFee = "TokenWithFractionalFee";
		final var tokenWithNestedFee = "TokenWithNestedFee";
		final var treasuryForTopLevelCollection = "TokenTreasury";
		final var treasuryForNestedCollection = "NestedTokenTreasury";

		final var txnFromTreasury = "txnFromTreasury";
		final var txnFromEdgar = "txnFromEdgar";

		return defaultHapiSpec("NestedFractionalCaseStudy")
				.given(
						cryptoCreate(edgar),
						cryptoCreate(fern),
						cryptoCreate(treasuryForTopLevelCollection),
						cryptoCreate(treasuryForNestedCollection),
						tokenCreate(tokenWithFractionalFee)
								.initialSupply(Long.MAX_VALUE)
								.treasury(treasuryForNestedCollection)
								.withCustom(fractionalFee(1L, 100L, 1L, OptionalLong.of(5L),
										treasuryForNestedCollection)),
						tokenAssociate(treasuryForTopLevelCollection, tokenWithFractionalFee),
						tokenCreate(tokenWithNestedFee)
								.initialSupply(Long.MAX_VALUE)
								.treasury(treasuryForTopLevelCollection)
								.withCustom(fixedHtsFee(50L, tokenWithFractionalFee, treasuryForTopLevelCollection)),
						tokenAssociate(edgar, List.of(tokenWithFractionalFee, tokenWithNestedFee)),
						tokenAssociate(fern, tokenWithNestedFee),
						cryptoTransfer(
								moving(1_000L, tokenWithFractionalFee)
										.between(treasuryForNestedCollection, edgar),
								moving(1_000L, tokenWithNestedFee)
										.between(treasuryForTopLevelCollection, edgar)
						)
								.payingWith(treasuryForNestedCollection)
								.fee(ONE_HBAR)
								.via(txnFromTreasury)
				).when(
						cryptoTransfer(
								moving(10L, tokenWithNestedFee).between(edgar, fern)
						)
								.payingWith(edgar)
								.fee(ONE_HBAR)
								.via(txnFromEdgar)
				).then(
						getTxnRecord(txnFromTreasury)
								.hasTokenAmount(tokenWithFractionalFee, edgar, 1_000L)
								.hasTokenAmount(tokenWithFractionalFee, treasuryForNestedCollection, -1_000L)
								.hasTokenAmount(tokenWithNestedFee, edgar, 1_000L)
								.hasTokenAmount(tokenWithNestedFee, treasuryForTopLevelCollection, -1_000L),
						getTxnRecord(txnFromEdgar)
								.hasTokenAmount(tokenWithNestedFee, fern, 10L)
								.hasTokenAmount(tokenWithNestedFee, edgar, -10L)
								.hasAssessedCustomFee(tokenWithFractionalFee, treasuryForTopLevelCollection, 50L)
								.hasTokenAmount(tokenWithFractionalFee, treasuryForTopLevelCollection, 49L)
								.hasTokenAmount(tokenWithFractionalFee, edgar, -50L)
								.hasAssessedCustomFee(tokenWithFractionalFee, treasuryForNestedCollection, 1L)
								.hasTokenAmount(tokenWithFractionalFee, treasuryForNestedCollection, 1L),
						getAccountBalance(fern)
								.hasTokenBalance(tokenWithNestedFee, 10L),
						getAccountBalance(edgar)
								.hasTokenBalance(tokenWithNestedFee, 1_000L - 10L)
								.hasTokenBalance(tokenWithFractionalFee, 1_000L - 50L),
						getAccountBalance(treasuryForTopLevelCollection)
								.hasTokenBalance(tokenWithNestedFee, Long.MAX_VALUE - 1_000L)
								.hasTokenBalance(tokenWithFractionalFee, 49L),
						getAccountBalance(treasuryForNestedCollection)
								.hasTokenBalance(tokenWithFractionalFee, Long.MAX_VALUE - 1_000L + 1L)
				);
	}

	public HapiApiSpec royaltyFallbackCaseStudy() {
		final var zephyr = "zephyr";
		final var amelie = "amelie";
		final var usdcTreasury = "bank";
		final var westWindTreasury = "collection";
		final var westWindArt = "westWindArt";
		final var usdc = "USDC";
		final var supplyKey = "supply";

		final var txnFromTreasury = "txnFromTreasury";
		final var txnFromZephyr = "txnFromZephyr";

		return defaultHapiSpec("RoyaltyFallbackCaseStudy")
				.given(
						newKeyNamed(supplyKey),
						cryptoCreate(zephyr),
						cryptoCreate(amelie),
						cryptoCreate(usdcTreasury),
						cryptoCreate(westWindTreasury),
						tokenCreate(usdc)
								.treasury(usdcTreasury),
						tokenAssociate(westWindTreasury, usdc),
						tokenCreate(westWindArt)
								.tokenType(NON_FUNGIBLE_UNIQUE)
								.initialSupply(0)
								.supplyKey(supplyKey)
								.treasury(westWindTreasury)
								.withCustom(royaltyFeeWithFallback(
										1, 100,
										fixedHtsFeeInheritingRoyaltyCollector(1, usdc),
										westWindTreasury)),
						tokenAssociate(amelie, List.of(westWindArt, usdc)),
						tokenAssociate(zephyr, List.of(westWindArt, usdc)),
						mintToken(westWindArt, List.of(ByteString.copyFromUtf8("Fugues and fantastics")))
				).when(
						cryptoTransfer(
								movingUnique(westWindArt, 1L)
										.between(westWindTreasury, zephyr)
						)
								.fee(ONE_HBAR)
								.via(txnFromTreasury),
						cryptoTransfer(
								movingUnique(westWindArt, 1L)
										.between(zephyr, amelie)
						)
								.payingWith(zephyr)
								.fee(ONE_HBAR)
								.hasKnownStatus(INVALID_SIGNATURE),
						cryptoTransfer(
								movingUnique(westWindArt, 1L)
										.between(zephyr, amelie)
						)
								.signedBy(amelie, zephyr)
								.payingWith(zephyr)
								.fee(ONE_HBAR)
								.hasKnownStatus(INSUFFICIENT_PAYER_BALANCE_FOR_CUSTOM_FEE),
						cryptoTransfer(moving(1, usdc).between(usdcTreasury, amelie)),
						cryptoTransfer(
								movingUnique(westWindArt, 1L)
										.between(zephyr, amelie)
						)
								.signedBy(amelie, zephyr)
								.payingWith(zephyr)
								.fee(ONE_HBAR)
								.via(txnFromZephyr)
				).then(
						getTxnRecord(txnFromTreasury).logged(),
						getTxnRecord(txnFromZephyr).logged()
				);
	}

	public HapiApiSpec royaltyFractionalCaseStudy() {
		final var alice = "alice";
		final var amelie = "amelie";
		final var usdcTreasury = "bank";
		final var westWindTreasury = "collection";
		final var westWindArt = "westWindArt";
		final var usdc = "USDC";
		final var supplyKey = "supply";

		final var txnFromTreasury = "txnFromTreasury";
		final var txnFromAmelie = "txnFromAmelie";

		return defaultHapiSpec("RoyaltyFractionalCaseStudy")
				.given(
						newKeyNamed(supplyKey),
						cryptoCreate(alice).balance(10 * ONE_HUNDRED_HBARS),
						cryptoCreate(amelie),
						cryptoCreate(usdcTreasury),
						cryptoCreate(westWindTreasury),
						tokenCreate(usdc)
								.initialSupply(Long.MAX_VALUE)
								.treasury(usdcTreasury),
						tokenAssociate(westWindTreasury, usdc),
						tokenCreate(westWindArt)
								.tokenType(NON_FUNGIBLE_UNIQUE)
								.initialSupply(0)
								.supplyKey(supplyKey)
								.treasury(westWindTreasury)
								.withCustom(royaltyFeeWithFallback(
										1, 100,
										fixedHtsFeeInheritingRoyaltyCollector(1, usdc),
										westWindTreasury)),
						tokenAssociate(amelie, List.of(westWindArt, usdc)),
						tokenAssociate(alice, List.of(westWindArt, usdc)),
						mintToken(westWindArt, List.of(ByteString.copyFromUtf8("Fugues and fantastics"))),
						cryptoTransfer(
								moving(200, usdc)
										.between(usdcTreasury, alice)
						)
								.fee(ONE_HBAR),
						cryptoTransfer(
								movingUnique(westWindArt, 1L)
										.between(westWindTreasury, amelie)
						)
								.fee(ONE_HBAR)
								.via(txnFromTreasury)
				).when(
						cryptoTransfer(
								movingUnique(westWindArt, 1L)
										.between(amelie, alice),
								moving(200, usdc).between(alice, amelie),
								movingHbar(10 * ONE_HUNDRED_HBARS).between(alice, amelie)
						)
								.signedBy(amelie, alice)
								.payingWith(amelie)
								.via(txnFromAmelie)
								.fee(ONE_HBAR)
				).then(
						getTxnRecord(txnFromAmelie).logged()
				);
	}

	public HapiApiSpec nestedHtsCaseStudy() {
		final var debbie = "Debbie";
		final var edgar = "Edgar";
		final var feeToken = "FeeToken";
		final var tokenWithHtsFee = "TokenWithHtsFee";
		final var tokenWithNestedFee = "TokenWithNestedFee";
		final var treasuryForTopLevelCollection = "TokenTreasury";
		final var treasuryForNestedCollection = "NestedTokenTreasury";

		final var txnFromTreasury = "txnFromTreasury";
		final var txnFromDebbie = "txnFromDebbie";

		return defaultHapiSpec("NestedHtsCaseStudy")
				.given(
						cryptoCreate(debbie),
						cryptoCreate(edgar),
						cryptoCreate(treasuryForTopLevelCollection),
						cryptoCreate(treasuryForNestedCollection),
						tokenCreate(feeToken)
								.treasury(DEFAULT_PAYER)
								.initialSupply(Long.MAX_VALUE),
						tokenAssociate(treasuryForNestedCollection, feeToken),
						tokenCreate(tokenWithHtsFee)
								.initialSupply(Long.MAX_VALUE)
								.treasury(treasuryForNestedCollection)
								.withCustom(fixedHtsFee(1L, feeToken, treasuryForNestedCollection)),
						tokenAssociate(treasuryForTopLevelCollection, tokenWithHtsFee),
						tokenCreate(tokenWithNestedFee)
								.initialSupply(Long.MAX_VALUE)
								.treasury(treasuryForTopLevelCollection)
								.withCustom(fixedHtsFee(1L, tokenWithHtsFee, treasuryForTopLevelCollection)),
						tokenAssociate(debbie, List.of(feeToken, tokenWithHtsFee, tokenWithNestedFee)),
						tokenAssociate(edgar, tokenWithNestedFee),
						cryptoTransfer(
								moving(1_000L, feeToken)
										.between(DEFAULT_PAYER, debbie),
								moving(1_000L, tokenWithHtsFee)
										.between(treasuryForNestedCollection, debbie),
								moving(1_000L, tokenWithNestedFee)
										.between(treasuryForTopLevelCollection, debbie)
						)
								.payingWith(treasuryForNestedCollection)
								.fee(ONE_HBAR)
								.via(txnFromTreasury)
				).when(
						cryptoTransfer(
								moving(1L, tokenWithNestedFee).between(debbie, edgar)
						)
								.payingWith(debbie)
								.fee(ONE_HBAR)
								.via(txnFromDebbie)
				).then(
						getTxnRecord(txnFromTreasury)
								.hasTokenAmount(feeToken, debbie, 1_000L)
								.hasTokenAmount(feeToken, DEFAULT_PAYER, -1_000L)
								.hasTokenAmount(tokenWithHtsFee, debbie, 1_000L)
								.hasTokenAmount(tokenWithHtsFee, treasuryForNestedCollection, -1_000L)
								.hasTokenAmount(tokenWithNestedFee, debbie, 1_000L)
								.hasTokenAmount(tokenWithNestedFee, treasuryForTopLevelCollection, -1_000L),
						getTxnRecord(txnFromDebbie)
								.hasTokenAmount(tokenWithNestedFee, edgar, 1L)
								.hasTokenAmount(tokenWithNestedFee, debbie, -1L)
								.hasAssessedCustomFee(tokenWithHtsFee, treasuryForTopLevelCollection, 1L)
								.hasTokenAmount(tokenWithHtsFee, treasuryForTopLevelCollection, 1L)
								.hasTokenAmount(tokenWithHtsFee, debbie, -1L)
								.hasAssessedCustomFee(feeToken, treasuryForNestedCollection, 1L)
								.hasTokenAmount(feeToken, treasuryForNestedCollection, 1L)
								.hasTokenAmount(feeToken, debbie, -1L),
						getAccountBalance(edgar)
								.hasTokenBalance(tokenWithNestedFee, 1L),
						getAccountBalance(debbie)
								.hasTokenBalance(feeToken, 1_000L - 1L)
								.hasTokenBalance(tokenWithHtsFee, 1_000L - 1L)
								.hasTokenBalance(tokenWithNestedFee, 1_000L - 1L),
						getAccountBalance(treasuryForTopLevelCollection)
								.hasTokenBalance(tokenWithHtsFee, 1L)
								.hasTokenBalance(tokenWithNestedFee, Long.MAX_VALUE - 1_000L),
						getAccountBalance(treasuryForNestedCollection)
								.hasTokenBalance(feeToken, 1L)
								.hasTokenBalance(tokenWithHtsFee, Long.MAX_VALUE - 1_000L),
						getAccountBalance(DEFAULT_PAYER)
								.hasTokenBalance(feeToken, Long.MAX_VALUE - 1_000L)
				);
	}

	public HapiApiSpec canTransactInTokenWithSelfDenominatedFixedFee() {
		final var protocolToken = "protocolToken";
		final var gabriella = "gabriella";
		final var harry = "harry";
		final var nonExemptUnderfundedTxn = "nonExemptUnderfundedTxn";
		final var nonExemptFundedTxn = "nonExemptFundedTxn";

		return defaultHapiSpec("CanTransactInTokenWithSelfDenominatedFixedFee")
				.given(
						cryptoCreate(gabriella),
						cryptoCreate(harry),
						tokenCreate(protocolToken)
								.blankMemo()
								.name("Self-absorption")
								.symbol("SELF")
								.initialSupply(1_234_567L)
								.treasury(gabriella)
								.withCustom(fixedHtsFee(1, "0.0.0", gabriella))
				).when(
						tokenAssociate(harry, protocolToken),
						cryptoTransfer(moving(100, protocolToken).between(gabriella, harry))
				).then(
						cryptoTransfer(moving(100, protocolToken).between(harry, gabriella))
								.via(nonExemptUnderfundedTxn)
								.fee(ONE_HBAR)
								.hasKnownStatus(INSUFFICIENT_SENDER_ACCOUNT_BALANCE_FOR_CUSTOM_FEE),
						getTxnRecord(nonExemptUnderfundedTxn)
								.hasPriority(recordWith()
										.tokenTransfers(changingNoFungibleBalances())),
						cryptoTransfer(moving(99, protocolToken).between(harry, gabriella))
								.fee(ONE_HBAR)
								.via(nonExemptFundedTxn),
						getTxnRecord(nonExemptFundedTxn)
								.hasPriority(recordWith()
										.tokenTransfers(changingSomeFungibleBalances()
												.including(protocolToken, gabriella, +100L)
												.including(protocolToken, harry, -100L)))
				);
	}

	/* ⛔️ Should pass after fix for https://github.com/hashgraph/hedera-services/issues/1919 ⛔️
	 *
	 * SCENARIO:
	 * ---------
	 *   1. Create fungible "protocolToken" to use for a custom fee.
	 *   2. Create non-fungible "artToken" with custom fee of 1 unit protocolToken.
	 *   3. Use account "gabriella" as treasury for both tokens.
	 *   4. Create account "harry" associated ONLY to artToken.
	 *   5. Mint serial no 1 for art token, transfer to harry (no custom fee since gabriella is treasury and exempt).
	 *   6. Transfer serial no 1 back to gabriella from harry.
	 *     - Transfer fails (correctly) with TOKEN_NOT_ASSOCIATED_TO_ACCOUNT, as harry
	 *       isn't associated to protocolToken and can't pay the custom fee
	 *     - But...a following getTokenNftInfo query shows that harry is no longer the owner of serial no 1!
	 *     - This is because nftsLedger.rollback() wasn't actually called, even thought the transfer failed.
	 * */
	public HapiApiSpec nftOwnersChangeAtomically() {
		final var artToken = "artToken";
		final var protocolToken = "protocolToken";
		final var gabriella = "gabriella";
		final var harry = "harry";
		final var uncompletableTxn = "uncompletableTxn";
		final var supplyKey = "supplyKey";
		final var serialNo1Meta = ByteString.copyFromUtf8("PRICELESS");

		return defaultHapiSpec("CanTransactInTokenWithSelfDenominatedFixedFee")
				.given(
						newKeyNamed(supplyKey),
						cryptoCreate(gabriella),
						cryptoCreate(harry),
						tokenCreate(protocolToken)
								.blankMemo()
								.name("Self-absorption")
								.symbol("SELF")
								.initialSupply(1_234_567L)
								.treasury(gabriella),
						tokenCreate(artToken)
								.supplyKey(supplyKey)
								.blankMemo()
								.name("Splash")
								.symbol("SPLSH")
								.tokenType(NON_FUNGIBLE_UNIQUE)
								.initialSupply(0L)
								.treasury(gabriella)
								.withCustom(fixedHtsFee(1, protocolToken, gabriella))
				).when(
						mintToken(artToken, List.of(serialNo1Meta)),
						tokenAssociate(harry, artToken),
						cryptoTransfer(movingUnique(artToken, 1L).between(gabriella, harry))
				).then(
						cryptoTransfer(movingUnique(artToken, 1L).between(harry, gabriella))
								.via(uncompletableTxn)
								.hasKnownStatus(TOKEN_NOT_ASSOCIATED_TO_ACCOUNT),
						getTxnRecord(uncompletableTxn)
								.hasPriority(recordWith().tokenTransfers(changingNoNftOwners())),
						getTokenNftInfo(artToken, 1L)
								.hasAccountID(harry)
						/* ⛔️ Should pass after fix for https://github.com/hashgraph/hedera-services/issues/1918 ⛔️ */
//						getAccountNftInfos(harry, 0, 1)
//								.hasNfts(newTokenNftInfo(artToken, 1L, harry, serialNo1Meta))

				);
	}

	public HapiApiSpec treasuriesAreExemptFromAllCustomFees() {
		final var edgar = "Edgar";
		final var feeToken = "FeeToken";
		final var topLevelToken = "TopLevelToken";
		final var treasuryForTopLevel = "TokenTreasury";
		final var collectorForTopLevel = "FeeCollector";
		final var nonTreasury = "nonTreasury";

		final var txnFromTreasury = "txnFromTreasury";
		final var txnFromNonTreasury = "txnFromNonTreasury";

		return defaultHapiSpec("TreasuriesAreExemptFromAllFees")
				.given(
						cryptoCreate(edgar),
						cryptoCreate(nonTreasury),
						cryptoCreate(TOKEN_TREASURY),
						cryptoCreate(treasuryForTopLevel),
						cryptoCreate(collectorForTopLevel).balance(0L),
						tokenCreate(feeToken)
								.initialSupply(Long.MAX_VALUE)
								.treasury(TOKEN_TREASURY),
						tokenAssociate(collectorForTopLevel, feeToken),
						tokenAssociate(treasuryForTopLevel, feeToken),
						tokenCreate(topLevelToken)
								.initialSupply(Long.MAX_VALUE)
								.treasury(treasuryForTopLevel)
								.withCustom(fixedHbarFee(ONE_HBAR, collectorForTopLevel))
								.withCustom(fixedHtsFee(50L, feeToken, collectorForTopLevel))
								.withCustom(fractionalFee(1L, 10L, 5L, OptionalLong.of(50L), collectorForTopLevel))
								.signedBy(DEFAULT_PAYER, treasuryForTopLevel, collectorForTopLevel),
						tokenAssociate(nonTreasury, List.of(topLevelToken, feeToken)),
						tokenAssociate(edgar, topLevelToken),
						cryptoTransfer(
								moving(2_000L, feeToken)
										.distributing(TOKEN_TREASURY, treasuryForTopLevel, nonTreasury)
						).payingWith(TOKEN_TREASURY).fee(ONE_HBAR)
				).when(
						cryptoTransfer(
								moving(1_000L, topLevelToken)
										.between(treasuryForTopLevel, nonTreasury)
						)
								.payingWith(treasuryForTopLevel)
								.fee(ONE_HBAR)
								.via(txnFromTreasury)
				).then(
						getTxnRecord(txnFromTreasury)
								.hasTokenAmount(topLevelToken, nonTreasury, 1_000L)
								.hasTokenAmount(topLevelToken, treasuryForTopLevel, -1_000L)
								.hasAssessedCustomFeesSize(0),
						getAccountBalance(collectorForTopLevel)
								.hasTinyBars(0L)
								.hasTokenBalance(feeToken, 0L)
								.hasTokenBalance(topLevelToken, 0L),
						getAccountBalance(treasuryForTopLevel)
								.hasTokenBalance(topLevelToken, Long.MAX_VALUE - 1_000L)
								.hasTokenBalance(feeToken, 1_000L),
						getAccountBalance(nonTreasury)
								.hasTokenBalance(topLevelToken, 1_000L)
								.hasTokenBalance(feeToken, 1_000L),
						/* Now we perform the same transfer from a non-treasury and see all three fees charged */
						cryptoTransfer(
								moving(1_000L, topLevelToken)
										.between(nonTreasury, edgar)
						)
								.payingWith(TOKEN_TREASURY)
								.fee(ONE_HBAR)
								.via(txnFromNonTreasury),
						getTxnRecord(txnFromNonTreasury)
								.hasAssessedCustomFeesSize(3)
								.hasTokenAmount(topLevelToken, edgar, 1_000L - 50L)
								.hasTokenAmount(topLevelToken, nonTreasury, -1_000L)
								.hasAssessedCustomFee(topLevelToken, collectorForTopLevel, 50L)
								.hasTokenAmount(topLevelToken, collectorForTopLevel, 50L)
								.hasAssessedCustomFee(HBAR_TOKEN_SENTINEL, collectorForTopLevel, ONE_HBAR)
								.hasHbarAmount(collectorForTopLevel, ONE_HBAR)
								.hasHbarAmount(nonTreasury, -ONE_HBAR)
								.hasAssessedCustomFee(feeToken, collectorForTopLevel, 50L)
								.hasTokenAmount(feeToken, collectorForTopLevel, 50L)
								.hasTokenAmount(feeToken, nonTreasury, -50L),
						getAccountBalance(collectorForTopLevel)
								.hasTinyBars(ONE_HBAR)
								.hasTokenBalance(feeToken, 50L)
								.hasTokenBalance(topLevelToken, 50L),
						getAccountBalance(edgar)
								.hasTokenBalance(topLevelToken, 1_000L - 50L),
						getAccountBalance(nonTreasury)
								.hasTokenBalance(topLevelToken, 1_000L - 1_000L)
								.hasTokenBalance(feeToken, 1_000L - 50L)
				);
	}

	public HapiApiSpec collectorsAreExemptFromTheirOwnFeesButNotOthers() {
		final var edgar = "Edgar";
		final var topLevelToken = "TopLevelToken";
		final var treasuryForTopLevel = "TokenTreasury";
		final var firstCollectorForTopLevel = "AFeeCollector";
		final var secondCollectorForTopLevel = "BFeeCollector";

		final var txnFromCollector = "txnFromCollector";

		return defaultHapiSpec("CollectorsAreExemptFromTheirOwnFeesButNotOthers")
				.given(
						cryptoCreate(edgar),
						cryptoCreate(TOKEN_TREASURY),
						cryptoCreate(treasuryForTopLevel),
						cryptoCreate(firstCollectorForTopLevel).balance(10 * ONE_HBAR),
						cryptoCreate(secondCollectorForTopLevel).balance(10 * ONE_HBAR),
						tokenCreate(topLevelToken)
								.initialSupply(Long.MAX_VALUE)
								.treasury(treasuryForTopLevel)
								.withCustom(fixedHbarFee(ONE_HBAR, firstCollectorForTopLevel))
								.withCustom(fixedHbarFee(2 * ONE_HBAR, secondCollectorForTopLevel))
								.withCustom(fractionalFee(1L, 20L, 0L, OptionalLong.of(0L), firstCollectorForTopLevel))
								.withCustom(fractionalFee(1L, 10L, 0L, OptionalLong.of(0L), secondCollectorForTopLevel))
								.signedBy(DEFAULT_PAYER, treasuryForTopLevel, firstCollectorForTopLevel,
										secondCollectorForTopLevel),
						tokenAssociate(edgar, topLevelToken),
						cryptoTransfer(moving(2_000L, topLevelToken)
								.distributing(treasuryForTopLevel, firstCollectorForTopLevel,
										secondCollectorForTopLevel))
				).when(
						cryptoTransfer(
								moving(1_000L, topLevelToken)
										.between(firstCollectorForTopLevel, edgar)
						)
								.payingWith(firstCollectorForTopLevel)
								.fee(ONE_HBAR)
								.via(txnFromCollector)
				).then(
						getTxnRecord(txnFromCollector)
								.hasAssessedCustomFeesSize(2)
								.hasTokenAmount(topLevelToken, edgar, 1_000L - 100L)
								.hasTokenAmount(topLevelToken, firstCollectorForTopLevel, -1_000L)
								.hasAssessedCustomFee(topLevelToken, secondCollectorForTopLevel, 100L)
								.hasTokenAmount(topLevelToken, secondCollectorForTopLevel, 100L)
								.hasAssessedCustomFee(HBAR_TOKEN_SENTINEL, secondCollectorForTopLevel, 2 * ONE_HBAR)
								.hasHbarAmount(secondCollectorForTopLevel, 2 * ONE_HBAR),
						getAccountBalance(firstCollectorForTopLevel)
								.hasTokenBalance(topLevelToken, 1_000L - 1_000L),
						getAccountBalance(secondCollectorForTopLevel)
								.hasTinyBars((10 + 2) * ONE_HBAR)
								.hasTokenBalance(topLevelToken, 1_000L + 100L),
						getAccountBalance(edgar)
								.hasTokenBalance(topLevelToken, 1_000L - 100L)
				);
	}

	@Override
	protected Logger getResultsLogger() {
		return log;
	}
}<|MERGE_RESOLUTION|>--- conflicted
+++ resolved
@@ -74,11 +74,7 @@
 import static com.hederahashgraph.api.proto.java.ResponseCodeEnum.ACCOUNT_REPEATED_IN_ACCOUNT_AMOUNTS;
 import static com.hederahashgraph.api.proto.java.ResponseCodeEnum.EMPTY_TOKEN_TRANSFER_ACCOUNT_AMOUNTS;
 import static com.hederahashgraph.api.proto.java.ResponseCodeEnum.INSUFFICIENT_ACCOUNT_BALANCE;
-<<<<<<< HEAD
-import static com.hederahashgraph.api.proto.java.ResponseCodeEnum.INSUFFICIENT_PAYER_BALANCE_FOR_CUSTOM_FEE;
-=======
 import static com.hederahashgraph.api.proto.java.ResponseCodeEnum.INSUFFICIENT_SENDER_ACCOUNT_BALANCE_FOR_CUSTOM_FEE;
->>>>>>> d8cfe0f7
 import static com.hederahashgraph.api.proto.java.ResponseCodeEnum.INSUFFICIENT_TOKEN_BALANCE;
 import static com.hederahashgraph.api.proto.java.ResponseCodeEnum.INVALID_ACCOUNT_AMOUNTS;
 import static com.hederahashgraph.api.proto.java.ResponseCodeEnum.INVALID_ACCOUNT_ID;
@@ -141,13 +137,10 @@
 						nestedHtsCaseStudy(),
 						treasuriesAreExemptFromAllCustomFees(),
 						collectorsAreExemptFromTheirOwnFeesButNotOthers(),
-<<<<<<< HEAD
 						royaltyFallbackCaseStudy(),
 						royaltyFractionalCaseStudy(),
-=======
 						canTransactInTokenWithSelfDenominatedFixedFee(),
-//						nftOwnersChangeAtomically(),
->>>>>>> d8cfe0f7
+						nftOwnersChangeAtomically(),
 				}
 		);
 	}
@@ -1290,7 +1283,7 @@
 								.signedBy(amelie, zephyr)
 								.payingWith(zephyr)
 								.fee(ONE_HBAR)
-								.hasKnownStatus(INSUFFICIENT_PAYER_BALANCE_FOR_CUSTOM_FEE),
+								.hasKnownStatus(INSUFFICIENT_SENDER_ACCOUNT_BALANCE_FOR_CUSTOM_FEE),
 						cryptoTransfer(moving(1, usdc).between(usdcTreasury, amelie)),
 						cryptoTransfer(
 								movingUnique(westWindArt, 1L)
