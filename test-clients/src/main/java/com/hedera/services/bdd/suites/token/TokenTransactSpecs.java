package com.hedera.services.bdd.suites.token;

/*-
 * ‌
 * Hedera Services Test Clients
 * ​
 * Copyright (C) 2018 - 2021 Hedera Hashgraph, LLC
 * ​
 * Licensed under the Apache License, Version 2.0 (the "License");
 * you may not use this file except in compliance with the License.
 * You may obtain a copy of the License at
 *
 *      http://www.apache.org/licenses/LICENSE-2.0
 *
 * Unless required by applicable law or agreed to in writing, software
 * distributed under the License is distributed on an "AS IS" BASIS,
 * WITHOUT WARRANTIES OR CONDITIONS OF ANY KIND, either express or implied.
 * See the License for the specific language governing permissions and
 * limitations under the License.
 * ‍
 */

import com.google.protobuf.ByteString;
import com.hedera.services.bdd.spec.HapiApiSpec;
import com.hedera.services.bdd.suites.HapiApiSuite;
import com.hederahashgraph.api.proto.java.TokenType;
import org.apache.logging.log4j.LogManager;
import org.apache.logging.log4j.Logger;

import java.util.List;
import java.util.Map;

import static com.hedera.services.bdd.spec.HapiApiSpec.defaultHapiSpec;
import static com.hedera.services.bdd.spec.assertions.AccountInfoAsserts.changeFromSnapshot;
import static com.hedera.services.bdd.spec.queries.QueryVerbs.getAccountBalance;
import static com.hedera.services.bdd.spec.queries.QueryVerbs.getTokenNftInfo;
import static com.hedera.services.bdd.spec.queries.QueryVerbs.getTxnRecord;
import static com.hedera.services.bdd.spec.transactions.TxnVerbs.cryptoCreate;
import static com.hedera.services.bdd.spec.transactions.TxnVerbs.cryptoDelete;
import static com.hedera.services.bdd.spec.transactions.TxnVerbs.cryptoTransfer;
import static com.hedera.services.bdd.spec.transactions.TxnVerbs.fileUpdate;
import static com.hedera.services.bdd.spec.transactions.TxnVerbs.mintToken;
import static com.hedera.services.bdd.spec.transactions.TxnVerbs.tokenAssociate;
import static com.hedera.services.bdd.spec.transactions.TxnVerbs.tokenCreate;
import static com.hedera.services.bdd.spec.transactions.token.TokenMovement.moving;
import static com.hedera.services.bdd.spec.transactions.token.TokenMovement.movingHbar;
import static com.hedera.services.bdd.spec.transactions.token.TokenMovement.movingUnique;
import static com.hedera.services.bdd.spec.utilops.UtilVerbs.balanceSnapshot;
import static com.hedera.services.bdd.spec.utilops.UtilVerbs.newKeyNamed;
import static com.hederahashgraph.api.proto.java.ResponseCodeEnum.ACCOUNT_DELETED;
import static com.hederahashgraph.api.proto.java.ResponseCodeEnum.ACCOUNT_FROZEN_FOR_TOKEN;
import static com.hederahashgraph.api.proto.java.ResponseCodeEnum.ACCOUNT_REPEATED_IN_ACCOUNT_AMOUNTS;
import static com.hederahashgraph.api.proto.java.ResponseCodeEnum.EMPTY_TOKEN_TRANSFER_ACCOUNT_AMOUNTS;
import static com.hederahashgraph.api.proto.java.ResponseCodeEnum.INSUFFICIENT_ACCOUNT_BALANCE;
import static com.hederahashgraph.api.proto.java.ResponseCodeEnum.INSUFFICIENT_TOKEN_BALANCE;
import static com.hederahashgraph.api.proto.java.ResponseCodeEnum.INVALID_ACCOUNT_AMOUNTS;
import static com.hederahashgraph.api.proto.java.ResponseCodeEnum.INVALID_ACCOUNT_ID;
import static com.hederahashgraph.api.proto.java.ResponseCodeEnum.INVALID_SIGNATURE;
import static com.hederahashgraph.api.proto.java.ResponseCodeEnum.INVALID_TOKEN_ID;
import static com.hederahashgraph.api.proto.java.ResponseCodeEnum.TOKEN_NOT_ASSOCIATED_TO_ACCOUNT;
import static com.hederahashgraph.api.proto.java.ResponseCodeEnum.TOKEN_TRANSFER_LIST_SIZE_LIMIT_EXCEEDED;
import static com.hederahashgraph.api.proto.java.ResponseCodeEnum.TRANSFERS_NOT_ZERO_SUM_FOR_TOKEN;

public class TokenTransactSpecs extends HapiApiSuite {
	private static final Logger log = LogManager.getLogger(TokenTransactSpecs.class);

	private static final long TOTAL_SUPPLY = 1_000;
	private static final String A_TOKEN = "TokenA";
	private static final String B_TOKEN = "TokenB";
	private static final String FIRST_USER = "Client1";
	private static final String SECOND_USER = "Client2";
	private static final String TOKEN_TREASURY = "treasury";

	public static void main(String... args) {
		new TokenTransactSpecs().runSuiteSync();
	}

	@Override
	protected List<HapiApiSpec> getSpecsInSuite() {
		return List.of(new HapiApiSpec[]{
						balancesChangeOnTokenTransfer(),
						accountsMustBeExplicitlyUnfrozenOnlyIfDefaultFreezeIsTrue(),
						senderSigsAreValid(),
						balancesAreChecked(),
						duplicateAccountsInTokenTransferRejected(),
						tokenOnlyTxnsAreAtomic(),
						tokenPlusHbarTxnsAreAtomic(),
						nonZeroTransfersRejected(),
						prechecksWork(),
						missingEntitiesRejected(),
						allRequiredSigsAreChecked(),
						uniqueTokenTxnAccountBalance(),
						uniqueTokenTxnWithNoAssociation(),
						uniqueTokenTxnWithFrozenAccount(),
						uniqueTokenTxnWithSenderNotSigned(),
						uniqueTokenTxnWithReceiverNotSigned(),
						uniqueTokenTxnsAreAtomic(),
				}
		);
	}

	private HapiApiSpec prechecksWork() {
		return defaultHapiSpec("PrechecksWork")
				.given(
						cryptoCreate(TOKEN_TREASURY).balance(0L),
						cryptoCreate(FIRST_USER).balance(0L)
				).when(
						tokenCreate(A_TOKEN)
								.initialSupply(100)
								.treasury(TOKEN_TREASURY),
						tokenCreate(B_TOKEN)
								.initialSupply(100)
								.treasury(TOKEN_TREASURY)
				).then(
						cryptoTransfer(
								moving(1, A_TOKEN)
										.between(TOKEN_TREASURY, FIRST_USER),
								moving(1, A_TOKEN)
										.between(TOKEN_TREASURY, FIRST_USER)
						).hasPrecheck(ACCOUNT_REPEATED_IN_ACCOUNT_AMOUNTS),
						fileUpdate(APP_PROPERTIES).overridingProps(Map.of(
								"ledger.tokenTransfers.maxLen", "" + 2
						)).payingWith(ADDRESS_BOOK_CONTROL),
						cryptoTransfer(
								moving(1, A_TOKEN)
										.between(TOKEN_TREASURY, FIRST_USER),
								moving(1, B_TOKEN)
										.between(TOKEN_TREASURY, FIRST_USER)
						).hasPrecheck(TOKEN_TRANSFER_LIST_SIZE_LIMIT_EXCEEDED),
						fileUpdate(APP_PROPERTIES).overridingProps(Map.of(
								"ledger.tokenTransfers.maxLen", "" + 10
						)).payingWith(ADDRESS_BOOK_CONTROL),
						cryptoTransfer(
								movingHbar(1)
										.between(TOKEN_TREASURY, FIRST_USER),
								movingHbar(1)
										.between(TOKEN_TREASURY, FIRST_USER)
						).hasPrecheck(ACCOUNT_REPEATED_IN_ACCOUNT_AMOUNTS),
						cryptoTransfer(
								moving(1, A_TOKEN)
										.between(TOKEN_TREASURY, FIRST_USER),
								moving(1, A_TOKEN)
										.between(TOKEN_TREASURY, FIRST_USER)
						).hasPrecheck(ACCOUNT_REPEATED_IN_ACCOUNT_AMOUNTS),
						cryptoTransfer(
								moving(0, A_TOKEN)
										.between(TOKEN_TREASURY, FIRST_USER)
						).hasPrecheck(INVALID_ACCOUNT_AMOUNTS),
						cryptoTransfer(
								moving(10, A_TOKEN)
										.from(TOKEN_TREASURY)
						).hasPrecheck(TRANSFERS_NOT_ZERO_SUM_FOR_TOKEN),
						cryptoTransfer(
								moving(10, A_TOKEN)
										.empty()
						).hasPrecheck(EMPTY_TOKEN_TRANSFER_ACCOUNT_AMOUNTS)
				);
	}

	public HapiApiSpec missingEntitiesRejected() {
		return defaultHapiSpec("MissingTokensRejected")
				.given(
						tokenCreate("some").treasury(DEFAULT_PAYER)
				).when().then(
						cryptoTransfer(
								moving(1L, "some")
										.between(DEFAULT_PAYER, "0.0.0")
						).signedBy(DEFAULT_PAYER).hasKnownStatus(INVALID_ACCOUNT_ID),
						cryptoTransfer(
								moving(100_000_000_000_000L, "0.0.0")
										.between(DEFAULT_PAYER, FUNDING)
						).signedBy(DEFAULT_PAYER).hasKnownStatus(INVALID_TOKEN_ID)
				);
	}

	public HapiApiSpec balancesAreChecked() {
		return defaultHapiSpec("BalancesAreChecked")
				.given(
						cryptoCreate("payer"),
						cryptoCreate("firstTreasury"),
						cryptoCreate("secondTreasury"),
						cryptoCreate("beneficiary")
				).when(
						tokenCreate(A_TOKEN)
								.initialSupply(100)
								.treasury("firstTreasury"),
						tokenAssociate("beneficiary", A_TOKEN)
				).then(
						cryptoTransfer(
								moving(100_000_000_000_000L, A_TOKEN)
										.between("firstTreasury", "beneficiary")
						).payingWith("payer")
								.signedBy("payer", "firstTreasury")
								.hasKnownStatus(INSUFFICIENT_TOKEN_BALANCE),
						cryptoTransfer(
								moving(1, A_TOKEN).between("firstTreasury", "beneficiary"),
								movingHbar(ONE_HUNDRED_HBARS).between("firstTreasury", "beneficiary")
						).payingWith("payer")
								.signedBy("payer", "firstTreasury")
								.hasKnownStatus(INSUFFICIENT_ACCOUNT_BALANCE)
				);
	}

	public HapiApiSpec accountsMustBeExplicitlyUnfrozenOnlyIfDefaultFreezeIsTrue() {
		return defaultHapiSpec("AccountsMustBeExplicitlyUnfrozenOnlyIfDefaultFreezeIsTrue")
				.given(
						cryptoCreate("randomBeneficiary").balance(0L),
						cryptoCreate("treasury").balance(0L),
						cryptoCreate("payer"),
						newKeyNamed("freezeKey")
				).when(
						tokenCreate(A_TOKEN)
								.treasury("treasury")
								.freezeKey("freezeKey")
								.freezeDefault(true),
						tokenAssociate("randomBeneficiary", A_TOKEN),
						cryptoTransfer(
								moving(100, A_TOKEN)
										.between("treasury", "randomBeneficiary")
						).hasKnownStatus(ACCOUNT_FROZEN_FOR_TOKEN),
						/* and */
						tokenCreate(B_TOKEN)
								.treasury("treasury")
								.freezeDefault(false),
						tokenAssociate("randomBeneficiary", B_TOKEN),
						cryptoTransfer(
								moving(100, B_TOKEN)
										.between("treasury", "randomBeneficiary")
						).payingWith("payer").via("successfulTransfer")
				).then(
						getAccountBalance("randomBeneficiary")
								.logged()
								.hasTokenBalance(B_TOKEN, 100),
						getTxnRecord("successfulTransfer").logged()
				);
	}

	public HapiApiSpec allRequiredSigsAreChecked() {
		return defaultHapiSpec("AllRequiredSigsAreChecked")
				.given(
						cryptoCreate("payer"),
						cryptoCreate("firstTreasury").balance(0L),
						cryptoCreate("secondTreasury").balance(0L),
						cryptoCreate("sponsor"),
						cryptoCreate("beneficiary").receiverSigRequired(true)
				).when(
						tokenCreate(A_TOKEN)
								.initialSupply(123)
								.treasury("firstTreasury"),
						tokenCreate(B_TOKEN)
								.initialSupply(234)
								.treasury("secondTreasury"),
						tokenAssociate("beneficiary", A_TOKEN, B_TOKEN)
				).then(
						cryptoTransfer(
								moving(100, A_TOKEN).between("firstTreasury", "beneficiary"),
								moving(100, B_TOKEN).between("secondTreasury", "beneficiary"),
								movingHbar(1_000).between("sponsor", "firstTreasury")
						).payingWith("payer")
								.signedBy("payer", "firstTreasury", "beneficiary", "sponsor")
								.hasKnownStatus(INVALID_SIGNATURE),
						cryptoTransfer(
								moving(100, A_TOKEN).between("firstTreasury", "beneficiary"),
								moving(100, B_TOKEN).between("secondTreasury", "beneficiary"),
								movingHbar(1_000).between("sponsor", "firstTreasury")
						).payingWith("payer")
								.signedBy("payer", "firstTreasury", "secondTreasury", "sponsor")
								.hasKnownStatus(INVALID_SIGNATURE),
						cryptoTransfer(
								moving(100, A_TOKEN).between("firstTreasury", "beneficiary"),
								moving(100, B_TOKEN).between("secondTreasury", "beneficiary"),
								movingHbar(1_000).between("sponsor", "firstTreasury")
						).payingWith("payer")
								.signedBy("payer", "firstTreasury", "secondTreasury", "beneficiary")
								.hasKnownStatus(INVALID_SIGNATURE),
						cryptoTransfer(
								moving(100, A_TOKEN).between("firstTreasury", "beneficiary"),
								moving(100, B_TOKEN).between("secondTreasury", "beneficiary"),
								movingHbar(1_000).between("sponsor", "firstTreasury")
						).payingWith("payer")
				);
	}

	public HapiApiSpec senderSigsAreValid() {
		return defaultHapiSpec("SenderSigsAreValid")
				.given(
						cryptoCreate("payer"),
						cryptoCreate("firstTreasury").balance(0L),
						cryptoCreate("secondTreasury").balance(0L),
						cryptoCreate("beneficiary")
				).when(
						tokenCreate(A_TOKEN)
								.initialSupply(123)
								.treasury("firstTreasury"),
						tokenCreate(B_TOKEN)
								.initialSupply(234)
								.treasury("secondTreasury"),
						tokenAssociate("beneficiary", A_TOKEN, B_TOKEN),
						balanceSnapshot("treasuryBefore", "firstTreasury"),
						balanceSnapshot("beneBefore", "beneficiary")
				).then(
						cryptoTransfer(
								moving(100, A_TOKEN).between("firstTreasury", "beneficiary"),
								movingHbar(ONE_HBAR).between("beneficiary", "firstTreasury")
						).payingWith("payer")
								.signedBy("firstTreasury", "payer", "beneficiary")
								.via("transactTxn"),
						getAccountBalance("firstTreasury")
								.hasTinyBars(changeFromSnapshot("treasuryBefore", +1 * ONE_HBAR))
								.hasTokenBalance(A_TOKEN, 23),
						getAccountBalance("beneficiary")
								.hasTinyBars(changeFromSnapshot("beneBefore", -1 * ONE_HBAR))
								.hasTokenBalance(A_TOKEN, 100),
						getTxnRecord("transactTxn").logged()
				);
	}

	public HapiApiSpec tokenPlusHbarTxnsAreAtomic() {
		return defaultHapiSpec("TokenPlusHbarTxnsAreAtomic")
				.given(
						cryptoCreate("payer"),
						cryptoCreate("firstTreasury").balance(0L),
						cryptoCreate("secondTreasury").balance(0L),
						cryptoCreate("beneficiary"),
						cryptoCreate("tbd").balance(0L)
				).when(
						cryptoDelete("tbd"),
						tokenCreate(A_TOKEN)
								.initialSupply(123)
								.treasury("firstTreasury"),
						tokenCreate(B_TOKEN)
								.initialSupply(50)
								.treasury("secondTreasury"),
						tokenAssociate("beneficiary", A_TOKEN, B_TOKEN),
						balanceSnapshot("before", "beneficiary"),
						cryptoTransfer(
								moving(100, A_TOKEN).between("firstTreasury", "beneficiary"),
								moving(10, B_TOKEN).between("secondTreasury", "beneficiary"),
								movingHbar(1).between("beneficiary", "tbd")
						).hasKnownStatus(ACCOUNT_DELETED)
				).then(
						getAccountBalance("firstTreasury")
								.logged()
								.hasTokenBalance(A_TOKEN, 123),
						getAccountBalance("secondTreasury")
								.logged()
								.hasTokenBalance(B_TOKEN, 50),
						getAccountBalance("beneficiary")
								.logged()
								.hasTinyBars(changeFromSnapshot("before", 0L))
				);
	}

	public HapiApiSpec tokenOnlyTxnsAreAtomic() {
		return defaultHapiSpec("TokenOnlyTxnsAreAtomic")
				.given(
						cryptoCreate("payer"),
						cryptoCreate("firstTreasury").balance(0L),
						cryptoCreate("secondTreasury").balance(0L),
						cryptoCreate("beneficiary")
				).when(
						tokenCreate(A_TOKEN)
								.initialSupply(123)
								.treasury("firstTreasury"),
						tokenCreate(B_TOKEN)
								.initialSupply(50)
								.treasury("secondTreasury"),
						tokenAssociate("beneficiary", A_TOKEN, B_TOKEN),
						cryptoTransfer(
								moving(100, A_TOKEN).between("firstTreasury", "beneficiary"),
								moving(100, B_TOKEN).between("secondTreasury", "beneficiary")
						).hasKnownStatus(INSUFFICIENT_TOKEN_BALANCE)
				).then(
						getAccountBalance("firstTreasury")
								.logged()
								.hasTokenBalance(A_TOKEN, 123),
						getAccountBalance("secondTreasury")
								.logged()
								.hasTokenBalance(B_TOKEN, 50),
						getAccountBalance("beneficiary").logged()
				);
	}

	public HapiApiSpec duplicateAccountsInTokenTransferRejected() {
		return defaultHapiSpec("DuplicateAccountsInTokenTransferRejected")
				.given(
						cryptoCreate("firstTreasury").balance(0L),
						cryptoCreate("beneficiary").balance(0L)
				).when(
						tokenCreate(A_TOKEN)
				).then(
						cryptoTransfer(
								moving(1, A_TOKEN).between("firstTreasury", "beneficiary"),
								moving(1, A_TOKEN).from("firstTreasury")
						).hasPrecheck(ACCOUNT_REPEATED_IN_ACCOUNT_AMOUNTS)
				);
	}

	public HapiApiSpec nonZeroTransfersRejected() {
		return defaultHapiSpec("NonZeroTransfersRejected")
				.given(
						cryptoCreate("firstTreasury").balance(0L)
				).when(
						tokenCreate(A_TOKEN)
				).then(
						cryptoTransfer(
								moving(1, A_TOKEN).from("firstTreasury")
						).hasPrecheck(TRANSFERS_NOT_ZERO_SUM_FOR_TOKEN),
						cryptoTransfer(
								movingHbar(1).from("firstTreasury")
						).hasPrecheck(INVALID_ACCOUNT_AMOUNTS)
				);
	}

	public HapiApiSpec balancesChangeOnTokenTransfer() {
		return defaultHapiSpec("BalancesChangeOnTokenTransfer")
				.given(
						cryptoCreate(FIRST_USER).balance(0L),
						cryptoCreate(SECOND_USER).balance(0L),
						cryptoCreate(TOKEN_TREASURY).balance(0L),
						tokenCreate(A_TOKEN)
								.initialSupply(TOTAL_SUPPLY)
								.treasury(TOKEN_TREASURY),
						tokenCreate(B_TOKEN)
								.initialSupply(TOTAL_SUPPLY)
								.treasury(TOKEN_TREASURY),
						tokenAssociate(FIRST_USER, A_TOKEN),
						tokenAssociate(SECOND_USER, B_TOKEN)
				).when(
						cryptoTransfer(
								moving(100, A_TOKEN).between(TOKEN_TREASURY, FIRST_USER),
								moving(100, B_TOKEN).between(TOKEN_TREASURY, SECOND_USER)
						)
				).then(
						getAccountBalance(TOKEN_TREASURY)
								.hasTokenBalance(A_TOKEN, TOTAL_SUPPLY - 100)
								.hasTokenBalance(B_TOKEN, TOTAL_SUPPLY - 100),
						getAccountBalance(FIRST_USER)
								.hasTokenBalance(A_TOKEN, 100),
						getAccountBalance(SECOND_USER)
								.hasTokenBalance(B_TOKEN, 100)
				);
	}

	public HapiApiSpec uniqueTokenTxnAccountBalance() {
		return defaultHapiSpec("UniqueTokenTxnAccountBalance")
				.given(
						newKeyNamed("supplyKey"),
						newKeyNamed("signingKeyTreasury"),
						newKeyNamed("signingKeyFirstUser"),
						cryptoCreate(FIRST_USER).key("signingKeyFirstUser"),
						cryptoCreate(TOKEN_TREASURY).key("signingKeyTreasury"),
						tokenCreate(A_TOKEN)
								.tokenType(TokenType.NON_FUNGIBLE_UNIQUE)
								.initialSupply(0)
								.supplyKey("supplyKey")
								.treasury(TOKEN_TREASURY),
						mintToken(A_TOKEN, List.of(ByteString.copyFromUtf8("memo"))),
						tokenAssociate(FIRST_USER, A_TOKEN)
				).when(
						cryptoTransfer(
								movingUnique(1, A_TOKEN).between(TOKEN_TREASURY, FIRST_USER)
						).signedBy("signingKeyTreasury", "signingKeyFirstUser", DEFAULT_PAYER).via("cryptoTransferTxn")
				).then(
						getAccountBalance(TOKEN_TREASURY)
								.hasTokenBalance(A_TOKEN, 0),
						getAccountBalance(FIRST_USER)
								.hasTokenBalance(A_TOKEN, 1),
<<<<<<< HEAD

=======
>>>>>>> 1143cd88
						getTokenNftInfo(A_TOKEN, 1)
								.hasSerialNum(1)
								.hasMetadata(ByteString.copyFromUtf8("memo"))
								.hasTokenID(A_TOKEN)
								.hasAccountID(FIRST_USER),
						getTxnRecord("cryptoTransferTxn").logged()
				);
	}

	public HapiApiSpec uniqueTokenTxnWithNoAssociation() {
		return defaultHapiSpec("UniqueTokenTxnWithNoAssociation")
				.given(
						cryptoCreate(TOKEN_TREASURY),
						cryptoCreate(FIRST_USER),
						newKeyNamed("supplyKey"),
						tokenCreate(A_TOKEN)
								.tokenType(TokenType.NON_FUNGIBLE_UNIQUE)
								.initialSupply(0)
								.supplyKey("supplyKey")
								.treasury(TOKEN_TREASURY)
				)
				.when(
						mintToken(A_TOKEN, List.of(ByteString.copyFromUtf8("memo")))
				)
				.then(
						cryptoTransfer(
								movingUnique(1, A_TOKEN).between(TOKEN_TREASURY, FIRST_USER)

						).hasKnownStatus(TOKEN_NOT_ASSOCIATED_TO_ACCOUNT)
				);
	}

	public HapiApiSpec uniqueTokenTxnWithFrozenAccount() {
		return defaultHapiSpec("UniqueTokenTxnWithFrozenAccount")
				.given(
						cryptoCreate(TOKEN_TREASURY).balance(0L),
						cryptoCreate(FIRST_USER).balance(0L),
						newKeyNamed("freezeKey"),
						newKeyNamed("supplyKey"),
						tokenCreate(A_TOKEN)
								.tokenType(TokenType.NON_FUNGIBLE_UNIQUE)
								.initialSupply(0)
								.freezeKey("freezeKey")
								.freezeDefault(true)
								.supplyKey("supplyKey")
								.treasury(TOKEN_TREASURY),
						tokenAssociate(FIRST_USER, A_TOKEN)
				)
				.when(
						mintToken(A_TOKEN, List.of(ByteString.copyFromUtf8("memo")))
				)
				.then(
						cryptoTransfer(
								movingUnique(1, A_TOKEN).between(TOKEN_TREASURY, FIRST_USER)

						)
								.hasKnownStatus(ACCOUNT_FROZEN_FOR_TOKEN)
				);
	}

	public HapiApiSpec uniqueTokenTxnWithSenderNotSigned() {
		return defaultHapiSpec("UniqueTokenTxnWithOwnerNotSigned")
				.given(
						newKeyNamed("supplyKey"),
						newKeyNamed("signingKeyTreasury"),
						cryptoCreate(TOKEN_TREASURY).key("signingKeyTreasury"),
						cryptoCreate(FIRST_USER),
						tokenCreate(A_TOKEN)
								.tokenType(TokenType.NON_FUNGIBLE_UNIQUE)
								.initialSupply(0)
								.supplyKey("supplyKey")
								.treasury(TOKEN_TREASURY),
						tokenAssociate(FIRST_USER, A_TOKEN)
				)
				.when(
						mintToken(A_TOKEN, List.of(ByteString.copyFromUtf8("memo")))
				)
				.then(
						cryptoTransfer(
								movingUnique(1, A_TOKEN).between(TOKEN_TREASURY, FIRST_USER)
						)
								.signedBy(DEFAULT_PAYER)
								.hasKnownStatus(INVALID_SIGNATURE)
				);
	}

	public HapiApiSpec uniqueTokenTxnWithReceiverNotSigned() {
		return defaultHapiSpec("UniqueTokenTxnWithOwnerNotSigned")
				.given(
						newKeyNamed("supplyKey"),
						newKeyNamed("signingKeyTreasury"),
						newKeyNamed("signingKeyFirstUser"),
						cryptoCreate(TOKEN_TREASURY).key("signingKeyTreasury"),
						cryptoCreate(FIRST_USER).key("signingKeyFirstUser").receiverSigRequired(true),
						tokenCreate(A_TOKEN)
								.tokenType(TokenType.NON_FUNGIBLE_UNIQUE)
								.initialSupply(0)
								.supplyKey("supplyKey")
								.treasury(TOKEN_TREASURY),
						tokenAssociate(FIRST_USER, A_TOKEN)
				)
				.when(
						mintToken(A_TOKEN, List.of(ByteString.copyFromUtf8("memo")))
				)
				.then(
						cryptoTransfer(
								movingUnique(1, A_TOKEN).between(TOKEN_TREASURY, FIRST_USER)
						)
								.signedBy("signingKeyTreasury", DEFAULT_PAYER)
								.hasKnownStatus(INVALID_SIGNATURE)
				);
	}

	public HapiApiSpec uniqueTokenTxnsAreAtomic() {
		return defaultHapiSpec("UniqueTokenTxnsAreAtomic")
				.given(
						newKeyNamed("supplyKey"),
						newKeyNamed("signingKeyTreasury"),
						newKeyNamed("signingKeyFirstUser"),
						cryptoCreate(FIRST_USER).key("signingKeyFirstUser"),
						cryptoCreate(SECOND_USER),
						cryptoCreate(TOKEN_TREASURY).key("signingKeyTreasury"),
						tokenCreate(A_TOKEN)
								.tokenType(TokenType.NON_FUNGIBLE_UNIQUE)
								.initialSupply(0)
								.supplyKey("supplyKey")
								.treasury(TOKEN_TREASURY),
						tokenCreate(B_TOKEN)
								.initialSupply(100)
								.treasury(TOKEN_TREASURY),
						mintToken(A_TOKEN, List.of(ByteString.copyFromUtf8("memo"))),
						tokenAssociate(FIRST_USER, A_TOKEN),
						tokenAssociate(FIRST_USER, B_TOKEN),
						tokenAssociate(SECOND_USER, A_TOKEN)
				)
				.when(
						cryptoTransfer(
<<<<<<< HEAD
								movingUnique(1, A_TOKEN).between(FIRST_USER, SECOND_USER),
								moving(100, B_TOKEN).between(TOKEN_TREASURY, FIRST_USER)
=======
								movingUnique(1, A_TOKEN).between(TOKEN_TREASURY, SECOND_USER),
								moving(101, B_TOKEN).between(TOKEN_TREASURY, FIRST_USER)
>>>>>>> 1143cd88
						)
								.hasKnownStatus(INSUFFICIENT_TOKEN_BALANCE)
				)
				.then(
						getAccountBalance(TOKEN_TREASURY)
								.hasTokenBalance(A_TOKEN, 1),
						getAccountBalance(TOKEN_TREASURY)
								.hasTokenBalance(B_TOKEN, 100),
						getAccountBalance(FIRST_USER)
								.hasTokenBalance(A_TOKEN, 0),
						getAccountBalance(SECOND_USER)
								.hasTokenBalance(A_TOKEN, 0)
				);
	}

	@Override
	protected Logger getResultsLogger() {
		return log;
	}
}<|MERGE_RESOLUTION|>--- conflicted
+++ resolved
@@ -466,10 +466,6 @@
 								.hasTokenBalance(A_TOKEN, 0),
 						getAccountBalance(FIRST_USER)
 								.hasTokenBalance(A_TOKEN, 1),
-<<<<<<< HEAD
-
-=======
->>>>>>> 1143cd88
 						getTokenNftInfo(A_TOKEN, 1)
 								.hasSerialNum(1)
 								.hasMetadata(ByteString.copyFromUtf8("memo"))
@@ -607,13 +603,8 @@
 				)
 				.when(
 						cryptoTransfer(
-<<<<<<< HEAD
-								movingUnique(1, A_TOKEN).between(FIRST_USER, SECOND_USER),
-								moving(100, B_TOKEN).between(TOKEN_TREASURY, FIRST_USER)
-=======
 								movingUnique(1, A_TOKEN).between(TOKEN_TREASURY, SECOND_USER),
 								moving(101, B_TOKEN).between(TOKEN_TREASURY, FIRST_USER)
->>>>>>> 1143cd88
 						)
 								.hasKnownStatus(INSUFFICIENT_TOKEN_BALANCE)
 				)
