package com.hedera.services.bdd.suites.token;

/*-
 * ‌
 * Hedera Services Test Clients
 * ​
 * Copyright (C) 2018 - 2021 Hedera Hashgraph, LLC
 * ​
 * Licensed under the Apache License, Version 2.0 (the "License");
 * you may not use this file except in compliance with the License.
 * You may obtain a copy of the License at
 *
 *      http://www.apache.org/licenses/LICENSE-2.0
 *
 * Unless required by applicable law or agreed to in writing, software
 * distributed under the License is distributed on an "AS IS" BASIS,
 * WITHOUT WARRANTIES OR CONDITIONS OF ANY KIND, either express or implied.
 * See the License for the specific language governing permissions and
 * limitations under the License.
 * ‍
 */

import com.google.protobuf.ByteString;
import com.hedera.services.bdd.spec.HapiApiSpec;
import com.hedera.services.bdd.suites.HapiApiSuite;
import com.hederahashgraph.api.proto.java.TokenType;
import org.apache.logging.log4j.LogManager;
import org.apache.logging.log4j.Logger;

import java.util.List;
import java.util.Map;
import java.util.OptionalLong;

import static com.hedera.services.bdd.spec.HapiApiSpec.defaultHapiSpec;
import static com.hedera.services.bdd.spec.assertions.AccountInfoAsserts.changeFromSnapshot;
import static com.hedera.services.bdd.spec.queries.QueryVerbs.getAccountBalance;
import static com.hedera.services.bdd.spec.queries.QueryVerbs.getAccountInfo;
import static com.hedera.services.bdd.spec.queries.QueryVerbs.getAccountNftInfos;
import static com.hedera.services.bdd.spec.queries.QueryVerbs.getContractInfo;
import static com.hedera.services.bdd.spec.queries.QueryVerbs.getTokenNftInfo;
import static com.hedera.services.bdd.spec.queries.QueryVerbs.getTxnRecord;
import static com.hedera.services.bdd.spec.queries.crypto.ExpectedTokenRel.relationshipWith;
import static com.hedera.services.bdd.spec.queries.token.HapiTokenNftInfo.newTokenNftInfo;
import static com.hedera.services.bdd.spec.transactions.TxnVerbs.contractCreate;
import static com.hedera.services.bdd.spec.transactions.TxnVerbs.cryptoCreate;
import static com.hedera.services.bdd.spec.transactions.TxnVerbs.cryptoDelete;
import static com.hedera.services.bdd.spec.transactions.TxnVerbs.cryptoTransfer;
import static com.hedera.services.bdd.spec.transactions.TxnVerbs.fileUpdate;
import static com.hedera.services.bdd.spec.transactions.TxnVerbs.mintToken;
import static com.hedera.services.bdd.spec.transactions.TxnVerbs.tokenAssociate;
import static com.hedera.services.bdd.spec.transactions.TxnVerbs.tokenCreate;
import static com.hedera.services.bdd.spec.transactions.TxnVerbs.tokenDelete;
import static com.hedera.services.bdd.spec.transactions.TxnVerbs.tokenDissociate;
import static com.hedera.services.bdd.spec.transactions.token.CustomFeeSpecs.fixedHbarFee;
import static com.hedera.services.bdd.spec.transactions.token.CustomFeeSpecs.fixedHtsFee;
import static com.hedera.services.bdd.spec.transactions.token.CustomFeeSpecs.fractionalFee;
import static com.hedera.services.bdd.spec.transactions.token.TokenMovement.moving;
import static com.hedera.services.bdd.spec.transactions.token.TokenMovement.movingHbar;
import static com.hedera.services.bdd.spec.transactions.token.TokenMovement.movingUnique;
import static com.hedera.services.bdd.spec.utilops.UtilVerbs.balanceSnapshot;
import static com.hedera.services.bdd.spec.utilops.UtilVerbs.newKeyNamed;
import static com.hederahashgraph.api.proto.java.ResponseCodeEnum.ACCOUNT_AMOUNT_TRANSFERS_ONLY_ALLOWED_FOR_FUNGIBLE_COMMON;
import static com.hederahashgraph.api.proto.java.ResponseCodeEnum.ACCOUNT_DELETED;
import static com.hederahashgraph.api.proto.java.ResponseCodeEnum.ACCOUNT_FROZEN_FOR_TOKEN;
import static com.hederahashgraph.api.proto.java.ResponseCodeEnum.ACCOUNT_REPEATED_IN_ACCOUNT_AMOUNTS;
import static com.hederahashgraph.api.proto.java.ResponseCodeEnum.EMPTY_TOKEN_TRANSFER_ACCOUNT_AMOUNTS;
import static com.hederahashgraph.api.proto.java.ResponseCodeEnum.INSUFFICIENT_ACCOUNT_BALANCE;
import static com.hederahashgraph.api.proto.java.ResponseCodeEnum.INSUFFICIENT_TOKEN_BALANCE;
import static com.hederahashgraph.api.proto.java.ResponseCodeEnum.INVALID_ACCOUNT_AMOUNTS;
import static com.hederahashgraph.api.proto.java.ResponseCodeEnum.INVALID_ACCOUNT_ID;
import static com.hederahashgraph.api.proto.java.ResponseCodeEnum.INVALID_NFT_ID;
import static com.hederahashgraph.api.proto.java.ResponseCodeEnum.INVALID_SIGNATURE;
import static com.hederahashgraph.api.proto.java.ResponseCodeEnum.INVALID_TOKEN_ID;
import static com.hederahashgraph.api.proto.java.ResponseCodeEnum.TOKEN_NOT_ASSOCIATED_TO_ACCOUNT;
import static com.hederahashgraph.api.proto.java.ResponseCodeEnum.TOKEN_TRANSFER_LIST_SIZE_LIMIT_EXCEEDED;
import static com.hederahashgraph.api.proto.java.ResponseCodeEnum.TOKEN_WAS_DELETED;
import static com.hederahashgraph.api.proto.java.ResponseCodeEnum.TRANSFERS_NOT_ZERO_SUM_FOR_TOKEN;

public class TokenTransactSpecs extends HapiApiSuite {
	private static final Logger log = LogManager.getLogger(TokenTransactSpecs.class);

	private static final long TOTAL_SUPPLY = 1_000;
	private static final String A_TOKEN = "TokenA";
	private static final String B_TOKEN = "TokenB";
	private static final String FIRST_USER = "Client1";
	private static final String SECOND_USER = "Client2";
	private static final String TOKEN_TREASURY = "treasury";

	public static void main(String... args) {
		new TokenTransactSpecs().runSuiteSync();
	}

	@Override
	protected List<HapiApiSpec> getSpecsInSuite() {
		return List.of(new HapiApiSpec[] {
						balancesChangeOnTokenTransfer(),
						accountsMustBeExplicitlyUnfrozenOnlyIfDefaultFreezeIsTrue(),
						senderSigsAreValid(),
						balancesAreChecked(),
						duplicateAccountsInTokenTransferRejected(),
						tokenOnlyTxnsAreAtomic(),
						tokenPlusHbarTxnsAreAtomic(),
						nonZeroTransfersRejected(),
						prechecksWork(),
						missingEntitiesRejected(),
						allRequiredSigsAreChecked(),
						uniqueTokenTxnAccountBalance(),
						uniqueTokenTxnWithNoAssociation(),
						uniqueTokenTxnWithFrozenAccount(),
						uniqueTokenTxnWithSenderNotSigned(),
						uniqueTokenTxnWithReceiverNotSigned(),
						uniqueTokenTxnsAreAtomic(),
						uniqueTokenDeletedTxn(),
						cannotSendFungibleToDissociatedContractsOrAccounts(),
						cannotGiveNftsToDissociatedContractsOrAccounts(),
						recordsIncludeBothFungibleTokenChangesAndOwnershipChange(),
						transferListsEnforceTokenTypeRestrictions(),
						/* HIP-18 charging case studies */
						fixedHbarCaseStudy(),
						fractionalCaseStudy(),
						simpleHtsFeeCaseStudy(),
						nestedHbarCaseStudy(),
						nestedFractionalCaseStudy(),
<<<<<<< HEAD
						nestedHtsCaseStudy(),
=======
>>>>>>> 870509fa
						treasuriesAreExemptFromAllFees(),
						collectorsAreExemptFromTheirOwnFeesButNotOthers(),
				}
		);
	}

	public HapiApiSpec transferListsEnforceTokenTypeRestrictions() {
		final var theAccount = "anybody";
		final var B_TOKEN = "non-fungible";
		final var theKey = "multipurpose";
		return defaultHapiSpec("TransferListsEnforceTokenTypeRestrictions")
				.given(
						newKeyNamed(theKey),
						cryptoCreate(theAccount),
						cryptoCreate(TOKEN_TREASURY),
						tokenCreate(A_TOKEN)
								.tokenType(TokenType.FUNGIBLE_COMMON)
								.initialSupply(1000L)
								.treasury(TOKEN_TREASURY),
						tokenCreate(B_TOKEN)
								.supplyKey(theKey)
								.tokenType(TokenType.NON_FUNGIBLE_UNIQUE)
								.initialSupply(0L)
								.treasury(TOKEN_TREASURY)
				).when(
						mintToken(B_TOKEN, List.of(ByteString.copyFromUtf8("dark"))),
						tokenAssociate(theAccount, List.of(A_TOKEN, B_TOKEN))
				).then(
						cryptoTransfer(
								movingUnique(1, A_TOKEN).between(TOKEN_TREASURY, theAccount)
						).hasKnownStatus(INVALID_NFT_ID),
						cryptoTransfer(
								moving(1, B_TOKEN).between(TOKEN_TREASURY, theAccount)
						).hasKnownStatus(ACCOUNT_AMOUNT_TRANSFERS_ONLY_ALLOWED_FOR_FUNGIBLE_COMMON)
				);
	}

	public HapiApiSpec recordsIncludeBothFungibleTokenChangesAndOwnershipChange() {
		final var theUniqueToken = "special";
		final var theCommonToken = "quotidian";
		final var theAccount = "lucky";
		final var theKey = "multipurpose";
		final var theTxn = "diverseXfer";

		return defaultHapiSpec("RecordsIncludeBothFungibleTokenChangesAndOwnershipChange")
				.given(
						newKeyNamed(theKey),
						cryptoCreate(theAccount),
						cryptoCreate(TOKEN_TREASURY),
						tokenCreate(theCommonToken)
								.tokenType(TokenType.FUNGIBLE_COMMON)
								.initialSupply(1_234_567L)
								.treasury(TOKEN_TREASURY),
						tokenCreate(theUniqueToken)
								.supplyKey(theKey)
								.tokenType(TokenType.NON_FUNGIBLE_UNIQUE)
								.initialSupply(0L)
								.treasury(TOKEN_TREASURY),
						mintToken(theUniqueToken, List.of(ByteString.copyFromUtf8("Doesn't matter"))),
						tokenAssociate(theAccount, theUniqueToken),
						tokenAssociate(theAccount, theCommonToken)
				).when(
						cryptoTransfer(
								moving(1, theCommonToken).between(TOKEN_TREASURY, theAccount),
								movingUnique(1, theUniqueToken).between(TOKEN_TREASURY, theAccount)
						).via(theTxn)
				).then(
						getTxnRecord(theTxn).logged()
				);
	}

	public HapiApiSpec cannotGiveNftsToDissociatedContractsOrAccounts() {
		final var theContract = "tbd";
		final var theAccount = "alsoTbd";
		final var theKey = "multipurpose";
		return defaultHapiSpec("CannotGiveNftsToDissociatedContractsOrAccounts")
				.given(
						newKeyNamed(theKey),
						contractCreate(theContract),
						cryptoCreate(theAccount),
						cryptoCreate(TOKEN_TREASURY),
						tokenCreate(A_TOKEN)
								.supplyKey(theKey)
								.tokenType(TokenType.NON_FUNGIBLE_UNIQUE)
								.initialSupply(0L)
								.treasury(TOKEN_TREASURY),
						tokenAssociate(theContract, A_TOKEN),
						tokenAssociate(theAccount, A_TOKEN),
						mintToken(A_TOKEN, List.of(ByteString.copyFromUtf8("dark"), ByteString.copyFromUtf8("matter")))
				).when(
						getContractInfo(theContract).hasToken(relationshipWith(A_TOKEN)),
						getAccountInfo(theAccount).hasToken(relationshipWith(A_TOKEN)),
						tokenDissociate(theContract, A_TOKEN),
						tokenDissociate(theAccount, A_TOKEN),
						getContractInfo(theContract).hasNoTokenRelationship(A_TOKEN),
						getAccountInfo(theAccount).hasNoTokenRelationship(A_TOKEN)
				).then(
						cryptoTransfer(
								movingUnique(1, A_TOKEN).between(TOKEN_TREASURY, theContract)
						).hasKnownStatus(TOKEN_NOT_ASSOCIATED_TO_ACCOUNT),
						cryptoTransfer(
								movingUnique(1, A_TOKEN).between(TOKEN_TREASURY, theAccount)
						).hasKnownStatus(TOKEN_NOT_ASSOCIATED_TO_ACCOUNT),
						tokenAssociate(theContract, A_TOKEN),
						tokenAssociate(theAccount, A_TOKEN),
						cryptoTransfer(movingUnique(1, A_TOKEN).between(TOKEN_TREASURY, theContract)),
						cryptoTransfer(movingUnique(2, A_TOKEN).between(TOKEN_TREASURY, theAccount)),
						getAccountBalance(theAccount).hasTokenBalance(A_TOKEN, 1),
						getAccountBalance(theContract).hasTokenBalance(A_TOKEN, 1),
						getAccountNftInfos(theAccount, 0, 1)
								.hasNfts(
										newTokenNftInfo(A_TOKEN,
												2, theAccount, ByteString.copyFromUtf8("matter"))),
						getAccountNftInfos(theContract, 0, 1)
								.hasNfts(
										newTokenNftInfo(A_TOKEN,
												1, theContract, ByteString.copyFromUtf8("dark")))
				);
	}

	public HapiApiSpec cannotSendFungibleToDissociatedContractsOrAccounts() {
		final var theContract = "tbd";
		final var theAccount = "alsoTbd";
		return defaultHapiSpec("CannotSendFungibleToDissociatedContract")
				.given(
						contractCreate(theContract),
						cryptoCreate(theAccount),
						cryptoCreate(TOKEN_TREASURY),
						tokenCreate(A_TOKEN)
								.tokenType(TokenType.FUNGIBLE_COMMON)
								.initialSupply(1_234_567L)
								.treasury(TOKEN_TREASURY),
						tokenAssociate(theContract, A_TOKEN),
						tokenAssociate(theAccount, A_TOKEN)
				).when(
						getContractInfo(theContract).hasToken(relationshipWith(A_TOKEN)),
						getAccountInfo(theAccount).hasToken(relationshipWith(A_TOKEN)),
						tokenDissociate(theContract, A_TOKEN),
						tokenDissociate(theAccount, A_TOKEN),
						getContractInfo(theContract).hasNoTokenRelationship(A_TOKEN),
						getAccountInfo(theAccount).hasNoTokenRelationship(A_TOKEN)
				).then(
						cryptoTransfer(
								moving(1, A_TOKEN).between(TOKEN_TREASURY, theContract)
						).hasKnownStatus(TOKEN_NOT_ASSOCIATED_TO_ACCOUNT),
						cryptoTransfer(
								moving(1, A_TOKEN).between(TOKEN_TREASURY, theAccount)
						).hasKnownStatus(TOKEN_NOT_ASSOCIATED_TO_ACCOUNT),
						tokenAssociate(theContract, A_TOKEN),
						tokenAssociate(theAccount, A_TOKEN),
						cryptoTransfer(moving(1, A_TOKEN).between(TOKEN_TREASURY, theContract)),
						cryptoTransfer(moving(1, A_TOKEN).between(TOKEN_TREASURY, theAccount)),
						getAccountBalance(theAccount).hasTokenBalance(A_TOKEN, 1L),
						getAccountBalance(theContract).hasTokenBalance(A_TOKEN, 1L)
				);
	}

	private HapiApiSpec prechecksWork() {
		return defaultHapiSpec("PrechecksWork")
				.given(
						cryptoCreate(TOKEN_TREASURY).balance(0L),
						cryptoCreate(FIRST_USER).balance(0L)
				).when(
						tokenCreate(A_TOKEN)
								.initialSupply(100)
								.treasury(TOKEN_TREASURY),
						tokenCreate(B_TOKEN)
								.initialSupply(100)
								.treasury(TOKEN_TREASURY)
				).then(
						cryptoTransfer(
								moving(1, A_TOKEN)
										.between(TOKEN_TREASURY, FIRST_USER),
								moving(1, A_TOKEN)
										.between(TOKEN_TREASURY, FIRST_USER)
						).hasPrecheck(ACCOUNT_REPEATED_IN_ACCOUNT_AMOUNTS),
						fileUpdate(APP_PROPERTIES).overridingProps(Map.of(
								"ledger.tokenTransfers.maxLen", "" + 2
						)).payingWith(ADDRESS_BOOK_CONTROL),
						cryptoTransfer(
								moving(1, A_TOKEN)
										.between(TOKEN_TREASURY, FIRST_USER),
								moving(1, B_TOKEN)
										.between(TOKEN_TREASURY, FIRST_USER)
						).hasPrecheck(TOKEN_TRANSFER_LIST_SIZE_LIMIT_EXCEEDED),
						fileUpdate(APP_PROPERTIES).overridingProps(Map.of(
								"ledger.tokenTransfers.maxLen", "" + 10
						)).payingWith(ADDRESS_BOOK_CONTROL),
						cryptoTransfer(
								movingHbar(1)
										.between(TOKEN_TREASURY, FIRST_USER),
								movingHbar(1)
										.between(TOKEN_TREASURY, FIRST_USER)
						).hasPrecheck(ACCOUNT_REPEATED_IN_ACCOUNT_AMOUNTS),
						cryptoTransfer(
								moving(1, A_TOKEN)
										.between(TOKEN_TREASURY, FIRST_USER),
								moving(1, A_TOKEN)
										.between(TOKEN_TREASURY, FIRST_USER)
						).hasPrecheck(ACCOUNT_REPEATED_IN_ACCOUNT_AMOUNTS),
						cryptoTransfer(
								moving(0, A_TOKEN)
										.between(TOKEN_TREASURY, FIRST_USER)
						).hasPrecheck(INVALID_ACCOUNT_AMOUNTS),
						cryptoTransfer(
								moving(10, A_TOKEN)
										.from(TOKEN_TREASURY)
						).hasPrecheck(TRANSFERS_NOT_ZERO_SUM_FOR_TOKEN),
						cryptoTransfer(
								moving(10, A_TOKEN)
										.empty()
						).hasPrecheck(EMPTY_TOKEN_TRANSFER_ACCOUNT_AMOUNTS)
				);
	}

	public HapiApiSpec missingEntitiesRejected() {
		return defaultHapiSpec("MissingTokensRejected")
				.given(
						tokenCreate("some").treasury(DEFAULT_PAYER)
				).when().then(
						cryptoTransfer(
								moving(1L, "some")
										.between(DEFAULT_PAYER, "0.0.0")
						).signedBy(DEFAULT_PAYER).hasKnownStatus(INVALID_ACCOUNT_ID),
						cryptoTransfer(
								moving(100_000_000_000_000L, "0.0.0")
										.between(DEFAULT_PAYER, FUNDING)
						).signedBy(DEFAULT_PAYER).hasKnownStatus(INVALID_TOKEN_ID)
				);
	}

	public HapiApiSpec balancesAreChecked() {
		return defaultHapiSpec("BalancesAreChecked")
				.given(
						cryptoCreate("payer"),
						cryptoCreate("firstTreasury"),
						cryptoCreate("secondTreasury"),
						cryptoCreate("beneficiary")
				).when(
						tokenCreate(A_TOKEN)
								.initialSupply(100)
								.treasury("firstTreasury"),
						tokenAssociate("beneficiary", A_TOKEN)
				).then(
						cryptoTransfer(
								moving(100_000_000_000_000L, A_TOKEN)
										.between("firstTreasury", "beneficiary")
						).payingWith("payer")
								.signedBy("payer", "firstTreasury")
								.fee(ONE_HUNDRED_HBARS)
								.hasKnownStatus(INSUFFICIENT_TOKEN_BALANCE),
						cryptoTransfer(
								moving(1, A_TOKEN).between("firstTreasury", "beneficiary"),
								movingHbar(ONE_HUNDRED_HBARS).between("firstTreasury", "beneficiary")
						).payingWith("payer")
								.signedBy("payer", "firstTreasury")
								.fee(ONE_HUNDRED_HBARS)
								.hasKnownStatus(INSUFFICIENT_ACCOUNT_BALANCE)
				);
	}

	public HapiApiSpec accountsMustBeExplicitlyUnfrozenOnlyIfDefaultFreezeIsTrue() {
		return defaultHapiSpec("AccountsMustBeExplicitlyUnfrozenOnlyIfDefaultFreezeIsTrue")
				.given(
						cryptoCreate("randomBeneficiary").balance(0L),
						cryptoCreate("treasury").balance(0L),
						cryptoCreate("payer"),
						newKeyNamed("freezeKey")
				).when(
						tokenCreate(A_TOKEN)
								.treasury("treasury")
								.freezeKey("freezeKey")
								.freezeDefault(true),
						tokenAssociate("randomBeneficiary", A_TOKEN),
						cryptoTransfer(
								moving(100, A_TOKEN)
										.between("treasury", "randomBeneficiary")
						).hasKnownStatus(ACCOUNT_FROZEN_FOR_TOKEN),
						/* and */
						tokenCreate(B_TOKEN)
								.treasury("treasury")
								.freezeDefault(false),
						tokenAssociate("randomBeneficiary", B_TOKEN),
						cryptoTransfer(
								moving(100, B_TOKEN)
										.between("treasury", "randomBeneficiary")
						).payingWith("payer").via("successfulTransfer")
				).then(
						getAccountBalance("randomBeneficiary")
								.logged()
								.hasTokenBalance(B_TOKEN, 100),
						getTxnRecord("successfulTransfer").logged()
				);
	}

	public HapiApiSpec allRequiredSigsAreChecked() {
		return defaultHapiSpec("AllRequiredSigsAreChecked")
				.given(
						cryptoCreate("payer"),
						cryptoCreate("firstTreasury").balance(0L),
						cryptoCreate("secondTreasury").balance(0L),
						cryptoCreate("sponsor"),
						cryptoCreate("beneficiary").receiverSigRequired(true)
				).when(
						tokenCreate(A_TOKEN)
								.initialSupply(123)
								.treasury("firstTreasury"),
						tokenCreate(B_TOKEN)
								.initialSupply(234)
								.treasury("secondTreasury"),
						tokenAssociate("beneficiary", A_TOKEN, B_TOKEN)
				).then(
						cryptoTransfer(
								moving(100, A_TOKEN).between("firstTreasury", "beneficiary"),
								moving(100, B_TOKEN).between("secondTreasury", "beneficiary"),
								movingHbar(1_000).between("sponsor", "firstTreasury")
						).payingWith("payer")
								.signedBy("payer", "firstTreasury", "beneficiary", "sponsor")
								.fee(ONE_HUNDRED_HBARS)
								.hasKnownStatus(INVALID_SIGNATURE),
						cryptoTransfer(
								moving(100, A_TOKEN).between("firstTreasury", "beneficiary"),
								moving(100, B_TOKEN).between("secondTreasury", "beneficiary"),
								movingHbar(1_000).between("sponsor", "firstTreasury")
						).payingWith("payer")
								.signedBy("payer", "firstTreasury", "secondTreasury", "sponsor")
								.fee(ONE_HUNDRED_HBARS)
								.hasKnownStatus(INVALID_SIGNATURE),
						cryptoTransfer(
								moving(100, A_TOKEN).between("firstTreasury", "beneficiary"),
								moving(100, B_TOKEN).between("secondTreasury", "beneficiary"),
								movingHbar(1_000).between("sponsor", "firstTreasury")
						).payingWith("payer")
								.fee(ONE_HUNDRED_HBARS)
								.signedBy("payer", "firstTreasury", "secondTreasury", "beneficiary")
								.hasKnownStatus(INVALID_SIGNATURE),
						cryptoTransfer(
								moving(100, A_TOKEN).between("firstTreasury", "beneficiary"),
								moving(100, B_TOKEN).between("secondTreasury", "beneficiary"),
								movingHbar(1_000).between("sponsor", "firstTreasury"))

								.fee(ONE_HUNDRED_HBARS)
								.payingWith("payer")

				);
	}

	public HapiApiSpec senderSigsAreValid() {
		return defaultHapiSpec("SenderSigsAreValid")
				.given(
						cryptoCreate("payer"),
						cryptoCreate("firstTreasury").balance(0L),
						cryptoCreate("secondTreasury").balance(0L),
						cryptoCreate("beneficiary")
				).when(
						tokenCreate(A_TOKEN)
								.initialSupply(123)
								.treasury("firstTreasury"),
						tokenCreate(B_TOKEN)
								.initialSupply(234)
								.treasury("secondTreasury"),
						tokenAssociate("beneficiary", A_TOKEN, B_TOKEN),
						balanceSnapshot("treasuryBefore", "firstTreasury"),
						balanceSnapshot("beneBefore", "beneficiary")
				).then(
						cryptoTransfer(
								moving(100, A_TOKEN).between("firstTreasury", "beneficiary"),
								movingHbar(ONE_HBAR).between("beneficiary", "firstTreasury")
						).payingWith("payer")
								.signedBy("firstTreasury", "payer", "beneficiary")
								.fee(ONE_HUNDRED_HBARS)
								.via("transactTxn"),
						getAccountBalance("firstTreasury")
								.hasTinyBars(changeFromSnapshot("treasuryBefore", +1 * ONE_HBAR))
								.hasTokenBalance(A_TOKEN, 23),
						getAccountBalance("beneficiary")
								.hasTinyBars(changeFromSnapshot("beneBefore", -1 * ONE_HBAR))
								.hasTokenBalance(A_TOKEN, 100),
						getTxnRecord("transactTxn").logged()
				);
	}

	public HapiApiSpec tokenPlusHbarTxnsAreAtomic() {
		return defaultHapiSpec("TokenPlusHbarTxnsAreAtomic")
				.given(
						cryptoCreate("payer"),
						cryptoCreate("firstTreasury").balance(0L),
						cryptoCreate("secondTreasury").balance(0L),
						cryptoCreate("beneficiary"),
						cryptoCreate("tbd").balance(0L)
				).when(
						cryptoDelete("tbd"),
						tokenCreate(A_TOKEN)
								.initialSupply(123)
								.treasury("firstTreasury"),
						tokenCreate(B_TOKEN)
								.initialSupply(50)
								.treasury("secondTreasury"),
						tokenAssociate("beneficiary", A_TOKEN, B_TOKEN),
						balanceSnapshot("before", "beneficiary"),
						cryptoTransfer(
								moving(100, A_TOKEN).between("firstTreasury", "beneficiary"),
								moving(10, B_TOKEN).between("secondTreasury", "beneficiary"),
								movingHbar(1).between("beneficiary", "tbd"))
								.fee(ONE_HUNDRED_HBARS)
								.hasKnownStatus(ACCOUNT_DELETED)

				).then(
						getAccountBalance("firstTreasury")
								.logged()
								.hasTokenBalance(A_TOKEN, 123),
						getAccountBalance("secondTreasury")
								.logged()
								.hasTokenBalance(B_TOKEN, 50),
						getAccountBalance("beneficiary")
								.logged()
								.hasTinyBars(changeFromSnapshot("before", 0L))
				);
	}

	public HapiApiSpec tokenOnlyTxnsAreAtomic() {
		return defaultHapiSpec("TokenOnlyTxnsAreAtomic")
				.given(
						cryptoCreate("payer"),
						cryptoCreate("firstTreasury").balance(0L),
						cryptoCreate("secondTreasury").balance(0L),
						cryptoCreate("beneficiary")
				).when(
						tokenCreate(A_TOKEN)
								.initialSupply(123)
								.treasury("firstTreasury"),
						tokenCreate(B_TOKEN)
								.initialSupply(50)
								.treasury("secondTreasury"),
						tokenAssociate("beneficiary", A_TOKEN, B_TOKEN),
						cryptoTransfer(
								moving(100, A_TOKEN).between("firstTreasury", "beneficiary"),
								moving(100, B_TOKEN).between("secondTreasury", "beneficiary")
						).hasKnownStatus(INSUFFICIENT_TOKEN_BALANCE)
				).then(
						getAccountBalance("firstTreasury")
								.logged()
								.hasTokenBalance(A_TOKEN, 123),
						getAccountBalance("secondTreasury")
								.logged()
								.hasTokenBalance(B_TOKEN, 50),
						getAccountBalance("beneficiary").logged()
				);
	}

	public HapiApiSpec duplicateAccountsInTokenTransferRejected() {
		return defaultHapiSpec("DuplicateAccountsInTokenTransferRejected")
				.given(
						cryptoCreate("firstTreasury").balance(0L),
						cryptoCreate("beneficiary").balance(0L)
				).when(
						tokenCreate(A_TOKEN)
				).then(
						cryptoTransfer(
								moving(1, A_TOKEN).between("firstTreasury", "beneficiary"),
								moving(1, A_TOKEN).from("firstTreasury")
						).hasPrecheck(ACCOUNT_REPEATED_IN_ACCOUNT_AMOUNTS)
				);
	}

	public HapiApiSpec nonZeroTransfersRejected() {
		return defaultHapiSpec("NonZeroTransfersRejected")
				.given(
						cryptoCreate("firstTreasury").balance(0L)
				).when(
						tokenCreate(A_TOKEN)
				).then(
						cryptoTransfer(
								moving(1, A_TOKEN).from("firstTreasury")
						).hasPrecheck(TRANSFERS_NOT_ZERO_SUM_FOR_TOKEN),
						cryptoTransfer(
								movingHbar(1).from("firstTreasury")
						).hasPrecheck(INVALID_ACCOUNT_AMOUNTS)
				);
	}

	public HapiApiSpec balancesChangeOnTokenTransfer() {
		return defaultHapiSpec("BalancesChangeOnTokenTransfer")
				.given(
						cryptoCreate(FIRST_USER).balance(0L),
						cryptoCreate(SECOND_USER).balance(0L),
						cryptoCreate(TOKEN_TREASURY).balance(0L),
						tokenCreate(A_TOKEN)
								.initialSupply(TOTAL_SUPPLY)
								.treasury(TOKEN_TREASURY),
						tokenCreate(B_TOKEN)
								.initialSupply(TOTAL_SUPPLY)
								.treasury(TOKEN_TREASURY),
						tokenAssociate(FIRST_USER, A_TOKEN),
						tokenAssociate(SECOND_USER, B_TOKEN)
				).when(
						cryptoTransfer(
								moving(100, A_TOKEN).between(TOKEN_TREASURY, FIRST_USER),
								moving(100, B_TOKEN).between(TOKEN_TREASURY, SECOND_USER)
						)
				).then(
						getAccountBalance(TOKEN_TREASURY)
								.hasTokenBalance(A_TOKEN, TOTAL_SUPPLY - 100)
								.hasTokenBalance(B_TOKEN, TOTAL_SUPPLY - 100),
						getAccountBalance(FIRST_USER)
								.hasTokenBalance(A_TOKEN, 100),
						getAccountBalance(SECOND_USER)
								.hasTokenBalance(B_TOKEN, 100)
				);
	}

	public HapiApiSpec uniqueTokenTxnAccountBalance() {
		return defaultHapiSpec("UniqueTokenTxnAccountBalance")
				.given(
						newKeyNamed("supplyKey"),
						newKeyNamed("signingKeyTreasury"),
						newKeyNamed("signingKeyFirstUser"),
						cryptoCreate(FIRST_USER).key("signingKeyFirstUser"),
						cryptoCreate(TOKEN_TREASURY).key("signingKeyTreasury"),
						tokenCreate(A_TOKEN)
								.tokenType(TokenType.NON_FUNGIBLE_UNIQUE)
								.initialSupply(0)
								.supplyKey("supplyKey")
								.treasury(TOKEN_TREASURY),
						mintToken(A_TOKEN, List.of(ByteString.copyFromUtf8("memo"))),
						tokenAssociate(FIRST_USER, A_TOKEN)
				).when(
						cryptoTransfer(
								movingUnique(1, A_TOKEN).between(TOKEN_TREASURY, FIRST_USER)
						).signedBy("signingKeyTreasury", "signingKeyFirstUser", DEFAULT_PAYER).via("cryptoTransferTxn")
				).then(
						getAccountBalance(TOKEN_TREASURY)
								.hasTokenBalance(A_TOKEN, 0),
						getAccountBalance(FIRST_USER)
								.hasTokenBalance(A_TOKEN, 1),
						getTokenNftInfo(A_TOKEN, 1)
								.hasSerialNum(1)
								.hasMetadata(ByteString.copyFromUtf8("memo"))
								.hasTokenID(A_TOKEN)
								.hasAccountID(FIRST_USER),
						getAccountNftInfos(FIRST_USER, 0, 1)
								.hasNfts(
										newTokenNftInfo(A_TOKEN, 1, FIRST_USER, ByteString.copyFromUtf8("memo"))),
						getTxnRecord("cryptoTransferTxn").logged()
				);
	}

	public HapiApiSpec uniqueTokenTxnWithNoAssociation() {
		return defaultHapiSpec("UniqueTokenTxnWithNoAssociation")
				.given(
						cryptoCreate(TOKEN_TREASURY),
						cryptoCreate(FIRST_USER),
						newKeyNamed("supplyKey"),
						tokenCreate(A_TOKEN)
								.tokenType(TokenType.NON_FUNGIBLE_UNIQUE)
								.initialSupply(0)
								.supplyKey("supplyKey")
								.treasury(TOKEN_TREASURY)
				)
				.when(
						mintToken(A_TOKEN, List.of(ByteString.copyFromUtf8("memo")))
				)
				.then(
						cryptoTransfer(
								movingUnique(1, A_TOKEN).between(TOKEN_TREASURY, FIRST_USER)

						).hasKnownStatus(TOKEN_NOT_ASSOCIATED_TO_ACCOUNT),
						getAccountNftInfos(TOKEN_TREASURY, 0, 1)
								.hasNfts(
										newTokenNftInfo(A_TOKEN, 1, TOKEN_TREASURY,
												ByteString.copyFromUtf8("memo"))
								)
				);
	}

	public HapiApiSpec uniqueTokenTxnWithFrozenAccount() {
		return defaultHapiSpec("UniqueTokenTxnWithFrozenAccount")
				.given(
						cryptoCreate(TOKEN_TREASURY).balance(0L),
						cryptoCreate(FIRST_USER).balance(0L),
						newKeyNamed("freezeKey"),
						newKeyNamed("supplyKey"),
						tokenCreate(A_TOKEN)
								.tokenType(TokenType.NON_FUNGIBLE_UNIQUE)
								.initialSupply(0)
								.freezeKey("freezeKey")
								.freezeDefault(true)
								.supplyKey("supplyKey")
								.treasury(TOKEN_TREASURY),
						tokenAssociate(FIRST_USER, A_TOKEN)
				)
				.when(
						mintToken(A_TOKEN, List.of(ByteString.copyFromUtf8("memo")))
				)
				.then(
						cryptoTransfer(
								movingUnique(1, A_TOKEN).between(TOKEN_TREASURY, FIRST_USER)
						)
								.hasKnownStatus(ACCOUNT_FROZEN_FOR_TOKEN)
				);
	}

	public HapiApiSpec uniqueTokenTxnWithSenderNotSigned() {
		return defaultHapiSpec("UniqueTokenTxnWithOwnerNotSigned")
				.given(
						newKeyNamed("supplyKey"),
						newKeyNamed("signingKeyTreasury"),
						cryptoCreate(TOKEN_TREASURY).key("signingKeyTreasury"),
						cryptoCreate(FIRST_USER),
						tokenCreate(A_TOKEN)
								.tokenType(TokenType.NON_FUNGIBLE_UNIQUE)
								.initialSupply(0)
								.supplyKey("supplyKey")
								.treasury(TOKEN_TREASURY),
						tokenAssociate(FIRST_USER, A_TOKEN)
				)
				.when(
						mintToken(A_TOKEN, List.of(ByteString.copyFromUtf8("memo")))
				)
				.then(
						cryptoTransfer(
								movingUnique(1, A_TOKEN).between(TOKEN_TREASURY, FIRST_USER)
						)
								.signedBy(DEFAULT_PAYER)
								.hasKnownStatus(INVALID_SIGNATURE)
				);
	}

	public HapiApiSpec uniqueTokenTxnWithReceiverNotSigned() {
		return defaultHapiSpec("UniqueTokenTxnWithOwnerNotSigned")
				.given(
						newKeyNamed("supplyKey"),
						newKeyNamed("signingKeyTreasury"),
						newKeyNamed("signingKeyFirstUser"),
						cryptoCreate(TOKEN_TREASURY).key("signingKeyTreasury"),
						cryptoCreate(FIRST_USER).key("signingKeyFirstUser").receiverSigRequired(true),
						tokenCreate(A_TOKEN)
								.tokenType(TokenType.NON_FUNGIBLE_UNIQUE)
								.initialSupply(0)
								.supplyKey("supplyKey")
								.treasury(TOKEN_TREASURY),
						tokenAssociate(FIRST_USER, A_TOKEN)
				)
				.when(
						mintToken(A_TOKEN, List.of(ByteString.copyFromUtf8("memo")))
				)
				.then(
						cryptoTransfer(
								movingUnique(1, A_TOKEN).between(TOKEN_TREASURY, FIRST_USER)
						)
								.signedBy("signingKeyTreasury", DEFAULT_PAYER)
								.hasKnownStatus(INVALID_SIGNATURE)
				);
	}

	public HapiApiSpec uniqueTokenTxnsAreAtomic() {
		return defaultHapiSpec("UniqueTokenTxnsAreAtomic")
				.given(
						newKeyNamed("supplyKey"),
						newKeyNamed("signingKeyTreasury"),
						newKeyNamed("signingKeyFirstUser"),
						cryptoCreate(FIRST_USER).key("signingKeyFirstUser"),
						cryptoCreate(SECOND_USER),
						cryptoCreate(TOKEN_TREASURY).key("signingKeyTreasury"),
						tokenCreate(A_TOKEN)
								.tokenType(TokenType.NON_FUNGIBLE_UNIQUE)
								.initialSupply(0)
								.supplyKey("supplyKey")
								.treasury(TOKEN_TREASURY),
						tokenCreate(B_TOKEN)
								.initialSupply(100)
								.treasury(TOKEN_TREASURY),
						mintToken(A_TOKEN, List.of(ByteString.copyFromUtf8("memo"))),
						tokenAssociate(FIRST_USER, A_TOKEN),
						tokenAssociate(FIRST_USER, B_TOKEN),
						tokenAssociate(SECOND_USER, A_TOKEN)
				)
				.when(
						cryptoTransfer(
								movingUnique(1, A_TOKEN).between(TOKEN_TREASURY, SECOND_USER),
								moving(101, B_TOKEN).between(TOKEN_TREASURY, FIRST_USER)
						)
								.hasKnownStatus(INSUFFICIENT_TOKEN_BALANCE)
				)
				.then(
						getAccountBalance(TOKEN_TREASURY)
								.hasTokenBalance(A_TOKEN, 1),
						getAccountBalance(TOKEN_TREASURY)
								.hasTokenBalance(B_TOKEN, 100),
						getAccountBalance(FIRST_USER)
								.hasTokenBalance(A_TOKEN, 0),
						getAccountBalance(SECOND_USER)
								.hasTokenBalance(A_TOKEN, 0)
				);
	}

	public HapiApiSpec uniqueTokenDeletedTxn() {
		return defaultHapiSpec("UniqueTokenDeletedTxn")
				.given(
						newKeyNamed("supplyKey"),
						newKeyNamed("nftAdmin"),
						newKeyNamed("signingKeyTreasury"),
						newKeyNamed("signingKeyFirstUser"),
						cryptoCreate(FIRST_USER).key("signingKeyFirstUser"),
						cryptoCreate(TOKEN_TREASURY).key("signingKeyTreasury"),
						tokenCreate(A_TOKEN)
								.tokenType(TokenType.NON_FUNGIBLE_UNIQUE)
								.initialSupply(0)
								.supplyKey("supplyKey")
								.adminKey("nftAdmin")
								.treasury(TOKEN_TREASURY),
						mintToken(A_TOKEN, List.of(ByteString.copyFromUtf8("memo"))),
						tokenAssociate(FIRST_USER, A_TOKEN)
				).when(
						tokenDelete(A_TOKEN)
				).then(
						cryptoTransfer(
								movingUnique(1, A_TOKEN).between(TOKEN_TREASURY, FIRST_USER)
						)
								.signedBy("signingKeyTreasury", "signingKeyFirstUser", DEFAULT_PAYER)
								.hasKnownStatus(TOKEN_WAS_DELETED)
				);
	}

	public HapiApiSpec fixedHbarCaseStudy() {
		final var alice = "Alice";
		final var bob = "Bob";
		final var tokenWithHbarFee = "TokenWithHbarFee";
		final var treasuryForToken = "TokenTreasury";
		final var supplyKey = "antique";

		final var txnFromTreasury = "txnFromTreasury";
		final var txnFromAlice = "txnFromAlice";

		return defaultHapiSpec("FixedHbarCaseStudy")
				.given(
						newKeyNamed(supplyKey),
						cryptoCreate(alice).balance(ONE_HUNDRED_HBARS),
						cryptoCreate(bob),
						cryptoCreate(treasuryForToken).balance(ONE_HUNDRED_HBARS),
						tokenCreate(tokenWithHbarFee)
								.tokenType(TokenType.NON_FUNGIBLE_UNIQUE)
								.supplyKey(supplyKey)
								.initialSupply(0L)
								.treasury(treasuryForToken)
								.withCustom(fixedHbarFee(ONE_HBAR, treasuryForToken)),
						mintToken(tokenWithHbarFee, List.of(ByteString.copyFromUtf8("First!"))),
						tokenAssociate(alice, tokenWithHbarFee),
						tokenAssociate(bob, tokenWithHbarFee),
						cryptoTransfer(movingUnique(1L, tokenWithHbarFee).between(treasuryForToken, alice))
								.payingWith(GENESIS)
								.fee(ONE_HBAR)
								.via(txnFromTreasury)
				).when(
						cryptoTransfer(
								movingUnique(1L, tokenWithHbarFee).between(alice, bob)
						)
								.payingWith(GENESIS)
								.fee(ONE_HBAR)
								.via(txnFromAlice)
				).then(
						getTxnRecord(txnFromTreasury).logged(),
						getTxnRecord(txnFromAlice).logged(),
						getAccountBalance(bob)
								.hasTokenBalance(tokenWithHbarFee, 1L),
						getAccountBalance(alice)
								.hasTokenBalance(tokenWithHbarFee, 0L)
								.hasTinyBars(ONE_HUNDRED_HBARS - ONE_HBAR),
						getAccountBalance(treasuryForToken)
								.hasTokenBalance(tokenWithHbarFee, 0L)
								.hasTinyBars(ONE_HUNDRED_HBARS + ONE_HBAR)
				);
	}

	public HapiApiSpec fractionalCaseStudy() {
		final var alice = "Alice";
		final var bob = "Bob";
		final var tokenWithFractionalFee = "TokenWithFractionalFee";
		final var treasuryForToken = "TokenTreasury";

		final var txnFromTreasury = "txnFromTreasury";
		final var txnFromBob = "txnFromBob";

		return defaultHapiSpec("FractionalCaseStudy")
				.given(
						cryptoCreate(alice),
						cryptoCreate(bob),
						cryptoCreate(treasuryForToken),
						tokenCreate(tokenWithFractionalFee)
								.initialSupply(Long.MAX_VALUE)
								.treasury(treasuryForToken)
								.withCustom(fractionalFee(1, 100, 1L, OptionalLong.of(5L), treasuryForToken)),
						tokenAssociate(alice, tokenWithFractionalFee),
						tokenAssociate(bob, tokenWithFractionalFee),
						cryptoTransfer(moving(1_000_000L, tokenWithFractionalFee).between(treasuryForToken, bob))
								.payingWith(treasuryForToken)
								.fee(ONE_HBAR)
								.via(txnFromTreasury)
				).when(
						cryptoTransfer(
								moving(1_000L, tokenWithFractionalFee).between(bob, alice)
						)
								.payingWith(bob)
								.fee(ONE_HBAR)
								.via(txnFromBob)
				).then(
						getTxnRecord(txnFromTreasury).logged(),
						getTxnRecord(txnFromBob).logged(),
						getAccountBalance(alice)
								.hasTokenBalance(tokenWithFractionalFee, 995L),
						getAccountBalance(bob)
								.hasTokenBalance(tokenWithFractionalFee, 999_000L),
						getAccountBalance(treasuryForToken)
								.hasTokenBalance(tokenWithFractionalFee, Long.MAX_VALUE - 999_995L)
				);
	}

	public HapiApiSpec simpleHtsFeeCaseStudy() {
		final var claire = "Claire";
		final var debbie = "Debbie";
		final var simpleHtsFeeToken = "SimpleHtsFeeToken";
		final var commissionPaymentToken = "commissionPaymentToken";
		final var treasuryForToken = "TokenTreasury";

		final var txnFromTreasury = "txnFromTreasury";
		final var txnFromClaire = "txnFromClaire";

		return defaultHapiSpec("SimpleHtsFeeCaseStudy")
				.given(
						cryptoCreate(claire),
						cryptoCreate(debbie),
						cryptoCreate(treasuryForToken),
						tokenCreate(commissionPaymentToken)
								.initialSupply(Long.MAX_VALUE)
								.treasury(treasuryForToken),
						tokenCreate(simpleHtsFeeToken)
								.initialSupply(Long.MAX_VALUE)
								.treasury(treasuryForToken)
								.withCustom(fixedHtsFee(2, commissionPaymentToken, treasuryForToken)),
						tokenAssociate(claire, List.of(simpleHtsFeeToken, commissionPaymentToken)),
						tokenAssociate(debbie, simpleHtsFeeToken),
						cryptoTransfer(
								moving(1_000L, commissionPaymentToken).between(treasuryForToken, claire),
								moving(1_000L, simpleHtsFeeToken).between(treasuryForToken, claire)
						)
								.payingWith(treasuryForToken)
								.fee(ONE_HBAR)
								.via(txnFromTreasury)
				).when(
						cryptoTransfer(
								moving(100L, simpleHtsFeeToken).between(claire, debbie)
						)
								.payingWith(claire)
								.fee(ONE_HBAR)
								.via(txnFromClaire)
				).then(
						getTxnRecord(txnFromTreasury).logged(),
						getTxnRecord(txnFromClaire).logged(),
						getAccountBalance(debbie)
								.hasTokenBalance(simpleHtsFeeToken, 100L),
						getAccountBalance(claire)
								.hasTokenBalance(simpleHtsFeeToken, 900L)
								.hasTokenBalance(commissionPaymentToken, 998L),
						getAccountBalance(treasuryForToken)
								.hasTokenBalance(simpleHtsFeeToken, Long.MAX_VALUE - 1_000L)
								.hasTokenBalance(commissionPaymentToken, Long.MAX_VALUE - 998L)
				);
	}

	public HapiApiSpec nestedHbarCaseStudy() {
		final var debbie = "Debbie";
		final var edgar = "Edgar";
		final var tokenWithHbarFee = "TokenWithHbarFee";
		final var tokenWithNestedFee = "TokenWithNestedFee";
		final var treasuryForTopLevelCollection = "TokenTreasury";
		final var treasuryForNestedCollection = "NestedTokenTreasury";

		final var txnFromTreasury = "txnFromTreasury";
		final var txnFromDebbie = "txnFromDebbie";

		return defaultHapiSpec("NestedHbarCaseStudy")
				.given(
						cryptoCreate(debbie).balance(ONE_HUNDRED_HBARS),
						cryptoCreate(edgar),
						cryptoCreate(treasuryForTopLevelCollection),
						cryptoCreate(treasuryForNestedCollection).balance(ONE_HUNDRED_HBARS),
						tokenCreate(tokenWithHbarFee)
								.initialSupply(Long.MAX_VALUE)
								.treasury(treasuryForNestedCollection)
								.withCustom(fixedHbarFee(ONE_HBAR, treasuryForNestedCollection)),
						tokenAssociate(treasuryForTopLevelCollection, tokenWithHbarFee),
						tokenCreate(tokenWithNestedFee)
								.initialSupply(Long.MAX_VALUE)
								.treasury(treasuryForTopLevelCollection)
								.withCustom(fixedHtsFee(1, tokenWithHbarFee, treasuryForTopLevelCollection)),
						tokenAssociate(debbie, List.of(tokenWithHbarFee, tokenWithNestedFee)),
						tokenAssociate(edgar, tokenWithNestedFee),
						cryptoTransfer(
								moving(1_000L, tokenWithHbarFee)
										.between(treasuryForNestedCollection, debbie),
								moving(1_000L, tokenWithNestedFee)
										.between(treasuryForTopLevelCollection, debbie)
						)
								.payingWith(GENESIS)
								.fee(ONE_HBAR)
								.via(txnFromTreasury)
				).when(
						cryptoTransfer(
								moving(1L, tokenWithNestedFee).between(debbie, edgar)
						)
								.payingWith(GENESIS)
								.fee(ONE_HBAR)
								.via(txnFromDebbie)
				).then(
						getTxnRecord(txnFromTreasury).logged(),
						getTxnRecord(txnFromDebbie).logged(),
						getAccountBalance(edgar)
								.hasTokenBalance(tokenWithNestedFee, 1L),
						getAccountBalance(debbie)
								.hasTinyBars(ONE_HUNDRED_HBARS - ONE_HBAR)
								.hasTokenBalance(tokenWithHbarFee, 999L)
								.hasTokenBalance(tokenWithNestedFee, 999L),
						getAccountBalance(treasuryForTopLevelCollection)
								.hasTokenBalance(tokenWithNestedFee, Long.MAX_VALUE - 1000L)
								.hasTokenBalance(tokenWithHbarFee, 1L),
						getAccountBalance(treasuryForNestedCollection)
								.hasTinyBars(ONE_HUNDRED_HBARS + ONE_HBAR)
								.hasTokenBalance(tokenWithHbarFee, Long.MAX_VALUE - 1000L)
				);
	}

	public HapiApiSpec nestedFractionalCaseStudy() {
		final var edgar = "Edgar";
		final var fern = "Fern";
		final var tokenWithFractionalFee = "TokenWithFractionalFee";
		final var tokenWithNestedFee = "TokenWithNestedFee";
		final var treasuryForTopLevelCollection = "TokenTreasury";
		final var treasuryForNestedCollection = "NestedTokenTreasury";

		final var txnFromTreasury = "txnFromTreasury";
		final var txnFromEdgar = "txnFromEdgar";

		return defaultHapiSpec("NestedFractionalCaseStudy")
				.given(
						cryptoCreate(edgar),
						cryptoCreate(fern),
						cryptoCreate(treasuryForTopLevelCollection),
						cryptoCreate(treasuryForNestedCollection),
						tokenCreate(tokenWithFractionalFee)
								.initialSupply(Long.MAX_VALUE)
								.treasury(treasuryForNestedCollection)
								.withCustom(fractionalFee(1, 100, 1L, OptionalLong.of(5L),
										treasuryForNestedCollection)),
						tokenAssociate(treasuryForTopLevelCollection, tokenWithFractionalFee),
						tokenCreate(tokenWithNestedFee)
								.initialSupply(Long.MAX_VALUE)
								.treasury(treasuryForTopLevelCollection)
								.withCustom(fixedHtsFee(50, tokenWithFractionalFee, treasuryForTopLevelCollection)),
						tokenAssociate(edgar, List.of(tokenWithFractionalFee, tokenWithNestedFee)),
						tokenAssociate(fern, tokenWithNestedFee),
						cryptoTransfer(
								moving(1_000L, tokenWithFractionalFee)
										.between(treasuryForNestedCollection, edgar),
								moving(1_000L, tokenWithNestedFee)
										.between(treasuryForTopLevelCollection, edgar)
						)
								.payingWith(treasuryForNestedCollection)
								.fee(ONE_HBAR)
								.via(txnFromTreasury)
				).when(
						cryptoTransfer(
								moving(10L, tokenWithNestedFee).between(edgar, fern)
						)
								.payingWith(edgar)
								.fee(ONE_HBAR)
								.via(txnFromEdgar)
				).then(
						getTxnRecord(txnFromTreasury).logged(),
						getTxnRecord(txnFromEdgar).logged(),
						getAccountBalance(fern)
								.hasTokenBalance(tokenWithNestedFee, 10L),
						getAccountBalance(edgar)
								.hasTokenBalance(tokenWithFractionalFee, 950L)
								.hasTokenBalance(tokenWithNestedFee, 990L),
						getAccountBalance(treasuryForTopLevelCollection)
								.hasTokenBalance(tokenWithNestedFee, Long.MAX_VALUE - 1000L)
								.hasTokenBalance(tokenWithFractionalFee, 49L),
						getAccountBalance(treasuryForNestedCollection)
								.hasTokenBalance(tokenWithFractionalFee, Long.MAX_VALUE - 999L)
				);
	}

	public HapiApiSpec nestedHtsCaseStudy() {
		final var debbie = "Debbie";
		final var edgar = "Edgar";
		final var feeToken = "FeeToken";
		final var tokenWithHtsFee = "TokenWithHtsFee";
		final var tokenWithNestedFee = "TokenWithNestedFee";
		final var treasuryForTopLevelCollection = "TokenTreasury";
		final var treasuryForNestedCollection = "NestedTokenTreasury";

		final var txnFromTreasury = "txnFromTreasury";
		final var txnFromDebbie = "txnFromDebbie";

		return defaultHapiSpec("NestedHtsCaseStudy")
				.given(
						cryptoCreate(debbie),
						cryptoCreate(edgar),
						cryptoCreate(treasuryForTopLevelCollection),
						cryptoCreate(treasuryForNestedCollection),
						tokenCreate(feeToken)
								.treasury(DEFAULT_PAYER)
								.initialSupply(Long.MAX_VALUE),
						tokenAssociate(treasuryForNestedCollection, feeToken),
						tokenCreate(tokenWithHtsFee)
								.initialSupply(Long.MAX_VALUE)
								.treasury(treasuryForNestedCollection)
								.withCustom(fixedHtsFee(1, feeToken, treasuryForNestedCollection)),
						tokenAssociate(treasuryForTopLevelCollection, tokenWithHtsFee),
						tokenCreate(tokenWithNestedFee)
								.initialSupply(Long.MAX_VALUE)
								.treasury(treasuryForTopLevelCollection)
								.withCustom(fixedHtsFee(1, tokenWithHtsFee, treasuryForTopLevelCollection)),
						tokenAssociate(debbie, List.of(feeToken, tokenWithHtsFee, tokenWithNestedFee)),
						tokenAssociate(edgar, tokenWithNestedFee),
						cryptoTransfer(
								moving(1_000L, feeToken)
										.between(DEFAULT_PAYER, debbie),
								moving(1_000L, tokenWithHtsFee)
										.between(treasuryForNestedCollection, debbie),
								moving(1_000L, tokenWithNestedFee)
										.between(treasuryForTopLevelCollection, debbie)
						)
								.payingWith(treasuryForNestedCollection)
								.fee(ONE_HBAR)
								.via(txnFromTreasury)
				).when(
						cryptoTransfer(
								moving(1L, tokenWithNestedFee).between(debbie, edgar)
						)
								.payingWith(debbie)
								.fee(ONE_HBAR)
								.via(txnFromDebbie)
				).then(
						getTxnRecord(txnFromTreasury).logged(),
						getTxnRecord(txnFromDebbie).logged(),
						getAccountBalance(edgar)
								.hasTokenBalance(tokenWithNestedFee, 1L),
						getAccountBalance(debbie)
								.hasTokenBalance(feeToken, 999L)
								.hasTokenBalance(tokenWithHtsFee, 999L)
								.hasTokenBalance(tokenWithNestedFee, 999L),
						getAccountBalance(DEFAULT_PAYER)
								.hasTokenBalance(feeToken, Long.MAX_VALUE - 1000L),
						getAccountBalance(treasuryForTopLevelCollection)
								.hasTokenBalance(tokenWithHtsFee, 1L)
								.hasTokenBalance(tokenWithNestedFee, Long.MAX_VALUE - 1000L),
						getAccountBalance(treasuryForNestedCollection)
								.hasTokenBalance(feeToken, 1L)
								.hasTokenBalance(tokenWithHtsFee, Long.MAX_VALUE - 1000L)
				);
	}

	public HapiApiSpec treasuriesAreExemptFromAllFees() {
		final var edgar = "Edgar";
		final var feeToken = "FeeToken";
		final var topLevelToken = "TopLevelToken";
		final var treasuryForTopLevel = "TokenTreasury";
		final var collectorForTopLevel = "FeeCollector";
		final var nonTreasury = "nonTreasury";

		final var txnFromTreasury = "txnFromTreasury";
		final var txnFromNonTreasury = "txnFromNonTreasury";

		return defaultHapiSpec("TreasuriesAreExemptFromAllFees")
				.given(
						cryptoCreate(edgar),
						cryptoCreate(nonTreasury),
						cryptoCreate(TOKEN_TREASURY),
						cryptoCreate(treasuryForTopLevel),
						cryptoCreate(collectorForTopLevel).balance(0L),
						tokenCreate(feeToken)
								.initialSupply(Long.MAX_VALUE)
								.treasury(TOKEN_TREASURY),
						tokenAssociate(collectorForTopLevel, feeToken),
						tokenAssociate(treasuryForTopLevel, feeToken),
						tokenCreate(topLevelToken)
								.initialSupply(Long.MAX_VALUE)
								.treasury(treasuryForTopLevel)
								.withCustom(fixedHbarFee(ONE_HBAR, collectorForTopLevel))
								.withCustom(fixedHtsFee(50, feeToken, collectorForTopLevel))
								.withCustom(fractionalFee(1, 10, 5, OptionalLong.of(50), collectorForTopLevel))
								.signedBy(DEFAULT_PAYER, treasuryForTopLevel, collectorForTopLevel),
						tokenAssociate(nonTreasury, List.of(topLevelToken, feeToken)),
						tokenAssociate(edgar, topLevelToken),
						cryptoTransfer(
								moving(2_000L, feeToken)
										.distributing(TOKEN_TREASURY, treasuryForTopLevel, nonTreasury),
								moving(1_000L, topLevelToken)
										.between(treasuryForTopLevel, nonTreasury)
						).payingWith(TOKEN_TREASURY).fee(ONE_HBAR)
				).when(
						cryptoTransfer(
								moving(1_000L, topLevelToken)
										.between(treasuryForTopLevel, edgar)
						)
								.payingWith(treasuryForTopLevel)
								.fee(ONE_HBAR)
								.via(txnFromTreasury)
				).then(
						getTxnRecord(txnFromTreasury).logged(),
						getAccountBalance(collectorForTopLevel)
								.logged()
								.hasTinyBars(0L)
								.hasTokenBalance(feeToken, 0L)
								.hasTokenBalance(topLevelToken, 0L),
						/* Now we perform the same transfer from a non-treasury and see all three fees charged */
						cryptoTransfer(
								moving(1_000L, topLevelToken)
										.between(nonTreasury, edgar)
						)
								.payingWith(nonTreasury)
								.fee(ONE_HBAR)
								.via(txnFromNonTreasury),
						getTxnRecord(txnFromNonTreasury).logged(),
						getAccountBalance(collectorForTopLevel)
								.logged()
								.hasTinyBars(ONE_HBAR)
								.hasTokenBalance(feeToken, 50L)
								.hasTokenBalance(topLevelToken, 50L),
						getAccountBalance(edgar)
								.hasTokenBalance(topLevelToken, 1950L)
				);
	}

	public HapiApiSpec collectorsAreExemptFromTheirOwnFeesButNotOthers() {
		final var edgar = "Edgar";
		final var topLevelToken = "TopLevelToken";
		final var treasuryForTopLevel = "TokenTreasury";
		final var firstCollectorForTopLevel = "AFeeCollector";
		final var secondCollectorForTopLevel = "BFeeCollector";

		final var txnFromCollector = "txnFromCollector";

		return defaultHapiSpec("CollectorsAreExemptFromTheirOwnFeesButNotOthers")
				.given(
						cryptoCreate(edgar),
						cryptoCreate(TOKEN_TREASURY),
						cryptoCreate(treasuryForTopLevel),
						cryptoCreate(firstCollectorForTopLevel).balance(10 * ONE_HBAR),
						cryptoCreate(secondCollectorForTopLevel).balance(10 * ONE_HBAR),
						tokenCreate(topLevelToken)
								.initialSupply(Long.MAX_VALUE)
								.treasury(treasuryForTopLevel)
								.withCustom(fixedHbarFee(ONE_HBAR, firstCollectorForTopLevel))
								.withCustom(fixedHbarFee(2 * ONE_HBAR, secondCollectorForTopLevel))
								.withCustom(fractionalFee(1, 20, 0, OptionalLong.of(0), firstCollectorForTopLevel))
								.withCustom(fractionalFee(1, 10, 0, OptionalLong.of(0), secondCollectorForTopLevel))
								.signedBy(DEFAULT_PAYER, treasuryForTopLevel, firstCollectorForTopLevel,
										secondCollectorForTopLevel),
						tokenAssociate(edgar, topLevelToken),
						cryptoTransfer(moving(2_000L, topLevelToken)
								.distributing(treasuryForTopLevel, firstCollectorForTopLevel,
										secondCollectorForTopLevel))
				).when(
						cryptoTransfer(
								moving(1_000L, topLevelToken)
										.between(firstCollectorForTopLevel, edgar)
						)
								.payingWith(firstCollectorForTopLevel)
								.fee(ONE_HBAR)
								.via(txnFromCollector)
				).then(
						getTxnRecord(txnFromCollector).logged(),
						getAccountBalance(firstCollectorForTopLevel)
								.logged()
								.hasTokenBalance(topLevelToken, 0L),
						getAccountBalance(secondCollectorForTopLevel)
								.logged()
								.hasTinyBars(12 * ONE_HBAR)
								.hasTokenBalance(topLevelToken, 1_100L),
						getAccountBalance(edgar)
								.hasTokenBalance(topLevelToken, 900L)
				);
	}

	public HapiApiSpec treasuriesAreExemptFromAllFees() {
		final var edgar = "Edgar";
		final var feeToken = "FeeToken";
		final var topLevelToken = "TopLevelToken";
		final var treasuryForTopLevel = "TokenTreasury";
		final var collectorForTopLevel = "FeeCollector";
		final var nonTreasury = "nonTreasury";

		final var txnFromTreasury = "txnFromTreasury";
		final var txnFromNonTreasury = "txnFromNonTreasury";

		return defaultHapiSpec("TreasuriesAreExemptFromAllFees")
				.given(
						cryptoCreate(edgar),
						cryptoCreate(nonTreasury),
						cryptoCreate(TOKEN_TREASURY),
						cryptoCreate(treasuryForTopLevel),
						cryptoCreate(collectorForTopLevel).balance(0L),
						tokenCreate(feeToken)
								.initialSupply(Long.MAX_VALUE)
								.treasury(TOKEN_TREASURY),
						tokenAssociate(collectorForTopLevel, feeToken),
						tokenAssociate(treasuryForTopLevel, feeToken),
						tokenCreate(topLevelToken)
								.initialSupply(Long.MAX_VALUE)
								.treasury(treasuryForTopLevel)
								.withCustom(fixedHbarFee(ONE_HBAR, collectorForTopLevel))
								.withCustom(fixedHtsFee(50, feeToken, collectorForTopLevel))
								.withCustom(fractionalFee(1, 10, 5, OptionalLong.of(50), collectorForTopLevel))
								.signedBy(DEFAULT_PAYER, treasuryForTopLevel, collectorForTopLevel),
						tokenAssociate(nonTreasury, List.of(topLevelToken, feeToken)),
						tokenAssociate(edgar, topLevelToken),
						cryptoTransfer(
								moving(2_000L, feeToken)
										.distributing(TOKEN_TREASURY, treasuryForTopLevel, nonTreasury),
								moving(1_000L, topLevelToken)
										.between(treasuryForTopLevel, nonTreasury)
						).payingWith(TOKEN_TREASURY).fee(ONE_HBAR)
				).when(
						cryptoTransfer(
								moving(1_000L, topLevelToken)
										.between(treasuryForTopLevel, edgar)
						)
								.payingWith(treasuryForTopLevel)
								.fee(ONE_HBAR)
								.via(txnFromTreasury)
				).then(
						getTxnRecord(txnFromTreasury).logged(),
						getAccountBalance(collectorForTopLevel)
								.logged()
								.hasTinyBars(0L)
								.hasTokenBalance(feeToken, 0L)
								.hasTokenBalance(topLevelToken, 0L),
						/* Now we perform the same transfer from a non-treasury and see all three fees charged */
						cryptoTransfer(
								moving(1_000L, topLevelToken)
										.between(nonTreasury, edgar)
						)
								.payingWith(nonTreasury)
								.fee(ONE_HBAR)
								.via(txnFromNonTreasury),
						getTxnRecord(txnFromNonTreasury).logged(),
						getAccountBalance(collectorForTopLevel)
								.logged()
								.hasTinyBars(ONE_HBAR)
								.hasTokenBalance(feeToken, 50L)
								.hasTokenBalance(topLevelToken, 50L),
						getAccountBalance(edgar)
								.hasTokenBalance(topLevelToken, 1950L)
				);
	}

	public HapiApiSpec collectorsAreExemptFromTheirOwnFeesButNotOthers() {
		final var edgar = "Edgar";
		final var topLevelToken = "TopLevelToken";
		final var treasuryForTopLevel = "TokenTreasury";
		final var firstCollectorForTopLevel = "AFeeCollector";
		final var secondCollectorForTopLevel = "BFeeCollector";

		final var txnFromCollector = "txnFromCollector";

		return defaultHapiSpec("CollectorsAreExemptFromTheirOwnFeesButNotOthers")
				.given(
						cryptoCreate(edgar),
						cryptoCreate(TOKEN_TREASURY),
						cryptoCreate(treasuryForTopLevel),
						cryptoCreate(firstCollectorForTopLevel).balance(10 * ONE_HBAR),
						cryptoCreate(secondCollectorForTopLevel).balance(10 * ONE_HBAR),
						tokenCreate(topLevelToken)
								.initialSupply(Long.MAX_VALUE)
								.treasury(treasuryForTopLevel)
								.withCustom(fixedHbarFee(ONE_HBAR, firstCollectorForTopLevel))
								.withCustom(fixedHbarFee(2 * ONE_HBAR, secondCollectorForTopLevel))
								.withCustom(fractionalFee(1, 20, 0, OptionalLong.of(0), firstCollectorForTopLevel))
								.withCustom(fractionalFee(1, 10, 0, OptionalLong.of(0), secondCollectorForTopLevel))
								.signedBy(DEFAULT_PAYER, treasuryForTopLevel, firstCollectorForTopLevel,
										secondCollectorForTopLevel),
						tokenAssociate(edgar, topLevelToken),
						cryptoTransfer(moving(2_000L, topLevelToken)
								.distributing(treasuryForTopLevel, firstCollectorForTopLevel,
										secondCollectorForTopLevel))
				).when(
						cryptoTransfer(
								moving(1_000L, topLevelToken)
										.between(firstCollectorForTopLevel, edgar)
						)
								.payingWith(firstCollectorForTopLevel)
								.fee(ONE_HBAR)
								.via(txnFromCollector)
				).then(
						getTxnRecord(txnFromCollector).logged(),
						getAccountBalance(firstCollectorForTopLevel)
								.logged()
								.hasTokenBalance(topLevelToken, 0L),
						getAccountBalance(secondCollectorForTopLevel)
								.logged()
								.hasTinyBars(12 * ONE_HBAR)
								.hasTokenBalance(topLevelToken, 1_100L),
						getAccountBalance(edgar)
								.hasTokenBalance(topLevelToken, 900L)
				);
	}

	@Override
	protected Logger getResultsLogger() {
		return log;
	}
}<|MERGE_RESOLUTION|>--- conflicted
+++ resolved
@@ -121,10 +121,7 @@
 						simpleHtsFeeCaseStudy(),
 						nestedHbarCaseStudy(),
 						nestedFractionalCaseStudy(),
-<<<<<<< HEAD
 						nestedHtsCaseStudy(),
-=======
->>>>>>> 870509fa
 						treasuriesAreExemptFromAllFees(),
 						collectorsAreExemptFromTheirOwnFeesButNotOthers(),
 				}
