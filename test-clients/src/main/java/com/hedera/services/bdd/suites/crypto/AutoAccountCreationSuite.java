--- conflicted
+++ resolved
@@ -47,18 +47,7 @@
 import static com.hedera.services.bdd.spec.transactions.token.TokenMovement.movingHbar;
 import static com.hedera.services.bdd.spec.transactions.token.TokenMovement.movingUnique;
 import static com.hedera.services.bdd.spec.utilops.CustomSpecAssert.allRunFor;
-<<<<<<< HEAD
-import static com.hedera.services.bdd.spec.utilops.UtilVerbs.assertionsHold;
-import static com.hedera.services.bdd.spec.utilops.UtilVerbs.childRecordsCheck;
-import static com.hedera.services.bdd.spec.utilops.UtilVerbs.newKeyNamed;
-import static com.hedera.services.bdd.spec.utilops.UtilVerbs.overriding;
-import static com.hedera.services.bdd.spec.utilops.UtilVerbs.overridingAllOf;
-import static com.hedera.services.bdd.spec.utilops.UtilVerbs.resetToDefault;
-import static com.hedera.services.bdd.spec.utilops.UtilVerbs.sourcing;
-import static com.hedera.services.bdd.spec.utilops.UtilVerbs.withOpContext;
-=======
 import static com.hedera.services.bdd.spec.utilops.UtilVerbs.*;
->>>>>>> e56d3f5a
 import static com.hedera.services.bdd.suites.contract.Utils.aaWith;
 import static com.hedera.services.bdd.suites.contract.Utils.accountId;
 import static com.hedera.services.bdd.suites.contract.Utils.ocWith;
@@ -66,7 +55,10 @@
 import static com.hedera.services.bdd.suites.crypto.CryptoCreateSuite.LAZY_CREATION_ENABLED;
 import static com.hedera.services.bdd.suites.crypto.CryptoCreateSuite.TRUE;
 import static com.hedera.services.ethereum.EthTxSigs.recoverAddressFromPubKey;
-<<<<<<< HEAD
+import static com.hederahashgraph.api.proto.java.ResponseCodeEnum.*;
+import static com.hedera.services.bdd.suites.crypto.CryptoCreateSuite.LAZY_CREATION_ENABLED;
+import static com.hedera.services.bdd.suites.crypto.CryptoCreateSuite.TRUE;
+import static com.hedera.services.ethereum.EthTxSigs.recoverAddressFromPubKey;
 import static com.hederahashgraph.api.proto.java.ResponseCodeEnum.ACCOUNT_DELETED;
 import static com.hederahashgraph.api.proto.java.ResponseCodeEnum.ACCOUNT_REPEATED_IN_ACCOUNT_AMOUNTS;
 import static com.hederahashgraph.api.proto.java.ResponseCodeEnum.INSUFFICIENT_ACCOUNT_BALANCE;
@@ -74,9 +66,6 @@
 import static com.hederahashgraph.api.proto.java.ResponseCodeEnum.NOT_SUPPORTED;
 import static com.hederahashgraph.api.proto.java.ResponseCodeEnum.NO_REMAINING_AUTOMATIC_ASSOCIATIONS;
 import static com.hederahashgraph.api.proto.java.ResponseCodeEnum.SUCCESS;
-=======
-import static com.hederahashgraph.api.proto.java.ResponseCodeEnum.*;
->>>>>>> e56d3f5a
 import static com.hederahashgraph.api.proto.java.TokenSupplyType.FINITE;
 import static com.hederahashgraph.api.proto.java.TokenType.FUNGIBLE_COMMON;
 import static com.hederahashgraph.api.proto.java.TokenType.NON_FUNGIBLE_UNIQUE;
@@ -87,7 +76,6 @@
 import com.hedera.services.bdd.spec.keys.KeyShape;
 import com.hedera.services.bdd.spec.utilops.UtilVerbs;
 import com.hedera.services.bdd.suites.HapiApiSuite;
-import com.hedera.services.ethereum.EthTxSigs;
 import com.hederahashgraph.api.proto.java.AccountID;
 import com.hederahashgraph.api.proto.java.ContractID;
 import com.hederahashgraph.api.proto.java.Key;
@@ -199,12 +187,8 @@
                 canAutoCreateWithHbarAndTokenTransfers(),
                 transferHbarsToEVMAddressAlias(),
                 transferFungibleToEVMAddressAlias(),
-<<<<<<< HEAD
-                transferNonFungibleToEVMAddressAlias());
-=======
                 transferNonFungibleToEVMAddressAlias(),
                 payerBalanceIsReflectsAllChangesBeforeFeeCharging());
->>>>>>> e56d3f5a
     }
 
     private HapiApiSpec canAutoCreateWithHbarAndTokenTransfers() {
@@ -856,12 +840,7 @@
                                                     .getECDSASecp256K1()
                                                     .toByteArray();
                                     final var evmAddress =
-<<<<<<< HEAD
-                                            ByteString.copyFrom(
-                                                    EthTxSigs.recoverAddressFromPubKey(ecdsaKey));
-=======
                                             ByteString.copyFrom(recoverAddressFromPubKey(ecdsaKey));
->>>>>>> e56d3f5a
                                     final var op =
                                             cryptoTransfer(
                                                             tinyBarsFromTo(
@@ -885,13 +864,8 @@
                                                                     .memo(LAZY_MEMO));
 
                                     allRunFor(spec, op, op2);
-<<<<<<< HEAD
-                                    resetToDefault(LAZY_CREATE_FEATURE_FLAG);
-                                }));
-=======
                                 }),
                         resetToDefault(LAZY_CREATE_FEATURE_FLAG));
->>>>>>> e56d3f5a
     }
 
     private HapiApiSpec
@@ -913,12 +887,7 @@
                                                     .getECDSASecp256K1()
                                                     .toByteArray();
                                     final var evmAddress =
-<<<<<<< HEAD
-                                            ByteString.copyFrom(
-                                                    EthTxSigs.recoverAddressFromPubKey(ecdsaKey));
-=======
                                             ByteString.copyFrom(recoverAddressFromPubKey(ecdsaKey));
->>>>>>> e56d3f5a
                                     final var op =
                                             cryptoTransfer(
                                                             tinyBarsFromTo(
@@ -929,15 +898,9 @@
                                                     .via(TRANSFER_TXN);
 
                                     allRunFor(spec, op);
-<<<<<<< HEAD
-                                    resetToDefault(LAZY_CREATE_FEATURE_FLAG);
-                                    resetToDefault(AUTO_CREATE_FEATURE_FLAG);
-                                }));
-=======
                                 }),
                         resetToDefault(LAZY_CREATE_FEATURE_FLAG),
                         resetToDefault(AUTO_CREATE_FEATURE_FLAG));
->>>>>>> e56d3f5a
     }
 
     private HapiApiSpec canGetBalanceAndInfoViaAlias() {
