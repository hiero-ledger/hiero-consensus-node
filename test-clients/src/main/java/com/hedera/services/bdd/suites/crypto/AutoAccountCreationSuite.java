--- conflicted
+++ resolved
@@ -25,17 +25,8 @@
 import static com.hedera.services.bdd.spec.assertions.ContractInfoAsserts.contractWith;
 import static com.hedera.services.bdd.spec.assertions.TransactionRecordAsserts.includingFungibleMovement;
 import static com.hedera.services.bdd.spec.assertions.TransactionRecordAsserts.recordWith;
-<<<<<<< HEAD
 import static com.hedera.services.bdd.spec.keys.TrieSigMapGenerator.uniqueWithFullPrefixesFor;
-import static com.hedera.services.bdd.spec.queries.QueryVerbs.getAccountInfo;
-import static com.hedera.services.bdd.spec.queries.QueryVerbs.getAliasedAccountInfo;
-import static com.hedera.services.bdd.spec.queries.QueryVerbs.getAutoCreatedAccountBalance;
-import static com.hedera.services.bdd.spec.queries.QueryVerbs.getContractInfo;
-import static com.hedera.services.bdd.spec.queries.QueryVerbs.getReceipt;
-import static com.hedera.services.bdd.spec.queries.QueryVerbs.getTxnRecord;
-=======
 import static com.hedera.services.bdd.spec.queries.QueryVerbs.*;
->>>>>>> e56d3f5a
 import static com.hedera.services.bdd.spec.queries.crypto.ExpectedTokenRel.relationshipWith;
 import static com.hedera.services.bdd.spec.transactions.TxnVerbs.contractUpdate;
 import static com.hedera.services.bdd.spec.transactions.TxnVerbs.createDefaultContract;
@@ -64,21 +55,10 @@
 import static com.hedera.services.bdd.suites.contract.Utils.accountId;
 import static com.hedera.services.bdd.suites.contract.Utils.ocWith;
 import static com.hedera.services.bdd.suites.contract.hapi.ContractUpdateSuite.ADMIN_KEY;
-<<<<<<< HEAD
-import static com.hederahashgraph.api.proto.java.ResponseCodeEnum.ACCOUNT_DELETED;
-import static com.hederahashgraph.api.proto.java.ResponseCodeEnum.ACCOUNT_REPEATED_IN_ACCOUNT_AMOUNTS;
-import static com.hederahashgraph.api.proto.java.ResponseCodeEnum.INSUFFICIENT_ACCOUNT_BALANCE;
-import static com.hederahashgraph.api.proto.java.ResponseCodeEnum.INSUFFICIENT_SENDER_ACCOUNT_BALANCE_FOR_CUSTOM_FEE;
-import static com.hederahashgraph.api.proto.java.ResponseCodeEnum.INVALID_SIGNATURE;
-import static com.hederahashgraph.api.proto.java.ResponseCodeEnum.NOT_SUPPORTED;
-import static com.hederahashgraph.api.proto.java.ResponseCodeEnum.NO_REMAINING_AUTOMATIC_ASSOCIATIONS;
-import static com.hederahashgraph.api.proto.java.ResponseCodeEnum.SUCCESS;
-=======
 import static com.hedera.services.bdd.suites.crypto.CryptoCreateSuite.LAZY_CREATION_ENABLED;
 import static com.hedera.services.bdd.suites.crypto.CryptoCreateSuite.TRUE;
 import static com.hedera.services.ethereum.EthTxSigs.recoverAddressFromPubKey;
 import static com.hederahashgraph.api.proto.java.ResponseCodeEnum.*;
->>>>>>> e56d3f5a
 import static com.hederahashgraph.api.proto.java.TokenSupplyType.FINITE;
 import static com.hederahashgraph.api.proto.java.TokenType.FUNGIBLE_COMMON;
 import static com.hederahashgraph.api.proto.java.TokenType.NON_FUNGIBLE_UNIQUE;
@@ -90,11 +70,7 @@
 import com.hedera.services.bdd.spec.queries.meta.HapiGetTxnRecord;
 import com.hedera.services.bdd.spec.utilops.UtilVerbs;
 import com.hedera.services.bdd.suites.HapiApiSuite;
-<<<<<<< HEAD
 import com.hedera.services.ethereum.EthTxData;
-import com.hedera.services.ethereum.EthTxSigs;
-=======
->>>>>>> e56d3f5a
 import com.hederahashgraph.api.proto.java.AccountID;
 import com.hederahashgraph.api.proto.java.ContractID;
 import com.hederahashgraph.api.proto.java.Key;
@@ -159,14 +135,11 @@
     private static final long EXPECTED_HBAR_TRANSFER_AUTO_CREATION_FEE = 39418863L;
     private static final long EXPECTED_MULTI_TOKEN_TRANSFER_AUTO_CREATION_FEE = 42427268L;
     private static final long EXPECTED_SINGLE_TOKEN_TRANSFER_AUTO_CREATE_FEE = 40927290L;
-<<<<<<< HEAD
     public static final String CRYPTO_TRANSFER_RECEIVER = "cryptoTransferReceiver";
     public static final String FALSE = "false";
-=======
     private static final String HBAR_XFER = "hbarXfer";
     private static final String NFT_XFER = "nftXfer";
     private static final String FT_XFER = "ftXfer";
->>>>>>> e56d3f5a
 
     public static void main(String... args) {
         new AutoAccountCreationSuite().runSuiteSync();
@@ -944,7 +917,7 @@
                                                     .toByteArray();
                                     final var evmAddress =
                                             ByteString.copyFrom(
-                                                    EthTxSigs.recoverAddressFromPubKey(ecdsaKey));
+                                                    recoverAddressFromPubKey(ecdsaKey));
                                     final var op =
                                             cryptoTransfer(
                                                             tinyBarsFromTo(
@@ -1008,7 +981,7 @@
                                                     .toByteArray();
                                     final var evmAddress =
                                             ByteString.copyFrom(
-                                                    EthTxSigs.recoverAddressFromPubKey(ecdsaKey));
+                                                    recoverAddressFromPubKey(ecdsaKey));
 
                                     final var op3 =
                                             cryptoTransfer(
@@ -1061,7 +1034,7 @@
                                                     .toByteArray();
                                     final var evmAddress =
                                             ByteString.copyFrom(
-                                                    EthTxSigs.recoverAddressFromPubKey(ecdsaKey));
+                                                    recoverAddressFromPubKey(ecdsaKey));
                                     final var op =
                                             cryptoTransfer(
                                                             tinyBarsFromTo(
