/*
 * Copyright (C) 2021-2022 Hedera Hashgraph, LLC
 *
 * Licensed under the Apache License, Version 2.0 (the "License");
 * you may not use this file except in compliance with the License.
 * You may obtain a copy of the License at
 *
 *      http://www.apache.org/licenses/LICENSE-2.0
 *
 * Unless required by applicable law or agreed to in writing, software
 * distributed under the License is distributed on an "AS IS" BASIS,
 * WITHOUT WARRANTIES OR CONDITIONS OF ANY KIND, either express or implied.
 * See the License for the specific language governing permissions and
 * limitations under the License.
 */
package com.hedera.services.bdd.suites.crypto;

import static com.hedera.services.bdd.spec.HapiApiSpec.defaultHapiSpec;
import static com.hedera.services.bdd.spec.HapiPropertySource.asSolidityAddress;
import static com.hedera.services.bdd.spec.PropertySource.asAccount;
import static com.hedera.services.bdd.spec.PropertySource.asAccountString;
import static com.hedera.services.bdd.spec.assertions.AccountInfoAsserts.accountWith;
import static com.hedera.services.bdd.spec.assertions.AutoAssocAsserts.accountTokenPairsInAnyOrder;
import static com.hedera.services.bdd.spec.assertions.ContractInfoAsserts.contractWith;
import static com.hedera.services.bdd.spec.assertions.TransactionRecordAsserts.includingFungibleMovement;
import static com.hedera.services.bdd.spec.assertions.TransactionRecordAsserts.recordWith;
import static com.hedera.services.bdd.spec.queries.QueryVerbs.getAccountInfo;
import static com.hedera.services.bdd.spec.queries.QueryVerbs.getAliasedAccountInfo;
import static com.hedera.services.bdd.spec.queries.QueryVerbs.getAutoCreatedAccountBalance;
import static com.hedera.services.bdd.spec.queries.QueryVerbs.getContractInfo;
import static com.hedera.services.bdd.spec.queries.QueryVerbs.getReceipt;
import static com.hedera.services.bdd.spec.queries.QueryVerbs.getTxnRecord;
import static com.hedera.services.bdd.spec.queries.crypto.ExpectedTokenRel.relationshipWith;
import static com.hedera.services.bdd.spec.transactions.TxnVerbs.contractUpdate;
import static com.hedera.services.bdd.spec.transactions.TxnVerbs.createDefaultContract;
import static com.hedera.services.bdd.spec.transactions.TxnVerbs.cryptoCreate;
import static com.hedera.services.bdd.spec.transactions.TxnVerbs.cryptoDeleteAliased;
import static com.hedera.services.bdd.spec.transactions.TxnVerbs.cryptoTransfer;
import static com.hedera.services.bdd.spec.transactions.TxnVerbs.cryptoUpdate;
import static com.hedera.services.bdd.spec.transactions.TxnVerbs.cryptoUpdateAliased;
import static com.hedera.services.bdd.spec.transactions.TxnVerbs.mintToken;
import static com.hedera.services.bdd.spec.transactions.TxnVerbs.sortedCryptoTransfer;
import static com.hedera.services.bdd.spec.transactions.TxnVerbs.tokenAssociate;
import static com.hedera.services.bdd.spec.transactions.TxnVerbs.tokenCreate;
import static com.hedera.services.bdd.spec.transactions.crypto.HapiCryptoTransfer.tinyBarsFromAccountToAlias;
import static com.hedera.services.bdd.spec.transactions.crypto.HapiCryptoTransfer.tinyBarsFromTo;
import static com.hedera.services.bdd.spec.transactions.crypto.HapiCryptoTransfer.tinyBarsFromToWithAlias;
import static com.hedera.services.bdd.spec.transactions.token.CustomFeeSpecs.fixedHbarFeeInheritingRoyaltyCollector;
import static com.hedera.services.bdd.spec.transactions.token.CustomFeeSpecs.royaltyFeeWithFallback;
import static com.hedera.services.bdd.spec.transactions.token.TokenMovement.moving;
import static com.hedera.services.bdd.spec.transactions.token.TokenMovement.movingHbar;
import static com.hedera.services.bdd.spec.transactions.token.TokenMovement.movingUnique;
import static com.hedera.services.bdd.spec.utilops.CustomSpecAssert.allRunFor;
import static com.hedera.services.bdd.spec.utilops.UtilVerbs.assertionsHold;
import static com.hedera.services.bdd.spec.utilops.UtilVerbs.childRecordsCheck;
import static com.hedera.services.bdd.spec.utilops.UtilVerbs.newKeyNamed;
import static com.hedera.services.bdd.spec.utilops.UtilVerbs.overriding;
import static com.hedera.services.bdd.spec.utilops.UtilVerbs.overridingAllOf;
import static com.hedera.services.bdd.spec.utilops.UtilVerbs.resetToDefault;
import static com.hedera.services.bdd.spec.utilops.UtilVerbs.sourcing;
import static com.hedera.services.bdd.spec.utilops.UtilVerbs.withOpContext;
import static com.hedera.services.bdd.suites.contract.Utils.aaWith;
import static com.hedera.services.bdd.suites.contract.hapi.ContractUpdateSuite.ADMIN_KEY;
import static com.hederahashgraph.api.proto.java.ResponseCodeEnum.ACCOUNT_DELETED;
import static com.hederahashgraph.api.proto.java.ResponseCodeEnum.ACCOUNT_REPEATED_IN_ACCOUNT_AMOUNTS;
import static com.hederahashgraph.api.proto.java.ResponseCodeEnum.INSUFFICIENT_ACCOUNT_BALANCE;
import static com.hederahashgraph.api.proto.java.ResponseCodeEnum.INSUFFICIENT_SENDER_ACCOUNT_BALANCE_FOR_CUSTOM_FEE;
import static com.hederahashgraph.api.proto.java.ResponseCodeEnum.NOT_SUPPORTED;
import static com.hederahashgraph.api.proto.java.ResponseCodeEnum.NO_REMAINING_AUTOMATIC_ASSOCIATIONS;
import static com.hederahashgraph.api.proto.java.ResponseCodeEnum.SUCCESS;
import static com.hederahashgraph.api.proto.java.TokenSupplyType.FINITE;
import static com.hederahashgraph.api.proto.java.TokenType.FUNGIBLE_COMMON;
import static com.hederahashgraph.api.proto.java.TokenType.NON_FUNGIBLE_UNIQUE;
import static org.junit.jupiter.api.Assertions.assertEquals;

import com.google.protobuf.ByteString;
import com.hedera.services.bdd.spec.HapiApiSpec;
import com.hedera.services.bdd.spec.keys.KeyShape;
import com.hedera.services.bdd.spec.utilops.UtilVerbs;
import com.hedera.services.bdd.suites.HapiApiSuite;
import com.hedera.services.ethereum.EthTxSigs;
import com.hederahashgraph.api.proto.java.AccountID;
import com.hederahashgraph.api.proto.java.ContractID;
import com.hederahashgraph.api.proto.java.Key;
import com.hederahashgraph.api.proto.java.KeyList;
import com.hederahashgraph.api.proto.java.ResponseCodeEnum;
import com.hederahashgraph.api.proto.java.ThresholdKey;
import com.hederahashgraph.api.proto.java.TokenID;
import com.hederahashgraph.api.proto.java.TokenSupplyType;
import com.hederahashgraph.api.proto.java.TokenTransferList;
import com.hederahashgraph.api.proto.java.TokenType;
import com.hederahashgraph.api.proto.java.TransactionRecord;
import java.util.List;
import java.util.Map;
import java.util.concurrent.atomic.AtomicLong;
import java.util.concurrent.atomic.AtomicReference;
import org.apache.commons.lang3.tuple.Pair;
import org.apache.logging.log4j.LogManager;
import org.apache.logging.log4j.Logger;

public class AutoAccountCreationSuite extends HapiApiSuite {
    private static final Logger LOG = LogManager.getLogger(AutoAccountCreationSuite.class);
    private static final long INITIAL_BALANCE = 1000L;
    private static final ByteString ALIAS_CONTENT =
            ByteString.copyFromUtf8(
                    "a479462fba67674b5a41acfb16cb6828626b61d3f389fa611005a45754130e5c749073c0b1b791596430f4a54649cc8a3f6d28147dd4099070a5c3c4811d1771");
    private static final Key VALID_ED_25519_KEY =
            Key.newBuilder().setEd25519(ALIAS_CONTENT).build();
    private static final ByteString VALID_25519_ALIAS = VALID_ED_25519_KEY.toByteString();
    private static final String AUTO_MEMO = "auto-created account";
    private static final String LAZY_MEMO = "lazy-created account";
    private static final String VALID_ALIAS = "validAlias";
    private static final String PAYER = "payer";
    private static final String TRANSFER_TXN = "transferTxn";
    private static final String ALIAS = "alias";
    private static final String PAYER_1 = "payer1";
    private static final String ALIAS_2 = "alias2";
    private static final String PAYER_4 = "payer4";
    private static final String TRANSFER_TXN_2 = "transferTxn2";
    private static final String TRANSFER_ALIAS = "transferAlias";
    private static final String A_TOKEN = "tokenA";
    private static final String B_TOKEN = "tokenB";
    private static final String NFT_INFINITE_SUPPLY_TOKEN = "nftA";
    private static final String NFT_FINITE_SUPPLY_TOKEN = "nftB";
    private static final String MULTI_KEY = "multi";
    private static final String PARTY = "party";
    private static final String COUNTERPARTY = "counterparty";

    private static final String CIVILIAN = "somebody";
    private static final String TOKEN_A_CREATE = "tokenACreateTxn";

    private static final String TOKEN_B_CREATE = "tokenBCreateTxn";
    private static final String NFT_CREATE = "nftCreateTxn";
    private static final String SPONSOR = "autoCreateSponsor";
    private static final String LAZY_CREATE_SPONSOR = "lazyCreateSponsor";

    private static final String FEATURE_FLAG = "tokens.autoCreations.isEnabled";
    private static final String AUTO_CREATE_FEATURE_FLAG = "autoCreation.enabled";
    private static final String LAZY_CREATE_FEATURE_FLAG = "lazyCreation.enabled";

    private static final long EXPECTED_HBAR_TRANSFER_AUTO_CREATION_FEE = 39418863L;
    private static final long EXPECTED_MULTI_TOKEN_TRANSFER_AUTO_CREATION_FEE = 42427268L;
    private static final long EXPECTED_SINGLE_TOKEN_TRANSFER_AUTO_CREATE_FEE = 40927290L;

    public static void main(String... args) {
        new AutoAccountCreationSuite().runSuiteSync();
    }

    @Override
    public boolean canRunConcurrent() {
        return false;
    }

    @Override
    protected Logger getResultsLogger() {
        return LOG;
    }

    @Override
    public List<HapiApiSpec> getSpecsInSuite() {
        return List.of(
                /* --- Hbar auto creates */
                autoAccountCreationsHappyPath(),
                autoAccountCreationBadAlias(),
                autoAccountCreationUnsupportedAlias(),
                transferToAccountAutoCreatedUsingAlias(),
                transferToAccountAutoCreatedUsingAccount(),
                transferFromAliasToAlias(),
                transferFromAliasToAccount(),
                multipleAutoAccountCreations(),
                accountCreatedIfAliasUsedAsPubKey(),
                aliasCanBeUsedOnManyAccountsNotAsAlias(),
                autoAccountCreationWorksWhenUsingAliasOfDeletedAccount(),
                canGetBalanceAndInfoViaAlias(),
                noStakePeriodStartIfNotStakingToNode(),
                hollowAccountCreationWithCryptoTransfer(),
                hollowAccountCreationFailWhenAutoCreateFlagEnabledAndLazyFeatureFlagDisabled(),
                /* -- HTS auto creates -- */
                canAutoCreateWithFungibleTokenTransfersToAlias(),
                multipleTokenTransfersSucceed(),
                nftTransfersToAlias(),
                autoCreateWithNftFallBackFeeFails(),
                repeatedAliasInSameTransferListFails(),
                tokenTransfersFailWhenFeatureFlagDisabled(),
                canAutoCreateWithHbarAndTokenTransfers());
    }

    private HapiApiSpec canAutoCreateWithHbarAndTokenTransfers() {
        final var initialTokenSupply = 1000;
        return defaultHapiSpec("hbarAndTokenTransfers")
                .given(
                        overriding(FEATURE_FLAG, "true"),
                        newKeyNamed(VALID_ALIAS),
                        cryptoCreate(TOKEN_TREASURY).balance(10 * ONE_HUNDRED_HBARS),
                        cryptoCreate(CIVILIAN)
                                .balance(ONE_HUNDRED_HBARS)
                                .maxAutomaticTokenAssociations(2),
                        tokenCreate(A_TOKEN)
                                .tokenType(FUNGIBLE_COMMON)
                                .supplyType(FINITE)
                                .initialSupply(initialTokenSupply)
                                .maxSupply(10L * initialTokenSupply)
                                .treasury(TOKEN_TREASURY)
                                .via(TOKEN_A_CREATE),
                        getTxnRecord(TOKEN_A_CREATE)
                                .hasNewTokenAssociation(A_TOKEN, TOKEN_TREASURY))
                .when(
                        tokenAssociate(CIVILIAN, A_TOKEN),
                        cryptoTransfer(moving(10, A_TOKEN).between(TOKEN_TREASURY, CIVILIAN)),
                        getAccountInfo(CIVILIAN).hasToken(relationshipWith(A_TOKEN).balance(10)))
                .then(
                        cryptoTransfer(
                                        movingHbar(10L).between(CIVILIAN, VALID_ALIAS),
                                        moving(1, A_TOKEN).between(CIVILIAN, VALID_ALIAS))
                                .signedBy(DEFAULT_PAYER, CIVILIAN)
                                .via(TRANSFER_TXN),
                        getTxnRecord(TRANSFER_TXN).andAllChildRecords().logged(),
                        getAliasedAccountInfo(VALID_ALIAS)
                                .has(accountWith().balance(10L))
                                .hasToken(relationshipWith(A_TOKEN)));
    }

    private HapiApiSpec tokenTransfersFailWhenFeatureFlagDisabled() {
        final var initialTokenSupply = 1000;
        final var fungibleTokenXfer = "fungibleTokenXfer";
        final var nftXfer = "nftXfer";

        return defaultHapiSpec("tokenTransfersFailWhenFeatureFlagDisabled")
                .given(
                        overriding(FEATURE_FLAG, "false"),
                        newKeyNamed(VALID_ALIAS),
                        newKeyNamed(MULTI_KEY),
                        cryptoCreate(TOKEN_TREASURY).balance(ONE_HUNDRED_HBARS),
                        tokenCreate(A_TOKEN)
                                .tokenType(TokenType.FUNGIBLE_COMMON)
                                .initialSupply(initialTokenSupply)
                                .treasury(TOKEN_TREASURY)
                                .via(TOKEN_A_CREATE),
                        tokenCreate(NFT_INFINITE_SUPPLY_TOKEN)
                                .tokenType(TokenType.NON_FUNGIBLE_UNIQUE)
                                .adminKey(MULTI_KEY)
                                .supplyKey(MULTI_KEY)
                                .supplyType(TokenSupplyType.INFINITE)
                                .initialSupply(0)
                                .treasury(TOKEN_TREASURY)
                                .via(NFT_CREATE),
                        mintToken(
                                NFT_INFINITE_SUPPLY_TOKEN,
                                List.of(
                                        ByteString.copyFromUtf8("a"),
                                        ByteString.copyFromUtf8("b"))),
                        cryptoCreate(CIVILIAN)
                                .balance(10 * ONE_HBAR)
                                .maxAutomaticTokenAssociations(2))
                .when(
                        tokenAssociate(CIVILIAN, NFT_INFINITE_SUPPLY_TOKEN),
                        cryptoTransfer(
                                moving(100, A_TOKEN).between(TOKEN_TREASURY, CIVILIAN),
                                movingUnique(NFT_INFINITE_SUPPLY_TOKEN, 1L, 2L)
                                        .between(TOKEN_TREASURY, CIVILIAN)),
                        getAccountInfo(CIVILIAN).hasToken(relationshipWith(A_TOKEN).balance(100)),
                        getAccountInfo(CIVILIAN)
                                .hasToken(relationshipWith(NFT_INFINITE_SUPPLY_TOKEN)),

                        /* --- transfer token type to alias and expected to fail as the feature flag is off  --- */
                        cryptoTransfer(moving(10, A_TOKEN).between(CIVILIAN, VALID_ALIAS))
                                .via(fungibleTokenXfer)
                                .payingWith(CIVILIAN)
                                .hasKnownStatus(NOT_SUPPORTED)
                                .logged(),
                        cryptoTransfer(
                                        movingUnique(NFT_INFINITE_SUPPLY_TOKEN, 1, 2)
                                                .between(CIVILIAN, VALID_ALIAS))
                                .via(nftXfer)
                                .payingWith(CIVILIAN)
                                .hasKnownStatus(NOT_SUPPORTED)
                                .logged(),
                        getTxnRecord(fungibleTokenXfer).andAllChildRecords().hasChildRecordCount(0),
                        getTxnRecord(nftXfer).andAllChildRecords().hasNonStakingChildRecordCount(0),
                        /* --- hbar auto creations should still pass */
                        cryptoTransfer(tinyBarsFromToWithAlias(CIVILIAN, VALID_ALIAS, ONE_HBAR))
                                .payingWith(CIVILIAN)
                                .signedBy(CIVILIAN, VALID_ALIAS)
                                .via(TRANSFER_TXN),
                        getTxnRecord(TRANSFER_TXN)
                                .andAllChildRecords()
                                .hasNonStakingChildRecordCount(1))
                .then(overriding(FEATURE_FLAG, "true"));
    }

    private HapiApiSpec repeatedAliasInSameTransferListFails() {
        final AtomicReference<TokenID> ftId = new AtomicReference<>();
        final AtomicReference<TokenID> nftId = new AtomicReference<>();
        final AtomicReference<AccountID> partyId = new AtomicReference<>();
        final AtomicReference<AccountID> counterId = new AtomicReference<>();
        final AtomicReference<ByteString> partyAlias = new AtomicReference<>();
        final AtomicReference<ByteString> counterAlias = new AtomicReference<>();

        return defaultHapiSpec("repeatedAliasInSameTransferListFails")
                .given(
                        newKeyNamed(VALID_ALIAS),
                        newKeyNamed(MULTI_KEY),
                        newKeyNamed(VALID_ALIAS),
                        cryptoCreate(PARTY).maxAutomaticTokenAssociations(2),
                        cryptoCreate(COUNTERPARTY).maxAutomaticTokenAssociations(2),
                        cryptoCreate(TOKEN_TREASURY)
                                .balance(ONE_HUNDRED_HBARS)
                                .maxAutomaticTokenAssociations(2),
                        tokenCreate(A_TOKEN)
                                .tokenType(FUNGIBLE_COMMON)
                                .initialSupply(Long.MAX_VALUE)
                                .treasury(TOKEN_TREASURY)
                                .via(TOKEN_A_CREATE),
                        tokenCreate(NFT_INFINITE_SUPPLY_TOKEN)
                                .tokenType(TokenType.NON_FUNGIBLE_UNIQUE)
                                .adminKey(MULTI_KEY)
                                .supplyKey(MULTI_KEY)
                                .supplyType(TokenSupplyType.INFINITE)
                                .initialSupply(0)
                                .treasury(TOKEN_TREASURY)
                                .via(NFT_CREATE),
                        mintToken(
                                NFT_INFINITE_SUPPLY_TOKEN,
                                List.of(
                                        ByteString.copyFromUtf8("a"),
                                        ByteString.copyFromUtf8("b"))),
                        cryptoCreate(CIVILIAN).balance(10 * ONE_HBAR),
                        cryptoCreate(SPONSOR)
                                .balance(INITIAL_BALANCE * ONE_HBAR)
                                .maxAutomaticTokenAssociations(10))
                .when(
                        tokenAssociate(SPONSOR, NFT_INFINITE_SUPPLY_TOKEN),
                        cryptoTransfer(
                                movingUnique(NFT_INFINITE_SUPPLY_TOKEN, 1L, 2L)
                                        .between(TOKEN_TREASURY, SPONSOR)),
                        getAccountInfo(SPONSOR).logged(),
                        getAccountInfo(TOKEN_TREASURY).logged(),
                        withOpContext(
                                (spec, opLog) -> {
                                    final var registry = spec.registry();
                                    ftId.set(registry.getTokenID(A_TOKEN));
                                    nftId.set(registry.getTokenID(NFT_INFINITE_SUPPLY_TOKEN));
                                    partyId.set(registry.getAccountID(PARTY));
                                    counterId.set(registry.getAccountID(COUNTERPARTY));
                                    partyAlias.set(
                                            ByteString.copyFrom(asSolidityAddress(partyId.get())));
                                    counterAlias.set(
                                            ByteString.copyFrom(
                                                    asSolidityAddress(counterId.get())));

                                    cryptoTransfer(
                                                    (x, b) ->
                                                            b.addTokenTransfers(
                                                                    TokenTransferList.newBuilder()
                                                                            .addTransfers(
                                                                                    aaWith(
                                                                                            SPONSOR,
                                                                                            -1))
                                                                            .addTransfers(
                                                                                    aaWith(
                                                                                            asAccount(
                                                                                                    "0.0."
                                                                                                            + partyAlias
                                                                                                                    .get()),
                                                                                            +1))
                                                                            .addTransfers(
                                                                                    aaWith(
                                                                                            TOKEN_TREASURY,
                                                                                            -1))
                                                                            .addTransfers(
                                                                                    aaWith(
                                                                                            asAccount(
                                                                                                    "0.0."
                                                                                                            + partyAlias
                                                                                                                    .get()),
                                                                                            +1))))
                                            .signedBy(DEFAULT_PAYER, PARTY, SPONSOR)
                                            .hasKnownStatus(ACCOUNT_REPEATED_IN_ACCOUNT_AMOUNTS);
                                }))
                .then();
    }

    private HapiApiSpec autoCreateWithNftFallBackFeeFails() {
        final var firstRoyaltyCollector = "firstRoyaltyCollector";
        return defaultHapiSpec("autoCreateWithNftFallBackFeeFails")
                .given(
                        newKeyNamed(VALID_ALIAS),
                        newKeyNamed(MULTI_KEY),
                        newKeyNamed(VALID_ALIAS),
                        cryptoCreate(TOKEN_TREASURY)
                                .balance(ONE_HUNDRED_HBARS)
                                .maxAutomaticTokenAssociations(2),
                        cryptoCreate(firstRoyaltyCollector).maxAutomaticTokenAssociations(100),
                        tokenCreate(NFT_INFINITE_SUPPLY_TOKEN)
                                .tokenType(TokenType.NON_FUNGIBLE_UNIQUE)
                                .adminKey(MULTI_KEY)
                                .supplyKey(MULTI_KEY)
                                .supplyType(TokenSupplyType.INFINITE)
                                .initialSupply(0)
                                .treasury(TOKEN_TREASURY)
                                .withCustom(
                                        royaltyFeeWithFallback(
                                                1,
                                                20,
                                                fixedHbarFeeInheritingRoyaltyCollector(1),
                                                firstRoyaltyCollector))
                                .via(NFT_CREATE),
                        mintToken(
                                NFT_INFINITE_SUPPLY_TOKEN,
                                List.of(
                                        ByteString.copyFromUtf8("a"),
                                        ByteString.copyFromUtf8("b"),
                                        ByteString.copyFromUtf8("c"),
                                        ByteString.copyFromUtf8("d"),
                                        ByteString.copyFromUtf8("e"))),
                        cryptoCreate(CIVILIAN)
                                .balance(1000 * ONE_HBAR)
                                .maxAutomaticTokenAssociations(2),
                        cryptoCreate("dummy").balance(10 * ONE_HBAR),
                        cryptoCreate(SPONSOR)
                                .balance(ONE_MILLION_HBARS)
                                .maxAutomaticTokenAssociations(10))
                .when(
                        cryptoTransfer(
                                movingUnique(NFT_INFINITE_SUPPLY_TOKEN, 1L, 2L)
                                        .between(TOKEN_TREASURY, SPONSOR)),
                        getAccountInfo(SPONSOR)
                                .hasToken(relationshipWith(NFT_INFINITE_SUPPLY_TOKEN)),
                        // auto creating an account using a nft with fall back royalty fee fails
                        cryptoTransfer(
                                        movingUnique(NFT_INFINITE_SUPPLY_TOKEN, 1, 2)
                                                .between(SPONSOR, VALID_ALIAS))
                                .payingWith(CIVILIAN)
                                .signedBy(CIVILIAN, SPONSOR, VALID_ALIAS)
                                .hasKnownStatus(INSUFFICIENT_SENDER_ACCOUNT_BALANCE_FOR_CUSTOM_FEE),
                        getAccountInfo(SPONSOR)
                                .hasOwnedNfts(2)
                                .hasToken(relationshipWith(NFT_INFINITE_SUPPLY_TOKEN)),
                        getAccountInfo(TOKEN_TREASURY).logged())
                .then(
                        // But transferring this NFT to a known alias with hbar in it works
                        cryptoTransfer(tinyBarsFromToWithAlias(SPONSOR, VALID_ALIAS, 10 * ONE_HBAR))
                                .payingWith(CIVILIAN)
                                .signedBy(CIVILIAN, SPONSOR, VALID_ALIAS)
                                .via(TRANSFER_TXN),
                        getTxnRecord(TRANSFER_TXN)
                                .andAllChildRecords()
                                .hasNonStakingChildRecordCount(1),
                        cryptoUpdateAliased(VALID_ALIAS)
                                .maxAutomaticAssociations(10)
                                .signedBy(VALID_ALIAS, DEFAULT_PAYER),
                        cryptoTransfer(
                                        movingUnique(NFT_INFINITE_SUPPLY_TOKEN, 1, 2)
                                                .between(SPONSOR, VALID_ALIAS))
                                .payingWith(SPONSOR)
                                .fee(10 * ONE_HBAR)
                                .signedBy(SPONSOR, VALID_ALIAS)
                                .logged(),
                        getAliasedAccountInfo(VALID_ALIAS).hasOwnedNfts(2));
    }

    private HapiApiSpec nftTransfersToAlias() {
        final var civilianBal = 10 * ONE_HBAR;
        final var transferFee = 0.44012644 * ONE_HBAR;
        final var multiNftTransfer = "multiNftTransfer";

        return defaultHapiSpec("canAutoCreateWithNftTransfersToAlias")
                .given(
                        overriding(FEATURE_FLAG, "true"),
                        newKeyNamed(VALID_ALIAS),
                        newKeyNamed(MULTI_KEY),
                        newKeyNamed(VALID_ALIAS),
                        cryptoCreate(TOKEN_TREASURY)
                                .balance(ONE_HUNDRED_HBARS)
                                .maxAutomaticTokenAssociations(2),
                        tokenCreate(NFT_INFINITE_SUPPLY_TOKEN)
                                .tokenType(TokenType.NON_FUNGIBLE_UNIQUE)
                                .adminKey(MULTI_KEY)
                                .supplyKey(MULTI_KEY)
                                .supplyType(TokenSupplyType.INFINITE)
                                .initialSupply(0)
                                .treasury(TOKEN_TREASURY)
                                .via(NFT_CREATE),
                        tokenCreate(NFT_FINITE_SUPPLY_TOKEN)
                                .supplyType(FINITE)
                                .tokenType(NON_FUNGIBLE_UNIQUE)
                                .treasury(TOKEN_TREASURY)
                                .maxSupply(12L)
                                .supplyKey(MULTI_KEY)
                                .adminKey(MULTI_KEY)
                                .initialSupply(0L),
                        mintToken(
                                NFT_INFINITE_SUPPLY_TOKEN,
                                List.of(
                                        ByteString.copyFromUtf8("a"),
                                        ByteString.copyFromUtf8("b"),
                                        ByteString.copyFromUtf8("c"),
                                        ByteString.copyFromUtf8("d"),
                                        ByteString.copyFromUtf8("e"))),
                        mintToken(
                                NFT_FINITE_SUPPLY_TOKEN,
                                List.of(
                                        ByteString.copyFromUtf8("a"),
                                        ByteString.copyFromUtf8("b"),
                                        ByteString.copyFromUtf8("c"),
                                        ByteString.copyFromUtf8("d"),
                                        ByteString.copyFromUtf8("e"))),
                        cryptoCreate(CIVILIAN).balance(civilianBal))
                .when(
                        tokenAssociate(
                                CIVILIAN, NFT_FINITE_SUPPLY_TOKEN, NFT_INFINITE_SUPPLY_TOKEN),
                        cryptoTransfer(
                                movingUnique(NFT_FINITE_SUPPLY_TOKEN, 3L, 4L)
                                        .between(TOKEN_TREASURY, CIVILIAN),
                                movingUnique(NFT_INFINITE_SUPPLY_TOKEN, 1L, 2L)
                                        .between(TOKEN_TREASURY, CIVILIAN)),
                        getAccountInfo(CIVILIAN)
                                .hasToken(relationshipWith(NFT_FINITE_SUPPLY_TOKEN))
                                .hasToken(relationshipWith(NFT_INFINITE_SUPPLY_TOKEN))
                                .has(accountWith().balance(civilianBal)),
                        cryptoTransfer(
                                        movingUnique(NFT_FINITE_SUPPLY_TOKEN, 3, 4)
                                                .between(CIVILIAN, VALID_ALIAS),
                                        movingUnique(NFT_INFINITE_SUPPLY_TOKEN, 1, 2)
                                                .between(CIVILIAN, VALID_ALIAS))
                                .via(multiNftTransfer)
                                .payingWith(CIVILIAN)
                                .signedBy(CIVILIAN, VALID_ALIAS),
                        getTxnRecord(multiNftTransfer)
                                .andAllChildRecords()
                                .hasNonStakingChildRecordCount(1)
                                .logged(),
                        childRecordsCheck(
                                multiNftTransfer,
                                SUCCESS,
                                recordWith()
                                        .status(SUCCESS)
                                        .fee(EXPECTED_MULTI_TOKEN_TRANSFER_AUTO_CREATION_FEE)),
                        getAliasedAccountInfo(VALID_ALIAS)
                                .has(accountWith().balance(0).maxAutoAssociations(2).ownedNfts(4))
                                .logged(),
                        getAccountInfo(CIVILIAN)
                                .has(accountWith().balance((long) (civilianBal - transferFee))))
                .then();
    }

    private HapiApiSpec multipleTokenTransfersSucceed() {
        final var initialTokenSupply = 1000;
        final var multiTokenXfer = "multiTokenXfer";

        return defaultHapiSpec("multipleTokenTransfersSucceed")
                .given(
                        overriding(FEATURE_FLAG, "true"),
                        newKeyNamed(VALID_ALIAS),
                        cryptoCreate(TOKEN_TREASURY).balance(ONE_HUNDRED_HBARS),
                        tokenCreate(A_TOKEN)
                                .tokenType(FUNGIBLE_COMMON)
                                .initialSupply(initialTokenSupply)
                                .treasury(TOKEN_TREASURY)
                                .via(TOKEN_A_CREATE),
                        tokenCreate(B_TOKEN)
                                .tokenType(FUNGIBLE_COMMON)
                                .initialSupply(initialTokenSupply)
                                .treasury(TOKEN_TREASURY)
                                .via(TOKEN_B_CREATE),
                        getTxnRecord(TOKEN_A_CREATE)
                                .hasNewTokenAssociation(A_TOKEN, TOKEN_TREASURY),
                        getTxnRecord(TOKEN_B_CREATE)
                                .hasNewTokenAssociation(B_TOKEN, TOKEN_TREASURY),
                        cryptoCreate(CIVILIAN)
                                .balance(10 * ONE_HBAR)
                                .maxAutomaticTokenAssociations(2))
                .when(
                        cryptoTransfer(
                                        moving(100, A_TOKEN).between(TOKEN_TREASURY, CIVILIAN),
                                        moving(100, B_TOKEN).between(TOKEN_TREASURY, CIVILIAN))
                                .via("transferAToSponsor"),
                        getAccountInfo(TOKEN_TREASURY)
                                .hasToken(relationshipWith(B_TOKEN).balance(900)),
                        getAccountInfo(TOKEN_TREASURY)
                                .hasToken(relationshipWith(A_TOKEN).balance(900)),
                        getAccountInfo(CIVILIAN).hasToken(relationshipWith(A_TOKEN).balance(100)),
                        getAccountInfo(CIVILIAN).hasToken(relationshipWith(B_TOKEN).balance(100)),

                        /* --- transfer same token type to alias --- */
                        cryptoTransfer(
                                        moving(10, A_TOKEN).between(CIVILIAN, VALID_ALIAS),
                                        moving(10, B_TOKEN).between(CIVILIAN, VALID_ALIAS))
                                .via(multiTokenXfer)
                                .payingWith(CIVILIAN)
                                .signedBy(CIVILIAN, VALID_ALIAS)
                                .logged(),
                        getTxnRecord(multiTokenXfer)
                                .andAllChildRecords()
                                .hasNonStakingChildRecordCount(1)
                                .hasPriority(
                                        recordWith()
                                                .status(SUCCESS)
                                                .tokenTransfers(
                                                        includingFungibleMovement(
                                                                moving(10, A_TOKEN)
                                                                        .to(VALID_ALIAS)))
                                                .tokenTransfers(
                                                        includingFungibleMovement(
                                                                moving(10, B_TOKEN)
                                                                        .to(VALID_ALIAS)))
                                                .autoAssociated(
                                                        accountTokenPairsInAnyOrder(
                                                                List.of(
                                                                        Pair.of(
                                                                                VALID_ALIAS,
                                                                                B_TOKEN),
                                                                        Pair.of(
                                                                                VALID_ALIAS,
                                                                                A_TOKEN)))))
                                .logged(),
                        childRecordsCheck(
                                multiTokenXfer,
                                SUCCESS,
                                recordWith()
                                        .status(SUCCESS)
                                        .fee(EXPECTED_MULTI_TOKEN_TRANSFER_AUTO_CREATION_FEE)),
                        getAliasedAccountInfo(VALID_ALIAS)
                                .hasToken(relationshipWith(A_TOKEN).balance(10))
                                .hasToken(relationshipWith(B_TOKEN).balance(10))
                                .has(accountWith().balance(0L).maxAutoAssociations(2)),
                        getAccountInfo(CIVILIAN)
                                .hasToken(relationshipWith(A_TOKEN).balance(90))
                                .hasToken(relationshipWith(B_TOKEN).balance(90))
                                .has(accountWith().balanceLessThan(10 * ONE_HBAR)))
                .then(
                        /* --- transfer token to created alias */
                        cryptoTransfer(moving(10, B_TOKEN).between(CIVILIAN, VALID_ALIAS))
                                .via("newXfer")
                                .payingWith(CIVILIAN)
                                .signedBy(CIVILIAN, VALID_ALIAS, TOKEN_TREASURY),
                        getTxnRecord("newXfer")
                                .andAllChildRecords()
                                .hasNonStakingChildRecordCount(0)
                                .logged(),
                        getAliasedAccountInfo(VALID_ALIAS)
                                .hasToken(relationshipWith(A_TOKEN).balance(10))
                                .hasToken(relationshipWith(B_TOKEN).balance(20)));
    }

    private HapiApiSpec canAutoCreateWithFungibleTokenTransfersToAlias() {
        final var initialTokenSupply = 1000;
        final var sameTokenXfer = "sameTokenXfer";
        final long transferFee = 1163019L;

        return defaultHapiSpec("canAutoCreateWithFungibleTokenTransfersToAlias")
                .given(
                        overriding(FEATURE_FLAG, "true"),
                        newKeyNamed(VALID_ALIAS),
                        cryptoCreate(TOKEN_TREASURY).balance(ONE_HUNDRED_HBARS),
                        tokenCreate(A_TOKEN)
                                .tokenType(FUNGIBLE_COMMON)
                                .initialSupply(initialTokenSupply)
                                .treasury(TOKEN_TREASURY)
                                .via(TOKEN_A_CREATE),
                        tokenCreate(B_TOKEN)
                                .tokenType(FUNGIBLE_COMMON)
                                .initialSupply(initialTokenSupply)
                                .treasury(TOKEN_TREASURY)
                                .via(TOKEN_B_CREATE),
                        getTxnRecord(TOKEN_A_CREATE)
                                .hasNewTokenAssociation(A_TOKEN, TOKEN_TREASURY),
                        getTxnRecord(TOKEN_B_CREATE)
                                .hasNewTokenAssociation(B_TOKEN, TOKEN_TREASURY),
                        cryptoCreate(CIVILIAN)
                                .balance(10 * ONE_HBAR)
                                .maxAutomaticTokenAssociations(2))
                .when(
                        cryptoTransfer(
                                        moving(100, A_TOKEN).between(TOKEN_TREASURY, CIVILIAN),
                                        moving(100, B_TOKEN).between(TOKEN_TREASURY, CIVILIAN))
                                .via("transferAToSponsor"),
                        getAccountInfo(TOKEN_TREASURY)
                                .hasToken(relationshipWith(B_TOKEN).balance(900)),
                        getAccountInfo(TOKEN_TREASURY)
                                .hasToken(relationshipWith(A_TOKEN).balance(900)),
                        getAccountInfo(CIVILIAN).hasToken(relationshipWith(A_TOKEN).balance(100)),
                        getAccountInfo(CIVILIAN).hasToken(relationshipWith(B_TOKEN).balance(100)),

                        /* --- transfer same token type to alias --- */
                        cryptoTransfer(
                                        moving(10, A_TOKEN).between(CIVILIAN, VALID_ALIAS),
                                        moving(10, A_TOKEN).between(TOKEN_TREASURY, VALID_ALIAS))
                                .via(sameTokenXfer)
                                .payingWith(CIVILIAN)
                                .signedBy(CIVILIAN, VALID_ALIAS, TOKEN_TREASURY)
                                .logged(),
                        getTxnRecord(sameTokenXfer)
                                .andAllChildRecords()
                                .hasNonStakingChildRecordCount(1)
                                .logged(),
                        childRecordsCheck(
                                sameTokenXfer,
                                SUCCESS,
                                recordWith()
                                        .status(SUCCESS)
                                        .fee(EXPECTED_SINGLE_TOKEN_TRANSFER_AUTO_CREATE_FEE)),
                        getAliasedAccountInfo(VALID_ALIAS)
                                .hasToken(relationshipWith(A_TOKEN).balance(20)),
                        getAccountInfo(CIVILIAN)
                                .hasToken(relationshipWith(A_TOKEN).balance(90))
                                .has(accountWith().balanceLessThan(10 * ONE_HBAR)),
                        assertionsHold(
                                (spec, opLog) -> {
                                    final var lookup =
                                            getTxnRecord(sameTokenXfer)
                                                    .andAllChildRecords()
                                                    .hasNonStakingChildRecordCount(1)
                                                    .hasAliasInChildRecord(VALID_ALIAS, 0)
                                                    .logged();
                                    allRunFor(spec, lookup);
                                    final var sponsor = spec.registry().getAccountID(DEFAULT_PAYER);
                                    final var payer = spec.registry().getAccountID(CIVILIAN);
                                    final var parent = lookup.getResponseRecord();
                                    final var child = lookup.getChildRecord(0);
                                    assertAliasBalanceAndFeeInChildRecord(
                                            parent, child, sponsor, payer, 0L, transferFee);
                                }))
                .then(
                        /* --- transfer another token to created alias */
                        cryptoTransfer(moving(10, B_TOKEN).between(CIVILIAN, VALID_ALIAS))
                                .via("failedXfer")
                                .payingWith(CIVILIAN)
                                .signedBy(CIVILIAN, VALID_ALIAS, TOKEN_TREASURY)
                                .hasKnownStatus(NO_REMAINING_AUTOMATIC_ASSOCIATIONS));
    }

    private HapiApiSpec noStakePeriodStartIfNotStakingToNode() {
        final var user = "user";
        final var contract = "contract";
        return defaultHapiSpec("NoStakePeriodStartIfNotStakingToNode")
                .given(
                        newKeyNamed(ADMIN_KEY),
                        cryptoCreate(user).key(ADMIN_KEY).stakedNodeId(0L),
                        createDefaultContract(contract).adminKey(ADMIN_KEY).stakedNodeId(0L),
                        getAccountInfo(user).has(accountWith().someStakePeriodStart()),
                        getContractInfo(contract).has(contractWith().someStakePeriodStart()))
                .when(
                        cryptoUpdate(user).newStakedAccountId(contract),
                        contractUpdate(contract).newStakedAccountId(user))
                .then(
                        getAccountInfo(user).has(accountWith().noStakePeriodStart()),
                        getContractInfo(contract).has(contractWith().noStakePeriodStart()));
    }

    private HapiApiSpec hollowAccountCreationWithCryptoTransfer() {
        return defaultHapiSpec("HollowAccountCreationWithCryptoTransfer")
                .given(
                        UtilVerbs.overriding(LAZY_CREATE_FEATURE_FLAG, "true"),
                        newKeyNamed(SECP_256K1_SOURCE_KEY).shape(SECP_256K1_SHAPE),
<<<<<<< HEAD
                        cryptoCreate(LAZY_CREATE_SPONSOR)
                                .balance(INITIAL_BALANCE * ONE_HBAR)
                                .key(SECP_256K1_SOURCE_KEY))
=======
                        cryptoCreate(LAZY_CREATE_SPONSOR).balance(INITIAL_BALANCE * ONE_HBAR))
>>>>>>> 5cbb8c09
                .when()
                .then(
                        withOpContext(
                                (spec, opLog) -> {
                                    final var ecdsaKey =
                                            spec.registry()
                                                    .getKey(SECP_256K1_SOURCE_KEY)
                                                    .getECDSASecp256K1()
                                                    .toByteArray();
                                    final var evmAddress =
                                            ByteString.copyFrom(
                                                    EthTxSigs.recoverAddressFromPubKey(ecdsaKey));
                                    final var op =
                                            cryptoTransfer(
                                                            tinyBarsFromTo(
                                                                    LAZY_CREATE_SPONSOR,
                                                                    evmAddress,
                                                                    ONE_HUNDRED_HBARS))
                                                    .hasKnownStatus(SUCCESS)
                                                    .via(TRANSFER_TXN);

                                    final var op2 =
                                            getAliasedAccountInfo(SECP_256K1_SOURCE_KEY)
                                                    .has(
                                                            accountWith()
                                                                    .hasDefaultKey()
<<<<<<< HEAD
                                                                    .alias(evmAddress)
=======
                                                                    .evmAddressAlias(evmAddress)
>>>>>>> 5cbb8c09
                                                                    .expectedBalanceWithChargedUsd(
                                                                            ONE_HUNDRED_HBARS, 0, 0)
                                                                    .autoRenew(
                                                                            THREE_MONTHS_IN_SECONDS)
                                                                    .receiverSigReq(false)
                                                                    .memo(LAZY_MEMO));

                                    allRunFor(spec, op, op2);
                                    resetToDefault(LAZY_CREATE_FEATURE_FLAG);
                                }));
    }

    private HapiApiSpec
            hollowAccountCreationFailWhenAutoCreateFlagEnabledAndLazyFeatureFlagDisabled() {
        return defaultHapiSpec(
                        "HollowAccountCreationFailWhenAutoCreateFlagEnabledAndLazyFeatureFlagDisabled")
                .given(
                        overriding(AUTO_CREATE_FEATURE_FLAG, "true"),
                        overriding(LAZY_CREATE_FEATURE_FLAG, "false"),
                        newKeyNamed(SECP_256K1_SOURCE_KEY).shape(SECP_256K1_SHAPE),
<<<<<<< HEAD
                        cryptoCreate(LAZY_CREATE_SPONSOR)
                                .balance(INITIAL_BALANCE * ONE_HBAR)
                                .key(SECP_256K1_SOURCE_KEY))
=======
                        cryptoCreate(LAZY_CREATE_SPONSOR).balance(INITIAL_BALANCE * ONE_HBAR))
>>>>>>> 5cbb8c09
                .when()
                .then(
                        withOpContext(
                                (spec, opLog) -> {
                                    final var ecdsaKey =
                                            spec.registry()
                                                    .getKey(SECP_256K1_SOURCE_KEY)
                                                    .getECDSASecp256K1()
                                                    .toByteArray();
                                    final var evmAddress =
                                            ByteString.copyFrom(
                                                    EthTxSigs.recoverAddressFromPubKey(ecdsaKey));
                                    final var op =
                                            cryptoTransfer(
                                                            tinyBarsFromTo(
                                                                    LAZY_CREATE_SPONSOR,
                                                                    evmAddress,
                                                                    ONE_HUNDRED_HBARS))
                                                    .hasKnownStatus(NOT_SUPPORTED)
                                                    .via(TRANSFER_TXN);

                                    allRunFor(spec, op);
                                    resetToDefault(LAZY_CREATE_FEATURE_FLAG);
                                    resetToDefault(AUTO_CREATE_FEATURE_FLAG);
                                }));
    }

    private HapiApiSpec canGetBalanceAndInfoViaAlias() {
        final var ed25519SourceKey = "ed25519Alias";
        final var secp256k1SourceKey = "secp256k1Alias";
        final var secp256k1Shape = KeyShape.SECP256K1;
        final var ed25519Shape = KeyShape.ED25519;
        final var autoCreation = "autoCreation";

        return defaultHapiSpec("CanGetBalanceAndInfoViaAlias")
                .given(
                        cryptoCreate(CIVILIAN).balance(ONE_HUNDRED_HBARS),
                        newKeyNamed(ed25519SourceKey).shape(ed25519Shape),
                        newKeyNamed(secp256k1SourceKey).shape(secp256k1Shape))
                .when(
                        sortedCryptoTransfer(
                                        tinyBarsFromAccountToAlias(
                                                CIVILIAN, ed25519SourceKey, ONE_HUNDRED_HBARS),
                                        tinyBarsFromAccountToAlias(
                                                GENESIS, secp256k1SourceKey, ONE_HUNDRED_HBARS))
                                /* Sort the transfer list so the accounts are created in a predictable order (the
                                 * serialized bytes of an Ed25519 are always lexicographically prior to the serialized
                                 * bytes of a secp256k1 key, so now the first child record will _always_ be for the
                                 * ed25519 auto-creation). */
                                .payingWith(GENESIS)
                                .via(autoCreation))
                .then(
                        getTxnRecord(autoCreation)
                                .andAllChildRecords()
                                .hasAliasInChildRecord(ed25519SourceKey, 0)
                                .hasAliasInChildRecord(secp256k1SourceKey, 1)
                                .logged(),
                        getAutoCreatedAccountBalance(ed25519SourceKey)
                                .hasExpectedAccountID()
                                .logged(),
                        getAutoCreatedAccountBalance(secp256k1SourceKey)
                                .hasExpectedAccountID()
                                .logged(),
                        getAliasedAccountInfo(ed25519SourceKey)
                                .hasExpectedAliasKey()
                                .hasExpectedAccountID()
                                .has(
                                        accountWith()
                                                .expectedBalanceWithChargedUsd(
                                                        ONE_HUNDRED_HBARS, 0, 0))
                                .logged(),
                        getAliasedAccountInfo(secp256k1SourceKey)
                                .hasExpectedAliasKey()
                                .hasExpectedAccountID()
                                .has(
                                        accountWith()
                                                .expectedBalanceWithChargedUsd(
                                                        ONE_HUNDRED_HBARS, 0, 0))
                                .logged());
    }

    private HapiApiSpec aliasCanBeUsedOnManyAccountsNotAsAlias() {
        return defaultHapiSpec("AliasCanBeUsedOnManyAccountsNotAsAlias")
                .given(
                        /* have alias key on other accounts and tokens not as alias */
                        newKeyNamed(VALID_ALIAS),
                        cryptoCreate(PAYER).key(VALID_ALIAS).balance(INITIAL_BALANCE * ONE_HBAR),
                        tokenCreate(PAYER).adminKey(VALID_ALIAS),
                        tokenCreate(PAYER).supplyKey(VALID_ALIAS),
                        tokenCreate("a").treasury(PAYER))
                .when(
                        /* auto account is created */
                        cryptoTransfer(
                                        tinyBarsFromToWithAlias(
                                                PAYER, VALID_ALIAS, ONE_HUNDRED_HBARS))
                                .via(TRANSFER_TXN))
                .then(
                        /* get transaction record and validate the child record has alias bytes as expected */
                        getTxnRecord(TRANSFER_TXN)
                                .andAllChildRecords()
                                .hasNonStakingChildRecordCount(1)
                                .hasAliasInChildRecord(VALID_ALIAS, 0),
                        getAccountInfo(PAYER)
                                .has(
                                        accountWith()
                                                .balance(
                                                        (INITIAL_BALANCE * ONE_HBAR)
                                                                - ONE_HUNDRED_HBARS)
                                                .noAlias()),
                        getAliasedAccountInfo(VALID_ALIAS)
                                .has(
                                        accountWith()
                                                .key(VALID_ALIAS)
                                                .expectedBalanceWithChargedUsd(
                                                        ONE_HUNDRED_HBARS, 0, 0)
                                                .alias(VALID_ALIAS)
                                                .autoRenew(THREE_MONTHS_IN_SECONDS)
                                                .receiverSigReq(false)
                                                .memo(AUTO_MEMO)));
    }

    private HapiApiSpec accountCreatedIfAliasUsedAsPubKey() {
        return defaultHapiSpec("AccountCreatedIfAliasUsedAsPubKey")
                .given(
                        newKeyNamed(ALIAS),
                        cryptoCreate(PAYER_1)
                                .balance(INITIAL_BALANCE * ONE_HBAR)
                                .key(ALIAS)
                                .signedBy(ALIAS, DEFAULT_PAYER))
                .when(
                        cryptoTransfer(tinyBarsFromToWithAlias(PAYER_1, ALIAS, ONE_HUNDRED_HBARS))
                                .via(TRANSFER_TXN))
                .then(
                        getTxnRecord(TRANSFER_TXN).andAllChildRecords().logged(),
                        getAccountInfo(PAYER_1)
                                .has(
                                        accountWith()
                                                .balance(
                                                        (INITIAL_BALANCE * ONE_HBAR)
                                                                - ONE_HUNDRED_HBARS)
                                                .noAlias()),
                        getAliasedAccountInfo(ALIAS)
                                .has(
                                        accountWith()
                                                .key(ALIAS)
                                                .expectedBalanceWithChargedUsd(
                                                        ONE_HUNDRED_HBARS, 0, 0)
                                                .alias(ALIAS)
                                                .autoRenew(THREE_MONTHS_IN_SECONDS)
                                                .receiverSigReq(false))
                                .logged());
    }

    private HapiApiSpec autoAccountCreationWorksWhenUsingAliasOfDeletedAccount() {
        return defaultHapiSpec("AutoAccountCreationWorksWhenUsingAliasOfDeletedAccount")
                .given(
                        newKeyNamed(ALIAS),
                        newKeyNamed(ALIAS_2),
                        cryptoCreate(PAYER).balance(INITIAL_BALANCE * ONE_HBAR))
                .when(
                        cryptoTransfer(tinyBarsFromToWithAlias(PAYER, ALIAS, ONE_HUNDRED_HBARS))
                                .via("txn"),
                        getTxnRecord("txn").hasNonStakingChildRecordCount(1).logged())
                .then(
                        cryptoDeleteAliased(ALIAS)
                                .transfer(PAYER)
                                .hasKnownStatus(SUCCESS)
                                .signedBy(ALIAS, PAYER, DEFAULT_PAYER)
                                .purging(),
                        cryptoTransfer(tinyBarsFromToWithAlias(PAYER, ALIAS, ONE_HUNDRED_HBARS))
                                .via("txn2")
                                .hasKnownStatus(ACCOUNT_DELETED)

                        /* need to validate it creates after expiration */
                        //						sleepFor(60000L),
                        //						cryptoTransfer(
                        //								HapiCryptoTransfer.tinyBarsFromToWithAlias("payer", "alias",
                        // ONE_HUNDRED_HBARS)).via(
                        //								"txn2"),
                        //						getTxnRecord("txn2").hasChildRecordCount(1).logged()
                        );
    }

    private HapiApiSpec transferFromAliasToAlias() {
        return defaultHapiSpec("transferFromAliasToAlias")
                .given(
                        newKeyNamed(ALIAS),
                        newKeyNamed(ALIAS_2),
                        cryptoCreate(PAYER_4).balance(INITIAL_BALANCE * ONE_HBAR))
                .when(
                        cryptoTransfer(
                                        tinyBarsFromToWithAlias(
                                                PAYER_4, ALIAS, 2 * ONE_HUNDRED_HBARS))
                                .via("txn"),
                        getTxnRecord("txn").andAllChildRecords().logged(),
                        getAliasedAccountInfo(ALIAS)
                                .has(
                                        accountWith()
                                                .expectedBalanceWithChargedUsd(
                                                        (2 * ONE_HUNDRED_HBARS), 0, 0)))
                .then(
                        /* transfer from an alias that was auto created to a new alias, validate account is created */
                        cryptoTransfer(tinyBarsFromToWithAlias(ALIAS, ALIAS_2, ONE_HUNDRED_HBARS))
                                .via(TRANSFER_TXN_2),
                        getTxnRecord(TRANSFER_TXN_2).andAllChildRecords().logged(),
                        getAliasedAccountInfo(ALIAS)
                                .has(
                                        accountWith()
                                                .expectedBalanceWithChargedUsd(
                                                        ONE_HUNDRED_HBARS, 0, 0)),
                        getAliasedAccountInfo(ALIAS_2)
                                .has(
                                        accountWith()
                                                .expectedBalanceWithChargedUsd(
                                                        ONE_HUNDRED_HBARS, 0, 0)));
    }

    private HapiApiSpec transferFromAliasToAccount() {
        final var payer = PAYER_4;
        final var alias = ALIAS;
        return defaultHapiSpec("transferFromAliasToAccount")
                .given(
                        newKeyNamed(alias),
                        cryptoCreate(payer).balance(INITIAL_BALANCE * ONE_HBAR),
                        cryptoCreate("randomAccount").balance(0L).payingWith(payer))
                .when(
                        cryptoTransfer(tinyBarsFromToWithAlias(payer, alias, 2 * ONE_HUNDRED_HBARS))
                                .via("txn"),
                        getTxnRecord("txn").andAllChildRecords().logged(),
                        getAliasedAccountInfo(alias)
                                .has(
                                        accountWith()
                                                .expectedBalanceWithChargedUsd(
                                                        (2 * ONE_HUNDRED_HBARS), 0, 0)))
                .then(
                        /* transfer from an alias that was auto created to a new alias, validate account is created */
                        cryptoTransfer(
                                        tinyBarsFromToWithAlias(
                                                alias, "randomAccount", ONE_HUNDRED_HBARS))
                                .via(TRANSFER_TXN_2),
                        getTxnRecord(TRANSFER_TXN_2)
                                .andAllChildRecords()
                                .hasNonStakingChildRecordCount(0),
                        getAliasedAccountInfo(alias)
                                .has(
                                        accountWith()
                                                .expectedBalanceWithChargedUsd(
                                                        ONE_HUNDRED_HBARS, 0, 0)));
    }

    private HapiApiSpec transferToAccountAutoCreatedUsingAccount() {
        return defaultHapiSpec("transferToAccountAutoCreatedUsingAccount")
                .given(
                        newKeyNamed(TRANSFER_ALIAS),
                        cryptoCreate(PAYER).balance(INITIAL_BALANCE * ONE_HBAR))
                .when(
                        cryptoTransfer(
                                        tinyBarsFromToWithAlias(
                                                PAYER, TRANSFER_ALIAS, ONE_HUNDRED_HBARS))
                                .via("txn"),
                        getTxnRecord("txn").andAllChildRecords().logged())
                .then(
                        /* get the account associated with alias and transfer */
                        withOpContext(
                                (spec, opLog) -> {
                                    final var aliasAccount =
                                            spec.registry()
                                                    .getAccountID(
                                                            spec.registry()
                                                                    .getKey(TRANSFER_ALIAS)
                                                                    .toByteString()
                                                                    .toStringUtf8());

                                    final var op =
                                            cryptoTransfer(
                                                            tinyBarsFromTo(
                                                                    PAYER,
                                                                    asAccountString(aliasAccount),
                                                                    ONE_HUNDRED_HBARS))
                                                    .via(TRANSFER_TXN_2);
                                    final var op2 =
                                            getTxnRecord(TRANSFER_TXN_2)
                                                    .andAllChildRecords()
                                                    .logged();
                                    final var op3 =
                                            getAccountInfo(PAYER)
                                                    .has(
                                                            accountWith()
                                                                    .balance(
                                                                            (INITIAL_BALANCE
                                                                                            * ONE_HBAR)
                                                                                    - (2
                                                                                            * ONE_HUNDRED_HBARS)));
                                    final var op4 =
                                            getAliasedAccountInfo(TRANSFER_ALIAS)
                                                    .has(
                                                            accountWith()
                                                                    .expectedBalanceWithChargedUsd(
                                                                            (2 * ONE_HUNDRED_HBARS),
                                                                            0,
                                                                            0));
                                    allRunFor(spec, op, op2, op3, op4);
                                }));
    }

    private HapiApiSpec transferToAccountAutoCreatedUsingAlias() {
        return defaultHapiSpec("transferToAccountAutoCreatedUsingAlias")
                .given(newKeyNamed(ALIAS), cryptoCreate(PAYER).balance(INITIAL_BALANCE * ONE_HBAR))
                .when(
                        cryptoTransfer(tinyBarsFromToWithAlias(PAYER, ALIAS, ONE_HUNDRED_HBARS))
                                .via(TRANSFER_TXN),
                        getTxnRecord(TRANSFER_TXN).andAllChildRecords().logged(),
                        getAccountInfo(PAYER)
                                .has(
                                        accountWith()
                                                .balance(
                                                        (INITIAL_BALANCE * ONE_HBAR)
                                                                - ONE_HUNDRED_HBARS)),
                        getAliasedAccountInfo(ALIAS)
                                .has(
                                        accountWith()
                                                .expectedBalanceWithChargedUsd(
                                                        ONE_HUNDRED_HBARS, 0, 0)))
                .then(
                        /* transfer using alias and not account number */
                        cryptoTransfer(tinyBarsFromToWithAlias(PAYER, ALIAS, ONE_HUNDRED_HBARS))
                                .via(TRANSFER_TXN_2),
                        getTxnRecord(TRANSFER_TXN_2)
                                .andAllChildRecords()
                                .hasNonStakingChildRecordCount(0)
                                .logged(),
                        getAccountInfo(PAYER)
                                .has(
                                        accountWith()
                                                .balance(
                                                        (INITIAL_BALANCE * ONE_HBAR)
                                                                - (2 * ONE_HUNDRED_HBARS))),
                        getAliasedAccountInfo(ALIAS)
                                .has(
                                        accountWith()
                                                .expectedBalanceWithChargedUsd(
                                                        (2 * ONE_HUNDRED_HBARS), 0, 0)));
    }

    private HapiApiSpec autoAccountCreationUnsupportedAlias() {
        final var threshKeyAlias =
                Key.newBuilder()
                        .setThresholdKey(
                                ThresholdKey.newBuilder()
                                        .setThreshold(2)
                                        .setKeys(
                                                KeyList.newBuilder()
                                                        .addKeys(
                                                                Key.newBuilder()
                                                                        .setEd25519(
                                                                                ByteString.copyFrom(
                                                                                        "aaa"
                                                                                                .getBytes())))
                                                        .addKeys(
                                                                Key.newBuilder()
                                                                        .setECDSASecp256K1(
                                                                                ByteString.copyFrom(
                                                                                        "bbbb"
                                                                                                .getBytes())))
                                                        .addKeys(
                                                                Key.newBuilder()
                                                                        .setEd25519(
                                                                                ByteString.copyFrom(
                                                                                        "cccccc"
                                                                                                .getBytes())))))
                        .build()
                        .toByteString();
        final var keyListAlias =
                Key.newBuilder()
                        .setKeyList(
                                KeyList.newBuilder()
                                        .addKeys(
                                                Key.newBuilder()
                                                        .setEd25519(
                                                                ByteString.copyFrom(
                                                                        "aaaaaa".getBytes())))
                                        .addKeys(
                                                Key.newBuilder()
                                                        .setECDSASecp256K1(
                                                                ByteString.copyFrom(
                                                                        "bbbbbbb".getBytes()))))
                        .build()
                        .toByteString();
        final var contractKeyAlias =
                Key.newBuilder()
                        .setContractID(ContractID.newBuilder().setContractNum(100L))
                        .build()
                        .toByteString();
        final var delegateContractKeyAlias =
                Key.newBuilder()
                        .setDelegatableContractId(ContractID.newBuilder().setContractNum(100L))
                        .build()
                        .toByteString();

        return defaultHapiSpec("autoAccountCreationUnsupportedAlias")
                .given(cryptoCreate(PAYER).balance(INITIAL_BALANCE * ONE_HBAR))
                .when(
                        cryptoTransfer(tinyBarsFromTo(PAYER, threshKeyAlias, ONE_HUNDRED_HBARS))
                                .hasKnownStatus(ResponseCodeEnum.INVALID_ALIAS_KEY)
                                .via("transferTxnThreshKey"),
                        cryptoTransfer(tinyBarsFromTo(PAYER, keyListAlias, ONE_HUNDRED_HBARS))
                                .hasKnownStatus(ResponseCodeEnum.INVALID_ALIAS_KEY)
                                .via("transferTxnKeyList"),
                        cryptoTransfer(tinyBarsFromTo(PAYER, contractKeyAlias, ONE_HUNDRED_HBARS))
                                .hasKnownStatus(ResponseCodeEnum.INVALID_ALIAS_KEY)
                                .via("transferTxnContract"),
                        cryptoTransfer(
                                        tinyBarsFromTo(
                                                PAYER, delegateContractKeyAlias, ONE_HUNDRED_HBARS))
                                .hasKnownStatus(ResponseCodeEnum.INVALID_ALIAS_KEY)
                                .via("transferTxnKeyDelegate"))
                .then();
    }

    private HapiApiSpec autoAccountCreationBadAlias() {
        final var invalidAlias = VALID_25519_ALIAS.substring(0, 10);

        return defaultHapiSpec("AutoAccountCreationBadAlias")
                .given(cryptoCreate(PAYER).balance(INITIAL_BALANCE * ONE_HBAR))
                .when(
                        cryptoTransfer(tinyBarsFromTo(PAYER, invalidAlias, ONE_HUNDRED_HBARS))
                                .hasKnownStatus(ResponseCodeEnum.INVALID_ALIAS_KEY)
                                .via("transferTxnBad"))
                .then();
    }

    private HapiApiSpec autoAccountCreationsHappyPath() {
        final var creationTime = new AtomicLong();
        final long transferFee = 185030L;
        return defaultHapiSpec("AutoAccountCreationsHappyPath")
                .given(
                        overridingAllOf(
                                Map.of(
                                        "staking.fees.nodeRewardPercentage", "10",
                                        "staking.fees.stakingRewardPercentage", "10")),
                        newKeyNamed(VALID_ALIAS),
                        cryptoCreate(CIVILIAN).balance(10 * ONE_HBAR),
                        cryptoCreate(PAYER).balance(10 * ONE_HBAR),
                        cryptoCreate(SPONSOR).balance(INITIAL_BALANCE * ONE_HBAR))
                .when(
                        cryptoTransfer(
                                        tinyBarsFromToWithAlias(
                                                SPONSOR, VALID_ALIAS, ONE_HUNDRED_HBARS),
                                        tinyBarsFromToWithAlias(CIVILIAN, VALID_ALIAS, ONE_HBAR))
                                .via(TRANSFER_TXN)
                                .payingWith(PAYER))
                .then(
                        getReceipt(TRANSFER_TXN)
                                .andAnyChildReceipts()
                                .hasChildAutoAccountCreations(1),
                        getTxnRecord(TRANSFER_TXN).andAllChildRecords().logged(),
                        getAccountInfo(SPONSOR)
                                .has(
                                        accountWith()
                                                .balance(
                                                        (INITIAL_BALANCE * ONE_HBAR)
                                                                - ONE_HUNDRED_HBARS)
                                                .noAlias()),
                        childRecordsCheck(
                                TRANSFER_TXN,
                                SUCCESS,
                                recordWith()
                                        .status(SUCCESS)
                                        .fee(EXPECTED_HBAR_TRANSFER_AUTO_CREATION_FEE)),
                        assertionsHold(
                                (spec, opLog) -> {
                                    final var lookup =
                                            getTxnRecord(TRANSFER_TXN)
                                                    .andAllChildRecords()
                                                    .hasNonStakingChildRecordCount(1)
                                                    .hasAliasInChildRecord(VALID_ALIAS, 0)
                                                    .logged();
                                    allRunFor(spec, lookup);
                                    final var sponsor = spec.registry().getAccountID(SPONSOR);
                                    final var payer = spec.registry().getAccountID(PAYER);
                                    final var parent = lookup.getResponseRecord();
                                    final var child = lookup.getChildRecord(0);
                                    assertAliasBalanceAndFeeInChildRecord(
                                            parent,
                                            child,
                                            sponsor,
                                            payer,
                                            ONE_HUNDRED_HBARS + ONE_HBAR,
                                            transferFee);
                                    creationTime.set(child.getConsensusTimestamp().getSeconds());
                                }),
                        sourcing(
                                () ->
                                        getAliasedAccountInfo(VALID_ALIAS)
                                                .has(
                                                        accountWith()
                                                                .key(VALID_ALIAS)
                                                                .expectedBalanceWithChargedUsd(
                                                                        ONE_HUNDRED_HBARS
                                                                                + ONE_HBAR,
                                                                        0,
                                                                        0)
                                                                .alias(VALID_ALIAS)
                                                                .autoRenew(THREE_MONTHS_IN_SECONDS)
                                                                .receiverSigReq(false)
                                                                .expiry(
                                                                        creationTime.get()
                                                                                + THREE_MONTHS_IN_SECONDS,
                                                                        0)
                                                                .memo(AUTO_MEMO))
                                                .logged()));
    }

    @SuppressWarnings("java:S5960")
    private void assertAliasBalanceAndFeeInChildRecord(
            final TransactionRecord parent,
            final TransactionRecord child,
            final AccountID sponsor,
            final AccountID defaultPayer,
            final long newAccountFunding,
            final long transferFee) {
        long receivedBalance = 0;
        long creationFeeSplit = 0;
        long payerBalWithAutoCreationFee = 0;
        for (final var adjust : parent.getTransferList().getAccountAmountsList()) {
            final var id = adjust.getAccountID();
            if (!(id.getAccountNum() < 100
                    || id.equals(sponsor)
                    || id.equals(defaultPayer)
                    || id.getAccountNum() == 800
                    || id.getAccountNum() == 801)) {
                receivedBalance = adjust.getAmount();
            }

            // auto-creation fee is transferred to 0.0.98 (funding account) and 0.0.800, 0.0.801 (if
            // staking is active)
            // from payer
            if (id.getAccountNum() == 98
                    || id.getAccountNum() == 800
                    || id.getAccountNum() == 801) {
                creationFeeSplit += adjust.getAmount();
            }
            // sum of all deductions from the payer along with auto creation fee
            if ((id.getAccountNum() <= 98
                    || id.equals(defaultPayer)
                    || id.getAccountNum() == 800
                    || id.getAccountNum() == 801)) {
                payerBalWithAutoCreationFee += adjust.getAmount();
            }
        }
        assertEquals(newAccountFunding, receivedBalance, "Transferred incorrect amount to alias");
        assertEquals(
                creationFeeSplit - transferFee,
                child.getTransactionFee(),
                "Child record did not specify deducted fee");
        assertEquals(0, payerBalWithAutoCreationFee, "Auto creation fee is deducted from payer");
    }

    private HapiApiSpec multipleAutoAccountCreations() {
        return defaultHapiSpec("MultipleAutoAccountCreations")
                .given(cryptoCreate(PAYER).balance(INITIAL_BALANCE * ONE_HBAR))
                .when(
                        newKeyNamed("alias1"),
                        newKeyNamed(ALIAS_2),
                        newKeyNamed("alias3"),
                        newKeyNamed("alias4"),
                        newKeyNamed("alias5"),
                        cryptoTransfer(
                                        tinyBarsFromToWithAlias(PAYER, "alias1", ONE_HUNDRED_HBARS),
                                        tinyBarsFromToWithAlias(PAYER, ALIAS_2, ONE_HUNDRED_HBARS),
                                        tinyBarsFromToWithAlias(PAYER, "alias3", ONE_HUNDRED_HBARS))
                                .via("multipleAutoAccountCreates"),
                        getTxnRecord("multipleAutoAccountCreates")
                                .hasNonStakingChildRecordCount(3)
                                .logged(),
                        getAccountInfo(PAYER)
                                .has(
                                        accountWith()
                                                .balance(
                                                        (INITIAL_BALANCE * ONE_HBAR)
                                                                - 3 * ONE_HUNDRED_HBARS)))
                .then(
                        cryptoTransfer(
                                        tinyBarsFromToWithAlias(
                                                PAYER, "alias4", 7 * ONE_HUNDRED_HBARS),
                                        tinyBarsFromToWithAlias(PAYER, "alias5", 100))
                                .via("failedAutoCreate")
                                .hasKnownStatus(INSUFFICIENT_ACCOUNT_BALANCE),
                        getTxnRecord("failedAutoCreate").hasNonStakingChildRecordCount(0).logged(),
                        getAccountInfo(PAYER)
                                .has(
                                        accountWith()
                                                .balance(
                                                        (INITIAL_BALANCE * ONE_HBAR)
                                                                - 3 * ONE_HUNDRED_HBARS)));
    }
}<|MERGE_RESOLUTION|>--- conflicted
+++ resolved
@@ -753,13 +753,7 @@
                 .given(
                         UtilVerbs.overriding(LAZY_CREATE_FEATURE_FLAG, "true"),
                         newKeyNamed(SECP_256K1_SOURCE_KEY).shape(SECP_256K1_SHAPE),
-<<<<<<< HEAD
-                        cryptoCreate(LAZY_CREATE_SPONSOR)
-                                .balance(INITIAL_BALANCE * ONE_HBAR)
-                                .key(SECP_256K1_SOURCE_KEY))
-=======
                         cryptoCreate(LAZY_CREATE_SPONSOR).balance(INITIAL_BALANCE * ONE_HBAR))
->>>>>>> 5cbb8c09
                 .when()
                 .then(
                         withOpContext(
@@ -786,11 +780,7 @@
                                                     .has(
                                                             accountWith()
                                                                     .hasDefaultKey()
-<<<<<<< HEAD
-                                                                    .alias(evmAddress)
-=======
                                                                     .evmAddressAlias(evmAddress)
->>>>>>> 5cbb8c09
                                                                     .expectedBalanceWithChargedUsd(
                                                                             ONE_HUNDRED_HBARS, 0, 0)
                                                                     .autoRenew(
@@ -811,13 +801,7 @@
                         overriding(AUTO_CREATE_FEATURE_FLAG, "true"),
                         overriding(LAZY_CREATE_FEATURE_FLAG, "false"),
                         newKeyNamed(SECP_256K1_SOURCE_KEY).shape(SECP_256K1_SHAPE),
-<<<<<<< HEAD
-                        cryptoCreate(LAZY_CREATE_SPONSOR)
-                                .balance(INITIAL_BALANCE * ONE_HBAR)
-                                .key(SECP_256K1_SOURCE_KEY))
-=======
                         cryptoCreate(LAZY_CREATE_SPONSOR).balance(INITIAL_BALANCE * ONE_HBAR))
->>>>>>> 5cbb8c09
                 .when()
                 .then(
                         withOpContext(
