--- conflicted
+++ resolved
@@ -71,14 +71,11 @@
 import static com.hedera.services.bdd.spec.utilops.UtilVerbs.childRecordsCheck;
 import static com.hedera.services.bdd.spec.utilops.UtilVerbs.newKeyNamed;
 import static com.hedera.services.bdd.spec.utilops.UtilVerbs.sourcing;
-<<<<<<< HEAD
-import static com.hedera.services.bdd.spec.utilops.UtilVerbs.withOpContext;
-import static com.hedera.services.bdd.suites.contract.Utils.asAddress;
-=======
 import static com.hedera.services.bdd.spec.utilops.UtilVerbs.updateLargeFile;
 import static com.hedera.services.bdd.suites.contract.Utils.extractByteCode;
 import static com.hedera.services.bdd.suites.contract.Utils.parsedToByteString;
->>>>>>> ed5b95b6
+import static com.hedera.services.bdd.spec.utilops.UtilVerbs.withOpContext;
+import static com.hedera.services.bdd.suites.contract.Utils.asAddress;
 import static com.hederahashgraph.api.proto.java.ResponseCodeEnum.SUCCESS;
 
 public class ContractMintHTSSuite extends HapiApiSuite {
@@ -319,7 +316,6 @@
 				);
 	}
 
-<<<<<<< HEAD
 	private HapiApiSpec transferNftAfterNestedMint() {
 		final var theAccount = "anybody";
 		final var theRecipient = "recipient";
@@ -487,24 +483,6 @@
 				);
 	}
 
-	private byte[] getMetadata() {
-		final List<String> metadataList = new ArrayList<>();
-		metadataList.add("Test metadata 1");
-		metadataList.add("Test metadata 2");
-		final ByteArrayOutputStream baos = new ByteArrayOutputStream();
-		final DataOutputStream out = new DataOutputStream(baos);
-
-		for (final String element : metadataList) {
-			try {
-				out.writeUTF(element);
-			} catch (IOException e) {
-				log.warn("Invalid parsing of metadata list!");
-			}
-		}
-
-		return baos.toByteArray();
-	}
-
 	@NotNull
 	private String getNestedContractAddress(final String contract, final HapiApiSpec spec) {
 		return CommonUtils.calculateSolidityAddress(
@@ -513,8 +491,6 @@
 				spec.registry().getContractId(contract).getContractNum());
 	}
 
-=======
->>>>>>> ed5b95b6
 	@Override
 	protected Logger getResultsLogger() {
 		return log;
