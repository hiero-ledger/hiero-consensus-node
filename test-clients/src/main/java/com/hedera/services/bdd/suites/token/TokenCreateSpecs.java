--- conflicted
+++ resolved
@@ -236,8 +236,7 @@
 						tokenCreate("sinking")
 								.payingWith("payer")
 								.initialSupply(-1L)
-<<<<<<< HEAD
-								.hasKnownStatus(INVALID_INITIAL_SUPPLY),
+								.hasKnownStatus(INVALID_TOKEN_INITIAL_SUPPLY),
 						tokenCreate("bad decimals")
 								.payingWith("payer")
 								.decimals(-1)
@@ -249,22 +248,7 @@
 						tokenCreate("bad initial supply")
 								.payingWith("payer")
 								.initialSupply(1L << 63)
-								.hasKnownStatus(INVALID_INITIAL_SUPPLY)
-=======
-								.hasKnownStatus(INVALID_TOKEN_INITIAL_SUPPLY),
-						tokenCreate("bad decimals")
-								.payingWith("payer")
-								.decimals(-1)
-								.hasKnownStatus(INVALID_TOKEN_DECIMALS),
-						tokenCreate("bad decimals")
-								.payingWith("payer")
-								.decimals(1 << 31)
-								.hasKnownStatus(INVALID_TOKEN_DECIMALS),
-						tokenCreate("bad initial supply")
-								.payingWith("payer")
-								.initialSupply(1L << 63)
 								.hasKnownStatus(INVALID_TOKEN_INITIAL_SUPPLY)
->>>>>>> e53af22a
 				);
 	}
 
