package com.hedera.services.bdd.suites.token;

/*-
 * ‌
 * Hedera Services Test Clients
 * ​
 * Copyright (C) 2018 - 2021 Hedera Hashgraph, LLC
 * ​
 * Licensed under the Apache License, Version 2.0 (the "License");
 * you may not use this file except in compliance with the License.
 * You may obtain a copy of the License at
 *
 *      http://www.apache.org/licenses/LICENSE-2.0
 *
 * Unless required by applicable law or agreed to in writing, software
 * distributed under the License is distributed on an "AS IS" BASIS,
 * WITHOUT WARRANTIES OR CONDITIONS OF ANY KIND, either express or implied.
 * See the License for the specific language governing permissions and
 * limitations under the License.
 * ‍
 */

import com.hedera.services.bdd.spec.HapiApiSpec;
import com.hedera.services.bdd.spec.queries.crypto.ExpectedTokenRel;
import com.hedera.services.bdd.spec.transactions.TxnUtils;
import com.hedera.services.bdd.spec.utilops.UtilVerbs;
import com.hedera.services.bdd.suites.HapiApiSuite;
import com.hederahashgraph.api.proto.java.TokenFreezeStatus;
import com.hederahashgraph.api.proto.java.TokenKycStatus;
<<<<<<< HEAD
=======
import com.hederahashgraph.api.proto.java.TokenSupplyType;
>>>>>>> f4ab405b
import com.hederahashgraph.api.proto.java.TokenType;
import org.apache.logging.log4j.LogManager;
import org.apache.logging.log4j.Logger;

import java.util.List;
import java.util.Map;
import java.util.concurrent.atomic.AtomicInteger;
import java.util.stream.Collectors;
import java.util.stream.IntStream;

import static com.hedera.services.bdd.spec.HapiApiSpec.defaultHapiSpec;
import static com.hedera.services.bdd.spec.queries.QueryVerbs.getAccountBalance;
import static com.hedera.services.bdd.spec.queries.QueryVerbs.getAccountInfo;
import static com.hedera.services.bdd.spec.queries.QueryVerbs.getTokenInfo;
import static com.hedera.services.bdd.spec.queries.QueryVerbs.getTxnRecord;
import static com.hedera.services.bdd.spec.transactions.TxnVerbs.cryptoCreate;
import static com.hedera.services.bdd.spec.transactions.TxnVerbs.cryptoDelete;
import static com.hedera.services.bdd.spec.transactions.TxnVerbs.fileUpdate;
import static com.hedera.services.bdd.spec.transactions.TxnVerbs.tokenCreate;
import static com.hedera.services.bdd.spec.transactions.TxnVerbs.tokenDelete;
import static com.hedera.services.bdd.spec.utilops.CustomSpecAssert.allRunFor;
import static com.hedera.services.bdd.spec.utilops.UtilVerbs.newKeyNamed;
import static com.hedera.services.bdd.spec.utilops.UtilVerbs.recordSystemProperty;
import static com.hedera.services.bdd.spec.utilops.UtilVerbs.sourcing;
import static com.hederahashgraph.api.proto.java.ResponseCodeEnum.*;

public class TokenCreateSpecs extends HapiApiSuite {
	private static final Logger log = LogManager.getLogger(TokenCreateSpecs.class);

	private static String TOKEN_TREASURY = "treasury";
	private static final long A_HUNDRED_SECONDS = 100;

	public static void main(String... args) {
		new TokenCreateSpecs().runSuiteSync();
	}

	@Override
	protected List<HapiApiSpec> getSpecsInSuite() {
		return List.of(new HapiApiSpec[] {
						creationValidatesNonFungiblePrechecks(),
						creationValidatesMaxSupply(),
						creationValidatesMemo(),
						creationValidatesName(),
						creationValidatesSymbol(),
						treasuryHasCorrectBalance(),
						creationRequiresAppropriateSigs(),
						creationRequiresAppropriateSigsHappyPath(),
						initialSupplyMustBeSane(),
						creationYieldsExpectedToken(),
						creationSetsExpectedName(),
						creationValidatesTreasuryAccount(),
						autoRenewValidationWorks(),
						creationWithoutKYCSetsCorrectStatus(),
						creationValidatesExpiry(),
						creationValidatesFreezeDefaultWithNoFreezeKey(),
						creationSetsCorrectExpiry(),
						creationHappyPath(),
						numAccountsAllowedIsDynamic(),
						worksAsExpectedWithDefaultTokenId(),
				}
		);
	}


	private HapiApiSpec worksAsExpectedWithDefaultTokenId() {
		return defaultHapiSpec("WorksAsExpectedWithDefaultTokenId")
				.given().when().then(
						getTokenInfo("0.0.0").hasCostAnswerPrecheck(INVALID_TOKEN_ID)
				);
	}

	public HapiApiSpec autoRenewValidationWorks() {
		return defaultHapiSpec("AutoRenewValidationWorks")
				.given(
						cryptoCreate("autoRenew").balance(0L),
						cryptoCreate("deletingAccount").balance(0L)
				).when(
						cryptoDelete("deletingAccount"),
						tokenCreate("primary")
								.autoRenewAccount("deletingAccount")
								.hasKnownStatus(INVALID_AUTORENEW_ACCOUNT),
						tokenCreate("primary")
								.signedBy(GENESIS)
								.autoRenewAccount("1.2.3")
								.hasKnownStatus(INVALID_AUTORENEW_ACCOUNT),
						tokenCreate("primary")
								.autoRenewAccount("autoRenew")
								.autoRenewPeriod(Long.MAX_VALUE)
								.hasPrecheck(INVALID_RENEWAL_PERIOD),
						tokenCreate("primary")
								.signedBy(GENESIS)
								.autoRenewAccount("autoRenew")
								.hasKnownStatus(INVALID_SIGNATURE),
						tokenCreate("primary")
								.autoRenewAccount("autoRenew")
				).then(
						getTokenInfo("primary")
								.logged()
				);
	}

	public HapiApiSpec creationYieldsExpectedToken() {
		return defaultHapiSpec("CreationYieldsExpectedToken")
				.given(
						cryptoCreate(TOKEN_TREASURY).balance(0L),
						newKeyNamed("freeze")
				).when(
						tokenCreate("primary")
								.initialSupply(123)
								.decimals(4)
								.freezeDefault(true)
								.freezeKey("freeze")
								.treasury(TOKEN_TREASURY)
				).then(
						getTokenInfo("primary")
								.logged()
								.hasRegisteredId("primary")
				);
	}

	public HapiApiSpec creationSetsExpectedName() {
		String saltedName = salted("primary");
		return defaultHapiSpec("CreationSetsExpectedName")
				.given(
						cryptoCreate(TOKEN_TREASURY).balance(0L)
				).when(
						tokenCreate("primary")
								.name(saltedName)
								.treasury(TOKEN_TREASURY)
				).then(
						getTokenInfo("primary")
								.logged()
								.hasRegisteredId("primary")
								.hasName(saltedName)
				);
	}

	public HapiApiSpec creationWithoutKYCSetsCorrectStatus() {
		String saltedName = salted("primary");
		return defaultHapiSpec("CreationWithoutKYCSetsCorrectStatus")
				.given(
						cryptoCreate(TOKEN_TREASURY).balance(0L)
				).when(
						tokenCreate("primary")
								.name(saltedName)
								.treasury(TOKEN_TREASURY)
				).then(
						getAccountInfo(TOKEN_TREASURY)
								.hasToken(
										ExpectedTokenRel.relationshipWith("primary")
												.kyc(TokenKycStatus.KycNotApplicable)
								)
				);
	}

	public HapiApiSpec creationHappyPath() {
		String memo = "JUMP";
		String saltedName = salted("primary");
		return defaultHapiSpec("CreationHappyPath")
				.given(
						cryptoCreate(TOKEN_TREASURY).balance(0L),
						cryptoCreate("autoRenewAccount").balance(0L),
						newKeyNamed("adminKey"),
						newKeyNamed("freezeKey"),
						newKeyNamed("kycKey"),
						newKeyNamed("supplyKey"),
						newKeyNamed("wipeKey")
				).when(
						tokenCreate("primary")
								.entityMemo(memo)
								.name(saltedName)
								.treasury(TOKEN_TREASURY)
								.autoRenewAccount("autoRenewAccount")
								.autoRenewPeriod(A_HUNDRED_SECONDS)
								.initialSupply(500)
								.decimals(1)
								.adminKey("adminKey")
								.freezeKey("freezeKey")
								.kycKey("kycKey")
								.supplyKey("supplyKey")
								.wipeKey("wipeKey")
								.via("createTxn")
				).then(
						UtilVerbs.withOpContext((spec, opLog) -> {
							var createTxn = getTxnRecord("createTxn");
							allRunFor(spec, createTxn);
							var timestamp = createTxn.getResponseRecord().getConsensusTimestamp().getSeconds();
							spec.registry().saveExpiry("primary", timestamp + A_HUNDRED_SECONDS);
						}),
						getTokenInfo("primary")
								.logged()
								.hasRegisteredId("primary")
								.hasEntityMemo(memo)
								.hasName(saltedName)
								.hasTreasury(TOKEN_TREASURY)
								.hasAutoRenewPeriod(A_HUNDRED_SECONDS)
								.hasValidExpiry()
								.hasDecimals(1)
								.hasAdminKey("primary")
								.hasFreezeKey("primary")
								.hasKycKey("primary")
								.hasSupplyKey("primary")
								.hasWipeKey("primary")
								.hasTotalSupply(500)
								.hasAutoRenewAccount("autoRenewAccount"),
						getAccountInfo(TOKEN_TREASURY)
								.hasToken(
										ExpectedTokenRel.relationshipWith("primary")
												.balance(500)
												.kyc(TokenKycStatus.Granted)
												.freeze(TokenFreezeStatus.Unfrozen)
								)
				);
	}

	public HapiApiSpec creationSetsCorrectExpiry() {
		return defaultHapiSpec("CreationSetsCorrectExpiry")
				.given(
						cryptoCreate(TOKEN_TREASURY).balance(0L),
						cryptoCreate("autoRenew").balance(0L)
				).when(
						tokenCreate("primary")
								.autoRenewAccount("autoRenew")
								.autoRenewPeriod(A_HUNDRED_SECONDS)
								.treasury(TOKEN_TREASURY)
								.via("createTxn")
				).then(
						UtilVerbs.withOpContext((spec, opLog) -> {
							var createTxn = getTxnRecord("createTxn");
							allRunFor(spec, createTxn);
							var timestamp = createTxn.getResponseRecord().getConsensusTimestamp().getSeconds();
							spec.registry().saveExpiry("primary", timestamp + A_HUNDRED_SECONDS);
						}),
						getTokenInfo("primary")
								.logged()
								.hasRegisteredId("primary")
								.hasValidExpiry()
				);
	}

	public HapiApiSpec creationValidatesExpiry() {
		return defaultHapiSpec("CreationValidatesExpiry")
				.given().when().then(
						tokenCreate("primary")
								.expiry(1000)
								.hasPrecheck(INVALID_EXPIRATION_TIME)
				);
	}

	public HapiApiSpec creationValidatesFreezeDefaultWithNoFreezeKey() {
		return defaultHapiSpec("CreationValidatesFreezeDefaultWithNoFreezeKey")
				.given()
				.when()
				.then(
						tokenCreate("primary")
								.freezeDefault(true)
								.hasPrecheck(TOKEN_HAS_NO_FREEZE_KEY)
				);
	}

	public HapiApiSpec creationValidatesMemo() {
		return defaultHapiSpec("CreationValidatesMemo")
				.given().when().then(
						tokenCreate("primary")
								.entityMemo("N\u0000!!!")
								.hasPrecheck(INVALID_ZERO_BYTE_IN_STRING)
				);
	}

	public HapiApiSpec creationValidatesNonFungiblePrechecks() {
		return defaultHapiSpec("CreationValidatesNonFungiblePrechecks")
				.given()
				.when()
				.then(
						tokenCreate("primary")
								.tokenType(TokenType.NON_FUNGIBLE_UNIQUE)
								.initialSupply(1)
								.decimals(0)
								.hasPrecheck(INVALID_TOKEN_INITIAL_SUPPLY),
						tokenCreate("primary")
								.tokenType(TokenType.NON_FUNGIBLE_UNIQUE)
								.initialSupply(0)
								.decimals(1)
								.hasPrecheck(INVALID_TOKEN_DECIMALS)
				);
	}

	public HapiApiSpec creationValidatesMaxSupply() {
		return defaultHapiSpec("CreationValidatesMaxSupply")
				.given()
				.when()
				.then(
						tokenCreate("primary")
								.maxSupply(-1)
								.hasPrecheck(INVALID_TOKEN_MAX_SUPPLY),
						tokenCreate("primary")
<<<<<<< HEAD
=======
								.maxSupply(1)
								.hasPrecheck(INVALID_TOKEN_MAX_SUPPLY),
						tokenCreate("primary")
								.supplyType(TokenSupplyType.FINITE)
								.maxSupply(0)
								.hasPrecheck(INVALID_TOKEN_MAX_SUPPLY),
						tokenCreate("primary")
								.supplyType(TokenSupplyType.FINITE)
								.maxSupply(-1)
								.hasPrecheck(INVALID_TOKEN_MAX_SUPPLY),
						tokenCreate("primary")
								.supplyType(TokenSupplyType.FINITE)
>>>>>>> f4ab405b
								.initialSupply(2)
								.maxSupply(1)
								.hasPrecheck(INVALID_TOKEN_INITIAL_SUPPLY)
				);
	}

	public HapiApiSpec creationValidatesName() {
		AtomicInteger maxUtf8Bytes = new AtomicInteger();

		return defaultHapiSpec("CreationValidatesName")
				.given(
						cryptoCreate(TOKEN_TREASURY).balance(0L),
						recordSystemProperty("tokens.maxTokenNameUtf8Bytes", Integer::parseInt, maxUtf8Bytes::set)
				).when().then(
						tokenCreate("primary")
								.name("")
								.logged()
								.hasPrecheck(MISSING_TOKEN_NAME),
						tokenCreate("primary")
								.name("T\u0000ken")
								.logged()
								.hasPrecheck(INVALID_ZERO_BYTE_IN_STRING),
						sourcing(() -> tokenCreate("tooLong")
								.name(TxnUtils.nAscii(maxUtf8Bytes.get() + 1))
								.hasPrecheck(TOKEN_NAME_TOO_LONG)),
						sourcing(() -> tokenCreate("tooLongAgain")
								.name(nCurrencySymbols(maxUtf8Bytes.get() / 3 + 1))
								.hasPrecheck(TOKEN_NAME_TOO_LONG))
				);
	}

	public HapiApiSpec numAccountsAllowedIsDynamic() {
		final int MONOGAMOUS_NETWORK = 1;
		final int ADVENTUROUS_NETWORK = 1_000;

		return defaultHapiSpec("NumAccountsAllowedIsDynamic")
				.given(
						newKeyNamed("admin"),
						cryptoCreate(TOKEN_TREASURY).balance(0L)
				).when(
						fileUpdate(APP_PROPERTIES)
								.payingWith(ADDRESS_BOOK_CONTROL)
								.overridingProps(Map.of("tokens.maxPerAccount", "" + MONOGAMOUS_NETWORK)),
						tokenCreate("primary")
								.adminKey("admin")
								.treasury(TOKEN_TREASURY),
						tokenCreate("secondaryFails")
								.treasury(TOKEN_TREASURY)
								.hasKnownStatus(TOKENS_PER_ACCOUNT_LIMIT_EXCEEDED),
						tokenDelete("primary"),
						/* Deleted tokens still count against your max allowed associations. */
						tokenCreate("secondaryFailsAgain")
								.treasury(TOKEN_TREASURY)
								.hasKnownStatus(TOKENS_PER_ACCOUNT_LIMIT_EXCEEDED)
				).then(
						fileUpdate(APP_PROPERTIES)
								.payingWith(ADDRESS_BOOK_CONTROL)
								.overridingProps(Map.of(
										"tokens.maxPerAccount", "" + ADVENTUROUS_NETWORK
								)),
						tokenCreate("secondary").treasury(TOKEN_TREASURY)
				);
	}

	public HapiApiSpec creationValidatesSymbol() {
		AtomicInteger maxUtf8Bytes = new AtomicInteger();

		return defaultHapiSpec("CreationValidatesSymbol")
				.given(
						cryptoCreate(TOKEN_TREASURY).balance(0L),
						recordSystemProperty("tokens.maxSymbolUtf8Bytes", Integer::parseInt, maxUtf8Bytes::set)
				).when().then(
						tokenCreate("missingSymbol")
								.symbol("")
								.hasPrecheck(MISSING_TOKEN_SYMBOL),
						tokenCreate("primary")
								.name("T\u0000ken")
								.logged()
								.hasPrecheck(INVALID_ZERO_BYTE_IN_STRING),
						sourcing(() -> tokenCreate("tooLong")
								.symbol(TxnUtils.nAscii(maxUtf8Bytes.get() + 1))
								.hasPrecheck(TOKEN_SYMBOL_TOO_LONG)),
						sourcing(() -> tokenCreate("tooLongAgain")
								.symbol(nCurrencySymbols(maxUtf8Bytes.get() / 3 + 1))
								.hasPrecheck(TOKEN_SYMBOL_TOO_LONG))
				);
	}

	private String nCurrencySymbols(int n) {
		return IntStream.range(0, n).mapToObj(ignore -> "€").collect(Collectors.joining());
	}

	public HapiApiSpec creationRequiresAppropriateSigs() {
		return defaultHapiSpec("CreationRequiresAppropriateSigs")
				.given(
						cryptoCreate("payer"),
						cryptoCreate(TOKEN_TREASURY).balance(0L),
						newKeyNamed("adminKey")
				).when().then(
						tokenCreate("shouldntWork")
								.treasury(TOKEN_TREASURY)
								.payingWith("payer")
								.adminKey("adminKey")
								.signedBy("payer")
								.hasKnownStatus(INVALID_SIGNATURE),
						/* treasury must sign */
						tokenCreate("shouldntWorkEither")
								.treasury(TOKEN_TREASURY)
								.payingWith("payer")
								.adminKey("adminKey")
								.signedBy("payer", "adminKey")
								.hasKnownStatus(INVALID_SIGNATURE)
				);
	}

	public HapiApiSpec creationRequiresAppropriateSigsHappyPath() {
		return defaultHapiSpec("CreationRequiresAppropriateSigsHappyPath")
				.given(
						cryptoCreate("payer"),
						cryptoCreate(TOKEN_TREASURY).balance(0L),
						newKeyNamed("adminKey")
				).when().then(
						tokenCreate("shouldWork")
								.treasury(TOKEN_TREASURY)
								.payingWith("payer")
								.adminKey("adminKey")
								.signedBy(TOKEN_TREASURY, "payer", "adminKey")
								.hasKnownStatus(SUCCESS)
				);
	}

	public HapiApiSpec creationValidatesTreasuryAccount() {
		return defaultHapiSpec("CreationValidatesTreasuryAccount")
				.given(
						cryptoCreate(TOKEN_TREASURY).balance(0L)
				).when(
						cryptoDelete(TOKEN_TREASURY)
				).then(
						tokenCreate("shouldntWork")
								.treasury(TOKEN_TREASURY)
								.hasKnownStatus(INVALID_TREASURY_ACCOUNT_FOR_TOKEN)
				);
	}

	public HapiApiSpec initialSupplyMustBeSane() {
		return defaultHapiSpec("InitialSupplyMustBeSane")
				.given().when().then(
						tokenCreate("sinking")
								.initialSupply(-1L)
								.hasPrecheck(INVALID_TOKEN_INITIAL_SUPPLY),
						tokenCreate("bad decimals")
								.decimals(-1)
								.hasPrecheck(INVALID_TOKEN_DECIMALS),
						tokenCreate("bad decimals")
								.decimals(1 << 31)
								.hasPrecheck(INVALID_TOKEN_DECIMALS),
						tokenCreate("bad initial supply")
								.initialSupply(1L << 63)
								.hasPrecheck(INVALID_TOKEN_INITIAL_SUPPLY)
				);
	}

	public HapiApiSpec treasuryHasCorrectBalance() {
		String token = salted("myToken");

		int decimals = 1;
		long initialSupply = 100_000;

		return defaultHapiSpec("TreasuryHasCorrectBalance")
				.given(
						cryptoCreate(TOKEN_TREASURY).balance(1L)
				).when(
						tokenCreate(token)
								.treasury(TOKEN_TREASURY)
								.decimals(decimals)
								.initialSupply(initialSupply)
				).then(
						getAccountBalance(TOKEN_TREASURY)
								.hasTinyBars(1L)
								.hasTokenBalance(token, initialSupply)
				);
	}

	@Override
	protected Logger getResultsLogger() {
		return log;
	}
}<|MERGE_RESOLUTION|>--- conflicted
+++ resolved
@@ -27,10 +27,7 @@
 import com.hedera.services.bdd.suites.HapiApiSuite;
 import com.hederahashgraph.api.proto.java.TokenFreezeStatus;
 import com.hederahashgraph.api.proto.java.TokenKycStatus;
-<<<<<<< HEAD
-=======
 import com.hederahashgraph.api.proto.java.TokenSupplyType;
->>>>>>> f4ab405b
 import com.hederahashgraph.api.proto.java.TokenType;
 import org.apache.logging.log4j.LogManager;
 import org.apache.logging.log4j.Logger;
@@ -327,8 +324,6 @@
 								.maxSupply(-1)
 								.hasPrecheck(INVALID_TOKEN_MAX_SUPPLY),
 						tokenCreate("primary")
-<<<<<<< HEAD
-=======
 								.maxSupply(1)
 								.hasPrecheck(INVALID_TOKEN_MAX_SUPPLY),
 						tokenCreate("primary")
@@ -341,7 +336,6 @@
 								.hasPrecheck(INVALID_TOKEN_MAX_SUPPLY),
 						tokenCreate("primary")
 								.supplyType(TokenSupplyType.FINITE)
->>>>>>> f4ab405b
 								.initialSupply(2)
 								.maxSupply(1)
 								.hasPrecheck(INVALID_TOKEN_INITIAL_SUPPLY)
