--- conflicted
+++ resolved
@@ -1,8 +1,4 @@
-<<<<<<< HEAD
-# Yahcli v0.1.16
-=======
 # Yahcli v0.2.5
->>>>>>> 67166f8e
 Yahcli (_Yet Another Hedera Command Line Interface_) supports DevOps
 actions against the Hedera networks listed in a _config.yml_ file.
 
@@ -27,10 +23,7 @@
 11. [Re-keying an account](#updating-account-keys)
 12. [Getting deployed version info of a network](#get-version-info)
 13. [Creating a new key](#generate-a-new-ed25519-key)
-<<<<<<< HEAD
-=======
 14. [Printing key details](#printing-key-details)
->>>>>>> 67166f8e
 
 # Setting up the working directory
 
@@ -68,22 +61,14 @@
 not appear in the _config.yml_, then we **must** explicitly give its node
 account via the `-a` option. So with the above _config.yml_, it is enough to do,
 ```
-<<<<<<< HEAD
-$ docker run -it -v $(pwd):/launch gcr.io/hedera-registry/yahcli:0.1.16 -p 2 -n previewnet \
-=======
 $ docker run -it -v $(pwd):/launch gcr.io/hedera-registry/yahcli:0.2.5 -p 2 -n previewnet \
->>>>>>> 67166f8e
 > -i 35.231.208.148
 ```
 
 ...since the ip `35.231.208.148` is in the _config.yml_. But to use an IP not
 in the _config.yml_, we must also specify the node account, 
 ```
-<<<<<<< HEAD
-$ docker run -it -v $(pwd):/launch gcr.io/hedera-registry/yahcli:0.1.16 -p 2 -n previewnet \
-=======
 $ docker run -it -v $(pwd):/launch gcr.io/hedera-registry/yahcli:0.2.5 -p 2 -n previewnet \
->>>>>>> 67166f8e
 > -i 35.199.15.177 -a 4
 ```
 
@@ -108,11 +93,7 @@
 `account{num}.pass` for a PEM file, please be ready to enter 
 the passphrase interactively in the console. For example,
 ```
-<<<<<<< HEAD
-$ docker run -it -v $(pwd):/launch yahcli:0.1.16 -p 2 sysfiles download all 
-=======
 $ docker run -it -v $(pwd):/launch yahcli:0.2.5 -p 2 sysfiles download all 
->>>>>>> 67166f8e
 Targeting localhost, paying with 0.0.2
 Please enter the passphrase for key file localhost/keys/account2.pem: 
 ```
@@ -130,11 +111,7 @@
 
 To list all available commands,
 ```
-<<<<<<< HEAD
-$ docker run -it -v $(pwd):/launch gcr.io/hedera-registry/yahcli:0.1.16 help
-=======
 $ docker run -it -v $(pwd):/launch gcr.io/hedera-registry/yahcli:0.2.5 help
->>>>>>> 67166f8e
 ``` 
 
 :information_desk_person: &nbsp; Since the only key we have for previewnet
@@ -143,11 +120,7 @@
 
 To download the fee schedules from previewnet given the config above, we run,
 ```
-<<<<<<< HEAD
-$ docker run -it -v $(pwd):/launch gcr.io/hedera-registry/yahcli:0.1.16 -p 2 -n previewnet sysfiles download fees
-=======
 $ docker run -it -v $(pwd):/launch gcr.io/hedera-registry/yahcli:0.2.5 -p 2 -n previewnet sysfiles download fees
->>>>>>> 67166f8e
 Targeting previewnet, paying with 0.0.2
 Downloading the fees...OK
 $ ls previewnet/sysfiles/
@@ -158,22 +131,14 @@
 To see more options for the `download` subcommand (including a custom download directory), 
 we run,
 ```
-<<<<<<< HEAD
-$ docker run -it -v $(pwd):/launch gcr.io/hedera-registry/yahcli:0.1.16 sysfiles download help
-=======
 $ docker run -it -v $(pwd):/launch gcr.io/hedera-registry/yahcli:0.2.5 sysfiles download help
->>>>>>> 67166f8e
 ```
 
 The remaining sections of this document focus on specific use cases.
 
 # Getting account balances
 ```
-<<<<<<< HEAD
-$ docker run -it -v $(pwd):/launch gcr.io/hedera-registry/yahcli:0.1.16 -n previewnet -p 2 accounts balance 56 50
-=======
 $ docker run -it -v $(pwd):/launch gcr.io/hedera-registry/yahcli:0.2.5 -n previewnet -p 2 accounts balance 56 50
->>>>>>> 67166f8e
 ```
 
 # Sending account funds
@@ -182,11 +147,7 @@
 The default denomination is `hbar`. To change the memo for the `CryptoTransfer`, use the `--memo` option.
 
 ```
-<<<<<<< HEAD
-$ docker run -it -v $(pwd):/launch gcr.io/hedera-registry/yahcli:0.1.16 -n previewnet -p 2 accounts send --denomination hbar --to 58 --memo "Yes or no" 1_000_000
-=======
 $ docker run -it -v $(pwd):/launch gcr.io/hedera-registry/yahcli:0.2.5 -n previewnet -p 2 accounts send --denomination hbar --to 58 --memo "Yes or no" 1_000_000
->>>>>>> 67166f8e
 
 ```
 
@@ -194,11 +155,7 @@
 You can also create an entirely new account with an optional initial balance (default `0`) and memo (default blank).
 
 ```
-<<<<<<< HEAD
-$ docker run -it -v $(pwd):/launch gcr.io/hedera-registry/yahcli:0.1.16 -n previewnet -p 2 accounts create -d hbar -a 1 --memo "Who danced between"
-=======
 $ docker run -it -v $(pwd):/launch gcr.io/hedera-registry/yahcli:0.2.5 -n previewnet -p 2 accounts create -d hbar -a 1 --memo "Who danced between"
->>>>>>> 67166f8e
 
 ```
 
@@ -228,11 +185,7 @@
 
 We first download the existing address book,
 ```
-<<<<<<< HEAD
-$ docker run -it -v $(pwd):/launch gcr.io/hedera-registry/yahcli:0.1.16 -n localhost -p 2 sysfiles download address-book
-=======
 $ docker run -it -v $(pwd):/launch gcr.io/hedera-registry/yahcli:0.2.5 -n localhost -p 2 sysfiles download address-book
->>>>>>> 67166f8e
 Targeting localhost, paying with 0.0.2
 Downloading the address-book...OK
 ```
@@ -262,31 +215,19 @@
 
 And now we upload the new address book, this time using the address book admin `0.0.55` as the payer:
 ```
-<<<<<<< HEAD
-$ docker run -it -v $(pwd):/launch gcr.io/hedera-registry/yahcli:0.1.16 -n localhost -p 55 sysfiles upload address-book
-=======
 $ docker run -it -v $(pwd):/launch gcr.io/hedera-registry/yahcli:0.2.5 -n localhost -p 55 sysfiles upload address-book
->>>>>>> 67166f8e
 ```
 
 Finally we re-download the book to see that the hex-encoded cert hash and RSA public key were uploaded as expected:
 ```
-<<<<<<< HEAD
-$ docker run -it -v $(pwd):/launch gcr.io/hedera-registry/yahcli:0.1.16 -n localhost -p 2 sysfiles download address-book
-=======
 $ docker run -it -v $(pwd):/launch gcr.io/hedera-registry/yahcli:0.2.5 -n localhost -p 2 sysfiles download address-book
->>>>>>> 67166f8e
 Targeting localhost, paying with 0.0.2
 Downloading the address-book...OK
 $ tail -17 localhost/sysfiles/addressBook.json 
   }, {
     "nodeId" : 3,
     "certHash" : "0ae05bde15d216781a40e7bce5303bf68926f9440eec3cb20fabe9df06b0091a205fdea86911facb4e51e46c3890c803",
-<<<<<<< HEAD
-    "rsaPubKey" : "363630383939643834353735393365353739656536386133326330363033653539393666616261353038643934343830633365623634646361353837383532646133383035373032393363653533656439393266646534383533323463616235643335356537343831333439353462313963323163336630386336316131653564396533353031633433323435393765633464653864643538386666626664643461356633363436626237633539383063626432316464363430.1.167633931313366316365333138646361346166353737323234626465383963326331373366336665386430393265346238663830303731303761386439653236333331663533353561353834643830373736613061626361393265303034386464333731636665303539366564643662613037373033383134323838663130396138323830353836303635623762626632383534323034343761343433363838306333613933366136666666636461623130.1.163335633864666561306461306537353035383530346661396163333036396438653166643762623333343530663761346261303439310a",
-=======
     "rsaPubKey" : "363630383939643834353735393365353739656536386133326330363033653539393666616261353038643934343830633365623634646361353837383532646133383035373032393363653533656439393266646534383533323463616235643335356537343831333439353462313963323163336630386336316131653564396533353031633433323435393765633464653864643538386666626664643461356633363436626237633539383063626432316464363430.2.57633931313366316365333138646361346166353737323234626465383963326331373366336665386430393265346238663830303731303761386439653236333331663533353561353834643830373736613061626361393265303034386464333731636665303539366564643662613037373033383134323838663130396138323830353836303635623762626632383534323034343761343433363838306333613933366136666666636461623130.2.53335633864666561306461306537353035383530346661396163333036396438653166643762623333343530663761346261303439310a",
->>>>>>> 67166f8e
     "nodeAccount" : "0.0.6",
     "endpoints" : [ {
       "ipAddressV4" : "127.0.0.1",
@@ -317,15 +258,9 @@
 
 Then proceed as with any other `sysfiles upload` command, 
 ```
-<<<<<<< HEAD
-$ docker run -it -v $(pwd):/launch gcr.io/hedera-registry/yahcli:0.1.16 -n localhost -p 58 sysfiles upload software-zip
-...
-$ docker run -it -v $(pwd):/launch gcr.io/hedera-registry/yahcli:0.1.16 -n localhost -p 58 sysfiles upload telemetry-zip
-=======
 $ docker run -it -v $(pwd):/launch gcr.io/hedera-registry/yahcli:0.2.5 -n localhost -p 58 sysfiles upload software-zip
 ...
 $ docker run -it -v $(pwd):/launch gcr.io/hedera-registry/yahcli:0.2.5 -n localhost -p 58 sysfiles upload telemetry-zip
->>>>>>> 67166f8e
 ...
 ```
 
@@ -336,11 +271,7 @@
 Services will be validated by type; to see all supported options, run,
 
 ```
-<<<<<<< HEAD
-$ docker run -it -v $(pwd):/launch gcr.io/hedera-registry/yahcli:0.1.16 -n localhost -p 2 validate help
-=======
 $ docker run -it -v $(pwd):/launch gcr.io/hedera-registry/yahcli:0.2.5 -n localhost -p 2 validate help
->>>>>>> 67166f8e
 ```
 
 # Preparing an NMT software upgrade
@@ -351,11 +282,7 @@
 staging its artifacts for NMT to use. This looks like,
 
 ```
-<<<<<<< HEAD
-$ docker run -it -v $(pwd):/launch gcr.io/hedera-registry/yahcli:0.1.16 -n localhost -p 58 prepare-upgrade \
-=======
 $ docker run -it -v $(pwd):/launch gcr.io/hedera-registry/yahcli:0.2.5 -n localhost -p 58 prepare-upgrade \
->>>>>>> 67166f8e
 > --upgrade-zip-hash 5d3b0e619d8513dfbf606ef00a2e83ba97d736f5f5ba61561d895ea83a6d4c34fce05d6cd74c83ec171f710e37e12aab
 ```
 
@@ -367,11 +294,7 @@
 staging its artifacts for NMT to use.  This looks like,
 
 ```
-<<<<<<< HEAD
-$ docker run -it -v $(pwd):/launch gcr.io/hedera-registry/yahcli:0.1.16 -n localhost -p 58 upgrade-telemetry \
-=======
 $ docker run -it -v $(pwd):/launch gcr.io/hedera-registry/yahcli:0.2.5 -n localhost -p 58 upgrade-telemetry \
->>>>>>> 67166f8e
 > --upgrade-zip-hash 8ec75ab44b6c8ccac4a6e7f7d77b5a66280cad8d8a86ed961975a3bea597613f83af9075f65786bf9101d50047ca768f \
 > --start-time 2022-01-01.00:00:00
 ```
@@ -384,33 +307,21 @@
 
 A vanilla freeze with no NMT upgrade only includes the start time, 
 ```
-<<<<<<< HEAD
-$ docker run -it -v $(pwd):/launch gcr.io/hedera-registry/yahcli:0.1.16 -n localhost -p 58 freeze \
-=======
 $ docker run -it -v $(pwd):/launch gcr.io/hedera-registry/yahcli:0.2.5 -n localhost -p 58 freeze \
->>>>>>> 67166f8e
 > --start-time 2022-01-01.00:00:00
 ```
 
 While a freeze that should trigger a staged NMT upgrade uses the `freeze-upgrade` variant,
 which **must** repeat the hash of the intended update, 
 ```
-<<<<<<< HEAD
-$ docker run -it -v $(pwd):/launch gcr.io/hedera-registry/yahcli:0.1.16 -n localhost -p 58 freeze-upgrade \
-=======
 $ docker run -it -v $(pwd):/launch gcr.io/hedera-registry/yahcli:0.2.5 -n localhost -p 58 freeze-upgrade \
->>>>>>> 67166f8e
 > --upgrade-zip-hash 5d3b0e619d8513dfbf606ef00a2e83ba97d736f5f5ba61561d895ea83a6d4c34fce05d6cd74c83ec171f710e37e12aab
 > --start-time 2021-09-09.20:11:13 
 ```
 
 To abort a scheduled freeze, simply use the `freeze-abort` command,
 ```
-<<<<<<< HEAD
-$ docker run -it -v $(pwd):/launch gcr.io/hedera-registry/yahcli:0.1.16 -n localhost -p 58 freeze-abort 
-=======
 $ docker run -it -v $(pwd):/launch gcr.io/hedera-registry/yahcli:0.2.5 -n localhost -p 58 freeze-abort 
->>>>>>> 67166f8e
 ```
 
 # Updating account keys
@@ -420,11 +331,7 @@
 
 Our first example uses a randomly generated new key,
 ```
-<<<<<<< HEAD
-$ docker run -it -v $(pwd):/launch gcr.io/hedera-registry/yahcli:0.1.16 -p 2 -n localhost \
-=======
 $ docker run -it -v $(pwd):/launch gcr.io/hedera-registry/yahcli:0.2.5 -p 2 -n localhost \
->>>>>>> 67166f8e
 > accounts rekey --gen-new-key 57
 Targeting localhost, paying with 0.0.2
 .i. Exported a newly generated key in PEM format to localhost/keys/account57.pem
@@ -446,11 +353,7 @@
 
 For the next example, we specify an existing PEM file, and enter its passphrase when prompted,
 ```
-<<<<<<< HEAD
-$ docker run -it -v $(pwd):/launch gcr.io/hedera-registry/yahcli:0.1.16 -p 57 -n localhost \
-=======
 $ docker run -it -v $(pwd):/launch gcr.io/hedera-registry/yahcli:0.2.5 -p 57 -n localhost \
->>>>>>> 67166f8e
 > accounts rekey -k new-account57.pem 57
 Targeting localhost, paying with 0.0.2
 Please enter the passphrase for key file new-account55.pem: 
@@ -462,11 +365,7 @@
 ```
 $ cat new-account57.words
 goddess maze eternal small normal october ... author
-<<<<<<< HEAD
-$ docker run -it -v $(pwd):/launch gcr.io/hedera-registry/yahcli:0.1.16 -p 57 -n localhost \
-=======
 $ docker run -it -v $(pwd):/launch gcr.io/hedera-registry/yahcli:0.2.5 -p 57 -n localhost \
->>>>>>> 67166f8e
 > accounts rekey -k new-account57.words 57
 Targeting localhost, paying with 0.0.2
 .i. Exported key from new-account55 to localhost/keys/account57.pem
@@ -475,11 +374,7 @@
 
 # Get version info
 ```
-<<<<<<< HEAD
-$ docker run -it -v $(pwd):/launch gcr.io/hedera-registry/yahcli:0.1.16 -n previewnet -p 2 version
-=======
 $ docker run -it -v $(pwd):/launch gcr.io/hedera-registry/yahcli:0.2.5 -n previewnet -p 2 version
->>>>>>> 67166f8e
 ```
 
 # Generate a new Ed25519 key
@@ -487,20 +382,13 @@
 You can use yahcli to generate a new Ed25519 key in PEM and mnemonic forms; note that 
 ECDSA(secp256k1) keys are not yet supported. The most common pattern will likely be,
 ```
-<<<<<<< HEAD
-$ docker run -it -v $(pwd):/launch gcr.io/hedera-registry/yahcli:0.1.16 keys gen-new -p novel.pem
-=======
 $ docker run -it -v $(pwd):/launch gcr.io/hedera-registry/yahcli:0.2.5 keys gen-new -p novel.pem
->>>>>>> 67166f8e
 .i. Generating a new key @ novel.pem
 .i.  - The public key is: 4351607d4a00821e6cbd8e8c186bfa3a2b8fdb5ca81cf1e5f84e95a86875fd84
 .i.  - Passphrase @ novel.pass
 .i.  - Mnemonic form @ novel.words
-<<<<<<< HEAD
-=======
 .i.  - Hexed public key @ novel.pubkey
 .i.  - DER-encoded private key @ novel.privkey
->>>>>>> 67166f8e
 $ cat novel.pass
 PkpcBBYCjd7K
 $ cat novel.words
@@ -511,14 +399,6 @@
 you can you can choose the PEM passphrase with the `-x` option instead of getting a randomly
 generated passphrase in a _.pass_ file.
 
-<<<<<<< HEAD
-If you have a PEM or mnemonic file and need to extract the public key, you can run,
-```
-$ docker run -it -v $(pwd):/launch yahcli:1.1.16 keys print-public -p novel.pem -x PkpcBBYCjd7K
-.i. The public key @ novel.pem is: 4351607d4a00821e6cbd8e8c186bfa3a2b8fdb5ca81cf1e5f84e95a86875fd84
-$ docker run -it -v $(pwd):/launch yahcli:0.1.16 keys print-public -p novel.words
-.i. The public key @ novel.words is: 4351607d4a00821e6cbd8e8c186bfa3a2b8fdb5ca81cf1e5f84e95a86875fd84 
-=======
 # Printing key details
 
 If you have a PEM or mnemonic file for an Ed25519 key pair and need to extract the public key, you can run,
@@ -535,5 +415,4 @@
 .i. The public key @ novel.pem is : 4351607d4a00821e6cbd8e8c186bfa3a2b8fdb5ca81cf1e5f84e95a86875fd84
 .i. The private key @ novel.pem is: ea52bce1ad54a88e156f50840e856b941f9b0db09266660c953cd14205546ca2
 .i.   -> With DER prefix; 302e020100300506032b657004220420ea52bce1ad54a88e156f50840e856b941f9b0db09266660c953cd14205546ca2
->>>>>>> 67166f8e
 ```