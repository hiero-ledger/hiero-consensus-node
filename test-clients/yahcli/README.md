<<<<<<< HEAD
# Yahcli v0.1.16
=======
# Yahcli v0.2.1
>>>>>>> 7169362e
Yahcli (_Yet Another Hedera Command Line Interface_) supports DevOps
actions against the Hedera networks listed in a _config.yml_ file.

Actions include updating system files, running validation tests,
re-keying accounts, and freezing networks for maintenance.

:warning:&nbsp;Besides the _config.yml_, yahcli requires keys and
other assets to be present in a specific directory layout. The details
appear below. 

**Table of contents**
1. [Setting up the working directory](#setting-up-the-working-directory)
2. [Understanding general usage](#general-usage)
3. [Checking account balances](#getting-account-balances)
4. [Sending funds to an account](#sending-account-funds)
4. [Creating a new account](#creating-a-new-account)
6. [Updating system files](#updating-system-files)
7. [Validating network services](#validating-network-services)
8. [Preparing for an NMT upgrade](#preparing-an-nmt-software-upgrade)
9. [Launching an NMT telemetry upgrade](#launching-an-nmt-telemetry-upgrade)
10. [Scheduling a network freeze](#scheduling-a-network-freeze)
11. [Re-keying an account](#updating-account-keys)
12. [Getting deployed version info of a network](#get-version-info)
13. [Creating a new key](#generate-a-new-ed25519-key)

# Setting up the working directory

Yahcli needs the key for a "default" payer to use for each network. 
To specify a key for account `0.0.2` on previewnet, you would create
a directory structure as below:
```
├── config.yml
├── previewnet
│   └── keys
│       ├── account2.pass
│       └── account2.pem
```

Where the _config.yml_ would have contents like:
```
defaultNetwork: previewnet

networks:
  previewnet:
    nodes:
      - { id: 0, account: 3, ipv4Addr: 35.231.208.148 }
```

We can add details for multiple networks to this config file; for example,
we can add information about the stable testnet. And we can override the 
default payer account or default node account for any network using the 
`defaultPayer` and `defaultNodeAccount` fields, respectively. 

We can also use the command line option `-p` to override `defaultPayer`, and 
the command line option `-a/--node-account` to override `defaultNodeAccount`. 

It is also possible to use the `-i/--node-ip` option to choose a target 
node by its IP adress. However, if the IP address given to the `-i` option does 
not appear in the _config.yml_, then we **must** explicitly give its node
account via the `-a` option. So with the above _config.yml_, it is enough to do,
```
<<<<<<< HEAD
$ docker run -it -v $(pwd):/launch gcr.io/hedera-registry/yahcli:0.1.16 -p 2 -n previewnet \
=======
$ docker run -it -v $(pwd):/launch gcr.io/hedera-registry/yahcli:0.2.1 -p 2 -n previewnet \
>>>>>>> 7169362e
> -i 35.231.208.148
```

...since the ip `35.231.208.148` is in the _config.yml_. But to use an IP not
in the _config.yml_, we must also specify the node account, 
```
<<<<<<< HEAD
$ docker run -it -v $(pwd):/launch gcr.io/hedera-registry/yahcli:0.1.16 -p 2 -n previewnet \
=======
$ docker run -it -v $(pwd):/launch gcr.io/hedera-registry/yahcli:0.2.1 -p 2 -n previewnet \
>>>>>>> 7169362e
> -i 35.199.15.177 -a 4
```

```
defaultNetwork: previewnet

networks:
  previewnet:
    nodes:
      - { id: 0, account: 3, ipv4Addr: 35.231.208.148 }
  stabletestnet:
    defaultPayer: 50
    defaultNodeAccount: 4
    nodes:
      - { id: 0, account: 3, ipv4Addr: 34.94.106.61 }
      - { id: 1, account: 4, ipv4Addr: 35.237.119.55 }
```

For each network we add, we need a _{network}/keys/_ folder 
that contains a `account{num}.pem` for each account we will 
use with that network. :guard: &nbsp; If there is no corresponding
`account{num}.pass` for a PEM file, please be ready to enter 
the passphrase interactively in the console. For example,
```
<<<<<<< HEAD
$ docker run -it -v $(pwd):/launch yahcli:0.1.16 -p 2 sysfiles download all 
=======
$ docker run -it -v $(pwd):/launch yahcli:0.2.1 -p 2 sysfiles download all 
>>>>>>> 7169362e
Targeting localhost, paying with 0.0.2
Please enter the passphrase for key file localhost/keys/account2.pem: 
```

:turtle: &nbsp; The docker image needs to launch a JAR, which is fairly slow. 
Please allow a few seconds for the the above command to run.

:warning:&nbsp;Without the `-it` flags above, Docker will not attach
STDIN as a TTY, and you will either not be prompted for the passphrase,
or your passphrase will appear in clear text.

Note that yahcli does not support multi-sig accounts.

# General usage

To list all available commands,
```
<<<<<<< HEAD
$ docker run -it -v $(pwd):/launch gcr.io/hedera-registry/yahcli:0.1.16 help
=======
$ docker run -it -v $(pwd):/launch gcr.io/hedera-registry/yahcli:0.2.1 help
>>>>>>> 7169362e
``` 

:information_desk_person: &nbsp; Since the only key we have for previewnet
is for account `0.0.2`, we will need to use `-p 2` for the payer argument 
when running against this network.

To download the fee schedules from previewnet given the config above, we run,
```
<<<<<<< HEAD
$ docker run -it -v $(pwd):/launch gcr.io/hedera-registry/yahcli:0.1.16 -p 2 -n previewnet sysfiles download fees
=======
$ docker run -it -v $(pwd):/launch gcr.io/hedera-registry/yahcli:0.2.1 -p 2 -n previewnet sysfiles download fees
>>>>>>> 7169362e
Targeting previewnet, paying with 0.0.2
Downloading the fees...OK
$ ls previewnet/sysfiles/
feeSchedules.json
```

The fee schedules were downloaded in JSON form to _previewnet/sysfiles/feeSchedules.json_.
To see more options for the `download` subcommand (including a custom download directory), 
we run,
```
<<<<<<< HEAD
$ docker run -it -v $(pwd):/launch gcr.io/hedera-registry/yahcli:0.1.16 sysfiles download help
=======
$ docker run -it -v $(pwd):/launch gcr.io/hedera-registry/yahcli:0.2.1 sysfiles download help
>>>>>>> 7169362e
```

The remaining sections of this document focus on specific use cases.

# Getting account balances
```
<<<<<<< HEAD
$ docker run -it -v $(pwd):/launch gcr.io/hedera-registry/yahcli:0.1.16 -n previewnet -p 2 accounts balance 56 50
=======
$ docker run -it -v $(pwd):/launch gcr.io/hedera-registry/yahcli:0.2.1 -n previewnet -p 2 accounts balance 56 50
>>>>>>> 7169362e
```

# Sending account funds
You can send funds from the default payer's account to a beneficiary account, in denominations of `tinybar`, `hbar`, or `kilobar`.

The default denomination is `hbar`. To change the memo for the `CryptoTransfer`, use the `--memo` option.

```
<<<<<<< HEAD
$ docker run -it -v $(pwd):/launch gcr.io/hedera-registry/yahcli:0.1.16 -n previewnet -p 2 accounts send --denomination hbar --to 58 --memo "Yes or no" 1_000_000
=======
$ docker run -it -v $(pwd):/launch gcr.io/hedera-registry/yahcli:0.2.1 -n previewnet -p 2 accounts send --denomination hbar --to 58 --memo "Yes or no" 1_000_000
>>>>>>> 7169362e

```

# Creating a new account
You can also create an entirely new account with an optional initial balance (default `0`) and memo (default blank).

```
<<<<<<< HEAD
$ docker run -it -v $(pwd):/launch gcr.io/hedera-registry/yahcli:0.1.16 -n previewnet -p 2 accounts create -d hbar -a 1 --memo "Who danced between"
=======
$ docker run -it -v $(pwd):/launch gcr.io/hedera-registry/yahcli:0.2.1 -n previewnet -p 2 accounts create -d hbar -a 1 --memo "Who danced between"
>>>>>>> 7169362e

```

The new account will have a single Ed25519 key, exported to the target network's _keys/_ directory in both 
PEM/passphrase and mnemonic forms. (E.g., this command might create both _previewnet/keys/account1234.{pem,pass}_ and 
_previewnet/keys/account1234.words_.)

# Updating system files
For this example, we will run against a `localhost` network since we will modify a system file.

Our goal in the example is to add a completely new address book entry for a node with `nodeId=3`. 
The DER-encoded RSA public key of the node is in a file _node3.der_, and its TLS X509 cert is 
in a file _node3.crt_. We place these files in the directory structure below.
```
localhost
├── keys
│   ├── account2.pass
│   ├── account2.pem
│   ├── account55.pass
│   └── account55.pem
└── sysfiles
    ├── certs
    │   └── node3.crt
    └── pubkeys
        └── node3.der
```

We first download the existing address book,
```
<<<<<<< HEAD
$ docker run -it -v $(pwd):/launch gcr.io/hedera-registry/yahcli:0.1.16 -n localhost -p 2 sysfiles download address-book
=======
$ docker run -it -v $(pwd):/launch gcr.io/hedera-registry/yahcli:0.2.1 -n localhost -p 2 sysfiles download address-book
>>>>>>> 7169362e
Targeting localhost, paying with 0.0.2
Downloading the address-book...OK
```

Next we edit the newly-downloaded _localhost/sysfiles/addressBook.json_ and 
add a new entry with `nodeId=3`, as below.

:information_desk_person: &nbsp; By using the `'!'` character in the `certHash` and `rsaPubKey` fields,
we tell yahcli to compute their values from the _certs/node3.crt_ and _pubkeys/node3.der_
files, respectively.
```
...
  }, {
    "nodeId" : 3,
    "certHash" : "!",
    "rsaPubKey" : "!",
    "nodeAccount" : "0.0.6",
    "endpoints" : [ {
      "ipAddressV4" : "127.0.0.1",
      "port" : 50207
    }, {
      "ipAddressV4" : "127.0.0.1",
      "port" : 50208
    } ]
...
```

And now we upload the new address book, this time using the address book admin `0.0.55` as the payer:
```
<<<<<<< HEAD
$ docker run -it -v $(pwd):/launch gcr.io/hedera-registry/yahcli:0.1.16 -n localhost -p 55 sysfiles upload address-book
=======
$ docker run -it -v $(pwd):/launch gcr.io/hedera-registry/yahcli:0.2.1 -n localhost -p 55 sysfiles upload address-book
>>>>>>> 7169362e
```

Finally we re-download the book to see that the hex-encoded cert hash and RSA public key were uploaded as expected:
```
<<<<<<< HEAD
$ docker run -it -v $(pwd):/launch gcr.io/hedera-registry/yahcli:0.1.16 -n localhost -p 2 sysfiles download address-book
=======
$ docker run -it -v $(pwd):/launch gcr.io/hedera-registry/yahcli:0.2.1 -n localhost -p 2 sysfiles download address-book
>>>>>>> 7169362e
Targeting localhost, paying with 0.0.2
Downloading the address-book...OK
$ tail -17 localhost/sysfiles/addressBook.json 
  }, {
    "nodeId" : 3,
    "certHash" : "0ae05bde15d216781a40e7bce5303bf68926f9440eec3cb20fabe9df06b0091a205fdea86911facb4e51e46c3890c803",
<<<<<<< HEAD
    "rsaPubKey" : "363630383939643834353735393365353739656536386133326330363033653539393666616261353038643934343830633365623634646361353837383532646133383035373032393363653533656439393266646534383533323463616235643335356537343831333439353462313963323163336630386336316131653564396533353031633433323435393765633464653864643538386666626664643461356633363436626237633539383063626432316464363430.1.167633931313366316365333138646361346166353737323234626465383963326331373366336665386430393265346238663830303731303761386439653236333331663533353561353834643830373736613061626361393265303034386464333731636665303539366564643662613037373033383134323838663130396138323830353836303635623762626632383534323034343761343433363838306333613933366136666666636461623130.1.163335633864666561306461306537353035383530346661396163333036396438653166643762623333343530663761346261303439310a",
=======
    "rsaPubKey" : "363630383939643834353735393365353739656536386133326330363033653539393666616261353038643934343830633365623634646361353837383532646133383035373032393363653533656439393266646534383533323463616235643335356537343831333439353462313963323163336630386336316131653564396533353031633433323435393765633464653864643538386666626664643461356633363436626237633539383063626432316464363430.2.17633931313366316365333138646361346166353737323234626465383963326331373366336665386430393265346238663830303731303761386439653236333331663533353561353834643830373736613061626361393265303034386464333731636665303539366564643662613037373033383134323838663130396138323830353836303635623762626632383534323034343761343433363838306333613933366136666666636461623130.2.13335633864666561306461306537353035383530346661396163333036396438653166643762623333343530663761346261303439310a",
>>>>>>> 7169362e
    "nodeAccount" : "0.0.6",
    "endpoints" : [ {
      "ipAddressV4" : "127.0.0.1",
      "port" : 50207
    }, {
      "ipAddressV4" : "127.0.0.1",
      "port" : 50208
    } ]
  } ]
}
```
 
## Uploading special files

System files in the range `0.0.150-159` are _special files_ that do not have the normal 1MB size limit. 
These are used to stage ZIP artifacts for an NMT software or telemetry upgrade. By default, file `0.0.150`
is used for a software update ZIP, and file `0.0.159` for a telemetry upgrade ZIP. 

:warning:&nbsp;Only three accounts have permission to update the special files: `0.0.2`, `0.0.50`, and `0.0.58`.

To upload such artifacts, use the special files names as below,
```
$ tree localhost/sysfiles/
localhost/sysfiles/
├── softwareUpgrade.zip
└── telemetryUpgrade.zip
```

Then proceed as with any other `sysfiles upload` command, 
```
<<<<<<< HEAD
$ docker run -it -v $(pwd):/launch gcr.io/hedera-registry/yahcli:0.1.16 -n localhost -p 58 sysfiles upload software-zip
...
$ docker run -it -v $(pwd):/launch gcr.io/hedera-registry/yahcli:0.1.16 -n localhost -p 58 sysfiles upload telemetry-zip
=======
$ docker run -it -v $(pwd):/launch gcr.io/hedera-registry/yahcli:0.2.1 -n localhost -p 58 sysfiles upload software-zip
...
$ docker run -it -v $(pwd):/launch gcr.io/hedera-registry/yahcli:0.2.1 -n localhost -p 58 sysfiles upload telemetry-zip
>>>>>>> 7169362e
...
```

# Validating network services

:building_construction:&nbsp;**TODO** the _ValidationScenarios.jar_ functionality to be migrated here.

Services will be validated by type; to see all supported options, run,

```
<<<<<<< HEAD
$ docker run -it -v $(pwd):/launch gcr.io/hedera-registry/yahcli:0.1.16 -n localhost -p 2 validate help
=======
$ docker run -it -v $(pwd):/launch gcr.io/hedera-registry/yahcli:0.2.1 -n localhost -p 2 validate help
>>>>>>> 7169362e
```

# Preparing an NMT software upgrade

To prepare for an automatic software upgrade, there must exist a system file in the range `0.0.150-159` 
(by default, `0.0.150`) that is a ZIP archive with artifacts listed in the [NMT requirements document](https://github.com/swirlds/swirlds-docker/blob/main/docs/docker-infrastructure-design.md#toc-phase-1-feat-hedera-node-protobuf-defs-current). The expected 
SHA-384 hash of this ZIP must be given so the nodes can validate the integrity of the upgrade file before 
staging its artifacts for NMT to use. This looks like,

```
<<<<<<< HEAD
$ docker run -it -v $(pwd):/launch gcr.io/hedera-registry/yahcli:0.1.16 -n localhost -p 58 prepare-upgrade \
=======
$ docker run -it -v $(pwd):/launch gcr.io/hedera-registry/yahcli:0.2.1 -n localhost -p 58 prepare-upgrade \
>>>>>>> 7169362e
> --upgrade-zip-hash 5d3b0e619d8513dfbf606ef00a2e83ba97d736f5f5ba61561d895ea83a6d4c34fce05d6cd74c83ec171f710e37e12aab
```

# Launching an NMT telemetry upgrade

To perform an automatic telemetry upgrade, there must exist a system file in the range `0.0.150-159` 
(by default, `0.0.159`) that is a ZIP archive with artifacts listed in the [NMT requirements document](https://github.com/swirlds/swirlds-docker/blob/main/docs/docker-infrastructure-design.md#toc-phase-1-feat-hedera-node-protobuf-defs-current). The expected 
SHA-384 hash of this ZIP must be known so the nodes can validate the integrity of the upgrade file before 
staging its artifacts for NMT to use.  This looks like,

```
<<<<<<< HEAD
$ docker run -it -v $(pwd):/launch gcr.io/hedera-registry/yahcli:0.1.16 -n localhost -p 58 upgrade-telemetry \
=======
$ docker run -it -v $(pwd):/launch gcr.io/hedera-registry/yahcli:0.2.1 -n localhost -p 58 upgrade-telemetry \
>>>>>>> 7169362e
> --upgrade-zip-hash 8ec75ab44b6c8ccac4a6e7f7d77b5a66280cad8d8a86ed961975a3bea597613f83af9075f65786bf9101d50047ca768f \
> --start-time 2022-01-01.00:00:00
```

# Scheduling a network freeze

Freeze start times are (consensus) UTC times formatted as `yyyy-MM-dd.HH:mm:ss`. Freezes may be
both scheduled and aborted; and a scheduled freeze may also be flagged as the trigger for an NMT
software upgrade.

A vanilla freeze with no NMT upgrade only includes the start time, 
```
<<<<<<< HEAD
$ docker run -it -v $(pwd):/launch gcr.io/hedera-registry/yahcli:0.1.16 -n localhost -p 58 freeze \
=======
$ docker run -it -v $(pwd):/launch gcr.io/hedera-registry/yahcli:0.2.1 -n localhost -p 58 freeze \
>>>>>>> 7169362e
> --start-time 2022-01-01.00:00:00
```

While a freeze that should trigger a staged NMT upgrade uses the `freeze-upgrade` variant,
which **must** repeat the hash of the intended update, 
```
<<<<<<< HEAD
$ docker run -it -v $(pwd):/launch gcr.io/hedera-registry/yahcli:0.1.16 -n localhost -p 58 freeze-upgrade \
=======
$ docker run -it -v $(pwd):/launch gcr.io/hedera-registry/yahcli:0.2.1 -n localhost -p 58 freeze-upgrade \
>>>>>>> 7169362e
> --upgrade-zip-hash 5d3b0e619d8513dfbf606ef00a2e83ba97d736f5f5ba61561d895ea83a6d4c34fce05d6cd74c83ec171f710e37e12aab
> --start-time 2021-09-09.20:11:13 
```

To abort a scheduled freeze, simply use the `freeze-abort` command,
```
<<<<<<< HEAD
$ docker run -it -v $(pwd):/launch gcr.io/hedera-registry/yahcli:0.1.16 -n localhost -p 58 freeze-abort 
=======
$ docker run -it -v $(pwd):/launch gcr.io/hedera-registry/yahcli:0.2.1 -n localhost -p 58 freeze-abort 
>>>>>>> 7169362e
```

# Updating account keys

You can use yahcli to replace an account's key with either a newly generated key, or an existing key. (Existing keys
can be either PEM files or BIP-39 mnemonics.) 

Our first example uses a randomly generated new key,
```
<<<<<<< HEAD
$ docker run -it -v $(pwd):/launch gcr.io/hedera-registry/yahcli:0.1.16 -p 2 -n localhost \
=======
$ docker run -it -v $(pwd):/launch gcr.io/hedera-registry/yahcli:0.2.1 -p 2 -n localhost \
>>>>>>> 7169362e
> accounts rekey --gen-new-key 57
Targeting localhost, paying with 0.0.2
.i. Exported a newly generated key in PEM format to localhost/keys/account57.pem
.i. SUCCESS - account 0.0.57 has been re-keyed
```

This leaves the existing key info under _localhost/keys_ with _.bkup_ extensions, and overwrites
_localhost/keys/account57.pem_ and _localhost/keys/account57.pass_ in-place.
```
$ tree localhost/keys
localhost/keys
├── account2.pass
├── account2.pem
├── account57.pass
├── account57.pass.bkup
├── account57.pem
└── account57.pem.bkup
```

For the next example, we specify an existing PEM file, and enter its passphrase when prompted,
```
<<<<<<< HEAD
$ docker run -it -v $(pwd):/launch gcr.io/hedera-registry/yahcli:0.1.16 -p 57 -n localhost \
=======
$ docker run -it -v $(pwd):/launch gcr.io/hedera-registry/yahcli:0.2.1 -p 57 -n localhost \
>>>>>>> 7169362e
> accounts rekey -k new-account57.pem 57
Targeting localhost, paying with 0.0.2
Please enter the passphrase for key file new-account55.pem: 
.i. Exported key from new-account55 to localhost/keys/account57.pem
.i. SUCCESS - account 0.0.57 has been re-keyed
```

In our final example, we replace the `0.0.57` key from a mnemonic,
```
$ cat new-account57.words
goddess maze eternal small normal october ... author
<<<<<<< HEAD
$ docker run -it -v $(pwd):/launch gcr.io/hedera-registry/yahcli:0.1.16 -p 57 -n localhost \
=======
$ docker run -it -v $(pwd):/launch gcr.io/hedera-registry/yahcli:0.2.1 -p 57 -n localhost \
>>>>>>> 7169362e
> accounts rekey -k new-account57.words 57
Targeting localhost, paying with 0.0.2
.i. Exported key from new-account55 to localhost/keys/account57.pem
.i. SUCCESS - account 0.0.57 has been re-keyed
```

# Get version info
```
<<<<<<< HEAD
$ docker run -it -v $(pwd):/launch gcr.io/hedera-registry/yahcli:0.1.16 -n previewnet -p 2 version
=======
$ docker run -it -v $(pwd):/launch gcr.io/hedera-registry/yahcli:0.2.1 -n previewnet -p 2 version
>>>>>>> 7169362e
```

# Generate a new Ed25519 key

You can use yahcli to generate a new Ed25519 key in PEM and mnemonic forms; note that 
ECDSA(secp256k1) keys are not yet supported. The most common pattern will likely be,
```
<<<<<<< HEAD
$ docker run -it -v $(pwd):/launch gcr.io/hedera-registry/yahcli:0.1.16 keys gen-new -p novel.pem
=======
$ docker run -it -v $(pwd):/launch gcr.io/hedera-registry/yahcli:0.2.1 keys gen-new -p novel.pem
>>>>>>> 7169362e
.i. Generating a new key @ novel.pem
.i.  - The public key is: 4351607d4a00821e6cbd8e8c186bfa3a2b8fdb5ca81cf1e5f84e95a86875fd84
.i.  - Passphrase @ novel.pass
.i.  - Mnemonic form @ novel.words
$ cat novel.pass
PkpcBBYCjd7K
$ cat novel.words
wait busy pull hobby antique connect case mammal museum hockey fox refuse settle twist snow topple culture clean alpha hair people donkey surface thought
```

Note this command does *not* require setting a target network or payer account. If desired, 
you can you can choose the PEM passphrase with the `-x` option instead of getting a randomly
generated passphrase in a _.pass_ file.

If you have a PEM or mnemonic file and need to extract the public key, you can run,
```
$ docker run -it -v $(pwd):/launch yahcli:1.1.16 keys print-public -p novel.pem -x PkpcBBYCjd7K
.i. The public key @ novel.pem is: 4351607d4a00821e6cbd8e8c186bfa3a2b8fdb5ca81cf1e5f84e95a86875fd84
<<<<<<< HEAD
$ docker run -it -v $(pwd):/launch yahcli:0.1.16 keys print-public -p novel.words
=======
$ docker run -it -v $(pwd):/launch yahcli:0.2.1 keys print-public -p novel.words
>>>>>>> 7169362e
.i. The public key @ novel.words is: 4351607d4a00821e6cbd8e8c186bfa3a2b8fdb5ca81cf1e5f84e95a86875fd84 
```<|MERGE_RESOLUTION|>--- conflicted
+++ resolved
@@ -1,8 +1,4 @@
-<<<<<<< HEAD
-# Yahcli v0.1.16
-=======
 # Yahcli v0.2.1
->>>>>>> 7169362e
 Yahcli (_Yet Another Hedera Command Line Interface_) supports DevOps
 actions against the Hedera networks listed in a _config.yml_ file.
 
@@ -64,22 +60,14 @@
 not appear in the _config.yml_, then we **must** explicitly give its node
 account via the `-a` option. So with the above _config.yml_, it is enough to do,
 ```
-<<<<<<< HEAD
-$ docker run -it -v $(pwd):/launch gcr.io/hedera-registry/yahcli:0.1.16 -p 2 -n previewnet \
-=======
 $ docker run -it -v $(pwd):/launch gcr.io/hedera-registry/yahcli:0.2.1 -p 2 -n previewnet \
->>>>>>> 7169362e
 > -i 35.231.208.148
 ```
 
 ...since the ip `35.231.208.148` is in the _config.yml_. But to use an IP not
 in the _config.yml_, we must also specify the node account, 
 ```
-<<<<<<< HEAD
-$ docker run -it -v $(pwd):/launch gcr.io/hedera-registry/yahcli:0.1.16 -p 2 -n previewnet \
-=======
 $ docker run -it -v $(pwd):/launch gcr.io/hedera-registry/yahcli:0.2.1 -p 2 -n previewnet \
->>>>>>> 7169362e
 > -i 35.199.15.177 -a 4
 ```
 
@@ -104,11 +92,7 @@
 `account{num}.pass` for a PEM file, please be ready to enter 
 the passphrase interactively in the console. For example,
 ```
-<<<<<<< HEAD
-$ docker run -it -v $(pwd):/launch yahcli:0.1.16 -p 2 sysfiles download all 
-=======
 $ docker run -it -v $(pwd):/launch yahcli:0.2.1 -p 2 sysfiles download all 
->>>>>>> 7169362e
 Targeting localhost, paying with 0.0.2
 Please enter the passphrase for key file localhost/keys/account2.pem: 
 ```
@@ -126,11 +110,7 @@
 
 To list all available commands,
 ```
-<<<<<<< HEAD
-$ docker run -it -v $(pwd):/launch gcr.io/hedera-registry/yahcli:0.1.16 help
-=======
 $ docker run -it -v $(pwd):/launch gcr.io/hedera-registry/yahcli:0.2.1 help
->>>>>>> 7169362e
 ``` 
 
 :information_desk_person: &nbsp; Since the only key we have for previewnet
@@ -139,11 +119,7 @@
 
 To download the fee schedules from previewnet given the config above, we run,
 ```
-<<<<<<< HEAD
-$ docker run -it -v $(pwd):/launch gcr.io/hedera-registry/yahcli:0.1.16 -p 2 -n previewnet sysfiles download fees
-=======
 $ docker run -it -v $(pwd):/launch gcr.io/hedera-registry/yahcli:0.2.1 -p 2 -n previewnet sysfiles download fees
->>>>>>> 7169362e
 Targeting previewnet, paying with 0.0.2
 Downloading the fees...OK
 $ ls previewnet/sysfiles/
@@ -154,22 +130,14 @@
 To see more options for the `download` subcommand (including a custom download directory), 
 we run,
 ```
-<<<<<<< HEAD
-$ docker run -it -v $(pwd):/launch gcr.io/hedera-registry/yahcli:0.1.16 sysfiles download help
-=======
 $ docker run -it -v $(pwd):/launch gcr.io/hedera-registry/yahcli:0.2.1 sysfiles download help
->>>>>>> 7169362e
 ```
 
 The remaining sections of this document focus on specific use cases.
 
 # Getting account balances
 ```
-<<<<<<< HEAD
-$ docker run -it -v $(pwd):/launch gcr.io/hedera-registry/yahcli:0.1.16 -n previewnet -p 2 accounts balance 56 50
-=======
 $ docker run -it -v $(pwd):/launch gcr.io/hedera-registry/yahcli:0.2.1 -n previewnet -p 2 accounts balance 56 50
->>>>>>> 7169362e
 ```
 
 # Sending account funds
@@ -178,11 +146,7 @@
 The default denomination is `hbar`. To change the memo for the `CryptoTransfer`, use the `--memo` option.
 
 ```
-<<<<<<< HEAD
-$ docker run -it -v $(pwd):/launch gcr.io/hedera-registry/yahcli:0.1.16 -n previewnet -p 2 accounts send --denomination hbar --to 58 --memo "Yes or no" 1_000_000
-=======
 $ docker run -it -v $(pwd):/launch gcr.io/hedera-registry/yahcli:0.2.1 -n previewnet -p 2 accounts send --denomination hbar --to 58 --memo "Yes or no" 1_000_000
->>>>>>> 7169362e
 
 ```
 
@@ -190,11 +154,7 @@
 You can also create an entirely new account with an optional initial balance (default `0`) and memo (default blank).
 
 ```
-<<<<<<< HEAD
-$ docker run -it -v $(pwd):/launch gcr.io/hedera-registry/yahcli:0.1.16 -n previewnet -p 2 accounts create -d hbar -a 1 --memo "Who danced between"
-=======
 $ docker run -it -v $(pwd):/launch gcr.io/hedera-registry/yahcli:0.2.1 -n previewnet -p 2 accounts create -d hbar -a 1 --memo "Who danced between"
->>>>>>> 7169362e
 
 ```
 
@@ -224,11 +184,7 @@
 
 We first download the existing address book,
 ```
-<<<<<<< HEAD
-$ docker run -it -v $(pwd):/launch gcr.io/hedera-registry/yahcli:0.1.16 -n localhost -p 2 sysfiles download address-book
-=======
 $ docker run -it -v $(pwd):/launch gcr.io/hedera-registry/yahcli:0.2.1 -n localhost -p 2 sysfiles download address-book
->>>>>>> 7169362e
 Targeting localhost, paying with 0.0.2
 Downloading the address-book...OK
 ```
@@ -258,31 +214,19 @@
 
 And now we upload the new address book, this time using the address book admin `0.0.55` as the payer:
 ```
-<<<<<<< HEAD
-$ docker run -it -v $(pwd):/launch gcr.io/hedera-registry/yahcli:0.1.16 -n localhost -p 55 sysfiles upload address-book
-=======
 $ docker run -it -v $(pwd):/launch gcr.io/hedera-registry/yahcli:0.2.1 -n localhost -p 55 sysfiles upload address-book
->>>>>>> 7169362e
 ```
 
 Finally we re-download the book to see that the hex-encoded cert hash and RSA public key were uploaded as expected:
 ```
-<<<<<<< HEAD
-$ docker run -it -v $(pwd):/launch gcr.io/hedera-registry/yahcli:0.1.16 -n localhost -p 2 sysfiles download address-book
-=======
 $ docker run -it -v $(pwd):/launch gcr.io/hedera-registry/yahcli:0.2.1 -n localhost -p 2 sysfiles download address-book
->>>>>>> 7169362e
 Targeting localhost, paying with 0.0.2
 Downloading the address-book...OK
 $ tail -17 localhost/sysfiles/addressBook.json 
   }, {
     "nodeId" : 3,
     "certHash" : "0ae05bde15d216781a40e7bce5303bf68926f9440eec3cb20fabe9df06b0091a205fdea86911facb4e51e46c3890c803",
-<<<<<<< HEAD
-    "rsaPubKey" : "363630383939643834353735393365353739656536386133326330363033653539393666616261353038643934343830633365623634646361353837383532646133383035373032393363653533656439393266646534383533323463616235643335356537343831333439353462313963323163336630386336316131653564396533353031633433323435393765633464653864643538386666626664643461356633363436626237633539383063626432316464363430.1.167633931313366316365333138646361346166353737323234626465383963326331373366336665386430393265346238663830303731303761386439653236333331663533353561353834643830373736613061626361393265303034386464333731636665303539366564643662613037373033383134323838663130396138323830353836303635623762626632383534323034343761343433363838306333613933366136666666636461623130.1.163335633864666561306461306537353035383530346661396163333036396438653166643762623333343530663761346261303439310a",
-=======
     "rsaPubKey" : "363630383939643834353735393365353739656536386133326330363033653539393666616261353038643934343830633365623634646361353837383532646133383035373032393363653533656439393266646534383533323463616235643335356537343831333439353462313963323163336630386336316131653564396533353031633433323435393765633464653864643538386666626664643461356633363436626237633539383063626432316464363430.2.17633931313366316365333138646361346166353737323234626465383963326331373366336665386430393265346238663830303731303761386439653236333331663533353561353834643830373736613061626361393265303034386464333731636665303539366564643662613037373033383134323838663130396138323830353836303635623762626632383534323034343761343433363838306333613933366136666666636461623130.2.13335633864666561306461306537353035383530346661396163333036396438653166643762623333343530663761346261303439310a",
->>>>>>> 7169362e
     "nodeAccount" : "0.0.6",
     "endpoints" : [ {
       "ipAddressV4" : "127.0.0.1",
@@ -313,15 +257,9 @@
 
 Then proceed as with any other `sysfiles upload` command, 
 ```
-<<<<<<< HEAD
-$ docker run -it -v $(pwd):/launch gcr.io/hedera-registry/yahcli:0.1.16 -n localhost -p 58 sysfiles upload software-zip
-...
-$ docker run -it -v $(pwd):/launch gcr.io/hedera-registry/yahcli:0.1.16 -n localhost -p 58 sysfiles upload telemetry-zip
-=======
 $ docker run -it -v $(pwd):/launch gcr.io/hedera-registry/yahcli:0.2.1 -n localhost -p 58 sysfiles upload software-zip
 ...
 $ docker run -it -v $(pwd):/launch gcr.io/hedera-registry/yahcli:0.2.1 -n localhost -p 58 sysfiles upload telemetry-zip
->>>>>>> 7169362e
 ...
 ```
 
@@ -332,11 +270,7 @@
 Services will be validated by type; to see all supported options, run,
 
 ```
-<<<<<<< HEAD
-$ docker run -it -v $(pwd):/launch gcr.io/hedera-registry/yahcli:0.1.16 -n localhost -p 2 validate help
-=======
 $ docker run -it -v $(pwd):/launch gcr.io/hedera-registry/yahcli:0.2.1 -n localhost -p 2 validate help
->>>>>>> 7169362e
 ```
 
 # Preparing an NMT software upgrade
@@ -347,11 +281,7 @@
 staging its artifacts for NMT to use. This looks like,
 
 ```
-<<<<<<< HEAD
-$ docker run -it -v $(pwd):/launch gcr.io/hedera-registry/yahcli:0.1.16 -n localhost -p 58 prepare-upgrade \
-=======
 $ docker run -it -v $(pwd):/launch gcr.io/hedera-registry/yahcli:0.2.1 -n localhost -p 58 prepare-upgrade \
->>>>>>> 7169362e
 > --upgrade-zip-hash 5d3b0e619d8513dfbf606ef00a2e83ba97d736f5f5ba61561d895ea83a6d4c34fce05d6cd74c83ec171f710e37e12aab
 ```
 
@@ -363,11 +293,7 @@
 staging its artifacts for NMT to use.  This looks like,
 
 ```
-<<<<<<< HEAD
-$ docker run -it -v $(pwd):/launch gcr.io/hedera-registry/yahcli:0.1.16 -n localhost -p 58 upgrade-telemetry \
-=======
 $ docker run -it -v $(pwd):/launch gcr.io/hedera-registry/yahcli:0.2.1 -n localhost -p 58 upgrade-telemetry \
->>>>>>> 7169362e
 > --upgrade-zip-hash 8ec75ab44b6c8ccac4a6e7f7d77b5a66280cad8d8a86ed961975a3bea597613f83af9075f65786bf9101d50047ca768f \
 > --start-time 2022-01-01.00:00:00
 ```
@@ -380,33 +306,21 @@
 
 A vanilla freeze with no NMT upgrade only includes the start time, 
 ```
-<<<<<<< HEAD
-$ docker run -it -v $(pwd):/launch gcr.io/hedera-registry/yahcli:0.1.16 -n localhost -p 58 freeze \
-=======
 $ docker run -it -v $(pwd):/launch gcr.io/hedera-registry/yahcli:0.2.1 -n localhost -p 58 freeze \
->>>>>>> 7169362e
 > --start-time 2022-01-01.00:00:00
 ```
 
 While a freeze that should trigger a staged NMT upgrade uses the `freeze-upgrade` variant,
 which **must** repeat the hash of the intended update, 
 ```
-<<<<<<< HEAD
-$ docker run -it -v $(pwd):/launch gcr.io/hedera-registry/yahcli:0.1.16 -n localhost -p 58 freeze-upgrade \
-=======
 $ docker run -it -v $(pwd):/launch gcr.io/hedera-registry/yahcli:0.2.1 -n localhost -p 58 freeze-upgrade \
->>>>>>> 7169362e
 > --upgrade-zip-hash 5d3b0e619d8513dfbf606ef00a2e83ba97d736f5f5ba61561d895ea83a6d4c34fce05d6cd74c83ec171f710e37e12aab
 > --start-time 2021-09-09.20:11:13 
 ```
 
 To abort a scheduled freeze, simply use the `freeze-abort` command,
 ```
-<<<<<<< HEAD
-$ docker run -it -v $(pwd):/launch gcr.io/hedera-registry/yahcli:0.1.16 -n localhost -p 58 freeze-abort 
-=======
 $ docker run -it -v $(pwd):/launch gcr.io/hedera-registry/yahcli:0.2.1 -n localhost -p 58 freeze-abort 
->>>>>>> 7169362e
 ```
 
 # Updating account keys
@@ -416,11 +330,7 @@
 
 Our first example uses a randomly generated new key,
 ```
-<<<<<<< HEAD
-$ docker run -it -v $(pwd):/launch gcr.io/hedera-registry/yahcli:0.1.16 -p 2 -n localhost \
-=======
 $ docker run -it -v $(pwd):/launch gcr.io/hedera-registry/yahcli:0.2.1 -p 2 -n localhost \
->>>>>>> 7169362e
 > accounts rekey --gen-new-key 57
 Targeting localhost, paying with 0.0.2
 .i. Exported a newly generated key in PEM format to localhost/keys/account57.pem
@@ -442,11 +352,7 @@
 
 For the next example, we specify an existing PEM file, and enter its passphrase when prompted,
 ```
-<<<<<<< HEAD
-$ docker run -it -v $(pwd):/launch gcr.io/hedera-registry/yahcli:0.1.16 -p 57 -n localhost \
-=======
 $ docker run -it -v $(pwd):/launch gcr.io/hedera-registry/yahcli:0.2.1 -p 57 -n localhost \
->>>>>>> 7169362e
 > accounts rekey -k new-account57.pem 57
 Targeting localhost, paying with 0.0.2
 Please enter the passphrase for key file new-account55.pem: 
@@ -458,11 +364,7 @@
 ```
 $ cat new-account57.words
 goddess maze eternal small normal october ... author
-<<<<<<< HEAD
-$ docker run -it -v $(pwd):/launch gcr.io/hedera-registry/yahcli:0.1.16 -p 57 -n localhost \
-=======
 $ docker run -it -v $(pwd):/launch gcr.io/hedera-registry/yahcli:0.2.1 -p 57 -n localhost \
->>>>>>> 7169362e
 > accounts rekey -k new-account57.words 57
 Targeting localhost, paying with 0.0.2
 .i. Exported key from new-account55 to localhost/keys/account57.pem
@@ -471,11 +373,7 @@
 
 # Get version info
 ```
-<<<<<<< HEAD
-$ docker run -it -v $(pwd):/launch gcr.io/hedera-registry/yahcli:0.1.16 -n previewnet -p 2 version
-=======
 $ docker run -it -v $(pwd):/launch gcr.io/hedera-registry/yahcli:0.2.1 -n previewnet -p 2 version
->>>>>>> 7169362e
 ```
 
 # Generate a new Ed25519 key
@@ -483,11 +381,7 @@
 You can use yahcli to generate a new Ed25519 key in PEM and mnemonic forms; note that 
 ECDSA(secp256k1) keys are not yet supported. The most common pattern will likely be,
 ```
-<<<<<<< HEAD
-$ docker run -it -v $(pwd):/launch gcr.io/hedera-registry/yahcli:0.1.16 keys gen-new -p novel.pem
-=======
 $ docker run -it -v $(pwd):/launch gcr.io/hedera-registry/yahcli:0.2.1 keys gen-new -p novel.pem
->>>>>>> 7169362e
 .i. Generating a new key @ novel.pem
 .i.  - The public key is: 4351607d4a00821e6cbd8e8c186bfa3a2b8fdb5ca81cf1e5f84e95a86875fd84
 .i.  - Passphrase @ novel.pass
@@ -506,10 +400,6 @@
 ```
 $ docker run -it -v $(pwd):/launch yahcli:1.1.16 keys print-public -p novel.pem -x PkpcBBYCjd7K
 .i. The public key @ novel.pem is: 4351607d4a00821e6cbd8e8c186bfa3a2b8fdb5ca81cf1e5f84e95a86875fd84
-<<<<<<< HEAD
-$ docker run -it -v $(pwd):/launch yahcli:0.1.16 keys print-public -p novel.words
-=======
 $ docker run -it -v $(pwd):/launch yahcli:0.2.1 keys print-public -p novel.words
->>>>>>> 7169362e
 .i. The public key @ novel.words is: 4351607d4a00821e6cbd8e8c186bfa3a2b8fdb5ca81cf1e5f84e95a86875fd84 
 ```