<?xml version="1.0" encoding="UTF-8"?>
<project xmlns="http://maven.apache.org/POM/4.0.0" xmlns:xsi="http://www.w3.org/2001/XMLSchema-instance" xsi:schemaLocation="http://maven.apache.org/POM/4.0.0 http://maven.apache.org/xsd/maven-4.0.0.xsd">

  <groupId>com.hedera.hashgraph</groupId>
  <artifactId>hedera-services</artifactId>
  <version>0.17.0-SNAPSHOT</version>
  <description>
    Hedera Services (crypto, file, contract, consensus) on the Platform
  </description>
  <inceptionYear>2018</inceptionYear>
  <modelVersion>4.0.0</modelVersion>
  <name>Hedera Services</name>
  <packaging>pom</packaging>
  <url>https://github.com/hashgraph/hedera-services</url>
  <organization>
    <name>Hedera Hashgraph, LLC</name>
    <url>https://hedera.com</url>
  </organization>

  <scm>
    <url>https://github.com/hashgraph/hedera-services</url>
    <connection>scm:git:git@github.com:hashgraph/hedera-services.git</connection>
    <developerConnection>scm:git:git@github.com:hashgraph/hedera-services.git</developerConnection>
    <tag>HEAD</tag>
  </scm>

  <developers>
    <developer>
      <name>Abhishek Pandey</name>
      <email>abhishek.pandey@hedera.com</email>
      <organization>Hedera Hashgraph, LLC</organization>
      <organizationUrl>https://www.hedera.com</organizationUrl>
    </developer>
    <developer>
      <name>Anirudh Ghanta</name>
      <email>anirudh.ghanta@hedera.com</email>
      <organization>Hedera Hashgraph, LLC</organization>
      <organizationUrl>https://www.hedera.com</organizationUrl>
    </developer>
    <developer>
      <name>Cesar Vazquez</name>
      <email>cesarvazquez@swirlds.com</email>
      <organization>Swirlds, Inc.</organization>
      <organizationUrl>https://www.swirlds.com</organizationUrl>
    </developer>
    <developer>
      <name>Jeffrey Tang</name>
      <email>jeffrey@swirlds.com</email>
      <organization>Swirlds, Inc.</organization>
      <organizationUrl>https://www.swirlds.com</organizationUrl>
    </developer>
    <developer>
      <name>Leo Jiang</name>
      <email>leo.jiang@hedera.com</email>
      <organization>Hedera Hashgraph, LLC</organization>
      <organizationUrl>https://www.hedera.com</organizationUrl>
    </developer>
    <developer>
      <name>Michael Tinker</name>
      <email>michael.tinker@hedera.com</email>
      <organization>Hedera Hashgraph, LLC</organization>
      <organizationUrl>https://www.hedera.com</organizationUrl>
    </developer>
    <developer>
      <name>Neeharika Sompalli</name>
      <email>neeharika.sompalli@hedera.com</email>
      <organization>Hedera Hashgraph, LLC</organization>
      <organizationUrl>https://www.hedera.com</organizationUrl>
    </developer>
    <developer>
      <name>Nosh Mody</name>
      <email>nosh@swirlds.com</email>
      <organization>Swirlds, Inc.</organization>
      <organizationUrl>https://www.swirlds.com</organizationUrl>
    </developer>
    <developer>
      <name>Qian Qiu</name>
      <email>qianqiu@swirlds.com</email>
      <organization>Swirlds, Inc.</organization>
      <organizationUrl>https://www.swirlds.com</organizationUrl>
    </developer>
    <developer>
      <name>Quan Nguyen</name>
      <email>quan.nguyen@hedera.com</email>
      <organization>Hedera Hashgraph, LLC</organization>
      <organizationUrl>https://www.hedera.com</organizationUrl>
    </developer>
  </developers>

  <ciManagement>
    <system>CircleCI</system>
    <url>https://circleci.com/gh/hashgraph/hedera-services</url>
  </ciManagement>

  <issueManagement>
    <system>GitHub</system>
    <url>https://github.com/hashgraph/hedera-services/issues</url>
  </issueManagement>

  <repositories>
    <repository>
      <snapshots>
        <enabled>false</enabled>
      </snapshots>
      <id>central</id>
      <name>Central Repository</name>
      <url>https://repo.maven.apache.org/maven2</url>
    </repository>
    <repository>
      <id>ossrh-snapshots</id>
      <url>https://oss.sonatype.org/content/repositories/snapshots</url>
      <releases>
        <enabled>false</enabled>
      </releases>
      <snapshots>
        <enabled>true</enabled>
      </snapshots>
    </repository>
  </repositories>
  <distributionManagement>
    <snapshotRepository>
      <id>ossrh</id>
      <url>https://oss.sonatype.org/content/repositories/snapshots</url>
    </snapshotRepository>
    <repository>
      <id>ossrh</id>
      <url>https://oss.sonatype.org/service/local/staging/deploy/maven2/</url>
    </repository>
  </distributionManagement>

    <licenses>
      <license>
        <distribution>repo</distribution>
        <name>Apache License 2.0</name>
        <url>https://github.com/hashgraph/hedera-services/blob/master/LICENSE</url>
      </license>
    </licenses>

  <properties>
    <project.build.sourceEncoding>UTF-8</project.build.sourceEncoding>

    <!-- Plugin property overrides -->
    <maven.compiler.source>12</maven.compiler.source>
    <maven.compiler.target>12</maven.compiler.target>

    <!-- Plugin custom properties -->
    <maven-jar.version>3.2.0</maven-jar.version>
    <maven-source.version>3.2.0</maven-source.version>
    <maven-resources.version>3.2.0</maven-resources.version>
    <maven-license.version>2.0.0</maven-license.version>
    <maven-compiler.version>3.8.1</maven-compiler.version>
    <maven-surefire.version>3.0.0-M5</maven-surefire.version>
    <maven-dependency.version>3.1.1</maven-dependency.version>
    <maven-versions.version>2.8.1</maven-versions.version>
    <maven-javadoc.version>3.3.0</maven-javadoc.version>

    <!-- Dependency properties in alphabetical order -->
    <commons-codec.version>1.15</commons-codec.version>
    <commons-io.version>2.11.0</commons-io.version>
    <commons-lang3.version>3.12.0</commons-lang3.version>
    <eddsa.version>0.3.0</eddsa.version>
    <ethereum-core.version>1.12.0-v0.5.0</ethereum-core.version>
    <grpc.version>1.39.0</grpc.version>
    <guava.version>30.1.1-jre</guava.version>
    <hapi-proto.version>0.17.0-SNAPSHOT</hapi-proto.version>
    <jackson-databind.version>2.12.4</jackson-databind.version>
    <javax.annotation-api.version>1.3.2</javax.annotation-api.version>
    <javax-inject.version>1</javax-inject.version>
    <log4j.version>2.14.1</log4j.version>
    <netty.version>4.1.66.Final</netty.version>
<<<<<<< HEAD
    <swirlds.version>0.17.1</swirlds.version>
    <!-- Test dependency properties -->
    <hamcrest-all.version>1.3</hamcrest-all.version>
    <junit.version>4.13.1</junit.version>
    <junit5-bom.version>5.7.0</junit5-bom.version>
    <mockito2.version>3.7.7</mockito2.version>
=======
    <protobuf-java.version>3.17.3</protobuf-java.version>
    <swirlds.version>0.16.0</swirlds.version>
    <!-- Test dependency properties in alphabetical order -->
    <hamcrest.version>2.2</hamcrest.version>
    <junit5.version>5.7.2</junit5.version>
    <mockito.version>3.11.2</mockito.version>
>>>>>>> 02f90b98

    <!-- SonarCloud properties -->
    <jacoco.version>0.8.7</jacoco.version>
    <sonar.version>3.9.0.2155</sonar.version>

    <sonar.organization>hashgraph</sonar.organization>
    <sonar.host.url>https://sonarcloud.io</sonar.host.url>
    <sonar.language>java</sonar.language>
    <sonar.java.coveragePlugin>jacoco</sonar.java.coveragePlugin>
    <sonar.issue.ignore.multicriteria>e1</sonar.issue.ignore.multicriteria>
    <!-- for license header -->
    <sonar.issue.ignore.multicriteria.e1.resourceKey>**/*.java</sonar.issue.ignore.multicriteria.e1.resourceKey>
    <sonar.issue.ignore.multicriteria.e1.ruleKey>java:S125</sonar.issue.ignore.multicriteria.e1.ruleKey>

    <project.build.outputTimestamp>2021-06-11T23:15:26Z</project.build.outputTimestamp>
  </properties>

  <modules>
    <module>hapi-utils</module>
    <module>hapi-fees</module>
    <module>hedera-node</module>
    <module>test-clients</module>
  </modules>

  <build>
    <plugins>
      <plugin>
        <groupId>org.apache.maven.plugins</groupId>
        <artifactId>maven-release-plugin</artifactId>
        <version>3.0.0-M1</version>
        <configuration>
          <releaseProfiles>release</releaseProfiles>
          <autoVersionSubmodules>true</autoVersionSubmodules>
          <tagNameFormat>v@{project.version}</tagNameFormat>
          <scmDevelopmentCommitComment>
            @{prefix} Prepare for next dev iteration

${git.signoff}
          </scmDevelopmentCommitComment>
          <scmReleaseCommitComment>
            @{prefix} Prepare release

${git.signoff}
          </scmReleaseCommitComment>
          <scmBranchCommitComment>
            @{prefix} Create release branch

${git.signoff}
          </scmBranchCommitComment>
          <preparationGoals>
            clean
            license:update-file-header
            verify
            exec:exec@stage-changes
          </preparationGoals>
        </configuration>
      </plugin>
      <plugin>
        <groupId>org.apache.maven.plugins</groupId>
        <artifactId>maven-javadoc-plugin</artifactId>
        <version>${maven-javadoc.version}</version>
        <configuration>
          <javadocExecutable>${java.home}/bin/javadoc</javadocExecutable>
          <failOnWarnings>true</failOnWarnings>
        </configuration>
        <executions>
          <execution>
            <phase>install</phase>
            <id>generate-javadocs</id>
          </execution>
        </executions>
      </plugin>
      <plugin>
        <groupId>org.codehaus.mojo</groupId>
        <artifactId>exec-maven-plugin</artifactId>
        <version>3.0.0</version>
        <executions>
          <execution>
            <id>stage-changes</id>
            <goals>
              <goal>exec</goal>
            </goals>
            <configuration>
              <executable>/bin/sh</executable>
              <commandlineArgs>
                -c 'echo "Nothing to do here."'
              </commandlineArgs>
            </configuration>
          </execution>
        </executions>
      </plugin>
      <plugin>
        <groupId>org.codehaus.mojo</groupId>
        <artifactId>license-maven-plugin</artifactId>
      </plugin>
      <plugin>
        <groupId>org.sonarsource.scanner.maven</groupId>
        <artifactId>sonar-maven-plugin</artifactId>
      </plugin>
      <plugin>
        <groupId>org.jacoco</groupId>
        <artifactId>jacoco-maven-plugin</artifactId>
        <configuration>
          <excludes>
            <exclude>com/hederahashgraph/**/*</exclude>
            <exclude>com/hedera/services/proto/utils/**/*</exclude>
          </excludes>
        </configuration>
        <executions>
          <execution>
            <id>jacoco-agent</id>
            <goals>
              <goal>prepare-agent</goal>
            </goals>
          </execution>
          <execution>
            <id>jacoco-report</id>
            <goals>
              <goal>report</goal>
            </goals>
          </execution>
        </executions>
      </plugin>
    </plugins>
    <pluginManagement>
      <plugins>
        <plugin>
          <!-- To re-generate the LICENSE.txt and copyright headers, execute the Maven goals
          "license:update-project-license" and "license:update-file-header". -->
          <groupId>org.codehaus.mojo</groupId>
          <artifactId>license-maven-plugin</artifactId>
          <version>${maven-license.version}</version>
          <configuration>
            <dryRun>false</dryRun>
            <canUpdateDescription>false</canUpdateDescription>
            <canUpdateCopyright>false</canUpdateCopyright>
            <includes>
              <include>**/*.java</include>
            </includes>
            <licenseName>apache_v2</licenseName>
            <roots>
              <root>src/main/java</root>
              <root>src/test/java</root>
            </roots>
            <processEndTag>‍</processEndTag>
            <processStartTag>‌</processStartTag>
            <sectionDelimiter>​</sectionDelimiter>
          </configuration>
        </plugin>
        <plugin>
          <groupId>org.jacoco</groupId>
          <artifactId>jacoco-maven-plugin</artifactId>
          <version>${jacoco.version}</version>
        </plugin>
        <plugin>
          <groupId>org.apache.maven.plugins</groupId>
          <artifactId>maven-compiler-plugin</artifactId>
          <version>${maven-compiler.version}</version>
        </plugin>
        <plugin>
          <groupId>org.apache.maven.plugins</groupId>
          <artifactId>maven-jar-plugin</artifactId>
          <version>${maven-jar.version}</version>
        </plugin>
        <plugin>
          <groupId>org.apache.maven.plugins</groupId>
          <artifactId>maven-source-plugin</artifactId>
          <version>${maven-source.version}</version>
        </plugin>
        <plugin>
          <groupId>org.apache.maven.plugins</groupId>
          <artifactId>maven-resources-plugin</artifactId>
          <version>${maven-source.version}</version>
        </plugin>
        <plugin>
          <groupId>org.apache.maven.plugins</groupId>
          <artifactId>maven-dependency-plugin</artifactId>
          <version>${maven-dependency.version}</version>
        </plugin>
        <plugin>
          <groupId>org.apache.maven.plugins</groupId>
          <artifactId>maven-surefire-plugin</artifactId>
          <version>${maven-surefire.version}</version>
          <configuration>
            <forkCount>3</forkCount>
            <reuseForks>true</reuseForks>
            <argLine>@{argLine} -Xmx5120m</argLine>
          </configuration>
        </plugin>
        <plugin>
          <groupId>org.codehaus.mojo</groupId>
          <artifactId>versions-maven-plugin</artifactId>
          <version>${maven-versions.version}</version>
        </plugin>
        <plugin>
          <groupId>org.sonarsource.scanner.maven</groupId>
          <artifactId>sonar-maven-plugin</artifactId>
          <version>${sonar.version}</version>
        </plugin>
      </plugins>
    </pluginManagement>
  </build>

  <dependencyManagement>
    <dependencies>
      <dependency>
        <groupId>io.grpc</groupId>
        <artifactId>grpc-bom</artifactId>
        <version>${grpc.version}</version>
        <type>pom</type>
        <scope>import</scope>
      </dependency>
      <dependency>
        <groupId>io.netty</groupId>
        <artifactId>netty-bom</artifactId>
        <version>${netty.version}</version>
        <type>pom</type>
        <scope>import</scope>
      </dependency>
      <dependency>
        <groupId>com.swirlds</groupId>
        <artifactId>swirlds-platform-core</artifactId>
        <version>${swirlds.version}</version>
      </dependency>
      <dependency>
        <groupId>com.swirlds</groupId>
        <artifactId>swirlds-fcmap</artifactId>
        <version>${swirlds.version}</version>
      </dependency>
      <dependency>
        <groupId>com.swirlds</groupId>
        <artifactId>swirlds-fcqueue</artifactId>
        <version>${swirlds.version}</version>
      </dependency>
      <dependency>
        <groupId>com.fasterxml.jackson.core</groupId>
        <artifactId>jackson-databind</artifactId>
        <version>${jackson-databind.version}</version>
      </dependency>
      <dependency>
        <groupId>com.fasterxml.jackson.datatype</groupId>
        <artifactId>jackson-datatype-jsr310</artifactId>
        <version>${jackson-databind.version}</version>
      </dependency>
      <dependency>
        <groupId>org.junit</groupId>
        <artifactId>junit-bom</artifactId>
        <version>${junit5.version}</version>
        <type>pom</type>
        <scope>import</scope>
      </dependency>
      <dependency>
        <groupId>com.hedera.hashgraph</groupId>
        <artifactId>ethereumj-core</artifactId>
        <version>${ethereum-core.version}</version>
        <exclusions>
          <exclusion>
            <groupId>*</groupId>
            <artifactId>junit</artifactId>
          </exclusion>
          <exclusion>
            <groupId>com.cedarsoftware</groupId>
            <artifactId>*</artifactId>
          </exclusion>
          <exclusion>
            <groupId>com.googlecode.json-simple</groupId>
            <artifactId>*</artifactId>
          </exclusion>
          <exclusion>
            <groupId>io.netty</groupId>
            <artifactId>*</artifactId>
          </exclusion>
          <exclusion>
            <groupId>org.apache.logging.log4j</groupId>
            <artifactId>*</artifactId>
          </exclusion>
          <exclusion>
            <groupId>org.ethereum</groupId>
            <artifactId>*</artifactId>
          </exclusion>
          <exclusion>
            <groupId>org.iq80.leveldb</groupId>
            <artifactId>*</artifactId>
          </exclusion>
          <exclusion>
            <groupId>org.slf4j</groupId>
            <artifactId>*</artifactId>
          </exclusion>
          <exclusion>
            <groupId>org.xerial.snappy</groupId>
            <artifactId>*</artifactId>
          </exclusion>
        </exclusions>
      </dependency>
    </dependencies>
  </dependencyManagement>

  <dependencies>
    <dependency>
      <groupId>commons-codec</groupId>
      <artifactId>commons-codec</artifactId>
      <version>${commons-codec.version}</version>
    </dependency>
    <dependency>
      <groupId>commons-io</groupId>
      <artifactId>commons-io</artifactId>
      <version>${commons-io.version}</version>
    </dependency>
    <dependency>
      <groupId>com.google.guava</groupId>
      <artifactId>guava</artifactId>
      <version>${guava.version}</version>
    </dependency>
    <dependency>
      <groupId>com.google.protobuf</groupId>
      <artifactId>protobuf-java</artifactId>
      <version>${protobuf-java.version}</version>
    </dependency>
    <dependency>
      <groupId>com.hedera.hashgraph</groupId>
      <artifactId>hedera-protobuf-java-api</artifactId>
      <version>${hapi-proto.version}</version>
      <exclusions>
        <exclusion>
          <groupId>*</groupId>
          <artifactId>*</artifactId>
        </exclusion>
      </exclusions>
    </dependency>
    <dependency>
      <groupId>com.swirlds</groupId>
      <artifactId>swirlds-common</artifactId>
      <version>${swirlds.version}</version>
    </dependency>
    <dependency>
      <groupId>javax.annotation</groupId>
      <artifactId>javax.annotation-api</artifactId>
      <version>${javax.annotation-api.version}</version>
    </dependency>
    <dependency>
      <groupId>javax.inject</groupId>
      <artifactId>javax.inject</artifactId>
      <version>${javax-inject.version}</version>
    </dependency>
    <dependency>
      <groupId>net.i2p.crypto</groupId>
      <artifactId>eddsa</artifactId>
      <version>${eddsa.version}</version>
    </dependency>
    <dependency>
      <groupId>org.apache.commons</groupId>
      <artifactId>commons-lang3</artifactId>
      <version>${commons-lang3.version}</version>
    </dependency>
    <!-- Logging dependencies -->
    <dependency>
      <groupId>org.apache.logging.log4j</groupId>
      <artifactId>log4j-api</artifactId>
      <version>${log4j.version}</version>
    </dependency>
    <dependency>
      <groupId>org.apache.logging.log4j</groupId>
      <artifactId>log4j-core</artifactId>
      <version>${log4j.version}</version>
    </dependency>
    <!-- Test dependencies -->
    <dependency>
      <groupId>org.hamcrest</groupId>
      <artifactId>hamcrest</artifactId>
      <version>${hamcrest.version}</version>
      <scope>test</scope>
    </dependency>
    <dependency>
      <groupId>org.junit.jupiter</groupId>
      <artifactId>junit-jupiter-api</artifactId>
      <version>${junit5.version}</version>
    </dependency>
    <dependency>
      <groupId>org.junit.jupiter</groupId>
      <artifactId>junit-jupiter-params</artifactId>
      <version>${junit5.version}</version>
      <scope>test</scope>
    </dependency>
    <dependency>
      <groupId>org.mockito</groupId>
      <artifactId>mockito-core</artifactId>
      <version>${mockito.version}</version>
      <scope>test</scope>
    </dependency>
    <dependency>
      <groupId>org.mockito</groupId>
      <artifactId>mockito-junit-jupiter</artifactId>
      <version>${mockito.version}</version>
      <scope>test</scope>
    </dependency>
  </dependencies>

  <profiles>
    <profile>
      <id>release</id>
      <build>
        <plugins>
          <plugin>
            <groupId>org.apache.maven.plugins</groupId>
            <artifactId>maven-javadoc-plugin</artifactId>
            <version>${maven-javadoc.version}</version>
            <configuration>
              <javadocExecutable>${java.home}/bin/javadoc</javadocExecutable>
              <failOnWarnings>true</failOnWarnings>
            </configuration>
            <executions>
              <execution>
                <phase>deploy</phase>
                <id>attach-javadocs</id>
                <goals>
                  <goal>jar</goal>
                </goals>
              </execution>
            </executions>
          </plugin>
          <plugin>
            <groupId>org.apache.maven.plugins</groupId>
            <artifactId>maven-gpg-plugin</artifactId>
            <version>3.0.1</version>
            <executions>
              <execution>
                <id>sign-artifacts</id>
                <phase>deploy</phase>
                <goals>
                  <goal>sign</goal>
                </goals>
                <configuration>
                  <gpgArguments>
                    <arg>--pinentry-mode</arg>
                    <arg>loopback</arg>
                  </gpgArguments>
                </configuration>
              </execution>
            </executions>
          </plugin>
          <plugin>
            <groupId>org.sonatype.plugins</groupId>
            <artifactId>nexus-staging-maven-plugin</artifactId>
            <version>1.6.8</version>
            <executions>
              <execution>
                <id>default-deploy</id>
                <phase>deploy</phase>
                <goals>
                  <goal>deploy</goal>
                </goals>
              </execution>
            </executions>
            <configuration>
              <serverId>ossrh</serverId>
              <nexusUrl>https://oss.sonatype.org/</nexusUrl>
              <skipStaging>false</skipStaging>
            </configuration>
          </plugin>
        </plugins>
      </build>
    </profile>
  </profiles>
</project><|MERGE_RESOLUTION|>--- conflicted
+++ resolved
@@ -168,21 +168,12 @@
     <javax-inject.version>1</javax-inject.version>
     <log4j.version>2.14.1</log4j.version>
     <netty.version>4.1.66.Final</netty.version>
-<<<<<<< HEAD
+    <protobuf-java.version>3.17.3</protobuf-java.version>
     <swirlds.version>0.17.1</swirlds.version>
-    <!-- Test dependency properties -->
-    <hamcrest-all.version>1.3</hamcrest-all.version>
-    <junit.version>4.13.1</junit.version>
-    <junit5-bom.version>5.7.0</junit5-bom.version>
-    <mockito2.version>3.7.7</mockito2.version>
-=======
-    <protobuf-java.version>3.17.3</protobuf-java.version>
-    <swirlds.version>0.16.0</swirlds.version>
     <!-- Test dependency properties in alphabetical order -->
     <hamcrest.version>2.2</hamcrest.version>
     <junit5.version>5.7.2</junit5.version>
     <mockito.version>3.11.2</mockito.version>
->>>>>>> 02f90b98
 
     <!-- SonarCloud properties -->
     <jacoco.version>0.8.7</jacoco.version>
