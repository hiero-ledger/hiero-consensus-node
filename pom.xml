<?xml version="1.0" encoding="UTF-8"?>
<project xmlns="http://maven.apache.org/POM/4.0.0" xmlns:xsi="http://www.w3.org/2001/XMLSchema-instance" xsi:schemaLocation="http://maven.apache.org/POM/4.0.0 http://maven.apache.org/xsd/maven-4.0.0.xsd">

  <groupId>com.hedera.hashgraph</groupId>
  <artifactId>hedera-services</artifactId>
  <version>0.17.1-SNAPSHOT</version>
  <description>
    Hedera Services (crypto, file, contract, consensus) on the Platform
  </description>
  <inceptionYear>2018</inceptionYear>
  <modelVersion>4.0.0</modelVersion>
  <name>Hedera Services</name>
  <packaging>pom</packaging>
  <url>https://github.com/hashgraph/hedera-services</url>
  <organization>
    <name>Hedera Hashgraph, LLC</name>
    <url>https://hedera.com</url>
  </organization>

  <scm>
    <url>https://github.com/hashgraph/hedera-services</url>
    <connection>scm:git:git@github.com:hashgraph/hedera-services.git</connection>
    <developerConnection>scm:git:git@github.com:hashgraph/hedera-services.git</developerConnection>
    <tag>HEAD</tag>
  </scm>

  <developers>
    <developer>
      <name>Abhishek Pandey</name>
      <email>abhishek.pandey@hedera.com</email>
      <organization>Hedera Hashgraph, LLC</organization>
      <organizationUrl>https://www.hedera.com</organizationUrl>
    </developer>
    <developer>
      <name>Anirudh Ghanta</name>
      <email>anirudh.ghanta@hedera.com</email>
      <organization>Hedera Hashgraph, LLC</organization>
      <organizationUrl>https://www.hedera.com</organizationUrl>
    </developer>
    <developer>
      <name>Cesar Vazquez</name>
      <email>cesarvazquez@swirlds.com</email>
      <organization>Swirlds, Inc.</organization>
      <organizationUrl>https://www.swirlds.com</organizationUrl>
    </developer>
    <developer>
      <name>Jeffrey Tang</name>
      <email>jeffrey@swirlds.com</email>
      <organization>Swirlds, Inc.</organization>
      <organizationUrl>https://www.swirlds.com</organizationUrl>
    </developer>
    <developer>
      <name>Leo Jiang</name>
      <email>leo.jiang@hedera.com</email>
      <organization>Hedera Hashgraph, LLC</organization>
      <organizationUrl>https://www.hedera.com</organizationUrl>
    </developer>
    <developer>
      <name>Michael Tinker</name>
      <email>michael.tinker@hedera.com</email>
      <organization>Hedera Hashgraph, LLC</organization>
      <organizationUrl>https://www.hedera.com</organizationUrl>
    </developer>
    <developer>
      <name>Neeharika Sompalli</name>
      <email>neeharika.sompalli@hedera.com</email>
      <organization>Hedera Hashgraph, LLC</organization>
      <organizationUrl>https://www.hedera.com</organizationUrl>
    </developer>
    <developer>
      <name>Nosh Mody</name>
      <email>nosh@swirlds.com</email>
      <organization>Swirlds, Inc.</organization>
      <organizationUrl>https://www.swirlds.com</organizationUrl>
    </developer>
    <developer>
      <name>Qian Qiu</name>
      <email>qianqiu@swirlds.com</email>
      <organization>Swirlds, Inc.</organization>
      <organizationUrl>https://www.swirlds.com</organizationUrl>
    </developer>
    <developer>
      <name>Quan Nguyen</name>
      <email>quan.nguyen@hedera.com</email>
      <organization>Hedera Hashgraph, LLC</organization>
      <organizationUrl>https://www.hedera.com</organizationUrl>
    </developer>
  </developers>

  <ciManagement>
    <system>CircleCI</system>
    <url>https://circleci.com/gh/hashgraph/hedera-services</url>
  </ciManagement>

  <issueManagement>
    <system>GitHub</system>
    <url>https://github.com/hashgraph/hedera-services/issues</url>
  </issueManagement>

  <repositories>
    <repository>
      <snapshots>
        <enabled>false</enabled>
      </snapshots>
      <id>central</id>
      <name>Central Repository</name>
      <url>https://repo.maven.apache.org/maven2</url>
    </repository>
    <repository>
      <id>ossrh-snapshots</id>
      <url>https://oss.sonatype.org/content/repositories/snapshots</url>
      <releases>
        <enabled>false</enabled>
      </releases>
      <snapshots>
        <enabled>true</enabled>
      </snapshots>
    </repository>
  </repositories>
  <distributionManagement>
    <snapshotRepository>
      <id>ossrh</id>
      <url>https://oss.sonatype.org/content/repositories/snapshots</url>
    </snapshotRepository>
    <repository>
      <id>ossrh</id>
      <url>https://oss.sonatype.org/service/local/staging/deploy/maven2/</url>
    </repository>
  </distributionManagement>

    <licenses>
      <license>
        <distribution>repo</distribution>
        <name>Apache License 2.0</name>
        <url>https://github.com/hashgraph/hedera-services/blob/master/LICENSE</url>
      </license>
    </licenses>

  <properties>
    <project.build.sourceEncoding>UTF-8</project.build.sourceEncoding>

    <!-- Plugin property overrides -->
    <maven.compiler.source>12</maven.compiler.source>
    <maven.compiler.target>12</maven.compiler.target>

    <!-- Plugin custom properties -->
    <maven-jar.version>3.2.0</maven-jar.version>
    <maven-source.version>3.2.0</maven-source.version>
    <maven-resources.version>3.2.0</maven-resources.version>
    <maven-license.version>2.0.0</maven-license.version>
    <maven-compiler.version>3.8.1</maven-compiler.version>
    <maven-surefire.version>3.0.0-M5</maven-surefire.version>
    <maven-dependency.version>3.2.0</maven-dependency.version>
    <maven-versions.version>2.8.1</maven-versions.version>
    <maven-javadoc.version>3.3.0</maven-javadoc.version>

    <!-- Dependency properties in alphabetical order -->
    <commons-codec.version>1.15</commons-codec.version>
    <commons-io.version>2.11.0</commons-io.version>
    <commons-lang3.version>3.12.0</commons-lang3.version>
    <eddsa.version>0.3.0</eddsa.version>
    <ethereum-core.version>1.12.0-v0.5.0</ethereum-core.version>
    <grpc.version>1.40.1</grpc.version>
    <guava.version>30.1.1-jre</guava.version>
    <hapi-proto.version>0.17.1</hapi-proto.version>
    <javax.annotation-api.version>1.3.2</javax.annotation-api.version>
    <javax-inject.version>1</javax-inject.version>
    <log4j.version>2.14.1</log4j.version>
    <netty.version>4.1.67.Final</netty.version>
    <protobuf-java.version>3.17.3</protobuf-java.version>
<<<<<<< HEAD
    <swirlds.version>0.17.1</swirlds.version>
=======
    <swirlds.version>0.17.4</swirlds.version>
>>>>>>> e05a7418
    <!-- Test dependency properties in alphabetical order -->
    <hamcrest.version>2.2</hamcrest.version>
    <junit5.version>5.7.2</junit5.version>
    <mockito.version>3.12.4</mockito.version>

    <!-- SonarCloud properties -->
    <jacoco.version>0.8.7</jacoco.version>
    <sonar.version>3.9.0.2155</sonar.version>

    <sonar.organization>hashgraph</sonar.organization>
    <sonar.host.url>https://sonarcloud.io</sonar.host.url>
    <sonar.language>java</sonar.language>
    <sonar.java.coveragePlugin>jacoco</sonar.java.coveragePlugin>
    <sonar.issue.ignore.multicriteria>e1</sonar.issue.ignore.multicriteria>
    <!-- for license header -->
    <sonar.issue.ignore.multicriteria.e1.resourceKey>**/*.java</sonar.issue.ignore.multicriteria.e1.resourceKey>
    <sonar.issue.ignore.multicriteria.e1.ruleKey>java:S125</sonar.issue.ignore.multicriteria.e1.ruleKey>

    <project.build.outputTimestamp>2021-08-11T17:16:31Z</project.build.outputTimestamp>
  </properties>

  <modules>
    <module>hapi-utils</module>
    <module>hapi-fees</module>
    <module>hedera-node</module>
    <module>test-clients</module>
  </modules>

  <build>
    <plugins>
      <plugin>
        <groupId>org.apache.maven.plugins</groupId>
        <artifactId>maven-release-plugin</artifactId>
        <version>3.0.0-M4</version>
        <configuration>
          <releaseProfiles>release</releaseProfiles>
          <autoVersionSubmodules>true</autoVersionSubmodules>
          <tagNameFormat>v@{project.version}</tagNameFormat>
          <scmDevelopmentCommitComment>
            @{prefix} Prepare for next dev iteration

${git.signoff}
          </scmDevelopmentCommitComment>
          <scmReleaseCommitComment>
            @{prefix} Prepare release

${git.signoff}
          </scmReleaseCommitComment>
          <scmBranchCommitComment>
            @{prefix} Create release branch

${git.signoff}
          </scmBranchCommitComment>
          <preparationGoals>
            clean
            license:update-file-header
            verify
            exec:exec@stage-changes
          </preparationGoals>
        </configuration>
      </plugin>
      <plugin>
        <groupId>org.apache.maven.plugins</groupId>
        <artifactId>maven-javadoc-plugin</artifactId>
        <version>${maven-javadoc.version}</version>
        <configuration>
          <javadocExecutable>${java.home}/bin/javadoc</javadocExecutable>
          <failOnWarnings>true</failOnWarnings>
        </configuration>
        <executions>
          <execution>
            <phase>install</phase>
            <id>generate-javadocs</id>
          </execution>
        </executions>
      </plugin>
      <plugin>
        <groupId>org.codehaus.mojo</groupId>
        <artifactId>exec-maven-plugin</artifactId>
        <version>3.0.0</version>
        <executions>
          <execution>
            <id>stage-changes</id>
            <goals>
              <goal>exec</goal>
            </goals>
            <configuration>
              <executable>/bin/sh</executable>
              <commandlineArgs>
                -c 'echo "Nothing to do here."'
              </commandlineArgs>
            </configuration>
          </execution>
        </executions>
      </plugin>
      <plugin>
        <groupId>org.codehaus.mojo</groupId>
        <artifactId>license-maven-plugin</artifactId>
      </plugin>
      <plugin>
        <groupId>org.sonarsource.scanner.maven</groupId>
        <artifactId>sonar-maven-plugin</artifactId>
      </plugin>
      <plugin>
        <groupId>org.jacoco</groupId>
        <artifactId>jacoco-maven-plugin</artifactId>
        <configuration>
          <excludes>
            <exclude>com/hederahashgraph/**/*</exclude>
            <exclude>com/hedera/services/proto/utils/**/*</exclude>
          </excludes>
        </configuration>
        <executions>
          <execution>
            <id>jacoco-agent</id>
            <goals>
              <goal>prepare-agent</goal>
            </goals>
          </execution>
          <execution>
            <id>jacoco-report</id>
            <goals>
              <goal>report</goal>
            </goals>
          </execution>
        </executions>
      </plugin>
    </plugins>
    <pluginManagement>
      <plugins>
        <plugin>
          <!-- To re-generate the LICENSE.txt and copyright headers, execute the Maven goals
          "license:update-project-license" and "license:update-file-header". -->
          <groupId>org.codehaus.mojo</groupId>
          <artifactId>license-maven-plugin</artifactId>
          <version>${maven-license.version}</version>
          <configuration>
            <dryRun>false</dryRun>
            <canUpdateDescription>false</canUpdateDescription>
            <canUpdateCopyright>false</canUpdateCopyright>
            <includes>
              <include>**/*.java</include>
            </includes>
            <licenseName>apache_v2</licenseName>
            <roots>
              <root>src/main/java</root>
              <root>src/test/java</root>
            </roots>
            <processEndTag>‍</processEndTag>
            <processStartTag>‌</processStartTag>
            <sectionDelimiter>​</sectionDelimiter>
          </configuration>
        </plugin>
        <plugin>
          <groupId>org.jacoco</groupId>
          <artifactId>jacoco-maven-plugin</artifactId>
          <version>${jacoco.version}</version>
        </plugin>
        <plugin>
          <groupId>org.apache.maven.plugins</groupId>
          <artifactId>maven-compiler-plugin</artifactId>
          <version>${maven-compiler.version}</version>
        </plugin>
        <plugin>
          <groupId>org.apache.maven.plugins</groupId>
          <artifactId>maven-jar-plugin</artifactId>
          <version>${maven-jar.version}</version>
        </plugin>
        <plugin>
          <groupId>org.apache.maven.plugins</groupId>
          <artifactId>maven-source-plugin</artifactId>
          <version>${maven-source.version}</version>
        </plugin>
        <plugin>
          <groupId>org.apache.maven.plugins</groupId>
          <artifactId>maven-resources-plugin</artifactId>
          <version>${maven-source.version}</version>
        </plugin>
        <plugin>
          <groupId>org.apache.maven.plugins</groupId>
          <artifactId>maven-dependency-plugin</artifactId>
          <version>${maven-dependency.version}</version>
        </plugin>
        <plugin>
          <groupId>org.apache.maven.plugins</groupId>
          <artifactId>maven-surefire-plugin</artifactId>
          <version>${maven-surefire.version}</version>
          <configuration>
            <forkCount>3</forkCount>
            <reuseForks>true</reuseForks>
            <argLine>@{argLine} -Xmx5120m</argLine>
          </configuration>
        </plugin>
        <plugin>
          <groupId>org.codehaus.mojo</groupId>
          <artifactId>versions-maven-plugin</artifactId>
          <version>${maven-versions.version}</version>
        </plugin>
        <plugin>
          <groupId>org.sonarsource.scanner.maven</groupId>
          <artifactId>sonar-maven-plugin</artifactId>
          <version>${sonar.version}</version>
        </plugin>
      </plugins>
    </pluginManagement>
  </build>

  <dependencyManagement>
    <dependencies>
      <dependency>
        <groupId>io.grpc</groupId>
        <artifactId>grpc-bom</artifactId>
        <version>${grpc.version}</version>
        <type>pom</type>
        <scope>import</scope>
      </dependency>
      <dependency>
        <groupId>io.netty</groupId>
        <artifactId>netty-bom</artifactId>
        <version>${netty.version}</version>
        <type>pom</type>
        <scope>import</scope>
      </dependency>
      <dependency>
        <groupId>com.swirlds</groupId>
        <artifactId>swirlds-platform-core</artifactId>
        <version>${swirlds.version}</version>
      </dependency>
      <dependency>
        <groupId>com.swirlds</groupId>
        <artifactId>swirlds-fcmap</artifactId>
        <version>${swirlds.version}</version>
      </dependency>
      <dependency>
        <groupId>com.swirlds</groupId>
        <artifactId>swirlds-virtualmap</artifactId>
        <version>${swirlds.version}</version>
      </dependency>
      <dependency>
        <groupId>com.swirlds</groupId>
        <artifactId>swirlds-fcqueue</artifactId>
        <version>${swirlds.version}</version>
      </dependency>
      <dependency>
        <groupId>org.junit</groupId>
        <artifactId>junit-bom</artifactId>
        <version>${junit5.version}</version>
        <type>pom</type>
        <scope>import</scope>
      </dependency>
      <dependency>
        <groupId>com.hedera.hashgraph</groupId>
        <artifactId>ethereumj-core</artifactId>
        <version>${ethereum-core.version}</version>
        <exclusions>
          <exclusion>
            <groupId>*</groupId>
            <artifactId>junit</artifactId>
          </exclusion>
          <exclusion>
            <groupId>com.cedarsoftware</groupId>
            <artifactId>*</artifactId>
          </exclusion>
          <exclusion>
            <groupId>com.googlecode.json-simple</groupId>
            <artifactId>*</artifactId>
          </exclusion>
          <exclusion>
            <groupId>io.netty</groupId>
            <artifactId>*</artifactId>
          </exclusion>
          <exclusion>
            <groupId>org.apache.logging.log4j</groupId>
            <artifactId>*</artifactId>
          </exclusion>
          <exclusion>
            <groupId>org.ethereum</groupId>
            <artifactId>*</artifactId>
          </exclusion>
          <exclusion>
            <groupId>org.iq80.leveldb</groupId>
            <artifactId>*</artifactId>
          </exclusion>
          <exclusion>
            <groupId>org.slf4j</groupId>
            <artifactId>*</artifactId>
          </exclusion>
          <exclusion>
            <groupId>org.xerial.snappy</groupId>
            <artifactId>*</artifactId>
          </exclusion>
        </exclusions>
      </dependency>
    </dependencies>
  </dependencyManagement>

  <dependencies>
    <dependency>
      <groupId>commons-codec</groupId>
      <artifactId>commons-codec</artifactId>
      <version>${commons-codec.version}</version>
    </dependency>
    <dependency>
      <groupId>commons-io</groupId>
      <artifactId>commons-io</artifactId>
      <version>${commons-io.version}</version>
    </dependency>
    <dependency>
      <groupId>com.google.guava</groupId>
      <artifactId>guava</artifactId>
      <version>${guava.version}</version>
    </dependency>
    <dependency>
      <groupId>com.google.protobuf</groupId>
      <artifactId>protobuf-java</artifactId>
      <version>${protobuf-java.version}</version>
    </dependency>
    <dependency>
      <groupId>com.hedera.hashgraph</groupId>
      <artifactId>hedera-protobuf-java-api</artifactId>
      <version>${hapi-proto.version}</version>
      <exclusions>
        <exclusion>
          <groupId>*</groupId>
          <artifactId>*</artifactId>
        </exclusion>
      </exclusions>
    </dependency>
    <dependency>
      <groupId>com.swirlds</groupId>
      <artifactId>swirlds-common</artifactId>
      <version>${swirlds.version}</version>
    </dependency>
    <dependency>
      <groupId>javax.annotation</groupId>
      <artifactId>javax.annotation-api</artifactId>
      <version>${javax.annotation-api.version}</version>
    </dependency>
    <dependency>
      <groupId>javax.inject</groupId>
      <artifactId>javax.inject</artifactId>
      <version>${javax-inject.version}</version>
    </dependency>
    <dependency>
      <groupId>net.i2p.crypto</groupId>
      <artifactId>eddsa</artifactId>
      <version>${eddsa.version}</version>
    </dependency>
    <dependency>
      <groupId>org.apache.commons</groupId>
      <artifactId>commons-lang3</artifactId>
      <version>${commons-lang3.version}</version>
    </dependency>
    <!-- Logging dependencies -->
    <dependency>
      <groupId>org.apache.logging.log4j</groupId>
      <artifactId>log4j-api</artifactId>
      <version>${log4j.version}</version>
    </dependency>
    <dependency>
      <groupId>org.apache.logging.log4j</groupId>
      <artifactId>log4j-core</artifactId>
      <version>${log4j.version}</version>
    </dependency>
    <!-- Test dependencies -->
    <dependency>
      <groupId>org.hamcrest</groupId>
      <artifactId>hamcrest</artifactId>
      <version>${hamcrest.version}</version>
      <scope>test</scope>
    </dependency>
    <dependency>
      <groupId>org.junit.jupiter</groupId>
      <artifactId>junit-jupiter-api</artifactId>
      <version>${junit5.version}</version>
    </dependency>
    <dependency>
      <groupId>org.junit.jupiter</groupId>
      <artifactId>junit-jupiter-params</artifactId>
      <version>${junit5.version}</version>
      <scope>test</scope>
    </dependency>
    <dependency>
      <groupId>org.mockito</groupId>
      <artifactId>mockito-core</artifactId>
      <version>${mockito.version}</version>
      <scope>test</scope>
    </dependency>
    <dependency>
      <groupId>org.mockito</groupId>
      <artifactId>mockito-junit-jupiter</artifactId>
      <version>${mockito.version}</version>
      <scope>test</scope>
    </dependency>
  </dependencies>

  <profiles>
    <profile>
      <id>release</id>
      <build>
        <plugins>
          <plugin>
            <groupId>org.apache.maven.plugins</groupId>
            <artifactId>maven-javadoc-plugin</artifactId>
            <version>${maven-javadoc.version}</version>
            <configuration>
              <javadocExecutable>${java.home}/bin/javadoc</javadocExecutable>
              <failOnWarnings>true</failOnWarnings>
            </configuration>
            <executions>
              <execution>
                <phase>deploy</phase>
                <id>attach-javadocs</id>
                <goals>
                  <goal>jar</goal>
                </goals>
              </execution>
            </executions>
          </plugin>
          <plugin>
            <groupId>org.apache.maven.plugins</groupId>
            <artifactId>maven-gpg-plugin</artifactId>
            <version>3.0.1</version>
            <executions>
              <execution>
                <id>sign-artifacts</id>
                <phase>deploy</phase>
                <goals>
                  <goal>sign</goal>
                </goals>
                <configuration>
                  <gpgArguments>
                    <arg>--pinentry-mode</arg>
                    <arg>loopback</arg>
                  </gpgArguments>
                </configuration>
              </execution>
            </executions>
          </plugin>
          <plugin>
            <groupId>org.sonatype.plugins</groupId>
            <artifactId>nexus-staging-maven-plugin</artifactId>
            <version>1.6.8</version>
            <executions>
              <execution>
                <id>default-deploy</id>
                <phase>deploy</phase>
                <goals>
                  <goal>deploy</goal>
                </goals>
              </execution>
            </executions>
            <configuration>
              <serverId>ossrh</serverId>
              <nexusUrl>https://oss.sonatype.org/</nexusUrl>
              <skipStaging>false</skipStaging>
            </configuration>
          </plugin>
        </plugins>
      </build>
    </profile>
  </profiles>
</project><|MERGE_RESOLUTION|>--- conflicted
+++ resolved
@@ -168,11 +168,7 @@
     <log4j.version>2.14.1</log4j.version>
     <netty.version>4.1.67.Final</netty.version>
     <protobuf-java.version>3.17.3</protobuf-java.version>
-<<<<<<< HEAD
-    <swirlds.version>0.17.1</swirlds.version>
-=======
     <swirlds.version>0.17.4</swirlds.version>
->>>>>>> e05a7418
     <!-- Test dependency properties in alphabetical order -->
     <hamcrest.version>2.2</hamcrest.version>
     <junit5.version>5.7.2</junit5.version>
