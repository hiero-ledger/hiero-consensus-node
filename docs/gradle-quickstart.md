--- conflicted
+++ resolved
@@ -128,15 +128,7 @@
 
 ![./gradlew eet](assets/gradle-eet.gif)
 
-<<<<<<< HEAD
-Micro-benchmarks are implemented using JMH, the Java Micro-benchmarking Harness, which is part of the OpenJDK project.
-You can execute these using `./gradlew jmh`. The full extent of what is possible can be read from the [JMH plugin's
-project page](https://github.com/melix/jmh-gradle-plugin).
-
-Finally, you can use `./gradlew run` to run the project. It will compile (but not test) if needed.
-=======
 ### SonarQube
->>>>>>> 4a109451
 
 We use SonarCloud (cloud hosted SonarQube) for performing code quality checks. This is a gate that must be passed
 before a PR can be merged into **main**. With Gradle, you can run this check from your machine without having to first
