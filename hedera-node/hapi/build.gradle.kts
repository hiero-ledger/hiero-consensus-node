/*
 * Copyright (C) 2022-2024 Hedera Hashgraph, LLC
 *
 * Licensed under the Apache License, Version 2.0 (the "License");
 * you may not use this file except in compliance with the License.
 * You may obtain a copy of the License at
 *
 *      http://www.apache.org/licenses/LICENSE-2.0
 *
 * Unless required by applicable law or agreed to in writing, software
 * distributed under the License is distributed on an "AS IS" BASIS,
 * WITHOUT WARRANTIES OR CONDITIONS OF ANY KIND, either express or implied.
 * See the License for the specific language governing permissions and
 * limitations under the License.
 */

plugins {
    id("com.hedera.hashgraph.hapi")
    id("com.hedera.hashgraph.evm-maven-publish")
    @Suppress("DSL_SCOPE_VIOLATION") alias(libs.plugins.pbj)
    id("java-test-fixtures")
}

description = "Hedera API"

<<<<<<< HEAD
val hapiProtoBranchOrTag = "metadata-hips-646-657-765"
val hederaProtoDir = layout.projectDirectory.dir("hedera-protobufs")

if (!gradle.startParameter.isOffline) {
    @Suppress("UnstableApiUsage")
    providers
        .exec {
            if (!hederaProtoDir.dir(".git").asFile.exists()) {
                workingDir = layout.projectDirectory.asFile
                commandLine(
                    "git",
                    "clone",
                    "https://github.com/hashgraph/hedera-protobufs.git",
                    "-q"
                )
            } else {
                workingDir = hederaProtoDir.asFile
                commandLine("git", "fetch", "-q")
            }
        }
        .result
        .get()
}

@Suppress("UnstableApiUsage")
providers
    .exec {
        workingDir = hederaProtoDir.asFile
        commandLine("git", "checkout", hapiProtoBranchOrTag, "-q")
    }
    .result
    .get()

@Suppress("UnstableApiUsage")
providers
    .exec {
        workingDir = hederaProtoDir.asFile
        commandLine("git", "reset", "--hard", "origin/$hapiProtoBranchOrTag", "-q")
    }
    .result
    .get()

testModuleInfo {
    requires("com.hedera.node.hapi")
    // we depend on the protoc compiled hapi during test as we test our pbj generated code
    // against it to make sure it is compatible
    requires("com.google.protobuf.util")
    requires("org.junit.jupiter.api")
    requires("org.junit.jupiter.params")
=======
// Add downloaded HAPI repo protobuf files into build directory and add to sources to build them
tasks.cloneHederaProtobufs {
    branchOrTag = "use-ContractID-in-SlotKey"
    // As long as the 'branchOrTag' above is not stable, run always:
    outputs.upToDateWhen { false }
>>>>>>> 356d5be5
}

sourceSets {
    main {
        pbj {
            srcDir(tasks.cloneHederaProtobufs.flatMap { it.localCloneDirectory.dir("services") })
            srcDir(tasks.cloneHederaProtobufs.flatMap { it.localCloneDirectory.dir("streams") })
        }
        proto {
            srcDir(tasks.cloneHederaProtobufs.flatMap { it.localCloneDirectory.dir("services") })
            srcDir(tasks.cloneHederaProtobufs.flatMap { it.localCloneDirectory.dir("streams") })
        }
    }
}

testModuleInfo {
    requires("com.hedera.node.hapi")
    // we depend on the protoc compiled hapi during test as we test our pbj generated code
    // against it to make sure it is compatible
    requires("com.google.protobuf.util")
    requires("org.junit.jupiter.api")
    requires("org.junit.jupiter.params")
}<|MERGE_RESOLUTION|>--- conflicted
+++ resolved
@@ -23,63 +23,11 @@
 
 description = "Hedera API"
 
-<<<<<<< HEAD
-val hapiProtoBranchOrTag = "metadata-hips-646-657-765"
-val hederaProtoDir = layout.projectDirectory.dir("hedera-protobufs")
-
-if (!gradle.startParameter.isOffline) {
-    @Suppress("UnstableApiUsage")
-    providers
-        .exec {
-            if (!hederaProtoDir.dir(".git").asFile.exists()) {
-                workingDir = layout.projectDirectory.asFile
-                commandLine(
-                    "git",
-                    "clone",
-                    "https://github.com/hashgraph/hedera-protobufs.git",
-                    "-q"
-                )
-            } else {
-                workingDir = hederaProtoDir.asFile
-                commandLine("git", "fetch", "-q")
-            }
-        }
-        .result
-        .get()
-}
-
-@Suppress("UnstableApiUsage")
-providers
-    .exec {
-        workingDir = hederaProtoDir.asFile
-        commandLine("git", "checkout", hapiProtoBranchOrTag, "-q")
-    }
-    .result
-    .get()
-
-@Suppress("UnstableApiUsage")
-providers
-    .exec {
-        workingDir = hederaProtoDir.asFile
-        commandLine("git", "reset", "--hard", "origin/$hapiProtoBranchOrTag", "-q")
-    }
-    .result
-    .get()
-
-testModuleInfo {
-    requires("com.hedera.node.hapi")
-    // we depend on the protoc compiled hapi during test as we test our pbj generated code
-    // against it to make sure it is compatible
-    requires("com.google.protobuf.util")
-    requires("org.junit.jupiter.api")
-    requires("org.junit.jupiter.params")
-=======
 // Add downloaded HAPI repo protobuf files into build directory and add to sources to build them
 tasks.cloneHederaProtobufs {
-    branchOrTag = "use-ContractID-in-SlotKey"
+    branchOrTag = "metadata-hips-646-657-765"
     // As long as the 'branchOrTag' above is not stable, run always:
     outputs.upToDateWhen { false }
->>>>>>> 356d5be5
 }
 
 sourceSets {
