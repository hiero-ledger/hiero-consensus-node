/*
 * Copyright (C) 2025 Hedera Hashgraph, LLC
 *
 * Licensed under the Apache License, Version 2.0 (the "License");
 * you may not use this file except in compliance with the License.
 * You may obtain a copy of the License at
 *
 *      http://www.apache.org/licenses/LICENSE-2.0
 *
 * Unless required by applicable law or agreed to in writing, software
 * distributed under the License is distributed on an "AS IS" BASIS,
 * WITHOUT WARRANTIES OR CONDITIONS OF ANY KIND, either express or implied.
 * See the License for the specific language governing permissions and
 * limitations under the License.
 */

plugins {
    id("org.hiero.gradle.module.library")
    id("org.hiero.gradle.feature.benchmark")
    id("org.hiero.gradle.feature.test-fixtures")
}

description = "Hedera Application - Implementation"

mainModuleInfo {
    annotationProcessor("dagger.compiler")
    annotationProcessor("com.google.auto.service.processor")

    // This is needed to pick up and include the native libraries for the netty epoll transport
    runtimeOnly("io.netty.transport.epoll.linux.x86_64")
    runtimeOnly("io.netty.transport.epoll.linux.aarch_64")
    runtimeOnly("io.helidon.grpc.core")
    runtimeOnly("io.helidon.webclient")
    runtimeOnly("io.helidon.webclient.grpc")
    runtimeOnly("com.hedera.cryptography.altbn128")

    runtimeOnly("io.minio")
}

configurations {
    runtimeOnly { exclude(group = "com.google.code.findbugs", module = "annotations") }
}

testModuleInfo {
<<<<<<< HEAD
    requires("com.fasterxml.jackson.core")
    requires("com.fasterxml.jackson.databind")
=======
>>>>>>> 068c073d
    requires("com.google.common.jimfs")
    requires("com.hedera.node.app")
    requires("com.hedera.node.app.spi.test.fixtures")
    requires("com.hedera.node.config.test.fixtures")
    requires("com.swirlds.config.extensions.test.fixtures")
    requires("com.swirlds.common.test.fixtures")
    requires("com.swirlds.platform.core.test.fixtures")
    requires("com.swirlds.state.api.test.fixtures")
    requires("com.swirlds.state.impl.test.fixtures")
    requires("com.swirlds.base.test.fixtures")
    requires("com.esaulpaugh.headlong")
    requires("org.assertj.core")
    requires("org.bouncycastle.provider")
    requires("org.junit.jupiter.api")
    requires("org.junit.jupiter.params")
    requires("org.mockito")
    requires("org.mockito.junit.jupiter")
    requires("uk.org.webcompere.systemstubs.core")
    requires("uk.org.webcompere.systemstubs.jupiter")
    requiresStatic("com.github.spotbugs.annotations")
<<<<<<< HEAD
    requires("okhttp3")
=======
    requires("awaitility")
>>>>>>> 068c073d
}

jmhModuleInfo {
    requires("com.hedera.node.app")
    requires("com.hedera.node.app.hapi.utils")
    requires("com.hedera.node.app.spi")
    requires("com.hedera.node.app.spi.test.fixtures")
    requires("com.hedera.node.app.test.fixtures")
    requires("com.hedera.node.config")
    requires("com.hedera.node.hapi")
    requires("com.hedera.pbj.runtime")
    requires("com.swirlds.common")
    requires("com.swirlds.config.api")
    requires("com.swirlds.metrics.api")
    requires("com.swirlds.platform.core")
    requires("com.swirlds.state.api")
    requires("jmh.core")
}

// Add all the libs dependencies into the jar manifest!
tasks.jar {
    inputs.files(configurations.runtimeClasspath)
    manifest { attributes("Main-Class" to "com.hedera.node.app.ServicesMain") }
    doFirst {
        manifest.attributes(
            "Class-Path" to
                inputs.files
                    .filter { it.extension == "jar" }
                    .map { "../../data/lib/" + it.name }
                    .sorted()
                    .joinToString(separator = " ")
        )
    }
}

// Copy dependencies into `data/lib`
val copyLib =
    tasks.register<Sync>("copyLib") {
        from(project.configurations.getByName("runtimeClasspath"))
        into(layout.projectDirectory.dir("../data/lib"))
    }

// Copy built jar into `data/apps` and rename HederaNode.jar
val copyApp =
    tasks.register<Sync>("copyApp") {
        from(tasks.jar)
        into(layout.projectDirectory.dir("../data/apps"))
        rename { "HederaNode.jar" }
        shouldRunAfter(tasks.named("copyLib"))
    }

// Working directory for 'run' tasks
val nodeWorkingDir = layout.buildDirectory.dir("node")

val copyNodeData =
    tasks.register<Sync>("copyNodeDataAndConfig") {
        into(nodeWorkingDir)

        // Copy things from hedera-node/data
        into("data/lib") { from(copyLib) }
        into("data/apps") { from(copyApp) }
        into("data/onboard") { from(layout.projectDirectory.dir("../data/onboard")) }
        into("data/keys") { from(layout.projectDirectory.dir("../data/keys")) }

        // Copy hedera-node/configuration/dev as hedera-node/hedera-app/build/node/data/config  }
        from(layout.projectDirectory.dir("../configuration/dev")) { into("data/config") }
        from(layout.projectDirectory.file("../config.txt"))
        from(layout.projectDirectory.file("../log4j2.xml"))
        from(layout.projectDirectory.file("../configuration/dev/settings.txt"))
    }

tasks.assemble {
    dependsOn(copyLib)
    dependsOn(copyApp)
    dependsOn(copyNodeData)
}

// Create the "run" task for running a Hedera consensus node
tasks.register<JavaExec>("run") {
    group = "application"
    description = "Run a Hedera consensus node instance."
    dependsOn(tasks.assemble)
    workingDir = nodeWorkingDir.get().asFile
    jvmArgs = listOf("-cp", "data/lib/*:data/apps/*")
    mainClass.set("com.hedera.node.app.ServicesMain")
}

val cleanRun =
    tasks.register<Delete>("cleanRun") {
        val prjDir = layout.projectDirectory.dir("..")
        delete(prjDir.dir("database"))
        delete(prjDir.dir("output"))
        delete(prjDir.dir("settingsUsed.txt"))
        delete(prjDir.dir("swirlds.jar"))
        delete(prjDir.asFileTree.matching { include("MainNetStats*") })
        val dataDir = prjDir.dir("data")
        delete(dataDir.dir("accountBalances"))
        delete(dataDir.dir("apps"))
        delete(dataDir.dir("lib"))
        delete(dataDir.dir("recordstreams"))
        delete(dataDir.dir("saved"))
    }

tasks.clean { dependsOn(cleanRun) }

tasks.register("showHapiVersion") {
    inputs.property("version", project.version)
    doLast { println(inputs.properties["version"]) }
}

var updateDockerEnvTask =
    tasks.register<Exec>("updateDockerEnv") {
        description =
            "Creates the .env file in the docker folder that contains environment variables for docker"
        group = "docker"

        workingDir(layout.projectDirectory.dir("../docker"))
        commandLine("./update-env.sh", project.version)
    }

tasks.register<Exec>("createDockerImage") {
    description = "Creates the docker image of the services based on the current version"
    group = "docker"

    dependsOn(updateDockerEnvTask, tasks.assemble)
    workingDir(layout.projectDirectory.dir("../docker"))
    commandLine("./docker-build.sh", project.version, layout.projectDirectory.dir("..").asFile)
}

tasks.register<Exec>("startDockerContainers") {
    description = "Starts docker containers of the services based on the current version"
    group = "docker"

    dependsOn(updateDockerEnvTask)
    workingDir(layout.projectDirectory.dir("../docker"))
    commandLine("docker-compose", "up")
}

tasks.register<Exec>("stopDockerContainers") {
    description = "Stops running docker containers of the services"
    group = "docker"

    dependsOn(updateDockerEnvTask)
    workingDir(layout.projectDirectory.dir("../docker"))
    commandLine("docker-compose", "stop")
}

tasks.withType<JavaCompile>().configureEach { options.compilerArgs.remove("-Werror") }<|MERGE_RESOLUTION|>--- conflicted
+++ resolved
@@ -42,11 +42,8 @@
 }
 
 testModuleInfo {
-<<<<<<< HEAD
     requires("com.fasterxml.jackson.core")
     requires("com.fasterxml.jackson.databind")
-=======
->>>>>>> 068c073d
     requires("com.google.common.jimfs")
     requires("com.hedera.node.app")
     requires("com.hedera.node.app.spi.test.fixtures")
@@ -67,11 +64,8 @@
     requires("uk.org.webcompere.systemstubs.core")
     requires("uk.org.webcompere.systemstubs.jupiter")
     requiresStatic("com.github.spotbugs.annotations")
-<<<<<<< HEAD
     requires("okhttp3")
-=======
     requires("awaitility")
->>>>>>> 068c073d
 }
 
 jmhModuleInfo {
