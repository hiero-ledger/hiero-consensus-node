--- conflicted
+++ resolved
@@ -1,9 +1,5 @@
 /*
-<<<<<<< HEAD
- * Copyright (C) 2024-2025 Hedera Hashgraph, LLC
-=======
  * Copyright (C) 2025 Hedera Hashgraph, LLC
->>>>>>> 602f6257
  *
  * Licensed under the Apache License, Version 2.0 (the "License");
  * you may not use this file except in compliance with the License.
