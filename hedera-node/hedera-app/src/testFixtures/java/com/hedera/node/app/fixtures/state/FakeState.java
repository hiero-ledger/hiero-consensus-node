--- conflicted
+++ resolved
@@ -6,11 +6,8 @@
 import static com.swirlds.state.StateChangeListener.StateType.SINGLETON;
 import static java.util.Objects.requireNonNull;
 
-<<<<<<< HEAD
-=======
 import com.hedera.pbj.runtime.io.buffer.Bytes;
 import com.swirlds.base.time.Time;
->>>>>>> 9ae10b08
 import com.swirlds.common.merkle.MerkleNode;
 import com.swirlds.state.MerkleNodeState;
 import com.swirlds.state.State;
@@ -263,18 +260,6 @@
     }
 
     @Override
-<<<<<<< HEAD
-=======
-    public void init(
-            final @NonNull Time time,
-            final @NonNull Metrics metrics,
-            final @NonNull MerkleCryptography merkleCryptography,
-            final LongSupplier roundSupplier) {
-        // no-op
-    }
-
-    @Override
->>>>>>> 9ae10b08
     public void setHash(Hash hash) {
         // no-op
     }
