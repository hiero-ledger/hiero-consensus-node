--- conflicted
+++ resolved
@@ -55,8 +55,6 @@
      */
     private final List<StateChangeListener> listeners = new ArrayList<>();
 
-    public FakeState() {}
-
     /**
      * Exposes the underlying states for direct manipulation in tests.
      *
@@ -68,14 +66,7 @@
 
     @Override
     public MerkleNode getRoot() {
-<<<<<<< HEAD
-        return new HederaVirtualMapState(
-                        VirtualMapUtils.createVirtualMap(VM_LABEL),
-                        TestPlatformContextBuilder.create().build())
-                .getRoot();
-=======
         return new TestVirtualMapState().getRoot();
->>>>>>> 542bd6d9
     }
 
     /**
