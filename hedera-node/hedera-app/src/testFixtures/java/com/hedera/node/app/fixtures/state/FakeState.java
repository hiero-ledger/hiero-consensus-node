--- conflicted
+++ resolved
@@ -40,12 +40,9 @@
 import java.util.Queue;
 import java.util.concurrent.ConcurrentHashMap;
 import java.util.concurrent.atomic.AtomicReference;
-<<<<<<< HEAD
 import java.util.function.Consumer;
 import java.util.function.Supplier;
-=======
 import java.util.function.LongSupplier;
->>>>>>> d62bd65a
 import org.hiero.base.constructable.ConstructableIgnored;
 import org.hiero.base.crypto.Hash;
 
@@ -75,16 +72,12 @@
 
     @Override
     public MerkleNode getRoot() {
-<<<<<<< HEAD
-        return new HederaStateRoot(
+        return new TestVirtualMapState(
                         CONFIGURATION,
                         new NoOpMetrics(),
                         Time.getCurrent(),
                         MerkleCryptographyFactory.create(CONFIGURATION))
                 .getRoot();
-=======
-        return new TestVirtualMapState().getRoot();
->>>>>>> d62bd65a
     }
 
     /**
