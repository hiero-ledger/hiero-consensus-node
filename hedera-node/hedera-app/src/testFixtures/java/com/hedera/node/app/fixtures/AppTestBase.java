--- conflicted
+++ resolved
@@ -131,12 +131,8 @@
         final var virtualMapLabel = "vm-" + AppTestBase.class.getSimpleName() + "-" + java.util.UUID.randomUUID();
         final var virtualMap = VirtualMapUtils.createVirtualMap(virtualMapLabel);
 
-<<<<<<< HEAD
-        state = new TestVirtualMapState(
+        state = new TestHederaVirtualMapState(
                 virtualMap, TestPlatformContextBuilder.create().build()) {
-=======
-        state = new TestHederaVirtualMapState(virtualMap) {
->>>>>>> 9a0569a6
             @NonNull
             @Override
             public ReadableStates getReadableStates(@NonNull String serviceName) {
