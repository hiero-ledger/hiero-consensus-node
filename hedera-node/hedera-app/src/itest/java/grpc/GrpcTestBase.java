/*
 * Copyright (C) 2022-2023 Hedera Hashgraph, LLC
 *
 * Licensed under the Apache License, Version 2.0 (the "License");
 * you may not use this file except in compliance with the License.
 * You may obtain a copy of the License at
 *
 *      http://www.apache.org/licenses/LICENSE-2.0
 *
 * Unless required by applicable law or agreed to in writing, software
 * distributed under the License is distributed on an "AS IS" BASIS,
 * WITHOUT WARRANTIES OR CONDITIONS OF ANY KIND, either express or implied.
 * See the License for the specific language governing permissions and
 * limitations under the License.
 */

package grpc;

import com.hedera.node.app.grpc.GrpcServiceBuilder;
import com.hedera.node.app.spi.fixtures.TestBase;
import com.hedera.node.app.workflows.ingest.IngestWorkflow;
import com.hedera.node.app.workflows.query.QueryWorkflow;
import com.hedera.pbj.runtime.io.buffer.BufferedData;
import com.swirlds.common.metrics.Metrics;
import com.swirlds.common.metrics.platform.DefaultMetrics;
import com.swirlds.common.metrics.platform.DefaultMetricsFactory;
import com.swirlds.common.metrics.platform.MetricKeyRegistry;
import com.swirlds.common.system.NodeId;
import io.grpc.ManagedChannelBuilder;
import io.helidon.grpc.client.ClientServiceDescriptor;
import io.helidon.grpc.client.GrpcServiceClient;
import io.helidon.grpc.server.GrpcRouting;
import io.helidon.grpc.server.GrpcServer;
import io.helidon.grpc.server.GrpcServerConfiguration;
import io.helidon.grpc.server.MethodDescriptor;
import io.helidon.grpc.server.ServiceDescriptor;
import java.nio.charset.StandardCharsets;
import java.util.HashMap;
import java.util.HashSet;
import java.util.Map;
import java.util.Set;
import java.util.concurrent.CountDownLatch;
import java.util.concurrent.Executors;
import java.util.concurrent.ScheduledExecutorService;
import org.junit.jupiter.api.AfterEach;
import org.junit.jupiter.api.Assertions;

/**
 * Base class for testing the gRPC handling engine. This implementation is not suitable for general
 * integration testing, but is tailored for testing the gRPC engine itself. Specifically, it does
 * not use real workflow implementations, but allows subclasses to mock them instead to test various
 * failure scenarios.
 *
 * <p>Our use of gRPC deals in bytes -- we do not ask the gRPC system to serialize and deserialize
 * our protobuf objects. Because of this, we *can* actually test using any type of byte[] payload
 * (including strings!) rather than protobuf objects.
 */
abstract class GrpcTestBase extends TestBase {
    /** Used as a dependency to the {@link Metrics} system. */
    private static final ScheduledExecutorService METRIC_EXECUTOR = Executors.newSingleThreadScheduledExecutor();

    /** A built-in {@link IngestWorkflow} which succeeds and does nothing. */
<<<<<<< HEAD
    protected static final IngestWorkflow NOOP_INGEST_WORKFLOW = (session, requestBuffer, responseBuffer) -> {};
    /** A built-in {@link QueryWorkflow} which succeeds and does nothing. */
    protected static final QueryWorkflow NOOP_QUERY_WORKFLOW = (session, requestBuffer, responseBuffer) -> {};
=======
    protected static final IngestWorkflow NOOP_INGEST_WORKFLOW = (requestBuffer, responseBuffer) -> {};
    /** A built-in {@link QueryWorkflow} which succeeds and does nothing. */
    protected static final QueryWorkflow NOOP_QUERY_WORKFLOW = (requestBuffer, responseBuffer) -> {};
>>>>>>> 66b58e3a

    /**
     * This {@link GrpcServer} is used to handle the wire protocol tasks and delegate to our gRPC
     * handlers
     */
    private GrpcServer grpcServer;

    /**
     * The {@link GrpcServiceClient}s to use for making different calls to the server. Each
     * different gRPC service has its own client. The key in this map is the service name.
     */
    private Map<String, GrpcServiceClient> clients = new HashMap<>();

    /**
     * The registered services. These must be created through {@link
     * #registerService(GrpcServiceBuilder)} <b>BEFORE</b> the server is started to take any effect.
     * These services will be registered on the server <b>AND</b> on the client.
     */
    private Set<ServiceDescriptor> services = new HashSet<>();

    /**
     * The set of services to be registered <b>ON THE CLIENT ONLY</b>. The server won't know about
     * these. This allows us to test cases where either the method or service is known to the client
     * but not known to the server.
     */
    private Set<ServiceDescriptor> clientOnlyServices = new HashSet<>();

    /**
     * Represents "this node" in our tests.
     */
    private final NodeId nodeSelfId = new NodeId(false, 7);

    /**
     * The gRPC system has extensive metrics. This object allows us to inspect them and make sure
     * they are being set correctly for different types of calls.
     */
    protected Metrics metrics =
            new DefaultMetrics(nodeSelfId, new MetricKeyRegistry(), METRIC_EXECUTOR, new DefaultMetricsFactory());

    /** The host of our gRPC server. */
    protected String host = "127.0.0.1";

    /** The port our server is running on. We use an ephemeral port, so it is dynamic */
    protected int port;

    /**
     * Registers the given service with this test server and client. This method must be called
     * before the server is started.
     *
     * @param builder builds the service
     */
    protected void registerService(GrpcServiceBuilder builder) {
        services.add(builder.build(metrics));
    }

    protected void registerServiceOnClientOnly(GrpcServiceBuilder builder) {
        clientOnlyServices.add(builder.build(metrics));
    }

    /** Starts the grpcServer and sets up the clients. */
    protected void startServer() {
        final var latch = new CountDownLatch(1);

        final var routingBuilder = GrpcRouting.builder();
        services.forEach(routingBuilder::register);
        grpcServer =
                GrpcServer.create(GrpcServerConfiguration.builder().port(port).build(), routingBuilder.build());

        grpcServer.start().thenAccept(server -> latch.countDown());

        // Block this main thread until the server starts
        try {
            latch.await();
        } catch (InterruptedException e) {
            Thread.currentThread().interrupt();
            Assertions.fail("GRPC Server did not startup", e);
        }

        // Get the host and port dynamically now that the server is running.
        host = "127.0.0.1"; // InetAddress.getLocalHost().getHostName();
        port = grpcServer.port();

        final var channel =
                ManagedChannelBuilder.forAddress(host, port).usePlaintext().build();

        // Collect the full set of services and method descriptors for the client side
        //noinspection rawtypes
        final var clientDescriptors = new HashMap<String, Set<MethodDescriptor>>();
        services.forEach(s -> clientDescriptors.put(s.name(), new HashSet<>(s.methods())));
        clientOnlyServices.forEach(s -> {
            final var existingMethods = clientDescriptors.get(s.name());
            if (existingMethods == null) {
                clientDescriptors.put(s.name(), new HashSet<>(s.methods()));
            } else {
                existingMethods.addAll(s.methods());
            }
        });

        // Setup the client side
        clientDescriptors.forEach((serviceName, methods) -> {
            final var builder = io.grpc.ServiceDescriptor.newBuilder(serviceName);
            methods.forEach(method -> builder.addMethod(method.descriptor()));
            final var clientServiceDescriptor = builder.build();
            final var client = GrpcServiceClient.builder(
                            channel,
                            ClientServiceDescriptor.builder(clientServiceDescriptor)
                                    .build())
                    .build();

            clients.put(serviceName, client);
        });
    }

    @AfterEach
    void tearDown() {
        final var shutdownLatch = new CountDownLatch(1);
        grpcServer.shutdown().thenRun(shutdownLatch::countDown);
        try {
            shutdownLatch.await();
        } catch (InterruptedException e) {
            throw new RuntimeException(e);
        }
        clients.clear();
        services.clear();
    }

    /**
     * Called to invoke a service's function that had been previously registered with {@link
     * #registerService(GrpcServiceBuilder)}, using the given payload and receiving the given
     * response. Since the gRPC code only deals in bytes, we can test everything with just strings,
     * no protobuf encoding required.
     *
     * @param service The service to invoke
     * @param function The function on the service to invoke
     * @param payload The payload to send to the function on the service
     * @return The response from the service function.
     */
    protected String send(String service, String function, String payload) {
        final var client = clients.get(service);
        assert client != null;
        final var bb = BufferedData.wrap(payload.getBytes(StandardCharsets.UTF_8));
        final BufferedData res = client.blockingUnary(function, bb);
        final var rb = new byte[(int) res.remaining()];
        res.readBytes(rb);
        return new String(rb, StandardCharsets.UTF_8);
    }
}<|MERGE_RESOLUTION|>--- conflicted
+++ resolved
@@ -60,15 +60,9 @@
     private static final ScheduledExecutorService METRIC_EXECUTOR = Executors.newSingleThreadScheduledExecutor();
 
     /** A built-in {@link IngestWorkflow} which succeeds and does nothing. */
-<<<<<<< HEAD
-    protected static final IngestWorkflow NOOP_INGEST_WORKFLOW = (session, requestBuffer, responseBuffer) -> {};
-    /** A built-in {@link QueryWorkflow} which succeeds and does nothing. */
-    protected static final QueryWorkflow NOOP_QUERY_WORKFLOW = (session, requestBuffer, responseBuffer) -> {};
-=======
     protected static final IngestWorkflow NOOP_INGEST_WORKFLOW = (requestBuffer, responseBuffer) -> {};
     /** A built-in {@link QueryWorkflow} which succeeds and does nothing. */
     protected static final QueryWorkflow NOOP_QUERY_WORKFLOW = (requestBuffer, responseBuffer) -> {};
->>>>>>> 66b58e3a
 
     /**
      * This {@link GrpcServer} is used to handle the wire protocol tasks and delegate to our gRPC
