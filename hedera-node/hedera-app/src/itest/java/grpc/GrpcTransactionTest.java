/*
 * Copyright (C) 2022-2023 Hedera Hashgraph, LLC
 *
 * Licensed under the Apache License, Version 2.0 (the "License");
 * you may not use this file except in compliance with the License.
 * You may obtain a copy of the License at
 *
 *      http://www.apache.org/licenses/LICENSE-2.0
 *
 * Unless required by applicable law or agreed to in writing, software
 * distributed under the License is distributed on an "AS IS" BASIS,
 * WITHOUT WARRANTIES OR CONDITIONS OF ANY KIND, either express or implied.
 * See the License for the specific language governing permissions and
 * limitations under the License.
 */

package grpc;

import static org.junit.jupiter.api.Assertions.*;

import com.hedera.node.app.grpc.GrpcServiceBuilder;
import com.hedera.node.app.workflows.ingest.IngestWorkflow;
import com.hedera.node.app.workflows.query.QueryWorkflow;
import edu.umd.cs.findbugs.annotations.NonNull;
import io.grpc.Status;
import io.grpc.Status.Code;
import io.grpc.StatusRuntimeException;
import java.nio.charset.StandardCharsets;
import java.util.Arrays;
import java.util.stream.Stream;
import org.junit.jupiter.api.DisplayName;
import org.junit.jupiter.api.Test;
import org.junit.jupiter.params.ParameterizedTest;
import org.junit.jupiter.params.provider.Arguments;
import org.junit.jupiter.params.provider.MethodSource;

/**
 * This test verifies gRPC calls made over the network. Since our gRPC code deals with bytes, and
 * all serialization and deserialization of protobuf objects happens in the workflows, these tests
 * can work on simple primitives such as Strings, making the tests easier to understand without
 * missing any possible cases.
 */
class GrpcTransactionTest extends GrpcTestBase {
    private static final String SERVICE = "proto.TestService";
    private static final String METHOD = "testMethod";
    private static final String GOOD_RESPONSE = "All Good";
    private static final byte[] GOOD_RESPONSE_BYTES = GOOD_RESPONSE.getBytes(StandardCharsets.UTF_8);

<<<<<<< HEAD
    private static final IngestWorkflow GOOD_INGEST = (session, req, res) -> res.writeBytes(GOOD_RESPONSE_BYTES);
    private static final QueryWorkflow UNIMPLEMENTED_QUERY = (s, r, r2) -> fail("The Query should not be called");
=======
    private static final IngestWorkflow GOOD_INGEST = (req, res) -> res.writeBytes(GOOD_RESPONSE_BYTES);
    private static final QueryWorkflow UNIMPLEMENTED_QUERY = (r, r2) -> fail("The Query should not be called");
>>>>>>> 66b58e3a

    private void setUp(@NonNull final IngestWorkflow ingest) {
        registerService(new GrpcServiceBuilder(SERVICE, ingest, UNIMPLEMENTED_QUERY).transaction(METHOD));
        startServer();
    }

    @Test
    @DisplayName("Call a function on a gRPC service endpoint that succeeds")
    void sendGoodTransaction() {
        // Given a server with a service endpoint and an IngestWorkflow that returns a good response
        setUp(GOOD_INGEST);

        // When we call the service
        final var response = send(SERVICE, METHOD, "A Message");

        // Then the response is good, and no exception is thrown.
        assertEquals(GOOD_RESPONSE, response);
    }

    @Test
    @DisplayName("A function throwing a RuntimeException returns the UNKNOWN status code")
    void functionThrowingRuntimeExceptionReturnsUNKNOWNError() {
        // Given a server where the service will throw a RuntimeException
<<<<<<< HEAD
        setUp((session, req, res) -> {
=======
        setUp((req, res) -> {
>>>>>>> 66b58e3a
            throw new RuntimeException("Failing with RuntimeException");
        });

        // When we invoke that service
        final var e = assertThrows(StatusRuntimeException.class, () -> send(SERVICE, METHOD, "A Message"));

        // Then the Status code will be UNKNOWN.
        assertEquals(Status.UNKNOWN, e.getStatus());
    }

    @Test
    @DisplayName("A function throwing an Error returns the UNKNOWN status code")
    void functionThrowingErrorReturnsUNKNOWNError() {
        // Given a server where the service will throw an Error
<<<<<<< HEAD
        setUp((session, req, res) -> {
=======
        setUp((req, res) -> {
>>>>>>> 66b58e3a
            throw new Error("Whoops!");
        });

        // When we invoke that service
        final var e = assertThrows(StatusRuntimeException.class, () -> send(SERVICE, METHOD, "A Message"));

        // Then the Status code will be UNKNOWN.
        assertEquals(Status.UNKNOWN, e.getStatus());
    }

    public static Stream<Arguments> badStatusCodes() {
        return Arrays.stream(Status.Code.values()).filter(c -> c != Code.OK).map(Arguments::of);
    }

    @ParameterizedTest(name = "{0} Should Fail")
    @MethodSource("badStatusCodes")
    @DisplayName("Explicitly thrown StatusRuntimeException passes the code through to the response")
    void explicitlyThrowStatusRuntimeException(@NonNull final Status.Code code) {
        // Given a server where the service will throw a specific StatusRuntimeException
<<<<<<< HEAD
        setUp((session, req, res) -> {
=======
        setUp((req, res) -> {
>>>>>>> 66b58e3a
            throw new StatusRuntimeException(code.toStatus());
        });

        // When we invoke that service
        final var e = assertThrows(StatusRuntimeException.class, () -> send(SERVICE, METHOD, "A Message"));

        // Then the Status code will match the exception
        assertEquals(code.toStatus(), e.getStatus());
    }

    @Test
    @DisplayName("Send a valid transaction to an unknown endpoint and get back UNIMPLEMENTED")
    void sendTransactionToUnknownEndpoint() {
        // Given a client that knows about a method that DOES NOT EXIST on the server
        registerServiceOnClientOnly(
                new GrpcServiceBuilder(SERVICE, NOOP_INGEST_WORKFLOW, NOOP_QUERY_WORKFLOW).transaction("unknown"));
        setUp(GOOD_INGEST);

        // When I call the service but with an unknown method
        final var e = assertThrows(StatusRuntimeException.class, () -> send(SERVICE, "unknown", "payload"));

        // Then the resulting status code is UNIMPLEMENTED
        assertEquals(Status.UNIMPLEMENTED.getCode(), e.getStatus().getCode());
    }

    @Test
    @DisplayName("Send a valid transaction to an unknown service")
    void sendTransactionToUnknownService() {
        // Given a client that knows about a service that DOES NOT exist on the server
        registerServiceOnClientOnly(new GrpcServiceBuilder("UnknownService", NOOP_INGEST_WORKFLOW, NOOP_QUERY_WORKFLOW)
                .transaction(METHOD));
        setUp(GOOD_INGEST);

        // When I call the unknown service
        final var e = assertThrows(StatusRuntimeException.class, () -> send("UnknownService", METHOD, "payload"));

        // Then the resulting status code is UNIMPLEMENTED
        assertEquals(Status.UNIMPLEMENTED.getCode(), e.getStatus().getCode());
    }

    // Interestingly, I thought it should return INVALID_ARGUMENT, and I attempted to update the
    // NoopMarshaller
    // to return INVALID_ARGUMENT by throwing a StatusRuntimeException. But the gRPC library we are
    // using
    // DOES NOT special case for StatusRuntimeException thrown in the marshaller, and always returns
    // UNKNOWN
    // to the client. So there is really no other response code possible for this case.
    @Test
    @DisplayName("Sending way too many bytes leads to UNKNOWN")
    void sendTooMuchData() {
        // Given a service
        setUp(GOOD_INGEST);

        // When I call a method on the service and pass too many bytes
        final var payload = randomString(1024 * 10);
        final var e = assertThrows(StatusRuntimeException.class, () -> send(SERVICE, METHOD, payload));

        // Then the resulting status code is UNKNOWN
        assertEquals(Status.UNKNOWN.getCode(), e.getStatus().getCode());
    }
}<|MERGE_RESOLUTION|>--- conflicted
+++ resolved
@@ -46,13 +46,8 @@
     private static final String GOOD_RESPONSE = "All Good";
     private static final byte[] GOOD_RESPONSE_BYTES = GOOD_RESPONSE.getBytes(StandardCharsets.UTF_8);
 
-<<<<<<< HEAD
-    private static final IngestWorkflow GOOD_INGEST = (session, req, res) -> res.writeBytes(GOOD_RESPONSE_BYTES);
-    private static final QueryWorkflow UNIMPLEMENTED_QUERY = (s, r, r2) -> fail("The Query should not be called");
-=======
     private static final IngestWorkflow GOOD_INGEST = (req, res) -> res.writeBytes(GOOD_RESPONSE_BYTES);
     private static final QueryWorkflow UNIMPLEMENTED_QUERY = (r, r2) -> fail("The Query should not be called");
->>>>>>> 66b58e3a
 
     private void setUp(@NonNull final IngestWorkflow ingest) {
         registerService(new GrpcServiceBuilder(SERVICE, ingest, UNIMPLEMENTED_QUERY).transaction(METHOD));
@@ -76,11 +71,7 @@
     @DisplayName("A function throwing a RuntimeException returns the UNKNOWN status code")
     void functionThrowingRuntimeExceptionReturnsUNKNOWNError() {
         // Given a server where the service will throw a RuntimeException
-<<<<<<< HEAD
-        setUp((session, req, res) -> {
-=======
         setUp((req, res) -> {
->>>>>>> 66b58e3a
             throw new RuntimeException("Failing with RuntimeException");
         });
 
@@ -95,11 +86,7 @@
     @DisplayName("A function throwing an Error returns the UNKNOWN status code")
     void functionThrowingErrorReturnsUNKNOWNError() {
         // Given a server where the service will throw an Error
-<<<<<<< HEAD
-        setUp((session, req, res) -> {
-=======
         setUp((req, res) -> {
->>>>>>> 66b58e3a
             throw new Error("Whoops!");
         });
 
@@ -119,11 +106,7 @@
     @DisplayName("Explicitly thrown StatusRuntimeException passes the code through to the response")
     void explicitlyThrowStatusRuntimeException(@NonNull final Status.Code code) {
         // Given a server where the service will throw a specific StatusRuntimeException
-<<<<<<< HEAD
-        setUp((session, req, res) -> {
-=======
         setUp((req, res) -> {
->>>>>>> 66b58e3a
             throw new StatusRuntimeException(code.toStatus());
         });
 
