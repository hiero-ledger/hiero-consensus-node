--- conflicted
+++ resolved
@@ -41,86 +41,17 @@
  * missing any possible cases.
  */
 class GrpcTransactionTest extends GrpcTestBase {
-<<<<<<< HEAD
     private static final String SERVICE = "proto.TestService";
     private static final String METHOD = "testMethod";
     private static final String GOOD_RESPONSE = "All Good";
-    private static final byte[] GOOD_RESPONSE_BYTES =
-            GOOD_RESPONSE.getBytes(StandardCharsets.UTF_8);
+    private static final byte[] GOOD_RESPONSE_BYTES = GOOD_RESPONSE.getBytes(StandardCharsets.UTF_8);
 
-    private static final IngestWorkflow GOOD_INGEST =
-            (session, req, res) -> res.writeBytes(GOOD_RESPONSE_BYTES);
-    private static final QueryWorkflow UNIMPLEMENTED_QUERY =
-            (s, r, r2) -> fail("The Query should not be called");
+    private static final IngestWorkflow GOOD_INGEST = (session, req, res) -> res.writeBytes(GOOD_RESPONSE_BYTES);
+    private static final QueryWorkflow UNIMPLEMENTED_QUERY = (s, r, r2) -> fail("The Query should not be called");
 
     private void setUp(@NonNull final IngestWorkflow ingest) {
-        registerService(
-                new GrpcServiceBuilder(SERVICE, ingest, UNIMPLEMENTED_QUERY).transaction(METHOD));
+        registerService(new GrpcServiceBuilder(SERVICE, ingest, UNIMPLEMENTED_QUERY).transaction(METHOD));
         startServer();
-=======
-    private IngestWorkflow ingestWorkflow;
-    private QueryWorkflow queryWorkflow;
-
-    private GrpcServiceClient consensusClient;
-    private GrpcServiceClient cryptoClient;
-    private GrpcServiceClient networkClient;
-
-    @BeforeEach
-    @Override
-    void setUp() throws InterruptedException, UnknownHostException {
-        super.setUp();
-
-        final var channel =
-                ManagedChannelBuilder.forAddress(host, port).usePlaintext().build();
-
-        consensusClient = GrpcServiceClient.create(
-                channel,
-                ClientServiceDescriptor.builder(ConsensusServiceGrpc.getServiceDescriptor())
-                        .build());
-        networkClient = GrpcServiceClient.create(
-                channel,
-                ClientServiceDescriptor.builder(NetworkServiceGrpc.getServiceDescriptor())
-                        .build());
-        cryptoClient = GrpcServiceClient.create(
-                channel,
-                ClientServiceDescriptor.builder(CryptoServiceGrpc.getServiceDescriptor())
-                        .build());
-    }
-
-    @Override
-    protected void configureRouting(GrpcRouting.Builder rb) {
-        final var iw = new IngestWorkflow() {
-            @Override
-            public void submitTransaction(
-                    @NonNull SessionContext session,
-                    @NonNull ByteBuffer requestBuffer,
-                    @NonNull ByteBuffer responseBuffer) {
-                if (ingestWorkflow != null) {
-                    ingestWorkflow.submitTransaction(session, requestBuffer, responseBuffer);
-                }
-            }
-        };
-
-        final var qw = new QueryWorkflow() {
-            @Override
-            public void handleQuery(
-                    @NonNull SessionContext session,
-                    @NonNull ByteBuffer requestBuffer,
-                    @NonNull ByteBuffer responseBuffer) {
-                if (queryWorkflow != null) {
-                    queryWorkflow.handleQuery(session, requestBuffer, responseBuffer);
-                }
-            }
-        };
-
-        var serviceBuilder = new GrpcServiceBuilder("proto.ConsensusService", iw, qw)
-                .query("getTopicInfo")
-                .transaction("submitMessage");
-        rb.register(serviceBuilder.build(metrics));
-
-        serviceBuilder = new GrpcServiceBuilder("proto.CryptoService", iw, qw).query("getAccountRecords");
-        rb.register(serviceBuilder.build(metrics));
->>>>>>> ca5e6ec2
     }
 
     @Test
@@ -129,7 +60,6 @@
         // Given a server with a service endpoint and an IngestWorkflow that returns a good response
         setUp(GOOD_INGEST);
 
-<<<<<<< HEAD
         // When we call the service
         final var response = send(SERVICE, METHOD, "A Message");
 
@@ -141,44 +71,14 @@
     @DisplayName("A function throwing a RuntimeException returns the UNKNOWN status code")
     void functionThrowingRuntimeExceptionReturnsUNKNOWNError() {
         // Given a server where the service will throw a RuntimeException
-        setUp(
-                (session, req, res) -> {
-                    throw new RuntimeException("Failing with RuntimeException");
-                });
+        setUp((session, req, res) -> {
+            throw new RuntimeException("Failing with RuntimeException");
+        });
 
         // When we invoke that service
-        final var e =
-                assertThrows(
-                        StatusRuntimeException.class, () -> send(SERVICE, METHOD, "A Message"));
+        final var e = assertThrows(StatusRuntimeException.class, () -> send(SERVICE, METHOD, "A Message"));
 
         // Then the Status code will be UNKNOWN.
-=======
-    @Test
-    @DisplayName("Send a transaction to a missing account and receive an error code")
-    void sendBadTransaction() {
-        ingestWorkflow = (session, requestBuffer, responseBuffer) -> {
-            final var response = TransactionResponse.newBuilder()
-                    .setNodeTransactionPrecheckCode(ResponseCodeEnum.ACCOUNT_ID_DOES_NOT_EXIST)
-                    .build();
-            responseBuffer.put(response.toByteArray());
-        };
-
-        final var tx = createSubmitMessageTransaction(5000, "sendBadTransaction");
-        final TransactionResponse response = consensusClient.blockingUnary("submitMessage", tx);
-        assertEquals(ResponseCodeEnum.ACCOUNT_ID_DOES_NOT_EXIST, response.getNodeTransactionPrecheckCode());
-    }
-
-    @Test
-    @DisplayName("Send a valid transaction but the server fails unexpectedly")
-    void sendTransactionAndServerFails() {
-        ingestWorkflow = (session, requestBuffer, responseBuffer) -> {
-            throw new RuntimeException("Something really unexpected and bad happened that should never" + " happen");
-        };
-
-        final var tx = createSubmitMessageTransaction(1001, "sendTransactionAndServerFails");
-        final var e =
-                assertThrows(StatusRuntimeException.class, () -> consensusClient.blockingUnary("submitMessage", tx));
->>>>>>> ca5e6ec2
         assertEquals(Status.UNKNOWN, e.getStatus());
     }
 
@@ -186,16 +86,12 @@
     @DisplayName("A function throwing an Error returns the UNKNOWN status code")
     void functionThrowingErrorReturnsUNKNOWNError() {
         // Given a server where the service will throw an Error
-        setUp(
-                (session, req, res) -> {
-                    throw new Error("Whoops!");
-                });
+        setUp((session, req, res) -> {
+            throw new Error("Whoops!");
+        });
 
         // When we invoke that service
-        final var e =
-<<<<<<< HEAD
-                assertThrows(
-                        StatusRuntimeException.class, () -> send(SERVICE, METHOD, "A Message"));
+        final var e = assertThrows(StatusRuntimeException.class, () -> send(SERVICE, METHOD, "A Message"));
 
         // Then the Status code will be UNKNOWN.
         assertEquals(Status.UNKNOWN, e.getStatus());
@@ -204,83 +100,33 @@
     public static Stream<Arguments> badStatusCodes() {
         return Arrays.stream(Status.Code.values()).filter(c -> c != Code.OK).map(Arguments::of);
     }
-=======
-                assertThrows(StatusRuntimeException.class, () -> consensusClient.blockingUnary("createTopic", tx));
-        assertEquals(Status.UNIMPLEMENTED.getCode(), e.getStatus().getCode());
-    }
-
-    @Test
-    @DisplayName("Send a valid transaction to an unknown service")
-    void sendTransactionToUnknownService() {
-        // I never registered Network service endpoints with the server end. The client understands
-        // it (because it is
-        // part of the actual protobuf service definition), but since I didn't register it with the
-        // server, I can
-        // verify the behavior should a client call a service that the server doesn't know about
-        final var tx = createUncheckedSubmitTransaction();
-        final var e =
-                assertThrows(StatusRuntimeException.class, () -> networkClient.blockingUnary("uncheckedSubmit", tx));
-        assertEquals(Status.UNIMPLEMENTED.getCode(), e.getStatus().getCode());
-    }
-
-    @Test
-    @DisplayName("Send a valid query and receive a good response")
-    void sendGoodQuery() {
-        queryWorkflow = (session, requestBuffer, responseBuffer) -> {
-            final var topicId = TopicID.newBuilder().setTopicNum(1001).build();
-            final var response = Response.newBuilder()
-                    .setConsensusGetTopicInfo(ConsensusGetTopicInfoResponse.newBuilder()
-                            .setTopicID(topicId)
-                            .setTopicInfo(ConsensusTopicInfo.newBuilder()
-                                    .setMemo("Topic memo")
-                                    .setSequenceNumber(1234))
-                            .build())
-                    .build();
-            responseBuffer.put(response.toByteArray());
-        };
->>>>>>> ca5e6ec2
 
     @ParameterizedTest(name = "{0} Should Fail")
     @MethodSource("badStatusCodes")
     @DisplayName("Explicitly thrown StatusRuntimeException passes the code through to the response")
     void explicitlyThrowStatusRuntimeException(@NonNull final Status.Code code) {
         // Given a server where the service will throw a specific StatusRuntimeException
-        setUp(
-                (session, req, res) -> {
-                    throw new StatusRuntimeException(code.toStatus());
-                });
+        setUp((session, req, res) -> {
+            throw new StatusRuntimeException(code.toStatus());
+        });
 
         // When we invoke that service
-        final var e =
-                assertThrows(
-                        StatusRuntimeException.class, () -> send(SERVICE, METHOD, "A Message"));
+        final var e = assertThrows(StatusRuntimeException.class, () -> send(SERVICE, METHOD, "A Message"));
 
         // Then the Status code will match the exception
         assertEquals(code.toStatus(), e.getStatus());
     }
 
     @Test
-<<<<<<< HEAD
     @DisplayName("Send a valid transaction to an unknown endpoint and get back UNIMPLEMENTED")
     void sendTransactionToUnknownEndpoint() {
         // Given a client that knows about a method that DOES NOT EXIST on the server
         registerServiceOnClientOnly(
-                new GrpcServiceBuilder(SERVICE, NOOP_INGEST_WORKFLOW, NOOP_QUERY_WORKFLOW)
-                        .transaction("unknown"));
+                new GrpcServiceBuilder(SERVICE, NOOP_INGEST_WORKFLOW, NOOP_QUERY_WORKFLOW).transaction("unknown"));
         setUp(GOOD_INGEST);
-=======
-    @DisplayName("Send a valid query but the server fails unexpectedly")
-    void sendQueryAndServerFails() {
-        queryWorkflow = (session, requestBuffer, responseBuffer) -> {
-            throw new RuntimeException("Something really unexpected and bad happened that should never" + " happen");
-        };
->>>>>>> ca5e6ec2
 
         // When I call the service but with an unknown method
-        final var e =
-<<<<<<< HEAD
-                assertThrows(
-                        StatusRuntimeException.class, () -> send(SERVICE, "unknown", "payload"));
+        final var e = assertThrows(StatusRuntimeException.class, () -> send(SERVICE, "unknown", "payload"));
 
         // Then the resulting status code is UNIMPLEMENTED
         assertEquals(Status.UNIMPLEMENTED.getCode(), e.getStatus().getCode());
@@ -290,35 +136,14 @@
     @DisplayName("Send a valid transaction to an unknown service")
     void sendTransactionToUnknownService() {
         // Given a client that knows about a service that DOES NOT exist on the server
-        registerServiceOnClientOnly(
-                new GrpcServiceBuilder("UnknownService", NOOP_INGEST_WORKFLOW, NOOP_QUERY_WORKFLOW)
-                        .transaction(METHOD));
+        registerServiceOnClientOnly(new GrpcServiceBuilder("UnknownService", NOOP_INGEST_WORKFLOW, NOOP_QUERY_WORKFLOW)
+                .transaction(METHOD));
         setUp(GOOD_INGEST);
 
         // When I call the unknown service
-        final var e =
-                assertThrows(
-                        StatusRuntimeException.class,
-                        () -> send("UnknownService", METHOD, "payload"));
+        final var e = assertThrows(StatusRuntimeException.class, () -> send("UnknownService", METHOD, "payload"));
 
         // Then the resulting status code is UNIMPLEMENTED
-=======
-                assertThrows(StatusRuntimeException.class, () -> consensusClient.blockingUnary("getTopicInfo", q));
-        assertEquals(Status.UNKNOWN, e.getStatus());
-    }
-
-    @Test
-    @DisplayName("Send a valid query to an unknown endpoint")
-    void sendQueryToUnknownEndpoint() {
-        // I never registered "getLiveHash" with the server end. The client understands it (because
-        // it is
-        // part of the actual protobuf service definition), but since I didn't register it with the
-        // server,
-        // I can verify the behavior should a client call a method on a service that the server
-        // doesn't know about
-        final var q = createGetLiveHashQuery();
-        final var e = assertThrows(StatusRuntimeException.class, () -> cryptoClient.blockingUnary("getLiveHash", q));
->>>>>>> ca5e6ec2
         assertEquals(Status.UNIMPLEMENTED.getCode(), e.getStatus().getCode());
     }
 
@@ -337,15 +162,9 @@
 
         // When I call a method on the service and pass too many bytes
         final var payload = randomString(1024 * 10);
-        final var e =
-<<<<<<< HEAD
-                assertThrows(StatusRuntimeException.class, () -> send(SERVICE, METHOD, payload));
+        final var e = assertThrows(StatusRuntimeException.class, () -> send(SERVICE, METHOD, payload));
 
         // Then the resulting status code is UNKNOWN
         assertEquals(Status.UNKNOWN.getCode(), e.getStatus().getCode());
-=======
-                assertThrows(StatusRuntimeException.class, () -> networkClient.blockingUnary("getExecutionTime", q));
-        assertEquals(Status.UNIMPLEMENTED.getCode(), e.getStatus().getCode());
->>>>>>> ca5e6ec2
     }
 }