// SPDX-License-Identifier: Apache-2.0
package com.hedera.node.app.workflows.handle.steps;

import static com.hedera.hapi.node.base.ResponseCodeEnum.SUCCESS;
import static com.hedera.node.app.fixtures.AppTestBase.DEFAULT_CONFIG;
import static com.hedera.node.app.spi.fixtures.Scenarios.NODE_1;
import static org.assertj.core.api.AssertionsForClassTypes.assertThat;
import static org.mockito.ArgumentMatchers.any;
import static org.mockito.ArgumentMatchers.anyString;
import static org.mockito.BDDMockito.given;
import static org.mockito.BDDMockito.verify;
import static org.mockito.Mockito.times;

<<<<<<< HEAD
import com.hedera.hapi.node.base.TransactionID;
=======
import com.hedera.hapi.node.base.CurrentAndNextFeeSchedule;
import com.hedera.hapi.node.base.ServicesConfigurationList;
import com.hedera.hapi.node.base.Setting;
>>>>>>> dcbb3646
import com.hedera.node.app.blocks.BlockStreamManager;
import com.hedera.node.app.fees.ExchangeRateManager;
import com.hedera.node.app.records.BlockRecordManager;
import com.hedera.node.app.service.addressbook.ReadableNodeStore;
import com.hedera.node.app.service.file.impl.FileServiceImpl;
import com.hedera.node.app.service.token.records.TokenContext;
import com.hedera.node.app.spi.AppContext;
import com.hedera.node.app.spi.fixtures.util.LogCaptor;
import com.hedera.node.app.spi.fixtures.util.LogCaptureExtension;
import com.hedera.node.app.spi.fixtures.util.LoggingSubject;
import com.hedera.node.app.spi.fixtures.util.LoggingTarget;
import com.hedera.node.app.spi.store.StoreFactory;
import com.hedera.node.app.spi.workflows.HandleContext;
import com.hedera.node.app.spi.workflows.SystemContext;
import com.hedera.node.app.spi.workflows.record.StreamBuilder;
import com.hedera.node.app.state.HederaRecordCache;
import com.hedera.node.app.state.recordcache.BlockRecordSource;
import com.hedera.node.app.state.recordcache.LegacyListRecordSource;
import com.hedera.node.app.workflows.TransactionInfo;
import com.hedera.node.app.workflows.handle.Dispatch;
import com.hedera.node.app.workflows.handle.DispatchProcessor;
import com.hedera.node.app.workflows.handle.HandleOutput;
import com.hedera.node.app.workflows.handle.record.SystemTransactions;
import com.hedera.node.app.workflows.handle.stack.SavepointStackImpl;
import com.hedera.node.config.ConfigProvider;
import com.hedera.node.config.VersionedConfigImpl;
import com.hedera.node.config.data.NetworkAdminConfig;
import com.hedera.node.config.testfixtures.HederaTestConfigBuilder;
import com.swirlds.platform.system.InitTrigger;
import com.swirlds.state.State;
import com.swirlds.state.lifecycle.EntityIdFactory;
import com.swirlds.state.lifecycle.StartupNetworks;
import com.swirlds.state.lifecycle.info.NetworkInfo;
import com.swirlds.state.spi.ReadableSingletonState;
import com.swirlds.state.spi.ReadableStates;
import java.io.IOException;
import java.nio.file.Files;
import java.time.Instant;
import java.util.List;
import org.junit.jupiter.api.BeforeEach;
import org.junit.jupiter.api.Test;
import org.junit.jupiter.api.extension.ExtendWith;
import org.junit.jupiter.api.io.TempDir;
import org.mockito.Mock;
import org.mockito.junit.jupiter.MockitoExtension;

@ExtendWith({MockitoExtension.class, LogCaptureExtension.class})
class SystemTransactionsTest {
    private static final Instant CONSENSUS_NOW = Instant.parse("2023-08-10T00:00:00Z");

    @Mock(strictness = Mock.Strictness.LENIENT)
    private TokenContext context;

    @Mock
    private FileServiceImpl fileService;

    @Mock
    private SavepointStackImpl stack;

    @Mock
    private TransactionInfo transactionInfo;

    @Mock
    private HandleOutput output;

    @Mock
    private LegacyListRecordSource recordSource;

    @Mock
    private BlockRecordSource blockRecordSource;

    @Mock
    private State state;

    @Mock
    private ReadableStates readableStates;

    @Mock
    private ReadableSingletonState<?> singletonState;

    @Mock
    private StoreFactory storeFactory;

    @Mock
    private ReadableNodeStore readableNodeStore;

    @Mock
    private HandleContext handleContext;

    @Mock
    private Dispatch dispatch;

    @Mock
    private StreamBuilder streamBuilder;

    @Mock
    private ParentTxnFactory parentTxnFactory;

    @Mock
    private ParentTxn parentTxn;

    @Mock
    private NetworkInfo networkInfo;

    @Mock
    private DispatchProcessor dispatchProcessor;

    @Mock
    private ConfigProvider configProvider;

    @Mock
    private AppContext appContext;

    @Mock
    private EntityIdFactory idFactory;

    @Mock
    private BlockRecordManager blockRecordManager;

    @Mock
    private BlockStreamManager blockStreamManager;

    @Mock
    private ExchangeRateManager exchangeRateManager;

    @Mock
    private HederaRecordCache recordCache;

<<<<<<< HEAD
=======
    @Mock
    private StartupNetworks startupNetworks;

    @Mock
    private StakePeriodChanges stakePeriodChanges;

>>>>>>> dcbb3646
    @LoggingSubject
    private SystemTransactions subject;

    @LoggingTarget
    private LogCaptor logCaptor;

    @TempDir
    java.nio.file.Path tempDir;

    @BeforeEach
    void setup() {
        given(context.consensusTime()).willReturn(CONSENSUS_NOW);
        given(configProvider.getConfiguration()).willReturn(new VersionedConfigImpl(DEFAULT_CONFIG, 1L));
        given(appContext.idFactory()).willReturn(idFactory);

        subject = new SystemTransactions(
                InitTrigger.GENESIS,
                parentTxnFactory,
                fileService,
                networkInfo,
                configProvider,
                dispatchProcessor,
                appContext,
                blockRecordManager,
                blockStreamManager,
                exchangeRateManager,
<<<<<<< HEAD
                recordCache);
=======
                recordCache,
                startupNetworks,
                stakePeriodChanges);
>>>>>>> dcbb3646
    }

    @Test
    @SuppressWarnings("unchecked")
    void successfulAutoUpdatesAreDispatchedWithFilesAvailable() throws IOException {
        final var config = HederaTestConfigBuilder.create()
                .withValue("networkAdmin.upgradeSysFilesLoc", tempDir.toString())
                .withValue("nodes.enableDAB", true)
                .getOrCreateConfig();
        final var adminConfig = config.getConfigData(NetworkAdminConfig.class);
        Files.writeString(tempDir.resolve(adminConfig.upgradePropertyOverridesFile()), validPropertyOverrides());
        Files.writeString(tempDir.resolve(adminConfig.upgradePermissionOverridesFile()), validPermissionOverrides());
        Files.writeString(tempDir.resolve(adminConfig.upgradeThrottlesFile()), validThrottleOverrides());
        Files.writeString(tempDir.resolve(adminConfig.upgradeFeeSchedulesFile()), validFeeScheduleOverrides());
        given(networkInfo.addressBook()).willReturn(List.of(NODE_1.asInfo()));
        given(state.getReadableStates(anyString())).willReturn(readableStates);
        given(readableStates.getSingleton(anyString())).willReturn((ReadableSingletonState<Object>) singletonState);
        given(configProvider.getConfiguration()).willReturn(new VersionedConfigImpl(config, 1L));
        given(parentTxnFactory.createSystemTxn(any(), any(), any(), any(), any(), any()))
                .willReturn(parentTxn);
        given(parentTxnFactory.createDispatch(any(), any(), any(), any())).willReturn(dispatch);
        given(dispatch.streamBuilder()).willReturn(streamBuilder);
        given(parentTxn.stack()).willReturn(stack);
        given(parentTxn.txnInfo()).willReturn(transactionInfo);
        given(transactionInfo.transactionID()).willReturn(TransactionID.DEFAULT);
        given(streamBuilder.status()).willReturn(SUCCESS);
        given(stack.buildHandleOutput(any(), any())).willReturn(output);
        given(output.preferringBlockRecordSource()).willReturn(recordSource);
        given(output.recordSourceOrThrow()).willReturn(recordSource);
        given(output.blockRecordSourceOrThrow()).willReturn(blockRecordSource);

        subject.doPostUpgradeSetup(CONSENSUS_NOW, state);

        verify(fileService)
                .updateAddressBookAndNodeDetailsAfterFreeze(any(SystemContext.class), any(ReadableNodeStore.class));
        verify(dispatchProcessor, times(4)).processDispatch(dispatch);
    }

    @Test
    void onlyAddressBookAndNodeDetailsAutoUpdateIsDispatchedWithNoFilesAvailable() {
        final var config = HederaTestConfigBuilder.create()
                .withValue("networkAdmin.upgradeSysFilesLoc", tempDir.toString())
                .withValue("nodes.enableDAB", true)
                .getOrCreateConfig();
        given(networkInfo.addressBook()).willReturn(List.of(NODE_1.asInfo()));
        given(state.getReadableStates(anyString())).willReturn(readableStates);
        given(readableStates.getSingleton(anyString())).willReturn((ReadableSingletonState<Object>) singletonState);
        given(configProvider.getConfiguration()).willReturn(new VersionedConfigImpl(config, 1L));

        subject.doPostUpgradeSetup(CONSENSUS_NOW, state);

        verify(fileService)
                .updateAddressBookAndNodeDetailsAfterFreeze(any(SystemContext.class), any(ReadableNodeStore.class));

        final var infoLogs = logCaptor.infoLogs();
        assertThat(infoLogs.size()).isEqualTo(5);
        assertThat(infoLogs.getFirst()).startsWith("No post-upgrade file for feeSchedules.json");
        assertThat(infoLogs.get(1)).startsWith("No post-upgrade file for throttles.json");
        assertThat(infoLogs.get(2)).startsWith("No post-upgrade file for application-override.properties");
        assertThat(infoLogs.get(3)).startsWith("No post-upgrade file for api-permission-override.properties");
        assertThat(infoLogs.getLast()).startsWith("No post-upgrade file for node-admin-keys.json");
    }

    @Test
    void onlyAddressBookAndNodeDetailsAutoUpdateIsDispatchedWithInvalidFilesAvailable() throws IOException {
        final var config = HederaTestConfigBuilder.create()
                .withValue("networkAdmin.upgradeSysFilesLoc", tempDir.toString())
                .withValue("nodes.enableDAB", true)
                .getOrCreateConfig();
        final var adminConfig = config.getConfigData(NetworkAdminConfig.class);
        Files.writeString(tempDir.resolve(adminConfig.upgradePropertyOverridesFile()), invalidPropertyOverrides());
        Files.writeString(tempDir.resolve(adminConfig.upgradePermissionOverridesFile()), invalidPermissionOverrides());
        Files.writeString(tempDir.resolve(adminConfig.upgradeThrottlesFile()), invalidThrottleOverrides());
        Files.writeString(tempDir.resolve(adminConfig.upgradeFeeSchedulesFile()), invalidFeeScheduleOverrides());
        given(networkInfo.addressBook()).willReturn(List.of(NODE_1.asInfo()));
        given(state.getReadableStates(anyString())).willReturn(readableStates);
        given(readableStates.getSingleton(anyString())).willReturn((ReadableSingletonState<Object>) singletonState);
        given(configProvider.getConfiguration()).willReturn(new VersionedConfigImpl(config, 1L));

        subject.doPostUpgradeSetup(CONSENSUS_NOW, state);

        verify(fileService)
                .updateAddressBookAndNodeDetailsAfterFreeze(any(SystemContext.class), any(ReadableNodeStore.class));

        final var errorLogs = logCaptor.errorLogs();
        assertThat(errorLogs.size()).isEqualTo(4);
        assertThat(errorLogs.getFirst()).startsWith("Failed to parse update file at");
        assertThat(errorLogs.get(1)).startsWith("Failed to parse update file at");
        assertThat(errorLogs.get(2)).startsWith("Failed to parse update file at");
        assertThat(errorLogs.getLast()).startsWith("Failed to parse update file at");
    }

    private String validPropertyOverrides() {
        return "tokens.nfts.maxBatchSizeMint=2";
    }

    private String validPermissionOverrides() {
        return "tokenMint=0-1";
    }

    private String validThrottleOverrides() {
        return """
{
  "buckets": [
    {
      "name": "ThroughputLimits",
      "burstPeriod": 1,
      "throttleGroups": [
        {
          "opsPerSec": 1,
          "operations": [ "TokenMint" ]
        }
      ]
    }
  ]
}""";
    }

    private String validFeeScheduleOverrides() {
        return """
[
  {
    "currentFeeSchedule": [
      {
        "expiryTime": 1630800000
      }
    ]
  },
  {
    "nextFeeSchedule": [
      {
        "expiryTime": 1633392000
      }
    ]
  }
]""";
    }

    private String invalidPropertyOverrides() {
        return "tokens.nfts.maxBatchSizeM\\u12G4";
    }

    private String invalidPermissionOverrides() {
        return "tokenM\\u12G4";
    }

    private String invalidThrottleOverrides() {
        return """
{{
  "buckets": [
    {
      "name": "ThroughputLimits",
      "burstPeriod": 1,
      "throttleGroups": [
        {
          "opsPerSec": 1,
          "operations": [ "TokenMint" ]
        }
      ]
    }
  ]
}""";
    }

    private String invalidFeeScheduleOverrides() {
        return """
[[
  {
    "currentFeeSchedule": [
      {
        "expiryTime": 1630800000
      }
    ]
  },
  {
    "nextFeeSchedule": [
      {
        "expiryTime": 1633392000
      }
    ]
  }
]""";
    }
}<|MERGE_RESOLUTION|>--- conflicted
+++ resolved
@@ -11,13 +11,10 @@
 import static org.mockito.BDDMockito.verify;
 import static org.mockito.Mockito.times;
 
-<<<<<<< HEAD
-import com.hedera.hapi.node.base.TransactionID;
-=======
 import com.hedera.hapi.node.base.CurrentAndNextFeeSchedule;
 import com.hedera.hapi.node.base.ServicesConfigurationList;
 import com.hedera.hapi.node.base.Setting;
->>>>>>> dcbb3646
+import com.hedera.hapi.node.base.TransactionID;
 import com.hedera.node.app.blocks.BlockStreamManager;
 import com.hedera.node.app.fees.ExchangeRateManager;
 import com.hedera.node.app.records.BlockRecordManager;
@@ -146,15 +143,12 @@
     @Mock
     private HederaRecordCache recordCache;
 
-<<<<<<< HEAD
-=======
     @Mock
     private StartupNetworks startupNetworks;
 
     @Mock
     private StakePeriodChanges stakePeriodChanges;
 
->>>>>>> dcbb3646
     @LoggingSubject
     private SystemTransactions subject;
 
@@ -181,13 +175,9 @@
                 blockRecordManager,
                 blockStreamManager,
                 exchangeRateManager,
-<<<<<<< HEAD
-                recordCache);
-=======
                 recordCache,
                 startupNetworks,
                 stakePeriodChanges);
->>>>>>> dcbb3646
     }
 
     @Test
