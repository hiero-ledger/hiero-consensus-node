/*
 * Copyright (C) 2022-2023 Hedera Hashgraph, LLC
 *
 * Licensed under the Apache License, Version 2.0 (the "License");
 * you may not use this file except in compliance with the License.
 * You may obtain a copy of the License at
 *
 *      http://www.apache.org/licenses/LICENSE-2.0
 *
 * Unless required by applicable law or agreed to in writing, software
 * distributed under the License is distributed on an "AS IS" BASIS,
 * WITHOUT WARRANTIES OR CONDITIONS OF ANY KIND, either express or implied.
 * See the License for the specific language governing permissions and
 * limitations under the License.
 */

package com.hedera.node.app.grpc;

import static org.assertj.core.api.Assertions.assertThat;
import static org.junit.jupiter.api.Assertions.assertEquals;
import static org.junit.jupiter.api.Assertions.assertThrows;
import static org.junit.jupiter.api.Assertions.assertTrue;
import static org.mockito.Mockito.mock;
import static org.mockito.Mockito.verify;

import com.hedera.node.app.workflows.query.QueryWorkflow;
import com.hedera.pbj.runtime.io.buffer.BufferedData;
import com.hedera.pbj.runtime.io.buffer.Bytes;
import com.swirlds.common.metrics.Counter;
import com.swirlds.common.metrics.Metrics;
import io.grpc.stub.StreamObserver;
import java.nio.charset.StandardCharsets;
import java.util.ArrayList;
import java.util.concurrent.Executors;
import java.util.concurrent.Future;
import java.util.concurrent.atomic.AtomicBoolean;
import org.junit.jupiter.api.DisplayName;
import org.junit.jupiter.api.Test;
import org.junit.jupiter.api.extension.ExtendWith;
import org.junit.jupiter.params.ParameterizedTest;
import org.junit.jupiter.params.provider.ValueSource;
import org.mockito.Mock;
import org.mockito.Mockito;
import org.mockito.junit.jupiter.MockitoExtension;
import utils.TestUtils;

@ExtendWith(MockitoExtension.class)
final class QueryMethodTest {
    private static final String SERVICE_NAME = "testService";
    private static final String METHOD_NAME = "testMethod";

<<<<<<< HEAD
    private final QueryWorkflow queryWorkflow = (session, requestBuffer, responseBuffer) -> {};
=======
    private final QueryWorkflow queryWorkflow = (requestBuffer, responseBuffer) -> {};
>>>>>>> 66b58e3a
    private final Metrics metrics = TestUtils.metrics();

    @Test
    void nullServiceNameThrows() {
        //noinspection ConstantConditions
        assertThrows(NullPointerException.class, () -> new QueryMethod(null, METHOD_NAME, queryWorkflow, metrics));
    }

    @Test
    void nullMethodNameThrows() {
        //noinspection ConstantConditions
        assertThrows(NullPointerException.class, () -> new QueryMethod(SERVICE_NAME, null, queryWorkflow, metrics));
    }

    @Test
    void nullWorkflowThrows() {
        //noinspection ConstantConditions
        assertThrows(NullPointerException.class, () -> new QueryMethod(SERVICE_NAME, METHOD_NAME, null, metrics));
    }

    @Test
    void nullMetricsThrows() {
        //noinspection ConstantConditions
        assertThrows(NullPointerException.class, () -> new QueryMethod(SERVICE_NAME, METHOD_NAME, queryWorkflow, null));
    }

    @ParameterizedTest(name = "With {0} bytes")
    @ValueSource(ints = {1024 * 6 + 1, 1024 * 1024})
    void parseStreamThatIsTooBig(int numBytes) {
        final var arr = TestUtils.randomBytes(numBytes);
        final var requestBuffer = BufferedData.wrap(arr);
        final AtomicBoolean called = new AtomicBoolean(false);
<<<<<<< HEAD
        final QueryWorkflow w = (s, req, res) -> called.set(true);
=======
        final QueryWorkflow w = (req, res) -> called.set(true);
>>>>>>> 66b58e3a
        final var method = new QueryMethod(SERVICE_NAME, METHOD_NAME, w, metrics);

        // When we invoke the method
        //noinspection unchecked
        method.invoke(requestBuffer, mock(StreamObserver.class));

        // Then the workflow was not called
        assertThat(called.get()).isFalse();
        // And the counter for receiving the request was incremented
        assertThat(counter("Rcv").get()).isEqualTo(1L);
        // And the counter for handling the request was not incremented
        assertThat(counter("Hdl").get()).isZero();
        // And the counter for failing to handle the request was incremented
        assertThat(counter("Fail").get()).isEqualTo(1L);
        // And the counter for answering the query was not incremented
        assertThat(counter("Sub").get()).isZero();
    }

    @Test
    void handleDelegatesToWorkflow(@Mock final StreamObserver<BufferedData> streamObserver) {
        // Given a request with data and a workflow that should be called, and a QueryMethod
        final var requestBuffer = BufferedData.allocate(100);
        final AtomicBoolean called = new AtomicBoolean(false);
<<<<<<< HEAD
        final QueryWorkflow w = (s, req, res) -> {
=======
        final QueryWorkflow w = (req, res) -> {
>>>>>>> 66b58e3a
            assertEquals(requestBuffer.getBytes(0, requestBuffer.length()), req);
            called.set(true);
            res.writeBytes(new byte[] {1, 2, 3});
        };
        final var method = new QueryMethod(SERVICE_NAME, METHOD_NAME, w, metrics);

        // When the method is invoked
        method.invoke(requestBuffer, streamObserver);

        // Then the workflow was called
        assertTrue(called.get());

        // And the counter for receiving the query was incremented
        assertThat(counter("Rcv").get()).isEqualTo(1L);
        // And the counter for handling the query was incremented
        assertThat(counter("Hdl").get()).isEqualTo(1L);
        // And the counter for answering the query was incremented
        assertThat(counter("Sub").get()).isEqualTo(1L);
        // But the counter for failing to handle the query was not incremented
        assertThat(counter("Fail").get()).isZero();

        // And the response includes the data written by the workflow
        final var expectedResponseBytes = Bytes.wrap(new byte[] {1, 2, 3});
        verify(streamObserver).onNext(Mockito.argThat(response -> response.getBytes(0, response.length())
                .equals(expectedResponseBytes)));
    }

    @Test
    void unexpectedExceptionFromHandler(@Mock final StreamObserver<BufferedData> streamObserver) {
        // Given a request with data and a workflow that will throw, and a QueryMethod
        final var requestBuffer = BufferedData.allocate(100);
<<<<<<< HEAD
        final QueryWorkflow w = (s, req, res) -> {
=======
        final QueryWorkflow w = (req, res) -> {
>>>>>>> 66b58e3a
            throw new RuntimeException("Unexpected!");
        };
        final var method = new QueryMethod(SERVICE_NAME, METHOD_NAME, w, metrics);

        // When the method is invoked
        method.invoke(requestBuffer, streamObserver);

        // Then the counter for receiving the query was incremented
        assertThat(counter("Rcv").get()).isEqualTo(1L);
        // And the counter for failing to handle the query was incremented
        assertThat(counter("Fail").get()).isEqualTo(1L);
        // But the counter for handling the query was NOT
        assertThat(counter("Hdl").get()).isZero();
        // And the counter for answering the query was NOT
        assertThat(counter("Sub").get()).isZero();

        // And the stream observer was notified of the error
        verify(streamObserver).onError(Mockito.any());
    }

    private Counter counter(String suffix) {
        return (Counter) metrics.getMetric("app", SERVICE_NAME + "/" + METHOD_NAME + suffix);
    }

    @Test
    @DisplayName("Hammer the TransactionMethod from multiple threads")
    void hammer() {
        final var numThreads = 5;
        final var numRequests = 1000;
<<<<<<< HEAD
        final QueryWorkflow w = (s, req, res) -> res.writeBytes(req);
=======
        final QueryWorkflow w = (req, res) -> res.writeBytes(req);
>>>>>>> 66b58e3a
        final var method = new QueryMethod(SERVICE_NAME, METHOD_NAME, w, metrics);

        final var futures = new ArrayList<Future<?>>();
        final var exec = Executors.newFixedThreadPool(numThreads);
        for (int i = 0; i < numRequests; i++) {
            final var data = "Query " + i;
            futures.add(exec.submit(() -> {
                final var requestBuffer = BufferedData.wrap(data.getBytes(StandardCharsets.UTF_8));
                final var observer = new StubbedStreamObserver();
                method.invoke(requestBuffer, observer);
                assertThat(observer.responseData).isEqualTo(data);
            }));
        }

        for (final var future : futures) {
            try {
                future.get();
            } catch (final Exception e) {
                throw new AssertionError("Unexpected error", e);
            }
        }

        assertThat(counter("Rcv").get()).isEqualTo(numRequests);
        assertThat(counter("Hdl").get()).isEqualTo(numRequests);
        assertThat(counter("Sub").get()).isEqualTo(numRequests);
        assertThat(counter("Fail").get()).isZero();
    }

    private static final class StubbedStreamObserver implements StreamObserver<BufferedData> {
        private String responseData;

        @Override
        public void onNext(BufferedData value) {
            responseData = value.asUtf8String();
        }

        @Override
        public void onError(Throwable t) {
            throw new AssertionError("Unexpected error", t);
        }

        @Override
        public void onCompleted() {
            // No-op
        }
    }
}<|MERGE_RESOLUTION|>--- conflicted
+++ resolved
@@ -49,11 +49,7 @@
     private static final String SERVICE_NAME = "testService";
     private static final String METHOD_NAME = "testMethod";
 
-<<<<<<< HEAD
-    private final QueryWorkflow queryWorkflow = (session, requestBuffer, responseBuffer) -> {};
-=======
     private final QueryWorkflow queryWorkflow = (requestBuffer, responseBuffer) -> {};
->>>>>>> 66b58e3a
     private final Metrics metrics = TestUtils.metrics();
 
     @Test
@@ -86,11 +82,7 @@
         final var arr = TestUtils.randomBytes(numBytes);
         final var requestBuffer = BufferedData.wrap(arr);
         final AtomicBoolean called = new AtomicBoolean(false);
-<<<<<<< HEAD
-        final QueryWorkflow w = (s, req, res) -> called.set(true);
-=======
         final QueryWorkflow w = (req, res) -> called.set(true);
->>>>>>> 66b58e3a
         final var method = new QueryMethod(SERVICE_NAME, METHOD_NAME, w, metrics);
 
         // When we invoke the method
@@ -114,11 +106,7 @@
         // Given a request with data and a workflow that should be called, and a QueryMethod
         final var requestBuffer = BufferedData.allocate(100);
         final AtomicBoolean called = new AtomicBoolean(false);
-<<<<<<< HEAD
-        final QueryWorkflow w = (s, req, res) -> {
-=======
         final QueryWorkflow w = (req, res) -> {
->>>>>>> 66b58e3a
             assertEquals(requestBuffer.getBytes(0, requestBuffer.length()), req);
             called.set(true);
             res.writeBytes(new byte[] {1, 2, 3});
@@ -150,11 +138,7 @@
     void unexpectedExceptionFromHandler(@Mock final StreamObserver<BufferedData> streamObserver) {
         // Given a request with data and a workflow that will throw, and a QueryMethod
         final var requestBuffer = BufferedData.allocate(100);
-<<<<<<< HEAD
-        final QueryWorkflow w = (s, req, res) -> {
-=======
         final QueryWorkflow w = (req, res) -> {
->>>>>>> 66b58e3a
             throw new RuntimeException("Unexpected!");
         };
         final var method = new QueryMethod(SERVICE_NAME, METHOD_NAME, w, metrics);
@@ -184,11 +168,7 @@
     void hammer() {
         final var numThreads = 5;
         final var numRequests = 1000;
-<<<<<<< HEAD
-        final QueryWorkflow w = (s, req, res) -> res.writeBytes(req);
-=======
         final QueryWorkflow w = (req, res) -> res.writeBytes(req);
->>>>>>> 66b58e3a
         final var method = new QueryMethod(SERVICE_NAME, METHOD_NAME, w, metrics);
 
         final var futures = new ArrayList<Future<?>>();
