// SPDX-License-Identifier: Apache-2.0
package com.hedera.node.app.throttle;

import static com.hedera.hapi.node.base.HederaFunctionality.CONSENSUS_SUBMIT_MESSAGE;
import static com.hedera.hapi.node.base.HederaFunctionality.CONTRACT_CALL;
import static com.hedera.hapi.node.base.HederaFunctionality.CONTRACT_CREATE;
import static com.hedera.hapi.node.base.HederaFunctionality.CRYPTO_GET_ACCOUNT_BALANCE;
import static com.hedera.hapi.node.base.HederaFunctionality.CRYPTO_TRANSFER;
import static com.hedera.hapi.node.base.HederaFunctionality.ETHEREUM_TRANSACTION;
import static com.hedera.hapi.node.base.HederaFunctionality.GET_VERSION_INFO;
import static com.hedera.hapi.node.base.HederaFunctionality.NETWORK_GET_EXECUTION_TIME;
import static com.hedera.hapi.node.base.HederaFunctionality.SCHEDULE_CREATE;
import static com.hedera.hapi.node.base.HederaFunctionality.SCHEDULE_SIGN;
import static com.hedera.hapi.node.base.HederaFunctionality.TOKEN_BURN;
import static com.hedera.hapi.node.base.HederaFunctionality.TOKEN_MINT;
import static com.hedera.hapi.node.base.HederaFunctionality.TRANSACTION_GET_RECEIPT;
import static com.hedera.node.app.hapi.utils.CommonPbjConverters.fromPbj;
import static com.hedera.node.app.ids.schemas.V0490EntityIdSchema.ENTITY_ID_STATE_KEY;
import static com.hedera.node.app.ids.schemas.V0590EntityIdSchema.ENTITY_COUNTS_KEY;
import static com.hedera.node.app.service.schedule.impl.schemas.V0490ScheduleSchema.SCHEDULES_BY_ID_KEY;
import static com.hedera.node.app.throttle.ThrottleAccumulator.ThrottleType.FRONTEND_THROTTLE;
import static com.hedera.node.app.throttle.ThrottleAccumulator.ThrottleType.NOOP_THROTTLE;
import static com.hedera.pbj.runtime.ProtoTestTools.getThreadLocalDataBuffer;
import static org.assertj.core.api.Assertions.assertThat;
import static org.junit.jupiter.api.Assertions.assertDoesNotThrow;
import static org.junit.jupiter.api.Assertions.assertEquals;
import static org.junit.jupiter.api.Assertions.assertFalse;
import static org.junit.jupiter.api.Assertions.assertTrue;
import static org.mockito.ArgumentMatchers.any;
import static org.mockito.BDDMockito.given;
import static org.mockito.Mockito.lenient;
import static org.mockito.Mockito.verify;

import com.fasterxml.jackson.databind.ObjectMapper;
import com.google.protobuf.ByteString;
import com.hedera.hapi.node.base.AccountAmount;
import com.hedera.hapi.node.base.AccountID;
import com.hedera.hapi.node.base.Key;
import com.hedera.hapi.node.base.ScheduleID;
import com.hedera.hapi.node.base.SemanticVersion;
import com.hedera.hapi.node.base.SignatureMap;
import com.hedera.hapi.node.base.TokenID;
import com.hedera.hapi.node.base.TokenTransferList;
import com.hedera.hapi.node.base.Transaction;
import com.hedera.hapi.node.base.TransactionID;
import com.hedera.hapi.node.base.TransferList;
import com.hedera.hapi.node.contract.ContractCallTransactionBody;
import com.hedera.hapi.node.contract.ContractCreateTransactionBody;
import com.hedera.hapi.node.contract.EthereumTransactionBody;
import com.hedera.hapi.node.scheduled.SchedulableTransactionBody;
import com.hedera.hapi.node.scheduled.ScheduleCreateTransactionBody;
import com.hedera.hapi.node.scheduled.ScheduleSignTransactionBody;
import com.hedera.hapi.node.state.common.EntityNumber;
import com.hedera.hapi.node.state.entity.EntityCounts;
import com.hedera.hapi.node.state.schedule.Schedule;
import com.hedera.hapi.node.state.token.Account;
import com.hedera.hapi.node.token.CryptoGetAccountBalanceQuery;
import com.hedera.hapi.node.token.CryptoTransferTransactionBody;
import com.hedera.hapi.node.token.TokenMintTransactionBody;
import com.hedera.hapi.node.transaction.Query;
import com.hedera.hapi.node.transaction.ThrottleDefinitions;
import com.hedera.hapi.node.transaction.TransactionBody;
import com.hedera.node.app.hapi.utils.sysfiles.domain.throttling.ScaleFactor;
import com.hedera.node.app.hapi.utils.throttles.BucketThrottle;
import com.hedera.node.app.hapi.utils.throttles.DeterministicThrottle;
import com.hedera.node.app.hapi.utils.throttles.LeakyBucketDeterministicThrottle;
import com.hedera.node.app.ids.EntityIdService;
import com.hedera.node.app.service.token.TokenService;
import com.hedera.node.app.spi.fixtures.util.LogCaptor;
import com.hedera.node.app.spi.fixtures.util.LogCaptureExtension;
import com.hedera.node.app.spi.fixtures.util.LoggingSubject;
import com.hedera.node.app.spi.fixtures.util.LoggingTarget;
import com.hedera.node.app.throttle.ThrottleAccumulator.ThrottleType;
import com.hedera.node.app.throttle.ThrottleAccumulator.Verbose;
import com.hedera.node.app.workflows.TransactionInfo;
import com.hedera.node.config.ConfigProvider;
import com.hedera.node.config.VersionedConfigImpl;
import com.hedera.node.config.VersionedConfiguration;
import com.hedera.node.config.data.AccountsConfig;
import com.hedera.node.config.data.ContractsConfig;
import com.hedera.node.config.data.EntitiesConfig;
import com.hedera.node.config.data.HederaConfig;
import com.hedera.node.config.data.JumboTransactionsConfig;
import com.hedera.node.config.data.SchedulingConfig;
import com.hedera.node.config.data.TokensConfig;
import com.hedera.node.config.testfixtures.HederaTestConfigBuilder;
import com.hedera.pbj.runtime.ParseException;
import com.hedera.pbj.runtime.io.buffer.Bytes;
import com.swirlds.state.State;
import com.swirlds.state.spi.ReadableKVState;
import com.swirlds.state.spi.ReadableSingletonStateBase;
import com.swirlds.state.spi.ReadableStates;
import com.swirlds.state.test.fixtures.MapReadableKVState;
import com.swirlds.state.test.fixtures.MapReadableStates;
import edu.umd.cs.findbugs.annotations.NonNull;
import java.io.IOException;
import java.io.InputStream;
import java.time.Instant;
import java.util.ArrayList;
import java.util.Collections;
import java.util.List;
import java.util.Map;
import java.util.Set;
import org.junit.jupiter.api.Assertions;
import org.junit.jupiter.api.Test;
import org.junit.jupiter.api.extension.ExtendWith;
import org.junit.jupiter.params.ParameterizedTest;
import org.junit.jupiter.params.provider.CsvSource;
import org.junit.jupiter.params.provider.EnumSource;
import org.mockito.Mock;
import org.mockito.junit.jupiter.MockitoExtension;
import org.mockito.junit.jupiter.MockitoSettings;

@ExtendWith({MockitoExtension.class, LogCaptureExtension.class})
class ThrottleAccumulatorTest {
    private static final int CAPACITY_SPLIT = 2;
    private static final Instant TIME_INSTANT = Instant.ofEpochSecond(1_234_567L, 123);
    private static final AccountID PAYER_ID =
            AccountID.newBuilder().accountNum(1234L).build();
    private static final AccountID RECEIVER_ID =
            AccountID.newBuilder().accountNum(1256L).build();
    private static final TokenID TOKEN_ID = TokenID.newBuilder().tokenNum(3333L).build();
    private static final Key A_PRIMITIVE_KEY = Key.newBuilder()
            .ed25519(Bytes.wrap("01234567890123456789012345678901"))
            .build();
    private static final ScheduleID SCHEDULE_ID =
            ScheduleID.newBuilder().scheduleNum(333333L).build();

    private static final ScaleFactor NFT_SCALE_FACTOR = ScaleFactor.from("5:2");
    private static final String ALIASES_KEY = "ALIASES";

    private static final Bytes ETH_LAZY_CREATE = Bytes.fromHex(
            "02f8ad82012a80a000000000000000000000000000000000000000000000000000000000000003e8a0000000000000000000000000000000000000000000000000000000746a528800831e848094fee687d5088faff48013a6767505c027e2742536880de0b6b3a764000080c080a0f5ddf2394311e634e2147bf38583a017af45f4326bdf5746cac3a1110f973e4fa025bad52d9a9f8b32eb983c9fb8959655258bd75e2826b2c6a48d4c26ec30d112");

    @LoggingSubject
    private ThrottleAccumulator subject;

    @LoggingTarget
    private LogCaptor logCaptor;

    @Mock
    private ConfigProvider configProvider;

    @Mock
    private LeakyBucketDeterministicThrottle gasThrottle;

    @Mock
    private LeakyBucketDeterministicThrottle bytesThrottle;

    @Mock
    private LeakyBucketDeterministicThrottle opsDurationThrottle;

    @Mock
    private ThrottleMetrics throttleMetrics;

    @Mock
    private VersionedConfiguration configuration;

    @Mock
    private SchedulingConfig schedulingConfig;

    @Mock
    private AccountsConfig accountsConfig;

    @Mock
    private ContractsConfig contractsConfig;

    @Mock
    private JumboTransactionsConfig jumboTransactionsConfig;

    @Mock
    private TokensConfig tokensConfig;

    @Mock
    private EntitiesConfig entitiesConfig;

    @Mock
    private State state;

    @Mock
    private ReadableStates readableStates;

    @Mock
    private ReadableKVState aliases;

    @Mock
    private ReadableKVState schedules;

    @Mock
    private ReadableKVState tokenRels;

    @Mock
    private Query query;

    @Mock
    private TransactionInfo transactionInfo;

    private SemanticVersion softwareVersionFactory = SemanticVersion.DEFAULT;
    private final HederaConfig hederaConfig =
            HederaTestConfigBuilder.create().getOrCreateConfig().getConfigData(HederaConfig.class);

    @Test
    void noOpThrottlesNeverThrottleAnything() {
        subject = new ThrottleAccumulator(
                () -> CAPACITY_SPLIT,
                configProvider::getConfiguration,
                NOOP_THROTTLE,
                throttleMetrics,
                gasThrottle,
<<<<<<< HEAD
                bytesThrottle,
                opsDurationThrottle);
        assertFalse(subject.checkAndEnforceThrottle(transactionInfo, TIME_INSTANT, state));
=======
                bytesThrottle);
        assertFalse(subject.checkAndEnforceThrottle(transactionInfo, TIME_INSTANT, state, null));
>>>>>>> 4896e299
        assertFalse(subject.checkAndEnforceThrottle(
                TRANSACTION_GET_RECEIPT, TIME_INSTANT, query, state, AccountID.DEFAULT));
        assertFalse(subject.shouldThrottleNOfUnscaled(1, CRYPTO_TRANSFER, TIME_INSTANT));
        assertDoesNotThrow(() -> subject.leakCapacityForNOfUnscaled(1, CRYPTO_TRANSFER));
        assertDoesNotThrow(() -> subject.leakUnusedGasPreviouslyReserved(transactionInfo, 1L));
    }

    @Test
    void worksAsExpectedForKnownQueries() throws IOException, ParseException {
        // given
        subject = new ThrottleAccumulator(
                () -> CAPACITY_SPLIT,
                configProvider::getConfiguration,
                FRONTEND_THROTTLE,
                throttleMetrics,
                gasThrottle,
                bytesThrottle,
                opsDurationThrottle);
        given(configProvider.getConfiguration()).willReturn(configuration);
        given(configuration.getConfigData(AccountsConfig.class)).willReturn(accountsConfig);
        given(accountsConfig.lastThrottleExempt()).willReturn(100L);

        final var defs = getThrottleDefs("bootstrap/throttles.json");
        subject.rebuildFor(defs);

        // when
        final var queryPayerId = AccountID.newBuilder().accountNum(1_234L).build();
        var noAns = subject.checkAndEnforceThrottle(TRANSACTION_GET_RECEIPT, TIME_INSTANT, query, state, queryPayerId);
        subject.checkAndEnforceThrottle(GET_VERSION_INFO, TIME_INSTANT.plusNanos(1), query, state, queryPayerId);
        final var yesAns = subject.checkAndEnforceThrottle(
                GET_VERSION_INFO, TIME_INSTANT.plusNanos(2), query, state, queryPayerId);
        final var throttlesNow = subject.activeThrottlesFor(TRANSACTION_GET_RECEIPT);
        final var dNow = throttlesNow.getFirst();

        // then
        assertFalse(noAns);
        assertTrue(yesAns);
        assertEquals(10999999990000L, dNow.used());
    }

    @Test
    void worksAsExpectedForSimpleGetBalanceThrottle() throws IOException, ParseException {
        // given
        final var config = HederaTestConfigBuilder.create()
                .withValue("tokens.countingGetBalanceThrottleEnabled", false)
                .getOrCreateConfig();
        given(configProvider.getConfiguration()).willReturn(new VersionedConfigImpl(config, 1));
        subject = new ThrottleAccumulator(
                () -> CAPACITY_SPLIT,
                configProvider::getConfiguration,
                FRONTEND_THROTTLE,
                throttleMetrics,
                gasThrottle,
                bytesThrottle,
                opsDurationThrottle);
        final var defs = getThrottleDefs("bootstrap/throttles.json");
        subject.rebuildFor(defs);
        final var query = Query.newBuilder()
                .cryptogetAccountBalance(CryptoGetAccountBalanceQuery.newBuilder()
                        .accountID(RECEIVER_ID)
                        .build())
                .build();
        final var account = Account.newBuilder().numberAssociations(2).build();
        final var states = MapReadableStates.builder()
                .state(new MapReadableKVState<>("ACCOUNTS", Map.of(RECEIVER_ID, account)))
                .state(new MapReadableKVState<>("ALIASES", Map.of()))
                .build();
        lenient().when(state.getReadableStates(TokenService.NAME)).thenReturn(states);

        // when
        final var result = new boolean[] {
            subject.checkAndEnforceThrottle(
                    CRYPTO_GET_ACCOUNT_BALANCE, TIME_INSTANT.plusNanos(0), query, state, PAYER_ID),
            subject.checkAndEnforceThrottle(
                    CRYPTO_GET_ACCOUNT_BALANCE, TIME_INSTANT.plusNanos(1), query, state, PAYER_ID),
            subject.checkAndEnforceThrottle(
                    CRYPTO_GET_ACCOUNT_BALANCE, TIME_INSTANT.plusNanos(2), query, state, PAYER_ID),
            subject.checkAndEnforceThrottle(
                    CRYPTO_GET_ACCOUNT_BALANCE, TIME_INSTANT.plusNanos(3), query, state, PAYER_ID)
        };

        // then
        assertThat(result).containsExactly(false, false, false, true);
    }

    @Test
    void worksAsExpectedForCountingGetBalanceThrottle() throws IOException, ParseException {
        // given
        final var config = HederaTestConfigBuilder.create()
                .withValue("tokens.countingGetBalanceThrottleEnabled", true)
                .getOrCreateConfig();
        given(configProvider.getConfiguration()).willReturn(new VersionedConfigImpl(config, 1));
        subject = new ThrottleAccumulator(
                () -> CAPACITY_SPLIT,
                configProvider::getConfiguration,
                FRONTEND_THROTTLE,
                throttleMetrics,
                gasThrottle,
                bytesThrottle,
                opsDurationThrottle);
        final var defs = getThrottleDefs("bootstrap/throttles.json");
        subject.rebuildFor(defs);
        final var query = Query.newBuilder()
                .cryptogetAccountBalance(CryptoGetAccountBalanceQuery.newBuilder()
                        .accountID(RECEIVER_ID)
                        .build())
                .build();
        final var account = Account.newBuilder().numberAssociations(2).build();
        final var states = MapReadableStates.builder()
                .state(new MapReadableKVState<>("ACCOUNTS", Map.of(RECEIVER_ID, account)))
                .state(new MapReadableKVState<>("ALIASES", Map.of()))
                .build();
        given(state.getReadableStates(TokenService.NAME)).willReturn(states);
        final var entityIdStates = MapReadableStates.builder()
                .state(new ReadableSingletonStateBase<>(
                        ENTITY_ID_STATE_KEY, () -> EntityNumber.newBuilder().build()))
                .state(new ReadableSingletonStateBase<>(
                        ENTITY_COUNTS_KEY, () -> EntityCounts.newBuilder().build()))
                .build();
        given(state.getReadableStates(EntityIdService.NAME)).willReturn(entityIdStates);

        // when
        final var result = new boolean[] {
            subject.checkAndEnforceThrottle(
                    CRYPTO_GET_ACCOUNT_BALANCE, TIME_INSTANT.plusNanos(0), query, state, PAYER_ID),
            subject.checkAndEnforceThrottle(
                    CRYPTO_GET_ACCOUNT_BALANCE, TIME_INSTANT.plusNanos(1), query, state, PAYER_ID)
        };

        // then
        assertThat(result).containsExactly(false, true);
    }

    @Test
    void worksAsExpectedForCountingGetBalanceThrottleWithEmptyAccount() throws IOException, ParseException {
        // given
        final var config = HederaTestConfigBuilder.create()
                .withValue("tokens.countingGetBalanceThrottleEnabled", true)
                .getOrCreateConfig();
        given(configProvider.getConfiguration()).willReturn(new VersionedConfigImpl(config, 1));
        subject = new ThrottleAccumulator(
                () -> CAPACITY_SPLIT,
                configProvider::getConfiguration,
                FRONTEND_THROTTLE,
                throttleMetrics,
                gasThrottle,
                bytesThrottle,
                opsDurationThrottle);
        final var defs = getThrottleDefs("bootstrap/throttles.json");
        subject.rebuildFor(defs);
        final var query = Query.newBuilder()
                .cryptogetAccountBalance(CryptoGetAccountBalanceQuery.newBuilder()
                        .accountID(RECEIVER_ID)
                        .build())
                .build();
        final var account = Account.newBuilder().numberAssociations(0).build();
        final var states = MapReadableStates.builder()
                .state(new MapReadableKVState<>("ACCOUNTS", Map.of(RECEIVER_ID, account)))
                .state(new MapReadableKVState<>("ALIASES", Map.of()))
                .build();
        given(state.getReadableStates(TokenService.NAME)).willReturn(states);
        final var entityIdStates = MapReadableStates.builder()
                .state(new ReadableSingletonStateBase<>(
                        ENTITY_ID_STATE_KEY, () -> EntityNumber.newBuilder().build()))
                .state(new ReadableSingletonStateBase<>(
                        ENTITY_COUNTS_KEY, () -> EntityCounts.newBuilder().build()))
                .build();
        given(state.getReadableStates(EntityIdService.NAME)).willReturn(entityIdStates);

        // when
        final var result = new boolean[] {
            subject.checkAndEnforceThrottle(
                    CRYPTO_GET_ACCOUNT_BALANCE, TIME_INSTANT.plusNanos(0), query, state, PAYER_ID),
            subject.checkAndEnforceThrottle(
                    CRYPTO_GET_ACCOUNT_BALANCE, TIME_INSTANT.plusNanos(1), query, state, PAYER_ID),
            subject.checkAndEnforceThrottle(
                    CRYPTO_GET_ACCOUNT_BALANCE, TIME_INSTANT.plusNanos(2), query, state, PAYER_ID),
            subject.checkAndEnforceThrottle(
                    CRYPTO_GET_ACCOUNT_BALANCE, TIME_INSTANT.plusNanos(3), query, state, PAYER_ID)
        };

        // then
        assertThat(result).containsExactly(false, false, false, true);
    }

    @Test
    void worksAsExpectedForUnknownQueries() throws IOException, ParseException {
        // given
        subject = new ThrottleAccumulator(
                () -> CAPACITY_SPLIT,
                configProvider::getConfiguration,
                FRONTEND_THROTTLE,
                throttleMetrics,
                gasThrottle,
                bytesThrottle,
                opsDurationThrottle);
        given(configProvider.getConfiguration()).willReturn(configuration);
        given(configuration.getConfigData(AccountsConfig.class)).willReturn(accountsConfig);
        given(accountsConfig.lastThrottleExempt()).willReturn(100L);

        final var defs = getThrottleDefs("bootstrap/throttles.json");

        // when
        subject.rebuildFor(defs);

        // then
        final var queryPayerId = AccountID.newBuilder().accountNum(1_234L).build();
        assertTrue(
                subject.checkAndEnforceThrottle(NETWORK_GET_EXECUTION_TIME, TIME_INSTANT, query, state, queryPayerId));
    }

    @ParameterizedTest
    @EnumSource(value = ThrottleAccumulator.ThrottleType.class, mode = EnumSource.Mode.EXCLUDE, names = "NOOP_THROTTLE")
    void checkAndClaimThrottlesByGasAndTotalAllowedGasPerSecNotSetOrZero(
            ThrottleAccumulator.ThrottleType throttleType) {
        // given
        subject = new ThrottleAccumulator(
                () -> CAPACITY_SPLIT, configProvider::getConfiguration, throttleType, throttleMetrics, Verbose.YES);
        given(configProvider.getConfiguration()).willReturn(configuration);
        given(configuration.getConfigData(ContractsConfig.class)).willReturn(contractsConfig);
        given(contractsConfig.throttleThrottleByGas()).willReturn(true);

        // when
        subject.applyGasConfig();

        // then
        System.out.println(logCaptor.warnLogs());
        assertThat(logCaptor.warnLogs()).contains(throttleType + " gas throttling enabled, but limited to 0 gas/sec");
    }

    @ParameterizedTest
    @EnumSource(value = ThrottleAccumulator.ThrottleType.class, mode = EnumSource.Mode.EXCLUDE, names = "NOOP_THROTTLE")
    void managerBehavesAsExpectedForFungibleMint(ThrottleAccumulator.ThrottleType throttleType)
            throws IOException, ParseException {
        // given
        subject = new ThrottleAccumulator(
                () -> CAPACITY_SPLIT,
                configProvider::getConfiguration,
                throttleType,
                throttleMetrics,
                gasThrottle,
                bytesThrottle,
                opsDurationThrottle);
        given(configProvider.getConfiguration()).willReturn(configuration);
        given(configuration.getConfigData(AccountsConfig.class)).willReturn(accountsConfig);
        given(accountsConfig.lastThrottleExempt()).willReturn(100L);
        given(configuration.getConfigData(ContractsConfig.class)).willReturn(contractsConfig);
        given(contractsConfig.throttleThrottleByGas()).willReturn(true);
        given(configuration.getConfigData(JumboTransactionsConfig.class)).willReturn(jumboTransactionsConfig);
        given(jumboTransactionsConfig.isEnabled()).willReturn(false);

        given(transactionInfo.payerID())
                .willReturn(AccountID.newBuilder().accountNum(1234L).build());

        final var defs = getThrottleDefs("bootstrap/throttles.json");

        final int numNfts = 0;
        givenMintWith(numNfts);

        // when
        subject.rebuildFor(defs);
        // and
        var firstAns = subject.checkAndEnforceThrottle(transactionInfo, TIME_INSTANT, state, null);
        boolean subsequentAns = false;
        for (int i = 1; i <= 3000; i++) {
            subsequentAns = subject.checkAndEnforceThrottle(transactionInfo, TIME_INSTANT.plusNanos(i), state, null);
        }
        var throttlesNow = subject.activeThrottlesFor(TOKEN_MINT);
        var aNow = throttlesNow.get(0);

        // then
        assertFalse(firstAns);
        assertTrue(subsequentAns);
        assertEquals(29999955000000000L, aNow.used());
    }

    @ParameterizedTest
    @EnumSource(value = ThrottleAccumulator.ThrottleType.class, mode = EnumSource.Mode.EXCLUDE, names = "NOOP_THROTTLE")
    void managerBehavesAsExpectedForNftMint(ThrottleAccumulator.ThrottleType throttleType)
            throws IOException, ParseException {
        // given
        subject = new ThrottleAccumulator(
                () -> CAPACITY_SPLIT,
                configProvider::getConfiguration,
                throttleType,
                throttleMetrics,
                gasThrottle,
                bytesThrottle,
                opsDurationThrottle);
        given(configProvider.getConfiguration()).willReturn(configuration);
        given(configuration.getConfigData(JumboTransactionsConfig.class)).willReturn(jumboTransactionsConfig);
        given(configuration.getConfigData(AccountsConfig.class)).willReturn(accountsConfig);
        given(accountsConfig.lastThrottleExempt()).willReturn(100L);
        given(configuration.getConfigData(ContractsConfig.class)).willReturn(contractsConfig);
        given(contractsConfig.throttleThrottleByGas()).willReturn(true);
        given(jumboTransactionsConfig.isEnabled()).willReturn(false);

        given(transactionInfo.payerID())
                .willReturn(AccountID.newBuilder().accountNum(1234L).build());

        final var defs = getThrottleDefs("bootstrap/throttles.json");

        final var numNfts = 3;
        givenMintWith(numNfts);
        given(configuration.getConfigData(TokensConfig.class)).willReturn(tokensConfig);
        given(tokensConfig.nftsMintThrottleScaleFactor()).willReturn(NFT_SCALE_FACTOR);

        // when
        subject.rebuildFor(defs);
        // and
        var firstAns = subject.checkAndEnforceThrottle(transactionInfo, TIME_INSTANT, state, null);
        boolean subsequentAns = false;
        for (int i = 1; i <= 400; i++) {
            subsequentAns = subject.checkAndEnforceThrottle(transactionInfo, TIME_INSTANT.plusNanos(i), state, null);
        }
        var throttlesNow = subject.activeThrottlesFor(TOKEN_MINT);
        // and
        var aNow = throttlesNow.get(0);

        // then
        assertFalse(firstAns);
        assertTrue(subsequentAns);
        assertEquals(29999994000000000L, aNow.used());
    }

    @ParameterizedTest
    @EnumSource(value = ThrottleAccumulator.ThrottleType.class, mode = EnumSource.Mode.EXCLUDE, names = "NOOP_THROTTLE")
    void managerBehavesAsExpectedForMultiBucketOp(ThrottleAccumulator.ThrottleType throttleType)
            throws IOException, ParseException {
        // given
        subject = new ThrottleAccumulator(
                () -> CAPACITY_SPLIT,
                configProvider::getConfiguration,
                throttleType,
                throttleMetrics,
                gasThrottle,
                bytesThrottle,
                opsDurationThrottle);
        given(configProvider.getConfiguration()).willReturn(configuration);
        given(configuration.getConfigData(AccountsConfig.class)).willReturn(accountsConfig);
        given(accountsConfig.lastThrottleExempt()).willReturn(100L);
        given(configuration.getConfigData(ContractsConfig.class)).willReturn(contractsConfig);
        given(contractsConfig.throttleThrottleByGas()).willReturn(false);
        given(configuration.getConfigData(JumboTransactionsConfig.class)).willReturn(jumboTransactionsConfig);

        given(transactionInfo.payerID())
                .willReturn(AccountID.newBuilder().accountNum(1234L).build());

        final var defs = getThrottleDefs("bootstrap/throttles.json");

        given(transactionInfo.functionality()).willReturn(CONTRACT_CALL);

        // when
        subject.rebuildFor(defs);
        // and
        var firstAns = subject.checkAndEnforceThrottle(transactionInfo, TIME_INSTANT, state, null);
        boolean subsequentAns = false;
        for (int i = 1; i <= 12; i++) {
            subsequentAns = subject.checkAndEnforceThrottle(transactionInfo, TIME_INSTANT.plusNanos(i), state, null);
        }
        var throttlesNow = subject.activeThrottlesFor(CONTRACT_CALL);
        // and
        var aNow = throttlesNow.get(0);
        var bNow = throttlesNow.get(1);

        // then
        assertFalse(firstAns);
        assertTrue(subsequentAns);
        assertEquals(24999999820000000L, aNow.used());
        assertEquals(9999999940000L, bNow.used());
    }

    @ParameterizedTest
    @EnumSource(value = ThrottleAccumulator.ThrottleType.class, mode = EnumSource.Mode.EXCLUDE, names = "NOOP_THROTTLE")
    void handlesThrottleExemption(ThrottleAccumulator.ThrottleType throttleType) throws IOException, ParseException {
        // given
        subject = new ThrottleAccumulator(
                () -> CAPACITY_SPLIT,
                configProvider::getConfiguration,
                throttleType,
                throttleMetrics,
                gasThrottle,
                bytesThrottle,
                opsDurationThrottle);
        given(configProvider.getConfiguration()).willReturn(configuration);
        given(configuration.getConfigData(JumboTransactionsConfig.class)).willReturn(jumboTransactionsConfig);
        given(configuration.getConfigData(AccountsConfig.class)).willReturn(accountsConfig);
        given(accountsConfig.lastThrottleExempt()).willReturn(100L);

        final var defs = getThrottleDefs("bootstrap/throttles.json");
        given(transactionInfo.functionality()).willReturn(CONTRACT_CALL);
        given(transactionInfo.payerID())
                .willReturn(AccountID.newBuilder().accountNum(1L).build());

        // when:
        subject.rebuildFor(defs);
        // and:
        var firstAns = subject.checkAndEnforceThrottle(transactionInfo, TIME_INSTANT, state, null);
        for (int i = 1; i <= 12; i++) {
            assertFalse(subject.checkAndEnforceThrottle(transactionInfo, TIME_INSTANT.plusNanos(i), state, null));
        }
        var throttlesNow = subject.activeThrottlesFor(CONTRACT_CALL);
        // and:
        var aNow = throttlesNow.get(0);
        var bNow = throttlesNow.get(1);

        // then:
        assertFalse(firstAns);
        assertEquals(0, aNow.used());
        assertEquals(0, bNow.used());
    }

    @ParameterizedTest
    @EnumSource(value = ThrottleAccumulator.ThrottleType.class, mode = EnumSource.Mode.EXCLUDE, names = "NOOP_THROTTLE")
    void computesNumImplicitCreationsIfNotAlreadyKnown(ThrottleAccumulator.ThrottleType throttleType)
            throws IOException, ParseException {
        // given
        subject = new ThrottleAccumulator(
                () -> CAPACITY_SPLIT,
                configProvider::getConfiguration,
                throttleType,
                throttleMetrics,
                gasThrottle,
                bytesThrottle,
                opsDurationThrottle);
        given(configProvider.getConfiguration()).willReturn(configuration);
        given(configuration.getConfigData(JumboTransactionsConfig.class)).willReturn(jumboTransactionsConfig);
        given(configuration.getConfigData(AccountsConfig.class)).willReturn(accountsConfig);
        given(accountsConfig.lastThrottleExempt()).willReturn(100L);
        given(configuration.getConfigData(ContractsConfig.class)).willReturn(contractsConfig);
        given(contractsConfig.throttleThrottleByGas()).willReturn(false);
        given(jumboTransactionsConfig.isEnabled()).willReturn(false);
        given(transactionInfo.payerID())
                .willReturn(AccountID.newBuilder().accountNum(1234L).build());

        final var defs = getThrottleDefs("bootstrap/throttles.json");

        given(transactionInfo.functionality()).willReturn(CRYPTO_TRANSFER);
        final var txn = TransactionBody.newBuilder()
                .cryptoTransfer(CryptoTransferTransactionBody.DEFAULT)
                .build();
        given(transactionInfo.txBody()).willReturn(txn);
        given(state.getReadableStates(any())).willReturn(readableStates);

        given(configuration.getConfigData(EntitiesConfig.class)).willReturn(entitiesConfig);
        given(entitiesConfig.unlimitedAutoAssociationsEnabled()).willReturn(true);

        // when
        subject.rebuildFor(defs);
        var ans = subject.checkAndEnforceThrottle(transactionInfo, TIME_INSTANT, state, null);

        // then
        assertFalse(ans);
    }

    @ParameterizedTest
    @EnumSource(value = ThrottleAccumulator.ThrottleType.class, mode = EnumSource.Mode.EXCLUDE, names = "NOOP_THROTTLE")
    void ifLazyCreationEnabledComputesNumImplicitCreationsIfNotAlreadyKnown(
            ThrottleAccumulator.ThrottleType throttleType) throws IOException, ParseException {
        // given
        subject = new ThrottleAccumulator(
                () -> CAPACITY_SPLIT,
                configProvider::getConfiguration,
                throttleType,
                throttleMetrics,
                gasThrottle,
                bytesThrottle,
                opsDurationThrottle);
        given(configProvider.getConfiguration()).willReturn(configuration);
        given(configuration.getConfigData(AccountsConfig.class)).willReturn(accountsConfig);
        given(accountsConfig.lastThrottleExempt()).willReturn(100L);
        given(configuration.getConfigData(ContractsConfig.class)).willReturn(contractsConfig);
        given(contractsConfig.throttleThrottleByGas()).willReturn(false);
        given(configuration.getConfigData(JumboTransactionsConfig.class)).willReturn(jumboTransactionsConfig);
        given(jumboTransactionsConfig.isEnabled()).willReturn(false);

        given(transactionInfo.payerID())
                .willReturn(AccountID.newBuilder().accountNum(1234L).build());

        final var defs = getThrottleDefs("bootstrap/throttles.json");

        given(transactionInfo.functionality()).willReturn(CRYPTO_TRANSFER);
        final var txn = TransactionBody.newBuilder()
                .cryptoTransfer(CryptoTransferTransactionBody.DEFAULT)
                .build();
        given(transactionInfo.txBody()).willReturn(txn);

        given(state.getReadableStates(any())).willReturn(readableStates);

        given(configuration.getConfigData(EntitiesConfig.class)).willReturn(entitiesConfig);
        given(entitiesConfig.unlimitedAutoAssociationsEnabled()).willReturn(true);

        // when
        subject.rebuildFor(defs);
        var ans = subject.checkAndEnforceThrottle(transactionInfo, TIME_INSTANT, state, null);

        // then
        assertFalse(ans);
    }

    @ParameterizedTest
    @EnumSource(value = ThrottleAccumulator.ThrottleType.class, mode = EnumSource.Mode.EXCLUDE, names = "NOOP_THROTTLE")
    void cryptoTransfersWithNoAutoAccountCreationsAreThrottledAsExpected(ThrottleAccumulator.ThrottleType throttleType)
            throws IOException, ParseException {
        // given
        subject = new ThrottleAccumulator(
                () -> CAPACITY_SPLIT,
                configProvider::getConfiguration,
                throttleType,
                throttleMetrics,
                gasThrottle,
                bytesThrottle,
                opsDurationThrottle);
        given(configProvider.getConfiguration()).willReturn(configuration);
        given(configuration.getConfigData(AccountsConfig.class)).willReturn(accountsConfig);
        given(accountsConfig.lastThrottleExempt()).willReturn(100L);
        given(configuration.getConfigData(ContractsConfig.class)).willReturn(contractsConfig);
        given(contractsConfig.throttleThrottleByGas()).willReturn(false);
        given(configuration.getConfigData(JumboTransactionsConfig.class)).willReturn(jumboTransactionsConfig);
        given(jumboTransactionsConfig.isEnabled()).willReturn(true);
        given(jumboTransactionsConfig.allowedHederaFunctionalities()).willReturn(Set.of(fromPbj(ETHEREUM_TRANSACTION)));

        given(transactionInfo.payerID())
                .willReturn(AccountID.newBuilder().accountNum(1234L).build());

        final var defs = getThrottleDefs("bootstrap/throttles.json");

        given(transactionInfo.functionality()).willReturn(CRYPTO_TRANSFER);
        final int numImplicitCreations = 0;
        givenTransferWithImplicitCreations(numImplicitCreations);

        given(state.getReadableStates(any())).willReturn(readableStates);

        given(configuration.getConfigData(EntitiesConfig.class)).willReturn(entitiesConfig);
        given(entitiesConfig.unlimitedAutoAssociationsEnabled()).willReturn(true);

        // when
        subject.rebuildFor(defs);
        var ans = subject.checkAndEnforceThrottle(transactionInfo, TIME_INSTANT, state, null);

        // then
        assertFalse(ans);
    }

    @ParameterizedTest
    @EnumSource(value = ThrottleAccumulator.ThrottleType.class, mode = EnumSource.Mode.EXCLUDE, names = "NOOP_THROTTLE")
    void managerAllowsCryptoTransfersWithAutoAccountCreationsAsExpected(ThrottleAccumulator.ThrottleType throttleType)
            throws IOException, ParseException {
        // given
        subject = new ThrottleAccumulator(
                () -> CAPACITY_SPLIT,
                configProvider::getConfiguration,
                throttleType,
                throttleMetrics,
                gasThrottle,
                bytesThrottle,
                opsDurationThrottle);
        given(configProvider.getConfiguration()).willReturn(configuration);
        given(configuration.getConfigData(AccountsConfig.class)).willReturn(accountsConfig);
        given(accountsConfig.lastThrottleExempt()).willReturn(100L);
        given(configuration.getConfigData(ContractsConfig.class)).willReturn(contractsConfig);
        given(contractsConfig.throttleThrottleByGas()).willReturn(false);
        given(configuration.getConfigData(JumboTransactionsConfig.class)).willReturn(jumboTransactionsConfig);
        given(jumboTransactionsConfig.isEnabled()).willReturn(true);
        given(jumboTransactionsConfig.allowedHederaFunctionalities()).willReturn(Set.of(fromPbj(ETHEREUM_TRANSACTION)));

        given(transactionInfo.payerID())
                .willReturn(AccountID.newBuilder().accountNum(1234L).build());

        final var defs = getThrottleDefs("bootstrap/throttles.json");

        given(transactionInfo.functionality()).willReturn(CRYPTO_TRANSFER);
        final int numImplicitCreations = 1;
        givenTransferWithImplicitCreations(numImplicitCreations);
        given(state.getReadableStates(any())).willReturn(readableStates);
        given(readableStates.get(any())).willReturn(aliases);
        given(configuration.getConfigData(EntitiesConfig.class)).willReturn(entitiesConfig);
        given(entitiesConfig.unlimitedAutoAssociationsEnabled()).willReturn(true);

        // when
        subject.rebuildFor(defs);
        var ans = subject.checkAndEnforceThrottle(transactionInfo, TIME_INSTANT, state, null);

        // then
        assertFalse(ans);
    }

    @ParameterizedTest
    @EnumSource(value = ThrottleAccumulator.ThrottleType.class, mode = EnumSource.Mode.EXCLUDE, names = "NOOP_THROTTLE")
    void managerAllowsCryptoTransfersWithAutoAssociationsAsExpected(ThrottleAccumulator.ThrottleType throttleType)
            throws IOException, ParseException {
        // given
        subject = new ThrottleAccumulator(
                () -> CAPACITY_SPLIT,
                configProvider::getConfiguration,
                throttleType,
                throttleMetrics,
                gasThrottle,
                bytesThrottle,
                opsDurationThrottle);
        given(configProvider.getConfiguration()).willReturn(configuration);
        given(configuration.getConfigData(AccountsConfig.class)).willReturn(accountsConfig);
        given(accountsConfig.lastThrottleExempt()).willReturn(100L);
        given(configuration.getConfigData(ContractsConfig.class)).willReturn(contractsConfig);
        given(contractsConfig.throttleThrottleByGas()).willReturn(false);
        given(configuration.getConfigData(JumboTransactionsConfig.class)).willReturn(jumboTransactionsConfig);
        given(jumboTransactionsConfig.isEnabled()).willReturn(false);

        given(transactionInfo.payerID())
                .willReturn(AccountID.newBuilder().accountNum(1234L).build());

        final var defs = getThrottleDefs("bootstrap/throttles.json");

        given(transactionInfo.functionality()).willReturn(CRYPTO_TRANSFER);
        final int numImplicitCreations = 1;
        givenTransferWithAutoAssociations(numImplicitCreations);
        given(state.getReadableStates(any())).willReturn(readableStates);
        given(readableStates.get(any())).willReturn(tokenRels);

        given(configuration.getConfigData(EntitiesConfig.class)).willReturn(entitiesConfig);
        given(entitiesConfig.unlimitedAutoAssociationsEnabled()).willReturn(true);

        // when
        subject.rebuildFor(defs);
        var ans = subject.checkAndEnforceThrottle(transactionInfo, TIME_INSTANT, state, null);

        // then
        assertFalse(ans);
    }

    @ParameterizedTest
    @EnumSource(value = ThrottleAccumulator.ThrottleType.class, mode = EnumSource.Mode.EXCLUDE, names = "NOOP_THROTTLE")
    void managerRejectsCryptoTransfersWithAutoAccountCreationsAsExpected(ThrottleAccumulator.ThrottleType throttleType)
            throws IOException, ParseException {
        // given
        subject = new ThrottleAccumulator(
                () -> CAPACITY_SPLIT,
                configProvider::getConfiguration,
                throttleType,
                throttleMetrics,
                gasThrottle,
                bytesThrottle,
                opsDurationThrottle);
        given(configProvider.getConfiguration()).willReturn(configuration);
        given(configuration.getConfigData(AccountsConfig.class)).willReturn(accountsConfig);
        given(accountsConfig.lastThrottleExempt()).willReturn(100L);
        given(configuration.getConfigData(ContractsConfig.class)).willReturn(contractsConfig);
        given(contractsConfig.throttleThrottleByGas()).willReturn(false);
        given(configuration.getConfigData(JumboTransactionsConfig.class)).willReturn(jumboTransactionsConfig);
        given(jumboTransactionsConfig.isEnabled()).willReturn(false);

        given(transactionInfo.payerID())
                .willReturn(AccountID.newBuilder().accountNum(1234L).build());

        final var defs = getThrottleDefs("bootstrap/throttles.json");

        given(transactionInfo.functionality()).willReturn(CRYPTO_TRANSFER);
        givenTransferWithImplicitCreations(10);
        given(state.getReadableStates(any())).willReturn(readableStates);
        given(readableStates.get(any())).willReturn(aliases);
        given(configuration.getConfigData(EntitiesConfig.class)).willReturn(entitiesConfig);
        given(entitiesConfig.unlimitedAutoAssociationsEnabled()).willReturn(true);

        // when
        subject.rebuildFor(defs);
        var ans = subject.checkAndEnforceThrottle(transactionInfo, TIME_INSTANT, state, null);

        // then
        assertTrue(ans);
    }

    @ParameterizedTest
    @EnumSource(value = ThrottleAccumulator.ThrottleType.class, mode = EnumSource.Mode.EXCLUDE, names = "NOOP_THROTTLE")
    void managerRejectsCryptoTransfersWithAutoAssociationsAsExpected(ThrottleAccumulator.ThrottleType throttleType)
            throws IOException, ParseException {
        // given
        subject = new ThrottleAccumulator(
                () -> CAPACITY_SPLIT,
                configProvider::getConfiguration,
                throttleType,
                throttleMetrics,
                gasThrottle,
                bytesThrottle,
                opsDurationThrottle);
        given(configProvider.getConfiguration()).willReturn(configuration);
        given(configuration.getConfigData(AccountsConfig.class)).willReturn(accountsConfig);
        given(accountsConfig.lastThrottleExempt()).willReturn(100L);
        given(configuration.getConfigData(ContractsConfig.class)).willReturn(contractsConfig);
        given(contractsConfig.throttleThrottleByGas()).willReturn(false);
        given(configuration.getConfigData(JumboTransactionsConfig.class)).willReturn(jumboTransactionsConfig);
        given(jumboTransactionsConfig.isEnabled()).willReturn(false);

        given(transactionInfo.payerID())
                .willReturn(AccountID.newBuilder().accountNum(1234L).build());

        final var defs = getThrottleDefs("bootstrap/throttles.json");

        given(transactionInfo.functionality()).willReturn(CRYPTO_TRANSFER);
        givenTransferWithAutoAssociations(101);
        given(state.getReadableStates(any())).willReturn(readableStates);
        given(readableStates.get(any())).willReturn(tokenRels);

        given(configuration.getConfigData(EntitiesConfig.class)).willReturn(entitiesConfig);
        given(entitiesConfig.unlimitedAutoAssociationsEnabled()).willReturn(true);

        // when
        subject.rebuildFor(defs);
        var ans = subject.checkAndEnforceThrottle(transactionInfo, TIME_INSTANT, state, null);

        // then
        assertTrue(ans);
    }

    @ParameterizedTest
    @EnumSource(value = ThrottleAccumulator.ThrottleType.class, mode = EnumSource.Mode.EXCLUDE, names = "NOOP_THROTTLE")
    void managerRejectsCryptoTransfersWithMissingCryptoCreateThrottle(ThrottleAccumulator.ThrottleType throttleType)
            throws IOException, ParseException {
        // given
        subject = new ThrottleAccumulator(
                () -> CAPACITY_SPLIT,
                configProvider::getConfiguration,
                throttleType,
                throttleMetrics,
                gasThrottle,
                bytesThrottle,
                opsDurationThrottle);
        given(configProvider.getConfiguration()).willReturn(configuration);
        given(configuration.getConfigData(AccountsConfig.class)).willReturn(accountsConfig);
        given(accountsConfig.lastThrottleExempt()).willReturn(100L);
        given(configuration.getConfigData(ContractsConfig.class)).willReturn(contractsConfig);
        given(contractsConfig.throttleThrottleByGas()).willReturn(false);
        given(configuration.getConfigData(JumboTransactionsConfig.class)).willReturn(jumboTransactionsConfig);
        given(jumboTransactionsConfig.isEnabled()).willReturn(true);
        given(jumboTransactionsConfig.allowedHederaFunctionalities()).willReturn(Set.of(fromPbj(ETHEREUM_TRANSACTION)));

        given(transactionInfo.payerID())
                .willReturn(AccountID.newBuilder().accountNum(1234L).build());

        final var defs = getThrottleDefs("bootstrap/throttles-sans-creation.json");

        given(transactionInfo.functionality()).willReturn(CRYPTO_TRANSFER);
        givenTransferWithImplicitCreations(1);
        given(state.getReadableStates(any())).willReturn(readableStates);
        given(readableStates.get(any())).willReturn(aliases);
        given(configuration.getConfigData(EntitiesConfig.class)).willReturn(entitiesConfig);
        given(entitiesConfig.unlimitedAutoAssociationsEnabled()).willReturn(true);

        // when
        subject.rebuildFor(defs);
        var ans = subject.checkAndEnforceThrottle(transactionInfo, TIME_INSTANT, state, null);

        // then
        assertTrue(ans);
    }

    @ParameterizedTest
    @EnumSource(value = ThrottleAccumulator.ThrottleType.class, mode = EnumSource.Mode.EXCLUDE, names = "NOOP_THROTTLE")
    void ethereumTransactionWithNoAutoAccountCreationsAreThrottledAsExpected(
            ThrottleAccumulator.ThrottleType throttleType) throws IOException, ParseException {
        // given
        subject = new ThrottleAccumulator(
                () -> CAPACITY_SPLIT,
                configProvider::getConfiguration,
                throttleType,
                throttleMetrics,
                gasThrottle,
                bytesThrottle,
                opsDurationThrottle);
        given(configProvider.getConfiguration()).willReturn(configuration);
        given(configuration.getConfigData(AccountsConfig.class)).willReturn(accountsConfig);
        given(accountsConfig.lastThrottleExempt()).willReturn(100L);
        given(configuration.getConfigData(ContractsConfig.class)).willReturn(contractsConfig);
        given(contractsConfig.throttleThrottleByGas()).willReturn(false);
        given(configuration.getConfigData(JumboTransactionsConfig.class)).willReturn(jumboTransactionsConfig);
        given(jumboTransactionsConfig.isEnabled()).willReturn(false);

        given(transactionInfo.payerID())
                .willReturn(AccountID.newBuilder().accountNum(1234L).build());

        final var defs = getThrottleDefs("bootstrap/throttles.json");

        given(transactionInfo.functionality()).willReturn(ETHEREUM_TRANSACTION);
        final var ethTxnBody =
                EthereumTransactionBody.newBuilder().ethereumData(Bytes.EMPTY).build();
        given(transactionInfo.txBody())
                .willReturn(TransactionBody.newBuilder()
                        .ethereumTransaction(ethTxnBody)
                        .build());

        given(state.getReadableStates(any())).willReturn(readableStates);
        given(readableStates.get(any())).willReturn(aliases);

        // when
        subject.rebuildFor(defs);
        var ans = subject.checkAndEnforceThrottle(transactionInfo, TIME_INSTANT, state, null);

        // then
        assertFalse(ans);
    }

    @ParameterizedTest
    @EnumSource(value = ThrottleAccumulator.ThrottleType.class, mode = EnumSource.Mode.EXCLUDE, names = "NOOP_THROTTLE")
    void ethereumTransactionWithAutoAccountCreationsButNoLazyCreationsAreThrottledAsExpected(
            ThrottleAccumulator.ThrottleType throttleType) throws IOException, ParseException {
        // given
        subject = new ThrottleAccumulator(
                () -> CAPACITY_SPLIT,
                configProvider::getConfiguration,
                throttleType,
                throttleMetrics,
                gasThrottle,
                bytesThrottle,
                opsDurationThrottle);
        given(configProvider.getConfiguration()).willReturn(configuration);
        given(configuration.getConfigData(AccountsConfig.class)).willReturn(accountsConfig);
        given(accountsConfig.lastThrottleExempt()).willReturn(100L);
        given(configuration.getConfigData(ContractsConfig.class)).willReturn(contractsConfig);
        given(contractsConfig.throttleThrottleByGas()).willReturn(false);
        given(configuration.getConfigData(JumboTransactionsConfig.class)).willReturn(jumboTransactionsConfig);
        given(jumboTransactionsConfig.isEnabled()).willReturn(false);

        given(transactionInfo.payerID())
                .willReturn(AccountID.newBuilder().accountNum(1234L).build());

        final var defs = getThrottleDefs("bootstrap/throttles.json");

        given(transactionInfo.functionality()).willReturn(ETHEREUM_TRANSACTION);
        final var ethTxnBody =
                EthereumTransactionBody.newBuilder().ethereumData(Bytes.EMPTY).build();
        given(transactionInfo.txBody())
                .willReturn(TransactionBody.newBuilder()
                        .ethereumTransaction(ethTxnBody)
                        .build());

        given(state.getReadableStates(any())).willReturn(readableStates);
        given(readableStates.get(any())).willReturn(aliases);

        // when
        subject.rebuildFor(defs);
        var ans = subject.checkAndEnforceThrottle(transactionInfo, TIME_INSTANT, state, null);

        // then
        assertFalse(ans);
    }

    @ParameterizedTest
    @EnumSource(value = ThrottleAccumulator.ThrottleType.class, mode = EnumSource.Mode.EXCLUDE, names = "NOOP_THROTTLE")
    void managerAllowsEthereumTransactionWithAutoAccountCreationsAsExpected(
            ThrottleAccumulator.ThrottleType throttleType) throws IOException, ParseException {
        // given
        subject = new ThrottleAccumulator(
                () -> CAPACITY_SPLIT,
                configProvider::getConfiguration,
                throttleType,
                throttleMetrics,
                gasThrottle,
                bytesThrottle,
                opsDurationThrottle);
        given(configProvider.getConfiguration()).willReturn(configuration);
        given(configuration.getConfigData(AccountsConfig.class)).willReturn(accountsConfig);
        given(accountsConfig.lastThrottleExempt()).willReturn(100L);
        given(configuration.getConfigData(ContractsConfig.class)).willReturn(contractsConfig);
        given(contractsConfig.throttleThrottleByGas()).willReturn(false);
        given(configuration.getConfigData(JumboTransactionsConfig.class)).willReturn(jumboTransactionsConfig);
        given(jumboTransactionsConfig.isEnabled()).willReturn(false);
        given(configuration.getConfigData(JumboTransactionsConfig.class)).willReturn(jumboTransactionsConfig);
        given(jumboTransactionsConfig.isEnabled()).willReturn(false);

        given(transactionInfo.payerID())
                .willReturn(AccountID.newBuilder().accountNum(1234L).build());

        final var defs = getThrottleDefs("bootstrap/throttles.json");

        given(transactionInfo.functionality()).willReturn(ETHEREUM_TRANSACTION);
        final var ethTxnBody =
                EthereumTransactionBody.newBuilder().ethereumData(Bytes.EMPTY).build();
        given(transactionInfo.txBody())
                .willReturn(TransactionBody.newBuilder()
                        .ethereumTransaction(ethTxnBody)
                        .build());

        given(state.getReadableStates(any())).willReturn(readableStates);
        given(readableStates.get(any())).willReturn(aliases);

        // when
        subject.rebuildFor(defs);
        var ans = subject.checkAndEnforceThrottle(transactionInfo, TIME_INSTANT, state, null);

        // then
        assertFalse(ans);
    }

    @ParameterizedTest
    @EnumSource(value = ThrottleAccumulator.ThrottleType.class, mode = EnumSource.Mode.EXCLUDE, names = "NOOP_THROTTLE")
    void managerRejectsEthereumTransactionWithMissingCryptoCreateThrottle(ThrottleAccumulator.ThrottleType throttleType)
            throws IOException, ParseException {
        // given
        subject = new ThrottleAccumulator(
                () -> CAPACITY_SPLIT,
                configProvider::getConfiguration,
                throttleType,
                throttleMetrics,
                gasThrottle,
                bytesThrottle,
                opsDurationThrottle);
        given(configProvider.getConfiguration()).willReturn(configuration);
        given(configuration.getConfigData(HederaConfig.class)).willReturn(hederaConfig);
        given(configuration.getConfigData(AccountsConfig.class)).willReturn(accountsConfig);
        given(accountsConfig.lastThrottleExempt()).willReturn(100L);
        given(configuration.getConfigData(ContractsConfig.class)).willReturn(contractsConfig);
        given(contractsConfig.throttleThrottleByGas()).willReturn(false);
        given(configuration.getConfigData(JumboTransactionsConfig.class)).willReturn(jumboTransactionsConfig);
        given(jumboTransactionsConfig.isEnabled()).willReturn(false);

        given(transactionInfo.payerID())
                .willReturn(AccountID.newBuilder().accountNum(1234L).build());

        final var defs = getThrottleDefs("bootstrap/throttles-sans-creation.json");

        given(transactionInfo.functionality()).willReturn(ETHEREUM_TRANSACTION);
        final var ethTxnBody = EthereumTransactionBody.newBuilder()
                .ethereumData(ETH_LAZY_CREATE)
                .build();
        given(transactionInfo.txBody())
                .willReturn(TransactionBody.newBuilder()
                        .ethereumTransaction(ethTxnBody)
                        .build());

        given(state.getReadableStates(any())).willReturn(readableStates);
        given(readableStates.get(any())).willReturn(aliases);

        // when
        subject.rebuildFor(defs);
        var ans = subject.checkAndEnforceThrottle(transactionInfo, TIME_INSTANT, state, null);

        // then
        assertTrue(ans);
    }

    @ParameterizedTest
    @EnumSource(value = ThrottleAccumulator.ThrottleType.class, mode = EnumSource.Mode.EXCLUDE, names = "NOOP_THROTTLE")
    void alwaysThrottlesContractCallWhenGasThrottleIsNotDefined(ThrottleAccumulator.ThrottleType throttleType) {
        // given
        subject = new ThrottleAccumulator(
                () -> CAPACITY_SPLIT, configProvider::getConfiguration, throttleType, throttleMetrics, Verbose.YES);
        given(configProvider.getConfiguration()).willReturn(configuration);
        given(configuration.getConfigData(AccountsConfig.class)).willReturn(accountsConfig);
        given(accountsConfig.lastThrottleExempt()).willReturn(100L);
        given(configuration.getConfigData(ContractsConfig.class)).willReturn(contractsConfig);
        given(configuration.getConfigData(JumboTransactionsConfig.class)).willReturn(jumboTransactionsConfig);
        given(jumboTransactionsConfig.isEnabled()).willReturn(false);
        given(contractsConfig.throttleThrottleByGas()).willReturn(true);
        setMaxGasAndBurst(throttleType, 0L);

        given(transactionInfo.payerID())
                .willReturn(AccountID.newBuilder().accountNum(1234L).build());

        given(transactionInfo.functionality()).willReturn(CONTRACT_CALL);
        given(transactionInfo.txBody())
                .willReturn(TransactionBody.newBuilder()
                        .contractCall(ContractCallTransactionBody.DEFAULT)
                        .build());

        // when
        subject.applyGasConfig();
        subject.applyBytesConfig();
        subject.applyDurationConfig();

        // then
        assertTrue(subject.checkAndEnforceThrottle(transactionInfo, TIME_INSTANT, state, null));
    }

    @ParameterizedTest
    @EnumSource(value = ThrottleAccumulator.ThrottleType.class, mode = EnumSource.Mode.EXCLUDE, names = "NOOP_THROTTLE")
    void alwaysThrottlesContractCallWhenGasThrottleReturnsTrue(ThrottleAccumulator.ThrottleType throttleType) {
        // given
        subject = new ThrottleAccumulator(
                () -> CAPACITY_SPLIT, configProvider::getConfiguration, throttleType, throttleMetrics, Verbose.YES);
        given(configProvider.getConfiguration()).willReturn(configuration);
        given(configuration.getConfigData(AccountsConfig.class)).willReturn(accountsConfig);
        given(accountsConfig.lastThrottleExempt()).willReturn(100L);
        given(configuration.getConfigData(ContractsConfig.class)).willReturn(contractsConfig);
        given(contractsConfig.throttleThrottleByGas()).willReturn(true);
        setMaxGasAndBurst(throttleType, 1L);
        given(configuration.getConfigData(JumboTransactionsConfig.class)).willReturn(jumboTransactionsConfig);
        given(jumboTransactionsConfig.isEnabled()).willReturn(true);

        given(transactionInfo.payerID())
                .willReturn(AccountID.newBuilder().accountNum(1234L).build());

        given(transactionInfo.functionality()).willReturn(CONTRACT_CALL);
        final var contractCallTxnBody =
                ContractCallTransactionBody.newBuilder().gas(2L).build();
        given(transactionInfo.txBody())
                .willReturn(TransactionBody.newBuilder()
                        .contractCall(contractCallTxnBody)
                        .build());

        // when
        subject.applyGasConfig();
        subject.applyBytesConfig();
        subject.applyDurationConfig();

        // then
        assertTrue(subject.checkAndEnforceThrottle(transactionInfo, TIME_INSTANT, state, null));
    }

    @ParameterizedTest
    @EnumSource(value = ThrottleAccumulator.ThrottleType.class, mode = EnumSource.Mode.EXCLUDE, names = "NOOP_THROTTLE")
    void alwaysThrottlesContractCreateWhenGasThrottleIsNotDefined(ThrottleAccumulator.ThrottleType throttleType) {
        // given
        subject = new ThrottleAccumulator(
                () -> CAPACITY_SPLIT, configProvider::getConfiguration, throttleType, throttleMetrics, Verbose.YES);
        given(configProvider.getConfiguration()).willReturn(configuration);
        given(configuration.getConfigData(AccountsConfig.class)).willReturn(accountsConfig);
        given(accountsConfig.lastThrottleExempt()).willReturn(100L);
        given(configuration.getConfigData(ContractsConfig.class)).willReturn(contractsConfig);
        given(contractsConfig.throttleThrottleByGas()).willReturn(true);
        setMaxGasAndBurst(throttleType, 0L);
        given(configuration.getConfigData(JumboTransactionsConfig.class)).willReturn(jumboTransactionsConfig);
        given(jumboTransactionsConfig.isEnabled()).willReturn(true);
        given(jumboTransactionsConfig.allowedHederaFunctionalities()).willReturn(Set.of(fromPbj(ETHEREUM_TRANSACTION)));

        given(transactionInfo.payerID())
                .willReturn(AccountID.newBuilder().accountNum(1234L).build());

        given(transactionInfo.functionality()).willReturn(CONTRACT_CREATE);
        given(transactionInfo.txBody())
                .willReturn(TransactionBody.newBuilder()
                        .contractCreateInstance(ContractCreateTransactionBody.DEFAULT)
                        .build());

        // when
        subject.applyGasConfig();
        subject.applyBytesConfig();
        subject.applyDurationConfig();

        // then
        assertTrue(subject.checkAndEnforceThrottle(transactionInfo, TIME_INSTANT, state, null));
    }

    @ParameterizedTest
    @EnumSource(value = ThrottleAccumulator.ThrottleType.class, mode = EnumSource.Mode.EXCLUDE, names = "NOOP_THROTTLE")
    void alwaysThrottlesContractCreateWhenGasThrottleReturnsTrue(ThrottleAccumulator.ThrottleType throttleType) {
        // given
        subject = new ThrottleAccumulator(
                () -> CAPACITY_SPLIT, configProvider::getConfiguration, throttleType, throttleMetrics, Verbose.YES);
        given(configProvider.getConfiguration()).willReturn(configuration);
        given(configuration.getConfigData(AccountsConfig.class)).willReturn(accountsConfig);
        given(accountsConfig.lastThrottleExempt()).willReturn(100L);
        given(configuration.getConfigData(ContractsConfig.class)).willReturn(contractsConfig);
        given(contractsConfig.throttleThrottleByGas()).willReturn(true);
        setMaxGasAndBurst(throttleType, 1L);
        given(configuration.getConfigData(JumboTransactionsConfig.class)).willReturn(jumboTransactionsConfig);
        given(jumboTransactionsConfig.isEnabled()).willReturn(false);

        given(transactionInfo.payerID())
                .willReturn(AccountID.newBuilder().accountNum(1234L).build());

        given(transactionInfo.functionality()).willReturn(CONTRACT_CREATE);
        final var contractCreateTxnBody =
                ContractCreateTransactionBody.newBuilder().gas(2L).build();
        given(transactionInfo.txBody())
                .willReturn(TransactionBody.newBuilder()
                        .contractCreateInstance(contractCreateTxnBody)
                        .build());

        // when
        subject.applyGasConfig();
        subject.applyBytesConfig();
        subject.applyDurationConfig();

        // then
        assertTrue(subject.checkAndEnforceThrottle(transactionInfo, TIME_INSTANT, state, null));
        assertTrue(subject.wasLastTxnGasThrottled());

        given(transactionInfo.functionality()).willReturn(TOKEN_BURN);
        subject.checkAndEnforceThrottle(transactionInfo, TIME_INSTANT.plusSeconds(1), state, null);
        assertFalse(subject.wasLastTxnGasThrottled());
    }

    @ParameterizedTest
    @EnumSource(value = ThrottleAccumulator.ThrottleType.class, mode = EnumSource.Mode.EXCLUDE, names = "NOOP_THROTTLE")
    void alwaysThrottlesEthereumTxnWhenGasThrottleIsNotDefined(ThrottleAccumulator.ThrottleType throttleType) {
        // given
        subject = new ThrottleAccumulator(
                () -> CAPACITY_SPLIT, configProvider::getConfiguration, throttleType, throttleMetrics, Verbose.YES);
        given(configProvider.getConfiguration()).willReturn(configuration);
        given(configuration.getConfigData(AccountsConfig.class)).willReturn(accountsConfig);
        given(accountsConfig.lastThrottleExempt()).willReturn(100L);
        given(configuration.getConfigData(ContractsConfig.class)).willReturn(contractsConfig);
        given(contractsConfig.throttleThrottleByGas()).willReturn(true);
        setMaxGasAndBurst(throttleType, 0L);
        given(configuration.getConfigData(JumboTransactionsConfig.class)).willReturn(jumboTransactionsConfig);
        given(jumboTransactionsConfig.isEnabled()).willReturn(false);

        given(transactionInfo.payerID())
                .willReturn(AccountID.newBuilder().accountNum(1234L).build());

        given(transactionInfo.functionality()).willReturn(ETHEREUM_TRANSACTION);
        given(transactionInfo.txBody())
                .willReturn(TransactionBody.newBuilder()
                        .ethereumTransaction(EthereumTransactionBody.DEFAULT)
                        .build());

        // when
        subject.applyGasConfig();
        subject.applyBytesConfig();
        subject.applyDurationConfig();

        // then
        assertTrue(subject.checkAndEnforceThrottle(transactionInfo, TIME_INSTANT, state, null));
    }

    @ParameterizedTest
    @EnumSource(value = ThrottleAccumulator.ThrottleType.class, mode = EnumSource.Mode.EXCLUDE, names = "NOOP_THROTTLE")
    void alwaysThrottlesEthereumTxnWhenGasThrottleReturnsTrue(ThrottleAccumulator.ThrottleType throttleType) {
        // given
        subject = new ThrottleAccumulator(
                () -> CAPACITY_SPLIT, configProvider::getConfiguration, throttleType, throttleMetrics, Verbose.YES);
        given(configProvider.getConfiguration()).willReturn(configuration);
        given(configuration.getConfigData(AccountsConfig.class)).willReturn(accountsConfig);
        given(accountsConfig.lastThrottleExempt()).willReturn(100L);
        given(configuration.getConfigData(ContractsConfig.class)).willReturn(contractsConfig);
        given(contractsConfig.throttleThrottleByGas()).willReturn(true);
        setMaxGasAndBurst(throttleType, 1L);
        given(configuration.getConfigData(JumboTransactionsConfig.class)).willReturn(jumboTransactionsConfig);
        given(jumboTransactionsConfig.isEnabled()).willReturn(false);

        given(transactionInfo.payerID())
                .willReturn(AccountID.newBuilder().accountNum(1234L).build());

        given(transactionInfo.functionality()).willReturn(ETHEREUM_TRANSACTION);
        final var ethTxnBody = EthereumTransactionBody.newBuilder()
                .ethereumData(ETH_LAZY_CREATE)
                .build();
        given(transactionInfo.txBody())
                .willReturn(TransactionBody.newBuilder()
                        .ethereumTransaction(ethTxnBody)
                        .build());

        // when
        subject.applyGasConfig();
        subject.applyBytesConfig();
        subject.applyDurationConfig();

        // then
        assertTrue(subject.checkAndEnforceThrottle(transactionInfo, TIME_INSTANT, state, null));
        assertTrue(subject.wasLastTxnGasThrottled());

        given(transactionInfo.functionality()).willReturn(TOKEN_BURN);
        subject.checkAndEnforceThrottle(transactionInfo, TIME_INSTANT.plusSeconds(1), state, null);
        assertFalse(subject.wasLastTxnGasThrottled());
    }

    @ParameterizedTest
    @EnumSource(value = ThrottleAccumulator.ThrottleType.class, mode = EnumSource.Mode.EXCLUDE, names = "NOOP_THROTTLE")
    void gasLimitThrottleReturnsCorrectObject(ThrottleAccumulator.ThrottleType throttleType) {
        // given
        subject = new ThrottleAccumulator(
                () -> CAPACITY_SPLIT, configProvider::getConfiguration, throttleType, throttleMetrics, Verbose.YES);
        given(configProvider.getConfiguration()).willReturn(configuration);
        given(configuration.getConfigData(ContractsConfig.class)).willReturn(contractsConfig);
        given(contractsConfig.throttleThrottleByGas()).willReturn(true);
        var capacity = 10L;
        setMaxGasAndBurst(throttleType, capacity);

        // when
        subject.applyGasConfig();

        // then
        assertEquals(capacity, subject.gasLimitThrottle().capacity());
        verify(throttleMetrics).setupGasThrottleMetric(subject.gasLimitThrottle(), configuration);
    }

    @ParameterizedTest
    @EnumSource(value = ThrottleAccumulator.ThrottleType.class, mode = EnumSource.Mode.EXCLUDE, names = "NOOP_THROTTLE")
    void bytesLimitThrottleReturnsCorrectObject(ThrottleAccumulator.ThrottleType throttleType) {
        // given
        subject = new ThrottleAccumulator(
                () -> CAPACITY_SPLIT, configProvider::getConfiguration, throttleType, throttleMetrics, Verbose.YES);
        given(configProvider.getConfiguration()).willReturn(configuration);
        given(configuration.getConfigData(JumboTransactionsConfig.class)).willReturn(jumboTransactionsConfig);
        given(jumboTransactionsConfig.isEnabled()).willReturn(true);
        var capacity = 10L;
        given(jumboTransactionsConfig.maxBytesPerSec()).willReturn(capacity);

        // when
        subject.applyBytesConfig();

        // then
        assertEquals(capacity, subject.bytesLimitThrottle().capacity());
        verify(throttleMetrics).setupBytesThrottleMetric(subject.bytesLimitThrottle(), configuration);
    }

    @ParameterizedTest
    @EnumSource(value = ThrottleAccumulator.ThrottleType.class, mode = EnumSource.Mode.EXCLUDE, names = "NOOP_THROTTLE")
    void constructsExpectedBucketsFromTestResource(ThrottleAccumulator.ThrottleType throttleType)
            throws IOException, ParseException {
        // given
        subject = new ThrottleAccumulator(
                () -> CAPACITY_SPLIT, configProvider::getConfiguration, throttleType, throttleMetrics, Verbose.YES);
        given(configProvider.getConfiguration()).willReturn(configuration);
        final var defs = getThrottleDefs("bootstrap/throttles.json");

        // and
        var expected = List.of(
                DeterministicThrottle.withMtpsAndBurstPeriod(15_000_000, 2),
                DeterministicThrottle.withMtpsAndBurstPeriod(5_000, 2),
                DeterministicThrottle.withMtpsAndBurstPeriod(50_000, 3),
                DeterministicThrottle.withMtpsAndBurstPeriod(5000, 4),
                DeterministicThrottle.withMtpsAndBurstPeriod(3000, 1));

        // when
        subject.rebuildFor(defs);
        // and
        var rebuilt = subject.allActiveThrottles();

        // then
        assertEquals(expected, rebuilt);
        verify(throttleMetrics).setupThrottleMetrics(rebuilt, configuration);
    }

    @ParameterizedTest
    @EnumSource(value = ThrottleAccumulator.ThrottleType.class, mode = EnumSource.Mode.EXCLUDE, names = "NOOP_THROTTLE")
    void alwaysRejectsIfNoThrottle(ThrottleAccumulator.ThrottleType throttleType) {
        subject = new ThrottleAccumulator(
                () -> CAPACITY_SPLIT,
                configProvider::getConfiguration,
                throttleType,
                throttleMetrics,
                gasThrottle,
                bytesThrottle,
                opsDurationThrottle);
        given(configProvider.getConfiguration()).willReturn(configuration);
        given(configuration.getConfigData(JumboTransactionsConfig.class)).willReturn(jumboTransactionsConfig);
        given(configuration.getConfigData(AccountsConfig.class)).willReturn(accountsConfig);
        given(accountsConfig.lastThrottleExempt()).willReturn(100L);
        given(configuration.getConfigData(ContractsConfig.class)).willReturn(contractsConfig);
        given(contractsConfig.throttleThrottleByGas()).willReturn(false);
        given(jumboTransactionsConfig.isEnabled()).willReturn(false);
        given(transactionInfo.payerID())
                .willReturn(AccountID.newBuilder().accountNum(1234L).build());

        given(transactionInfo.functionality()).willReturn(CONTRACT_CALL);

        assertTrue(subject.checkAndEnforceThrottle(transactionInfo, TIME_INSTANT, state, null));
        Assertions.assertSame(Collections.emptyList(), subject.activeThrottlesFor(CONTRACT_CALL));
    }

    @ParameterizedTest
    @EnumSource(value = ThrottleAccumulator.ThrottleType.class, mode = EnumSource.Mode.EXCLUDE, names = "NOOP_THROTTLE")
    void verifyLeakUnusedGas(ThrottleAccumulator.ThrottleType throttleType) throws IOException, ParseException {
        subject = new ThrottleAccumulator(
                () -> CAPACITY_SPLIT, configProvider::getConfiguration, throttleType, throttleMetrics, Verbose.YES);
        given(configProvider.getConfiguration()).willReturn(configuration);
        given(configuration.getConfigData(AccountsConfig.class)).willReturn(accountsConfig);
        given(accountsConfig.lastThrottleExempt()).willReturn(100L);
        given(configuration.getConfigData(ContractsConfig.class)).willReturn(contractsConfig);
        given(contractsConfig.throttleThrottleByGas()).willReturn(true);
        setMaxGasAndBurst(throttleType, 150L);

        // payer is not exempt
        given(transactionInfo.payerID())
                .willReturn(AccountID.newBuilder().accountNum(1234L).build());

        subject.applyGasConfig();

        assertTrue(subject.gasLimitThrottle().allow(TIME_INSTANT, 100));
        assertFalse(subject.gasLimitThrottle().allow(TIME_INSTANT, 100));

        subject.leakUnusedGasPreviouslyReserved(transactionInfo, 100L);

        assertTrue(subject.gasLimitThrottle().allow(TIME_INSTANT, 100));
        assertFalse(subject.gasLimitThrottle().allow(TIME_INSTANT, 100));

        // payer is exempt
        given(transactionInfo.payerID())
                .willReturn(AccountID.newBuilder().accountNum(1L).build());

        subject.leakUnusedGasPreviouslyReserved(transactionInfo, 100L);

        assertFalse(subject.gasLimitThrottle().allow(TIME_INSTANT, 100));
        assertFalse(subject.gasLimitThrottle().allow(TIME_INSTANT, 100));
    }

    private void setMaxGasAndBurst(ThrottleType throttleType, long t) {
        if (throttleType.equals(FRONTEND_THROTTLE)) {
            given(contractsConfig.maxGasPerSec()).willReturn(t);
        } else {
            given(contractsConfig.maxGasPerSecBackend()).willReturn(t);
            given(contractsConfig.gasThrottleBurstSeconds()).willReturn(1);
        }
    }

    @Test
    void alwaysThrottleNOfUnmanaged() throws IOException, ParseException {
        subject = new ThrottleAccumulator(
                () -> CAPACITY_SPLIT,
                configProvider::getConfiguration,
                FRONTEND_THROTTLE,
                throttleMetrics,
                gasThrottle,
                bytesThrottle,
                opsDurationThrottle);
        final var defs = getThrottleDefs("bootstrap/throttles.json");

        subject.rebuildFor(defs);

        assertTrue(subject.shouldThrottleNOfUnscaled(2, TOKEN_BURN, TIME_INSTANT));
    }

    @Test
    void canThrottleNOfManaged() throws IOException, ParseException {
        subject = new ThrottleAccumulator(
                () -> CAPACITY_SPLIT,
                configProvider::getConfiguration,
                FRONTEND_THROTTLE,
                throttleMetrics,
                gasThrottle,
                bytesThrottle,
                opsDurationThrottle);
        final var defs = getThrottleDefs("bootstrap/throttles.json");

        subject.rebuildFor(defs);

        assertFalse(subject.shouldThrottleNOfUnscaled(1, TOKEN_MINT, TIME_INSTANT));
        final var oneUsed = subject.activeThrottlesFor(TOKEN_MINT).get(0).used();
        assertFalse(subject.shouldThrottleNOfUnscaled(41, TOKEN_MINT, TIME_INSTANT));
        final var fortyTwoUsed = subject.activeThrottlesFor(TOKEN_MINT).get(0).used();
        assertEquals(42 * oneUsed, fortyTwoUsed);
    }

    @Test
    void whenThrottlesUsesNoCapacity() throws IOException, ParseException {
        subject = new ThrottleAccumulator(
                () -> CAPACITY_SPLIT,
                configProvider::getConfiguration,
                FRONTEND_THROTTLE,
                throttleMetrics,
                gasThrottle,
                bytesThrottle,
                opsDurationThrottle);
        final var defs = getThrottleDefs("bootstrap/throttles.json");

        subject.rebuildFor(defs);

        assertTrue(subject.shouldThrottleNOfUnscaled(11, CONTRACT_CALL, TIME_INSTANT));
        final var used = subject.activeThrottlesFor(CONTRACT_CALL).get(0).used();
        assertEquals(0, used);
    }

    @Test
    void canLeakCapacityForNOfManaged() throws IOException, ParseException {
        subject = new ThrottleAccumulator(
                () -> CAPACITY_SPLIT,
                configProvider::getConfiguration,
                FRONTEND_THROTTLE,
                throttleMetrics,
                gasThrottle,
                bytesThrottle,
                opsDurationThrottle);
        final var defs = getThrottleDefs("bootstrap/throttles.json");

        subject.rebuildFor(defs);

        subject.shouldThrottleNOfUnscaled(1, TOKEN_MINT, TIME_INSTANT);
        final var oneUsed = subject.activeThrottlesFor(TOKEN_MINT).get(0).used();
        subject.shouldThrottleNOfUnscaled(43, TOKEN_MINT, TIME_INSTANT);
        subject.leakCapacityForNOfUnscaled(2, TOKEN_MINT);
        final var fortyTwoUsed = subject.activeThrottlesFor(TOKEN_MINT).get(0).used();
        assertEquals(42 * oneUsed, fortyTwoUsed);
    }

    @ParameterizedTest
    @CsvSource({
        "FRONTEND_THROTTLE,true,true",
        "FRONTEND_THROTTLE,true,false",
        "FRONTEND_THROTTLE,false,true",
        "FRONTEND_THROTTLE,false,false",
        "BACKEND_THROTTLE,true,true",
        "BACKEND_THROTTLE,true,false",
        "BACKEND_THROTTLE,false,true",
        "BACKEND_THROTTLE,false,false",
    })
    void usesScheduleSignThrottle(final ThrottleAccumulator.ThrottleType throttleType)
            throws IOException, ParseException {
        // given
        subject = new ThrottleAccumulator(
                () -> CAPACITY_SPLIT,
                configProvider::getConfiguration,
                throttleType,
                throttleMetrics,
                gasThrottle,
                bytesThrottle,
                opsDurationThrottle);

        given(configProvider.getConfiguration()).willReturn(configuration);
        given(configuration.getConfigData(AccountsConfig.class)).willReturn(accountsConfig);
        given(accountsConfig.lastThrottleExempt()).willReturn(100L);
        given(configuration.getConfigData(ContractsConfig.class)).willReturn(contractsConfig);
        given(contractsConfig.throttleThrottleByGas()).willReturn(false);
        given(configuration.getConfigData(JumboTransactionsConfig.class)).willReturn(jumboTransactionsConfig);
        given(jumboTransactionsConfig.isEnabled()).willReturn(false);

        final var defs = getThrottleDefs("bootstrap/schedule-create-throttles.json");
        subject.rebuildFor(defs);

        // when
        final var txnInfo = scheduleSign(SCHEDULE_ID);
        final boolean firstAns = subject.checkAndEnforceThrottle(txnInfo, TIME_INSTANT, state, null);
        boolean subsequentAns = false;
        for (int i = 1; i <= 150; i++) {
            subsequentAns = subject.checkAndEnforceThrottle(txnInfo, TIME_INSTANT.plusNanos(i), state, null);
        }

        final var throttlesNow = subject.activeThrottlesFor(SCHEDULE_SIGN);
        final var aNow = throttlesNow.getFirst();

        // then
        assertFalse(firstAns);
        assertTrue(subsequentAns);
        assertEquals(149999992500000L, aNow.used());

        assertEquals(
                0,
                subject.activeThrottlesFor(CONSENSUS_SUBMIT_MESSAGE).getFirst().used());
    }

    @ParameterizedTest
    @CsvSource({
        "FRONTEND_THROTTLE,true,true",
        "FRONTEND_THROTTLE,true,false",
        "FRONTEND_THROTTLE,false,true",
        "FRONTEND_THROTTLE,false,false",
        "BACKEND_THROTTLE,true,true",
        "BACKEND_THROTTLE,true,false",
        "BACKEND_THROTTLE,false,true",
        "BACKEND_THROTTLE,false,false",
    })
    void usesScheduleSignThrottleWithNestedThrottleExempt(final ThrottleAccumulator.ThrottleType throttleType)
            throws IOException, ParseException {
        // given
        subject = new ThrottleAccumulator(
                () -> CAPACITY_SPLIT,
                configProvider::getConfiguration,
                throttleType,
                throttleMetrics,
                gasThrottle,
                bytesThrottle,
                opsDurationThrottle);

        given(configProvider.getConfiguration()).willReturn(configuration);
        given(configuration.getConfigData(AccountsConfig.class)).willReturn(accountsConfig);
        given(accountsConfig.lastThrottleExempt()).willReturn(100L);
        given(configuration.getConfigData(ContractsConfig.class)).willReturn(contractsConfig);
        given(contractsConfig.throttleThrottleByGas()).willReturn(false);
        given(configuration.getConfigData(JumboTransactionsConfig.class)).willReturn(jumboTransactionsConfig);
        given(jumboTransactionsConfig.isEnabled()).willReturn(false);

        final var defs = getThrottleDefs("bootstrap/schedule-create-throttles.json");
        subject.rebuildFor(defs);

        // when
        final var txnInfo = scheduleSign(SCHEDULE_ID);
        final boolean firstAns = subject.checkAndEnforceThrottle(txnInfo, TIME_INSTANT, state, null);
        boolean subsequentAns = false;
        for (int i = 1; i <= 150; i++) {
            subsequentAns = subject.checkAndEnforceThrottle(txnInfo, TIME_INSTANT.plusNanos(i), state, null);
        }

        final var throttlesNow = subject.activeThrottlesFor(SCHEDULE_SIGN);
        final var aNow = throttlesNow.getFirst();

        // then
        assertFalse(firstAns);
        assertTrue(subsequentAns);
        assertEquals(149999992500000L, aNow.used());

        assertEquals(
                0,
                subject.activeThrottlesFor(CONSENSUS_SUBMIT_MESSAGE).getFirst().used());
    }

    @ParameterizedTest
    @CsvSource({
        "FRONTEND_THROTTLE,true",
        "FRONTEND_THROTTLE,false",
        "BACKEND_THROTTLE,true",
        "BACKEND_THROTTLE,false",
    })
    @MockitoSettings(strictness = org.mockito.quality.Strictness.LENIENT)
    void usesCryptoCreateThrottleForCryptoTransferWithAutoCreationInScheduleSign(
            final ThrottleAccumulator.ThrottleType throttleType, final boolean longTermEnabled)
            throws IOException, ParseException {

        // given
        subject = new ThrottleAccumulator(
                () -> CAPACITY_SPLIT,
                configProvider::getConfiguration,
                throttleType,
                throttleMetrics,
                gasThrottle,
                bytesThrottle,
                opsDurationThrottle);

        given(configProvider.getConfiguration()).willReturn(configuration);
        given(configuration.getConfigData(AccountsConfig.class)).willReturn(accountsConfig);
        given(accountsConfig.lastThrottleExempt()).willReturn(100L);
        given(configuration.getConfigData(ContractsConfig.class)).willReturn(contractsConfig);
        given(contractsConfig.throttleThrottleByGas()).willReturn(false);
        given(configuration.getConfigData(SchedulingConfig.class)).willReturn(schedulingConfig);
        given(schedulingConfig.longTermEnabled()).willReturn(longTermEnabled);
        given(configuration.getConfigData(EntitiesConfig.class)).willReturn(entitiesConfig);
        given(entitiesConfig.unlimitedAutoAssociationsEnabled()).willReturn(true);
        given(configuration.getConfigData(JumboTransactionsConfig.class)).willReturn(jumboTransactionsConfig);
        given(jumboTransactionsConfig.isEnabled()).willReturn(true);
        given(jumboTransactionsConfig.allowedHederaFunctionalities()).willReturn(Set.of(fromPbj(ETHEREUM_TRANSACTION)));

        given(state.getReadableStates(any())).willReturn(readableStates);
        given(readableStates.get(ALIASES_KEY)).willReturn(aliases);

        final var alias = keyToBytes(A_PRIMITIVE_KEY);
        if (throttleType == FRONTEND_THROTTLE && longTermEnabled) {
            given(aliases.get(any())).willReturn(null);
        }

        if (longTermEnabled && throttleType == FRONTEND_THROTTLE) {
            var accountAmounts = new ArrayList<AccountAmount>();
            accountAmounts.add(AccountAmount.newBuilder()
                    .amount(-1_000_000_000L)
                    .accountID(AccountID.newBuilder().accountNum(3333L).build())
                    .build());
            accountAmounts.add(AccountAmount.newBuilder()
                    .amount(+1_000_000_000L)
                    .accountID(AccountID.newBuilder().alias(alias).build())
                    .build());
            final var scheduledTransferWithAutoCreation = SchedulableTransactionBody.newBuilder()
                    .cryptoTransfer(CryptoTransferTransactionBody.newBuilder()
                            .transfers(TransferList.newBuilder()
                                    .accountAmounts(accountAmounts)
                                    .build()))
                    .build();

            final var scheduleCreateTxnInfo = scheduleCreate(scheduledTransferWithAutoCreation, false, null);
            final var schedule = Schedule.newBuilder()
                    .waitForExpiry(
                            scheduleCreateTxnInfo.txBody().scheduleCreate().waitForExpiry())
                    .originalCreateTransaction(scheduleCreateTxnInfo.txBody())
                    .payerAccountId(scheduleCreateTxnInfo.payerID())
                    .scheduledTransaction(scheduledTransferWithAutoCreation)
                    .build();
            given(readableStates.get(SCHEDULES_BY_ID_KEY)).willReturn(schedules);
            given(schedules.get(SCHEDULE_ID)).willReturn(schedule);
        }

        final var defs = getThrottleDefs("bootstrap/schedule-create-throttles.json");
        subject.rebuildFor(defs);

        // when
        final var scheduleSignTxnInfo = scheduleSign(SCHEDULE_ID);
        final var ans = subject.checkAndEnforceThrottle(scheduleSignTxnInfo, TIME_INSTANT, state, null);
        final var throttlesNow = subject.activeThrottlesFor(SCHEDULE_SIGN);
        final var aNow = throttlesNow.getFirst();

        // then
        assertFalse(ans);
        assertEquals(BucketThrottle.capacityUnitsPerTxn(), aNow.used());
        assertEquals(0, subject.activeThrottlesFor(CRYPTO_TRANSFER).getFirst().used());
    }

    @Test
    void updateMetrics() {
        // given
        subject = new ThrottleAccumulator(
                () -> CAPACITY_SPLIT,
                configProvider::getConfiguration,
                FRONTEND_THROTTLE,
                throttleMetrics,
                Verbose.YES);

        // when
        subject.updateAllMetrics();

        // then
        verify(throttleMetrics).updateAllMetrics();
    }

    @NonNull
    private static Bytes keyToBytes(Key key) throws IOException, ParseException {
        final var dataBuffer = getThreadLocalDataBuffer();
        Key.PROTOBUF.write(key, dataBuffer);
        // clamp limit to bytes written
        dataBuffer.limit(dataBuffer.position());
        return dataBuffer.getBytes(0, dataBuffer.length());
    }

    private TransactionInfo scheduleCreate(
            final SchedulableTransactionBody inner, boolean waitForExpiry, AccountID customPayer) {
        final var schedule = ScheduleCreateTransactionBody.newBuilder()
                .waitForExpiry(waitForExpiry)
                .scheduledTransactionBody(inner);
        if (customPayer != null) {
            schedule.payerAccountID(customPayer);
        }
        final var body = TransactionBody.newBuilder()
                .transactionID(TransactionID.newBuilder().accountID(PAYER_ID).build())
                .scheduleCreate(schedule)
                .build();
        final var txn = Transaction.newBuilder().body(body).build();
        return new TransactionInfo(
                txn,
                body,
                TransactionID.newBuilder().accountID(PAYER_ID).build(),
                PAYER_ID,
                SignatureMap.DEFAULT,
                Bytes.EMPTY,
                SCHEDULE_CREATE,
                null);
    }

    private TransactionInfo scheduleSign(ScheduleID scheduleID) {
        final var schedule = ScheduleSignTransactionBody.newBuilder().scheduleID(scheduleID);
        final var body = TransactionBody.newBuilder()
                .transactionID(TransactionID.newBuilder().accountID(PAYER_ID).build())
                .scheduleSign(schedule)
                .build();
        final var txn = Transaction.newBuilder().body(body).build();
        return new TransactionInfo(
                txn,
                body,
                TransactionID.newBuilder().accountID(PAYER_ID).build(),
                PAYER_ID,
                SignatureMap.DEFAULT,
                Bytes.EMPTY,
                SCHEDULE_SIGN,
                null);
    }

    private ThrottleDefinitions getThrottleDefs(String testResource) throws IOException, ParseException {
        try (InputStream in = ThrottleDefinitions.class.getClassLoader().getResourceAsStream(testResource)) {
            var om = new ObjectMapper();
            var throttleDefinitionsObj = om.readValue(
                    in, com.hedera.node.app.hapi.utils.sysfiles.domain.throttling.ThrottleDefinitions.class);
            final var throttleDefsBytes =
                    Bytes.wrap(throttleDefinitionsObj.toProto().toByteArray());
            return ThrottleDefinitions.PROTOBUF.parse(throttleDefsBytes.toReadableSequentialData());
        }
    }

    private CryptoTransferTransactionBody cryptoTransferWithImplicitCreations(int numImplicitCreations) {
        var accountAmounts = new ArrayList<AccountAmount>();
        for (int i = 1; i <= numImplicitCreations; i++) {
            accountAmounts.add(AccountAmount.newBuilder()
                    .accountID(AccountID.newBuilder()
                            .alias(Bytes.wrap("abcdeabcdeabcdeabcde"))
                            .build())
                    .amount(i)
                    .build());
        }

        return CryptoTransferTransactionBody.newBuilder()
                .transfers(
                        TransferList.newBuilder().accountAmounts(accountAmounts).build())
                .build();
    }

    private CryptoTransferTransactionBody cryptoTransferFungibleWithAutoAssociations(int numAutoAssociations) {
        var accountAmounts = new ArrayList<AccountAmount>();
        for (int i = 1; i <= numAutoAssociations; i++) {
            accountAmounts.add(
                    AccountAmount.newBuilder().accountID(PAYER_ID).amount(-i).build());
            accountAmounts.add(
                    AccountAmount.newBuilder().accountID(RECEIVER_ID).amount(i).build());
        }

        return CryptoTransferTransactionBody.newBuilder()
                .tokenTransfers(TokenTransferList.newBuilder()
                        .token(TOKEN_ID)
                        .transfers(accountAmounts)
                        .build())
                .build();
    }

    private void givenMintWith(int numNfts) {
        final List<ByteString> meta = new ArrayList<>();
        final var op = TokenMintTransactionBody.newBuilder();
        if (numNfts == 0) {
            op.amount(1_234_567L);
        } else {
            final var metadata = new ArrayList<Bytes>();
            while (numNfts-- > 0) {
                metadata.add(Bytes.wrap("metadata" + numNfts));
            }

            op.metadata(metadata);
        }
        final var txn = TransactionBody.newBuilder().tokenMint(op).build();

        given(transactionInfo.functionality()).willReturn(TOKEN_MINT);
        given(transactionInfo.txBody()).willReturn(txn);
    }

    private void givenTransferWithImplicitCreations(int numImplicitCreations) {
        var accountAmounts = new ArrayList<AccountAmount>();
        for (int i = 1; i <= numImplicitCreations; i++) {
            accountAmounts.add(AccountAmount.newBuilder()
                    .accountID(AccountID.newBuilder()
                            .alias(Bytes.wrap("abcdeabcdeabcdeabcde"))
                            .build())
                    .amount(i)
                    .build());
        }

        final var cryptoTransferBody = CryptoTransferTransactionBody.newBuilder()
                .transfers(
                        TransferList.newBuilder().accountAmounts(accountAmounts).build())
                .build();

        final var txn =
                TransactionBody.newBuilder().cryptoTransfer(cryptoTransferBody).build();
        given(transactionInfo.txBody()).willReturn(txn);
    }

    private void givenTransferWithAutoAssociations(int numAutoAssoc) {
        var accountAmounts = new ArrayList<AccountAmount>();
        for (int i = 1; i <= numAutoAssoc; i++) {
            accountAmounts.add(
                    AccountAmount.newBuilder().accountID(PAYER_ID).amount(-i).build());
            accountAmounts.add(
                    AccountAmount.newBuilder().accountID(RECEIVER_ID).amount(i).build());
        }

        final var cryptoTransferBody = CryptoTransferTransactionBody.newBuilder()
                .tokenTransfers(TokenTransferList.newBuilder()
                        .token(TOKEN_ID)
                        .transfers(accountAmounts)
                        .build())
                .build();

        final var txn =
                TransactionBody.newBuilder().cryptoTransfer(cryptoTransferBody).build();
        given(transactionInfo.txBody()).willReturn(txn);
    }
}<|MERGE_RESOLUTION|>--- conflicted
+++ resolved
@@ -207,14 +207,9 @@
                 NOOP_THROTTLE,
                 throttleMetrics,
                 gasThrottle,
-<<<<<<< HEAD
-                bytesThrottle,
-                opsDurationThrottle);
-        assertFalse(subject.checkAndEnforceThrottle(transactionInfo, TIME_INSTANT, state));
-=======
-                bytesThrottle);
+                bytesThrottle,
+                opsDurationThrottle);
         assertFalse(subject.checkAndEnforceThrottle(transactionInfo, TIME_INSTANT, state, null));
->>>>>>> 4896e299
         assertFalse(subject.checkAndEnforceThrottle(
                 TRANSACTION_GET_RECEIPT, TIME_INSTANT, query, state, AccountID.DEFAULT));
         assertFalse(subject.shouldThrottleNOfUnscaled(1, CRYPTO_TRANSFER, TIME_INSTANT));
