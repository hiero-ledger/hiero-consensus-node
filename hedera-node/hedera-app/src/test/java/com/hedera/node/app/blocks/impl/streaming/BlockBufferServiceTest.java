--- conflicted
+++ resolved
@@ -799,13 +799,7 @@
         final ScheduledExecutorService execSvc = (ScheduledExecutorService) execSvcHandle.get(blockBufferService);
 
         // Verify that no tasks were scheduled (the executor should be empty)
-<<<<<<< HEAD
-        assertThat(execSvc.shutdownNow()).isEmpty();
-
-        verifyNoMoreInteractions(blockStreamMetrics);
-=======
         assertThat(execSvc).isNull();
->>>>>>> 34e8913e
     }
 
     @Test
