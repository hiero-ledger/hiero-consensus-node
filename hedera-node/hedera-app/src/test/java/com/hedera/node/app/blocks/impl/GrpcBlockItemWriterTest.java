// SPDX-License-Identifier: Apache-2.0
package com.hedera.node.app.blocks.impl;

import static org.assertj.core.api.Assertions.assertThatThrownBy;
import static org.junit.jupiter.api.Assertions.assertDoesNotThrow;

import com.hedera.hapi.block.stream.BlockItem;
import com.hedera.hapi.block.stream.BlockProof;
import com.hedera.node.app.blocks.impl.streaming.BlockNodeConnectionManager;
import com.hedera.node.app.blocks.impl.streaming.GrpcBlockItemWriter;
import com.hedera.node.internal.network.PendingProof;
import com.hedera.pbj.runtime.io.buffer.Bytes;
import java.util.ArrayList;
import org.junit.jupiter.api.BeforeEach;
import org.junit.jupiter.api.Test;
import org.junit.jupiter.api.extension.ExtendWith;
import org.mockito.Mock;
import org.mockito.junit.jupiter.MockitoExtension;

@ExtendWith(MockitoExtension.class)
class GrpcBlockItemWriterTest {

    @Mock
    private BlockNodeConnectionManager blockNodeConnectionManager;

    private GrpcBlockItemWriter subject;

    @BeforeEach
    void setUp() {
        subject = new GrpcBlockItemWriter(blockNodeConnectionManager);
    }

    @Test
    void testOpenBlockNegativeBlockNumber() {
        assertThatThrownBy(() -> subject.openBlock(-1), "Block number must be non-negative")
                .isInstanceOf(IllegalArgumentException.class);
    }

    @Test
    void testWriteItemBeforeOpen() {
        // Create BlockProof as easiest way to build object from BlockStreams
        Bytes bytes = Bytes.wrap(new byte[] {1, 2, 3, 4, 5});
        final var proof = BlockItem.newBuilder()
                .blockProof(BlockProof.newBuilder().blockSignature(bytes).siblingHashes(new ArrayList<>()))
                .build();

<<<<<<< HEAD
        assertThatThrownBy(() -> subject.writePbjItem(blockProof), "Cannot write item before opening a block")
=======
        assertThatThrownBy(() -> grpcBlockItemWriter.writePbjItem(proof), "Cannot write item before opening a block")
>>>>>>> 60520e1d
                .isInstanceOf(IllegalStateException.class);
    }

    @Test
    void testCloseCompleteBlockNotOpen() {
        assertThatThrownBy(subject::closeCompleteBlock, "Cannot close a GrpcBlockItemWriter that is not open")
                .isInstanceOf(IllegalStateException.class);
    }

    @Test
    void flushPendingBlockCurrentlyNoop() {
        assertDoesNotThrow(() -> subject.flushPendingBlock(PendingProof.DEFAULT));
    }
}<|MERGE_RESOLUTION|>--- conflicted
+++ resolved
@@ -44,11 +44,7 @@
                 .blockProof(BlockProof.newBuilder().blockSignature(bytes).siblingHashes(new ArrayList<>()))
                 .build();
 
-<<<<<<< HEAD
-        assertThatThrownBy(() -> subject.writePbjItem(blockProof), "Cannot write item before opening a block")
-=======
-        assertThatThrownBy(() -> grpcBlockItemWriter.writePbjItem(proof), "Cannot write item before opening a block")
->>>>>>> 60520e1d
+        assertThatThrownBy(() -> subject.writePbjItem(proof), "Cannot write item before opening a block")
                 .isInstanceOf(IllegalStateException.class);
     }
 
