// SPDX-License-Identifier: Apache-2.0
package com.hedera.node.app.workflows;

import static com.hedera.hapi.node.base.HederaFunctionality.CONSENSUS_CREATE_TOPIC;
import static com.hedera.hapi.node.base.ResponseCodeEnum.INSUFFICIENT_TX_FEE;
import static com.hedera.hapi.node.base.ResponseCodeEnum.INVALID_TRANSACTION;
import static com.hedera.hapi.node.base.ResponseCodeEnum.INVALID_TRANSACTION_BODY;
import static com.hedera.hapi.node.base.ResponseCodeEnum.INVALID_TRANSACTION_DURATION;
import static com.hedera.hapi.node.base.ResponseCodeEnum.INVALID_TRANSACTION_ID;
import static com.hedera.hapi.node.base.ResponseCodeEnum.INVALID_TRANSACTION_START;
import static com.hedera.hapi.node.base.ResponseCodeEnum.KEY_PREFIX_MISMATCH;
import static com.hedera.hapi.node.base.ResponseCodeEnum.PAYER_ACCOUNT_NOT_FOUND;
import static com.hedera.hapi.node.base.ResponseCodeEnum.TRANSACTION_EXPIRED;
import static com.hedera.hapi.node.base.ResponseCodeEnum.TRANSACTION_HAS_UNKNOWN_FIELDS;
import static com.hedera.hapi.node.base.ResponseCodeEnum.TRANSACTION_ID_FIELD_NOT_ALLOWED;
import static com.hedera.hapi.node.base.ResponseCodeEnum.TRANSACTION_OVERSIZE;
import static com.hedera.node.app.spi.fixtures.workflows.ExceptionConditions.responseCode;
import static java.util.stream.Collectors.toList;
import static org.assertj.core.api.Assertions.assertThat;
import static org.assertj.core.api.Assertions.assertThatThrownBy;
import static org.junit.jupiter.api.Assertions.assertDoesNotThrow;
import static org.junit.jupiter.api.Assertions.assertThrows;
import static org.mockito.ArgumentMatchers.eq;
import static org.mockito.Mockito.mock;
import static org.mockito.Mockito.mockStatic;
import static org.mockito.Mockito.when;

import com.hedera.hapi.node.base.AccountID;
import com.hedera.hapi.node.base.Duration;
import com.hedera.hapi.node.base.HederaFunctionality;
import com.hedera.hapi.node.base.Signature;
import com.hedera.hapi.node.base.SignatureList;
import com.hedera.hapi.node.base.SignatureMap;
import com.hedera.hapi.node.base.SignaturePair;
import com.hedera.hapi.node.base.Timestamp;
import com.hedera.hapi.node.base.Transaction;
import com.hedera.hapi.node.base.TransactionID;
import com.hedera.hapi.node.consensus.ConsensusCreateTopicTransactionBody;
import com.hedera.hapi.node.contract.EthereumTransactionBody;
import com.hedera.hapi.node.transaction.SignedTransaction;
import com.hedera.hapi.node.transaction.TransactionBody;
import com.hedera.hapi.util.HapiUtils;
import com.hedera.hapi.util.UnknownHederaFunctionality;
import com.hedera.node.app.fixtures.AppTestBase;
import com.hedera.node.app.spi.workflows.PreCheckException;
import com.hedera.node.config.ConfigProvider;
import com.hedera.node.config.VersionedConfigImpl;
import com.hedera.node.config.data.JumboTransactionsConfig;
import com.hedera.node.config.testfixtures.HederaTestConfigBuilder;
import com.hedera.pbj.runtime.Codec;
import com.hedera.pbj.runtime.io.buffer.Bytes;
import edu.umd.cs.findbugs.annotations.NonNull;
import java.time.Instant;
import java.util.Arrays;
import java.util.stream.Stream;
import org.junit.jupiter.api.BeforeEach;
import org.junit.jupiter.api.DisplayName;
import org.junit.jupiter.api.Named;
import org.junit.jupiter.api.Nested;
import org.junit.jupiter.api.Test;
import org.junit.jupiter.params.ParameterizedTest;
import org.junit.jupiter.params.provider.Arguments;
import org.junit.jupiter.params.provider.MethodSource;
import org.junit.jupiter.params.provider.ValueSource;
import org.mockito.MockedStatic;

final class TransactionCheckerTest extends AppTestBase {
    private static final int MAX_TX_SIZE = 1024 * 6;
    private static final int MAX_JUMBO_TX_SIZE = 1024 * 130;
    private static final long MAX_DURATION = 120L;
    private static final long MIN_DURATION = 10L;
    private static final int MIN_VALIDITY_BUFFER = 2;
    /** Value for {@link TransactionBody#memo()} for most tests */
    private static final Bytes CONTENT = Bytes.wrap("Hello world!");
    /** The standard {@link TransactionBody#transactionValidDuration()} for most tests */
    private static final Duration ONE_MINUTE = Duration.newBuilder().seconds(60).build();

    private ConfigProvider props;

    private final int maxBytes = MAX_TX_SIZE;

    private Transaction tx;
    private SignatureMap signatureMap;
    private SignedTransaction signedTx;
    private TransactionBody txBody;
    private Bytes inputBuffer;

    private TransactionChecker checker;

    private TransactionID.Builder txIdBuilder() {
        return TransactionID.newBuilder()
                .accountID(asAccount("0.0.1024"))
                .transactionValidStart(asTimestamp(Instant.now()));
    }

    private TransactionBody.Builder bodyBuilder(TransactionID.Builder txId) {
        return bodyBuilder(txId.build());
    }

    private TransactionBody.Builder bodyBuilder(TransactionID txId) {
        // An empty transaction body data. It isn't actually valid (i.e. the service implementation
        // would fail this empty transaction), but it is enough to test the checker.
        final var content = ConsensusCreateTopicTransactionBody.newBuilder().build();
        return TransactionBody.newBuilder()
                .consensusCreateTopic(content)
                .transactionID(txId)
                .nodeAccountID(nodeSelfAccountId)
                .transactionValidDuration(ONE_MINUTE)
                .memo(CONTENT.asUtf8String());
    }

    private SignatureMap.Builder sigMapBuilder() {
        final var sigPair = SignaturePair.newBuilder()
                .pubKeyPrefix(Bytes.wrap(new byte[] {1, 2, 3, 4, 5}))
                .ed25519(randomBytes(64))
                .build();
        final var sigPair2 = SignaturePair.newBuilder()
                .pubKeyPrefix(Bytes.wrap(new byte[] {1, 2, 7}))
                .ed25519(randomBytes(64))
                .build();
        return SignatureMap.newBuilder().sigPair(sigPair, sigPair2);
    }

    private SignedTransaction.Builder signedTxBuilder(TransactionBody.Builder txBody, SignatureMap.Builder sigMap) {
        return signedTxBuilder(txBody.build(), sigMap.build());
    }

    private SignedTransaction.Builder signedTxBuilder(TransactionBody txBody, SignatureMap sigMap) {
        // Create the signed transaction object. We hold a reference to it to make sure after
        // we parseStrict the object we get the same thing back.
        final var bodyBytes = asBytes(TransactionBody.PROTOBUF, txBody);
        return SignedTransaction.newBuilder().bodyBytes(bodyBytes).sigMap(sigMap);
    }

    private Transaction.Builder txBuilder(SignedTransaction.Builder signedTx) {
        return txBuilder(signedTx.build());
    }

    private Transaction.Builder txBuilder(SignedTransaction signedTx) {
        final var signedTransactionBytes = asBytes(SignedTransaction.PROTOBUF, signedTx);
        return Transaction.newBuilder().signedTransactionBytes(signedTransactionBytes);
    }

    /**
     * For these tests, we will create an actual transaction and properly convert it to serialized
     * protobuf bytes. The {@link TransactionChecker} will deserialize the bytes, and we need to make
     * sure it does so correctly!
     */
    @BeforeEach
    void setup() {
        txBody = bodyBuilder(txIdBuilder()).build();
        signatureMap = sigMapBuilder().build();
        signedTx = signedTxBuilder(txBody, signatureMap).build();
        tx = txBuilder(signedTx).build();
        inputBuffer = Bytes.wrap(asByteArray(tx));

        // Set up the properties
        props = () -> new VersionedConfigImpl(
                HederaTestConfigBuilder.create()
                        .withValue("hedera.transaction.minValidityBufferSecs", MIN_VALIDITY_BUFFER)
                        .withValue("hedera.transaction.minValidDuration", MIN_DURATION)
                        .withValue("hedera.transaction.maxValidDuration", MAX_DURATION)
                        .withValue("hedera.transaction.maxBytes", MAX_TX_SIZE)
                        .getOrCreateConfig(),
                1);

        // And create the checker itself
        checker = new TransactionChecker(nodeSelfAccountId, props, metrics);
    }

    @Nested
    @DisplayName("Constructor Tests")
    class ConstructorTest {
        @Test
        @SuppressWarnings("ConstantConditions")
        @DisplayName("Constructor throws on illegal arguments")
        void testConstructorWithIllegalArguments() {
            assertThatThrownBy(() -> new TransactionChecker(null, props, metrics))
                    .isInstanceOf(NullPointerException.class);
            assertThatThrownBy(() -> new TransactionChecker(nodeSelfAccountId, null, metrics))
                    .isInstanceOf(NullPointerException.class);
            assertThatThrownBy(() -> new TransactionChecker(nodeSelfAccountId, props, null))
                    .isInstanceOf(NullPointerException.class);
        }
    }

    /**
     * These tests focus on parsing behavior, but not on validity itself.
     */
    @Nested
    @DisplayName("Tests for Parsing")
    class ParseTest {

        @Test
        @SuppressWarnings("ConstantConditions")
        @DisplayName("`parseAndCheck` requires Bytes")
        void parseAndCheck() {
            assertThatThrownBy(() -> checker.parse(null)).isInstanceOf(NullPointerException.class);
        }

        @Test
        @DisplayName("`parseAndCheck` bytes must have no more than the configured transactionMaxBytes bytes")
        void parseAndCheckWithTooManyBytes() {
            assertThatThrownBy(() -> checker.parseAndCheck(randomBytes(MAX_TX_SIZE + 1), maxBytes))
                    .isInstanceOf(PreCheckException.class)
                    .has(responseCode(TRANSACTION_OVERSIZE));

            // NOTE: I'm going to also try a number of bytes that JUST FITS. But these are not real transaction
            //       bytes, so they will fail to parse. But that is OK, as long as it is not TRANSACTION_OVERSIZE.
            assertThatThrownBy(() -> checker.parseAndCheck(randomBytes(MAX_TX_SIZE), maxBytes))
                    .isInstanceOf(PreCheckException.class)
                    .doesNotHave(responseCode(TRANSACTION_OVERSIZE));
        }

        @Test
        @DisplayName("A transaction with no bytes at all fails")
        void parseAndCheckWithNoBytes() throws PreCheckException {
            // Given a transaction with no bytes at all
            // Then the checker should throw a PreCheckException
            final var transaction = checker.parse(Bytes.EMPTY);
            assertThatThrownBy(() -> checker.check(transaction))
                    .isInstanceOf(PreCheckException.class)
                    .has(responseCode(INVALID_TRANSACTION_BODY));
        }

        /**
         * This test verifies that, given a valid transaction encoded as bytes, the {@link TransactionChecker} will
         * parse it correctly. The transaction in this case is using the "signed transaction bytes" fields.
         *
         * @throws PreCheckException Not throw by this test if all goes well
         */
        @Test
        @DisplayName("A valid transaction passes parse and check")
        void happyPath() throws PreCheckException {
            // Given a valid serialized transaction, when we parseStrict and check
            final var transaction = checker.parse(inputBuffer);
            final var info = checker.check(transaction);

            // Then the parsed data is as we expected
            assertThat(info.signedTx()).isEqualTo(signedTx);
            assertThat(info.txBody()).isEqualTo(txBody);
            assertThat(info.signatureMap()).isEqualTo(signatureMap);
            assertThat(info.functionality()).isEqualTo(CONSENSUS_CREATE_TOPIC);
            // And neither deprecation counter has been incremented
            assertThat(counterMetric("DeprTxnsRcv").get()).isZero();
            assertThat(counterMetric("SuperDeprTxnsRcv").get()).isZero();
        }

        /**
         * This test is the same as {@link #happyPath()} except that instead of
         * using "signed transaction bytes" in the transaction, it uses the deprecated fields.
         *
         * @throws PreCheckException Not throw by this test if all goes well
         */
        @Test
        @DisplayName("A transaction with deprecated fields passes parse and check")
        void happyDeprecatedPath() throws PreCheckException {
            // Given a transaction using the deprecated fields
            final var localTx = Transaction.newBuilder()
                    .bodyBytes(signedTx.bodyBytes())
                    .sigMap(signedTx.sigMap())
                    .build();
            final var repackagedSignedTx = SignedTransaction.newBuilder()
                    .bodyBytes(localTx.bodyBytes())
                    .sigMap(localTx.sigMap())
                    .useSerializedTxMessageHashAlgorithm(true)
                    .build();
            inputBuffer = Bytes.wrap(asByteArray(localTx));

            // When we parseStrict and check
            final var transaction = checker.parse(inputBuffer);
            final var info = checker.check(transaction);

            // Then everything works because the deprecated fields are supported
            assertThat(info.signedTx()).isEqualTo(repackagedSignedTx);
            assertThat(info.txBody()).isEqualTo(txBody);
            assertThat(info.signatureMap()).isEqualTo(signatureMap);
            assertThat(info.functionality()).isEqualTo(CONSENSUS_CREATE_TOPIC);

            // And the deprecation counter has been incremented
            assertThat(counterMetric("DeprTxnsRcv").get()).isEqualTo(1);
            // But the super deprecation counter has not
            assertThat(counterMetric("SuperDeprTxnsRcv").get()).isZero();
        }

        @Test
        @DisplayName("A transaction with super deprecated fields alone will throw")
        @SuppressWarnings("deprecation")
        void parseAndCheckWithSuperDeprecatedFields() throws PreCheckException {
            // Given a transaction using the super deprecated fields
            final var sig = Signature.newBuilder().ed25519(randomBytes(64)).build();
            final var localTx = Transaction.newBuilder()
                    .body(txBody)
                    .sigs(SignatureList.newBuilder().sigs(sig).build())
                    .build();
            inputBuffer = Bytes.wrap(asByteArray(localTx));

            // When we check, then we get a PreCheckException with INVALID_TRANSACTION_BODY
            final var transaction = checker.parse(inputBuffer);
            assertThatThrownBy(() -> checker.check(transaction))
                    .isInstanceOf(PreCheckException.class)
                    .has(responseCode(INVALID_TRANSACTION_BODY));

            // And the super deprecation counter has been incremented
            assertThat(counterMetric("SuperDeprTxnsRcv").get()).isEqualTo(1);
            // But the deprecation counter has not
            assertThat(counterMetric("DeprTxnsRcv").get()).isZero();
        }

        @Test
        @DisplayName("If the transaction bytes are not valid protobuf, it will fail")
        void badTransactionProtobuf() {
            // Given an invalid protobuf message
            inputBuffer = Bytes.wrap(invalidProtobuf());

            // When we parse and check, then the parsing fails because this is an INVALID_TRANSACTION
            assertThatThrownBy(() -> checker.parse(inputBuffer))
                    .isInstanceOf(PreCheckException.class)
                    .has(responseCode(INVALID_TRANSACTION));
        }

        @Test
        @DisplayName("If the transaction protobuf has unknown fields, then fail")
        void unknownFieldInTransaction() {
            // Given a valid protobuf but with an unknown field
            inputBuffer = Bytes.wrap(appendUnknownField(asByteArray(tx)));

            // When we parse and check, then the parsing fails because has unknown fields
            assertThatThrownBy(() -> checker.parse(inputBuffer))
                    .isInstanceOf(PreCheckException.class)
                    .has(responseCode(TRANSACTION_HAS_UNKNOWN_FIELDS));
        }

        @Test
        void doesNotPassIfMoreThenMaxJumboSizeWithEnabledJumbo() {
            // Enabled jumbo transactions
            props = () -> new VersionedConfigImpl(
                    HederaTestConfigBuilder.create()
                            .withValue("jumboTransactions.isEnabled", true)
                            .getOrCreateConfig(),
                    1);

            checker = new TransactionChecker(nodeSelfAccountId, props, metrics);

            int maxJumboTxnSize = props.getConfiguration()
                    .getConfigData(JumboTransactionsConfig.class)
                    .maxTxnSize();

            // assert that passing more than maxJumboTxnSize will fail
            assertThatThrownBy(() -> checker.parseAndCheck(randomBytes(maxJumboTxnSize + 1), maxBytes))
                    .isInstanceOf(PreCheckException.class)
                    .is(responseCode(TRANSACTION_OVERSIZE));
        }

        @Test
        void passedWithMoreThen6KbWithJumboEnabled() {
            // Enabled jumbo transactions
            props = () -> new VersionedConfigImpl(
                    HederaTestConfigBuilder.create()
                            .withValue("jumboTransactions.isEnabled", true)
                            .getOrCreateConfig(),
                    1);

            checker = new TransactionChecker(nodeSelfAccountId, props, metrics);

            // assert that even if we are sending a transaction with more than 6KB,
            // it will not fail with TRANSACTION_OVERSIZE
            assertThatThrownBy(() -> checker.parseAndCheck(randomBytes(MAX_TX_SIZE + 1), MAX_JUMBO_TX_SIZE))
                    .isInstanceOf(PreCheckException.class)
                    .isNot(responseCode(TRANSACTION_OVERSIZE));
        }
    }

    @Nested
    @DisplayName("Test jumbo transaction body")
    class CheckJumboTransactionBody {

        @Test
        void happyPath() {
            props = () -> new VersionedConfigImpl(
                    HederaTestConfigBuilder.create()
                            .withValue("jumboTransactions.isEnabled", true)
                            .withValue("jumboTransactions.maxTxnSize", 1024 * 10) // 10 KB
                            .withValue("hedera.transaction.maxBytes", 1024 * 6) // 6 KB
                            .getOrCreateConfig(),
                    1);

            checker = new TransactionChecker(nodeSelfAccountId, props, metrics);

            final var maxJumboEthereumCallDataSize = props.getConfiguration()
                    .getConfigData(JumboTransactionsConfig.class)
                    .ethereumMaxCallDataSize();

            TransactionInfo txInfo = mock(TransactionInfo.class);
            when(txInfo.signedTx())
                    .thenReturn(SignedTransaction.newBuilder()
                            .bodyBytes(Bytes.wrap(new byte[maxJumboEthereumCallDataSize]))
                            .build());
            when(txInfo.functionality()).thenReturn(HederaFunctionality.ETHEREUM_TRANSACTION);

            var transactionBodyMock = mock(TransactionBody.class);
            when(txInfo.txBody()).thenReturn(transactionBodyMock);
            when(transactionBodyMock.hasEthereumTransaction()).thenReturn(true);

            var mockEthTransactionBody = mock(EthereumTransactionBody.class);
            when(transactionBodyMock.ethereumTransaction()).thenReturn(mockEthTransactionBody);
            when(mockEthTransactionBody.ethereumData()).thenReturn(Bytes.wrap(new byte[maxJumboEthereumCallDataSize]));

            assertDoesNotThrow(() -> checker.checkJumboTransactionBody(txInfo));
        }

        @Test
        void withEnabledJumboSizeBiggerThenMaxTxnSizeWithNotSupportedFunctionality() {
            props = () -> new VersionedConfigImpl(
                    HederaTestConfigBuilder.create()
                            .withValue("jumboTransactions.isEnabled", true)
                            .withValue("jumboTransactions.maxTxnSize", 1024 * 10) // 10 KB
                            .withValue("hedera.transaction.maxBytes", 1024 * 6) // 6 KB
                            .getOrCreateConfig(),
                    1);

            checker = new TransactionChecker(nodeSelfAccountId, props, metrics);

            TransactionInfo txInfo = mock(TransactionInfo.class);
            when(txInfo.signedTx())
                    .thenReturn(SignedTransaction.newBuilder()
                            .bodyBytes(Bytes.wrap(new byte[1024 * 7]))
                            .build()); // 7 KB
            when(txInfo.functionality()).thenReturn(HederaFunctionality.TOKEN_MINT);

            assertThrows(PreCheckException.class, () -> checker.checkJumboTransactionBody(txInfo));
        }
    }

    /**
     * These tests and nested tests cover all the validation checks EXCEPT FOR bytes length, which was
     * covered in the {@link ParseTest} tests.
     */
    @Nested
    @DisplayName("Check Tests")
    class CheckTest {
        @Test
        @SuppressWarnings("ConstantConditions")
        @DisplayName("`check` requires a transaction")
        void checkWithNull() {
            assertThatThrownBy(() -> checker.check(null)).isInstanceOf(NullPointerException.class);
        }

        @Nested
        @DisplayName("Happy Paths")
        class HappyPaths {
            /**
             * This test verifies that, given a valid transaction, the {@link TransactionChecker} will succeed in
             * checking a valid transaction.
             *
             * @throws PreCheckException Not throw by this test if all goes well
             */
            @Test
            @DisplayName("A valid transaction passes parseAndCheck with a BufferedData")
            void happyPath() throws PreCheckException {
                // Given a valid serialized transaction, when we parse and check
                final var info = checker.check(tx);

                // Then the parsed data is as we expected
                assertThat(info.signedTx()).isEqualTo(signedTx);
                assertThat(info.txBody()).isEqualTo(txBody);
                assertThat(info.signatureMap()).isEqualTo(signatureMap);
                assertThat(info.functionality()).isEqualTo(CONSENSUS_CREATE_TOPIC);
                // And neither deprecation counter has been incremented
                assertThat(counterMetric("DeprTxnsRcv").get()).isZero();
                assertThat(counterMetric("SuperDeprTxnsRcv").get()).isZero();
            }

            /**
             * This test is the same as {@link #happyPath()} but with deprecated fields.
             *
             * @throws PreCheckException Not throw by this test if all goes well
             */
            @Test
            @DisplayName("A transaction with deprecated fields passes check")
            void happyWithDeprecatedFields() throws PreCheckException {
                // Given a transaction using the deprecated fields
                final var localTx = Transaction.newBuilder()
                        .bodyBytes(signedTx.bodyBytes())
                        .sigMap(signedTx.sigMap())
                        .build();
                final var repackagedSignedTx = SignedTransaction.newBuilder()
                        .bodyBytes(localTx.bodyBytes())
                        .sigMap(localTx.sigMap())
                        .useSerializedTxMessageHashAlgorithm(true)
                        .build();

                // When we parse and check
                final var info = checker.check(localTx);

                // Then everything works because the deprecated fields are supported
                assertThat(info.signedTx()).isEqualTo(repackagedSignedTx);
                assertThat(info.txBody()).isEqualTo(txBody);
                assertThat(info.signatureMap()).isEqualTo(signatureMap);
                assertThat(info.functionality()).isEqualTo(CONSENSUS_CREATE_TOPIC);

                // And the deprecation counter has been incremented
                assertThat(counterMetric("DeprTxnsRcv").get()).isEqualTo(1);
                // But the super deprecation counter has not
                assertThat(counterMetric("SuperDeprTxnsRcv").get()).isZero();
            }

            @Test
            @DisplayName("A transaction with super deprecated fields alone will throw")
            @SuppressWarnings("deprecation")
            void happyWithSuperDeprecatedFields() {
                // Given a transaction using the super deprecated fields
                final var sig = Signature.newBuilder().ed25519(randomBytes(64)).build();
                final var localTx = Transaction.newBuilder()
                        .body(txBody)
                        .sigs(SignatureList.newBuilder().sigs(sig).build())
                        .build();

                // When we check, then we get a PreCheckException with INVALID_TRANSACTION_BODY
                assertThatThrownBy(() -> checker.check(localTx))
                        .isInstanceOf(PreCheckException.class)
                        .has(responseCode(INVALID_TRANSACTION_BODY));

                // And the super deprecation counter has been incremented
                assertThat(counterMetric("SuperDeprTxnsRcv").get()).isEqualTo(1);
                // But the deprecation counter has not
                assertThat(counterMetric("DeprTxnsRcv").get()).isZero();
            }

            @Test
            @DisplayName(
                    "A transaction with super deprecated fields and signedTransactionBytes ignores super deprecated fields")
            @SuppressWarnings("deprecation")
            void checkWithSuperDeprecatedFieldsAndSignedTransactionBytes() throws PreCheckException {
                // Given a transaction using the super deprecated fields and signedTransactionBytes
                final var sig = Signature.newBuilder().ed25519(randomBytes(64)).build();
                final var localTx = Transaction.newBuilder()
                        .body(txBody)
                        .sigs(SignatureList.newBuilder().sigs(sig).build())
                        .signedTransactionBytes(asBytes(SignedTransaction.PROTOBUF, signedTx))
                        .build();

                // When we check
                final var info = checker.check(localTx);
                // Then the parsed data is as we expected
                assertThat(info.signedTx()).isEqualTo(signedTx);
                assertThat(info.txBody()).isEqualTo(txBody);
                assertThat(info.signatureMap()).isEqualTo(signatureMap);
                assertThat(info.functionality()).isEqualTo(CONSENSUS_CREATE_TOPIC);
                // And the super-deprecated counter is incremented, but not the deprecated counter
                assertThat(counterMetric("DeprTxnsRcv").get()).isZero();
                assertThat(counterMetric("SuperDeprTxnsRcv").get()).isEqualTo(1);
            }

            @Test
            @DisplayName(
                    "A transaction with super deprecated fields and deprecated fields ignores super deprecated fields")
            @SuppressWarnings("deprecation")
            void checkWithSuperDeprecatedFieldsAndDeprecatedFields() throws PreCheckException {
                // Given a transaction using the super deprecated fields and signedTransactionBytes
                final var sig = Signature.newBuilder().ed25519(randomBytes(64)).build();
                final var localTx = Transaction.newBuilder()
                        .body(txBody)
                        .sigs(SignatureList.newBuilder().sigs(sig).build())
                        .bodyBytes(asBytes(TransactionBody.PROTOBUF, txBody))
                        .sigMap(signatureMap)
                        .build();
                final var repackagedSignedTx = SignedTransaction.newBuilder()
                        .bodyBytes(localTx.bodyBytes())
                        .sigMap(localTx.sigMap())
                        .useSerializedTxMessageHashAlgorithm(true)
                        .build();

                // When we check
                final var info = checker.check(localTx);
                // Then the parsed data is as we expected
                assertThat(info.signedTx()).isEqualTo(repackagedSignedTx);
                assertThat(info.txBody()).isEqualTo(txBody);
                assertThat(info.signatureMap()).isEqualTo(signatureMap);
                assertThat(info.functionality()).isEqualTo(CONSENSUS_CREATE_TOPIC);
                // And the super-deprecated counter is incremented, and also the deprecated counter
                assertThat(counterMetric("DeprTxnsRcv").get()).isEqualTo(1);
                assertThat(counterMetric("SuperDeprTxnsRcv").get()).isEqualTo(1);
            }
        }

        @Nested
        @DisplayName("Deprecated Fields tests")
        class DeprecatedFields {
            @Test
            @DisplayName("A transaction using both signed bytes and body bytes is invalid")
            void badTransactionWithSignedBytesAndBodyBytes() {
                // Given a transaction using both signed bytes and body bytes
                final var tx = Transaction.newBuilder()
                        .signedTransactionBytes(CONTENT)
                        .bodyBytes(CONTENT)
                        .build();

                // When we check the transaction, then we find it is invalid
                assertThatThrownBy(() -> checker.check(tx))
                        .isInstanceOf(PreCheckException.class)
                        .has(responseCode(INVALID_TRANSACTION));

                // And the deprecation counter is incremented, but not the super-deprecation counter
                assertThat(counterMetric("DeprTxnsRcv").get()).isEqualTo(1);
                assertThat(counterMetric("SuperDeprTxnsRcv").get()).isZero();
            }

            @Test
            @DisplayName("A transaction using both signed bytes and sig map is invalid")
            void badTransactionWithSignedBytesAndSigMap() {
                // Given a transaction using both signed bytes (new style) and sig map (deprecated style)
                final var signatureMap = SignatureMap.newBuilder().build();
                final var tx = Transaction.newBuilder()
                        .signedTransactionBytes(CONTENT)
                        .sigMap(signatureMap)
                        .build();

                // Then the checker should throw a PreCheckException
                assertThatThrownBy(() -> checker.check(tx))
                        .isInstanceOf(PreCheckException.class)
                        .has(responseCode(INVALID_TRANSACTION));

                // And the deprecation counter is incremented, but not the super-deprecation counter
                assertThat(counterMetric("DeprTxnsRcv").get()).isEqualTo(1);
                assertThat(counterMetric("SuperDeprTxnsRcv").get()).isZero();
            }
        }

        @Nested
        @DisplayName("Signing Key  Mismatch Tests")
        final class MismatchTests {

            static Stream<Arguments> badPrefixesInSigMap() {
                return Stream.of(
                        Arguments.of(Named.of("Two empty prefixes", (Object) new byte[][] {{}, {}})),
                        Arguments.of(Named.of("Duplicate prefixes", (Object) new byte[][] {{1, 2, 3}, {1, 2, 3}})),
                        Arguments.of(Named.of("Duplicate prefixes with unique prefix between", (Object)
                                new byte[][] {{1, 2, 3}, {7, 8, 9}, {1, 2, 3}})),
                        Arguments.of(Named.of("Unique prefix followed by two duplicate prefixes", (Object)
                                new byte[][] {{7, 8, 9}, {1, 2, 3}, {1, 2, 3}})),
                        Arguments.of(Named.of("Duplicate prefixes followed by a unique prefix", (Object)
                                new byte[][] {{1, 2, 3}, {1, 2, 3}, {7, 8, 9}})),
                        Arguments.of(Named.of(
                                "Prefix P followed by a prefix of P", (Object) new byte[][] {{1, 2, 3}, {1, 2}})),
                        Arguments.of(Named.of("Prefix P followed by unique prefix followed by prefix of P", (Object)
                                new byte[][] {{1, 2, 3}, {6, 7, 8}, {1, 2}})),
                        Arguments.of(Named.of(
                                "Prefix P preceded by a prefix of P", (Object) new byte[][] {{1, 2}, {1, 2, 3}})),
                        Arguments.of(Named.of("Little prefix of prefix P, unique prefix, then prefix P", (Object)
                                new byte[][] {{1, 2}, {6, 7, 8}, {1, 2, 3}})),
                        Arguments.of(Named.of(
                                "Empty Prefix followed by non-empty Prefix", (Object) new byte[][] {{}, {6, 7, 8}})));
            }

            @ParameterizedTest
            @DisplayName("Duplicate Prefixes and Prefixes of Prefixes")
            @MethodSource("badPrefixesInSigMap")
            void badPrefixes(byte[]... prefixes) {
                // Given a signature map with some prefixes that are identical
                final var localSignatureMap = SignatureMap.newBuilder()
                        .sigPair(Arrays.stream(prefixes)
                                .map(prefix -> SignaturePair.newBuilder()
                                        .pubKeyPrefix(Bytes.wrap(prefix))
                                        .ed25519(randomBytes(64))
                                        .build())
                                .collect(toList()))
                        .build();
                final var localTx =
                        txBuilder(signedTxBuilder(txBody, localSignatureMap)).build();

                // When we check the transaction, we find it is invalid due to duplicate prefixes
                assertThatThrownBy(() -> checker.check(localTx))
                        .isInstanceOf(PreCheckException.class)
                        .has(responseCode(KEY_PREFIX_MISMATCH));
            }
        }

        @Nested
        @DisplayName("Validate the signed transaction (if available)")
        class ValidateSignedTransactionTest {
            @Test
            @DisplayName("If the signed transaction bytes are not valid protobuf, it will fail")
            void badSignedTransactionProtobuf() {
                // Given an invalid protobuf message
                final var localTx = Transaction.newBuilder()
                        .signedTransactionBytes(Bytes.wrap(invalidProtobuf()))
                        .build();

                // When we parse and check, then the parsing fails because this is an INVALID_TRANSACTION
                assertThatThrownBy(() -> checker.check(localTx))
                        .isInstanceOf(PreCheckException.class)
                        .has(responseCode(INVALID_TRANSACTION));
            }

            @Test
            @DisplayName("If the signed transaction protobuf has unknown fields, then fail")
            void unknownFieldInSignedTransaction() {
                // Given a valid protobuf but with an unknown field
                final var badSignedTxBytes = appendUnknownField(SignedTransaction.PROTOBUF, signedTx);
                tx = Transaction.newBuilder()
                        .signedTransactionBytes(badSignedTxBytes)
                        .build();

                // When we parse and check, then the parsing fails because has unknown fields
                assertThatThrownBy(() -> checker.check(tx))
                        .isInstanceOf(PreCheckException.class)
                        .has(responseCode(TRANSACTION_HAS_UNKNOWN_FIELDS));
            }
        }

        @Nested
        @DisplayName("Validate TransactionBody")
        class ValidateTransactionBodyTest {
            @Test
            @DisplayName("If the transaction body bytes are not valid protobuf, it will fail")
            void badTransactionBodyProtobuf() {
                // Given an invalid protobuf message
                signedTx = SignedTransaction.newBuilder()
                        .bodyBytes(Bytes.wrap(invalidProtobuf()))
                        .sigMap(signatureMap)
                        .build();

                final var signedTransactionBytes = asBytes(SignedTransaction.PROTOBUF, signedTx);
                tx = Transaction.newBuilder()
                        .signedTransactionBytes(signedTransactionBytes)
                        .build();

                // When we parse and check, then the parsing fails because has unknown fields
                assertThatThrownBy(() -> checker.check(tx))
                        .isInstanceOf(PreCheckException.class)
                        .has(responseCode(INVALID_TRANSACTION_BODY));
            }

            @Test
            @DisplayName("If the transaction body protobuf has unknown fields, then fail")
            void unknownFieldInTransactionBody() {
                // Given a valid protobuf but with an unknown field
                final var badBodyBytes = appendUnknownField(TransactionBody.PROTOBUF, txBody);
                signedTx = SignedTransaction.newBuilder()
                        .bodyBytes(badBodyBytes)
                        .sigMap(signatureMap)
                        .build();

                final var signedTransactionBytes = asBytes(SignedTransaction.PROTOBUF, signedTx);
                tx = Transaction.newBuilder()
                        .signedTransactionBytes(signedTransactionBytes)
                        .build();

                // When we parse and check, then the parsing fails because this is an TRANSACTION_HAS_UNKNOWN_FIELDS
                assertThatThrownBy(() -> checker.check(tx))
                        .isInstanceOf(PreCheckException.class)
                        .has(responseCode(TRANSACTION_HAS_UNKNOWN_FIELDS));
            }

            @Test
            @DisplayName("A transaction body must have a transaction ID")
            void testCheckTransactionBodyWithoutTransactionIDFails() {
                // Given a transaction body without a transaction ID
                final var body = bodyBuilder((TransactionID) null);
                final var tx = txBuilder(signedTxBuilder(body, sigMapBuilder())).build();

                // Then the checker should throw a PreCheckException
                assertThatThrownBy(() -> checker.check(tx))
                        .isInstanceOf(PreCheckException.class)
                        .has(responseCode(INVALID_TRANSACTION_ID));
            }

            @Test
            @DisplayName("Aliased Payer accountID should be rejected")
            void testCheckTransactionBodyWithAliasAsPayer() throws PreCheckException {
                // Given a transaction ID with an alias as the payer
                final var payerId =
                        AccountID.newBuilder().alias(Bytes.wrap("alias")).build();
                final var body = bodyBuilder(txIdBuilder().accountID(payerId));
                final var tx = txBuilder(signedTxBuilder(body, sigMapBuilder())).build();

                assertThatThrownBy(() -> checker.check(tx))
                        .isInstanceOf(PreCheckException.class)
                        .has(responseCode(PAYER_ACCOUNT_NOT_FOUND));
            }

            @ParameterizedTest
            @ValueSource(longs = {0L, -1L})
            @DisplayName("A transaction ID with an impossible account number fails")
            void testCheckTransactionBodyWithZeroAccountNumFails(long account) {
                // Given a transaction ID with an account number that is not valid (0 is not a valid number)
                final var payerId = AccountID.newBuilder().accountNum(account).build();
                final var body = bodyBuilder(txIdBuilder().accountID(payerId));
                final var tx = txBuilder(signedTxBuilder(body, sigMapBuilder())).build();

                // Then the checker should throw a PreCheckException
                assertThatThrownBy(() -> checker.check(tx))
                        .isInstanceOf(PreCheckException.class)
                        .has(responseCode(PAYER_ACCOUNT_NOT_FOUND));
            }

            @ParameterizedTest
            @ValueSource(longs = {1L, -1L})
            @DisplayName("A transaction ID with the wrong shard fails")
            void testCheckTransactionBodyWithBadShardFails(long shard) {
                // Given a transaction ID with an account number that is not valid (0 is not a valid number)
                final var payerId =
                        AccountID.newBuilder().shardNum(shard).accountNum(10L).build();
                final var body = bodyBuilder(txIdBuilder().accountID(payerId));
                final var tx = txBuilder(signedTxBuilder(body, sigMapBuilder())).build();

                // Then the checker should throw a PreCheckException
                assertThatThrownBy(() -> checker.check(tx))
                        .isInstanceOf(PreCheckException.class)
                        .has(responseCode(PAYER_ACCOUNT_NOT_FOUND));
            }

            @ParameterizedTest
            @ValueSource(longs = {1L, -1L})
            @DisplayName("A transaction ID with the wrong realm fails")
            void testCheckTransactionBodyWithBadRealmFails(long realm) {
                // Given a transaction ID with an account number that is not valid (0 is not a valid number)
                final var payerId =
                        AccountID.newBuilder().realmNum(realm).accountNum(10L).build();
                final var body = bodyBuilder(txIdBuilder().accountID(payerId));
                final var tx = txBuilder(signedTxBuilder(body, sigMapBuilder())).build();

                // Then the checker should throw a PreCheckException
                assertThatThrownBy(() -> checker.check(tx))
                        .isInstanceOf(PreCheckException.class)
                        .has(responseCode(PAYER_ACCOUNT_NOT_FOUND));
            }

            @Test
            @DisplayName("A scheduled transaction should fail")
            void testScheduledTransactionFails() {
                final var body = bodyBuilder(txIdBuilder().scheduled(true));
                final var tx = txBuilder(signedTxBuilder(body, sigMapBuilder())).build();

                // Then the checker should throw a PreCheckException
                assertThatThrownBy(() -> checker.check(tx))
                        .isInstanceOf(PreCheckException.class)
                        .has(responseCode(TRANSACTION_ID_FIELD_NOT_ALLOWED));
            }

            @Test
            @DisplayName("An internal transaction should fail")
            void testInternalTransactionFails() {
                final var body = bodyBuilder(txIdBuilder().nonce(1));
                final var tx = txBuilder(signedTxBuilder(body, sigMapBuilder())).build();

                // Then the checker should throw a PreCheckException
                assertThatThrownBy(() -> checker.check(tx))
                        .isInstanceOf(PreCheckException.class)
                        .has(responseCode(TRANSACTION_ID_FIELD_NOT_ALLOWED));
            }

<<<<<<< HEAD
            @Test
            @DisplayName("A transaction body with too large of a memo fails")
            void testCheckTransactionBodyWithTooLargeMemoFails() {
                // Given a transaction body with a memo that is too large
                final var memo = randomString(MAX_MEMO_SIZE + 1);
                final var body = bodyBuilder(txIdBuilder()).memo(memo);
                final var tx = txBuilder(signedTxBuilder(body, sigMapBuilder())).build();

                // Then the checker should throw a PreCheckException
                assertThatThrownBy(() -> checker.check(tx))
                        .isInstanceOf(PreCheckException.class)
                        .hasFieldOrPropertyWithValue("responseCode", MEMO_TOO_LONG);
            }

            // NOTE! This test will not be the case forever! We have an issue to fix
            // this, and allow zero bytes in the memo field.
            @ParameterizedTest
            @ValueSource(strings = {"\0", "\0Hello World", "Hello \0 World", "Hello World\0"})
            @DisplayName("A transaction body with a zero byte in the memo fails")
            void testCheckTransactionBodyWithZeroByteMemoFails(final String memo) {
                // Given a transaction body with a memo that contains a zero byte
                final var body = bodyBuilder(txIdBuilder()).memo(memo);
                final var tx = txBuilder(signedTxBuilder(body, sigMapBuilder())).build();

                // Then the checker should throw a PreCheckException
                assertThatThrownBy(() -> checker.check(tx))
                        .isInstanceOf(PreCheckException.class)
                        .hasFieldOrPropertyWithValue("responseCode", INVALID_ZERO_BYTE_IN_STRING);
            }

=======
>>>>>>> 7140a60e
            @ParameterizedTest
            @ValueSource(
                    longs = {
                        /*0L,*/
                        -1L
                    }) // QUESTION: What about 0 fee?
            @DisplayName("A transaction fee that is less than 0 is completely implausible")
            void testCheckTransactionBodyWithInvalidFeeFails(final long fee) {
                // Given a transaction body with a negative fee
                final var body = bodyBuilder(txIdBuilder()).transactionFee(fee);
                final var tx = txBuilder(signedTxBuilder(body, sigMapBuilder())).build();

                // When we check the transaction body
                assertThatThrownBy(() -> checker.check(tx))
                        .isInstanceOf(PreCheckException.class)
                        .hasFieldOrPropertyWithValue("responseCode", INSUFFICIENT_TX_FEE);
            }
        }

        @Nested
        @DisplayName("Validate timebox")
        class ValidateTimebox {

            @Test
            @DisplayName("A transaction body with less duration than the minimum will simply fail")
            void testCheckTransactionBodyWithTooSmallDurationFails() {
                // Given a transaction body with a duration that is too small
                final var duration =
                        Duration.newBuilder().seconds(MIN_DURATION - 1).build();
                final var body = bodyBuilder(txIdBuilder())
                        .transactionValidDuration(duration)
                        .build();
                final var consensusNow = Instant.now();

                // When we check the transaction body
                assertThatThrownBy(() -> checker.checkTimeBox(
                                body, consensusNow, TransactionChecker.RequireMinValidLifetimeBuffer.YES))
                        .isInstanceOf(PreCheckException.class)
                        .hasFieldOrPropertyWithValue("responseCode", INVALID_TRANSACTION_DURATION);
            }

            @Test
            @DisplayName("A transaction body with a longer duration than the maximum will simply fail")
            void testCheckTransactionBodyWithTooLargeDurationFails() {
                // Given a transaction body with a duration that is too large
                final var duration =
                        Duration.newBuilder().seconds(MAX_DURATION + 1).build();
                final var body = bodyBuilder(txIdBuilder())
                        .transactionValidDuration(duration)
                        .build();
                final var consensusNow = Instant.now();

                // When we check the transaction body
                assertThatThrownBy(() -> checker.checkTimeBox(
                                body, consensusNow, TransactionChecker.RequireMinValidLifetimeBuffer.YES))
                        .isInstanceOf(PreCheckException.class)
                        .hasFieldOrPropertyWithValue("responseCode", INVALID_TRANSACTION_DURATION);
            }

            @Test
            void testCheckTransactionBodyWithExpiredTimeFails() {
                // Given a transaction body who's valid start time is in the past
                final var consensusNow = Instant.now();
                final var past = Timestamp.newBuilder()
                        .seconds(consensusNow.getEpochSecond() - 100)
                        .build();
                final var txId = txIdBuilder().transactionValidStart(past);
                final var body = bodyBuilder(txId).build();

                // When we check the transaction body
                assertThatThrownBy(() -> checker.checkTimeBox(
                                body, consensusNow, TransactionChecker.RequireMinValidLifetimeBuffer.YES))
                        .isInstanceOf(PreCheckException.class)
                        .hasFieldOrPropertyWithValue("responseCode", TRANSACTION_EXPIRED);
            }

            @Test
            void testCheckTransactionBodyWithFutureStartFails() {
                // Given a transaction body who's valid start time is in the future
                final var consensusNow = Instant.now();
                final var future = Timestamp.newBuilder()
                        .seconds(consensusNow.getEpochSecond() + 100)
                        .build();
                final var txId = txIdBuilder().transactionValidStart(future);
                final var body = bodyBuilder(txId).build();

                // When we check the transaction body
                assertThatThrownBy(() -> checker.checkTimeBox(
                                body, consensusNow, TransactionChecker.RequireMinValidLifetimeBuffer.YES))
                        .isInstanceOf(PreCheckException.class)
                        .hasFieldOrPropertyWithValue("responseCode", INVALID_TRANSACTION_START);
            }
        }

        @Nested
        @DisplayName("Unknown Transaction Type")
        class CreateTransactionBodyTest {
            @Test
            @DisplayName("If we ever cannot determine the HederaFunctionality, then we throw an exception")
            void unknownFunctionality() {
                try (MockedStatic<HapiUtils> hapiUtils = mockStatic(HapiUtils.class)) {
                    // Given a HederaFunctionality that is unknown
                    hapiUtils.when(() -> HapiUtils.functionOf(eq(txBody))).thenThrow(new UnknownHederaFunctionality());

                    // When we parse and check, then the parsing fails due to the exception
                    assertThatThrownBy(() -> checker.check(tx))
                            .isInstanceOf(PreCheckException.class)
                            .hasFieldOrPropertyWithValue("responseCode", INVALID_TRANSACTION_BODY);
                }
            }
        }
    }

    private byte[] invalidProtobuf() {
        // The first byte is the "tag" and the high order 5 bits are the field number. The low order 3 bits
        // are the wire type. But the field number is 0, which is not valid. And the wire
        // type is 7 which is not a valid wire type. So this is doubly wrong.
        return new byte[] {0b00000111};
    }

    private <T> Bytes appendUnknownField(@NonNull final Codec<T> codec, T tx) {
        final var bytes = asByteArray(codec, tx);
        return Bytes.wrap(appendUnknownField(bytes));
    }

    private byte[] appendUnknownField(@NonNull final byte[] bytes) {
        // We'll take the bytes and append a field number of 255 (which none of our protobuf objects use),
        // which is guaranteed to be a field that we don't know about. When we parse the protobuf,
        // we will encounter an unknown field, and this will allow us to verify that we fail when we
        // parse unknown fields. Since the 255 is varInt encoded, it will take 2 bytes and looks a
        // little wonky.
        final var arr = new byte[bytes.length + 2];
        System.arraycopy(bytes, 0, arr, 0, bytes.length);
        arr[arr.length - 2] = (byte) 0b11111000;
        arr[arr.length - 1] = (byte) 0b00001111;
        return arr;
    }
}<|MERGE_RESOLUTION|>--- conflicted
+++ resolved
@@ -851,39 +851,6 @@
                         .has(responseCode(TRANSACTION_ID_FIELD_NOT_ALLOWED));
             }
 
-<<<<<<< HEAD
-            @Test
-            @DisplayName("A transaction body with too large of a memo fails")
-            void testCheckTransactionBodyWithTooLargeMemoFails() {
-                // Given a transaction body with a memo that is too large
-                final var memo = randomString(MAX_MEMO_SIZE + 1);
-                final var body = bodyBuilder(txIdBuilder()).memo(memo);
-                final var tx = txBuilder(signedTxBuilder(body, sigMapBuilder())).build();
-
-                // Then the checker should throw a PreCheckException
-                assertThatThrownBy(() -> checker.check(tx))
-                        .isInstanceOf(PreCheckException.class)
-                        .hasFieldOrPropertyWithValue("responseCode", MEMO_TOO_LONG);
-            }
-
-            // NOTE! This test will not be the case forever! We have an issue to fix
-            // this, and allow zero bytes in the memo field.
-            @ParameterizedTest
-            @ValueSource(strings = {"\0", "\0Hello World", "Hello \0 World", "Hello World\0"})
-            @DisplayName("A transaction body with a zero byte in the memo fails")
-            void testCheckTransactionBodyWithZeroByteMemoFails(final String memo) {
-                // Given a transaction body with a memo that contains a zero byte
-                final var body = bodyBuilder(txIdBuilder()).memo(memo);
-                final var tx = txBuilder(signedTxBuilder(body, sigMapBuilder())).build();
-
-                // Then the checker should throw a PreCheckException
-                assertThatThrownBy(() -> checker.check(tx))
-                        .isInstanceOf(PreCheckException.class)
-                        .hasFieldOrPropertyWithValue("responseCode", INVALID_ZERO_BYTE_IN_STRING);
-            }
-
-=======
->>>>>>> 7140a60e
             @ParameterizedTest
             @ValueSource(
                     longs = {
