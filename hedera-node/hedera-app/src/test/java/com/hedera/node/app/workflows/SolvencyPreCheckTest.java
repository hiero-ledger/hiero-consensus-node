// SPDX-License-Identifier: Apache-2.0
package com.hedera.node.app.workflows;

import static com.hedera.hapi.node.base.HederaFunctionality.CONSENSUS_CREATE_TOPIC;
import static com.hedera.hapi.node.base.HederaFunctionality.CRYPTO_CREATE;
import static com.hedera.hapi.node.base.HederaFunctionality.CRYPTO_TRANSFER;
import static com.hedera.hapi.node.base.HederaFunctionality.ETHEREUM_TRANSACTION;
import static com.hedera.node.app.spi.fixtures.workflows.ExceptionConditions.estimatedFee;
import static com.hedera.node.app.spi.fixtures.workflows.ExceptionConditions.responseCode;
import static com.hedera.node.app.workflows.handle.dispatch.DispatchValidator.WorkflowCheck.INGEST;
import static com.hedera.node.app.workflows.handle.dispatch.DispatchValidator.WorkflowCheck.NOT_INGEST;
import static com.swirlds.common.test.fixtures.AssertionUtils.assertEventuallyEquals;
import static org.assertj.core.api.Assertions.assertThatCode;
import static org.assertj.core.api.Assertions.assertThatThrownBy;
import static org.mockito.ArgumentMatchers.any;
import static org.mockito.Mock.Strictness.LENIENT;
import static org.mockito.Mockito.doThrow;
import static org.mockito.Mockito.when;

import com.hedera.hapi.node.base.AccountAmount;
import com.hedera.hapi.node.base.AccountID;
import com.hedera.hapi.node.base.HederaFunctionality;
import com.hedera.hapi.node.base.ResponseCodeEnum;
import com.hedera.hapi.node.base.SignatureMap;
import com.hedera.hapi.node.base.Transaction;
import com.hedera.hapi.node.base.TransactionID;
import com.hedera.hapi.node.base.TransferList;
import com.hedera.hapi.node.contract.EthereumTransactionBody;
import com.hedera.hapi.node.token.CryptoCreateTransactionBody;
import com.hedera.hapi.node.token.CryptoTransferTransactionBody;
import com.hedera.hapi.node.transaction.SignedTransaction;
import com.hedera.hapi.node.transaction.TransactionBody;
import com.hedera.hapi.util.HapiUtils;
import com.hedera.node.app.fees.ExchangeRateManager;
import com.hedera.node.app.fees.FeeManager;
import com.hedera.node.app.fixtures.AppTestBase;
import com.hedera.node.app.spi.authorization.Authorizer;
import com.hedera.node.app.spi.authorization.SystemPrivilege;
import com.hedera.node.app.spi.fees.Fees;
import com.hedera.node.app.spi.workflows.InsufficientBalanceException;
import com.hedera.node.app.spi.workflows.PreCheckException;
import com.hedera.node.app.store.ReadableStoreFactory;
import com.hedera.node.app.validation.ExpiryValidation;
import com.swirlds.merkledb.MerkleDbDataSource;
import java.time.Duration;
import java.time.Instant;
<<<<<<< HEAD
import java.time.temporal.ChronoUnit;
=======
>>>>>>> 5a453578
import org.junit.jupiter.api.AfterEach;
import org.junit.jupiter.api.BeforeEach;
import org.junit.jupiter.api.DisplayName;
import org.junit.jupiter.api.Nested;
import org.junit.jupiter.api.Test;
import org.junit.jupiter.api.extension.ExtendWith;
import org.mockito.Mock;
import org.mockito.junit.jupiter.MockitoExtension;

@ExtendWith(MockitoExtension.class)
class SolvencyPreCheckTest extends AppTestBase {

    private static final Fees FEE = new Fees(1000L, 0, 0);

    private static final Instant START = Instant.parse("2020-02-02T20:20:02.02Z");

    @Mock
    private ExchangeRateManager exchangeRateManager;

    @Mock
    private FeeManager feeManager;

    @Mock
    private ExpiryValidation expiryValidation;

    @Mock(strictness = LENIENT)
    private Authorizer authorizer;

    private SolvencyPreCheck subject;

    @BeforeEach
    void setup() {
        when(authorizer.hasPrivilegedAuthorization(any(), any(), any())).thenReturn(SystemPrivilege.UNNECESSARY);

        subject = new SolvencyPreCheck(exchangeRateManager, feeManager, expiryValidation, authorizer);
    }

    @AfterEach
    void tearDown() {

        assertEventuallyEquals(
                0L,
                MerkleDbDataSource::getCountOfOpenDatabases,
                Duration.of(5, ChronoUnit.SECONDS),
                "All databases should be closed");
    }

    @SuppressWarnings("ConstantConditions")
    @Test
    void testConstructorWithIllegalParameters() {
        assertThatThrownBy(() -> new SolvencyPreCheck(null, feeManager, expiryValidation, authorizer))
                .isInstanceOf(NullPointerException.class);
        assertThatThrownBy(() -> new SolvencyPreCheck(exchangeRateManager, null, expiryValidation, authorizer))
                .isInstanceOf(NullPointerException.class);
        assertThatThrownBy(() -> new SolvencyPreCheck(exchangeRateManager, feeManager, null, authorizer))
                .isInstanceOf(NullPointerException.class);
        assertThatThrownBy(() -> new SolvencyPreCheck(exchangeRateManager, feeManager, expiryValidation, null))
                .isInstanceOf(NullPointerException.class);
    }

    @Nested
    @DisplayName("Tests related to getPayerAccount()")
    final class GetPayerAccountTests {

        private ReadableStoreFactory storeFactory;

        @BeforeEach
        void setup() {
            setupStandardStates();
            storeFactory = new ReadableStoreFactory(state);
        }

        @SuppressWarnings("ConstantConditions")
        @Test
        void testGetPayerWithIllegalParameters() {
            // given
            final var payerID = ALICE.accountID();

            // then
            assertThatThrownBy(() -> subject.getPayerAccount(null, payerID)).isInstanceOf(NullPointerException.class);
            assertThatThrownBy(() -> subject.getPayerAccount(storeFactory, null))
                    .isInstanceOf(NullPointerException.class);
        }

        @Test
        void testGetPayerAccountSuccess() {
            assertThatCode(() -> subject.getPayerAccount(storeFactory, ALICE.accountID()))
                    .doesNotThrowAnyException();
        }

        @Test
        void testGetUnknownPayerAccountFails() {
            assertThatThrownBy(() -> subject.getPayerAccount(storeFactory, BOB.accountID()))
                    .isInstanceOf(PreCheckException.class)
                    .has(responseCode(ResponseCodeEnum.PAYER_ACCOUNT_NOT_FOUND));
        }

        @Test
        void testGetDeletedPayerAccountFails() {
            // given
            accountsState.put(
                    ALICE.accountID(),
                    ALICE.account().copyBuilder().deleted(true).build());

            // then
            assertThatThrownBy(() -> subject.getPayerAccount(storeFactory, ALICE.accountID()))
                    .isInstanceOf(PreCheckException.class)
                    .has(responseCode(ResponseCodeEnum.PAYER_ACCOUNT_DELETED));
        }

        @Test
        void testGetSmartContractPayerAccountFails() {
            // given
            accountsState.put(
                    ALICE.accountID(),
                    ALICE.account().copyBuilder().smartContract(true).build());

            // then
            assertThatThrownBy(() -> subject.getPayerAccount(storeFactory, ALICE.accountID()))
                    .isInstanceOf(PreCheckException.class)
                    .has(responseCode(ResponseCodeEnum.PAYER_ACCOUNT_NOT_FOUND));
        }

        @AfterEach
        void tearDown() {
            state.release();
        }
    }

    @Nested
    @DisplayName("Tests related to checkSolvency()")
    final class CheckSolvencyTests {

        @SuppressWarnings("ConstantConditions")
        @Test
        void testCheckSolvencyWithIllegalParameters() {
            // given
            final var txInfo = createTransactionInfo(FEE.totalFee(), START, CONSENSUS_CREATE_TOPIC, null);
            final var payer =
                    ALICE.account().copyBuilder().tinybarBalance(FEE.totalFee()).build();

            // then
            assertThatThrownBy(() -> subject.checkSolvency(null, payer, FEE, NOT_INGEST))
                    .isInstanceOf(NullPointerException.class);
            assertThatThrownBy(() -> subject.checkSolvency(txInfo, null, FEE, NOT_INGEST))
                    .isInstanceOf(NullPointerException.class);
        }

        @Test
        void testSimpleHappyPath() {
            // given
            final var txInfo = createTransactionInfo(FEE.totalFee(), START, CONSENSUS_CREATE_TOPIC, null);
            final var payer =
                    ALICE.account().copyBuilder().tinybarBalance(FEE.totalFee()).build();

            // then
            assertThatCode(() -> subject.checkSolvency(txInfo, payer, FEE, NOT_INGEST))
                    .doesNotThrowAnyException();
        }

        @Test
        void testInsufficientTransactionFeeFails() {
            // given
            final var txInfo = createTransactionInfo(FEE.totalFee() - 1, START, CONSENSUS_CREATE_TOPIC, null);
            final var payer =
                    ALICE.account().copyBuilder().tinybarBalance(FEE.totalFee()).build();

            // then
            assertThatThrownBy(() -> subject.checkSolvency(txInfo, payer, FEE, NOT_INGEST))
                    .isInstanceOf(InsufficientBalanceException.class)
                    .has(responseCode(ResponseCodeEnum.INSUFFICIENT_TX_FEE))
                    .has(estimatedFee(FEE.totalFee()));
        }

        @Test
        void testPrivilegedTransactionSucceeds() {
            // given
            final var txInfo = createTransactionInfo(FEE.totalFee() - 1, START, CONSENSUS_CREATE_TOPIC, null);
            final var payer = ALICE.account()
                    .copyBuilder()
                    .tinybarBalance(FEE.totalFee() / 2)
                    .build();
            when(authorizer.hasWaivedFees(ALICE.accountID(), CONSENSUS_CREATE_TOPIC, txInfo.txBody()))
                    .thenReturn(true);

            // then
            assertThatCode(() -> subject.checkSolvency(txInfo, payer, FEE, NOT_INGEST))
                    .doesNotThrowAnyException();
        }

        @Test
        void testInsufficientPayerBalanceFails() {
            // given
            final var txInfo = createTransactionInfo(FEE.totalFee(), START, CONSENSUS_CREATE_TOPIC, null);
            final var payer = ALICE.account()
                    .copyBuilder()
                    .tinybarBalance(FEE.totalFee() - 1)
                    .build();

            // then
            assertThatThrownBy(() -> subject.checkSolvency(txInfo, payer, FEE, NOT_INGEST))
                    .isInstanceOf(InsufficientBalanceException.class)
                    .has(responseCode(ResponseCodeEnum.INSUFFICIENT_PAYER_BALANCE))
                    .has(estimatedFee(FEE.totalFee()));
        }

        @Test
        void testInsufficientBalanceOfExpiredAccountFails() throws PreCheckException {
            // given
            final var txInfo = createTransactionInfo(
                    0,
                    START,
                    CRYPTO_CREATE,
                    TransactionBody.newBuilder()
                            .cryptoCreateAccount(
                                    CryptoCreateTransactionBody.newBuilder().initialBalance(123L)));
            final var payer = ALICE.account().copyBuilder().tinybarBalance(0).build();
            doThrow(new PreCheckException(ResponseCodeEnum.ACCOUNT_EXPIRED_AND_PENDING_REMOVAL))
                    .when(expiryValidation)
                    .checkAccountExpiry(payer);
            // then
            assertThatThrownBy(() -> subject.checkSolvency(txInfo, payer, new Fees(0, 0, 0), INGEST))
                    .isInstanceOf(PreCheckException.class)
                    .has(responseCode(ResponseCodeEnum.ACCOUNT_EXPIRED_AND_PENDING_REMOVAL));
        }
    }

    @Nested
    @DisplayName("Tests related to checkSolvency()")
    final class CheckSolvencyTestsForCryptoCreate {
        @Test
        void testCryptoCreateSucceeds() {
            // given
            final var builder = TransactionBody.newBuilder()
                    .cryptoCreateAccount(
                            CryptoCreateTransactionBody.newBuilder().initialBalance(1L));
            final var txInfo = createTransactionInfo(FEE.totalFee(), START, CRYPTO_CREATE, builder);
            final var payer = ALICE.account()
                    .copyBuilder()
                    .tinybarBalance(FEE.totalFee() + 1L)
                    .build();

            // then
            assertThatCode(() -> subject.checkSolvency(txInfo, payer, FEE, NOT_INGEST))
                    .doesNotThrowAnyException();
        }

        @Test
        void testCryptoCreateWithInsufficientBalanceFails() {
            // given
            final var builder = TransactionBody.newBuilder()
                    .cryptoCreateAccount(
                            CryptoCreateTransactionBody.newBuilder().initialBalance(1L));
            final var txInfo = createTransactionInfo(FEE.totalFee(), START, CRYPTO_CREATE, builder);
            final var payer =
                    ALICE.account().copyBuilder().tinybarBalance(FEE.totalFee()).build();

            // then
            assertThatThrownBy(() -> subject.checkSolvency(txInfo, payer, FEE, INGEST))
                    .isInstanceOf(InsufficientBalanceException.class)
                    .has(responseCode(ResponseCodeEnum.INSUFFICIENT_PAYER_BALANCE))
                    .has(estimatedFee(FEE.totalFee()));
        }
    }

    @Nested
    @DisplayName("Tests related to checkSolvency()")
    final class CheckSolvencyTestsWithCryptoTransfer {

        @Test
        void testCryptoTransferSucceeds() {
            // given
            final var payer = ALICE.account()
                    .copyBuilder()
                    .tinybarBalance(FEE.totalFee() + 1)
                    .build();
            final var transferList = TransferList.newBuilder().accountAmounts(send(ALICE.accountID(), 1L));
            final var builder = TransactionBody.newBuilder()
                    .cryptoTransfer(CryptoTransferTransactionBody.newBuilder().transfers(transferList));
            final var txInfo = createTransactionInfo(FEE.totalFee(), START, CRYPTO_TRANSFER, builder);

            // then
            assertThatCode(() -> subject.checkSolvency(txInfo, payer, FEE, NOT_INGEST))
                    .doesNotThrowAnyException();
        }

        @Test
        void testCryptoTransferWithInsufficientBalanceFails() {
            // given
            final var payer =
                    ALICE.account().copyBuilder().tinybarBalance(FEE.totalFee()).build();
            final var transferList = TransferList.newBuilder().accountAmounts(send(ALICE.accountID(), 1L));
            final var builder = TransactionBody.newBuilder()
                    .cryptoTransfer(CryptoTransferTransactionBody.newBuilder().transfers(transferList));
            final var txInfo = createTransactionInfo(FEE.totalFee(), START, CRYPTO_TRANSFER, builder);

            // then
            assertThatThrownBy(() -> subject.checkSolvency(txInfo, payer, FEE, INGEST))
                    .isInstanceOf(InsufficientBalanceException.class)
                    .has(responseCode(ResponseCodeEnum.INSUFFICIENT_PAYER_BALANCE))
                    .has(estimatedFee(FEE.totalFee()));
        }

        @Test
        void testCryptoTransferWithoutPayerEntrySucceeds() {
            // given
            final var payer =
                    ALICE.account().copyBuilder().tinybarBalance(FEE.totalFee()).build();
            final var transferList = TransferList.newBuilder().accountAmounts(send(BOB.accountID(), 1000L));
            final var builder = TransactionBody.newBuilder()
                    .cryptoTransfer(CryptoTransferTransactionBody.newBuilder().transfers(transferList));
            final var txInfo = createTransactionInfo(FEE.totalFee(), START, CRYPTO_TRANSFER, builder);

            // then
            assertThatCode(() -> subject.checkSolvency(txInfo, payer, FEE, NOT_INGEST))
                    .doesNotThrowAnyException();
        }

        @Test
        void testCryptoTransferWithMultipleEntriesSucceeds() {
            // given
            final var payer = ALICE.account()
                    .copyBuilder()
                    .tinybarBalance(FEE.totalFee() + 1L)
                    .build();
            final var transferList =
                    TransferList.newBuilder().accountAmounts(send(ALICE.accountID(), 1L), send(BOB.accountID(), 1000L));
            final var builder = TransactionBody.newBuilder()
                    .cryptoTransfer(CryptoTransferTransactionBody.newBuilder().transfers(transferList));
            final var txInfo = createTransactionInfo(FEE.totalFee(), START, CRYPTO_TRANSFER, builder);

            // then
            assertThatCode(() -> subject.checkSolvency(txInfo, payer, FEE, NOT_INGEST))
                    .doesNotThrowAnyException();
        }

        @Test
        void testCryptoTransferWithMultipleEntriesFails() {
            // given
            final var payer =
                    ALICE.account().copyBuilder().tinybarBalance(FEE.totalFee()).build();
            final var transferList =
                    TransferList.newBuilder().accountAmounts(send(ALICE.accountID(), 1L), send(BOB.accountID(), 1000L));
            final var builder = TransactionBody.newBuilder()
                    .cryptoTransfer(CryptoTransferTransactionBody.newBuilder().transfers(transferList));
            final var txInfo = createTransactionInfo(FEE.totalFee(), START, CRYPTO_TRANSFER, builder);

            // then
            assertThatThrownBy(() -> subject.checkSolvency(txInfo, payer, FEE, INGEST))
                    .isInstanceOf(InsufficientBalanceException.class)
                    .has(responseCode(ResponseCodeEnum.INSUFFICIENT_PAYER_BALANCE))
                    .has(estimatedFee(FEE.totalFee()));
        }
    }

    @Nested
    @DisplayName("Tests related to checkSolvency()")
    final class CheckSolvencyTestsWithContractCreate {
        // TODO: Add tests for ContractCreate once the requirements are clear
    }

    @Nested
    @DisplayName("Tests related to checkSolvency()")
    final class CheckSolvencyTestsWithContractCall {
        // TODO: Add tests for ContractCall once the requirements are clear
    }

    @Nested
    @DisplayName("Tests related to checkSolvency()")
    final class CheckSolvencyTestsWithEthereumTransaction {
        @Test
        void testEthereumTransactionSucceeds() {
            // given
            final var builder = TransactionBody.newBuilder()
                    .ethereumTransaction(EthereumTransactionBody.newBuilder().maxGasAllowance(1L));
            final var txInfo = createTransactionInfo(FEE.totalFee(), START, ETHEREUM_TRANSACTION, builder);
            final var payer = ALICE.account()
                    .copyBuilder()
                    .tinybarBalance(FEE.totalFee() + 1L)
                    .build();

            // then
            assertThatCode(() -> subject.checkSolvency(txInfo, payer, FEE, NOT_INGEST))
                    .doesNotThrowAnyException();
        }

        @Test
        void testEthereumTransactionWithInsufficientBalanceFails() {
            // given
            final var builder = TransactionBody.newBuilder()
                    .ethereumTransaction(EthereumTransactionBody.newBuilder().maxGasAllowance(1L));
            final var txInfo = createTransactionInfo(FEE.totalFee(), START, ETHEREUM_TRANSACTION, builder);
            final var payer =
                    ALICE.account().copyBuilder().tinybarBalance(FEE.totalFee()).build();

            // then
            assertThatThrownBy(() -> subject.checkSolvency(txInfo, payer, FEE, INGEST))
                    .isInstanceOf(InsufficientBalanceException.class)
                    .has(responseCode(ResponseCodeEnum.INSUFFICIENT_PAYER_BALANCE))
                    .has(estimatedFee(FEE.totalFee()));
        }
    }

    private TransactionInfo createTransactionInfo(
            final long transactionFee,
            final Instant start,
            final HederaFunctionality functionality,
            final TransactionBody.Builder preparedBuilder) {
        final var builder = preparedBuilder != null ? preparedBuilder : TransactionBody.newBuilder();
        final var transactionID = TransactionID.newBuilder()
                .accountID(ALICE.accountID())
                .transactionValidStart(HapiUtils.asTimestamp(start))
                .build();
        final var txBody = builder.transactionFee(transactionFee)
                .transactionID(transactionID)
                .build();
        final var bodyBytes = TransactionBody.PROTOBUF.toBytes(txBody);
        final var signedTransaction = SignedTransaction.newBuilder()
                .bodyBytes(bodyBytes)
                .sigMap(SignatureMap.DEFAULT)
                .build();
        final var signedTransactionBytes = SignedTransaction.PROTOBUF.toBytes(signedTransaction);
        final var transaction = Transaction.newBuilder()
                .signedTransactionBytes(signedTransactionBytes)
                .build();
        return new TransactionInfo(
                transaction, txBody, SignatureMap.DEFAULT, signedTransactionBytes, functionality, null);
    }

    private static AccountAmount send(AccountID accountID, long amount) {
        return AccountAmount.newBuilder().accountID(accountID).amount(-amount).build();
    }
}<|MERGE_RESOLUTION|>--- conflicted
+++ resolved
@@ -9,7 +9,6 @@
 import static com.hedera.node.app.spi.fixtures.workflows.ExceptionConditions.responseCode;
 import static com.hedera.node.app.workflows.handle.dispatch.DispatchValidator.WorkflowCheck.INGEST;
 import static com.hedera.node.app.workflows.handle.dispatch.DispatchValidator.WorkflowCheck.NOT_INGEST;
-import static com.swirlds.common.test.fixtures.AssertionUtils.assertEventuallyEquals;
 import static org.assertj.core.api.Assertions.assertThatCode;
 import static org.assertj.core.api.Assertions.assertThatThrownBy;
 import static org.mockito.ArgumentMatchers.any;
@@ -41,13 +40,8 @@
 import com.hedera.node.app.spi.workflows.PreCheckException;
 import com.hedera.node.app.store.ReadableStoreFactory;
 import com.hedera.node.app.validation.ExpiryValidation;
-import com.swirlds.merkledb.MerkleDbDataSource;
-import java.time.Duration;
+import com.swirlds.merkledb.test.fixtures.MerkleDbTestUtils;
 import java.time.Instant;
-<<<<<<< HEAD
-import java.time.temporal.ChronoUnit;
-=======
->>>>>>> 5a453578
 import org.junit.jupiter.api.AfterEach;
 import org.junit.jupiter.api.BeforeEach;
 import org.junit.jupiter.api.DisplayName;
@@ -87,12 +81,7 @@
 
     @AfterEach
     void tearDown() {
-
-        assertEventuallyEquals(
-                0L,
-                MerkleDbDataSource::getCountOfOpenDatabases,
-                Duration.of(5, ChronoUnit.SECONDS),
-                "All databases should be closed");
+        MerkleDbTestUtils.assertAllDatabasesClosed();
     }
 
     @SuppressWarnings("ConstantConditions")
