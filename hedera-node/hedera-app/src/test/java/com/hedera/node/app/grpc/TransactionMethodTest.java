/*
 * Copyright (C) 2022-2023 Hedera Hashgraph, LLC
 *
 * Licensed under the Apache License, Version 2.0 (the "License");
 * you may not use this file except in compliance with the License.
 * You may obtain a copy of the License at
 *
 *      http://www.apache.org/licenses/LICENSE-2.0
 *
 * Unless required by applicable law or agreed to in writing, software
 * distributed under the License is distributed on an "AS IS" BASIS,
 * WITHOUT WARRANTIES OR CONDITIONS OF ANY KIND, either express or implied.
 * See the License for the specific language governing permissions and
 * limitations under the License.
 */

package com.hedera.node.app.grpc;

import static org.assertj.core.api.Assertions.assertThat;
import static org.assertj.core.api.Assertions.assertThatThrownBy;
import static org.mockito.Mockito.mock;
import static org.mockito.Mockito.verify;

import com.hedera.node.app.workflows.ingest.IngestWorkflow;
import com.hedera.pbj.runtime.io.buffer.BufferedData;
import com.hedera.pbj.runtime.io.buffer.Bytes;
import com.swirlds.common.metrics.Counter;
import com.swirlds.common.metrics.Metrics;
import io.grpc.stub.StreamObserver;
import java.nio.charset.StandardCharsets;
import java.util.ArrayList;
import java.util.concurrent.Executors;
import java.util.concurrent.Future;
import java.util.concurrent.atomic.AtomicBoolean;
import org.junit.jupiter.api.DisplayName;
import org.junit.jupiter.api.Test;
import org.junit.jupiter.api.extension.ExtendWith;
import org.junit.jupiter.params.ParameterizedTest;
import org.junit.jupiter.params.provider.ValueSource;
import org.mockito.Mock;
import org.mockito.Mockito;
import org.mockito.junit.jupiter.MockitoExtension;
import utils.TestUtils;

@ExtendWith(MockitoExtension.class)
final class TransactionMethodTest {
    private static final String SERVICE_NAME = "testService";
    private static final String METHOD_NAME = "testMethod";

<<<<<<< HEAD
    private final IngestWorkflow ingestWorkflow = (session, requestBuffer, responseBuffer) -> {};
=======
    private final IngestWorkflow ingestWorkflow = (requestBuffer, responseBuffer) -> {};
>>>>>>> 66b58e3a
    private final Metrics metrics = TestUtils.metrics();

    @Test
    void nullServiceNameThrows() {
        //noinspection ConstantConditions
        assertThatThrownBy(() -> new TransactionMethod(null, METHOD_NAME, ingestWorkflow, metrics))
                .isInstanceOf(NullPointerException.class);
    }

    @Test
    void nullMethodNameThrows() {
        //noinspection ConstantConditions
        assertThatThrownBy(() -> new TransactionMethod(SERVICE_NAME, null, ingestWorkflow, metrics))
                .isInstanceOf(NullPointerException.class);
    }

    @Test
    void nullWorkflowThrows() {
        //noinspection ConstantConditions
        assertThatThrownBy(() -> new TransactionMethod(SERVICE_NAME, METHOD_NAME, null, metrics))
                .isInstanceOf(NullPointerException.class);
    }

    @Test
    void nullMetricsThrows() {
        //noinspection ConstantConditions
        assertThatThrownBy(() -> new TransactionMethod(SERVICE_NAME, METHOD_NAME, ingestWorkflow, null))
                .isInstanceOf(NullPointerException.class);
    }

    @ParameterizedTest(name = "With {0} bytes")
    @ValueSource(ints = {1024 * 6 + 1, 1024 * 1024})
    void parseStreamThatIsTooBig(int numBytes) {
        final var arr = TestUtils.randomBytes(numBytes);
        final var requestBuffer = BufferedData.wrap(arr);
        final AtomicBoolean called = new AtomicBoolean(false);
<<<<<<< HEAD
        final IngestWorkflow w = (s, req, res) -> called.set(true);
=======
        final IngestWorkflow w = (req, res) -> called.set(true);
>>>>>>> 66b58e3a
        final var method = new TransactionMethod(SERVICE_NAME, METHOD_NAME, w, metrics);

        // When we invoke the method
        //noinspection unchecked
        method.invoke(requestBuffer, mock(StreamObserver.class));

        // Then the workflow was not called
        assertThat(called.get()).isFalse();
        // And the counter for receiving the request was incremented
        assertThat(counter("Rcv").get()).isEqualTo(1L);
        // And the counter for handling the request was not incremented
        assertThat(counter("Hdl").get()).isZero();
        // And the counter for failing to handle the request was incremented
        assertThat(counter("Fail").get()).isEqualTo(1L);
    }

    @Test
    void handleDelegatesToWorkflow(@Mock final StreamObserver<BufferedData> streamObserver) {
        // Given a request with data and a workflow that should be called, and a TransactionMethod
        final var requestBuffer = BufferedData.allocate(100);
        final AtomicBoolean called = new AtomicBoolean(false);
<<<<<<< HEAD
        final IngestWorkflow w = (s, req, res) -> {
=======
        final IngestWorkflow w = (req, res) -> {
>>>>>>> 66b58e3a
            assertThat(req).isEqualTo(requestBuffer.getBytes(0, requestBuffer.length()));
            called.set(true);
            res.writeBytes(new byte[] {1, 2, 3});
        };
        final var method = new TransactionMethod(SERVICE_NAME, METHOD_NAME, w, metrics);

        // When we invoke the method
        method.invoke(requestBuffer, streamObserver);

        // Then the workflow was called with the request data
        assertThat(called.get()).isTrue();

        // And the counter for receiving the request was incremented
        assertThat(counter("Rcv").get()).isEqualTo(1L);
        // And the counter for handling the request was incremented
        assertThat(counter("Hdl").get()).isEqualTo(1L);
        // But the counter for failing to handle the request was not incremented
        assertThat(counter("Fail").get()).isZero();

        // And the response includes the data written by the workflow
        final var expectedResponseBytes = Bytes.wrap(new byte[] {1, 2, 3});
        verify(streamObserver).onNext(Mockito.argThat(response -> response.getBytes(0, response.length())
                .equals(expectedResponseBytes)));
    }

    @Test
    void unexpectedExceptionFromHandler(@Mock final StreamObserver<BufferedData> streamObserver) {
        // Given a request with data and a workflow that will throw, and a TransactionMethod
        final var requestBuffer = BufferedData.allocate(100);
<<<<<<< HEAD
        final IngestWorkflow w = (s, req, res) -> {
=======
        final IngestWorkflow w = (req, res) -> {
>>>>>>> 66b58e3a
            throw new RuntimeException("Failing!!");
        };
        final var method = new TransactionMethod(SERVICE_NAME, METHOD_NAME, w, metrics);

        // When we invoke the method
        method.invoke(requestBuffer, streamObserver);

        // Then the counter for receiving the request was incremented
        assertThat(counter("Rcv").get()).isEqualTo(1L);
        // And the counter for failing to handle the request was incremented
        assertThat(counter("Fail").get()).isEqualTo(1L);
        // But the counter for handling the request was NOT
        assertThat(counter("Hdl").get()).isZero();

        // And the stream observer was notified of the error
        verify(streamObserver).onError(Mockito.any());
    }

    private Counter counter(String suffix) {
        return (Counter) metrics.getMetric("app", SERVICE_NAME + "/" + METHOD_NAME + suffix);
    }

    @Test
    @DisplayName("Hammer the TransactionMethod from multiple threads")
    void hammer() {
        final var numThreads = 5;
        final var numRequests = 1000;
<<<<<<< HEAD
        final IngestWorkflow w = (s, req, res) -> res.writeBytes(req);
=======
        final IngestWorkflow w = (req, res) -> res.writeBytes(req);
>>>>>>> 66b58e3a
        final var method = new TransactionMethod(SERVICE_NAME, METHOD_NAME, w, metrics);

        final var futures = new ArrayList<Future<?>>();
        final var exec = Executors.newFixedThreadPool(numThreads);
        for (int i = 0; i < numRequests; i++) {
            final var data = "Request " + i;
            futures.add(exec.submit(() -> {
                final var requestBuffer = BufferedData.wrap(data.getBytes(StandardCharsets.UTF_8));
                final var observer = new StubbedStreamObserver();
                method.invoke(requestBuffer, observer);
                assertThat(observer.responseData).isEqualTo(data);
            }));
        }

        for (final var future : futures) {
            try {
                future.get();
            } catch (final Exception e) {
                throw new AssertionError("Unexpected error", e);
            }
        }

        assertThat(counter("Rcv").get()).isEqualTo(numRequests);
        assertThat(counter("Hdl").get()).isEqualTo(numRequests);
        assertThat(counter("Fail").get()).isZero();
    }

    private static final class StubbedStreamObserver implements StreamObserver<BufferedData> {
        private String responseData;

        @Override
        public void onNext(BufferedData value) {
            responseData = value.asUtf8String();
        }

        @Override
        public void onError(Throwable t) {
            throw new AssertionError("Unexpected error", t);
        }

        @Override
        public void onCompleted() {
            // No-op
        }
    }
}<|MERGE_RESOLUTION|>--- conflicted
+++ resolved
@@ -47,11 +47,7 @@
     private static final String SERVICE_NAME = "testService";
     private static final String METHOD_NAME = "testMethod";
 
-<<<<<<< HEAD
-    private final IngestWorkflow ingestWorkflow = (session, requestBuffer, responseBuffer) -> {};
-=======
     private final IngestWorkflow ingestWorkflow = (requestBuffer, responseBuffer) -> {};
->>>>>>> 66b58e3a
     private final Metrics metrics = TestUtils.metrics();
 
     @Test
@@ -88,11 +84,7 @@
         final var arr = TestUtils.randomBytes(numBytes);
         final var requestBuffer = BufferedData.wrap(arr);
         final AtomicBoolean called = new AtomicBoolean(false);
-<<<<<<< HEAD
-        final IngestWorkflow w = (s, req, res) -> called.set(true);
-=======
         final IngestWorkflow w = (req, res) -> called.set(true);
->>>>>>> 66b58e3a
         final var method = new TransactionMethod(SERVICE_NAME, METHOD_NAME, w, metrics);
 
         // When we invoke the method
@@ -114,11 +106,7 @@
         // Given a request with data and a workflow that should be called, and a TransactionMethod
         final var requestBuffer = BufferedData.allocate(100);
         final AtomicBoolean called = new AtomicBoolean(false);
-<<<<<<< HEAD
-        final IngestWorkflow w = (s, req, res) -> {
-=======
         final IngestWorkflow w = (req, res) -> {
->>>>>>> 66b58e3a
             assertThat(req).isEqualTo(requestBuffer.getBytes(0, requestBuffer.length()));
             called.set(true);
             res.writeBytes(new byte[] {1, 2, 3});
@@ -148,11 +136,7 @@
     void unexpectedExceptionFromHandler(@Mock final StreamObserver<BufferedData> streamObserver) {
         // Given a request with data and a workflow that will throw, and a TransactionMethod
         final var requestBuffer = BufferedData.allocate(100);
-<<<<<<< HEAD
-        final IngestWorkflow w = (s, req, res) -> {
-=======
         final IngestWorkflow w = (req, res) -> {
->>>>>>> 66b58e3a
             throw new RuntimeException("Failing!!");
         };
         final var method = new TransactionMethod(SERVICE_NAME, METHOD_NAME, w, metrics);
@@ -180,11 +164,7 @@
     void hammer() {
         final var numThreads = 5;
         final var numRequests = 1000;
-<<<<<<< HEAD
-        final IngestWorkflow w = (s, req, res) -> res.writeBytes(req);
-=======
         final IngestWorkflow w = (req, res) -> res.writeBytes(req);
->>>>>>> 66b58e3a
         final var method = new TransactionMethod(SERVICE_NAME, METHOD_NAME, w, metrics);
 
         final var futures = new ArrayList<Future<?>>();
