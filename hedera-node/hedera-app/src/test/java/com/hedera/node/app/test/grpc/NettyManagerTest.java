/*
 * Copyright (C) 2023-2024 Hedera Hashgraph, LLC
 *
 * Licensed under the Apache License, Version 2.0 (the "License");
 * you may not use this file except in compliance with the License.
 * You may obtain a copy of the License at
 *
 *      http://www.apache.org/licenses/LICENSE-2.0
 *
 * Unless required by applicable law or agreed to in writing, software
 * distributed under the License is distributed on an "AS IS" BASIS,
 * WITHOUT WARRANTIES OR CONDITIONS OF ANY KIND, either express or implied.
 * See the License for the specific language governing permissions and
 * limitations under the License.
 */

package com.hedera.node.app.test.grpc;

import static org.assertj.core.api.Assertions.assertThat;
import static org.assertj.core.api.Assertions.assertThatThrownBy;

import com.hedera.node.app.grpc.impl.netty.NettyGrpcServerManager;
import com.hedera.node.app.services.ServicesRegistryImpl;
import com.hedera.node.app.spi.fixtures.util.LogCaptor;
import com.hedera.node.config.VersionedConfigImpl;
import com.swirlds.common.constructable.ConstructableRegistry;
import edu.umd.cs.findbugs.annotations.NonNull;
import java.net.InetSocketAddress;
import java.net.ServerSocket;
import java.util.concurrent.Executors;
import java.util.concurrent.ScheduledExecutorService;
import java.util.concurrent.TimeUnit;
import org.apache.logging.log4j.LogManager;
import org.junit.jupiter.api.DisplayName;
import org.junit.jupiter.api.Test;
import org.junit.jupiter.api.Timeout;

final class NettyManagerTest extends GrpcTestBase {
    private static final ScheduledExecutorService METRIC_EXECUTOR = Executors.newSingleThreadScheduledExecutor();

    private NettyGrpcServerManager createServerManager(@NonNull final TestSource testConfig) {
        final var config = createConfig(testConfig);
        return new NettyGrpcServerManager(
                () -> new VersionedConfigImpl(config, 1),
                new ServicesRegistryImpl(ConstructableRegistry.getInstance(), config),
                (req, res) -> {},
<<<<<<< HEAD
                (req, res, shouldCharge) -> {},
=======
                (req, res) -> {},
                (req, res) -> {},
>>>>>>> 11f878c0
                metrics);
    }

    /**
     * If the port number is set to 0, then we allow the computer to choose an "ephemeral" port for us automatically.
     * We won't know ahead of time what the port number is.
     */
    @Test
    @DisplayName("Ephemeral ports are supported")
    @Timeout(value = 15)
    void ephemeralPorts() {
        // Given a server with 0 as the port number for both port and tls port
        final var subject = createServerManager(new TestSource().withPort(0).withTlsPort(0));

        try {
            // When we start the server
            subject.start();

            // Then we find that the server has started
            assertThat(subject.isRunning()).isTrue();
            // And that the port numbers are no longer 0
            assertThat(subject.port()).isNotZero();
            assertThat(subject.tlsPort()).isNotZero();
            // And that the server is listening on the ports
            // FUTURE: I'm only testing the plain port and not the tls port because these tests do not yet support tls
            // properly. But when they do, we should check the tls port too.
            assertThat(isListening(subject.port())).isTrue();
        } finally {
            subject.stop();
        }
    }

    /**
     * Verifies that when actual port numbers are given, they are used. This test is inherently a little unstable,
     * because nothing can be listening on the port that we select. We will attempt to make it more stable by
     * selecting ports at random, and checking whether they are in use before proceeding.
     */
    @Test
    @DisplayName("Non-ephemeral ports are supported")
    @Timeout(value = 15)
    void nonEphemeralPorts() {
        // Given a server configured with actual port numbers
        final var subject = createServerManager(new TestSource().withFreePort().withFreeTlsPort());

        try {
            // When we start the server
            subject.start();

            // Then we find that the server has started
            assertThat(subject.isRunning()).isTrue();
            // And that it is listening on the ports
            // FUTURE: I'm only testing the plain port and not the tls port because these tests do not yet support tls
            // properly. But when they do, we should check the tls port too.
            assertThat(isListening(subject.port())).isTrue();
        } finally {
            subject.stop();
        }
    }

    @Test
    @DisplayName("Starting a server twice throws")
    @Timeout(value = 15)
    void startingTwice() {
        // Given a server with a configuration that will start
        final var subject = createServerManager(new TestSource());

        // When we start the server, we find that it starts. And when we start it again, it throws.
        try {
            subject.start();
            assertThat(subject.port()).isNotZero();
            assertThat(subject.isRunning()).isTrue();
            assertThat(isListening(subject.port())).isTrue();
            assertThatThrownBy(subject::start)
                    .isInstanceOf(IllegalStateException.class)
                    .hasMessageContaining("Server already started");
        } finally {
            subject.stop();
        }
    }

    @Test
    @DisplayName("Stopping a server")
    @Timeout(value = 15)
    void stoppingAStartedServer() {
        // Given a server with a configuration that will start
        final var subject = createServerManager(new TestSource());

        // When we start the server, we find that it starts, and when we stop it, we find that it stops again.
        try {
            subject.start();
            assertThat(subject.port()).isNotZero();
            assertThat(subject.isRunning()).isTrue();
            assertThat(isListening(subject.port())).isTrue();
        } finally {
            subject.stop();
        }

        assertThat(subject.isRunning()).isFalse();
        assertThat(subject.port()).isEqualTo(-1);
        assertThat(subject.tlsPort()).isEqualTo(-1);
    }

    @Test
    @DisplayName("Stopping a server is idempotent")
    @Timeout(value = 15)
    void stoppingIsIdempotent() {
        // Given a server with a configuration that will start
        final var subject = createServerManager(new TestSource());

        // When we start the server, it starts.
        try {
            subject.start();
            assertThat(subject.port()).isNotZero();
        } finally {
            subject.stop();
        }

        // And if we stop it multiple times, this is OK
        assertThat(subject.isRunning()).isFalse();
        subject.stop();
        assertThat(subject.isRunning()).isFalse();
        assertThat(subject.port()).isEqualTo(-1);
        assertThat(subject.tlsPort()).isEqualTo(-1);
    }

    @Test
    @DisplayName("Restarting a server")
    @Timeout(value = 30)
    void restart() {
        // Given a server with a configuration that will start
        final var subject = createServerManager(new TestSource());

        // We can cycle over start / stop / start / stop cycles, and it is all good
        for (int i = 0; i < 2; i++) {
            try {
                subject.start();
                assertThat(subject.port()).isNotZero();
                assertThat(subject.isRunning()).isTrue();
                assertThat(isListening(subject.port())).isTrue();
            } finally {
                subject.stop();
                assertThat(subject.isRunning()).isFalse();
                assertThat(subject.port()).isEqualTo(-1);
                assertThat(subject.tlsPort()).isEqualTo(-1);
            }
        }
    }

    @Test
    @Timeout(value = 15)
    @DisplayName("Starting a server with a port already in use but is then released")
    @SuppressWarnings("java:S2925") // suppressing the warning about TimeUnit.MILLISECONDS.sleep usage in tests
    void portBecomesFreeEventually() throws Exception {
        // Given a server with a configuration that will start
        final var testConfig = new TestSource()
                .withFreePort()
                .withFreeTlsPort()
                .withStartRetries(10)
                .withStartRetryIntervalMs(10);
        final var subject = createServerManager(testConfig);
        // And a server socket listening on the port that the server intends to use
        try (final var serverSocket = new ServerSocket()) {
            serverSocket.setReuseAddress(true);
            serverSocket.bind(new InetSocketAddress(testConfig.port()));
            assertThat(serverSocket.isBound()).isTrue();

            // When we start the gRPC server on that same port
            final LogCaptor logCaptor = new LogCaptor(LogManager.getLogger(NettyGrpcServerManager.class));
            final var th = new Thread(subject::start);
            th.start();

            // Wait for the server to try again to startup. We wait until we've seen that the server actually tried
            // to start, and then we will proceed with the rest of the test (we want to make sure the port was occupied
            // when the server tried to start).
            while (true) {
                assertThat(subject.isRunning()).isFalse();
                final var logs = String.join("\n", logCaptor.infoLogs());
                System.out.println(logs);
                if (logs.contains("Still trying to start server... 9 tries remaining")) {
                    break;
                }
                TimeUnit.MILLISECONDS.sleep(10);
            }

            // And when we stop the socket that was using the port
            serverSocket.close();

            // Wait for the server to start
            while (!subject.isRunning()) {
                TimeUnit.MILLISECONDS.sleep(10);
            }

            // Then we find that the server finally started up!
            assertThat(subject.isRunning()).isTrue();
            // FUTURE: I'm only testing the plain port and not the tls port because these tests do not yet support tls
            // properly. But when they do, we should check the tls port too.
            assertThat(isListening(subject.port())).isTrue();
        } finally {
            subject.stop();
        }
    }

    /**
     * Start with a port that is already in use, and observe that after N retries and X millis per retry, the server
     * ultimately fails to start.
     *
     * <p>NOTE: The Helidon server appears to have its own 5-second timeout while starting. As such, I have to have a
     * longer timeout value here so the timeout will not expire prematurely.
     */
    @Test
    @Timeout(value = 50)
    @DisplayName("Starting a server with a port already in use")
    void portInUse() throws Exception {
        // Given a server with a configuration that will start
        final var testConfig = new TestSource()
                .withFreePort()
                .withFreeTlsPort()
                .withStartRetries(1)
                .withStartRetryIntervalMs(10);
        final var subject = createServerManager(testConfig);
        // And a server socket listening on the port that the server intends to use
        try (final var serverSocket = new ServerSocket()) {
            serverSocket.setReuseAddress(true);
            serverSocket.bind(new InetSocketAddress(testConfig.port()));
            assertThat(serverSocket.isBound()).isTrue();

            // Start the gRPC server, trying to use the same port, which will eventually give up and throw
            assertThatThrownBy(subject::start)
                    .isInstanceOf(RuntimeException.class)
                    .hasMessageContaining("Failed to start gRPC server");
        } finally {
            subject.stop();
        }
    }
}<|MERGE_RESOLUTION|>--- conflicted
+++ resolved
@@ -44,12 +44,8 @@
                 () -> new VersionedConfigImpl(config, 1),
                 new ServicesRegistryImpl(ConstructableRegistry.getInstance(), config),
                 (req, res) -> {},
-<<<<<<< HEAD
-                (req, res, shouldCharge) -> {},
-=======
                 (req, res) -> {},
                 (req, res) -> {},
->>>>>>> 11f878c0
                 metrics);
     }
 
