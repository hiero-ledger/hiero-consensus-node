--- conflicted
+++ resolved
@@ -21,10 +21,6 @@
 import com.hedera.node.config.VersionedConfigImpl;
 import com.hedera.node.config.testfixtures.HederaTestConfigBuilder;
 import com.swirlds.common.metrics.noop.NoOpMetrics;
-<<<<<<< HEAD
-import com.swirlds.merkledb.test.fixtures.MerkleDbTestUtils;
-=======
->>>>>>> c969c4b4
 import com.swirlds.platform.test.fixtures.state.MerkleTestBase;
 import com.swirlds.state.lifecycle.MigrationContext;
 import com.swirlds.state.lifecycle.Schema;
@@ -76,7 +72,6 @@
     @AfterEach
     void tearDown() {
         merkleTree.release();
-        MerkleDbTestUtils.assertAllDatabasesClosed();
     }
 
     @Nested
