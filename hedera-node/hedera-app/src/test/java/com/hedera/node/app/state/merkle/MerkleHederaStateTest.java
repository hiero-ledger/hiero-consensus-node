--- conflicted
+++ resolved
@@ -16,681 +16,6 @@
 
 package com.hedera.node.app.state.merkle;
 
-<<<<<<< HEAD
-import java.util.*;
-
-class MerkleHederaStateTest extends MerkleTestBase {
-    //    /** The merkle tree we will test with */
-    //    private MerkleHederaState hederaMerkle;
-    //
-    //    private final AtomicBoolean onMigrateCalled = new AtomicBoolean(false);
-    //    private final AtomicBoolean onPreHandleCalled = new AtomicBoolean(false);
-    //    private final AtomicBoolean onHandleCalled = new AtomicBoolean(false);
-    //
-    //    /**
-    //     * Start with an empty Merkle Tree, but with the "fruit" map and metadata created and ready to
-    //     * be added.
-    //     */
-    //    @BeforeEach
-    //    void setUp() {
-    //        setupFruitMerkleMap();
-    //        hederaMerkle = new MerkleHederaState(
-    //                tree -> onMigrateCalled.set(true),
-    //                (evt, meta) -> onPreHandleCalled.set(true),
-    //                (round, dual) -> onHandleCalled.set(true));
-    //    }
-    //
-    //    /** Looks for a merkle node with the given label */
-    //    MerkleNode getNodeForLabel(String label) {
-    //        return getNodeForLabel(hederaMerkle, label);
-    //    }
-    //
-    //    @Nested
-    //    @DisplayName("Service Registration Tests")
-    //    final class RegistrationTest {
-    //        @Test
-    //        @DisplayName("Adding a null service metadata will throw an NPE")
-    //        void addingNullServiceMetaDataThrows() {
-    //            //noinspection ConstantConditions
-    //            assertThatThrownBy(() -> hederaMerkle.putServiceStateIfAbsent(null, fruitMerkleMap))
-    //                    .isInstanceOf(NullPointerException.class);
-    //        }
-    //
-    //        @Test
-    //        @DisplayName("Adding a null service node will throw an NPE")
-    //        void addingNullServiceNodeThrows() {
-    //            //noinspection ConstantConditions
-    //            assertThatThrownBy(() -> hederaMerkle.putServiceStateIfAbsent(fruitMetadata, null))
-    //                    .isInstanceOf(NullPointerException.class);
-    //        }
-    //
-    //        @Test
-    //        @DisplayName("Adding a service node that is not Labeled throws IAE")
-    //        void addingWrongKindOfNodeThrows() {
-    //            assertThatThrownBy(
-    //                            () -> hederaMerkle.putServiceStateIfAbsent(fruitMetadata,
-    // Mockito.mock(MerkleNode.class)))
-    //                    .isInstanceOf(IllegalArgumentException.class);
-    //        }
-    //
-    //        @Test
-    //        @DisplayName("Adding a service node without a label throws IAE")
-    //        void addingNodeWithNoLabelThrows() {
-    //            final var fruitNodeNoLabel = Mockito.mock(MerkleMap.class);
-    //            Mockito.when(fruitNodeNoLabel.getLabel()).thenReturn(null);
-    //            assertThatThrownBy(() -> hederaMerkle.putServiceStateIfAbsent(fruitMetadata, fruitNodeNoLabel))
-    //                    .isInstanceOf(IllegalArgumentException.class);
-    //        }
-    //
-    //        @Test
-    //        @DisplayName("Adding a service node with a label that doesn't match service name and state key" + " throws
-    // IAE")
-    //        void addingBadServiceNodeNameThrows() {
-    //            fruitMerkleMap.setLabel("Some Random Label");
-    //            assertThatThrownBy(() -> hederaMerkle.putServiceStateIfAbsent(fruitMetadata, fruitMerkleMap))
-    //                    .isInstanceOf(IllegalArgumentException.class);
-    //        }
-    //
-    //        @Test
-    //        @DisplayName("Adding a service")
-    //        void addingService() {
-    //            hederaMerkle.putServiceStateIfAbsent(fruitMetadata, fruitMerkleMap);
-    //            assertThat(hederaMerkle.getNumberOfChildren()).isEqualTo(1);
-    //            assertThat(getNodeForLabel(fruitLabel)).isSameAs(fruitMerkleMap);
-    //        }
-    //
-    //        @Test
-    //        @DisplayName("Adding a service with VirtualMap")
-    //        void addingVirtualMapService() {
-    //            // Given a virtual map
-    //            setupFruitVirtualMap();
-    //
-    //            // When added to the merkle tree
-    //            hederaMerkle.putServiceStateIfAbsent(fruitMetadata, fruitVirtualMap);
-    //
-    //            // Then we can see it is on the tree
-    //            assertThat(hederaMerkle.getNumberOfChildren()).isEqualTo(1);
-    //            assertThat(getNodeForLabel(fruitLabel)).isSameAs(fruitVirtualMap);
-    //        }
-    //
-    //        @Test
-    //        @DisplayName("Adding a service with a Singleton node")
-    //        void addingSingletonService() {
-    //            // Given a singleton node
-    //            setupSingletonCountry();
-    //
-    //            // When added to the merkle tree
-    //            hederaMerkle.putServiceStateIfAbsent(countryMetadata, countrySingleton);
-    //
-    //            // Then we can see it is on the tree
-    //            assertThat(hederaMerkle.getNumberOfChildren()).isEqualTo(1);
-    //            assertThat(getNodeForLabel(countryLabel)).isSameAs(countrySingleton);
-    //        }
-    //
-    //        @Test
-    //        @DisplayName("Adding a service to a MerkleHederaState that has other node types on it")
-    //        void addingServiceWhenNonServiceNodeChildrenExist() {
-    //            hederaMerkle.setChild(0, Mockito.mock(MerkleNode.class));
-    //            hederaMerkle.putServiceStateIfAbsent(fruitMetadata, fruitMerkleMap);
-    //            assertThat(hederaMerkle.getNumberOfChildren()).isEqualTo(2);
-    //            assertThat(getNodeForLabel(fruitLabel)).isSameAs(fruitMerkleMap);
-    //        }
-    //
-    //        @Test
-    //        @DisplayName("Adding the same service twice is idempotent")
-    //        void addingServiceTwiceIsIdempotent() {
-    //            hederaMerkle.putServiceStateIfAbsent(fruitMetadata, fruitMerkleMap);
-    //            hederaMerkle.putServiceStateIfAbsent(fruitMetadata, fruitMerkleMap);
-    //            assertThat(hederaMerkle.getNumberOfChildren()).isEqualTo(1);
-    //            assertThat(getNodeForLabel(fruitLabel)).isSameAs(fruitMerkleMap);
-    //        }
-    //
-    //        @Test
-    //        @DisplayName("Adding the same service twice with two different nodes causes the original node to" + "
-    // remain")
-    //        void addingServiceTwiceWithDifferentNodesDoesNotReplaceFirstNode() {
-    //            // Given an empty merkle tree, when I add the same metadata twice but with different
-    //            // nodes,
-    //            final var map2 = createMerkleMap(fruitMerkleMap.getLabel());
-    //            hederaMerkle.putServiceStateIfAbsent(fruitMetadata, fruitMerkleMap);
-    //            hederaMerkle.putServiceStateIfAbsent(fruitMetadata, map2);
-    //
-    //            // Then the original node is kept and the second node ignored
-    //            assertThat(hederaMerkle.getNumberOfChildren()).isEqualTo(1);
-    //            assertThat(getNodeForLabel(fruitLabel)).isSameAs(fruitMerkleMap);
-    //        }
-    //
-    //        @Test
-    //        @DisplayName("Adding the same service node twice with two different metadata replaces the" + " metadata")
-    //        void addingServiceTwiceWithDifferentMetadata() {
-    //            // Given an empty merkle tree, when I add the same node twice but with different
-    //            // metadata,
-    //            final var fruitMetadata2 = new StateMetadata<>(
-    //                    FIRST_SERVICE,
-    //                    new TestSchema(1),
-    //                    StateDefinition.inMemory(FRUIT_STATE_KEY, STRING_CODEC, LONG_CODEC));
-    //
-    //            hederaMerkle.putServiceStateIfAbsent(fruitMetadata, fruitMerkleMap);
-    //            hederaMerkle.putServiceStateIfAbsent(fruitMetadata2, fruitMerkleMap);
-    //
-    //            // Then the original node is kept and the second node ignored
-    //            assertThat(hederaMerkle.getNumberOfChildren()).isEqualTo(1);
-    //            assertThat(getNodeForLabel(fruitLabel)).isSameAs(fruitMerkleMap);
-    //
-    //            // NOTE: I don't have a good way to test that the metadata is intact...
-    //        }
-    //
-    //        @Test
-    //        @DisplayName("Adding non-VirtualMap merkle node with on-disk metadata throws")
-    //        void merkleMapWithOnDiskThrows() {
-    //            setupFruitVirtualMap();
-    //            assertThatThrownBy(() -> hederaMerkle.putServiceStateIfAbsent(fruitVirtualMetadata, fruitMerkleMap))
-    //                    .isInstanceOf(IllegalArgumentException.class)
-    //                    .hasMessageContaining("Mismatch");
-    //        }
-    //    }
-    //
-    //    @Nested
-    //    @DisplayName("Remove Tests")
-    //    final class RemoveTest {
-    //        @Test
-    //        @DisplayName("You cannot remove with a null service name")
-    //        void usingNullServiceNameToRemoveThrows() {
-    //            //noinspection ConstantConditions
-    //            assertThatThrownBy(() -> hederaMerkle.removeServiceState(null, FRUIT_STATE_KEY))
-    //                    .isInstanceOf(NullPointerException.class);
-    //        }
-    //
-    //        @Test
-    //        @DisplayName("You cannot remove with a null state key")
-    //        void usingNullStateKeyToRemoveThrows() {
-    //            //noinspection ConstantConditions
-    //            assertThatThrownBy(() -> hederaMerkle.removeServiceState(FIRST_SERVICE, null))
-    //                    .isInstanceOf(NullPointerException.class);
-    //        }
-    //
-    //        @Test
-    //        @DisplayName("Removing an unknown service name does nothing")
-    //        void removeWithUnknownServiceName() {
-    //            // Given a tree with a random node, and a service node
-    //            hederaMerkle.setChild(0, Mockito.mock(MerkleNode.class));
-    //            hederaMerkle.putServiceStateIfAbsent(fruitMetadata, fruitMerkleMap);
-    //            final var numChildren = hederaMerkle.getNumberOfChildren();
-    //
-    //            // When you try to remove an unknown service
-    //            hederaMerkle.removeServiceState(UNKNOWN_SERVICE, FRUIT_STATE_KEY);
-    //
-    //            // It has no effect on anything
-    //            assertThat(getNodeForLabel(fruitLabel)).isSameAs(fruitMerkleMap);
-    //            assertThat(hederaMerkle.getNumberOfChildren()).isEqualTo(numChildren);
-    //        }
-    //
-    //        @Test
-    //        @DisplayName("Removing an unknown state key does nothing")
-    //        void removeWithUnknownStateKey() {
-    //            // Given a tree with a random node, and a service node
-    //            hederaMerkle.setChild(0, Mockito.mock(MerkleNode.class));
-    //            hederaMerkle.putServiceStateIfAbsent(fruitMetadata, fruitMerkleMap);
-    //            final var numChildren = hederaMerkle.getNumberOfChildren();
-    //
-    //            // When you try to remove an unknown state key
-    //            hederaMerkle.removeServiceState(FIRST_SERVICE, UNKNOWN_STATE_KEY);
-    //
-    //            // It has no effect on anything
-    //            assertThat(getNodeForLabel(fruitLabel)).isSameAs(fruitMerkleMap);
-    //            assertThat(hederaMerkle.getNumberOfChildren()).isEqualTo(numChildren);
-    //        }
-    //
-    //        @Test
-    //        @DisplayName("Calling `remove` removes the right service")
-    //        void remove() {
-    //            // Put a bunch of stuff into the state
-    //            final var map = new HashMap<String, MerkleNode>();
-    //            for (int i = 0; i < 10; i++) {
-    //                final var serviceName = "Service_" + i;
-    //                final var label = StateUtils.computeLabel(serviceName, FRUIT_STATE_KEY);
-    //                final var md = new StateMetadata<>(
-    //                        serviceName,
-    //                        new TestSchema(1),
-    //                        StateDefinition.inMemory(FRUIT_STATE_KEY, STRING_CODEC, STRING_CODEC));
-    //
-    //                final var node = createMerkleMap(label);
-    //                map.put(serviceName, node);
-    //                hederaMerkle.putServiceStateIfAbsent(md, node);
-    //            }
-    //
-    //            // Randomize the order in which they should be removed
-    //            final List<String> serviceNames = new ArrayList<>(map.keySet());
-    //            Collections.shuffle(serviceNames, random());
-    //
-    //            // Remove the services
-    //            final Set<String> removedServiceNames = new HashSet<>();
-    //            for (final var serviceName : serviceNames) {
-    //                removedServiceNames.add(serviceName);
-    //                map.remove(serviceName);
-    //                hederaMerkle.removeServiceState(serviceName, FRUIT_STATE_KEY);
-    //
-    //                // Verify everything OTHER THAN the removed service node is still present
-    //                for (final var entry : map.entrySet()) {
-    //                    final var label = StateUtils.computeLabel(entry.getKey(), FRUIT_STATE_KEY);
-    //                    assertThat(getNodeForLabel(label)).isSameAs(entry.getValue());
-    //                }
-    //
-    //                // Verify NONE OF THE REMOVED SERVICES have a node still present
-    //                for (final var removedKey : removedServiceNames) {
-    //                    final var label = StateUtils.computeLabel(removedKey, FRUIT_STATE_KEY);
-    //                    assertThat(getNodeForLabel(label)).isNull();
-    //                }
-    //            }
-    //        }
-    //    }
-    //
-    //    @Nested
-    //    @DisplayName("ReadableStates Tests")
-    //    final class ReadableStatesTest {
-    //
-    //        @BeforeEach
-    //        void setUp() {
-    //            setupAnimalMerkleMap();
-    //            setupSingletonCountry();
-    //
-    //            add(fruitMerkleMap, fruitMetadata, A_KEY, APPLE);
-    //            add(fruitMerkleMap, fruitMetadata, B_KEY, BANANA);
-    //            add(animalMerkleMap, animalMetadata, C_KEY, CUTTLEFISH);
-    //            add(animalMerkleMap, animalMetadata, D_KEY, DOG);
-    //            add(animalMerkleMap, animalMetadata, F_KEY, FOX);
-    //            countrySingleton.setValue(GHANA);
-    //        }
-    //
-    //        @Test
-    //        @DisplayName("Getting ReadableStates on an unknown service returns an empty entity")
-    //        void unknownServiceNameUsingReadableStates() {
-    //            final var states = hederaMerkle.createReadableStates(UNKNOWN_SERVICE);
-    //            assertThat(states).isNotNull();
-    //            assertThat(states.isEmpty()).isTrue();
-    //        }
-    //
-    //        @Test
-    //        @DisplayName("Reading an unknown state on ReadableStates should throw IAE")
-    //        void unknownState() {
-    //            // Given a HederaState with the fruit and animal and country states
-    //            hederaMerkle.putServiceStateIfAbsent(fruitMetadata, fruitMerkleMap);
-    //            hederaMerkle.putServiceStateIfAbsent(animalMetadata, animalMerkleMap);
-    //            hederaMerkle.putServiceStateIfAbsent(countryMetadata, countrySingleton);
-    //
-    //            // When we get the ReadableStates
-    //            final var states = hederaMerkle.createReadableStates(FIRST_SERVICE);
-    //
-    //            // Then query it for an unknown state and get an IAE
-    //            assertThatThrownBy(() -> states.get(UNKNOWN_STATE_KEY)).isInstanceOf(IllegalArgumentException.class);
-    //        }
-    //
-    //        @Test
-    //        @DisplayName("Read a virtual map")
-    //        void readVirtualMap() {
-    //            // Given a HederaState with the fruit virtual map
-    //            setupFruitVirtualMap();
-    //            hederaMerkle.putServiceStateIfAbsent(fruitMetadata, fruitVirtualMap);
-    //
-    //            // When we get the ReadableStates
-    //            final var states = hederaMerkle.createReadableStates(FIRST_SERVICE);
-    //
-    //            // Then it isn't null
-    //            assertThat(states.get(FRUIT_STATE_KEY)).isNotNull();
-    //        }
-    //
-    //        @Test
-    //        @DisplayName("Try to read a state that is MISSING from the merkle tree")
-    //        void readMissingState() {
-    //            // Given a HederaState with the fruit merkle map, which somehow has
-    //            // lost the merkle node (this should NEVER HAPPEN in real life!)
-    //            hederaMerkle.putServiceStateIfAbsent(fruitMetadata, fruitMerkleMap);
-    //            hederaMerkle.setChild(0, null);
-    //
-    //            // When we get the ReadableStates
-    //            final var states = hederaMerkle.createReadableStates(FIRST_SERVICE);
-    //
-    //            // Then try to read the state and find it is missing!
-    //            assertThatThrownBy(() -> states.get(FRUIT_STATE_KEY)).isInstanceOf(IllegalStateException.class);
-    //        }
-    //
-    //        @Test
-    //        @DisplayName("Contains is true for all states in stateKeys and false for unknown ones")
-    //        void contains() {
-    //            // Given a HederaState with the fruit and animal and country states
-    //            hederaMerkle.putServiceStateIfAbsent(fruitMetadata, fruitMerkleMap);
-    //            hederaMerkle.putServiceStateIfAbsent(animalMetadata, animalMerkleMap);
-    //            hederaMerkle.putServiceStateIfAbsent(countryMetadata, countrySingleton);
-    //
-    //            // When we get the ReadableStates and the state keys
-    //            final var states = hederaMerkle.createReadableStates(FIRST_SERVICE);
-    //            final var stateKeys = states.stateKeys();
-    //
-    //            // Then we find "contains" is true for every state in stateKeys
-    //            assertThat(stateKeys).hasSize(3);
-    //            for (final var stateKey : stateKeys) {
-    //                assertThat(states.contains(stateKey)).isTrue();
-    //            }
-    //
-    //            // And we find other nonsense states are false for contains
-    //            assertThat(states.contains(UNKNOWN_STATE_KEY)).isFalse();
-    //        }
-    //
-    //        @Test
-    //        @DisplayName("Getting the same readable state twice returns the same instance")
-    //        void getReturnsSameInstanceIfCalledTwice() {
-    //            // Given a HederaState with the fruit and the ReadableStates for it
-    //            hederaMerkle.putServiceStateIfAbsent(fruitMetadata, fruitMerkleMap);
-    //            final var states = hederaMerkle.createReadableStates(FIRST_SERVICE);
-    //
-    //            // When we call get twice
-    //            final var kvState1 = states.get(FRUIT_STATE_KEY);
-    //            final var kvState2 = states.get(FRUIT_STATE_KEY);
-    //
-    //            // Then we must find both variables are the same instance
-    //            assertThat(kvState1).isSameAs(kvState2);
-    //        }
-    //
-    //        @Test
-    //        @DisplayName("Getting ReadableStates on a known service returns an object with all the state")
-    //        void knownServiceNameUsingReadableStates() {
-    //            // Given a HederaState with the fruit and animal and country states
-    //            hederaMerkle.putServiceStateIfAbsent(fruitMetadata, fruitMerkleMap);
-    //            hederaMerkle.putServiceStateIfAbsent(animalMetadata, animalMerkleMap);
-    //            hederaMerkle.putServiceStateIfAbsent(countryMetadata, countrySingleton);
-    //
-    //            // When we get the ReadableStates
-    //            final var states = hederaMerkle.createReadableStates(FIRST_SERVICE);
-    //
-    //            // Then query it, we find the data we expected to find
-    //            assertThat(states).isNotNull();
-    //            assertThat(states.isEmpty()).isFalse();
-    //            assertThat(states.size()).isEqualTo(3); // animal and fruit and country
-    //
-    //            final ReadableKVState<String, String> fruitStates = states.get(FRUIT_STATE_KEY);
-    //            assertThat(fruitStates).isNotNull();
-    //            assertThat(fruitStates.get(A_KEY)).isSameAs(APPLE);
-    //            assertThat(fruitStates.get(B_KEY)).isSameAs(BANANA);
-    //            assertThat(fruitStates.get(C_KEY)).isNull();
-    //            assertThat(fruitStates.get(D_KEY)).isNull();
-    //            assertThat(fruitStates.get(E_KEY)).isNull();
-    //            assertThat(fruitStates.get(F_KEY)).isNull();
-    //            assertThat(fruitStates.get(G_KEY)).isNull();
-    //
-    //            final ReadableKVState<String, String> animalStates = states.get(ANIMAL_STATE_KEY);
-    //            assertThat(animalStates).isNotNull();
-    //            assertThat(animalStates.get(A_KEY)).isNull();
-    //            assertThat(animalStates.get(B_KEY)).isNull();
-    //            assertThat(animalStates.get(C_KEY)).isSameAs(CUTTLEFISH);
-    //            assertThat(animalStates.get(D_KEY)).isSameAs(DOG);
-    //            assertThat(animalStates.get(E_KEY)).isNull();
-    //            assertThat(animalStates.get(F_KEY)).isSameAs(FOX);
-    //            assertThat(animalStates.get(G_KEY)).isNull();
-    //
-    //            final ReadableSingletonState<String> countryState = states.getSingleton(COUNTRY_STATE_KEY);
-    //            assertThat(countryState.getStateKey()).isEqualTo(COUNTRY_STATE_KEY);
-    //            assertThat(countryState.get()).isEqualTo(GHANA);
-    //
-    //            // And the states we got back CANNOT be cast to WritableState
-    //            assertThatThrownBy(
-    //                            () -> { //noinspection rawtypes
-    //                                final var ignored = (WritableKVState) fruitStates;
-    //                            })
-    //                    .isInstanceOf(ClassCastException.class);
-    //
-    //            assertThatThrownBy(
-    //                            () -> { //noinspection rawtypes
-    //                                final var ignored = (WritableKVState) animalStates;
-    //                            })
-    //                    .isInstanceOf(ClassCastException.class);
-    //
-    //            assertThatThrownBy(
-    //                            () -> { //noinspection rawtypes
-    //                                final var ignored = (WritableSingletonState) countryState;
-    //                            })
-    //                    .isInstanceOf(ClassCastException.class);
-    //        }
-    //    }
-    //
-    //    @Nested
-    //    @DisplayName("WritableStates Tests")
-    //    final class WritableStatesTest {
-    //
-    //        @BeforeEach
-    //        void setUp() {
-    //            setupAnimalMerkleMap();
-    //            setupSingletonCountry();
-    //
-    //            add(fruitMerkleMap, fruitMetadata, A_KEY, APPLE);
-    //            add(fruitMerkleMap, fruitMetadata, B_KEY, BANANA);
-    //            add(animalMerkleMap, animalMetadata, C_KEY, CUTTLEFISH);
-    //            add(animalMerkleMap, animalMetadata, D_KEY, DOG);
-    //            add(animalMerkleMap, animalMetadata, F_KEY, FOX);
-    //            countrySingleton.setValue(FRANCE);
-    //        }
-    //
-    //        @Test
-    //        @DisplayName("Getting WritableStates on an unknown service returns an empty entity")
-    //        void unknownServiceNameUsingWritableStates() {
-    //            final var states = hederaMerkle.createWritableStates(UNKNOWN_SERVICE);
-    //            assertThat(states).isNotNull();
-    //            assertThat(states.isEmpty()).isTrue();
-    //        }
-    //
-    //        @Test
-    //        @DisplayName("Reading an unknown state on WritableState should throw IAE")
-    //        void unknownState() {
-    //            // Given a HederaState with the fruit and animal and country states
-    //            hederaMerkle.putServiceStateIfAbsent(fruitMetadata, fruitMerkleMap);
-    //            hederaMerkle.putServiceStateIfAbsent(animalMetadata, animalMerkleMap);
-    //            hederaMerkle.putServiceStateIfAbsent(countryMetadata, countrySingleton);
-    //
-    //            // When we get the WritableStates
-    //            final var states = hederaMerkle.createWritableStates(FIRST_SERVICE);
-    //
-    //            // Then query it for an unknown state and get an IAE
-    //            assertThatThrownBy(() -> states.get(UNKNOWN_STATE_KEY)).isInstanceOf(IllegalArgumentException.class);
-    //        }
-    //
-    //        @Test
-    //        @DisplayName("Try to read a state that is MISSING from the merkle tree")
-    //        void readMissingState() {
-    //            // Given a HederaState with the fruit virtual map, which somehow has
-    //            // lost the merkle node (this should NEVER HAPPEN in real life!)
-    //            hederaMerkle.putServiceStateIfAbsent(fruitMetadata, fruitMerkleMap);
-    //            hederaMerkle.setChild(0, null);
-    //
-    //            // When we get the WritableStates
-    //            final var states = hederaMerkle.createWritableStates(FIRST_SERVICE);
-    //
-    //            // Then try to read the state and find it is missing!
-    //            assertThatThrownBy(() -> states.get(FRUIT_STATE_KEY)).isInstanceOf(IllegalStateException.class);
-    //        }
-    //
-    //        @Test
-    //        @DisplayName("Read a virtual map")
-    //        void readVirtualMap() {
-    //            // Given a HederaState with the fruit virtual map
-    //            setupFruitVirtualMap();
-    //            hederaMerkle.putServiceStateIfAbsent(fruitMetadata, fruitVirtualMap);
-    //
-    //            // When we get the WritableStates
-    //            final var states = hederaMerkle.createWritableStates(FIRST_SERVICE);
-    //
-    //            // Then it isn't null
-    //            assertThat(states.get(FRUIT_STATE_KEY)).isNotNull();
-    //        }
-    //
-    //        @Test
-    //        @DisplayName("Contains is true for all states in stateKeys and false for unknown ones")
-    //        void contains() {
-    //            // Given a HederaState with the fruit and animal and country states
-    //            hederaMerkle.putServiceStateIfAbsent(fruitMetadata, fruitMerkleMap);
-    //            hederaMerkle.putServiceStateIfAbsent(animalMetadata, animalMerkleMap);
-    //            hederaMerkle.putServiceStateIfAbsent(countryMetadata, countrySingleton);
-    //
-    //            // When we get the WritableStates and the state keys
-    //            final var states = hederaMerkle.createWritableStates(FIRST_SERVICE);
-    //            final var stateKeys = states.stateKeys();
-    //
-    //            // Then we find "contains" is true for every state in stateKeys
-    //            assertThat(stateKeys).hasSize(3);
-    //            for (final var stateKey : stateKeys) {
-    //                assertThat(states.contains(stateKey)).isTrue();
-    //            }
-    //
-    //            // And we find other nonsense states are false for contains
-    //            assertThat(states.contains(UNKNOWN_STATE_KEY)).isFalse();
-    //        }
-    //
-    //        @Test
-    //        @DisplayName("Getting the same writable state twice returns the same instance")
-    //        void getReturnsSameInstanceIfCalledTwice() {
-    //            // Given a HederaState with the fruit and the WritableStates for it
-    //            hederaMerkle.putServiceStateIfAbsent(fruitMetadata, fruitMerkleMap);
-    //            final var states = hederaMerkle.createWritableStates(FIRST_SERVICE);
-    //
-    //            // When we call get twice
-    //            final var kvState1 = states.get(FRUIT_STATE_KEY);
-    //            final var kvState2 = states.get(FRUIT_STATE_KEY);
-    //
-    //            // Then we must find both variables are the same instance
-    //            assertThat(kvState1).isSameAs(kvState2);
-    //        }
-    //
-    //        @Test
-    //        @DisplayName("Getting WritableStates on a known service returns an object with all the state")
-    //        void knownServiceNameUsingWritableStates() {
-    //            // Given a HederaState with the fruit and animal and country states
-    //            hederaMerkle.putServiceStateIfAbsent(fruitMetadata, fruitMerkleMap);
-    //            hederaMerkle.putServiceStateIfAbsent(animalMetadata, animalMerkleMap);
-    //            hederaMerkle.putServiceStateIfAbsent(countryMetadata, countrySingleton);
-    //
-    //            // When we get the WritableStates
-    //            final var states = hederaMerkle.createWritableStates(FIRST_SERVICE);
-    //
-    //            // We find the data we expected to find
-    //            assertThat(states).isNotNull();
-    //            assertThat(states.isEmpty()).isFalse();
-    //            assertThat(states.size()).isEqualTo(3);
-    //
-    //            final WritableKVState<String, String> fruitStates = states.get(FRUIT_STATE_KEY);
-    //            assertThat(fruitStates).isNotNull();
-    //
-    //            final var animalStates = states.get(ANIMAL_STATE_KEY);
-    //            assertThat(animalStates).isNotNull();
-    //
-    //            final var countryState = states.getSingleton(COUNTRY_STATE_KEY);
-    //            assertThat(countryState).isNotNull();
-    //
-    //            // And the states we got back are writable
-    //            fruitStates.put(C_KEY, CHERRY);
-    //            assertThat(fruitStates.get(C_KEY)).isSameAs(CHERRY);
-    //            countryState.put(ESTONIA);
-    //            assertThat(countryState.get()).isEqualTo(ESTONIA);
-    //        }
-    //    }
-    //
-    //    @Nested
-    //    @DisplayName("Handling Migrate Tests")
-    //    final class MigrationTest {
-    //        @Test
-    //        @DisplayName("The onMigrate handler is called when a migration happens")
-    //        void onMigrateCalled() {
-    //            assertThat(onMigrateCalled).isFalse();
-    //            hederaMerkle.migrate(1);
-    //            assertThat(onMigrateCalled).isTrue();
-    //        }
-    //    }
-    //
-    //    @Nested
-    //    @DisplayName("Handling Pre-Handle Tests")
-    //    final class PreHandleTest {
-    //        @Test
-    //        @DisplayName("The onPreHandle handler is called when a pre-handle happens")
-    //        void onPreHandleCalled() {
-    //            assertThat(onPreHandleCalled).isFalse();
-    //            hederaMerkle.preHandle(Mockito.mock(Event.class));
-    //            assertThat(onPreHandleCalled).isTrue();
-    //        }
-    //    }
-    //
-    //    @Nested
-    //    @DisplayName("Handling Consensus Rounds Tests")
-    //    final class ConsensusRoundTest {
-    //        @Test
-    //        @DisplayName("Notifications are sent to onHandleConsensusRound when handleConsensusRound is" + " called")
-    //        void handleConsensusRoundCallback() {
-    //            final var round = Mockito.mock(Round.class);
-    //            final var dualState = Mockito.mock(SwirldDualState.class);
-    //            final var state = new MerkleHederaState(
-    //                    tree -> onMigrateCalled.set(true),
-    //                    (evt, meta, provider) -> onPreHandleCalled.set(true),
-    //                    (r, d, m) -> {
-    //                        assertThat(round).isSameAs(r);
-    //                        assertThat(dualState).isSameAs(d);
-    //                        onHandleCalled.set(true);
-    //                    });
-    //
-    //            state.handleConsensusRound(round, dualState);
-    //            assertThat(onHandleCalled).isTrue();
-    //        }
-    //    }
-    //
-    //    @Nested
-    //    @DisplayName("Copy Tests")
-    //    final class CopyTest {
-    //        @Test
-    //        @DisplayName("When a copy is made, the original loses the onConsensusRoundCallback, and the copy" + "
-    // gains it")
-    //        void originalLosesConsensusRoundCallbackAfterCopy() {
-    //            final var copy = hederaMerkle.copy();
-    //
-    //            // The original no longer has the listener
-    //            final var round = Mockito.mock(Round.class);
-    //            final var dualState = Mockito.mock(SwirldDualState.class);
-    //            assertThrows(MutabilityException.class, () -> hederaMerkle.handleConsensusRound(round, dualState));
-    //
-    //            // But the copy does
-    //            copy.handleConsensusRound(round, dualState);
-    //            assertThat(onHandleCalled).isTrue();
-    //        }
-    //
-    //        @Test
-    //        @DisplayName("Cannot call copy on original after copy")
-    //        void callCopyTwiceOnOriginalThrows() {
-    //            hederaMerkle.copy();
-    //            assertThatThrownBy(hederaMerkle::copy).isInstanceOf(MutabilityException.class);
-    //        }
-    //
-    //        @Test
-    //        @DisplayName("Cannot call putServiceStateIfAbsent on original after copy")
-    //        void addServiceOnOriginalAfterCopyThrows() {
-    //            setupAnimalMerkleMap();
-    //            hederaMerkle.copy();
-    //            assertThatThrownBy(() -> hederaMerkle.putServiceStateIfAbsent(animalMetadata, animalMerkleMap))
-    //                    .isInstanceOf(MutabilityException.class);
-    //        }
-    //
-    //        @Test
-    //        @DisplayName("Cannot call removeServiceState on original after copy")
-    //        void removeServiceOnOriginalAfterCopyThrows() {
-    //            setupAnimalMerkleMap();
-    //            hederaMerkle.putServiceStateIfAbsent(animalMetadata, animalMerkleMap);
-    //            hederaMerkle.copy();
-    //            assertThatThrownBy(() -> hederaMerkle.removeServiceState(FIRST_SERVICE, ANIMAL_STATE_KEY))
-    //                    .isInstanceOf(MutabilityException.class);
-    //        }
-    //
-    //        @Test
-    //        @DisplayName("Cannot call createWritableStates on original after copy")
-    //        void createWritableStatesOnOriginalAfterCopyThrows() {
-    //            hederaMerkle.copy();
-    //            assertThatThrownBy(() -> hederaMerkle.createWritableStates(FRUIT_STATE_KEY))
-    //                    .isInstanceOf(MutabilityException.class);
-    //        }
-    //    }
-=======
 import static org.assertj.core.api.Assertions.assertThat;
 import static org.assertj.core.api.AssertionsForClassTypes.assertThatThrownBy;
 import static org.junit.jupiter.api.Assertions.assertThrows;
@@ -1374,5 +699,4 @@
                     .isInstanceOf(MutabilityException.class);
         }
     }
->>>>>>> 9ad671e2
 }