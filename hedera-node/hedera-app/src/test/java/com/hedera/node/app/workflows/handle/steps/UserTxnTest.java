/*
 * Copyright (C) 2024-2025 Hedera Hashgraph, LLC
 *
 * Licensed under the Apache License, Version 2.0 (the "License");
 * you may not use this file except in compliance with the License.
 * You may obtain a copy of the License at
 *
 *      http://www.apache.org/licenses/LICENSE-2.0
 *
 * Unless required by applicable law or agreed to in writing, software
 * distributed under the License is distributed on an "AS IS" BASIS,
 * WITHOUT WARRANTIES OR CONDITIONS OF ANY KIND, either express or implied.
 * See the License for the specific language governing permissions and
 * limitations under the License.
 */

package com.hedera.node.app.workflows.handle.steps;

import static com.hedera.hapi.node.base.HederaFunctionality.CONSENSUS_CREATE_TOPIC;
import static com.hedera.node.app.fixtures.AppTestBase.DEFAULT_CONFIG;
import static com.hedera.node.app.workflows.handle.TransactionType.GENESIS_TRANSACTION;
import static java.util.Collections.emptyMap;
import static org.assertj.core.api.Assertions.assertThat;
import static org.junit.jupiter.api.Assertions.assertEquals;
import static org.junit.jupiter.api.Assertions.assertNotNull;
import static org.junit.jupiter.api.Assertions.assertSame;
import static org.mockito.ArgumentMatchers.any;
import static org.mockito.ArgumentMatchers.eq;
import static org.mockito.BDDMockito.given;

import com.hedera.hapi.block.stream.BlockItem;
import com.hedera.hapi.node.base.AccountID;
import com.hedera.hapi.node.base.Key;
import com.hedera.hapi.node.base.SemanticVersion;
import com.hedera.hapi.node.base.SignatureMap;
import com.hedera.hapi.node.base.Transaction;
import com.hedera.hapi.node.base.TransactionID;
import com.hedera.hapi.node.transaction.ExchangeRateSet;
import com.hedera.hapi.node.transaction.TransactionBody;
import com.hedera.hapi.platform.event.EventTransaction;
import com.hedera.node.app.blocks.BlockStreamManager;
import com.hedera.node.app.blocks.impl.BlockStreamBuilder;
import com.hedera.node.app.blocks.impl.BoundaryStateChangeListener;
import com.hedera.node.app.blocks.impl.KVStateChangeListener;
import com.hedera.node.app.blocks.impl.PairedStreamBuilder;
import com.hedera.node.app.fees.ExchangeRateManager;
import com.hedera.node.app.fees.FeeManager;
import com.hedera.node.app.records.BlockRecordManager;
import com.hedera.node.app.service.consensus.impl.ConsensusServiceImpl;
import com.hedera.node.app.services.ServiceScopeLookup;
import com.hedera.node.app.spi.authorization.Authorizer;
import com.hedera.node.app.spi.fees.Fees;
import com.hedera.node.app.store.ReadableStoreFactory;
import com.hedera.node.app.throttle.NetworkUtilizationManager;
<<<<<<< HEAD
=======
import com.hedera.node.app.version.ServicesSoftwareVersion;
>>>>>>> 76f81aad
import com.hedera.node.app.workflows.TransactionChecker;
import com.hedera.node.app.workflows.TransactionInfo;
import com.hedera.node.app.workflows.dispatcher.TransactionDispatcher;
import com.hedera.node.app.workflows.handle.DispatchProcessor;
import com.hedera.node.app.workflows.handle.dispatch.ChildDispatchFactory;
import com.hedera.node.app.workflows.prehandle.PreHandleResult;
import com.hedera.node.app.workflows.prehandle.PreHandleWorkflow;
import com.hedera.node.config.ConfigProvider;
import com.hedera.node.config.VersionedConfigImpl;
import com.hedera.node.config.testfixtures.HederaTestConfigBuilder;
import com.hedera.pbj.runtime.io.buffer.Bytes;
import com.swirlds.config.api.Configuration;
import com.swirlds.platform.system.SoftwareVersion;
import com.swirlds.platform.system.transaction.ConsensusTransaction;
import com.swirlds.platform.system.transaction.TransactionWrapper;
import com.swirlds.state.State;
import com.swirlds.state.lifecycle.info.NetworkInfo;
import com.swirlds.state.lifecycle.info.NodeInfo;
import java.time.Instant;
import java.util.function.Function;
import org.junit.jupiter.api.BeforeEach;
import org.junit.jupiter.api.Test;
import org.junit.jupiter.api.extension.ExtendWith;
import org.mockito.Mock;
import org.mockito.junit.jupiter.MockitoExtension;

@ExtendWith(MockitoExtension.class)
class UserTxnTest {
    private static final long CONGESTION_MULTIPLIER = 2L;
    private static final Instant CONSENSUS_NOW = Instant.ofEpochSecond(1_234_567L, 890);
    private static final ConsensusTransaction PLATFORM_TXN = new TransactionWrapper(EventTransaction.DEFAULT);
    private static final AccountID PAYER_ID =
            AccountID.newBuilder().accountNum(1234).build();
    private static final Key AN_ED25519_KEY = Key.newBuilder()
            .ed25519(Bytes.fromHex("0101010101010101010101010101010101010101010101010101010101010101"))
            .build();
    private static final Configuration BLOCKS_CONFIG = HederaTestConfigBuilder.create()
            .withValue("blockStream.streamMode", "BLOCKS")
            .getOrCreateConfig();

    @Mock
    private State state;

    @Mock
    private NodeInfo creatorInfo;

    @Mock
    private PreHandleResult preHandleResult;

    @Mock
    private PreHandleWorkflow preHandleWorkflow;

    @Mock
    private TransactionInfo txnInfo;

    @Mock
    private KVStateChangeListener kvStateChangeListener;

    @Mock
    private BoundaryStateChangeListener boundaryStateChangeListener;

    @Mock
    private Authorizer authorizer;

    @Mock
    private NetworkInfo networkInfo;

    @Mock
    private FeeManager feeManager;

    @Mock
    private DispatchProcessor dispatchProcessor;

    @Mock
    private ServiceScopeLookup serviceScopeLookup;

    @Mock
    private ExchangeRateManager exchangeRateManager;

    @Mock
    private ChildDispatchFactory childDispatchFactory;

    @Mock
    private TransactionDispatcher dispatcher;

    @Mock
    private NetworkUtilizationManager networkUtilizationManager;

    @Mock
    private BlockRecordManager blockRecordManager;

    @Mock
    private BlockStreamManager blockStreamManager;

    @Mock
    private ConfigProvider configProvider;

    @Mock
    private TransactionChecker transactionChecker;

    private Function<SemanticVersion, SoftwareVersion> softwareVersionFactory = ServicesSoftwareVersion::new;

    @Mock
    private TransactionChecker transactionChecker;

    @BeforeEach
    void setUp() {
        given(preHandleWorkflow.getCurrentPreHandleResult(
                        eq(creatorInfo), eq(PLATFORM_TXN), any(ReadableStoreFactory.class)))
                .willReturn(preHandleResult);
        given(preHandleResult.txInfo()).willReturn(txnInfo);
        given(txnInfo.functionality()).willReturn(CONSENSUS_CREATE_TOPIC);
    }

    @Test
    void usesPairedStreamBuilderWithDefaultConfig() {
        given(configProvider.getConfiguration()).willReturn(new VersionedConfigImpl(DEFAULT_CONFIG, 1));

        final var factory = createUserTxnFactory();
        final var subject = factory.createUserTxn(state, creatorInfo, PLATFORM_TXN, CONSENSUS_NOW, GENESIS_TRANSACTION);

        assertSame(GENESIS_TRANSACTION, subject.type());
        assertSame(CONSENSUS_CREATE_TOPIC, subject.functionality());
        assertSame(CONSENSUS_NOW, subject.consensusNow());
        assertSame(state, subject.state());
        assertSame(txnInfo, subject.txnInfo());
        assertSame(preHandleResult, subject.preHandleResult());
        assertSame(creatorInfo, subject.creatorInfo());
        assertNotNull(subject.tokenContextImpl());
        assertNotNull(subject.stack());
        assertNotNull(subject.readableStoreFactory());
        assertNotNull(subject.config());

        assertThat(subject.baseBuilder()).isInstanceOf(PairedStreamBuilder.class);
    }

    @Test
    void constructsDispatchAsExpectedWithCongestionMultiplierGreaterThanOne() {
        given(configProvider.getConfiguration()).willReturn(new VersionedConfigImpl(BLOCKS_CONFIG, 1));
        given(txnInfo.payerID()).willReturn(PAYER_ID);
        given(txnInfo.txBody())
                .willReturn(TransactionBody.newBuilder()
                        .transactionID(TransactionID.DEFAULT)
                        .build());
        given(txnInfo.transaction()).willReturn(Transaction.DEFAULT);
        given(txnInfo.signatureMap()).willReturn(SignatureMap.DEFAULT);
        given(preHandleResult.payerKey()).willReturn(AN_ED25519_KEY);
        given(preHandleResult.getVerificationResults()).willReturn(emptyMap());
        given(feeManager.congestionMultiplierFor(any(), eq(CONSENSUS_CREATE_TOPIC), any(ReadableStoreFactory.class)))
                .willReturn(CONGESTION_MULTIPLIER);
        given(serviceScopeLookup.getServiceName(any())).willReturn(ConsensusServiceImpl.NAME);
        given(dispatcher.dispatchComputeFees(any())).willReturn(Fees.FREE);

        final var factory = createUserTxnFactory();
        final var subject = factory.createUserTxn(state, creatorInfo, PLATFORM_TXN, CONSENSUS_NOW, GENESIS_TRANSACTION);

        final var dispatch = factory.createDispatch(subject, ExchangeRateSet.DEFAULT);

        assertSame(PAYER_ID, dispatch.payerId());
        final var result = ((BlockStreamBuilder) subject.baseBuilder())
                .build().blockItems().stream()
                        .filter(BlockItem::hasTransactionResult)
                        .findFirst()
                        .map(BlockItem::transactionResultOrThrow)
                        .orElseThrow();
        assertEquals(CONGESTION_MULTIPLIER, result.congestionPricingMultiplier());
    }

    @Test
    void constructsDispatchAsExpectedWithCongestionMultiplierEqualToOne() {
        given(configProvider.getConfiguration()).willReturn(new VersionedConfigImpl(BLOCKS_CONFIG, 1));
        given(txnInfo.payerID()).willReturn(PAYER_ID);
        given(txnInfo.txBody())
                .willReturn(TransactionBody.newBuilder()
                        .transactionID(TransactionID.DEFAULT)
                        .build());
        given(txnInfo.transaction()).willReturn(Transaction.DEFAULT);
        given(txnInfo.signatureMap()).willReturn(SignatureMap.DEFAULT);
        given(preHandleResult.getVerificationResults()).willReturn(emptyMap());
        given(feeManager.congestionMultiplierFor(any(), eq(CONSENSUS_CREATE_TOPIC), any(ReadableStoreFactory.class)))
                .willReturn(1L);
        given(serviceScopeLookup.getServiceName(any())).willReturn(ConsensusServiceImpl.NAME);
        given(dispatcher.dispatchComputeFees(any())).willReturn(Fees.FREE);

        final var factory = createUserTxnFactory();
        final var subject = factory.createUserTxn(state, creatorInfo, PLATFORM_TXN, CONSENSUS_NOW, GENESIS_TRANSACTION);

        final var dispatch = factory.createDispatch(subject, ExchangeRateSet.DEFAULT);

        assertSame(PAYER_ID, dispatch.payerId());
        final var result = ((BlockStreamBuilder) subject.baseBuilder())
                .build().blockItems().stream()
                        .filter(BlockItem::hasTransactionResult)
                        .findFirst()
                        .map(BlockItem::transactionResultOrThrow)
                        .orElseThrow();
        assertEquals(0L, result.congestionPricingMultiplier());
    }

    private UserTxnFactory createUserTxnFactory() {
        return new UserTxnFactory(
                configProvider,
                kvStateChangeListener,
                boundaryStateChangeListener,
                preHandleWorkflow,
                authorizer,
                networkInfo,
                feeManager,
                dispatchProcessor,
                serviceScopeLookup,
                exchangeRateManager,
                dispatcher,
                networkUtilizationManager,
                blockRecordManager,
                blockStreamManager,
                childDispatchFactory,
<<<<<<< HEAD
=======
                softwareVersionFactory,
>>>>>>> 76f81aad
                transactionChecker);
    }
}<|MERGE_RESOLUTION|>--- conflicted
+++ resolved
@@ -52,10 +52,7 @@
 import com.hedera.node.app.spi.fees.Fees;
 import com.hedera.node.app.store.ReadableStoreFactory;
 import com.hedera.node.app.throttle.NetworkUtilizationManager;
-<<<<<<< HEAD
-=======
 import com.hedera.node.app.version.ServicesSoftwareVersion;
->>>>>>> 76f81aad
 import com.hedera.node.app.workflows.TransactionChecker;
 import com.hedera.node.app.workflows.TransactionInfo;
 import com.hedera.node.app.workflows.dispatcher.TransactionDispatcher;
@@ -158,9 +155,6 @@
 
     private Function<SemanticVersion, SoftwareVersion> softwareVersionFactory = ServicesSoftwareVersion::new;
 
-    @Mock
-    private TransactionChecker transactionChecker;
-
     @BeforeEach
     void setUp() {
         given(preHandleWorkflow.getCurrentPreHandleResult(
@@ -272,10 +266,7 @@
                 blockRecordManager,
                 blockStreamManager,
                 childDispatchFactory,
-<<<<<<< HEAD
-=======
                 softwareVersionFactory,
->>>>>>> 76f81aad
                 transactionChecker);
     }
 }