--- conflicted
+++ resolved
@@ -34,12 +34,8 @@
 import com.hedera.hapi.node.transaction.TransactionBody;
 import com.hedera.node.app.config.ConfigProviderImpl;
 import com.hedera.node.app.fees.ExchangeRateManager;
-<<<<<<< HEAD
 import com.hedera.node.app.fees.FeeManager;
-import com.hedera.node.app.fees.congestion.MonoMultiplierSources;
-=======
 import com.hedera.node.app.fees.congestion.CongestionMultipliers;
->>>>>>> f8140140
 import com.hedera.node.app.fixtures.state.FakeHederaState;
 import com.hedera.node.app.service.file.FileService;
 import com.hedera.node.app.spi.fixtures.TransactionFactory;
@@ -87,14 +83,10 @@
     private ExchangeRateManager exchangeRateManager;
 
     @Mock
-<<<<<<< HEAD
     private FeeManager feeManager;
 
     @Mock
-    private MonoMultiplierSources monoMultiplierSources;
-=======
     private CongestionMultipliers congestionMultipliers;
->>>>>>> f8140140
 
     @Mock
     private ThrottleAccumulator throttleAccumulator;
@@ -120,12 +112,8 @@
                 configProvider,
                 throttleManager,
                 exchangeRateManager,
-<<<<<<< HEAD
                 feeManager,
-                monoMultiplierSources,
-=======
                 congestionMultipliers,
->>>>>>> f8140140
                 throttleAccumulator,
                 synchronizedThrottleAccumulator);
     }
@@ -142,82 +130,62 @@
                         null,
                         throttleManager,
                         exchangeRateManager,
-<<<<<<< HEAD
-                        feeManager,
-                        monoMultiplierSources,
-=======
-                        congestionMultipliers,
->>>>>>> f8140140
-                        throttleAccumulator,
-                        synchronizedThrottleAccumulator))
-                .isInstanceOf(NullPointerException.class);
-        assertThatThrownBy(() -> new SystemFileUpdateFacility(
-                        configProvider,
-                        null,
-                        exchangeRateManager,
-<<<<<<< HEAD
-                        feeManager,
-                        monoMultiplierSources,
-=======
-                        congestionMultipliers,
->>>>>>> f8140140
-                        throttleAccumulator,
-                        synchronizedThrottleAccumulator))
-                .isInstanceOf(NullPointerException.class);
-        assertThatThrownBy(() -> new SystemFileUpdateFacility(
-                        configProvider,
-                        throttleManager,
-                        null,
-<<<<<<< HEAD
-                        feeManager,
-                        monoMultiplierSources,
-=======
-                        congestionMultipliers,
->>>>>>> f8140140
-                        throttleAccumulator,
-                        synchronizedThrottleAccumulator))
-                .isInstanceOf(NullPointerException.class);
-        assertThatThrownBy(() -> new SystemFileUpdateFacility(
-                        configProvider,
-                        throttleManager,
-                        exchangeRateManager,
-                        null,
-                        monoMultiplierSources,
-                        throttleAccumulator,
-                        synchronizedThrottleAccumulator))
-                .isInstanceOf(NullPointerException.class);
-        assertThatThrownBy(() -> new SystemFileUpdateFacility(
-                        configProvider,
-                        throttleManager,
-                        exchangeRateManager,
-<<<<<<< HEAD
-                        feeManager,
-                        null,
-                        throttleAccumulator,
-                        synchronizedThrottleAccumulator))
-                .isInstanceOf(NullPointerException.class);
-        assertThatThrownBy(() -> new SystemFileUpdateFacility(
-                        configProvider,
-                        throttleManager,
-                        exchangeRateManager,
-                        feeManager,
-                        monoMultiplierSources,
-=======
-                        congestionMultipliers,
->>>>>>> f8140140
-                        null,
-                        synchronizedThrottleAccumulator))
-                .isInstanceOf(NullPointerException.class);
-        assertThatThrownBy(() -> new SystemFileUpdateFacility(
-                        configProvider,
-                        throttleManager,
-                        exchangeRateManager,
-<<<<<<< HEAD
-                        feeManager,
-                        monoMultiplierSources,
-=======
-                        congestionMultipliers,
->>>>>>> f8140140
+                        feeManager,
+                        congestionMultipliers,
+                        throttleAccumulator,
+                        synchronizedThrottleAccumulator))
+                .isInstanceOf(NullPointerException.class);
+        assertThatThrownBy(() -> new SystemFileUpdateFacility(
+                        configProvider,
+                        null,
+                        exchangeRateManager,
+                        feeManager,
+                        congestionMultipliers,
+                        throttleAccumulator,
+                        synchronizedThrottleAccumulator))
+                .isInstanceOf(NullPointerException.class);
+        assertThatThrownBy(() -> new SystemFileUpdateFacility(
+                        configProvider,
+                        throttleManager,
+                        null,
+                        feeManager,
+                        congestionMultipliers,
+                        throttleAccumulator,
+                        synchronizedThrottleAccumulator))
+                .isInstanceOf(NullPointerException.class);
+        assertThatThrownBy(() -> new SystemFileUpdateFacility(
+                        configProvider,
+                        throttleManager,
+                        exchangeRateManager,
+                        null,
+                        congestionMultipliers,
+                        throttleAccumulator,
+                        synchronizedThrottleAccumulator))
+                .isInstanceOf(NullPointerException.class);
+        assertThatThrownBy(() -> new SystemFileUpdateFacility(
+                        configProvider,
+                        throttleManager,
+                        exchangeRateManager,
+                        feeManager,
+                        null,
+                        throttleAccumulator,
+                        synchronizedThrottleAccumulator))
+                .isInstanceOf(NullPointerException.class);
+        assertThatThrownBy(() -> new SystemFileUpdateFacility(
+                        configProvider,
+                        throttleManager,
+                        exchangeRateManager,
+                        feeManager,
+                        congestionMultipliers,
+                        null,
+                        synchronizedThrottleAccumulator))
+                .isInstanceOf(NullPointerException.class);
+        assertThatThrownBy(() -> new SystemFileUpdateFacility(
+                        configProvider,
+                        throttleManager,
+                        exchangeRateManager,
+                        feeManager,
+                        congestionMultipliers,
                         throttleAccumulator,
                         null))
                 .isInstanceOf(NullPointerException.class);
@@ -358,18 +326,6 @@
                 .fileUpdate(FileUpdateTransactionBody.newBuilder().fileID(fileID));
         files.put(fileID, File.newBuilder().contents(FILE_BYTES).build());
 
-<<<<<<< HEAD
-=======
-        throttleManager = Mockito.mock(ThrottleManager.class);
-        subject = new SystemFileUpdateFacility(
-                configProvider,
-                throttleManager,
-                exchangeRateManager,
-                congestionMultipliers,
-                throttleAccumulator,
-                synchronizedThrottleAccumulator);
-
->>>>>>> f8140140
         // when
         subject.handleTxBody(state, txBody.build());
 
