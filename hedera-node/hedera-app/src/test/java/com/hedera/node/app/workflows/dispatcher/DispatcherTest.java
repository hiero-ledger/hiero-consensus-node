--- conflicted
+++ resolved
@@ -527,30 +527,19 @@
                                 .setScheduleDelete(
                                         ScheduleDeleteTransactionBody.getDefaultInstance())
                                 .build(),
-<<<<<<< HEAD
-                        (BiConsumer<Handlers, PrehandleHandlerContext>)
-                                (handlers, meta) ->
-                                        verify(handlers.scheduleDeleteHandler()).preHandle(meta)),
-=======
-                        (Consumer<Handlers>)
-                                h ->
-                                        verify(h.scheduleDeleteHandler())
-                                                .preHandle(any(), any(), any(), any())),
->>>>>>> 0cdefa31
+                        (BiConsumer<Handlers, PrehandleHandlerContext>)
+                                (handlers, meta) ->
+                                        verify(handlers.scheduleDeleteHandler())
+                                                .preHandle(eq(meta), any())),
 
                 // token
                 Arguments.of(
                         TransactionBody.newBuilder()
                                 .setTokenCreation(TokenCreateTransactionBody.getDefaultInstance())
                                 .build(),
-<<<<<<< HEAD
                         (BiConsumer<Handlers, PrehandleHandlerContext>)
                                 (handlers, meta) ->
                                         verify(handlers.tokenCreateHandler()).preHandle(meta)),
-=======
-                        (Consumer<Handlers>)
-                                h -> verify(h.tokenCreateHandler()).preHandle(any(), any(), any())),
->>>>>>> 0cdefa31
                 Arguments.of(
                         TransactionBody.newBuilder()
                                 .setTokenUpdate(TokenUpdateTransactionBody.getDefaultInstance())
@@ -562,16 +551,10 @@
                         TransactionBody.newBuilder()
                                 .setTokenMint(TokenMintTransactionBody.getDefaultInstance())
                                 .build(),
-<<<<<<< HEAD
-                        (BiConsumer<Handlers, PrehandleHandlerContext>)
-                                (handlers, meta) ->
-                                        verify(handlers.tokenMintHandler()).preHandle(meta)),
-=======
-                        (Consumer<Handlers>)
-                                h ->
-                                        verify(h.tokenMintHandler())
-                                                .preHandle(any(), any(), any(), any())),
->>>>>>> 0cdefa31
+                        (BiConsumer<Handlers, PrehandleHandlerContext>)
+                                (handlers, meta) ->
+                                        verify(handlers.tokenMintHandler())
+                                                .preHandle(eq(meta), any())),
                 Arguments.of(
                         TransactionBody.newBuilder()
                                 .setTokenBurn(TokenBurnTransactionBody.getDefaultInstance())
@@ -607,17 +590,10 @@
                                 .setTokenUnfreeze(
                                         TokenUnfreezeAccountTransactionBody.getDefaultInstance())
                                 .build(),
-<<<<<<< HEAD
                         (BiConsumer<Handlers, PrehandleHandlerContext>)
                                 (handlers, meta) ->
                                         verify(handlers.tokenUnfreezeAccountHandler())
-                                                .preHandle(meta)),
-=======
-                        (Consumer<Handlers>)
-                                h ->
-                                        verify(h.tokenUnfreezeAccountHandler())
-                                                .preHandle(any(), any(), any(), any())),
->>>>>>> 0cdefa31
+                                                .preHandle(eq(meta), any())),
                 Arguments.of(
                         TransactionBody.newBuilder()
                                 .setTokenGrantKyc(TokenGrantKycTransactionBody.getDefaultInstance())
@@ -631,17 +607,10 @@
                                 .setTokenRevokeKyc(
                                         TokenRevokeKycTransactionBody.getDefaultInstance())
                                 .build(),
-<<<<<<< HEAD
                         (BiConsumer<Handlers, PrehandleHandlerContext>)
                                 (handlers, meta) ->
                                         verify(handlers.tokenRevokeKycFromAccountHandler())
-                                                .preHandle(meta)),
-=======
-                        (Consumer<Handlers>)
-                                h ->
-                                        verify(h.tokenRevokeKycFromAccountHandler())
-                                                .preHandle(any(), any(), any(), any())),
->>>>>>> 0cdefa31
+                                                .preHandle(eq(meta), any())),
                 Arguments.of(
                         TransactionBody.newBuilder()
                                 .setTokenAssociate(
@@ -665,17 +634,10 @@
                                 .setTokenFeeScheduleUpdate(
                                         TokenFeeScheduleUpdateTransactionBody.getDefaultInstance())
                                 .build(),
-<<<<<<< HEAD
                         (BiConsumer<Handlers, PrehandleHandlerContext>)
                                 (handlers, meta) ->
                                         verify(handlers.tokenFeeScheduleUpdateHandler())
-                                                .preHandle(meta)),
-=======
-                        (Consumer<Handlers>)
-                                h ->
-                                        verify(h.tokenFeeScheduleUpdateHandler())
-                                                .preHandle(any(), any(), any(), any())),
->>>>>>> 0cdefa31
+                                                .preHandle(eq(meta), any())),
                 Arguments.of(
                         TransactionBody.newBuilder()
                                 .setTokenPause(TokenPauseTransactionBody.getDefaultInstance())
