/*
 * Copyright (C) 2023 Hedera Hashgraph, LLC
 *
 * Licensed under the Apache License, Version 2.0 (the "License");
 * you may not use this file except in compliance with the License.
 * You may obtain a copy of the License at
 *
 *      http://www.apache.org/licenses/LICENSE-2.0
 *
 * Unless required by applicable law or agreed to in writing, software
 * distributed under the License is distributed on an "AS IS" BASIS,
 * WITHOUT WARRANTIES OR CONDITIONS OF ANY KIND, either express or implied.
 * See the License for the specific language governing permissions and
 * limitations under the License.
 */

package com.hedera.node.app.workflows.handle.record;

import static com.ibm.icu.impl.Assert.fail;
import static org.junit.jupiter.api.Assertions.assertEquals;

import com.hedera.hapi.node.base.AccountAmount;
import com.hedera.hapi.node.base.AccountID;
import com.hedera.hapi.node.base.ContractID;
import com.hedera.hapi.node.base.FileID;
import com.hedera.hapi.node.base.ResponseCodeEnum;
import com.hedera.hapi.node.base.ScheduleID;
import com.hedera.hapi.node.base.TokenAssociation;
import com.hedera.hapi.node.base.TokenID;
import com.hedera.hapi.node.base.TokenTransferList;
import com.hedera.hapi.node.base.TopicID;
import com.hedera.hapi.node.base.Transaction;
import com.hedera.hapi.node.base.TransactionID;
import com.hedera.hapi.node.base.TransferList;
import com.hedera.hapi.node.contract.ContractFunctionResult;
import com.hedera.hapi.node.transaction.AssessedCustomFee;
import com.hedera.hapi.node.transaction.ExchangeRateSet;
import com.hedera.hapi.node.transaction.TransactionBody;
import com.hedera.hapi.node.transaction.TransactionRecord;
import com.hedera.hapi.streams.ContractActions;
import com.hedera.hapi.streams.ContractBytecode;
import com.hedera.hapi.streams.ContractStateChanges;
import com.hedera.node.app.spi.HapiUtils;
import com.hedera.pbj.runtime.io.buffer.Bytes;
import com.swirlds.common.crypto.DigestType;
import java.security.MessageDigest;
import java.security.NoSuchAlgorithmException;
import java.time.Instant;
import java.util.List;
import org.junit.jupiter.api.extension.ExtendWith;
import org.junit.jupiter.params.ParameterizedTest;
import org.junit.jupiter.params.provider.EnumSource;
import org.mockito.Mock;
import org.mockito.junit.jupiter.MockitoExtension;

@SuppressWarnings({"removal", "DataFlowIssue"})
@ExtendWith(MockitoExtension.class)
public class SingleTransactionRecordBuilderTest {
    public static final Instant CONSENSUS_TIME = Instant.now();
    public static final Instant PARENT_CONSENSUS_TIME = Instant.now();
    public static final long TRANSACTION_FEE = 6846513L;
    public static final int ENTROPY_NUMBER = 87372879;
    public static final long TOPIC_SEQUENCE_NUMBER = 928782L;
    public static final long TOPIC_RUNNING_HASH_VERSION = 153513L;
    public static final long NEW_TOTAL_SUPPLY = 34134546L;
    public static final String MEMO = "Yo Memo";
    private @Mock Transaction transaction;
    private @Mock TransactionBody transactionBody;
    private @Mock TransactionID transactionID;
    private final Bytes transactionBytes = Bytes.wrap("Hello Tester");
    private @Mock ContractFunctionResult contractCallResult;
    private @Mock ContractFunctionResult contractCreateResult;
    private @Mock TransferList transferList;
    private @Mock TokenTransferList tokenTransfer;
    private @Mock ScheduleID scheduleRef;
    private @Mock AssessedCustomFee assessedCustomFee;
    private @Mock TokenAssociation tokenAssociation;
    private @Mock Bytes alias;
    private @Mock Bytes ethereumHash;
    private @Mock Bytes prngBytes;
    private @Mock AccountAmount accountAmount;
    private @Mock Bytes evmAddress;
    private @Mock ResponseCodeEnum status;
    private @Mock AccountID accountID;
    private @Mock FileID fileID;
    private @Mock ContractID contractID;
    private @Mock ExchangeRateSet exchangeRate;
    private @Mock TopicID topicID;
    private @Mock Bytes topicRunningHash;
    private @Mock TokenID tokenID;
    private @Mock ScheduleID scheduleID;
    private @Mock TransactionID scheduledTransactionID;
    private @Mock ContractStateChanges contractStateChanges;
    private @Mock ContractActions contractAction;
    private @Mock ContractBytecode contractBytecode;

    @ParameterizedTest
    @EnumSource(TransactionRecord.EntropyOneOfType.class)
    public void testBuilder(TransactionRecord.EntropyOneOfType entropyOneOfType) {
        if (entropyOneOfType == TransactionRecord.EntropyOneOfType.UNSET) {
            return;
        }

        final List<TokenTransferList> tokenTransferLists = List.of(tokenTransfer);
        final List<AssessedCustomFee> assessedCustomFees = List.of(assessedCustomFee);
        final List<TokenAssociation> automaticTokenAssociations = List.of(tokenAssociation);
        final List<AccountAmount> paidStakingRewards = List.of(accountAmount);
        final List<Long> serialNumbers = List.of(1L, 2L, 3L);

<<<<<<< HEAD
        SingleTransactionRecordBuilder singleTransactionRecordBuilder =
                new SingleTransactionRecordBuilder(CONSENSUS_TIME, PARENT_CONSENSUS_TIME);
=======
        SingleTransactionRecordBuilderImpl singleTransactionRecordBuilder =
                new SingleTransactionRecordBuilderImpl(CONSENSUS_TIME);
>>>>>>> 8f925813
        assertEquals(CONSENSUS_TIME, singleTransactionRecordBuilder.consensusNow());

        singleTransactionRecordBuilder
                .transaction(transaction)
                .transactionBytes(transactionBytes)
                .transactionID(transactionID)
                .memo(MEMO)
                .transactionFee(TRANSACTION_FEE)
                .contractCallResult(contractCallResult)
                .contractCreateResult(contractCreateResult)
                .transferList(transferList)
                .tokenTransferLists(tokenTransferLists)
                .scheduleRef(scheduleRef)
                .assessedCustomFees(assessedCustomFees)
                .automaticTokenAssociations(automaticTokenAssociations)
                .alias(alias)
                .ethereumHash(ethereumHash)
                .paidStakingRewards(paidStakingRewards)
                .evmAddress(evmAddress)
                .status(status)
                .accountID(accountID)
                .fileID(fileID)
                .contractID(contractID)
                .exchangeRate(exchangeRate)
                .topicID(topicID)
                .topicSequenceNumber(TOPIC_SEQUENCE_NUMBER)
                .topicRunningHash(topicRunningHash)
                .topicRunningHashVersion(TOPIC_RUNNING_HASH_VERSION)
                .tokenID(tokenID)
                .newTotalSupply(NEW_TOTAL_SUPPLY)
                .scheduleID(scheduleID)
                .scheduledTransactionID(scheduledTransactionID)
                .serialNumbers(serialNumbers)
                .addContractStateChanges(contractStateChanges, false)
                .addContractAction(contractAction, false)
                .addContractBytecode(contractBytecode, false);

        if (entropyOneOfType == TransactionRecord.EntropyOneOfType.PRNG_BYTES) {
            singleTransactionRecordBuilder.entropyBytes(prngBytes);
            assertEquals(
                    TransactionRecord.EntropyOneOfType.PRNG_BYTES,
                    singleTransactionRecordBuilder.entropy().kind());
            assertEquals(prngBytes, singleTransactionRecordBuilder.entropy().value());
        } else if (entropyOneOfType == TransactionRecord.EntropyOneOfType.PRNG_NUMBER) {
            singleTransactionRecordBuilder.entropyNumber(ENTROPY_NUMBER);
            assertEquals(
                    TransactionRecord.EntropyOneOfType.PRNG_NUMBER,
                    singleTransactionRecordBuilder.entropy().kind());
            assertEquals(
                    ENTROPY_NUMBER, singleTransactionRecordBuilder.entropy().value());
        } else {
            fail("Unknown entropy type");
        }

        assertEquals(status, singleTransactionRecordBuilder.status());
        assertEquals(accountID, singleTransactionRecordBuilder.accountID());
        assertEquals(tokenID, singleTransactionRecordBuilder.tokenID());
        assertEquals(topicID, singleTransactionRecordBuilder.topicID());
        assertEquals(TOPIC_SEQUENCE_NUMBER, singleTransactionRecordBuilder.topicSequenceNumber());
        assertEquals(topicRunningHash, singleTransactionRecordBuilder.topicRunningHash());
        assertEquals(serialNumbers, singleTransactionRecordBuilder.serialNumbers());

        SingleTransactionRecord singleTransactionRecord = singleTransactionRecordBuilder.build();
        assertEquals(transaction, singleTransactionRecord.transaction());

        final Bytes transactionHash;
        try {
            final MessageDigest digest = MessageDigest.getInstance(DigestType.SHA_384.algorithmName());
            transactionHash = Bytes.wrap(digest.digest(transactionBytes.toByteArray()));
        } catch (NoSuchAlgorithmException e) {
            throw new RuntimeException(e);
        }
        assertEquals(transactionHash, singleTransactionRecord.record().transactionHash());
        assertEquals(
                HapiUtils.asTimestamp(CONSENSUS_TIME),
                singleTransactionRecord.record().consensusTimestamp());
        assertEquals(transactionID, singleTransactionRecord.record().transactionID());
        assertEquals(MEMO, singleTransactionRecord.record().memo());
        assertEquals(TRANSACTION_FEE, singleTransactionRecord.record().transactionFee());
        assertEquals(transferList, singleTransactionRecord.record().transferList());
        assertEquals(tokenTransferLists, singleTransactionRecord.record().tokenTransferLists());
        assertEquals(scheduleRef, singleTransactionRecord.record().scheduleRef());
        assertEquals(assessedCustomFees, singleTransactionRecord.record().assessedCustomFees());
        assertEquals(
                automaticTokenAssociations, singleTransactionRecord.record().automaticTokenAssociations());
        assertEquals(
                HapiUtils.asTimestamp(PARENT_CONSENSUS_TIME),
                singleTransactionRecord.record().parentConsensusTimestamp());
        assertEquals(alias, singleTransactionRecord.record().alias());
        assertEquals(ethereumHash, singleTransactionRecord.record().ethereumHash());
        assertEquals(paidStakingRewards, singleTransactionRecord.record().paidStakingRewards());
        assertEquals(evmAddress, singleTransactionRecord.record().evmAddress());

        assertEquals(status, singleTransactionRecord.record().receipt().status());
        assertEquals(accountID, singleTransactionRecord.record().receipt().accountID());
        assertEquals(fileID, singleTransactionRecord.record().receipt().fileID());
        assertEquals(contractID, singleTransactionRecord.record().receipt().contractID());
        assertEquals(exchangeRate, singleTransactionRecord.record().receipt().exchangeRate());
        assertEquals(topicID, singleTransactionRecord.record().receipt().topicID());
        assertEquals(
                TOPIC_SEQUENCE_NUMBER,
                singleTransactionRecord.record().receipt().topicSequenceNumber());
        assertEquals(
                topicRunningHash, singleTransactionRecord.record().receipt().topicRunningHash());
        assertEquals(tokenID, singleTransactionRecord.record().receipt().tokenID());
        assertEquals(
                NEW_TOTAL_SUPPLY, singleTransactionRecord.record().receipt().newTotalSupply());
        assertEquals(scheduleID, singleTransactionRecord.record().receipt().scheduleID());
        assertEquals(
                scheduledTransactionID,
                singleTransactionRecord.record().receipt().scheduledTransactionID());
        assertEquals(serialNumbers, singleTransactionRecord.record().receipt().serialNumbers());
    }
}<|MERGE_RESOLUTION|>--- conflicted
+++ resolved
@@ -107,13 +107,8 @@
         final List<AccountAmount> paidStakingRewards = List.of(accountAmount);
         final List<Long> serialNumbers = List.of(1L, 2L, 3L);
 
-<<<<<<< HEAD
-        SingleTransactionRecordBuilder singleTransactionRecordBuilder =
-                new SingleTransactionRecordBuilder(CONSENSUS_TIME, PARENT_CONSENSUS_TIME);
-=======
         SingleTransactionRecordBuilderImpl singleTransactionRecordBuilder =
-                new SingleTransactionRecordBuilderImpl(CONSENSUS_TIME);
->>>>>>> 8f925813
+                new SingleTransactionRecordBuilderImpl(CONSENSUS_TIME, PARENT_CONSENSUS_TIME);
         assertEquals(CONSENSUS_TIME, singleTransactionRecordBuilder.consensusNow());
 
         singleTransactionRecordBuilder
