/*
 * Copyright (C) 2022-2023 Hedera Hashgraph, LLC
 *
 * Licensed under the Apache License, Version 2.0 (the "License");
 * you may not use this file except in compliance with the License.
 * You may obtain a copy of the License at
 *
 *      http://www.apache.org/licenses/LICENSE-2.0
 *
 * Unless required by applicable law or agreed to in writing, software
 * distributed under the License is distributed on an "AS IS" BASIS,
 * WITHOUT WARRANTIES OR CONDITIONS OF ANY KIND, either express or implied.
 * See the License for the specific language governing permissions and
 * limitations under the License.
 */

package com.hedera.node.app.workflows.dispatcher;

import static org.assertj.core.api.Assertions.assertThatThrownBy;
import static org.mockito.ArgumentMatchers.any;
import static org.mockito.ArgumentMatchers.eq;
import static org.mockito.BDDMockito.given;
import static org.mockito.Mock.Strictness.LENIENT;
import static org.mockito.Mockito.doAnswer;
import static org.mockito.Mockito.lenient;
import static org.mockito.Mockito.mock;
import static org.mockito.Mockito.verify;
import static org.mockito.Mockito.verifyNoInteractions;
import static org.mockito.Mockito.when;

import com.hedera.hapi.node.base.AccountID;
import com.hedera.hapi.node.base.ContractID;
import com.hedera.hapi.node.base.FileID;
import com.hedera.hapi.node.base.HederaFunctionality;
import com.hedera.hapi.node.base.Key;
import com.hedera.hapi.node.base.TopicID;
import com.hedera.hapi.node.consensus.ConsensusCreateTopicTransactionBody;
import com.hedera.hapi.node.consensus.ConsensusDeleteTopicTransactionBody;
import com.hedera.hapi.node.consensus.ConsensusSubmitMessageTransactionBody;
import com.hedera.hapi.node.consensus.ConsensusUpdateTopicTransactionBody;
import com.hedera.hapi.node.contract.ContractCallTransactionBody;
import com.hedera.hapi.node.contract.ContractCreateTransactionBody;
import com.hedera.hapi.node.contract.ContractDeleteTransactionBody;
import com.hedera.hapi.node.contract.ContractUpdateTransactionBody;
import com.hedera.hapi.node.contract.EthereumTransactionBody;
import com.hedera.hapi.node.file.FileAppendTransactionBody;
import com.hedera.hapi.node.file.FileCreateTransactionBody;
import com.hedera.hapi.node.file.FileDeleteTransactionBody;
import com.hedera.hapi.node.file.FileUpdateTransactionBody;
import com.hedera.hapi.node.file.SystemDeleteTransactionBody;
import com.hedera.hapi.node.file.SystemUndeleteTransactionBody;
import com.hedera.hapi.node.freeze.FreezeTransactionBody;
import com.hedera.hapi.node.scheduled.ScheduleCreateTransactionBody;
import com.hedera.hapi.node.scheduled.ScheduleDeleteTransactionBody;
import com.hedera.hapi.node.scheduled.ScheduleSignTransactionBody;
import com.hedera.hapi.node.state.token.Account;
import com.hedera.hapi.node.token.CryptoAddLiveHashTransactionBody;
import com.hedera.hapi.node.token.CryptoApproveAllowanceTransactionBody;
import com.hedera.hapi.node.token.CryptoCreateTransactionBody;
import com.hedera.hapi.node.token.CryptoDeleteAllowanceTransactionBody;
import com.hedera.hapi.node.token.CryptoDeleteLiveHashTransactionBody;
import com.hedera.hapi.node.token.CryptoDeleteTransactionBody;
import com.hedera.hapi.node.token.CryptoTransferTransactionBody;
import com.hedera.hapi.node.token.CryptoUpdateTransactionBody;
import com.hedera.hapi.node.token.TokenAssociateTransactionBody;
import com.hedera.hapi.node.token.TokenBurnTransactionBody;
import com.hedera.hapi.node.token.TokenCreateTransactionBody;
import com.hedera.hapi.node.token.TokenDeleteTransactionBody;
import com.hedera.hapi.node.token.TokenDissociateTransactionBody;
import com.hedera.hapi.node.token.TokenFeeScheduleUpdateTransactionBody;
import com.hedera.hapi.node.token.TokenFreezeAccountTransactionBody;
import com.hedera.hapi.node.token.TokenGrantKycTransactionBody;
import com.hedera.hapi.node.token.TokenMintTransactionBody;
import com.hedera.hapi.node.token.TokenPauseTransactionBody;
import com.hedera.hapi.node.token.TokenRevokeKycTransactionBody;
import com.hedera.hapi.node.token.TokenUnfreezeAccountTransactionBody;
import com.hedera.hapi.node.token.TokenUnpauseTransactionBody;
import com.hedera.hapi.node.token.TokenUpdateTransactionBody;
import com.hedera.hapi.node.token.TokenWipeAccountTransactionBody;
import com.hedera.hapi.node.transaction.NodeStakeUpdateTransactionBody;
import com.hedera.hapi.node.transaction.TransactionBody;
import com.hedera.hapi.node.transaction.UncheckedSubmitBody;
import com.hedera.hapi.node.util.UtilPrngTransactionBody;
import com.hedera.node.app.service.admin.impl.handlers.FreezeHandler;
import com.hedera.node.app.service.consensus.impl.WritableTopicStore;
import com.hedera.node.app.service.consensus.impl.config.ConsensusServiceConfig;
import com.hedera.node.app.service.consensus.impl.handlers.ConsensusCreateTopicHandler;
import com.hedera.node.app.service.consensus.impl.handlers.ConsensusDeleteTopicHandler;
import com.hedera.node.app.service.consensus.impl.handlers.ConsensusSubmitMessageHandler;
import com.hedera.node.app.service.consensus.impl.handlers.ConsensusUpdateTopicHandler;
import com.hedera.node.app.service.consensus.impl.records.ConsensusCreateTopicRecordBuilder;
import com.hedera.node.app.service.consensus.impl.records.SubmitMessageRecordBuilder;
import com.hedera.node.app.service.contract.impl.handlers.ContractCallHandler;
import com.hedera.node.app.service.contract.impl.handlers.ContractCreateHandler;
import com.hedera.node.app.service.contract.impl.handlers.ContractDeleteHandler;
import com.hedera.node.app.service.contract.impl.handlers.ContractSystemDeleteHandler;
import com.hedera.node.app.service.contract.impl.handlers.ContractSystemUndeleteHandler;
import com.hedera.node.app.service.contract.impl.handlers.ContractUpdateHandler;
import com.hedera.node.app.service.contract.impl.handlers.EtherumTransactionHandler;
import com.hedera.node.app.service.file.impl.handlers.FileAppendHandler;
import com.hedera.node.app.service.file.impl.handlers.FileCreateHandler;
import com.hedera.node.app.service.file.impl.handlers.FileDeleteHandler;
import com.hedera.node.app.service.file.impl.handlers.FileSystemDeleteHandler;
import com.hedera.node.app.service.file.impl.handlers.FileSystemUndeleteHandler;
import com.hedera.node.app.service.file.impl.handlers.FileUpdateHandler;
import com.hedera.node.app.service.mono.context.TransactionContext;
import com.hedera.node.app.service.mono.context.properties.GlobalDynamicProperties;
import com.hedera.node.app.service.mono.pbj.PbjConverter;
import com.hedera.node.app.service.mono.state.validation.UsageLimits;
import com.hedera.node.app.service.network.impl.handlers.NetworkUncheckedSubmitHandler;
import com.hedera.node.app.service.schedule.impl.handlers.ScheduleCreateHandler;
import com.hedera.node.app.service.schedule.impl.handlers.ScheduleDeleteHandler;
import com.hedera.node.app.service.schedule.impl.handlers.ScheduleSignHandler;
import com.hedera.node.app.service.token.ReadableAccountStore;
import com.hedera.node.app.service.token.impl.WritableTokenRelationStore;
import com.hedera.node.app.service.token.impl.WritableTokenStore;
import com.hedera.node.app.service.token.impl.handlers.CryptoAddLiveHashHandler;
import com.hedera.node.app.service.token.impl.handlers.CryptoApproveAllowanceHandler;
import com.hedera.node.app.service.token.impl.handlers.CryptoCreateHandler;
import com.hedera.node.app.service.token.impl.handlers.CryptoDeleteAllowanceHandler;
import com.hedera.node.app.service.token.impl.handlers.CryptoDeleteHandler;
import com.hedera.node.app.service.token.impl.handlers.CryptoDeleteLiveHashHandler;
import com.hedera.node.app.service.token.impl.handlers.CryptoTransferHandler;
import com.hedera.node.app.service.token.impl.handlers.CryptoUpdateHandler;
import com.hedera.node.app.service.token.impl.handlers.TokenAccountWipeHandler;
import com.hedera.node.app.service.token.impl.handlers.TokenAssociateToAccountHandler;
import com.hedera.node.app.service.token.impl.handlers.TokenBurnHandler;
import com.hedera.node.app.service.token.impl.handlers.TokenCreateHandler;
import com.hedera.node.app.service.token.impl.handlers.TokenDeleteHandler;
import com.hedera.node.app.service.token.impl.handlers.TokenDissociateFromAccountHandler;
import com.hedera.node.app.service.token.impl.handlers.TokenFeeScheduleUpdateHandler;
import com.hedera.node.app.service.token.impl.handlers.TokenFreezeAccountHandler;
import com.hedera.node.app.service.token.impl.handlers.TokenGrantKycToAccountHandler;
import com.hedera.node.app.service.token.impl.handlers.TokenMintHandler;
import com.hedera.node.app.service.token.impl.handlers.TokenPauseHandler;
import com.hedera.node.app.service.token.impl.handlers.TokenRevokeKycFromAccountHandler;
import com.hedera.node.app.service.token.impl.handlers.TokenUnfreezeAccountHandler;
import com.hedera.node.app.service.token.impl.handlers.TokenUnpauseHandler;
import com.hedera.node.app.service.token.impl.handlers.TokenUpdateHandler;
import com.hedera.node.app.service.util.impl.handlers.UtilPrngHandler;
import com.hedera.node.app.spi.accounts.AccountAccess;
import com.hedera.node.app.spi.meta.HandleContext;
import com.hedera.node.app.spi.state.ReadableStates;
import com.hedera.node.app.spi.workflows.PreCheckException;
import com.hedera.node.app.spi.workflows.PreHandleContext;
import com.hedera.node.app.spi.workflows.TransactionHandler;
import com.hedera.node.app.state.HederaState;
import com.hedera.node.app.workflows.prehandle.PreHandleContextImpl;
import java.util.function.Function;
import java.util.stream.Stream;
import org.junit.jupiter.api.BeforeEach;
import org.junit.jupiter.api.Test;
import org.junit.jupiter.api.extension.ExtendWith;
import org.junit.jupiter.params.ParameterizedTest;
import org.junit.jupiter.params.provider.Arguments;
import org.junit.jupiter.params.provider.MethodSource;
import org.mockito.Mock;
import org.mockito.junit.jupiter.MockitoExtension;

@ExtendWith(MockitoExtension.class)
class MonoTransactionDispatcherTest {

    @Mock(strictness = LENIENT)
    private HederaState state;

    @Mock(strictness = LENIENT)
    private ReadableAccountStore readableAccountStore;

    @Mock(strictness = LENIENT)
    private ReadableStoreFactory readableStoreFactory;

    @Mock
    private ConsensusCreateTopicHandler consensusCreateTopicHandler;

    @Mock
    private ConsensusUpdateTopicHandler consensusUpdateTopicHandler;

    @Mock
    private ConsensusDeleteTopicHandler consensusDeleteTopicHandler;

    @Mock
    private ConsensusSubmitMessageHandler consensusSubmitMessageHandler;

    @Mock
    private ContractCreateHandler contractCreateHandler;

    @Mock
    private ContractUpdateHandler contractUpdateHandler;

    @Mock
    private ContractCallHandler contractCallHandler;

    @Mock
    private ContractDeleteHandler contractDeleteHandler;

    @Mock
    private ContractSystemDeleteHandler contractSystemDeleteHandler;

    @Mock
    private ContractSystemUndeleteHandler contractSystemUndeleteHandler;

    @Mock
    private EtherumTransactionHandler etherumTransactionHandler;

    @Mock
    private CryptoCreateHandler cryptoCreateHandler;

    @Mock
    private CryptoUpdateHandler cryptoUpdateHandler;

    @Mock
    private CryptoTransferHandler cryptoTransferHandler;

    @Mock
    private CryptoDeleteHandler cryptoDeleteHandler;

    @Mock
    private CryptoApproveAllowanceHandler cryptoApproveAllowanceHandler;

    @Mock
    private CryptoDeleteAllowanceHandler cryptoDeleteAllowanceHandler;

    @Mock
    private CryptoAddLiveHashHandler cryptoAddLiveHashHandler;

    @Mock
    private CryptoDeleteLiveHashHandler cryptoDeleteLiveHashHandler;

    @Mock
    private FileCreateHandler fileCreateHandler;

    @Mock
    private FileUpdateHandler fileUpdateHandler;

    @Mock
    private FileDeleteHandler fileDeleteHandler;

    @Mock
    private FileAppendHandler fileAppendHandler;

    @Mock
    private FileSystemDeleteHandler fileSystemDeleteHandler;

    @Mock
    private FileSystemUndeleteHandler fileSystemUndeleteHandler;

    @Mock
    private FreezeHandler freezeHandler;

    @Mock
    private NetworkUncheckedSubmitHandler networkUncheckedSubmitHandler;

    @Mock
    private ScheduleCreateHandler scheduleCreateHandler;

    @Mock
    private ScheduleSignHandler scheduleSignHandler;

    @Mock
    private ScheduleDeleteHandler scheduleDeleteHandler;

    @Mock
    private TokenCreateHandler tokenCreateHandler;

    @Mock
    private TokenUpdateHandler tokenUpdateHandler;

    @Mock
    private TokenMintHandler tokenMintHandler;

    @Mock
    private TokenBurnHandler tokenBurnHandler;

    @Mock
    private TokenDeleteHandler tokenDeleteHandler;

    @Mock
    private TokenAccountWipeHandler tokenAccountWipeHandler;

    @Mock
    private TokenFreezeAccountHandler tokenFreezeAccountHandler;

    @Mock
    private TokenUnfreezeAccountHandler tokenUnfreezeAccountHandler;

    @Mock
    private TokenGrantKycToAccountHandler tokenGrantKycToAccountHandler;

    @Mock
    private TokenRevokeKycFromAccountHandler tokenRevokeKycFromAccountHandler;

    @Mock
    private TokenAssociateToAccountHandler tokenAssociateToAccountHandler;

    @Mock
    private TokenDissociateFromAccountHandler tokenDissociateFromAccountHandler;

    @Mock
    private TokenFeeScheduleUpdateHandler tokenFeeScheduleUpdateHandler;

    @Mock
    private TokenPauseHandler tokenPauseHandler;

    @Mock
    private TokenUnpauseHandler tokenUnpauseHandler;

    @Mock
    private UtilPrngHandler utilPrngHandler;

    @Mock
    private GlobalDynamicProperties dynamicProperties;

    @Mock
    private WritableStoreFactory writableStoreFactory;

    @Mock
    private WritableTopicStore writableTopicStore;

    @Mock
    private WritableTokenStore writableTokenStore;

    @Mock
    private WritableTokenRelationStore writableTokenRelStore;

    @Mock
    private UsageLimits usageLimits;

    @Mock
    private HandleContext handleContext;

    @Mock
    private TransactionContext txnCtx;

    @Mock
    private TransactionBody transactionBody;

    @Mock
    private Account account;

    private TransactionHandlers handlers;
    private TransactionDispatcher dispatcher;

    @BeforeEach
    void setup(@Mock final ReadableStates readableStates, @Mock Key payerKey) {
        when(state.createReadableStates(any())).thenReturn(readableStates);
        when(readableAccountStore.getAccountById(any(AccountID.class))).thenReturn(account);
        lenient().when(account.key()).thenReturn(payerKey);
        when(readableStoreFactory.createStore(AccountAccess.class)).thenReturn(readableAccountStore);
        when(readableStoreFactory.createStore(ReadableAccountStore.class)).thenReturn(readableAccountStore);

        handlers = new TransactionHandlers(
                consensusCreateTopicHandler,
                consensusUpdateTopicHandler,
                consensusDeleteTopicHandler,
                consensusSubmitMessageHandler,
                contractCreateHandler,
                contractUpdateHandler,
                contractCallHandler,
                contractDeleteHandler,
                contractSystemDeleteHandler,
                contractSystemUndeleteHandler,
                etherumTransactionHandler,
                cryptoCreateHandler,
                cryptoUpdateHandler,
                cryptoTransferHandler,
                cryptoDeleteHandler,
                cryptoApproveAllowanceHandler,
                cryptoDeleteAllowanceHandler,
                cryptoAddLiveHashHandler,
                cryptoDeleteLiveHashHandler,
                fileCreateHandler,
                fileUpdateHandler,
                fileDeleteHandler,
                fileAppendHandler,
                fileSystemDeleteHandler,
                fileSystemUndeleteHandler,
                freezeHandler,
                networkUncheckedSubmitHandler,
                scheduleCreateHandler,
                scheduleSignHandler,
                scheduleDeleteHandler,
                tokenCreateHandler,
                tokenUpdateHandler,
                tokenMintHandler,
                tokenBurnHandler,
                tokenDeleteHandler,
                tokenAccountWipeHandler,
                tokenFreezeAccountHandler,
                tokenUnfreezeAccountHandler,
                tokenGrantKycToAccountHandler,
                tokenRevokeKycFromAccountHandler,
                tokenAssociateToAccountHandler,
                tokenDissociateFromAccountHandler,
                tokenFeeScheduleUpdateHandler,
                tokenPauseHandler,
                tokenUnpauseHandler,
                utilPrngHandler);

        dispatcher = new MonoTransactionDispatcher(handleContext, txnCtx, handlers, dynamicProperties, usageLimits);
    }

    @SuppressWarnings("ConstantConditions")
    @Test
    void testConstructorWithIllegalParameters() {
        assertThatThrownBy(() -> new MonoTransactionDispatcher(null, txnCtx, handlers, dynamicProperties, usageLimits))
                .isInstanceOf(NullPointerException.class);
        assertThatThrownBy(() ->
                        new MonoTransactionDispatcher(handleContext, null, handlers, dynamicProperties, usageLimits))
                .isInstanceOf(NullPointerException.class);
        assertThatThrownBy(() ->
                        new MonoTransactionDispatcher(handleContext, txnCtx, null, dynamicProperties, usageLimits))
                .isInstanceOf(NullPointerException.class);
        assertThatThrownBy(() -> new MonoTransactionDispatcher(handleContext, txnCtx, handlers, null, usageLimits))
                .isInstanceOf(NullPointerException.class);
        assertThatThrownBy(
                        () -> new MonoTransactionDispatcher(handleContext, txnCtx, handlers, dynamicProperties, null))
                .isInstanceOf(NullPointerException.class);
    }

    @SuppressWarnings("ConstantConditions")
    @Test
    void testDispatchWithIllegalParameters() throws PreCheckException {
        // given
        final var invalidSystemDelete = new PreHandleContextImpl(
                readableStoreFactory,
                TransactionBody.newBuilder()
                        .systemDelete(SystemDeleteTransactionBody.newBuilder().build())
                        .build());
        final var invalidSystemUndelete = new PreHandleContextImpl(
                readableStoreFactory,
                TransactionBody.newBuilder()
                        .systemUndelete(
                                SystemUndeleteTransactionBody.newBuilder().build())
                        .build());

        // then
        assertThatThrownBy(() -> dispatcher.dispatchPreHandle(null)).isInstanceOf(NullPointerException.class);

        assertThatThrownBy(() -> dispatcher.dispatchPreHandle(invalidSystemDelete))
                .isInstanceOf(IllegalArgumentException.class);
        assertThatThrownBy(() -> dispatcher.dispatchPreHandle(invalidSystemUndelete))
                .isInstanceOf(IllegalArgumentException.class);
    }

    @Test
    void testDataNotSetFails() throws PreCheckException {
        // given
        final var txBody = TransactionBody.newBuilder().build();
        final var context = new PreHandleContextImpl(readableStoreFactory, txBody);

        // then
        assertThatThrownBy(() -> dispatcher.dispatchPreHandle(context))
                .isInstanceOf(UnsupportedOperationException.class);
    }

    @Test
    void testNodeStakeUpdateFails() throws PreCheckException {
        // given
        final var txBody = TransactionBody.newBuilder()
                .nodeStakeUpdate(NodeStakeUpdateTransactionBody.newBuilder())
                .build();
        final var context = new PreHandleContextImpl(readableStoreFactory, txBody);

        // then
        assertThatThrownBy(() -> dispatcher.dispatchPreHandle(context))
                .isInstanceOf(UnsupportedOperationException.class);
    }

    @Test
    void dispatchesCreateTopicAsExpected() {
        final var createBuilder = mock(ConsensusCreateTopicRecordBuilder.class);

        given(consensusCreateTopicHandler.newRecordBuilder()).willReturn(createBuilder);
        given(dynamicProperties.maxNumTopics()).willReturn(123L);
        given(dynamicProperties.messageMaxBytesAllowed()).willReturn(456);
        given(createBuilder.getCreatedTopic()).willReturn(666L);
        given(writableStoreFactory.createTopicStore()).willReturn(writableTopicStore);

        dispatcher.dispatchHandle(HederaFunctionality.CONSENSUS_CREATE_TOPIC, transactionBody, writableStoreFactory);

        verify(txnCtx)
                .setCreated(
                        PbjConverter.fromPbj(TopicID.newBuilder().topicNum(666L).build()));
        verify(writableTopicStore).commit();
    }

    @Test
    void dispatchesUpdateTopicAsExpected() {
        given(writableStoreFactory.createTopicStore()).willReturn(writableTopicStore);

        dispatcher.dispatchHandle(HederaFunctionality.CONSENSUS_UPDATE_TOPIC, transactionBody, writableStoreFactory);

        verifyNoInteractions(txnCtx);
    }

    @Test
    void dispatchesDeleteTopicAsExpected() {
        given(writableStoreFactory.createTopicStore()).willReturn(writableTopicStore);

        dispatcher.dispatchHandle(HederaFunctionality.CONSENSUS_DELETE_TOPIC, transactionBody, writableStoreFactory);

        verifyNoInteractions(txnCtx);
    }

    @Test
    void dispatchesSubmitMessageAsExpected() {
        final var newRunningHash = new byte[] {1, 2, 3, 4, 5, 6, 7, 8, 9, 10};
        final var submitBuilder = mock(SubmitMessageRecordBuilder.class);

        given(consensusSubmitMessageHandler.newRecordBuilder()).willReturn(submitBuilder);
        given(dynamicProperties.maxNumTopics()).willReturn(123L);
        given(dynamicProperties.messageMaxBytesAllowed()).willReturn(456);
        given(submitBuilder.getNewTopicRunningHash()).willReturn(newRunningHash);
        given(submitBuilder.getNewTopicSequenceNumber()).willReturn(2L);
        final var expectedConfig = new ConsensusServiceConfig(123L, 456);
        given(writableStoreFactory.createTopicStore()).willReturn(writableTopicStore);

        doAnswer(invocation -> {
                    final var builder = (SubmitMessageRecordBuilder) invocation.getArguments()[3];
                    builder.setNewTopicMetadata(newRunningHash, 2, 3L);
                    return null;
                })
                .when(consensusSubmitMessageHandler)
                .handle(eq(handleContext), eq(transactionBody), eq(expectedConfig), any(), any());

        dispatcher.dispatchHandle(HederaFunctionality.CONSENSUS_SUBMIT_MESSAGE, transactionBody, writableStoreFactory);

        verify(txnCtx).setTopicRunningHash(newRunningHash, 2);
    }

    @Test
    void dispatchesTokenGrantKycAsExpected() {
        given(writableStoreFactory.createTokenRelStore()).willReturn(writableTokenRelStore);

        dispatcher.dispatchHandle(
                HederaFunctionality.TOKEN_GRANT_KYC_TO_ACCOUNT, transactionBody, writableStoreFactory);

        verify(writableTokenRelStore).commit();
    }

    @Test
    void dispatchesTokenPauseAsExpected() {
        given(writableStoreFactory.createTokenStore()).willReturn(writableTokenStore);

        dispatcher.dispatchHandle(HederaFunctionality.TOKEN_PAUSE, transactionBody, writableStoreFactory);

        verify(writableTokenStore).commit();
    }

    @Test
    void dispatchesTokenUnpauseAsExpected() {
        given(writableStoreFactory.createTokenStore()).willReturn(writableTokenStore);

        dispatcher.dispatchHandle(HederaFunctionality.TOKEN_UNPAUSE, transactionBody, writableStoreFactory);

        verify(writableTokenStore).commit();
    }

    @Test
    void cannotDispatchUnsupportedOperations() {
        assertThatThrownBy(() -> dispatcher.dispatchHandle(
                        HederaFunctionality.CRYPTO_TRANSFER, transactionBody, writableStoreFactory))
                .isInstanceOf(IllegalArgumentException.class);
    }

    @ParameterizedTest
    @MethodSource("getDispatchParameters")
    void testPreHandleDispatch(
            final TransactionBody txBody, final Function<TransactionHandlers, TransactionHandler> handlerProvider)
            throws PreCheckException {
        // given
        final var context = new PreHandleContextImpl(readableStoreFactory, txBody);
        final var handler = handlerProvider.apply(handlers);

        // when
        dispatcher.dispatchPreHandle(context);

        // then
        verify(handler).preHandle(context);
    }

    private static Stream<Arguments> getDispatchParameters() {
        return Stream.of(
                // consensus
                Arguments.of(
                        TransactionBody.newBuilder()
                                .consensusCreateTopic(ConsensusCreateTopicTransactionBody.DEFAULT)
                                .build(),
                        (Function<TransactionHandlers, TransactionHandler>)
                                TransactionHandlers::consensusCreateTopicHandler),
                Arguments.of(
                        TransactionBody.newBuilder()
                                .consensusUpdateTopic(ConsensusUpdateTopicTransactionBody.DEFAULT)
                                .build(),
                        (Function<TransactionHandlers, TransactionHandler>)
                                TransactionHandlers::consensusUpdateTopicHandler),
                Arguments.of(
                        TransactionBody.newBuilder()
                                .consensusDeleteTopic(ConsensusDeleteTopicTransactionBody.DEFAULT)
                                .build(),
                        (Function<TransactionHandlers, TransactionHandler>)
                                TransactionHandlers::consensusDeleteTopicHandler),
                Arguments.of(
                        TransactionBody.newBuilder()
                                .consensusSubmitMessage(ConsensusSubmitMessageTransactionBody.DEFAULT)
                                .build(),
                        (Function<TransactionHandlers, TransactionHandler>)
                                TransactionHandlers::consensusSubmitMessageHandler),

                // crypto
                Arguments.of(
                        TransactionBody.newBuilder()
                                .cryptoCreateAccount(CryptoCreateTransactionBody.DEFAULT)
                                .build(),
                        (Function<TransactionHandlers, TransactionHandler>) TransactionHandlers::cryptoCreateHandler),
                Arguments.of(
                        TransactionBody.newBuilder()
                                .cryptoUpdateAccount(CryptoUpdateTransactionBody.DEFAULT)
                                .build(),
                        (Function<TransactionHandlers, TransactionHandler>) TransactionHandlers::cryptoUpdateHandler),
                Arguments.of(
                        TransactionBody.newBuilder()
                                .cryptoTransfer(CryptoTransferTransactionBody.DEFAULT)
                                .build(),
                        (Function<TransactionHandlers, TransactionHandler>) TransactionHandlers::cryptoTransferHandler),
                Arguments.of(
                        TransactionBody.newBuilder()
                                .cryptoDelete(CryptoDeleteTransactionBody.DEFAULT)
                                .build(),
                        (Function<TransactionHandlers, TransactionHandler>) TransactionHandlers::cryptoDeleteHandler),
                Arguments.of(
                        TransactionBody.newBuilder()
                                .cryptoApproveAllowance(CryptoApproveAllowanceTransactionBody.DEFAULT)
                                .build(),
                        (Function<TransactionHandlers, TransactionHandler>)
                                TransactionHandlers::cryptoApproveAllowanceHandler),
                Arguments.of(
                        TransactionBody.newBuilder()
                                .cryptoDeleteAllowance(CryptoDeleteAllowanceTransactionBody.DEFAULT)
                                .build(),
                        (Function<TransactionHandlers, TransactionHandler>)
                                TransactionHandlers::cryptoDeleteAllowanceHandler),
                Arguments.of(
                        TransactionBody.newBuilder()
                                .cryptoAddLiveHash(CryptoAddLiveHashTransactionBody.DEFAULT)
                                .build(),
                        (Function<TransactionHandlers, TransactionHandler>)
                                TransactionHandlers::cryptoAddLiveHashHandler),
                Arguments.of(
                        TransactionBody.newBuilder()
                                .cryptoDeleteLiveHash(CryptoDeleteLiveHashTransactionBody.DEFAULT)
                                .build(),
                        (Function<TransactionHandlers, TransactionHandler>)
                                TransactionHandlers::cryptoDeleteLiveHashHandler),

<<<<<<< HEAD
                // network
                Arguments.of(
                        TransactionBody.newBuilder()
                                .uncheckedSubmit(UncheckedSubmitBody.DEFAULT)
                                .build(),
                        (Function<TransactionHandlers, TransactionHandler>)
                                TransactionHandlers::networkUncheckedSubmitHandler),
=======
                // freeze
                Arguments.of(
                        TransactionBody.newBuilder()
                                .freeze(FreezeTransactionBody.DEFAULT)
                                .build(),
                        (Function<TransactionHandlers, TransactionHandler>) TransactionHandlers::freezeHandler),
>>>>>>> 385a0f20

                // token
                Arguments.of(
                        TransactionBody.newBuilder()
                                .tokenCreation(TokenCreateTransactionBody.DEFAULT)
                                .build(),
                        (Function<TransactionHandlers, TransactionHandler>) TransactionHandlers::tokenCreateHandler),
                Arguments.of(
                        TransactionBody.newBuilder()
                                .tokenUpdate(TokenUpdateTransactionBody.DEFAULT)
                                .build(),
                        (Function<TransactionHandlers, TransactionHandler>) TransactionHandlers::tokenUpdateHandler),
                Arguments.of(
                        TransactionBody.newBuilder()
                                .tokenMint(TokenMintTransactionBody.DEFAULT)
                                .build(),
                        (Function<TransactionHandlers, TransactionHandler>) TransactionHandlers::tokenMintHandler),
                Arguments.of(
                        TransactionBody.newBuilder()
                                .tokenBurn(TokenBurnTransactionBody.DEFAULT)
                                .build(),
                        (Function<TransactionHandlers, TransactionHandler>) TransactionHandlers::tokenBurnHandler),
                Arguments.of(
                        TransactionBody.newBuilder()
                                .tokenDeletion(TokenDeleteTransactionBody.DEFAULT)
                                .build(),
                        (Function<TransactionHandlers, TransactionHandler>) TransactionHandlers::tokenDeleteHandler),
                Arguments.of(
                        TransactionBody.newBuilder()
                                .tokenWipe(TokenWipeAccountTransactionBody.DEFAULT)
                                .build(),
                        (Function<TransactionHandlers, TransactionHandler>)
                                TransactionHandlers::tokenAccountWipeHandler),
                Arguments.of(
                        TransactionBody.newBuilder()
                                .tokenFreeze(TokenFreezeAccountTransactionBody.DEFAULT)
                                .build(),
                        (Function<TransactionHandlers, TransactionHandler>)
                                TransactionHandlers::tokenFreezeAccountHandler),
                Arguments.of(
                        TransactionBody.newBuilder()
                                .tokenUnfreeze(TokenUnfreezeAccountTransactionBody.DEFAULT)
                                .build(),
                        (Function<TransactionHandlers, TransactionHandler>)
                                TransactionHandlers::tokenUnfreezeAccountHandler),
                Arguments.of(
                        TransactionBody.newBuilder()
                                .tokenGrantKyc(TokenGrantKycTransactionBody.DEFAULT)
                                .build(),
                        (Function<TransactionHandlers, TransactionHandler>)
                                TransactionHandlers::tokenGrantKycToAccountHandler),
                Arguments.of(
                        TransactionBody.newBuilder()
                                .tokenRevokeKyc(TokenRevokeKycTransactionBody.DEFAULT)
                                .build(),
                        (Function<TransactionHandlers, TransactionHandler>)
                                TransactionHandlers::tokenRevokeKycFromAccountHandler),
                Arguments.of(
                        TransactionBody.newBuilder()
                                .tokenAssociate(TokenAssociateTransactionBody.DEFAULT)
                                .build(),
                        (Function<TransactionHandlers, TransactionHandler>)
                                TransactionHandlers::tokenAssociateToAccountHandler),
                Arguments.of(
                        TransactionBody.newBuilder()
                                .tokenDissociate(TokenDissociateTransactionBody.DEFAULT)
                                .build(),
                        (Function<TransactionHandlers, TransactionHandler>)
                                TransactionHandlers::tokenDissociateFromAccountHandler),
                Arguments.of(
                        TransactionBody.newBuilder()
                                .tokenFeeScheduleUpdate(TokenFeeScheduleUpdateTransactionBody.DEFAULT)
                                .build(),
                        (Function<TransactionHandlers, TransactionHandler>)
                                TransactionHandlers::tokenFeeScheduleUpdateHandler),
                Arguments.of(
                        TransactionBody.newBuilder()
                                .tokenPause(TokenPauseTransactionBody.DEFAULT)
                                .build(),
                        (Function<TransactionHandlers, TransactionHandler>) TransactionHandlers::tokenPauseHandler),
                Arguments.of(
                        TransactionBody.newBuilder()
                                .tokenUnpause(TokenUnpauseTransactionBody.DEFAULT)
                                .build(),
                        (Function<TransactionHandlers, TransactionHandler>) TransactionHandlers::tokenUnpauseHandler));
    }

    @ParameterizedTest
    @MethodSource("getDispatchParametersOld")
    void testPreHandleWithPayer(final TransactionBody txBody, final DispatchToHandler verification)
            throws PreCheckException {
        // given
        final var context = new PreHandleContextImpl(readableStoreFactory, txBody);

        // when
        dispatcher.dispatchPreHandle(context);

        // then
        verification.dispatchTo(this.handlers, context);
    }

    private static Stream<Arguments> getDispatchParametersOld() {
        return Stream.of(
                // contract
                Arguments.of(
                        TransactionBody.newBuilder()
                                .contractCreateInstance(ContractCreateTransactionBody.DEFAULT)
                                .build(),
                        (DispatchToHandler) (handlers, meta) ->
                                verify(handlers.contractCreateHandler()).preHandle(meta)),
                Arguments.of(
                        TransactionBody.newBuilder()
                                .contractUpdateInstance(ContractUpdateTransactionBody.DEFAULT)
                                .build(),
                        (DispatchToHandler) (handlers, meta) ->
                                verify(handlers.contractUpdateHandler()).preHandle(meta)),
                Arguments.of(
                        TransactionBody.newBuilder()
                                .contractCall(ContractCallTransactionBody.DEFAULT)
                                .build(),
                        (DispatchToHandler) (handlers, meta) ->
                                verify(handlers.contractCallHandler()).preHandle(meta)),
                Arguments.of(
                        TransactionBody.newBuilder()
                                .contractDeleteInstance(ContractDeleteTransactionBody.DEFAULT)
                                .build(),
                        (DispatchToHandler) (handlers, meta) ->
                                verify(handlers.contractDeleteHandler()).preHandle(meta)),
                Arguments.of(
                        TransactionBody.newBuilder()
                                .ethereumTransaction(EthereumTransactionBody.DEFAULT)
                                .build(),
                        (DispatchToHandler) (handlers, meta) ->
                                verify(handlers.etherumTransactionHandler()).preHandle(meta)),

                // file
                Arguments.of(
                        TransactionBody.newBuilder()
                                .fileCreate(FileCreateTransactionBody.DEFAULT)
                                .build(),
                        (DispatchToHandler) (handlers, meta) ->
                                verify(handlers.fileCreateHandler()).preHandle(meta)),
                Arguments.of(
                        TransactionBody.newBuilder()
                                .fileUpdate(FileUpdateTransactionBody.DEFAULT)
                                .build(),
                        (DispatchToHandler) (handlers, meta) ->
                                verify(handlers.fileUpdateHandler()).preHandle(meta)),
                Arguments.of(
                        TransactionBody.newBuilder()
                                .fileDelete(FileDeleteTransactionBody.DEFAULT)
                                .build(),
                        (DispatchToHandler) (handlers, meta) ->
                                verify(handlers.fileDeleteHandler()).preHandle(meta)),
                Arguments.of(
                        TransactionBody.newBuilder()
                                .fileAppend(FileAppendTransactionBody.DEFAULT)
                                .build(),
                        (DispatchToHandler) (handlers, meta) ->
                                verify(handlers.fileAppendHandler()).preHandle(meta)),

<<<<<<< HEAD
                // freeze
                Arguments.of(
                        TransactionBody.newBuilder()
                                .freeze(FreezeTransactionBody.DEFAULT)
                                .build(),
                        (DispatchToHandler) (handlers, meta) ->
                                verify(handlers.freezeHandler()).preHandle(eq(meta), any())),
=======
                // network
                Arguments.of(
                        TransactionBody.newBuilder()
                                .uncheckedSubmit(UncheckedSubmitBody.DEFAULT)
                                .build(),
                        (DispatchToHandler) (handlers, meta) ->
                                verify(handlers.networkUncheckedSubmitHandler()).preHandle(meta)),
>>>>>>> 385a0f20

                // schedule
                Arguments.of(
                        TransactionBody.newBuilder()
                                .scheduleCreate(ScheduleCreateTransactionBody.DEFAULT)
                                .build(),
                        (DispatchToHandler) (handlers, meta) ->
                                verify(handlers.scheduleCreateHandler()).preHandle(eq(meta), any())),
                Arguments.of(
                        TransactionBody.newBuilder()
                                .scheduleSign(ScheduleSignTransactionBody.DEFAULT)
                                .build(),
                        (DispatchToHandler) (handlers, meta) ->
                                verify(handlers.scheduleSignHandler()).preHandle(eq(meta), any(), any())),
                Arguments.of(
                        TransactionBody.newBuilder()
                                .scheduleCreate(ScheduleCreateTransactionBody.DEFAULT)
                                .build(),
                        (DispatchToHandler) (handlers, meta) ->
                                verify(handlers.scheduleCreateHandler()).preHandle(eq(meta), any())),
                Arguments.of(
                        TransactionBody.newBuilder()
                                .scheduleDelete(ScheduleDeleteTransactionBody.DEFAULT)
                                .build(),
                        (DispatchToHandler) (handlers, meta) ->
                                verify(handlers.scheduleDeleteHandler()).preHandle(eq(meta), any())),

                // util
                Arguments.of(
                        TransactionBody.newBuilder()
                                .utilPrng(UtilPrngTransactionBody.DEFAULT)
                                .build(),
                        (DispatchToHandler) (handlers, meta) ->
                                verify(handlers.utilPrngHandler()).preHandle(meta)),

                // mixed
                Arguments.of(
                        TransactionBody.newBuilder()
                                .systemDelete(SystemDeleteTransactionBody.newBuilder()
                                        .contractID(ContractID.DEFAULT)
                                        .build())
                                .build(),
                        (DispatchToHandler) (handlers, meta) ->
                                verify(handlers.contractSystemDeleteHandler()).preHandle(meta)),
                Arguments.of(
                        TransactionBody.newBuilder()
                                .systemDelete(SystemDeleteTransactionBody.newBuilder()
                                        .fileID(FileID.DEFAULT)
                                        .build())
                                .build(),
                        (DispatchToHandler) (handlers, meta) ->
                                verify(handlers.fileSystemDeleteHandler()).preHandle(meta)),
                Arguments.of(
                        TransactionBody.newBuilder()
                                .systemUndelete(SystemUndeleteTransactionBody.newBuilder()
                                        .contractID(ContractID.DEFAULT)
                                        .build())
                                .build(),
                        (DispatchToHandler) (handlers, meta) ->
                                verify(handlers.contractSystemUndeleteHandler()).preHandle(meta)),
                Arguments.of(
                        TransactionBody.newBuilder()
                                .systemUndelete(SystemUndeleteTransactionBody.newBuilder()
                                        .fileID(FileID.DEFAULT)
                                        .build())
                                .build(),
                        (DispatchToHandler) (handlers, meta) ->
                                verify(handlers.fileSystemUndeleteHandler()).preHandle(meta)));
    }

    private interface DispatchToHandler {
        void dispatchTo(TransactionHandlers handlers, PreHandleContext meta) throws PreCheckException;
    }
}<|MERGE_RESOLUTION|>--- conflicted
+++ resolved
@@ -653,7 +653,13 @@
                         (Function<TransactionHandlers, TransactionHandler>)
                                 TransactionHandlers::cryptoDeleteLiveHashHandler),
 
-<<<<<<< HEAD
+                // freeze
+                Arguments.of(
+                        TransactionBody.newBuilder()
+                                .freeze(FreezeTransactionBody.DEFAULT)
+                                .build(),
+                        (Function<TransactionHandlers, TransactionHandler>) TransactionHandlers::freezeHandler),
+
                 // network
                 Arguments.of(
                         TransactionBody.newBuilder()
@@ -661,14 +667,6 @@
                                 .build(),
                         (Function<TransactionHandlers, TransactionHandler>)
                                 TransactionHandlers::networkUncheckedSubmitHandler),
-=======
-                // freeze
-                Arguments.of(
-                        TransactionBody.newBuilder()
-                                .freeze(FreezeTransactionBody.DEFAULT)
-                                .build(),
-                        (Function<TransactionHandlers, TransactionHandler>) TransactionHandlers::freezeHandler),
->>>>>>> 385a0f20
 
                 // token
                 Arguments.of(
@@ -830,24 +828,6 @@
                         (DispatchToHandler) (handlers, meta) ->
                                 verify(handlers.fileAppendHandler()).preHandle(meta)),
 
-<<<<<<< HEAD
-                // freeze
-                Arguments.of(
-                        TransactionBody.newBuilder()
-                                .freeze(FreezeTransactionBody.DEFAULT)
-                                .build(),
-                        (DispatchToHandler) (handlers, meta) ->
-                                verify(handlers.freezeHandler()).preHandle(eq(meta), any())),
-=======
-                // network
-                Arguments.of(
-                        TransactionBody.newBuilder()
-                                .uncheckedSubmit(UncheckedSubmitBody.DEFAULT)
-                                .build(),
-                        (DispatchToHandler) (handlers, meta) ->
-                                verify(handlers.networkUncheckedSubmitHandler()).preHandle(meta)),
->>>>>>> 385a0f20
-
                 // schedule
                 Arguments.of(
                         TransactionBody.newBuilder()
