--- conflicted
+++ resolved
@@ -601,190 +601,6 @@
                         TransactionHandlers::consensusSubmitMessageHandler),
 
                 // crypto
-<<<<<<< HEAD
-                Arguments.of(
-                        TransactionBody.newBuilder()
-                                .cryptoCreateAccount(CryptoCreateTransactionBody.DEFAULT)
-                                .build(),
-                        (Function<TransactionHandlers, TransactionHandler>) TransactionHandlers::cryptoCreateHandler),
-                Arguments.of(
-                        TransactionBody.newBuilder()
-                                .cryptoUpdateAccount(CryptoUpdateTransactionBody.DEFAULT)
-                                .build(),
-                        (Function<TransactionHandlers, TransactionHandler>) TransactionHandlers::cryptoUpdateHandler),
-                Arguments.of(
-                        TransactionBody.newBuilder()
-                                .cryptoTransfer(CryptoTransferTransactionBody.DEFAULT)
-                                .build(),
-                        (Function<TransactionHandlers, TransactionHandler>) TransactionHandlers::cryptoTransferHandler),
-                Arguments.of(
-                        TransactionBody.newBuilder()
-                                .cryptoDelete(CryptoDeleteTransactionBody.DEFAULT)
-                                .build(),
-                        (Function<TransactionHandlers, TransactionHandler>) TransactionHandlers::cryptoDeleteHandler),
-                Arguments.of(
-                        TransactionBody.newBuilder()
-                                .cryptoApproveAllowance(CryptoApproveAllowanceTransactionBody.DEFAULT)
-                                .build(),
-                        (Function<TransactionHandlers, TransactionHandler>)
-                                TransactionHandlers::cryptoApproveAllowanceHandler),
-                Arguments.of(
-                        TransactionBody.newBuilder()
-                                .cryptoDeleteAllowance(CryptoDeleteAllowanceTransactionBody.DEFAULT)
-                                .build(),
-                        (Function<TransactionHandlers, TransactionHandler>)
-                                TransactionHandlers::cryptoDeleteAllowanceHandler),
-                Arguments.of(
-                        TransactionBody.newBuilder()
-                                .cryptoAddLiveHash(CryptoAddLiveHashTransactionBody.DEFAULT)
-                                .build(),
-                        (Function<TransactionHandlers, TransactionHandler>)
-                                TransactionHandlers::cryptoAddLiveHashHandler),
-                Arguments.of(
-                        TransactionBody.newBuilder()
-                                .cryptoDeleteLiveHash(CryptoDeleteLiveHashTransactionBody.DEFAULT)
-                                .build(),
-                        (Function<TransactionHandlers, TransactionHandler>)
-                                TransactionHandlers::cryptoDeleteLiveHashHandler),
-
-                // freeze
-                Arguments.of(
-                        TransactionBody.newBuilder()
-                                .freeze(FreezeTransactionBody.DEFAULT)
-                                .build(),
-                        (Function<TransactionHandlers, TransactionHandler>) TransactionHandlers::freezeHandler),
-
-                // smart-contract
-                Arguments.of(
-                        TransactionBody.newBuilder()
-                                .contractCreateInstance(ContractCreateTransactionBody.DEFAULT)
-                                .build(),
-                        (Function<TransactionHandlers, TransactionHandler>) TransactionHandlers::contractCreateHandler),
-                Arguments.of(
-                        TransactionBody.newBuilder()
-                                .contractUpdateInstance(ContractUpdateTransactionBody.DEFAULT)
-                                .build(),
-                        (Function<TransactionHandlers, TransactionHandler>) TransactionHandlers::contractUpdateHandler),
-                Arguments.of(
-                        TransactionBody.newBuilder()
-                                .contractCall(ContractCallTransactionBody.DEFAULT)
-                                .build(),
-                        (Function<TransactionHandlers, TransactionHandler>) TransactionHandlers::contractCallHandler),
-                Arguments.of(
-                        TransactionBody.newBuilder()
-                                .contractDeleteInstance(ContractDeleteTransactionBody.DEFAULT)
-                                .build(),
-                        (Function<TransactionHandlers, TransactionHandler>) TransactionHandlers::contractDeleteHandler),
-                Arguments.of(
-                        TransactionBody.newBuilder()
-                                .ethereumTransaction(EthereumTransactionBody.DEFAULT)
-                                .build(),
-                        (Function<TransactionHandlers, TransactionHandler>)
-                                TransactionHandlers::etherumTransactionHandler),
-
-                // token
-                Arguments.of(
-                        TransactionBody.newBuilder()
-                                .tokenCreation(TokenCreateTransactionBody.DEFAULT)
-                                .build(),
-                        (Function<TransactionHandlers, TransactionHandler>) TransactionHandlers::tokenCreateHandler),
-                Arguments.of(
-                        TransactionBody.newBuilder()
-                                .tokenUpdate(TokenUpdateTransactionBody.DEFAULT)
-                                .build(),
-                        (Function<TransactionHandlers, TransactionHandler>) TransactionHandlers::tokenUpdateHandler),
-                Arguments.of(
-                        TransactionBody.newBuilder()
-                                .tokenMint(TokenMintTransactionBody.DEFAULT)
-                                .build(),
-                        (Function<TransactionHandlers, TransactionHandler>) TransactionHandlers::tokenMintHandler),
-                Arguments.of(
-                        TransactionBody.newBuilder()
-                                .tokenBurn(TokenBurnTransactionBody.DEFAULT)
-                                .build(),
-                        (Function<TransactionHandlers, TransactionHandler>) TransactionHandlers::tokenBurnHandler),
-                Arguments.of(
-                        TransactionBody.newBuilder()
-                                .tokenDeletion(TokenDeleteTransactionBody.DEFAULT)
-                                .build(),
-                        (Function<TransactionHandlers, TransactionHandler>) TransactionHandlers::tokenDeleteHandler),
-                Arguments.of(
-                        TransactionBody.newBuilder()
-                                .tokenWipe(TokenWipeAccountTransactionBody.DEFAULT)
-                                .build(),
-                        (Function<TransactionHandlers, TransactionHandler>)
-                                TransactionHandlers::tokenAccountWipeHandler),
-                Arguments.of(
-                        TransactionBody.newBuilder()
-                                .tokenFreeze(TokenFreezeAccountTransactionBody.DEFAULT)
-                                .build(),
-                        (Function<TransactionHandlers, TransactionHandler>)
-                                TransactionHandlers::tokenFreezeAccountHandler),
-                Arguments.of(
-                        TransactionBody.newBuilder()
-                                .tokenUnfreeze(TokenUnfreezeAccountTransactionBody.DEFAULT)
-                                .build(),
-                        (Function<TransactionHandlers, TransactionHandler>)
-                                TransactionHandlers::tokenUnfreezeAccountHandler),
-                Arguments.of(
-                        TransactionBody.newBuilder()
-                                .tokenGrantKyc(TokenGrantKycTransactionBody.DEFAULT)
-                                .build(),
-                        (Function<TransactionHandlers, TransactionHandler>)
-                                TransactionHandlers::tokenGrantKycToAccountHandler),
-                Arguments.of(
-                        TransactionBody.newBuilder()
-                                .tokenRevokeKyc(TokenRevokeKycTransactionBody.DEFAULT)
-                                .build(),
-                        (Function<TransactionHandlers, TransactionHandler>)
-                                TransactionHandlers::tokenRevokeKycFromAccountHandler),
-                Arguments.of(
-                        TransactionBody.newBuilder()
-                                .tokenAssociate(TokenAssociateTransactionBody.DEFAULT)
-                                .build(),
-                        (Function<TransactionHandlers, TransactionHandler>)
-                                TransactionHandlers::tokenAssociateToAccountHandler),
-                Arguments.of(
-                        TransactionBody.newBuilder()
-                                .tokenDissociate(TokenDissociateTransactionBody.DEFAULT)
-                                .build(),
-                        (Function<TransactionHandlers, TransactionHandler>)
-                                TransactionHandlers::tokenDissociateFromAccountHandler),
-                Arguments.of(
-                        TransactionBody.newBuilder()
-                                .tokenFeeScheduleUpdate(TokenFeeScheduleUpdateTransactionBody.DEFAULT)
-                                .build(),
-                        (Function<TransactionHandlers, TransactionHandler>)
-                                TransactionHandlers::tokenFeeScheduleUpdateHandler),
-                Arguments.of(
-                        TransactionBody.newBuilder()
-                                .tokenPause(TokenPauseTransactionBody.DEFAULT)
-                                .build(),
-                        (Function<TransactionHandlers, TransactionHandler>) TransactionHandlers::tokenPauseHandler),
-                Arguments.of(
-                        TransactionBody.newBuilder()
-                                .tokenUnpause(TokenUnpauseTransactionBody.DEFAULT)
-                                .build(),
-                        (Function<TransactionHandlers, TransactionHandler>) TransactionHandlers::tokenUnpauseHandler));
-    }
-
-    @ParameterizedTest
-    @MethodSource("getDispatchParametersOld")
-    void testPreHandleWithPayer(final TransactionBody txBody, final DispatchToHandler verification)
-            throws PreCheckException {
-        // given
-        final var context = new PreHandleContextImpl(readableStoreFactory, txBody);
-
-        // when
-        dispatcher.dispatchPreHandle(context);
-
-        // then
-        verification.dispatchTo(this.handlers, context);
-    }
-
-    private static Stream<Arguments> getDispatchParametersOld() {
-        return Stream.of(
-=======
                 createArgs(
                         b -> b.cryptoCreateAccount(CryptoCreateTransactionBody.DEFAULT),
                         TransactionHandlers::cryptoCreateHandler),
@@ -810,7 +626,6 @@
                         b -> b.cryptoDeleteLiveHash(CryptoDeleteLiveHashTransactionBody.DEFAULT),
                         TransactionHandlers::cryptoDeleteLiveHashHandler),
 
->>>>>>> 843fbb45
                 // file
                 createArgs(
                         b -> b.fileCreate(FileCreateTransactionBody.DEFAULT), TransactionHandlers::fileCreateHandler),
