--- conflicted
+++ resolved
@@ -58,7 +58,6 @@
             @Mock PreHandleContext context,
             @Mock TransactionSignature payerSignature,
             @Mock TransactionSignature otherSignature) {
-<<<<<<< HEAD
 //        // given
 //        when(context.body()).thenReturn(txBody);
 //        when(context.payer()).thenReturn(payer);
@@ -75,30 +74,10 @@
 //        assertThat(metadata.txnBody()).isEqualTo(txBody);
 //        assertThat(metadata.payer()).isEqualTo(payer);
 //        assertThat(metadata.signatureMap()).isEqualTo(signatureMap);
-//        assertThat(metadata.payerKey()).isEqualTo(payerKey);
+//        // Since equals method is not implemented for JKey, converting to PBJ key and comparing
+//        // JKey and HederaKey will be removed in future.
+//        assertEquals(payerKey, toPbj(asKeyUnchecked((JKey) metadata.payerKey())));
 //        assertThat(metadata.cryptoSignatures()).isEqualTo(expectedSigs);
-=======
-        // given
-        when(context.body()).thenReturn(txBody);
-        when(context.payer()).thenReturn(payer);
-        when(context.payerKey()).thenReturn(payerKey);
-        when(context.requiredNonPayerKeys()).thenReturn(Set.of(otherKey));
-        final var signatureMap = SignatureMap.newBuilder().build();
-        final var innerResult = new PreHandleResult(null, null, null, OK, null, null, List.of(), null);
-        final var expectedSigs = List.of(payerSignature, otherSignature);
-
-        // when
-        final var metadata = new PreHandleResult(context, OK, signatureMap, expectedSigs, innerResult);
-
-        // then
-        assertThat(metadata.txnBody()).isEqualTo(txBody);
-        assertThat(metadata.payer()).isEqualTo(payer);
-        assertThat(metadata.signatureMap()).isEqualTo(signatureMap);
-        // Since equals method is not implemented for JKey, converting to PBJ key and comparing
-        // JKey and HederaKey will be removed in future.
-        assertEquals(payerKey, toPbj(asKeyUnchecked((JKey) metadata.payerKey())));
-        assertThat(metadata.cryptoSignatures()).isEqualTo(expectedSigs);
->>>>>>> 188c1914
     }
 
     @SuppressWarnings("ConstantConditions")
