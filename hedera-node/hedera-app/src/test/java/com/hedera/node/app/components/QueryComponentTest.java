/*
 * Copyright (C) 2020-2023 Hedera Hashgraph, LLC
 *
 * Licensed under the Apache License, Version 2.0 (the "License");
 * you may not use this file except in compliance with the License.
 * You may obtain a copy of the License at
 *
 *      http://www.apache.org/licenses/LICENSE-2.0
 *
 * Unless required by applicable law or agreed to in writing, software
 * distributed under the License is distributed on an "AS IS" BASIS,
 * WITHOUT WARRANTIES OR CONDITIONS OF ANY KIND, either express or implied.
 * See the License for the specific language governing permissions and
 * limitations under the License.
 */

package com.hedera.node.app.components;

import static org.junit.jupiter.api.Assertions.*;

import com.hedera.node.app.HederaApp;
import com.swirlds.common.system.NodeId;
import com.swirlds.common.system.Platform;
import org.junit.jupiter.api.Test;
import org.junit.jupiter.api.extension.ExtendWith;
import org.mockito.BDDMockito;
import org.mockito.Mock;
import org.mockito.junit.jupiter.MockitoExtension;

@ExtendWith(MockitoExtension.class)
class QueryComponentTest {
    @Mock
    private Platform platform;
<<<<<<< HEAD

    @Mock
    private HederaApp app;
=======
>>>>>>> ca5e6ec2

    @Test
    void objectGraphRootsAreAvailable() {
        final var selfNodeId = new NodeId(false, 666L);
        BDDMockito.given(platform.getSelfId()).willReturn(selfNodeId);

        // given:
<<<<<<< HEAD
        final QueryComponent subject = app.queryComponentFactory().get().create();
=======
        final QueryComponent subject = DaggerQueryComponent.factory().create(new BootstrapProperties(), 6144, platform);
>>>>>>> ca5e6ec2

        // expect:
        assertNotNull(subject.queryWorkflow());
    }
}<|MERGE_RESOLUTION|>--- conflicted
+++ resolved
@@ -31,12 +31,9 @@
 class QueryComponentTest {
     @Mock
     private Platform platform;
-<<<<<<< HEAD
 
     @Mock
     private HederaApp app;
-=======
->>>>>>> ca5e6ec2
 
     @Test
     void objectGraphRootsAreAvailable() {
@@ -44,11 +41,7 @@
         BDDMockito.given(platform.getSelfId()).willReturn(selfNodeId);
 
         // given:
-<<<<<<< HEAD
         final QueryComponent subject = app.queryComponentFactory().get().create();
-=======
-        final QueryComponent subject = DaggerQueryComponent.factory().create(new BootstrapProperties(), 6144, platform);
->>>>>>> ca5e6ec2
 
         // expect:
         assertNotNull(subject.queryWorkflow());
