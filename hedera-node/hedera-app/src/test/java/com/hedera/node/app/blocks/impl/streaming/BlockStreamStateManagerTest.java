--- conflicted
+++ resolved
@@ -19,15 +19,11 @@
 import com.hedera.node.config.VersionedConfigImpl;
 import com.hedera.node.config.data.BlockStreamConfig;
 import com.hedera.node.config.testfixtures.HederaTestConfigBuilder;
-<<<<<<< HEAD
 import com.swirlds.config.api.Configuration;
 import java.lang.invoke.MethodHandles;
 import java.lang.invoke.VarHandle;
 import java.time.Duration;
 import java.util.concurrent.BlockingQueue;
-=======
-import java.time.Duration;
->>>>>>> e5178aec
 import org.junit.jupiter.api.BeforeEach;
 import org.junit.jupiter.api.Test;
 import org.junit.jupiter.api.extension.ExtendWith;
@@ -63,17 +59,10 @@
 
     private BlockStreamStateManager blockStreamStateManager;
 
-    private static final Duration EXPIRY_PERIOD = Duration.ofMinutes(5L);
-
     @BeforeEach
     void setUp() {
-<<<<<<< HEAD
         lenient().when(configProvider.getConfiguration()).thenReturn(new VersionedConfigImpl(DEFAULT_CONFIG, 1));
         blockStreamStateManager = new BlockStreamStateManager(configProvider, blockStreamMetrics);
-=======
-        given(configProvider.getConfiguration()).willReturn(new VersionedConfigImpl(DEFAULT_CONFIG, 1));
-        blockStreamStateManager = new BlockStreamStateManager(configProvider, blockStreamMetrics, EXPIRY_PERIOD);
->>>>>>> e5178aec
     }
 
     @Test
@@ -102,10 +91,11 @@
         blockStreamStateManager.openBlock(TEST_BLOCK_NUMBER);
 
         // when
-        blockStreamStateManager.removeBlockStatesUpTo(TEST_BLOCK_NUMBER);
+        blockStreamStateManager.setLatestAcknowledgedBlock(TEST_BLOCK_NUMBER);
 
         // then
         // not completed states should not be removed
+        assertThat(blockStreamStateManager.isAcked(TEST_BLOCK_NUMBER)).isTrue();
         final BlockState actualBlockState = blockStreamStateManager.getBlockState(TEST_BLOCK_NUMBER);
         assertThat(actualBlockState).isNotNull();
         assertFalse(actualBlockState.isComplete());
@@ -120,7 +110,7 @@
         blockStreamStateManager.getBlockState(TEST_BLOCK_NUMBER).setComplete();
 
         // when
-        blockStreamStateManager.removeBlockStatesUpTo(TEST_BLOCK_NUMBER);
+        blockStreamStateManager.setLatestAcknowledgedBlock(TEST_BLOCK_NUMBER);
 
         // then
         // completed states should be removed
@@ -131,7 +121,7 @@
     void testCleanUp_CompletedExpiredBlockState_ShouldBeRemoved() {
         // given
         // expiry period set to zero in order for completed state to be cleared
-        blockStreamStateManager = new BlockStreamStateManager(configProvider, blockStreamMetrics, Duration.ofNanos(0L));
+        blockStreamStateManager = new BlockStreamStateManager(configProvider, blockStreamMetrics);
         blockStreamStateManager.setBlockNodeConnectionManager(blockNodeConnectionManager);
         blockStreamStateManager.openBlock(TEST_BLOCK_NUMBER);
         blockStreamStateManager.getBlockState(TEST_BLOCK_NUMBER).setComplete();
@@ -140,13 +130,8 @@
         blockStreamStateManager.setLatestAcknowledgedBlock(TEST_BLOCK_NUMBER);
 
         // then
-<<<<<<< HEAD
-        assertThat(blockStreamStateManager.getBlockState(TEST_BLOCK_NUMBER)).isNotNull();
-        assertThat(blockStreamStateManager.isAcked(TEST_BLOCK_NUMBER)).isTrue();
-=======
         // completed states should be removed
         assertThat(blockStreamStateManager.getBlockState(TEST_BLOCK_NUMBER)).isNull();
->>>>>>> e5178aec
     }
 
     @Test
@@ -194,7 +179,7 @@
         given(configProvider.getConfiguration()).willReturn(new VersionedConfigImpl(mockConfig, 1));
 
         // make blockStreamStateManager use the mocked config
-        blockStreamStateManager = new BlockStreamStateManager(configProvider, blockStreamMetrics, EXPIRY_PERIOD);
+        blockStreamStateManager = new BlockStreamStateManager(configProvider, blockStreamMetrics);
 
         blockStreamStateManager.setBlockNodeConnectionManager(blockNodeConnectionManager);
         blockStreamStateManager.openBlock(TEST_BLOCK_NUMBER);
@@ -226,7 +211,7 @@
         given(configProvider.getConfiguration()).willReturn(new VersionedConfigImpl(mockConfig, 1));
 
         // make blockStreamStateManager use the mocked config
-        blockStreamStateManager = new BlockStreamStateManager(configProvider, blockStreamMetrics, EXPIRY_PERIOD);
+        blockStreamStateManager = new BlockStreamStateManager(configProvider, blockStreamMetrics);
 
         blockStreamStateManager.setBlockNodeConnectionManager(blockNodeConnectionManager);
         blockStreamStateManager.openBlock(TEST_BLOCK_NUMBER);
@@ -256,7 +241,7 @@
         given(configProvider.getConfiguration()).willReturn(new VersionedConfigImpl(mockConfig, 1));
 
         // make blockStreamStateManager use the mocked config
-        blockStreamStateManager = new BlockStreamStateManager(configProvider, blockStreamMetrics, EXPIRY_PERIOD);
+        blockStreamStateManager = new BlockStreamStateManager(configProvider, blockStreamMetrics);
 
         blockStreamStateManager.setBlockNodeConnectionManager(blockNodeConnectionManager);
         blockStreamStateManager.openBlock(TEST_BLOCK_NUMBER);
@@ -290,7 +275,7 @@
         given(configProvider.getConfiguration()).willReturn(new VersionedConfigImpl(mockConfig, 1));
 
         // make blockStreamStateManager use the mocked config
-        blockStreamStateManager = new BlockStreamStateManager(configProvider, blockStreamMetrics, EXPIRY_PERIOD);
+        blockStreamStateManager = new BlockStreamStateManager(configProvider, blockStreamMetrics);
 
         blockStreamStateManager.setBlockNodeConnectionManager(blockNodeConnectionManager);
         blockStreamStateManager.openBlock(TEST_BLOCK_NUMBER);
@@ -321,7 +306,7 @@
         given(configProvider.getConfiguration()).willReturn(new VersionedConfigImpl(mockConfig, 1));
 
         // make blockStreamStateManager use the mocked config
-        blockStreamStateManager = new BlockStreamStateManager(configProvider, blockStreamMetrics, EXPIRY_PERIOD);
+        blockStreamStateManager = new BlockStreamStateManager(configProvider, blockStreamMetrics);
 
         blockStreamStateManager.setBlockNodeConnectionManager(blockNodeConnectionManager);
         blockStreamStateManager.openBlock(TEST_BLOCK_NUMBER);
@@ -348,7 +333,7 @@
         given(configProvider.getConfiguration()).willReturn(new VersionedConfigImpl(mockConfig, 1));
 
         // make blockStreamStateManager use the mocked config
-        blockStreamStateManager = new BlockStreamStateManager(configProvider, blockStreamMetrics, EXPIRY_PERIOD);
+        blockStreamStateManager = new BlockStreamStateManager(configProvider, blockStreamMetrics);
 
         blockStreamStateManager.setBlockNodeConnectionManager(blockNodeConnectionManager);
         blockStreamStateManager.openBlock(TEST_BLOCK_NUMBER);
@@ -382,7 +367,7 @@
         given(configProvider.getConfiguration()).willReturn(new VersionedConfigImpl(mockConfig, 1));
 
         // make blockStreamStateManager use the mocked config
-        blockStreamStateManager = new BlockStreamStateManager(configProvider, blockStreamMetrics, Duration.ofNanos(0L));
+        blockStreamStateManager = new BlockStreamStateManager(configProvider, blockStreamMetrics);
 
         blockStreamStateManager.setBlockNodeConnectionManager(blockNodeConnectionManager);
         blockStreamStateManager.openBlock(TEST_BLOCK_NUMBER);
@@ -411,7 +396,7 @@
         given(configProvider.getConfiguration()).willReturn(new VersionedConfigImpl(mockConfig, 1));
 
         // make blockStreamStateManager use the mocked config
-        blockStreamStateManager = new BlockStreamStateManager(configProvider, blockStreamMetrics, EXPIRY_PERIOD);
+        blockStreamStateManager = new BlockStreamStateManager(configProvider, blockStreamMetrics);
 
         blockStreamStateManager.setBlockNodeConnectionManager(blockNodeConnectionManager);
         blockStreamStateManager.openBlock(TEST_BLOCK_NUMBER);
@@ -537,7 +522,7 @@
         given(configProvider.getConfiguration()).willReturn(new VersionedConfigImpl(mockConfig, 1));
 
         // make blockStreamStateManager use the mocked config
-        blockStreamStateManager = new BlockStreamStateManager(configProvider, blockStreamMetrics, EXPIRY_PERIOD);
+        blockStreamStateManager = new BlockStreamStateManager(configProvider, blockStreamMetrics);
 
         blockStreamStateManager.setBlockNodeConnectionManager(blockNodeConnectionManager);
         blockStreamStateManager.openBlock(TEST_BLOCK_NUMBER);
@@ -564,7 +549,7 @@
         given(configProvider.getConfiguration()).willReturn(new VersionedConfigImpl(mockConfig, 1));
 
         // make blockStreamStateManager use the mocked config
-        blockStreamStateManager = new BlockStreamStateManager(configProvider, blockStreamMetrics, EXPIRY_PERIOD);
+        blockStreamStateManager = new BlockStreamStateManager(configProvider, blockStreamMetrics);
 
         blockStreamStateManager.setBlockNodeConnectionManager(blockNodeConnectionManager);
         blockStreamStateManager.openBlock(TEST_BLOCK_NUMBER);
