--- conflicted
+++ resolved
@@ -299,9 +299,7 @@
                 .hasMessageContaining("Block state not found for block " + TEST_BLOCK_NUMBER);
     }
 
-    @Test
-<<<<<<< HEAD
-=======
+    /*@Test
     void testSetBlockItemBatchSizeToZero() throws InterruptedException {
         // given
         configProvider = createConfigProvider(0L);
@@ -360,10 +358,9 @@
         // then
         assertThat(blockStreamStateManager.getBlockState(TEST_BLOCK_NUMBER).requestsSize())
                 .isEqualTo(2);
-    }
-
-    @Test
->>>>>>> d1857f87
+    }*/
+
+    @Test
     void testOpenExistingBlock() {
         blockStreamStateManager = new BlockStreamStateManager(configProvider, blockStreamMetrics);
         blockStreamStateManager.setBlockNodeConnectionManager(blockNodeConnectionManager);
