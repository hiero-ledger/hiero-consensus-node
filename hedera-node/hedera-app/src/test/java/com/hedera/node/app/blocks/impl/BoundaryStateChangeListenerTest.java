--- conflicted
+++ resolved
@@ -75,19 +75,6 @@
     }
 
     @Test
-<<<<<<< HEAD
-    void testFlushChanges() {
-        listener.setBoundaryTimestamp(Instant.now());
-        listener.singletonUpdateChange(STATE_ID, PROTO_STRING);
-        final var blockItem = listener.flushChanges();
-
-        assertNotNull(blockItem);
-        assertTrue(listener.allStateChanges().isEmpty());
-    }
-
-    @Test
-=======
->>>>>>> dbd6e7b7
     void testAllStateChanges() {
         listener.singletonUpdateChange(STATE_ID, PROTO_STRING);
 
