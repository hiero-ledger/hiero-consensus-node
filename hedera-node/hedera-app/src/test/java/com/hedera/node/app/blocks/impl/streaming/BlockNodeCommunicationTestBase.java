// SPDX-License-Identifier: Apache-2.0
package com.hedera.node.app.blocks.impl.streaming;

import static org.assertj.core.api.Assertions.assertThat;

import com.hedera.hapi.block.stream.BlockItem;
import com.hedera.hapi.block.stream.BlockProof;
import com.hedera.hapi.block.stream.output.BlockHeader;
import com.hedera.hapi.block.stream.output.SingletonUpdateChange;
import com.hedera.hapi.block.stream.output.StateChange;
import com.hedera.hapi.block.stream.output.StateChanges;
import com.hedera.hapi.node.state.blockstream.BlockStreamInfo;
import com.hedera.node.config.ConfigProvider;
import com.hedera.node.config.VersionedConfigImpl;
import com.hedera.node.config.testfixtures.HederaTestConfigBuilder;
import com.hedera.node.internal.network.BlockNodeConfig;
import com.swirlds.config.extensions.test.fixtures.TestConfigBuilder;
import edu.umd.cs.findbugs.annotations.NonNull;
import java.nio.file.Files;
import java.nio.file.Path;
import java.util.Objects;
import org.hiero.block.api.BlockItemSet;
import org.hiero.block.api.PublishStreamRequest;
import org.hiero.block.api.PublishStreamRequest.EndStream;
import org.hiero.block.api.PublishStreamResponse;
import org.hiero.block.api.PublishStreamResponse.BlockAcknowledgement;
import org.hiero.block.api.PublishStreamResponse.EndOfStream;
import org.hiero.block.api.PublishStreamResponse.ResendBlock;
import org.hiero.block.api.PublishStreamResponse.SkipBlock;

/**
 * Base class for tests that involve block node communication.
 */
public abstract class BlockNodeCommunicationTestBase {

    protected static final int BATCH_SIZE = 5;

    @NonNull
    protected static PublishStreamResponse createSkipBlock(final long blockNumber) {
        final SkipBlock skipBlock =
                SkipBlock.newBuilder().blockNumber(blockNumber).build();
        return PublishStreamResponse.newBuilder().skipBlock(skipBlock).build();
    }

    @NonNull
    protected static PublishStreamResponse createResendBlock(final long blockNumber) {
        final ResendBlock resendBlock =
                ResendBlock.newBuilder().blockNumber(blockNumber).build();
        return PublishStreamResponse.newBuilder().resendBlock(resendBlock).build();
    }

    @NonNull
    protected static PublishStreamResponse createEndOfStreamResponse(
            final EndOfStream.Code responseCode, final long lastVerifiedBlock) {
        final EndOfStream eos = EndOfStream.newBuilder()
                .blockNumber(lastVerifiedBlock)
                .status(responseCode)
                .build();
        return PublishStreamResponse.newBuilder().endStream(eos).build();
    }

    @NonNull
    protected static PublishStreamResponse createBlockAckResponse(final long blockNumber) {
        final BlockAcknowledgement blockAck =
                BlockAcknowledgement.newBuilder().blockNumber(blockNumber).build();

        return PublishStreamResponse.newBuilder().acknowledgement(blockAck).build();
    }

    @NonNull
    protected static PublishStreamRequest createRequest(final BlockItem... items) {
        final BlockItemSet itemSet = BlockItemSet.newBuilder().blockItems(items).build();
        return PublishStreamRequest.newBuilder().blockItems(itemSet).build();
    }

    @NonNull
    protected static PublishStreamRequest createRequest(final EndStream.Code endCode) {
        final EndStream endStream = EndStream.newBuilder().endCode(endCode).build();
        return PublishStreamRequest.newBuilder().endStream(endStream).build();
    }

    protected TestConfigBuilder createDefaultConfigProvider() {
        final var configPath = Objects.requireNonNull(
                        BlockNodeCommunicationTestBase.class.getClassLoader().getResource("bootstrap/"))
                .getPath();
        assertThat(Files.exists(Path.of(configPath))).isTrue();

        return HederaTestConfigBuilder.create()
                .withValue("blockStream.writerMode", "FILE_AND_GRPC")
                .withValue("blockNode.blockNodeConnectionFileDir", configPath)
<<<<<<< HEAD
                .withValue("blockStream.blockItemBatchSize", BATCH_SIZE)
                .withValue("blockNode.highLatencyEventsBeforeSwitching", 3)
                .withValue("blockNode.highLatencyThresholdMs", 500)
                .getOrCreateConfig();
        return () -> new VersionedConfigImpl(config, 1L);
=======
                .withValue("blockStream.blockItemBatchSize", BATCH_SIZE);
    }

    protected TestConfigBuilder withValue(TestConfigBuilder builder, final String key, final Object value) {
        return builder.withValue(key, value);
    }

    protected ConfigProvider createConfigProvider(final TestConfigBuilder configBuilder) {
        return () -> new VersionedConfigImpl(configBuilder.getOrCreateConfig(), 1L);
>>>>>>> 0d9993e1
    }

    protected static BlockItem newBlockHeaderItem() {
        return BlockItem.newBuilder()
                .blockHeader(BlockHeader.newBuilder().build())
                .build();
    }

    protected static BlockItem newBlockTxItem() {
        return BlockItem.newBuilder().build();
    }

    protected static BlockItem newPreProofBlockStateChangesItem() {
        return BlockItem.newBuilder()
                .stateChanges(StateChanges.newBuilder()
                        .stateChanges(StateChange.newBuilder()
                                .singletonUpdate(SingletonUpdateChange.newBuilder()
                                        .blockStreamInfoValue(
                                                BlockStreamInfo.newBuilder().build())
                                        .build())
                                .build())
                        .build())
                .build();
    }

    protected static BlockItem newBlockProofItem() {
        return BlockItem.newBuilder()
                .blockProof(BlockProof.newBuilder().build())
                .build();
    }

    protected static BlockNodeConfig newBlockNodeConfig(final int port, final int priority) {
        return BlockNodeConfig.newBuilder()
                .address("localhost")
                .port(port)
                .priority(priority)
                .build();
    }
}<|MERGE_RESOLUTION|>--- conflicted
+++ resolved
@@ -88,23 +88,13 @@
         return HederaTestConfigBuilder.create()
                 .withValue("blockStream.writerMode", "FILE_AND_GRPC")
                 .withValue("blockNode.blockNodeConnectionFileDir", configPath)
-<<<<<<< HEAD
                 .withValue("blockStream.blockItemBatchSize", BATCH_SIZE)
                 .withValue("blockNode.highLatencyEventsBeforeSwitching", 3)
-                .withValue("blockNode.highLatencyThresholdMs", 500)
-                .getOrCreateConfig();
-        return () -> new VersionedConfigImpl(config, 1L);
-=======
-                .withValue("blockStream.blockItemBatchSize", BATCH_SIZE);
-    }
-
-    protected TestConfigBuilder withValue(TestConfigBuilder builder, final String key, final Object value) {
-        return builder.withValue(key, value);
+                .withValue("blockNode.highLatencyThresholdMs", 500);
     }
 
     protected ConfigProvider createConfigProvider(final TestConfigBuilder configBuilder) {
         return () -> new VersionedConfigImpl(configBuilder.getOrCreateConfig(), 1L);
->>>>>>> 0d9993e1
     }
 
     protected static BlockItem newBlockHeaderItem() {
