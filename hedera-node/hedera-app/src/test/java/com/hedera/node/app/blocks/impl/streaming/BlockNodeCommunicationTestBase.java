--- conflicted
+++ resolved
@@ -67,7 +67,6 @@
                 .build();
     }
 
-<<<<<<< HEAD
     @NonNull
     protected static PublishStreamRequest createRequest(final BlockItem... items) {
         final BlockItemSet itemSet = BlockItemSet.newBuilder()
@@ -82,10 +81,7 @@
         return createConfigProvider(BATCH_SIZE);
     }
 
-    protected ConfigProvider createConfigProvider(final long batchSize) {
-=======
-    protected ConfigProvider createConfigProvider(long batchSize) {
->>>>>>> d1857f87
+    protected ConfigProvider createConfigProvider(final int batchSize) {
         final var configPath = Objects.requireNonNull(
                         BlockNodeCommunicationTestBase.class.getClassLoader().getResource("bootstrap/"))
                 .getPath();
