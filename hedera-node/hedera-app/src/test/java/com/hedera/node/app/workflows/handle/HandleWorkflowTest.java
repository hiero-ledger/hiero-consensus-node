/*
 * Copyright (C) 2024 Hedera Hashgraph, LLC
 *
 * Licensed under the Apache License, Version 2.0 (the "License");
 * you may not use this file except in compliance with the License.
 * You may obtain a copy of the License at
 *
 *      http://www.apache.org/licenses/LICENSE-2.0
 *
 * Unless required by applicable law or agreed to in writing, software
 * distributed under the License is distributed on an "AS IS" BASIS,
 * WITHOUT WARRANTIES OR CONDITIONS OF ANY KIND, either express or implied.
 * See the License for the specific language governing permissions and
 * limitations under the License.
 */

package com.hedera.node.app.workflows.handle;

import static com.hedera.node.config.types.StreamMode.BOTH;
import static com.hedera.node.config.types.StreamMode.RECORDS;
import static java.util.Collections.emptyIterator;
import static java.util.Collections.emptyList;
import static org.mockito.ArgumentMatchers.any;
import static org.mockito.BDDMockito.given;
import static org.mockito.Mockito.mock;
import static org.mockito.Mockito.verify;

import com.hedera.hapi.block.stream.BlockItem;
import com.hedera.hapi.block.stream.output.StateChange;
import com.hedera.hapi.block.stream.output.StateChanges;
import com.hedera.hapi.node.base.SemanticVersion;
import com.hedera.hapi.node.base.Timestamp;
import com.hedera.node.app.blocks.BlockStreamManager;
import com.hedera.node.app.fees.ExchangeRateManager;
import com.hedera.node.app.records.BlockRecordManager;
import com.hedera.node.app.service.addressbook.impl.helpers.AddressBookHelper;
import com.hedera.node.app.service.token.impl.handlers.staking.StakeInfoHelper;
import com.hedera.node.app.service.token.impl.handlers.staking.StakePeriodManager;
import com.hedera.node.app.spi.metrics.StoreMetricsService;
import com.hedera.node.app.state.HederaRecordCache;
import com.hedera.node.app.throttle.ThrottleServiceManager;
import com.hedera.node.app.tss.TssBaseService;
import com.hedera.node.app.workflows.OpWorkflowMetrics;
import com.hedera.node.app.workflows.handle.cache.CacheWarmer;
import com.hedera.node.app.workflows.handle.record.SystemSetup;
import com.hedera.node.app.workflows.handle.steps.HollowAccountCompletions;
import com.hedera.node.app.workflows.handle.steps.StakePeriodChanges;
import com.hedera.node.app.workflows.handle.steps.UserTxnFactory;
import com.hedera.node.config.ConfigProvider;
import com.hedera.node.config.VersionedConfigImpl;
import com.hedera.node.config.testfixtures.HederaTestConfigBuilder;
import com.hedera.node.config.types.StreamMode;
import com.swirlds.common.platform.NodeId;
import com.swirlds.platform.system.InitTrigger;
import com.swirlds.platform.system.Round;
import com.swirlds.platform.system.events.ConsensusEvent;
import com.swirlds.state.State;
import com.swirlds.state.lifecycle.info.NetworkInfo;
import com.swirlds.state.lifecycle.info.NodeInfo;
import edu.umd.cs.findbugs.annotations.NonNull;
import java.time.Instant;
import java.util.List;
import org.junit.jupiter.api.BeforeEach;
import org.junit.jupiter.api.Test;
import org.junit.jupiter.api.extension.ExtendWith;
import org.mockito.Mock;
import org.mockito.junit.jupiter.MockitoExtension;

@ExtendWith(MockitoExtension.class)
class HandleWorkflowTest {
    private static final Timestamp BLOCK_TIME = new Timestamp(1_234_567L, 890);

    @Mock
    private NetworkInfo networkInfo;

    @Mock
    private StakePeriodChanges stakePeriodChanges;

    @Mock
    private DispatchProcessor dispatchProcessor;

    @Mock
    private StakePeriodManager stakePeriodManager;

    @Mock
    private ConfigProvider configProvider;

    @Mock
    private StoreMetricsService storeMetricsService;

    @Mock
    private BlockRecordManager blockRecordManager;

    @Mock
    private BlockStreamManager blockStreamManager;

    @Mock
    private CacheWarmer cacheWarmer;

    @Mock
    private OpWorkflowMetrics opWorkflowMetrics;

    @Mock
    private ThrottleServiceManager throttleServiceManager;

    @Mock
    private SemanticVersion version;

    @Mock
    private InitTrigger initTrigger;

    @Mock
    private HollowAccountCompletions hollowAccountCompletions;

    @Mock
    private SystemSetup systemSetup;

    @Mock
    private HederaRecordCache recordCache;

    @Mock
    private ExchangeRateManager exchangeRateManager;

    @Mock
    private State state;

    @Mock
    private Round round;

    @Mock
    private StakeInfoHelper stakeInfoHelper;

    @Mock
    private UserTxnFactory userTxnFactory;

    @Mock
    private TssBaseService tssBaseService;

    private HandleWorkflow subject;

    @BeforeEach
    void setUp() {}

    @Test
    void onlySkipsEventWithMissingCreator() {
        final var presentCreatorId = NodeId.of(1L);
        final var missingCreatorId = NodeId.of(2L);
        final var eventFromPresentCreator = mock(ConsensusEvent.class);
        final var eventFromMissingCreator = mock(ConsensusEvent.class);
        given(round.iterator())
                .willReturn(List.of(eventFromMissingCreator, eventFromPresentCreator)
                        .iterator());
        given(eventFromPresentCreator.getCreatorId()).willReturn(presentCreatorId);
        given(eventFromMissingCreator.getCreatorId()).willReturn(missingCreatorId);
        given(networkInfo.nodeInfo(presentCreatorId.id())).willReturn(mock(NodeInfo.class));
        given(networkInfo.nodeInfo(missingCreatorId.id())).willReturn(null);
        given(eventFromPresentCreator.consensusTransactionIterator()).willReturn(emptyIterator());
        given(round.getConsensusTimestamp()).willReturn(Instant.ofEpochSecond(12345L));

        givenSubjectWith(RECORDS, emptyList());

        subject.handleRound(state, round);

        verify(eventFromPresentCreator).consensusTransactionIterator();
        verify(recordCache).resetRoundReceipts();
        verify(recordCache).commitRoundReceipts(any(), any());
    }

    @Test
    void writesEachMigrationStateChangeWithBlockTimestamp() {
        given(round.iterator()).willReturn(emptyIterator());
        final var firstBuilder = StateChanges.newBuilder().stateChanges(List.of(StateChange.DEFAULT));
        final var secondBuilder =
                StateChanges.newBuilder().stateChanges(List.of(StateChange.DEFAULT, StateChange.DEFAULT));
        final var builders = List.of(firstBuilder, secondBuilder);
        givenSubjectWith(BOTH, builders);
        given(blockStreamManager.blockTimestamp()).willReturn(BLOCK_TIME);

        subject.handleRound(state, round);

        builders.forEach(builder -> verify(blockStreamManager)
                .writeItem(BlockItem.newBuilder()
                        .stateChanges(builder.consensusTimestamp(BLOCK_TIME).build())
                        .build()));
    }

    private void givenSubjectWith(
            @NonNull final StreamMode mode, @NonNull final List<StateChanges.Builder> migrationStateChanges) {
        final var config = HederaTestConfigBuilder.create()
                .withValue("blockStream.streamMode", "" + mode)
                .getOrCreateConfig();
        given(configProvider.getConfiguration()).willReturn(new VersionedConfigImpl(config, 1L));
        subject = new HandleWorkflow(
                networkInfo,
                stakePeriodChanges,
                dispatchProcessor,
                configProvider,
                storeMetricsService,
                blockRecordManager,
                blockStreamManager,
                cacheWarmer,
                opWorkflowMetrics,
                throttleServiceManager,
                version,
                initTrigger,
                hollowAccountCompletions,
                systemSetup,
                stakeInfoHelper,
                recordCache,
                exchangeRateManager,
                stakePeriodManager,
                migrationStateChanges,
                userTxnFactory,
<<<<<<< HEAD
=======
                new AddressBookHelper(),
>>>>>>> beca90f9
                tssBaseService);
    }
}<|MERGE_RESOLUTION|>--- conflicted
+++ resolved
@@ -211,10 +211,7 @@
                 stakePeriodManager,
                 migrationStateChanges,
                 userTxnFactory,
-<<<<<<< HEAD
-=======
                 new AddressBookHelper(),
->>>>>>> beca90f9
                 tssBaseService);
     }
 }