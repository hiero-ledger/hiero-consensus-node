/*
 * Copyright (C) 2024 Hedera Hashgraph, LLC
 *
 * Licensed under the Apache License, Version 2.0 (the "License");
 * you may not use this file except in compliance with the License.
 * You may obtain a copy of the License at
 *
 *      http://www.apache.org/licenses/LICENSE-2.0
 *
 * Unless required by applicable law or agreed to in writing, software
 * distributed under the License is distributed on an "AS IS" BASIS,
 * WITHOUT WARRANTIES OR CONDITIONS OF ANY KIND, either express or implied.
 * See the License for the specific language governing permissions and
 * limitations under the License.
 */

package com.hedera.node.app.workflows.handle;

import static com.hedera.node.config.types.StreamMode.BOTH;
import static com.hedera.node.config.types.StreamMode.RECORDS;
import static java.util.Collections.emptyIterator;
import static java.util.Collections.emptyList;
import static org.mockito.ArgumentMatchers.any;
import static org.mockito.BDDMockito.given;
import static org.mockito.Mockito.mock;
import static org.mockito.Mockito.verify;

import com.hedera.hapi.block.stream.BlockItem;
import com.hedera.hapi.block.stream.output.StateChange;
import com.hedera.hapi.block.stream.output.StateChanges;
import com.hedera.hapi.node.base.SemanticVersion;
import com.hedera.hapi.node.base.Timestamp;
import com.hedera.node.app.blocks.BlockStreamManager;
import com.hedera.node.app.fees.ExchangeRateManager;
import com.hedera.node.app.records.BlockRecordManager;
<<<<<<< HEAD
import com.hedera.node.app.service.schedule.ScheduleService;
=======
import com.hedera.node.app.service.addressbook.impl.helpers.AddressBookHelper;
>>>>>>> 4166d515
import com.hedera.node.app.service.token.impl.handlers.staking.StakeInfoHelper;
import com.hedera.node.app.service.token.impl.handlers.staking.StakePeriodManager;
import com.hedera.node.app.spi.metrics.StoreMetricsService;
import com.hedera.node.app.state.HederaRecordCache;
import com.hedera.node.app.throttle.ThrottleServiceManager;
import com.hedera.node.app.workflows.OpWorkflowMetrics;
import com.hedera.node.app.workflows.handle.cache.CacheWarmer;
import com.hedera.node.app.workflows.handle.record.SystemSetup;
import com.hedera.node.app.workflows.handle.steps.HollowAccountCompletions;
import com.hedera.node.app.workflows.handle.steps.StakePeriodChanges;
import com.hedera.node.app.workflows.handle.steps.UserTxnFactory;
import com.hedera.node.config.ConfigProvider;
import com.hedera.node.config.VersionedConfigImpl;
import com.hedera.node.config.testfixtures.HederaTestConfigBuilder;
import com.hedera.node.config.types.StreamMode;
import com.swirlds.common.platform.NodeId;
import com.swirlds.platform.system.InitTrigger;
import com.swirlds.platform.system.Round;
import com.swirlds.platform.system.events.ConsensusEvent;
import com.swirlds.state.State;
import com.swirlds.state.lifecycle.info.NetworkInfo;
import com.swirlds.state.lifecycle.info.NodeInfo;
import edu.umd.cs.findbugs.annotations.NonNull;
import java.time.Instant;
import java.util.List;
import org.junit.jupiter.api.BeforeEach;
import org.junit.jupiter.api.Test;
import org.junit.jupiter.api.extension.ExtendWith;
import org.mockito.Mock;
import org.mockito.junit.jupiter.MockitoExtension;

@ExtendWith(MockitoExtension.class)
class HandleWorkflowTest {
    private static final Timestamp BLOCK_TIME = new Timestamp(1_234_567L, 890);

    @Mock
    private NetworkInfo networkInfo;

    @Mock
    private StakePeriodChanges stakePeriodChanges;

    @Mock
    private DispatchProcessor dispatchProcessor;

    @Mock
    private StakePeriodManager stakePeriodManager;

    @Mock
    private ConfigProvider configProvider;

    @Mock
    private StoreMetricsService storeMetricsService;

    @Mock
    private BlockRecordManager blockRecordManager;

    @Mock
    private BlockStreamManager blockStreamManager;

    @Mock
    private CacheWarmer cacheWarmer;

    @Mock
    private OpWorkflowMetrics opWorkflowMetrics;

    @Mock
    private ThrottleServiceManager throttleServiceManager;

    @Mock
    private SemanticVersion version;

    @Mock
    private InitTrigger initTrigger;

    @Mock
    private HollowAccountCompletions hollowAccountCompletions;

    @Mock
    private SystemSetup systemSetup;

    @Mock
    private HederaRecordCache recordCache;

    @Mock
    private ExchangeRateManager exchangeRateManager;

    @Mock
    private State state;

    @Mock
    private Round round;

    @Mock
    private StakeInfoHelper stakeInfoHelper;

    @Mock
    private UserTxnFactory userTxnFactory;

    @Mock
    private ScheduleService scheduleService;

    private HandleWorkflow subject;

    @BeforeEach
    void setUp() {}

    @Test
    void onlySkipsEventWithMissingCreator() {
        final var presentCreatorId = NodeId.of(1L);
        final var missingCreatorId = NodeId.of(2L);
        final var eventFromPresentCreator = mock(ConsensusEvent.class);
        final var eventFromMissingCreator = mock(ConsensusEvent.class);
        given(round.iterator())
                .willReturn(List.of(eventFromMissingCreator, eventFromPresentCreator)
                        .iterator());
        given(eventFromPresentCreator.getCreatorId()).willReturn(presentCreatorId);
        given(eventFromMissingCreator.getCreatorId()).willReturn(missingCreatorId);
        given(networkInfo.nodeInfo(presentCreatorId.id())).willReturn(mock(NodeInfo.class));
        given(networkInfo.nodeInfo(missingCreatorId.id())).willReturn(null);
        given(eventFromPresentCreator.consensusTransactionIterator()).willReturn(emptyIterator());
        given(round.getConsensusTimestamp()).willReturn(Instant.ofEpochSecond(12345L));

        givenSubjectWith(RECORDS, emptyList());

        subject.handleRound(state, round);

        verify(eventFromPresentCreator).consensusTransactionIterator();
        verify(recordCache).resetRoundReceipts();
        verify(recordCache).commitRoundReceipts(any(), any());
    }

    @Test
    void writesEachMigrationStateChangeWithBlockTimestamp() {
        given(round.iterator()).willReturn(emptyIterator());
        final var firstBuilder = StateChanges.newBuilder().stateChanges(List.of(StateChange.DEFAULT));
        final var secondBuilder =
                StateChanges.newBuilder().stateChanges(List.of(StateChange.DEFAULT, StateChange.DEFAULT));
        final var builders = List.of(firstBuilder, secondBuilder);
        givenSubjectWith(BOTH, builders);
        given(blockStreamManager.blockTimestamp()).willReturn(BLOCK_TIME);

        subject.handleRound(state, round);

        builders.forEach(builder -> verify(blockStreamManager)
                .writeItem(BlockItem.newBuilder()
                        .stateChanges(builder.consensusTimestamp(BLOCK_TIME).build())
                        .build()));
    }

    private void givenSubjectWith(
            @NonNull final StreamMode mode, @NonNull final List<StateChanges.Builder> migrationStateChanges) {
        final var config = HederaTestConfigBuilder.create()
                .withValue("blockStream.streamMode", "" + mode)
                .getOrCreateConfig();
        given(configProvider.getConfiguration()).willReturn(new VersionedConfigImpl(config, 1L));
        subject = new HandleWorkflow(
                networkInfo,
                stakePeriodChanges,
                dispatchProcessor,
                configProvider,
                storeMetricsService,
                blockRecordManager,
                blockStreamManager,
                cacheWarmer,
                opWorkflowMetrics,
                throttleServiceManager,
                version,
                initTrigger,
                hollowAccountCompletions,
                systemSetup,
                stakeInfoHelper,
                recordCache,
                exchangeRateManager,
                stakePeriodManager,
                migrationStateChanges,
                userTxnFactory,
<<<<<<< HEAD
                scheduleService);
=======
                new AddressBookHelper());
>>>>>>> 4166d515
    }
}<|MERGE_RESOLUTION|>--- conflicted
+++ resolved
@@ -33,11 +33,8 @@
 import com.hedera.node.app.blocks.BlockStreamManager;
 import com.hedera.node.app.fees.ExchangeRateManager;
 import com.hedera.node.app.records.BlockRecordManager;
-<<<<<<< HEAD
 import com.hedera.node.app.service.schedule.ScheduleService;
-=======
 import com.hedera.node.app.service.addressbook.impl.helpers.AddressBookHelper;
->>>>>>> 4166d515
 import com.hedera.node.app.service.token.impl.handlers.staking.StakeInfoHelper;
 import com.hedera.node.app.service.token.impl.handlers.staking.StakePeriodManager;
 import com.hedera.node.app.spi.metrics.StoreMetricsService;
@@ -214,10 +211,7 @@
                 stakePeriodManager,
                 migrationStateChanges,
                 userTxnFactory,
-<<<<<<< HEAD
+                new AddressBookHelper(),
                 scheduleService);
-=======
-                new AddressBookHelper());
->>>>>>> 4166d515
     }
 }