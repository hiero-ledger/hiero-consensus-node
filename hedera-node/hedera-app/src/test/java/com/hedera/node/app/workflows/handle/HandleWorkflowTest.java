// SPDX-License-Identifier: Apache-2.0
package com.hedera.node.app.workflows.handle;

import static com.hedera.node.config.types.StreamMode.BOTH;
import static com.hedera.node.config.types.StreamMode.RECORDS;
import static java.util.Collections.emptyIterator;
import static java.util.Collections.emptyList;
import static org.mockito.ArgumentMatchers.any;
import static org.mockito.BDDMockito.given;
import static org.mockito.Mockito.mock;
import static org.mockito.Mockito.verify;

import com.hedera.hapi.block.stream.BlockItem;
import com.hedera.hapi.block.stream.output.StateChange;
import com.hedera.hapi.block.stream.output.StateChanges;
import com.hedera.hapi.node.base.SemanticVersion;
import com.hedera.hapi.node.base.Timestamp;
import com.hedera.node.app.blocks.BlockHashSigner;
import com.hedera.node.app.blocks.BlockStreamManager;
import com.hedera.node.app.blocks.impl.BoundaryStateChangeListener;
import com.hedera.node.app.blocks.impl.KVStateChangeListener;
import com.hedera.node.app.fees.ExchangeRateManager;
import com.hedera.node.app.hints.HintsService;
import com.hedera.node.app.history.HistoryService;
import com.hedera.node.app.records.BlockRecordManager;
import com.hedera.node.app.service.schedule.ScheduleService;
import com.hedera.node.app.service.token.impl.handlers.staking.StakeInfoHelper;
import com.hedera.node.app.service.token.impl.handlers.staking.StakePeriodManager;
import com.hedera.node.app.services.NodeRewardManager;
import com.hedera.node.app.state.HederaRecordCache;
import com.hedera.node.app.throttle.CongestionMetrics;
import com.hedera.node.app.throttle.ThrottleServiceManager;
import com.hedera.node.app.workflows.OpWorkflowMetrics;
import com.hedera.node.app.workflows.handle.cache.CacheWarmer;
import com.hedera.node.app.workflows.handle.record.SystemTransactions;
import com.hedera.node.app.workflows.handle.steps.HollowAccountCompletions;
import com.hedera.node.app.workflows.handle.steps.ParentTxnFactory;
import com.hedera.node.app.workflows.handle.steps.StakePeriodChanges;
import com.hedera.node.config.ConfigProvider;
import com.hedera.node.config.VersionedConfigImpl;
import com.hedera.node.config.testfixtures.HederaTestConfigBuilder;
import com.hedera.node.config.types.StreamMode;
import com.swirlds.platform.system.InitTrigger;
import com.swirlds.state.State;
import com.swirlds.state.lifecycle.info.NetworkInfo;
import com.swirlds.state.lifecycle.info.NodeInfo;
import edu.umd.cs.findbugs.annotations.NonNull;
import java.time.Instant;
import java.util.List;
import org.hiero.consensus.model.event.ConsensusEvent;
import org.hiero.consensus.model.hashgraph.Round;
import org.hiero.consensus.model.node.NodeId;
import org.hiero.consensus.model.status.PlatformStatus;
import org.junit.jupiter.api.Test;
import org.junit.jupiter.api.extension.ExtendWith;
import org.mockito.Mock;
import org.mockito.junit.jupiter.MockitoExtension;

@ExtendWith(MockitoExtension.class)
class HandleWorkflowTest {
    private static final Instant NOW = Instant.ofEpochSecond(1_234_567L, 890);
    private static final Timestamp BLOCK_TIME = new Timestamp(1_234_567L, 890);

    @Mock
    private HintsService hintsService;

    @Mock
    private BlockHashSigner blockHashSigner;

    @Mock
    private HistoryService historyService;

    @Mock
    private NetworkInfo networkInfo;

    @Mock
    private StakePeriodChanges stakePeriodChanges;

    @Mock
    private DispatchProcessor dispatchProcessor;

    @Mock
    private StakePeriodManager stakePeriodManager;

    @Mock
    private ConfigProvider configProvider;

    @Mock
    private BlockRecordManager blockRecordManager;

    @Mock
    private BlockStreamManager blockStreamManager;

    @Mock
    private CacheWarmer cacheWarmer;

    @Mock
    private ScheduleService scheduleService;

    @Mock
    private KVStateChangeListener kvStateChangeListener;

    @Mock
    private BoundaryStateChangeListener boundaryStateChangeListener;

    @Mock
    private OpWorkflowMetrics opWorkflowMetrics;

    @Mock
    private ThrottleServiceManager throttleServiceManager;

    @Mock
    private SemanticVersion version;

    @Mock
    private InitTrigger initTrigger;

    @Mock
    private HollowAccountCompletions hollowAccountCompletions;

    @Mock
    private SystemTransactions systemTransactions;

    @Mock
    private HederaRecordCache recordCache;

    @Mock
    private ExchangeRateManager exchangeRateManager;

    @Mock
    private State state;

    @Mock
    private Round round;

    @Mock
    private ConsensusEvent event;

    @Mock
    private StakeInfoHelper stakeInfoHelper;

    @Mock
    private ParentTxnFactory parentTxnFactory;

    @Mock
    private CongestionMetrics congestionMetrics;

    @Mock
<<<<<<< HEAD
    private BlockHashSigner signer;
=======
    private NodeRewardManager nodeRewardManager;
>>>>>>> 8d0b640d

    private HandleWorkflow subject;

    @Test
    void onlySkipsEventWithMissingCreator() {
        final var presentCreatorId = NodeId.of(1L);
        final var missingCreatorId = NodeId.of(2L);
        final var eventFromPresentCreator = mock(ConsensusEvent.class);
        final var eventFromMissingCreator = mock(ConsensusEvent.class);
        given(round.iterator())
                .willReturn(List.of(eventFromMissingCreator, eventFromPresentCreator)
                        .iterator());
        given(eventFromPresentCreator.getCreatorId()).willReturn(presentCreatorId);
        given(eventFromMissingCreator.getCreatorId()).willReturn(missingCreatorId);
        given(networkInfo.nodeInfo(presentCreatorId.id())).willReturn(mock(NodeInfo.class));
        given(networkInfo.nodeInfo(missingCreatorId.id())).willReturn(null);
        given(eventFromPresentCreator.consensusTransactionIterator()).willReturn(emptyIterator());
        given(round.getConsensusTimestamp()).willReturn(Instant.ofEpochSecond(12345L));
        given(blockRecordManager.consTimeOfLastHandledTxn()).willReturn(NOW);

        givenSubjectWith(RECORDS, emptyList());

        subject.handleRound(state, round, txns -> {});

        verify(eventFromPresentCreator).consensusTransactionIterator();
        verify(recordCache).resetRoundReceipts();
        verify(recordCache).commitRoundReceipts(any(), any());
    }

    @Test
    void writesEachMigrationStateChangeWithBlockTimestamp() {
        given(round.iterator()).willReturn(List.of(event).iterator());
        given(event.getConsensusTimestamp()).willReturn(NOW);
        given(systemTransactions.startupWorkConsTimeFor(any())).willReturn(NOW);
        final var firstBuilder = StateChanges.newBuilder().stateChanges(List.of(StateChange.DEFAULT));
        final var secondBuilder =
                StateChanges.newBuilder().stateChanges(List.of(StateChange.DEFAULT, StateChange.DEFAULT));
        final var builders = List.of(firstBuilder, secondBuilder);
        givenSubjectWith(BOTH, builders);

        subject.handleRound(state, round, txns -> {});

        builders.forEach(builder -> verify(blockStreamManager)
                .writeItem(BlockItem.newBuilder()
                        .stateChanges(builder.consensusTimestamp(BLOCK_TIME).build())
                        .build()));
    }

    private void givenSubjectWith(
            @NonNull final StreamMode mode, @NonNull final List<StateChanges.Builder> migrationStateChanges) {
        final var config = HederaTestConfigBuilder.create()
                .withValue("blockStream.streamMode", "" + mode)
                .withValue("tss.hintsEnabled", "false")
                .withValue("tss.historyEnabled", "false")
                .getOrCreateConfig();
        given(configProvider.getConfiguration()).willReturn(new VersionedConfigImpl(config, 1L));
        given(boundaryStateChangeListener.lastConsensusTimeOrThrow()).willReturn(NOW);
        given(round.getConsensusTimestamp()).willReturn(NOW);
        subject = new HandleWorkflow(
                networkInfo,
                stakePeriodChanges,
                dispatchProcessor,
                configProvider,
                blockRecordManager,
                blockStreamManager,
                cacheWarmer,
                opWorkflowMetrics,
                throttleServiceManager,
                version,
                initTrigger,
                hollowAccountCompletions,
                systemTransactions,
                stakeInfoHelper,
                recordCache,
                exchangeRateManager,
                stakePeriodManager,
                migrationStateChanges,
                parentTxnFactory,
                kvStateChangeListener,
                boundaryStateChangeListener,
                scheduleService,
                hintsService,
                historyService,
                congestionMetrics,
                () -> PlatformStatus.ACTIVE,
<<<<<<< HEAD
                signer,
                null);
=======
                blockHashSigner,
                null,
                nodeRewardManager);
>>>>>>> 8d0b640d
    }
}<|MERGE_RESOLUTION|>--- conflicted
+++ resolved
@@ -146,11 +146,7 @@
     private CongestionMetrics congestionMetrics;
 
     @Mock
-<<<<<<< HEAD
-    private BlockHashSigner signer;
-=======
     private NodeRewardManager nodeRewardManager;
->>>>>>> 8d0b640d
 
     private HandleWorkflow subject;
 
@@ -236,13 +232,8 @@
                 historyService,
                 congestionMetrics,
                 () -> PlatformStatus.ACTIVE,
-<<<<<<< HEAD
-                signer,
-                null);
-=======
                 blockHashSigner,
                 null,
                 nodeRewardManager);
->>>>>>> 8d0b640d
     }
 }