/*
 * Copyright (C) 2024-2025 Hedera Hashgraph, LLC
 *
 * Licensed under the Apache License, Version 2.0 (the "License");
 * you may not use this file except in compliance with the License.
 * You may obtain a copy of the License at
 *
 *      http://www.apache.org/licenses/LICENSE-2.0
 *
 * Unless required by applicable law or agreed to in writing, software
 * distributed under the License is distributed on an "AS IS" BASIS,
 * WITHOUT WARRANTIES OR CONDITIONS OF ANY KIND, either express or implied.
 * See the License for the specific language governing permissions and
 * limitations under the License.
 */

package com.hedera.node.app.workflows.handle;

import static com.hedera.node.config.types.StreamMode.BOTH;
import static com.hedera.node.config.types.StreamMode.RECORDS;
import static java.util.Collections.emptyIterator;
import static java.util.Collections.emptyList;
import static org.mockito.ArgumentMatchers.any;
import static org.mockito.BDDMockito.given;
import static org.mockito.Mockito.mock;
import static org.mockito.Mockito.verify;

import com.hedera.hapi.block.stream.BlockItem;
import com.hedera.hapi.block.stream.output.StateChange;
import com.hedera.hapi.block.stream.output.StateChanges;
import com.hedera.hapi.node.base.SemanticVersion;
import com.hedera.hapi.node.base.Timestamp;
import com.hedera.node.app.blocks.BlockStreamManager;
import com.hedera.node.app.blocks.impl.BoundaryStateChangeListener;
import com.hedera.node.app.blocks.impl.KVStateChangeListener;
import com.hedera.node.app.fees.ExchangeRateManager;
import com.hedera.node.app.hints.HintsService;
import com.hedera.node.app.history.HistoryService;
import com.hedera.node.app.records.BlockRecordManager;
import com.hedera.node.app.service.addressbook.impl.helpers.AddressBookHelper;
import com.hedera.node.app.service.schedule.ScheduleService;
import com.hedera.node.app.service.token.impl.handlers.staking.StakeInfoHelper;
import com.hedera.node.app.service.token.impl.handlers.staking.StakePeriodManager;
import com.hedera.node.app.spi.metrics.StoreMetricsService;
import com.hedera.node.app.state.HederaRecordCache;
import com.hedera.node.app.throttle.ThrottleServiceManager;
import com.hedera.node.app.workflows.OpWorkflowMetrics;
import com.hedera.node.app.workflows.handle.cache.CacheWarmer;
import com.hedera.node.app.workflows.handle.record.SystemSetup;
import com.hedera.node.app.workflows.handle.steps.HollowAccountCompletions;
import com.hedera.node.app.workflows.handle.steps.StakePeriodChanges;
import com.hedera.node.app.workflows.handle.steps.UserTxnFactory;
import com.hedera.node.config.ConfigProvider;
import com.hedera.node.config.VersionedConfigImpl;
import com.hedera.node.config.testfixtures.HederaTestConfigBuilder;
import com.hedera.node.config.types.StreamMode;
import com.swirlds.common.platform.NodeId;
import com.swirlds.platform.system.InitTrigger;
import com.swirlds.platform.system.Round;
import com.swirlds.platform.system.events.ConsensusEvent;
import com.swirlds.state.State;
import com.swirlds.state.lifecycle.info.NetworkInfo;
import com.swirlds.state.lifecycle.info.NodeInfo;
import edu.umd.cs.findbugs.annotations.NonNull;
import java.time.Instant;
import java.util.List;
import org.junit.jupiter.api.BeforeEach;
import org.junit.jupiter.api.Test;
import org.junit.jupiter.api.extension.ExtendWith;
import org.mockito.Mock;
import org.mockito.junit.jupiter.MockitoExtension;

@ExtendWith(MockitoExtension.class)
class HandleWorkflowTest {
    private static final Timestamp BLOCK_TIME = new Timestamp(1_234_567L, 890);

    @Mock
    private HintsService hintsService;

    @Mock
    private HistoryService historyService;

    @Mock
    private NetworkInfo networkInfo;

    @Mock
    private StakePeriodChanges stakePeriodChanges;

    @Mock
    private DispatchProcessor dispatchProcessor;

    @Mock
    private StakePeriodManager stakePeriodManager;

    @Mock
    private ConfigProvider configProvider;

    @Mock
    private StoreMetricsService storeMetricsService;

    @Mock
    private BlockRecordManager blockRecordManager;

    @Mock
    private BlockStreamManager blockStreamManager;

    @Mock
    private CacheWarmer cacheWarmer;

    @Mock
    private ScheduleService scheduleService;

    @Mock
    private KVStateChangeListener kvStateChangeListener;

    @Mock
    private BoundaryStateChangeListener boundaryStateChangeListener;

    @Mock
    private OpWorkflowMetrics opWorkflowMetrics;

    @Mock
    private ThrottleServiceManager throttleServiceManager;

    @Mock
    private SemanticVersion version;

    @Mock
    private InitTrigger initTrigger;

    @Mock
    private HollowAccountCompletions hollowAccountCompletions;

    @Mock
    private SystemSetup systemSetup;

    @Mock
    private HederaRecordCache recordCache;

    @Mock
    private ExchangeRateManager exchangeRateManager;

    @Mock
    private State state;

    @Mock
    private Round round;

    @Mock
    private StakeInfoHelper stakeInfoHelper;

    @Mock
    private UserTxnFactory userTxnFactory;

    private HandleWorkflow subject;

    @BeforeEach
    void setUp() {}

    @Test
    void onlySkipsEventWithMissingCreator() {
        final var presentCreatorId = NodeId.of(1L);
        final var missingCreatorId = NodeId.of(2L);
        final var eventFromPresentCreator = mock(ConsensusEvent.class);
        final var eventFromMissingCreator = mock(ConsensusEvent.class);
        given(round.iterator())
                .willReturn(List.of(eventFromMissingCreator, eventFromPresentCreator)
                        .iterator());
        given(eventFromPresentCreator.getCreatorId()).willReturn(presentCreatorId);
        given(eventFromMissingCreator.getCreatorId()).willReturn(missingCreatorId);
        given(networkInfo.nodeInfo(presentCreatorId.id())).willReturn(mock(NodeInfo.class));
        given(networkInfo.nodeInfo(missingCreatorId.id())).willReturn(null);
        given(eventFromPresentCreator.consensusTransactionIterator()).willReturn(emptyIterator());
        given(round.getConsensusTimestamp()).willReturn(Instant.ofEpochSecond(12345L));

        givenSubjectWith(RECORDS, emptyList());

        subject.handleRound(state, round);

        verify(eventFromPresentCreator).consensusTransactionIterator();
        verify(recordCache).resetRoundReceipts();
        verify(recordCache).commitRoundReceipts(any(), any());
    }

    @Test
    void writesEachMigrationStateChangeWithBlockTimestamp() {
        given(round.iterator()).willReturn(emptyIterator());
        final var firstBuilder = StateChanges.newBuilder().stateChanges(List.of(StateChange.DEFAULT));
        final var secondBuilder =
                StateChanges.newBuilder().stateChanges(List.of(StateChange.DEFAULT, StateChange.DEFAULT));
        final var builders = List.of(firstBuilder, secondBuilder);
        givenSubjectWith(BOTH, builders);
        given(blockStreamManager.blockTimestamp()).willReturn(BLOCK_TIME);

        subject.handleRound(state, round);

        builders.forEach(builder -> verify(blockStreamManager)
                .writeItem(BlockItem.newBuilder()
                        .stateChanges(builder.consensusTimestamp(BLOCK_TIME).build())
                        .build()));
    }

    private void givenSubjectWith(
            @NonNull final StreamMode mode, @NonNull final List<StateChanges.Builder> migrationStateChanges) {
        final var config = HederaTestConfigBuilder.create()
                .withValue("blockStream.streamMode", "" + mode)
                .getOrCreateConfig();
        given(configProvider.getConfiguration()).willReturn(new VersionedConfigImpl(config, 1L));
        subject = new HandleWorkflow(
                networkInfo,
                stakePeriodChanges,
                dispatchProcessor,
                configProvider,
                storeMetricsService,
                blockRecordManager,
                blockStreamManager,
                cacheWarmer,
                opWorkflowMetrics,
                throttleServiceManager,
                version,
                initTrigger,
                hollowAccountCompletions,
                systemSetup,
                stakeInfoHelper,
                recordCache,
                exchangeRateManager,
                stakePeriodManager,
                migrationStateChanges,
                userTxnFactory,
                new AddressBookHelper(),
<<<<<<< HEAD
                tssBaseService,
                hintsService,
                historyService,
=======
>>>>>>> ec689921
                kvStateChangeListener,
                boundaryStateChangeListener,
                scheduleService);
    }
}<|MERGE_RESOLUTION|>--- conflicted
+++ resolved
@@ -228,12 +228,8 @@
                 migrationStateChanges,
                 userTxnFactory,
                 new AddressBookHelper(),
-<<<<<<< HEAD
-                tssBaseService,
                 hintsService,
                 historyService,
-=======
->>>>>>> ec689921
                 kvStateChangeListener,
                 boundaryStateChangeListener,
                 scheduleService);
