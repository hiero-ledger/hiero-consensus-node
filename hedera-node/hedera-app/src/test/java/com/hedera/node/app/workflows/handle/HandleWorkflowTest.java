--- conflicted
+++ resolved
@@ -283,21 +283,6 @@
                         null,
                         configProvider,
                         instantSource))
-<<<<<<< HEAD
-                .isInstanceOf(NullPointerException.class);
-        assertThatThrownBy(() -> new HandleWorkflow(
-                        nodeInfo,
-                        preHandleWorkflow,
-                        dispatcher,
-                        recordManager,
-                        signatureExpander,
-                        signatureVerifier,
-                        checker,
-                        serviceLookup,
-                        null,
-                        instantSource))
-=======
->>>>>>> 309d8151
                 .isInstanceOf(NullPointerException.class);
         assertThatThrownBy(() -> new HandleWorkflow(
                         networkInfo,
@@ -308,8 +293,6 @@
                         signatureVerifier,
                         checker,
                         serviceLookup,
-<<<<<<< HEAD
-=======
                         null,
                         instantSource))
                 .isInstanceOf(NullPointerException.class);
@@ -322,7 +305,6 @@
                         signatureVerifier,
                         checker,
                         serviceLookup,
->>>>>>> 309d8151
                         configProvider,
                         null))
                 .isInstanceOf(NullPointerException.class);
