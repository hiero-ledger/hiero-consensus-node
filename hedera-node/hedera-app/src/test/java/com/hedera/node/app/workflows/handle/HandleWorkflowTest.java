/*
 * Copyright (C) 2024-2025 Hedera Hashgraph, LLC
 *
 * Licensed under the Apache License, Version 2.0 (the "License");
 * you may not use this file except in compliance with the License.
 * You may obtain a copy of the License at
 *
 *      http://www.apache.org/licenses/LICENSE-2.0
 *
 * Unless required by applicable law or agreed to in writing, software
 * distributed under the License is distributed on an "AS IS" BASIS,
 * WITHOUT WARRANTIES OR CONDITIONS OF ANY KIND, either express or implied.
 * See the License for the specific language governing permissions and
 * limitations under the License.
 */

package com.hedera.node.app.workflows.handle;

import static com.hedera.node.config.types.StreamMode.BOTH;
import static com.hedera.node.config.types.StreamMode.RECORDS;
import static java.util.Collections.emptyIterator;
import static java.util.Collections.emptyList;
import static org.mockito.ArgumentMatchers.any;
import static org.mockito.BDDMockito.given;
import static org.mockito.Mockito.mock;
import static org.mockito.Mockito.verify;

import com.hedera.hapi.block.stream.BlockItem;
import com.hedera.hapi.block.stream.output.StateChange;
import com.hedera.hapi.block.stream.output.StateChanges;
import com.hedera.hapi.node.base.SemanticVersion;
import com.hedera.hapi.node.base.Timestamp;
import com.hedera.node.app.blocks.BlockStreamManager;
import com.hedera.node.app.blocks.impl.BoundaryStateChangeListener;
import com.hedera.node.app.blocks.impl.KVStateChangeListener;
import com.hedera.node.app.fees.ExchangeRateManager;
import com.hedera.node.app.hints.HintsService;
import com.hedera.node.app.history.HistoryService;
import com.hedera.node.app.records.BlockRecordManager;
import com.hedera.node.app.service.addressbook.impl.helpers.AddressBookHelper;
import com.hedera.node.app.service.schedule.ScheduleService;
import com.hedera.node.app.service.token.impl.handlers.staking.StakeInfoHelper;
import com.hedera.node.app.service.token.impl.handlers.staking.StakePeriodManager;
import com.hedera.node.app.spi.metrics.StoreMetricsService;
import com.hedera.node.app.state.HederaRecordCache;
import com.hedera.node.app.throttle.CongestionMetrics;
import com.hedera.node.app.throttle.ThrottleServiceManager;
import com.hedera.node.app.workflows.OpWorkflowMetrics;
import com.hedera.node.app.workflows.handle.cache.CacheWarmer;
import com.hedera.node.app.workflows.handle.record.SystemSetup;
import com.hedera.node.app.workflows.handle.steps.HollowAccountCompletions;
import com.hedera.node.app.workflows.handle.steps.StakePeriodChanges;
import com.hedera.node.app.workflows.handle.steps.UserTxnFactory;
import com.hedera.node.config.ConfigProvider;
import com.hedera.node.config.VersionedConfigImpl;
import com.hedera.node.config.testfixtures.HederaTestConfigBuilder;
import com.hedera.node.config.types.StreamMode;
import com.swirlds.common.platform.NodeId;
import com.swirlds.platform.system.InitTrigger;
import com.swirlds.platform.system.Round;
import com.swirlds.platform.system.events.ConsensusEvent;
import com.swirlds.state.State;
import com.swirlds.state.lifecycle.info.NetworkInfo;
import com.swirlds.state.lifecycle.info.NodeInfo;
import edu.umd.cs.findbugs.annotations.NonNull;
import java.time.Instant;
import java.util.List;
import org.junit.jupiter.api.BeforeEach;
import org.junit.jupiter.api.Test;
import org.junit.jupiter.api.extension.ExtendWith;
import org.mockito.Mock;
import org.mockito.junit.jupiter.MockitoExtension;

@ExtendWith(MockitoExtension.class)
class HandleWorkflowTest {
    private static final Timestamp BLOCK_TIME = new Timestamp(1_234_567L, 890);

    @Mock
    private HintsService hintsService;

    @Mock
    private HistoryService historyService;

    @Mock
    private NetworkInfo networkInfo;

    @Mock
    private StakePeriodChanges stakePeriodChanges;

    @Mock
    private DispatchProcessor dispatchProcessor;

    @Mock
    private StakePeriodManager stakePeriodManager;

    @Mock
    private ConfigProvider configProvider;

    @Mock
    private StoreMetricsService storeMetricsService;

    @Mock
    private BlockRecordManager blockRecordManager;

    @Mock
    private BlockStreamManager blockStreamManager;

    @Mock
    private CacheWarmer cacheWarmer;

    @Mock
    private ScheduleService scheduleService;

    @Mock
    private KVStateChangeListener kvStateChangeListener;

    @Mock
    private BoundaryStateChangeListener boundaryStateChangeListener;

    @Mock
    private OpWorkflowMetrics opWorkflowMetrics;

    @Mock
    private ThrottleServiceManager throttleServiceManager;

    @Mock
    private SemanticVersion version;

    @Mock
    private InitTrigger initTrigger;

    @Mock
    private HollowAccountCompletions hollowAccountCompletions;

    @Mock
    private SystemSetup systemSetup;

    @Mock
    private HederaRecordCache recordCache;

    @Mock
    private ExchangeRateManager exchangeRateManager;

    @Mock
    private State state;

    @Mock
    private Round round;

    @Mock
    private StakeInfoHelper stakeInfoHelper;

    @Mock
    private UserTxnFactory userTxnFactory;

<<<<<<< HEAD
=======
    @Mock
    private HintsService hintsService;

    @Mock
    private HistoryService historyService;

    @Mock
    private CongestionMetrics congestionMetrics;

>>>>>>> 41e1b61f
    private HandleWorkflow subject;

    @BeforeEach
    void setUp() {}

    @Test
    void onlySkipsEventWithMissingCreator() {
        final var presentCreatorId = NodeId.of(1L);
        final var missingCreatorId = NodeId.of(2L);
        final var eventFromPresentCreator = mock(ConsensusEvent.class);
        final var eventFromMissingCreator = mock(ConsensusEvent.class);
        given(round.iterator())
                .willReturn(List.of(eventFromMissingCreator, eventFromPresentCreator)
                        .iterator());
        given(eventFromPresentCreator.getCreatorId()).willReturn(presentCreatorId);
        given(eventFromMissingCreator.getCreatorId()).willReturn(missingCreatorId);
        given(networkInfo.nodeInfo(presentCreatorId.id())).willReturn(mock(NodeInfo.class));
        given(networkInfo.nodeInfo(missingCreatorId.id())).willReturn(null);
        given(eventFromPresentCreator.consensusTransactionIterator()).willReturn(emptyIterator());
        given(round.getConsensusTimestamp()).willReturn(Instant.ofEpochSecond(12345L));

        givenSubjectWith(RECORDS, emptyList());

        subject.handleRound(state, round, txns -> {});

        verify(eventFromPresentCreator).consensusTransactionIterator();
        verify(recordCache).resetRoundReceipts();
        verify(recordCache).commitRoundReceipts(any(), any());
    }

    @Test
    void writesEachMigrationStateChangeWithBlockTimestamp() {
        given(round.iterator()).willReturn(emptyIterator());
        final var firstBuilder = StateChanges.newBuilder().stateChanges(List.of(StateChange.DEFAULT));
        final var secondBuilder =
                StateChanges.newBuilder().stateChanges(List.of(StateChange.DEFAULT, StateChange.DEFAULT));
        final var builders = List.of(firstBuilder, secondBuilder);
        givenSubjectWith(BOTH, builders);
        given(blockStreamManager.blockTimestamp()).willReturn(BLOCK_TIME);

        subject.handleRound(state, round, txns -> {});

        builders.forEach(builder -> verify(blockStreamManager)
                .writeItem(BlockItem.newBuilder()
                        .stateChanges(builder.consensusTimestamp(BLOCK_TIME).build())
                        .build()));
    }

    private void givenSubjectWith(
            @NonNull final StreamMode mode, @NonNull final List<StateChanges.Builder> migrationStateChanges) {
        final var config = HederaTestConfigBuilder.create()
                .withValue("blockStream.streamMode", "" + mode)
                .getOrCreateConfig();
        given(configProvider.getConfiguration()).willReturn(new VersionedConfigImpl(config, 1L));
        subject = new HandleWorkflow(
                networkInfo,
                stakePeriodChanges,
                dispatchProcessor,
                configProvider,
                storeMetricsService,
                blockRecordManager,
                blockStreamManager,
                cacheWarmer,
                opWorkflowMetrics,
                throttleServiceManager,
                version,
                initTrigger,
                hollowAccountCompletions,
                systemSetup,
                stakeInfoHelper,
                recordCache,
                exchangeRateManager,
                stakePeriodManager,
                migrationStateChanges,
                userTxnFactory,
                new AddressBookHelper(),
                hintsService,
                historyService,
                kvStateChangeListener,
                boundaryStateChangeListener,
<<<<<<< HEAD
                scheduleService);
=======
                scheduleService,
                hintsService,
                historyService,
                congestionMetrics);
>>>>>>> 41e1b61f
    }
}<|MERGE_RESOLUTION|>--- conflicted
+++ resolved
@@ -153,18 +153,9 @@
     @Mock
     private UserTxnFactory userTxnFactory;
 
-<<<<<<< HEAD
-=======
-    @Mock
-    private HintsService hintsService;
-
-    @Mock
-    private HistoryService historyService;
-
     @Mock
     private CongestionMetrics congestionMetrics;
 
->>>>>>> 41e1b61f
     private HandleWorkflow subject;
 
     @BeforeEach
@@ -245,13 +236,7 @@
                 historyService,
                 kvStateChangeListener,
                 boundaryStateChangeListener,
-<<<<<<< HEAD
-                scheduleService);
-=======
                 scheduleService,
-                hintsService,
-                historyService,
                 congestionMetrics);
->>>>>>> 41e1b61f
     }
 }