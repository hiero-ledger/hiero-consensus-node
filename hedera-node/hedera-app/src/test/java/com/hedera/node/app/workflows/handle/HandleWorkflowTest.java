--- conflicted
+++ resolved
@@ -234,18 +234,12 @@
                 migrationStateChanges,
                 userTxnFactory,
                 new AddressBookHelper(),
-                hintsService,
-                historyService,
                 kvStateChangeListener,
                 boundaryStateChangeListener,
                 scheduleService,
-<<<<<<< HEAD
-                congestionMetrics);
-=======
                 hintsService,
                 historyService,
                 congestionMetrics,
                 softwareVersionFactory);
->>>>>>> 5377ab4c
     }
 }