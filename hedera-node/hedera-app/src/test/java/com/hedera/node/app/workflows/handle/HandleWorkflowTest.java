--- conflicted
+++ resolved
@@ -501,11 +501,7 @@
 
         // then
         final var alice = aliasesState.get(Bytes.wrap(ALICE_ALIAS));
-<<<<<<< HEAD
         assertThat(alice).isEqualTo(ALICE.account().accountId());
-=======
-        assertThat(alice).isNotNull().isEqualTo(ALICE.account().accountId());
->>>>>>> abdbae96
         // TODO: Check that record was created
         verify(systemFileUpdateFacility).handleTxBody(eq(state), any());
     }
@@ -595,7 +591,7 @@
 
             // then
             final var alice = aliasesState.get(Bytes.wrap(ALICE_ALIAS));
-            assertThat(alice).isNotNull().isEqualTo(ALICE.account().accountId());
+            assertThat(alice).isEqualTo(ALICE.account().accountId());
             // TODO: Check that record was created
         }
 
