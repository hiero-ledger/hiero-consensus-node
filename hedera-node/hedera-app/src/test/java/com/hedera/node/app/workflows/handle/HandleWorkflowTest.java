// SPDX-License-Identifier: Apache-2.0
package com.hedera.node.app.workflows.handle;

import static com.hedera.node.config.types.StreamMode.BOTH;
import static com.hedera.node.config.types.StreamMode.RECORDS;
import static java.util.Collections.emptyIterator;
import static java.util.Collections.emptyList;
import static org.mockito.ArgumentMatchers.any;
import static org.mockito.BDDMockito.given;
import static org.mockito.Mockito.mock;
import static org.mockito.Mockito.verify;

import com.hedera.hapi.block.stream.BlockItem;
import com.hedera.hapi.block.stream.output.StateChange;
import com.hedera.hapi.block.stream.output.StateChanges;
import com.hedera.hapi.node.base.SemanticVersion;
import com.hedera.hapi.node.base.Timestamp;
import com.hedera.node.app.blocks.BlockHashSigner;
import com.hedera.node.app.blocks.BlockStreamManager;
import com.hedera.node.app.blocks.impl.BoundaryStateChangeListener;
import com.hedera.node.app.blocks.impl.KVStateChangeListener;
import com.hedera.node.app.fees.ExchangeRateManager;
import com.hedera.node.app.hints.HintsService;
import com.hedera.node.app.history.HistoryService;
import com.hedera.node.app.records.BlockRecordManager;
import com.hedera.node.app.service.schedule.ScheduleService;
import com.hedera.node.app.service.token.impl.handlers.staking.StakeInfoHelper;
import com.hedera.node.app.service.token.impl.handlers.staking.StakePeriodManager;
import com.hedera.node.app.services.NodeRewardManager;
import com.hedera.node.app.state.HederaRecordCache;
import com.hedera.node.app.throttle.CongestionMetrics;
import com.hedera.node.app.throttle.ThrottleServiceManager;
import com.hedera.node.app.workflows.OpWorkflowMetrics;
import com.hedera.node.app.workflows.handle.cache.CacheWarmer;
import com.hedera.node.app.workflows.handle.record.SystemTransactions;
import com.hedera.node.app.workflows.handle.steps.HollowAccountCompletions;
import com.hedera.node.app.workflows.handle.steps.ParentTxnFactory;
import com.hedera.node.app.workflows.handle.steps.StakePeriodChanges;
import com.hedera.node.config.ConfigProvider;
import com.hedera.node.config.VersionedConfigImpl;
import com.hedera.node.config.testfixtures.HederaTestConfigBuilder;
import com.hedera.node.config.types.StreamMode;
import com.swirlds.platform.system.InitTrigger;
import com.swirlds.state.State;
import com.swirlds.state.lifecycle.info.NetworkInfo;
import com.swirlds.state.lifecycle.info.NodeInfo;
import edu.umd.cs.findbugs.annotations.NonNull;
import java.time.Instant;
import java.util.List;
import org.hiero.consensus.model.event.ConsensusEvent;
import org.hiero.consensus.model.hashgraph.Round;
import org.hiero.consensus.model.node.NodeId;
import org.hiero.consensus.model.status.PlatformStatus;
import org.junit.jupiter.api.Test;
import org.junit.jupiter.api.extension.ExtendWith;
import org.mockito.Mock;
import org.mockito.junit.jupiter.MockitoExtension;

@ExtendWith(MockitoExtension.class)
class HandleWorkflowTest {
    private static final Instant NOW = Instant.ofEpochSecond(1_234_567L, 890);
    private static final Timestamp BLOCK_TIME = new Timestamp(1_234_567L, 890);

    @Mock
    private HintsService hintsService;

    @Mock
    private BlockHashSigner blockHashSigner;

    @Mock
    private HistoryService historyService;

    @Mock
    private NetworkInfo networkInfo;

    @Mock
    private StakePeriodChanges stakePeriodChanges;

    @Mock
    private DispatchProcessor dispatchProcessor;

    @Mock
    private StakePeriodManager stakePeriodManager;

    @Mock
    private ConfigProvider configProvider;

    @Mock
    private BlockRecordManager blockRecordManager;

    @Mock
    private BlockStreamManager blockStreamManager;

    @Mock
    private CacheWarmer cacheWarmer;

    @Mock
    private ScheduleService scheduleService;

    @Mock
    private KVStateChangeListener kvStateChangeListener;

    @Mock
    private BoundaryStateChangeListener boundaryStateChangeListener;

    @Mock
    private OpWorkflowMetrics opWorkflowMetrics;

    @Mock
    private ThrottleServiceManager throttleServiceManager;

    @Mock
    private SemanticVersion version;

    @Mock
    private InitTrigger initTrigger;

    @Mock
    private HollowAccountCompletions hollowAccountCompletions;

    @Mock
    private SystemTransactions systemTransactions;

    @Mock
    private HederaRecordCache recordCache;

    @Mock
    private ExchangeRateManager exchangeRateManager;

    @Mock
    private State state;

    @Mock
    private Round round;

    @Mock
    private ConsensusEvent event;

    @Mock
    private StakeInfoHelper stakeInfoHelper;

    @Mock
    private ParentTxnFactory parentTxnFactory;

    @Mock
    private CongestionMetrics congestionMetrics;

<<<<<<< HEAD
    private HandleWorkflow subject;

    private SemanticVersion softwareVersionFactory;

    @BeforeEach
    void setUp() {
        softwareVersionFactory = SemanticVersion.DEFAULT;
    }
=======
    @Mock
    private NodeRewardManager nodeRewardManager;

    private HandleWorkflow subject;
>>>>>>> b1fb858d

    @Test
    void onlySkipsEventWithMissingCreator() {
        final var presentCreatorId = NodeId.of(1L);
        final var missingCreatorId = NodeId.of(2L);
        final var eventFromPresentCreator = mock(ConsensusEvent.class);
        final var eventFromMissingCreator = mock(ConsensusEvent.class);
        given(round.iterator())
                .willReturn(List.of(eventFromMissingCreator, eventFromPresentCreator)
                        .iterator());
        given(eventFromPresentCreator.getCreatorId()).willReturn(presentCreatorId);
        given(eventFromMissingCreator.getCreatorId()).willReturn(missingCreatorId);
        given(networkInfo.nodeInfo(presentCreatorId.id())).willReturn(mock(NodeInfo.class));
        given(networkInfo.nodeInfo(missingCreatorId.id())).willReturn(null);
        given(eventFromPresentCreator.consensusTransactionIterator()).willReturn(emptyIterator());
        given(round.getConsensusTimestamp()).willReturn(Instant.ofEpochSecond(12345L));
        given(blockRecordManager.consTimeOfLastHandledTxn()).willReturn(NOW);

        givenSubjectWith(RECORDS, emptyList());

        subject.handleRound(state, round, txns -> {});

        verify(eventFromPresentCreator).consensusTransactionIterator();
        verify(recordCache).resetRoundReceipts();
        verify(recordCache).commitRoundReceipts(any(), any());
    }

    @Test
    void writesEachMigrationStateChangeWithBlockTimestamp() {
        given(round.iterator()).willReturn(List.of(event).iterator());
        given(event.getConsensusTimestamp()).willReturn(NOW);
        given(systemTransactions.startupWorkConsTimeFor(any())).willReturn(NOW);
        final var firstBuilder = StateChanges.newBuilder().stateChanges(List.of(StateChange.DEFAULT));
        final var secondBuilder =
                StateChanges.newBuilder().stateChanges(List.of(StateChange.DEFAULT, StateChange.DEFAULT));
        final var builders = List.of(firstBuilder, secondBuilder);
        givenSubjectWith(BOTH, builders);

        subject.handleRound(state, round, txns -> {});

        builders.forEach(builder -> verify(blockStreamManager)
                .writeItem(BlockItem.newBuilder()
                        .stateChanges(builder.consensusTimestamp(BLOCK_TIME).build())
                        .build()));
    }

    private void givenSubjectWith(
            @NonNull final StreamMode mode, @NonNull final List<StateChanges.Builder> migrationStateChanges) {
        final var config = HederaTestConfigBuilder.create()
                .withValue("blockStream.streamMode", "" + mode)
                .withValue("tss.hintsEnabled", "false")
                .withValue("tss.historyEnabled", "false")
                .getOrCreateConfig();
        given(configProvider.getConfiguration()).willReturn(new VersionedConfigImpl(config, 1L));
        given(boundaryStateChangeListener.lastConsensusTimeOrThrow()).willReturn(NOW);
        given(round.getConsensusTimestamp()).willReturn(NOW);
        subject = new HandleWorkflow(
                networkInfo,
                stakePeriodChanges,
                dispatchProcessor,
                configProvider,
                blockRecordManager,
                blockStreamManager,
                cacheWarmer,
                opWorkflowMetrics,
                throttleServiceManager,
                version,
                initTrigger,
                hollowAccountCompletions,
                systemTransactions,
                stakeInfoHelper,
                recordCache,
                exchangeRateManager,
                stakePeriodManager,
                migrationStateChanges,
                parentTxnFactory,
                kvStateChangeListener,
                boundaryStateChangeListener,
                scheduleService,
                hintsService,
                historyService,
                congestionMetrics,
                () -> PlatformStatus.ACTIVE,
                blockHashSigner,
                null,
                nodeRewardManager);
    }
}<|MERGE_RESOLUTION|>--- conflicted
+++ resolved
@@ -145,7 +145,9 @@
     @Mock
     private CongestionMetrics congestionMetrics;
 
-<<<<<<< HEAD
+    @Mock
+    private NodeRewardManager nodeRewardManager;
+
     private HandleWorkflow subject;
 
     private SemanticVersion softwareVersionFactory;
@@ -154,12 +156,6 @@
     void setUp() {
         softwareVersionFactory = SemanticVersion.DEFAULT;
     }
-=======
-    @Mock
-    private NodeRewardManager nodeRewardManager;
-
-    private HandleWorkflow subject;
->>>>>>> b1fb858d
 
     @Test
     void onlySkipsEventWithMissingCreator() {
