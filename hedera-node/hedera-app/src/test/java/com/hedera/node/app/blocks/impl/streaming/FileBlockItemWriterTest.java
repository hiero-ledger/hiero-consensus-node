--- conflicted
+++ resolved
@@ -81,13 +81,8 @@
         when(blockStreamConfig.blockFileDir()).thenReturn("N/A");
         when(fileSystem.getPath(anyString())).thenReturn(tempDir);
 
-<<<<<<< HEAD
-        final FileBlockItemWriter fileBlockItemWriter =
-                new FileBlockItemWriter(configProvider, selfNodeInfo, fileSystem);
-=======
-        FileBlockItemWriter fileBlockItemWriter =
-                new FileBlockItemWriter(configProvider, selfNodeAccountIdManager, fileSystem);
->>>>>>> cd12febc
+        final FileBlockItemWriter fileBlockItemWriter =
+                new FileBlockItemWriter(configProvider, selfNodeAccountIdManager, fileSystem);
         fileBlockItemWriter.openBlock(1);
 
         // Assertion to check if the directory is created
@@ -110,13 +105,8 @@
         when(blockStreamConfig.blockFileDir()).thenReturn("N/A");
         when(fileSystem.getPath(anyString())).thenReturn(tempDir);
 
-<<<<<<< HEAD
-        final FileBlockItemWriter fileBlockItemWriter =
-                new FileBlockItemWriter(configProvider, selfNodeInfo, fileSystem);
-=======
-        FileBlockItemWriter fileBlockItemWriter =
-                new FileBlockItemWriter(configProvider, selfNodeAccountIdManager, fileSystem);
->>>>>>> cd12febc
+        final FileBlockItemWriter fileBlockItemWriter =
+                new FileBlockItemWriter(configProvider, selfNodeAccountIdManager, fileSystem);
         fileBlockItemWriter.openBlock(1);
 
         // Assertion to check if the directory is created
@@ -134,82 +124,26 @@
         when(blockStreamConfig.blockFileDir()).thenReturn("N/A");
         when(fileSystem.getPath(anyString())).thenReturn(tempDir);
 
-<<<<<<< HEAD
-        final FileBlockItemWriter fileBlockItemWriter =
-                new FileBlockItemWriter(configProvider, selfNodeInfo, fileSystem);
-=======
-        FileBlockItemWriter fileBlockItemWriter =
-                new FileBlockItemWriter(configProvider, selfNodeAccountIdManager, fileSystem);
->>>>>>> cd12febc
+        final FileBlockItemWriter fileBlockItemWriter =
+                new FileBlockItemWriter(configProvider, selfNodeAccountIdManager, fileSystem);
 
         assertThatThrownBy(() -> fileBlockItemWriter.openBlock(-1), "Block number must be non-negative")
                 .isInstanceOf(IllegalArgumentException.class);
     }
 
     @Test
-<<<<<<< HEAD
     void testWritePbjItem() throws IOException, ParseException {
-=======
-    protected void testWriteItem() throws IOException {
-        when(configProvider.getConfiguration()).thenReturn(versionedConfiguration);
-        when(versionedConfiguration.getConfigData(BlockStreamConfig.class)).thenReturn(blockStreamConfig);
-        when(blockStreamConfig.blockFileDir()).thenReturn("N/A");
-        when(fileSystem.getPath(anyString())).thenReturn(tempDir);
-
-        FileBlockItemWriter fileBlockItemWriter =
+        when(configProvider.getConfiguration()).thenReturn(versionedConfiguration);
+        when(versionedConfiguration.getConfigData(BlockStreamConfig.class)).thenReturn(blockStreamConfig);
+        when(blockStreamConfig.blockFileDir()).thenReturn("N/A");
+        when(fileSystem.getPath(anyString())).thenReturn(tempDir);
+
+        final FileBlockItemWriter fileBlockItemWriter =
                 new FileBlockItemWriter(configProvider, selfNodeAccountIdManager, fileSystem);
 
         // Open a block
         fileBlockItemWriter.openBlock(1);
-
-        // Create a Bytes object and write it
-        final var bytes = new byte[] {1, 2, 3, 4, 5};
-        byte[] expectedBytes = {10, 5, 1, 2, 3, 4, 5};
-        fileBlockItemWriter.writeItem(bytes);
-
-        // Close the block
-        fileBlockItemWriter.closeCompleteBlock();
-
-        Path expectedDirectory = tempDir.resolve("block-0.0.3");
-        final Path expectedBlockFile = expectedDirectory.resolve("000000000000000000000000000000000001.blk.gz");
-        final Path expectedMarkerFile = expectedDirectory.resolve(MF);
-
-        // Verify both block file and marker file exist
-        assertThat(Files.exists(expectedBlockFile)).isTrue();
-        assertThat(Files.exists(expectedMarkerFile)).isTrue();
-
-        // Verify marker file is empty
-        assertThat(Files.size(expectedMarkerFile)).isZero();
-
-        // Ungzip the file
-        try (GZIPInputStream gzis = new GZIPInputStream(Files.newInputStream(expectedBlockFile))) {
-            byte[] fileContents = gzis.readAllBytes();
-
-            // Verify that the contents of the file match the Bytes object
-            // Note: This assertion assumes that the file contains only the Bytes object and nothing else.
-            assertArrayEquals(expectedBytes, fileContents, "Serialized item was not written correctly");
-        }
-    }
-
-    @Test
-    protected void testWritePbjItemAndBytes() throws IOException {
->>>>>>> cd12febc
-        when(configProvider.getConfiguration()).thenReturn(versionedConfiguration);
-        when(versionedConfiguration.getConfigData(BlockStreamConfig.class)).thenReturn(blockStreamConfig);
-        when(blockStreamConfig.blockFileDir()).thenReturn("N/A");
-        when(fileSystem.getPath(anyString())).thenReturn(tempDir);
-
-<<<<<<< HEAD
-        final FileBlockItemWriter fileBlockItemWriter =
-                new FileBlockItemWriter(configProvider, selfNodeInfo, fileSystem);
-=======
-        FileBlockItemWriter fileBlockItemWriter =
-                new FileBlockItemWriter(configProvider, selfNodeAccountIdManager, fileSystem);
->>>>>>> cd12febc
-
-        // Open a block
-        fileBlockItemWriter.openBlock(1);
-
+        
         // Create a BlockItem (using RoundHeader as a simple example)
         final BlockItem item = BlockItem.newBuilder()
                 .roundHeader(RoundHeader.newBuilder().roundNumber(1L).build())
@@ -249,13 +183,8 @@
         when(blockStreamConfig.blockFileDir()).thenReturn("N/A");
         when(fileSystem.getPath(anyString())).thenReturn(tempDir);
 
-<<<<<<< HEAD
-        final FileBlockItemWriter fileBlockItemWriter =
-                new FileBlockItemWriter(configProvider, selfNodeInfo, fileSystem);
-=======
-        FileBlockItemWriter fileBlockItemWriter =
-                new FileBlockItemWriter(configProvider, selfNodeAccountIdManager, fileSystem);
->>>>>>> cd12febc
+        final FileBlockItemWriter fileBlockItemWriter =
+                new FileBlockItemWriter(configProvider, selfNodeAccountIdManager, fileSystem);
 
         // Create a block item and write it
         final BlockItem item = BlockItem.newBuilder()
@@ -273,13 +202,8 @@
         when(blockStreamConfig.blockFileDir()).thenReturn("N/A");
         when(fileSystem.getPath(anyString())).thenReturn(tempDir);
 
-<<<<<<< HEAD
-        final FileBlockItemWriter fileBlockItemWriter =
-                new FileBlockItemWriter(configProvider, selfNodeInfo, fileSystem);
-=======
-        FileBlockItemWriter fileBlockItemWriter =
-                new FileBlockItemWriter(configProvider, selfNodeAccountIdManager, fileSystem);
->>>>>>> cd12febc
+        final FileBlockItemWriter fileBlockItemWriter =
+                new FileBlockItemWriter(configProvider, selfNodeAccountIdManager, fileSystem);
 
         // Open a block
         fileBlockItemWriter.openBlock(1);
@@ -306,13 +230,8 @@
         when(blockStreamConfig.blockFileDir()).thenReturn("N/A");
         when(fileSystem.getPath(anyString())).thenReturn(tempDir);
 
-<<<<<<< HEAD
-        final FileBlockItemWriter fileBlockItemWriter =
-                new FileBlockItemWriter(configProvider, selfNodeInfo, fileSystem);
-=======
-        FileBlockItemWriter fileBlockItemWriter =
-                new FileBlockItemWriter(configProvider, selfNodeAccountIdManager, fileSystem);
->>>>>>> cd12febc
+        final FileBlockItemWriter fileBlockItemWriter =
+                new FileBlockItemWriter(configProvider, selfNodeAccountIdManager, fileSystem);
 
         assertThatThrownBy(
                         fileBlockItemWriter::closeCompleteBlock, "Cannot close a FileBlockItemWriter that is not open")
@@ -326,13 +245,8 @@
         when(blockStreamConfig.blockFileDir()).thenReturn("N/A");
         when(fileSystem.getPath(anyString())).thenReturn(tempDir);
 
-<<<<<<< HEAD
-        final FileBlockItemWriter fileBlockItemWriter =
-                new FileBlockItemWriter(configProvider, selfNodeInfo, fileSystem);
-=======
-        FileBlockItemWriter fileBlockItemWriter =
-                new FileBlockItemWriter(configProvider, selfNodeAccountIdManager, fileSystem);
->>>>>>> cd12febc
+        final FileBlockItemWriter fileBlockItemWriter =
+                new FileBlockItemWriter(configProvider, selfNodeAccountIdManager, fileSystem);
 
         // Open a block
         fileBlockItemWriter.openBlock(1);
