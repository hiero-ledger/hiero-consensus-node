--- conflicted
+++ resolved
@@ -313,11 +313,7 @@
                         Bytes.EMPTY,
                         Bytes.EMPTY,
                         Bytes.fromHex(
-<<<<<<< HEAD
                                 "cc0035e4316242d512df04802a3424c9737350130f04dd2346c65f0fa23d81871250058396b0aac850341903e2ec60c4")),
-=======
-                                "dda122623c97d82bfad19873fedd61db98605b434fc8a36a71a7fe99aa017ab45238ceed20a4ae97dbaca7fb728980e3")),
->>>>>>> 5fca4a7a
                 Timestamp.DEFAULT,
                 true,
                 SemanticVersion.DEFAULT,
@@ -549,11 +545,7 @@
                         Bytes.EMPTY,
                         Bytes.EMPTY,
                         Bytes.fromHex(
-<<<<<<< HEAD
                                 "cc0035e4316242d512df04802a3424c9737350130f04dd2346c65f0fa23d81871250058396b0aac850341903e2ec60c4")),
-=======
-                                "dda122623c97d82bfad19873fedd61db98605b434fc8a36a71a7fe99aa017ab45238ceed20a4ae97dbaca7fb728980e3")),
->>>>>>> 5fca4a7a
                 Timestamp.DEFAULT,
                 false,
                 SemanticVersion.DEFAULT,
