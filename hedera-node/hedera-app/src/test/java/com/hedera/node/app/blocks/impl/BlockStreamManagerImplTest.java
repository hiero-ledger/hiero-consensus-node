// SPDX-License-Identifier: Apache-2.0
package com.hedera.node.app.blocks.impl;

import static com.hedera.hapi.util.HapiUtils.asTimestamp;
import static com.hedera.node.app.blocks.BlockStreamManager.PendingWork.NONE;
import static com.hedera.node.app.blocks.BlockStreamManager.PendingWork.POST_UPGRADE_WORK;
import static com.hedera.node.app.blocks.BlockStreamManager.ZERO_BLOCK_HASH;
import static com.hedera.node.app.blocks.BlockStreamService.FAKE_RESTART_BLOCK_HASH;
import static com.hedera.node.app.blocks.impl.BlockImplUtils.appendHash;
import static com.hedera.node.app.blocks.impl.BlockImplUtils.combine;
import static com.hedera.node.app.blocks.schemas.V0560BlockStreamSchema.BLOCK_STREAM_INFO_KEY;
import static com.hedera.node.app.fixtures.AppTestBase.DEFAULT_CONFIG;
import static com.hedera.node.app.hapi.utils.CommonUtils.noThrowSha384HashOf;
import static com.swirlds.platform.state.service.schemas.V0540PlatformStateSchema.PLATFORM_STATE_KEY;
import static com.swirlds.platform.test.fixtures.state.TestPlatformStateFacade.TEST_PLATFORM_STATE_FACADE;
import static java.util.concurrent.CompletableFuture.completedFuture;
import static org.junit.jupiter.api.Assertions.assertDoesNotThrow;
import static org.junit.jupiter.api.Assertions.assertEquals;
import static org.junit.jupiter.api.Assertions.assertFalse;
import static org.junit.jupiter.api.Assertions.assertNotNull;
import static org.junit.jupiter.api.Assertions.assertNull;
import static org.junit.jupiter.api.Assertions.assertSame;
import static org.junit.jupiter.api.Assertions.assertThrows;
import static org.junit.jupiter.api.Assertions.assertTrue;
import static org.mockito.ArgumentMatchers.any;
import static org.mockito.BDDMockito.given;
import static org.mockito.Mockito.doAnswer;
import static org.mockito.Mockito.lenient;
import static org.mockito.Mockito.mock;
import static org.mockito.Mockito.never;
import static org.mockito.Mockito.verify;
import static org.mockito.Mockito.verifyNoMoreInteractions;
import static org.mockito.Mockito.withSettings;

import com.hedera.hapi.block.stream.BlockItem;
import com.hedera.hapi.block.stream.RecordFileItem;
import com.hedera.hapi.block.stream.output.BlockHeader;
import com.hedera.hapi.block.stream.output.StateChanges;
import com.hedera.hapi.block.stream.output.TransactionResult;
import com.hedera.hapi.node.base.SemanticVersion;
import com.hedera.hapi.node.base.Timestamp;
import com.hedera.hapi.node.state.blockstream.BlockStreamInfo;
import com.hedera.hapi.platform.event.EventTransaction;
import com.hedera.hapi.platform.state.PlatformState;
import com.hedera.node.app.blocks.BlockHashSigner;
import com.hedera.node.app.blocks.BlockItemWriter;
import com.hedera.node.app.blocks.BlockStreamService;
import com.hedera.node.app.blocks.InitialStateHash;
import com.hedera.node.config.ConfigProvider;
import com.hedera.node.config.VersionedConfigImpl;
import com.hedera.node.config.data.BlockStreamConfig;
import com.hedera.node.config.testfixtures.HederaTestConfigBuilder;
import com.hedera.pbj.runtime.ParseException;
import com.hedera.pbj.runtime.io.buffer.Bytes;
import com.swirlds.platform.state.service.PlatformStateService;
import com.swirlds.platform.system.state.notifications.StateHashedNotification;
import com.swirlds.state.State;
import com.swirlds.state.spi.CommittableWritableStates;
import com.swirlds.state.spi.ReadableStates;
import com.swirlds.state.spi.WritableSingletonStateBase;
import com.swirlds.state.spi.WritableStates;
import edu.umd.cs.findbugs.annotations.NonNull;
import edu.umd.cs.findbugs.annotations.Nullable;
import java.time.Duration;
import java.time.Instant;
import java.time.temporal.ChronoUnit;
import java.util.Iterator;
import java.util.List;
import java.util.concurrent.CompletableFuture;
import java.util.concurrent.ForkJoinPool;
import java.util.concurrent.atomic.AtomicBoolean;
import java.util.concurrent.atomic.AtomicInteger;
import java.util.concurrent.atomic.AtomicReference;
import java.util.function.Consumer;
import org.hiero.consensus.model.crypto.Hash;
import org.hiero.consensus.model.event.ConsensusEvent;
import org.hiero.consensus.model.hashgraph.Round;
import org.junit.jupiter.api.BeforeEach;
import org.junit.jupiter.api.Test;
import org.junit.jupiter.api.extension.ExtendWith;
import org.mockito.ArgumentCaptor;
import org.mockito.Mock;
import org.mockito.junit.jupiter.MockitoExtension;

@ExtendWith(MockitoExtension.class)
class BlockStreamManagerImplTest {
    private static final SemanticVersion CREATION_VERSION = new SemanticVersion(1, 2, 3, "alpha.1", "2");
    private static final long ROUND_NO = 123L;
    private static final long N_MINUS_2_BLOCK_NO = 664L;
    private static final long N_MINUS_1_BLOCK_NO = 665L;
    private static final long N_BLOCK_NO = 666L;
    private static final Instant CONSENSUS_NOW = Instant.ofEpochSecond(1_234_567L);
    private static final Timestamp CONSENSUS_THEN = new Timestamp(890, 0);
    private static final Hash FAKE_START_OF_BLOCK_STATE_HASH = new Hash(new byte[48]);
    private static final Bytes N_MINUS_2_BLOCK_HASH = Bytes.wrap(noThrowSha384HashOf(new byte[] {(byte) 0xAA}));
    private static final Bytes FIRST_FAKE_SIGNATURE = Bytes.fromHex("ff".repeat(48));
    private static final Bytes SECOND_FAKE_SIGNATURE = Bytes.fromHex("ee".repeat(48));
    private static final BlockItem FAKE_EVENT_TRANSACTION =
            BlockItem.newBuilder().eventTransaction(EventTransaction.DEFAULT).build();
    private static final BlockItem FAKE_TRANSACTION_RESULT =
            BlockItem.newBuilder().transactionResult(TransactionResult.DEFAULT).build();
    private static final Bytes FAKE_RESULT_HASH = noThrowSha384HashOfItem(FAKE_TRANSACTION_RESULT);
    private static final BlockItem FAKE_STATE_CHANGES =
            BlockItem.newBuilder().stateChanges(StateChanges.DEFAULT).build();
    private static final BlockItem FAKE_RECORD_FILE_ITEM =
            BlockItem.newBuilder().recordFile(RecordFileItem.DEFAULT).build();
    private final InitialStateHash hashInfo = new InitialStateHash(completedFuture(ZERO_BLOCK_HASH), 0);

    @Mock
    private BlockHashSigner blockHashSigner;

    @Mock
    private StateHashedNotification notification;

    @Mock
    private ConfigProvider configProvider;

    @Mock
    private BoundaryStateChangeListener boundaryStateChangeListener;

    @Mock
    private BlockStreamManager.Lifecycle lifecycle;

    @Mock
    private BlockItemWriter aWriter;

    @Mock
    private BlockItemWriter bWriter;

    @Mock
    private ReadableStates readableStates;

    @Mock
    private CompletableFuture<Bytes> mockSigningFuture;

    private WritableStates writableStates;

    @Mock
    private Round round;

    @Mock
    private State state;

    @Mock
    private Iterator<ConsensusEvent> mockIterator;

    @Mock
    private ConsensusEvent mockEvent;

    private final AtomicReference<Bytes> lastAItem = new AtomicReference<>();
    private final AtomicReference<Bytes> lastBItem = new AtomicReference<>();
    private final AtomicReference<PlatformState> stateRef = new AtomicReference<>();
    private final AtomicReference<BlockStreamInfo> infoRef = new AtomicReference<>();

    private WritableSingletonStateBase<BlockStreamInfo> blockStreamInfoState;

    private BlockStreamManagerImpl subject;

    @BeforeEach
    void setUp() {
        writableStates = mock(WritableStates.class, withSettings().extraInterfaces(CommittableWritableStates.class));
    }

    @Test
    void classifiesPriorVersionHasPostUpgradeWorkWithDifferentVersionButIntervalTime() {
        assertSame(
                POST_UPGRADE_WORK,
                BlockStreamManagerImpl.classifyPendingWork(
                        BlockStreamInfo.newBuilder()
                                .creationSoftwareVersion(
                                        SemanticVersion.newBuilder().major(1).build())
                                .lastHandleTime(new Timestamp(1234567, 890))
                                .build(),
                        CREATION_VERSION,
                        new AtomicBoolean(true)));
    }

    @Test
    void classifiesNonGenesisBlockOfSameVersionWithWorkNotDoneStillHasPostUpgradeWork() {
        assertEquals(
                POST_UPGRADE_WORK,
                BlockStreamManagerImpl.classifyPendingWork(
                        BlockStreamInfo.newBuilder()
                                .creationSoftwareVersion(CREATION_VERSION)
                                .lastHandleTime(new Timestamp(1234567, 890))
                                .build(),
                        CREATION_VERSION,
                        new AtomicBoolean(true)));
    }

    @Test
    void classifiesNonGenesisBlockOfSameVersionWithWorkDoneAsNoWork() {
        assertSame(
                NONE,
                BlockStreamManagerImpl.classifyPendingWork(
                        BlockStreamInfo.newBuilder()
                                .postUpgradeWorkDone(true)
                                .creationSoftwareVersion(CREATION_VERSION)
                                .lastIntervalProcessTime(new Timestamp(1234567, 890))
                                .lastHandleTime(new Timestamp(1234567, 890))
                                .build(),
                        CREATION_VERSION,
                        new AtomicBoolean(true)));
    }

    @Test
    void canUpdateDistinguishedTimes() {
        given(configProvider.getConfiguration()).willReturn(new VersionedConfigImpl(DEFAULT_CONFIG, 1L));
        subject = new BlockStreamManagerImpl(
                blockHashSigner,
                () -> aWriter,
                ForkJoinPool.commonPool(),
                configProvider,
                boundaryStateChangeListener,
                hashInfo,
                SemanticVersion.DEFAULT,
                TEST_PLATFORM_STATE_FACADE,
<<<<<<< HEAD
                new AtomicBoolean(true));
=======
                lifecycle);
>>>>>>> 11a3e641
        assertSame(Instant.EPOCH, subject.lastIntervalProcessTime());
        subject.setLastIntervalProcessTime(CONSENSUS_NOW);
        assertEquals(CONSENSUS_NOW, subject.lastIntervalProcessTime());

        assertSame(Instant.EPOCH, subject.lastHandleTime());
        subject.setLastHandleTime(CONSENSUS_NOW);
        assertEquals(CONSENSUS_NOW, subject.lastHandleTime());
    }

    @Test
    void requiresLastHashToBeInitialized() {
        given(configProvider.getConfiguration()).willReturn(new VersionedConfigImpl(DEFAULT_CONFIG, 1));
        subject = new BlockStreamManagerImpl(
                blockHashSigner,
                () -> aWriter,
                ForkJoinPool.commonPool(),
                configProvider,
                boundaryStateChangeListener,
                hashInfo,
                SemanticVersion.DEFAULT,
                TEST_PLATFORM_STATE_FACADE,
<<<<<<< HEAD
                new AtomicBoolean(true));
=======
                lifecycle);
>>>>>>> 11a3e641
        assertThrows(IllegalStateException.class, () -> subject.startRound(round, state));
    }

    @Test
    void startsAndEndsBlockWithSingleRoundPerBlockAsExpected() throws ParseException {
        givenSubjectWith(
                1,
                0,
                blockStreamInfoWith(
                        Bytes.EMPTY, CREATION_VERSION.copyBuilder().patch(0).build()),
                platformStateWithFreezeTime(null),
                aWriter);
        givenEndOfRoundSetup();
        given(boundaryStateChangeListener.boundaryTimestampOrThrow()).willReturn(Timestamp.DEFAULT);
        given(round.getConsensusTimestamp()).willReturn(CONSENSUS_NOW);
        given(round.getRoundNum()).willReturn(ROUND_NO);

        // Initialize the last (N-1) block hash
        subject.initLastBlockHash(FAKE_RESTART_BLOCK_HASH);
        assertFalse(subject.hasLedgerId());

        given(blockHashSigner.isReady()).willReturn(true);
        // Start the round that will be block N
        subject.startRound(round, state);
        assertTrue(subject.hasLedgerId());
        assertSame(POST_UPGRADE_WORK, subject.pendingWork());
        subject.confirmPostUpgradeWorkFinished();
        assertSame(NONE, subject.pendingWork());
        // We don't fail hard on duplicate calls to confirm post-upgrade work
        assertDoesNotThrow(() -> subject.confirmPostUpgradeWorkFinished());

        // Assert the internal state of the subject has changed as expected and the writer has been opened
        verify(boundaryStateChangeListener).setBoundaryTimestamp(CONSENSUS_NOW);
        assertEquals(N_MINUS_2_BLOCK_HASH, subject.blockHashByBlockNumber(N_MINUS_2_BLOCK_NO));
        assertEquals(FAKE_RESTART_BLOCK_HASH, subject.blockHashByBlockNumber(N_MINUS_1_BLOCK_NO));
        assertNull(subject.prngSeed());
        assertEquals(N_BLOCK_NO, subject.blockNo());

        // Write some items to the block
        subject.writeItem(FAKE_EVENT_TRANSACTION);
        subject.writeItem(FAKE_TRANSACTION_RESULT);
        subject.setRoundFirstTransactionTime(CONSENSUS_NOW);
        subject.writeItem(FAKE_STATE_CHANGES);
        subject.writeItem(FAKE_RECORD_FILE_ITEM);

        // Immediately resolve to the expected ledger signature
        given(blockHashSigner.signFuture(any())).willReturn(mockSigningFuture);
        doAnswer(invocationOnMock -> {
                    final Consumer<Bytes> consumer = invocationOnMock.getArgument(0);
                    consumer.accept(FIRST_FAKE_SIGNATURE);
                    return null;
                })
                .when(mockSigningFuture)
                .thenAcceptAsync(any());
        // End the round
        subject.endRound(state, ROUND_NO);

        verify(aWriter).openBlock(N_BLOCK_NO);

        // Assert the internal state of the subject has changed as expected and the writer has been closed
        final var expectedBlockInfo = new BlockStreamInfo(
                N_BLOCK_NO,
                asTimestamp(CONSENSUS_NOW),
                appendHash(combine(ZERO_BLOCK_HASH, FAKE_RESULT_HASH), appendHash(ZERO_BLOCK_HASH, Bytes.EMPTY, 4), 4),
                appendHash(FAKE_RESTART_BLOCK_HASH, appendHash(N_MINUS_2_BLOCK_HASH, Bytes.EMPTY, 256), 256),
                Bytes.fromHex(
                        "edde6b2beddb2fda438665bbe6df0a639c518e6d5352e7276944b70777d437d28d1b22813ed70f5b8a3a3cbaf08aa9a8"),
                ZERO_BLOCK_HASH,
                4,
                List.of(
                        Bytes.EMPTY,
                        Bytes.EMPTY,
                        Bytes.fromHex(
                                "dda122623c97d82bfad19873fedd61db98605b434fc8a36a71a7fe99aa017ab45238ceed20a4ae97dbaca7fb728980e3")),
                Timestamp.DEFAULT,
                true,
                SemanticVersion.DEFAULT,
                CONSENSUS_THEN,
                CONSENSUS_THEN);
        final var actualBlockInfo = infoRef.get();
        assertEquals(expectedBlockInfo, actualBlockInfo);

        // Assert the block proof was written
        final var proofItem = lastAItem.get();
        assertNotNull(proofItem);
        final var item = BlockItem.PROTOBUF.parse(proofItem);
        assertTrue(item.hasBlockProof());
        final var proof = item.blockProofOrThrow();
        assertEquals(N_BLOCK_NO, proof.block());
        assertEquals(FIRST_FAKE_SIGNATURE, proof.blockSignature());
    }

    @Test
    void doesNotEndBlockEvenAtModZeroRoundIfSignerIsNotReady() {
        givenSubjectWith(
                1,
                0,
                blockStreamInfoWith(
                        Bytes.EMPTY, CREATION_VERSION.copyBuilder().patch(0).build()),
                platformStateWithFreezeTime(null),
                aWriter);
        givenEndOfRoundSetup();
        lenient().when(round.getRoundNum()).thenReturn(ROUND_NO);
        lenient().when(round.getConsensusTimestamp()).thenReturn(CONSENSUS_NOW);
        lenient().when(blockHashSigner.isReady()).thenReturn(false);
        lenient().when(boundaryStateChangeListener.boundaryTimestampOrThrow()).thenReturn(Timestamp.DEFAULT);

        // Initialize the last (N-1) block hash
        subject.initLastBlockHash(FAKE_RESTART_BLOCK_HASH);

        // Start the round that will be block N
        subject.startRound(round, state);

        // Assert the internal state of the subject has changed as expected and the writer has been opened
        verify(boundaryStateChangeListener).setBoundaryTimestamp(CONSENSUS_NOW);
        assertEquals(N_MINUS_2_BLOCK_HASH, subject.blockHashByBlockNumber(N_MINUS_2_BLOCK_NO));
        assertEquals(FAKE_RESTART_BLOCK_HASH, subject.blockHashByBlockNumber(N_MINUS_1_BLOCK_NO));
        assertNull(subject.prngSeed());
        assertEquals(N_BLOCK_NO, subject.blockNo());

        // Write some items to the block
        subject.writeItem(FAKE_EVENT_TRANSACTION);
        subject.writeItem(FAKE_TRANSACTION_RESULT);
        subject.writeItem(FAKE_STATE_CHANGES);
        subject.writeItem(FAKE_RECORD_FILE_ITEM);

        // End the round (which cannot close the block since signer isn't ready)
        subject.endRound(state, ROUND_NO);

        // Verify signer was checked but never asked to sign
        verify(blockHashSigner, never()).signFuture(any());
    }

    @Test
    void blockWithNoUserTransactionsHasExpectedHeader() {
        givenSubjectWith(
                1,
                0,
                blockStreamInfoWith(
                        Bytes.EMPTY, CREATION_VERSION.copyBuilder().patch(0).build()),
                platformStateWithFreezeTime(null),
                aWriter);
        final AtomicReference<BlockHeader> writtenHeader = new AtomicReference<>();
        givenEndOfRoundSetup(writtenHeader);
        given(boundaryStateChangeListener.boundaryTimestampOrThrow()).willReturn(Timestamp.DEFAULT);
        given(round.getConsensusTimestamp()).willReturn(CONSENSUS_NOW);
        given(round.getRoundNum()).willReturn(ROUND_NO);

        // Initialize the last (N-1) block hash
        subject.initLastBlockHash(FAKE_RESTART_BLOCK_HASH);
        assertFalse(subject.hasLedgerId());

        given(blockHashSigner.isReady()).willReturn(true);
        // Start the round that will be block N
        subject.startRound(round, state);
        assertTrue(subject.hasLedgerId());
        assertSame(POST_UPGRADE_WORK, subject.pendingWork());
        subject.confirmPostUpgradeWorkFinished();
        assertSame(NONE, subject.pendingWork());
        // We don't fail hard on duplicate calls to confirm post-upgrade work
        assertDoesNotThrow(() -> subject.confirmPostUpgradeWorkFinished());

        // Assert the internal state of the subject has changed as expected and the writer has been opened
        verify(boundaryStateChangeListener).setBoundaryTimestamp(CONSENSUS_NOW);
        assertEquals(N_MINUS_2_BLOCK_HASH, subject.blockHashByBlockNumber(N_MINUS_2_BLOCK_NO));
        assertEquals(FAKE_RESTART_BLOCK_HASH, subject.blockHashByBlockNumber(N_MINUS_1_BLOCK_NO));
        assertNull(subject.prngSeed());
        assertEquals(N_BLOCK_NO, subject.blockNo());

        // Write some items to the block
        subject.writeItem(FAKE_EVENT_TRANSACTION);
        subject.writeItem(FAKE_TRANSACTION_RESULT);
        subject.writeItem(FAKE_STATE_CHANGES);
        subject.writeItem(FAKE_RECORD_FILE_ITEM);

        // Immediately resolve to the expected ledger signature
        given(blockHashSigner.signFuture(any())).willReturn(completedFuture(FIRST_FAKE_SIGNATURE));
        // End the round
        subject.endRound(state, ROUND_NO);

        final var header = writtenHeader.get();
        assertNotNull(header);
        assertEquals(N_BLOCK_NO, header.number());
        assertFalse(header.hasFirstTransactionConsensusTime());
    }

    @Test
    void doesNotEndBlockWithMultipleRoundPerBlockIfNotModZero() {
        givenSubjectWith(
                2,
                0,
                blockStreamInfoWith(
                        Bytes.EMPTY, CREATION_VERSION.copyBuilder().patch(0).build()),
                platformStateWithFreezeTime(null),
                aWriter);
        givenEndOfRoundSetup();
        given(round.getRoundNum()).willReturn(ROUND_NO);
        given(round.getConsensusTimestamp()).willReturn(CONSENSUS_NOW);
        given(state.getReadableStates(BlockStreamService.NAME)).willReturn(readableStates);
        given(state.getReadableStates(PlatformStateService.NAME)).willReturn(readableStates);
        given(readableStates.<BlockStreamInfo>getSingleton(BLOCK_STREAM_INFO_KEY))
                .willReturn(blockStreamInfoState);
        given(readableStates.<PlatformState>getSingleton(PLATFORM_STATE_KEY))
                .willReturn(new WritableSingletonStateBase<>(PLATFORM_STATE_KEY, stateRef::get, stateRef::set));

        // Initialize the last (N-1) block hash
        subject.initLastBlockHash(FAKE_RESTART_BLOCK_HASH);

        // Start the round that will be block N
        subject.startRound(round, state);

        // Assert the internal state of the subject has changed as expected
        verify(boundaryStateChangeListener).setBoundaryTimestamp(CONSENSUS_NOW);
        assertEquals(N_MINUS_2_BLOCK_HASH, subject.blockHashByBlockNumber(N_MINUS_2_BLOCK_NO));
        assertEquals(FAKE_RESTART_BLOCK_HASH, subject.blockHashByBlockNumber(N_MINUS_1_BLOCK_NO));

        // Write some items to the block
        subject.writeItem(FAKE_EVENT_TRANSACTION);
        subject.writeItem(FAKE_TRANSACTION_RESULT);
        subject.writeItem(FAKE_STATE_CHANGES);
        subject.writeItem(FAKE_RECORD_FILE_ITEM);

        // End the round
        subject.endRound(state, ROUND_NO);

        // Assert the internal state of the subject has changed as expected and the writer has been closed
        verify(blockHashSigner).isReady();
        verifyNoMoreInteractions(blockHashSigner);
    }

    @Test
    void alwaysEndsBlockOnFreezeRoundPerBlockAsExpected() throws ParseException {
        final var resultHashes = Bytes.fromHex("aa".repeat(48) + "bb".repeat(48) + "cc".repeat(48) + "dd".repeat(48));
        givenSubjectWith(
                2,
                2, // Use time-based blocks with 2 second period
                blockStreamInfoWith(resultHashes, CREATION_VERSION),
                platformStateWithFreezeTime(CONSENSUS_NOW),
                aWriter);
        givenEndOfRoundSetup();
        given(round.getRoundNum()).willReturn(ROUND_NO);
        given(round.getConsensusTimestamp()).willReturn(CONSENSUS_NOW);
        given(boundaryStateChangeListener.boundaryTimestampOrThrow()).willReturn(Timestamp.DEFAULT);

        // Initialize the last (N-1) block hash
        subject.initLastBlockHash(FAKE_RESTART_BLOCK_HASH);

        given(blockHashSigner.isReady()).willReturn(true);
        // Start the round that will be block N
        subject.startRound(round, state);

        // Assert the internal state of the subject has changed as expected and the writer has been opened
        verify(boundaryStateChangeListener).setBoundaryTimestamp(CONSENSUS_NOW);
        assertEquals(N_MINUS_2_BLOCK_HASH, subject.blockHashByBlockNumber(N_MINUS_2_BLOCK_NO));
        assertEquals(FAKE_RESTART_BLOCK_HASH, subject.blockHashByBlockNumber(N_MINUS_1_BLOCK_NO));
        assertEquals(N_BLOCK_NO, subject.blockNo());

        // Write some items to the block
        subject.writeItem(FAKE_EVENT_TRANSACTION);
        assertEquals(Bytes.fromHex("aa".repeat(48)), subject.prngSeed());
        subject.writeItem(FAKE_TRANSACTION_RESULT);
        subject.setRoundFirstTransactionTime(CONSENSUS_NOW);
        assertEquals(Bytes.fromHex("bb".repeat(48)), subject.prngSeed());
        subject.writeItem(FAKE_STATE_CHANGES);
        for (int i = 0; i < 8; i++) {
            subject.writeItem(FAKE_RECORD_FILE_ITEM);
        }

        // Immediately resolve to the expected ledger signature
        given(blockHashSigner.signFuture(any())).willReturn(mockSigningFuture);
        doAnswer(invocationOnMock -> {
                    final Consumer<Bytes> consumer = invocationOnMock.getArgument(0);
                    consumer.accept(FIRST_FAKE_SIGNATURE);
                    return null;
                })
                .when(mockSigningFuture)
                .thenAcceptAsync(any());
        // End the round
        subject.endRound(state, ROUND_NO);

        verify(aWriter).openBlock(N_BLOCK_NO);

        // Assert the internal state of the subject has changed as expected and the writer has been closed
        final var expectedBlockInfo = new BlockStreamInfo(
                N_BLOCK_NO,
                asTimestamp(CONSENSUS_NOW),
                appendHash(combine(Bytes.fromHex("dd".repeat(48)), FAKE_RESULT_HASH), resultHashes, 4),
                appendHash(FAKE_RESTART_BLOCK_HASH, appendHash(N_MINUS_2_BLOCK_HASH, Bytes.EMPTY, 256), 256),
                Bytes.fromHex(
                        "edde6b2beddb2fda438665bbe6df0a639c518e6d5352e7276944b70777d437d28d1b22813ed70f5b8a3a3cbaf08aa9a8"),
                ZERO_BLOCK_HASH,
                4,
                List.of(
                        Bytes.EMPTY,
                        Bytes.EMPTY,
                        Bytes.fromHex(
                                "dda122623c97d82bfad19873fedd61db98605b434fc8a36a71a7fe99aa017ab45238ceed20a4ae97dbaca7fb728980e3")),
                Timestamp.DEFAULT,
                false,
                SemanticVersion.DEFAULT,
                CONSENSUS_THEN,
                CONSENSUS_THEN);
        final var actualBlockInfo = infoRef.get();
        assertEquals(expectedBlockInfo, actualBlockInfo);

        // Assert the block proof was written
        final var proofItem = lastAItem.get();
        assertNotNull(proofItem);
        final var item = BlockItem.PROTOBUF.parse(proofItem);
        assertTrue(item.hasBlockProof());
        final var proof = item.blockProofOrThrow();
        assertEquals(N_BLOCK_NO, proof.block());
        assertEquals(FIRST_FAKE_SIGNATURE, proof.blockSignature());
    }

    @Test
    @SuppressWarnings("unchecked")
    void supportsMultiplePendingBlocksWithIndirectProofAsExpected() throws ParseException {
        given(blockHashSigner.isReady()).willReturn(true);
        givenSubjectWith(
                1,
                0,
                blockStreamInfoWith(Bytes.EMPTY, CREATION_VERSION),
                platformStateWithFreezeTime(null),
                aWriter,
                bWriter);
        givenEndOfRoundSetup();
        doAnswer(invocationOnMock -> {
                    lastBItem.set(invocationOnMock.getArgument(1));
                    return bWriter;
                })
                .when(bWriter)
                .writePbjItemAndBytes(any(), any());
        given(round.getRoundNum()).willReturn(ROUND_NO);
        given(round.getConsensusTimestamp()).willReturn(CONSENSUS_NOW);
        given(boundaryStateChangeListener.boundaryTimestampOrThrow()).willReturn(Timestamp.DEFAULT);

        // Initialize the last (N-1) block hash
        subject.initLastBlockHash(FAKE_RESTART_BLOCK_HASH);

        // Start the round that will be block N
        subject.startRound(round, state);
        // Write some items to the block
        subject.writeItem(FAKE_EVENT_TRANSACTION);
        subject.writeItem(FAKE_TRANSACTION_RESULT);
        subject.writeItem(FAKE_STATE_CHANGES);
        subject.writeItem(FAKE_RECORD_FILE_ITEM);
        final CompletableFuture<Bytes> firstSignature = (CompletableFuture<Bytes>) mock(CompletableFuture.class);
        final CompletableFuture<Bytes> secondSignature = (CompletableFuture<Bytes>) mock(CompletableFuture.class);
        given(blockHashSigner.signFuture(any())).willReturn(firstSignature).willReturn(secondSignature);
        // End the round in block N
        subject.endRound(state, ROUND_NO);

        // Start the round that will be block N+1
        given(round.getRoundNum()).willReturn(ROUND_NO + 1);
        given(round.getConsensusTimestamp()).willReturn(CONSENSUS_NOW.plusSeconds(1)); // Next round timestamp
        given(notification.round()).willReturn(ROUND_NO);
        given(notification.hash()).willReturn(FAKE_START_OF_BLOCK_STATE_HASH);
        // Notify the subject of the required start-of-state hash
        subject.notify(notification);
        subject.startRound(round, state);
        // Write some items to the block
        subject.writeItem(FAKE_EVENT_TRANSACTION);
        subject.writeItem(FAKE_TRANSACTION_RESULT);
        subject.writeItem(FAKE_STATE_CHANGES);
        subject.writeItem(FAKE_RECORD_FILE_ITEM);
        // End the round in block N+1
        subject.endRound(state, ROUND_NO + 1);

        final ArgumentCaptor<Consumer<Bytes>> firstCaptor = ArgumentCaptor.forClass(Consumer.class);
        final ArgumentCaptor<Consumer<Bytes>> secondCaptor = ArgumentCaptor.forClass(Consumer.class);
        verify(firstSignature).thenAcceptAsync(firstCaptor.capture());
        verify(secondSignature).thenAcceptAsync(secondCaptor.capture());
        secondCaptor.getValue().accept(FIRST_FAKE_SIGNATURE);
        firstCaptor.getValue().accept(SECOND_FAKE_SIGNATURE);

        // Assert both block proofs were written, but with the proof for N using an indirect proof
        final var aProofItem = lastAItem.get();
        assertNotNull(aProofItem);
        final var aItem = BlockItem.PROTOBUF.parse(aProofItem);
        assertTrue(aItem.hasBlockProof());
        final var aProof = aItem.blockProofOrThrow();
        assertEquals(N_BLOCK_NO, aProof.block());
        assertEquals(FIRST_FAKE_SIGNATURE, aProof.blockSignature());
        assertEquals(2, aProof.siblingHashes().size());
        // And the proof for N+1 using a direct proof
        final var bProofItem = lastBItem.get();
        assertNotNull(bProofItem);
        final var bItem = BlockItem.PROTOBUF.parse(bProofItem);
        assertTrue(bItem.hasBlockProof());
        final var bProof = bItem.blockProofOrThrow();
        assertEquals(N_BLOCK_NO + 1, bProof.block());
        assertEquals(FIRST_FAKE_SIGNATURE, bProof.blockSignature());
        assertTrue(bProof.siblingHashes().isEmpty());
    }

    @Test
    void createsBlockWhenTimePeriodElapses() {
        // Given a 2 second block period
        givenSubjectWith(
                1,
                2,
                blockStreamInfoWith(
                        Bytes.EMPTY, CREATION_VERSION.copyBuilder().patch(0).build()),
                platformStateWithFreezeTime(null),
                aWriter);
        givenEndOfRoundSetup();
        given(boundaryStateChangeListener.boundaryTimestampOrThrow()).willReturn(Timestamp.DEFAULT);
        given(round.getRoundNum()).willReturn(ROUND_NO);
        given(blockHashSigner.isReady()).willReturn(true);

        given(mockEvent.getConsensusTimestamp()).willReturn(Instant.ofEpochSecond(1000));

        // Set up the signature future to complete immediately and run the callback synchronously
        given(blockHashSigner.signFuture(any())).willReturn(mockSigningFuture);
        doAnswer(invocationOnMock -> {
                    final Consumer<Bytes> consumer = invocationOnMock.getArgument(0);
                    consumer.accept(FIRST_FAKE_SIGNATURE);
                    return null;
                })
                .when(mockSigningFuture)
                .thenAcceptAsync(any());

        // When starting a round at t=0
        given(round.getConsensusTimestamp()).willReturn(Instant.ofEpochSecond(1000));
        subject.initLastBlockHash(N_MINUS_2_BLOCK_HASH);
        subject.startRound(round, state);

        // And another round at t=1
        given(round.getConsensusTimestamp()).willReturn(Instant.ofEpochSecond(1001));
        subject.startRound(round, state);
        subject.endRound(state, ROUND_NO);

        // Then block should not be closed
        verify(aWriter, never()).closeBlock();

        // When starting another round at t=3 (after period)
        given(round.getConsensusTimestamp()).willReturn(Instant.ofEpochSecond(1003));
        subject.startRound(round, state);
        subject.endRound(state, ROUND_NO);

        // Then block should be closed
        verify(aWriter).closeBlock();
    }

    @Test
    void doesNotCreateBlockWhenTimePeriodNotElapsed() {
        // Given a 2 second block period
        givenSubjectWith(
                1,
                2,
                blockStreamInfoWith(
                        Bytes.EMPTY, CREATION_VERSION.copyBuilder().patch(0).build()),
                platformStateWithFreezeTime(null),
                aWriter);
        givenEndOfRoundSetup();
        given(round.getRoundNum()).willReturn(ROUND_NO);
        given(blockHashSigner.isReady()).willReturn(true);

        // When starting a round at t=0
        given(round.getConsensusTimestamp()).willReturn(Instant.ofEpochSecond(1000));
        subject.initLastBlockHash(N_MINUS_2_BLOCK_HASH);
        subject.startRound(round, state);

        // And another round at t=1.5
        given(round.getConsensusTimestamp()).willReturn(Instant.ofEpochSecond(1001, 500_000_000));
        subject.startRound(round, state);
        subject.endRound(state, ROUND_NO);

        // Then block should not be closed
        verify(aWriter, never()).closeBlock();
    }

    @Test
    void alwaysEndsBlockOnFreezeRoundEvenIfPeriodNotElapsed() throws ParseException {
        // Given a 2 second block period
        givenSubjectWith(
                1,
                2,
                blockStreamInfoWith(
                        Bytes.EMPTY, CREATION_VERSION.copyBuilder().patch(0).build()),
                platformStateWithFreezeTime(Instant.ofEpochSecond(1001)),
                aWriter);
        givenEndOfRoundSetup();
        given(boundaryStateChangeListener.boundaryTimestampOrThrow()).willReturn(Timestamp.DEFAULT);
        given(round.getRoundNum()).willReturn(ROUND_NO);
        given(blockHashSigner.isReady()).willReturn(true);

        // Set up the signature future to complete immediately and run the callback synchronously
        given(blockHashSigner.signFuture(any())).willReturn(mockSigningFuture);
        doAnswer(invocationOnMock -> {
                    final Consumer<Bytes> consumer = invocationOnMock.getArgument(0);
                    consumer.accept(FIRST_FAKE_SIGNATURE);
                    return null;
                })
                .when(mockSigningFuture)
                .thenAcceptAsync(any());

        // When starting a round at t=0
        given(round.getConsensusTimestamp()).willReturn(Instant.ofEpochSecond(1000));
        subject.initLastBlockHash(N_MINUS_2_BLOCK_HASH);
        subject.startRound(round, state);

        // And another round at t=1 with freeze
        given(round.getConsensusTimestamp()).willReturn(Instant.ofEpochSecond(1001));
        subject.startRound(round, state);
        subject.endRound(state, ROUND_NO);

        // Then block should be closed due to freeze, even though period not elapsed
        verify(aWriter).closeBlock();
    }

    @Test
    void usesRoundsPerBlockWhenBlockPeriodIsZero() throws ParseException {
        // Given blockPeriodSeconds=0 and roundsPerBlock=2
        givenSubjectWith(
                2,
                0,
                blockStreamInfoWith(
                        Bytes.EMPTY, CREATION_VERSION.copyBuilder().patch(0).build()),
                platformStateWithFreezeTime(null),
                aWriter);
        givenEndOfRoundSetup();
        given(boundaryStateChangeListener.boundaryTimestampOrThrow()).willReturn(Timestamp.DEFAULT);
        given(blockHashSigner.isReady()).willReturn(true);

        // Set up the signature future to complete immediately and run the callback synchronously
        given(blockHashSigner.signFuture(any())).willReturn(mockSigningFuture);
        doAnswer(invocationOnMock -> {
                    final Consumer<Bytes> consumer = invocationOnMock.getArgument(0);
                    consumer.accept(FIRST_FAKE_SIGNATURE);
                    return null;
                })
                .when(mockSigningFuture)
                .thenAcceptAsync(any());

        // When processing rounds
        given(round.getConsensusTimestamp()).willReturn(Instant.ofEpochSecond(1000));
        subject.initLastBlockHash(N_MINUS_2_BLOCK_HASH);

        // First round (not mod 2)
        given(round.getRoundNum()).willReturn(3L);
        subject.startRound(round, state);
        subject.endRound(state, 3L);
        verify(aWriter, never()).closeBlock();

        // Second round (mod 2)
        given(round.getRoundNum()).willReturn(4L);
        subject.startRound(round, state);
        subject.endRound(state, 4L);
        verify(aWriter).closeBlock();
    }

    private void givenSubjectWith(
            final int roundsPerBlock,
            final int blockPeriod,
            @NonNull final BlockStreamInfo blockStreamInfo,
            @NonNull final PlatformState platformState,
            @NonNull final BlockItemWriter... writers) {
        final AtomicInteger nextWriter = new AtomicInteger(0);
        final var config = HederaTestConfigBuilder.create()
                .withConfigDataType(BlockStreamConfig.class)
                .withValue("blockStream.roundsPerBlock", roundsPerBlock)
                .withValue("blockStream.blockPeriod", Duration.of(blockPeriod, ChronoUnit.SECONDS))
                .getOrCreateConfig();
        given(configProvider.getConfiguration()).willReturn(new VersionedConfigImpl(config, 1L));
        subject = new BlockStreamManagerImpl(
                blockHashSigner,
                () -> writers[nextWriter.getAndIncrement()],
                ForkJoinPool.commonPool(),
                configProvider,
                boundaryStateChangeListener,
                hashInfo,
                SemanticVersion.DEFAULT,
                TEST_PLATFORM_STATE_FACADE,
<<<<<<< HEAD
                new AtomicBoolean(true));
=======
                lifecycle);
>>>>>>> 11a3e641
        given(state.getReadableStates(BlockStreamService.NAME)).willReturn(readableStates);
        given(state.getReadableStates(PlatformStateService.NAME)).willReturn(readableStates);
        infoRef.set(blockStreamInfo);
        stateRef.set(platformState);
        blockStreamInfoState = new WritableSingletonStateBase<>(BLOCK_STREAM_INFO_KEY, infoRef::get, infoRef::set);
    }

    private void givenEndOfRoundSetup() {
        givenEndOfRoundSetup(null);
    }

    private void givenEndOfRoundSetup(@Nullable final AtomicReference<BlockHeader> headerRef) {
        // Add mock for round iterator
        lenient().when(round.iterator()).thenReturn(mockIterator);
        lenient().when(mockIterator.next()).thenReturn(mockEvent);
        lenient().when(mockEvent.getConsensusTimestamp()).thenReturn(CONSENSUS_NOW);
        lenient().when(boundaryStateChangeListener.flushChanges()).thenReturn(FAKE_STATE_CHANGES);
        lenient()
                .doAnswer(invocationOnMock -> {
                    lastAItem.set(invocationOnMock.getArgument(1));
                    if (headerRef != null) {
                        final var item = BlockItem.PROTOBUF.parse(lastAItem.get());
                        if (item.hasBlockHeader()) {
                            headerRef.set(item.blockHeaderOrThrow());
                        }
                    }
                    return aWriter;
                })
                .when(aWriter)
                .writePbjItemAndBytes(any(), any());
        lenient().when(state.getWritableStates(BlockStreamService.NAME)).thenReturn(writableStates);
        lenient().when(state.getReadableStates(BlockStreamService.NAME)).thenReturn(readableStates);
        lenient().when(state.getReadableStates(PlatformStateService.NAME)).thenReturn(readableStates);
        lenient()
                .when(writableStates.<BlockStreamInfo>getSingleton(BLOCK_STREAM_INFO_KEY))
                .thenReturn(blockStreamInfoState);
        lenient()
                .when(readableStates.<BlockStreamInfo>getSingleton(BLOCK_STREAM_INFO_KEY))
                .thenReturn(blockStreamInfoState);
        lenient()
                .when(readableStates.<PlatformState>getSingleton(PLATFORM_STATE_KEY))
                .thenReturn(new WritableSingletonStateBase<>(PLATFORM_STATE_KEY, stateRef::get, stateRef::set));
        lenient()
                .doAnswer(invocationOnMock -> {
                    blockStreamInfoState.commit();
                    return null;
                })
                .when((CommittableWritableStates) writableStates)
                .commit();
    }

    private BlockStreamInfo blockStreamInfoWith(
            @NonNull final Bytes resultHashes, @NonNull final SemanticVersion creationVersion) {
        return BlockStreamInfo.newBuilder()
                .blockNumber(N_MINUS_1_BLOCK_NO)
                .creationSoftwareVersion(creationVersion)
                .trailingBlockHashes(appendHash(N_MINUS_2_BLOCK_HASH, Bytes.EMPTY, 256))
                .trailingOutputHashes(resultHashes)
                .lastIntervalProcessTime(CONSENSUS_THEN)
                .lastHandleTime(CONSENSUS_THEN)
                .blockTime(asTimestamp(CONSENSUS_NOW.minusSeconds(5))) // Add block time to track last block creation
                .build();
    }

    private PlatformState platformStateWithFreezeTime(@Nullable final Instant freezeTime) {
        return PlatformState.newBuilder()
                .creationSoftwareVersion(CREATION_VERSION)
                .freezeTime(freezeTime == null ? null : asTimestamp(freezeTime))
                .build();
    }

    private static Bytes noThrowSha384HashOfItem(@NonNull final BlockItem item) {
        return Bytes.wrap(noThrowSha384HashOf(BlockItem.PROTOBUF.toBytes(item).toByteArray()));
    }
}<|MERGE_RESOLUTION|>--- conflicted
+++ resolved
@@ -44,6 +44,7 @@
 import com.hedera.hapi.platform.state.PlatformState;
 import com.hedera.node.app.blocks.BlockHashSigner;
 import com.hedera.node.app.blocks.BlockItemWriter;
+import com.hedera.node.app.blocks.BlockStreamManager;
 import com.hedera.node.app.blocks.BlockStreamService;
 import com.hedera.node.app.blocks.InitialStateHash;
 import com.hedera.node.config.ConfigProvider;
@@ -215,11 +216,8 @@
                 hashInfo,
                 SemanticVersion.DEFAULT,
                 TEST_PLATFORM_STATE_FACADE,
-<<<<<<< HEAD
-                new AtomicBoolean(true));
-=======
+                new AtomicBoolean(true),
                 lifecycle);
->>>>>>> 11a3e641
         assertSame(Instant.EPOCH, subject.lastIntervalProcessTime());
         subject.setLastIntervalProcessTime(CONSENSUS_NOW);
         assertEquals(CONSENSUS_NOW, subject.lastIntervalProcessTime());
@@ -241,11 +239,8 @@
                 hashInfo,
                 SemanticVersion.DEFAULT,
                 TEST_PLATFORM_STATE_FACADE,
-<<<<<<< HEAD
-                new AtomicBoolean(true));
-=======
+                new AtomicBoolean(true),
                 lifecycle);
->>>>>>> 11a3e641
         assertThrows(IllegalStateException.class, () -> subject.startRound(round, state));
     }
 
@@ -821,11 +816,8 @@
                 hashInfo,
                 SemanticVersion.DEFAULT,
                 TEST_PLATFORM_STATE_FACADE,
-<<<<<<< HEAD
-                new AtomicBoolean(true));
-=======
+                new AtomicBoolean(true),
                 lifecycle);
->>>>>>> 11a3e641
         given(state.getReadableStates(BlockStreamService.NAME)).willReturn(readableStates);
         given(state.getReadableStates(PlatformStateService.NAME)).willReturn(readableStates);
         infoRef.set(blockStreamInfo);
