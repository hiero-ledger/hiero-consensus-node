--- conflicted
+++ resolved
@@ -9,7 +9,6 @@
 import static com.hedera.node.app.spi.fees.NoopFeeCharging.NOOP_FEE_CHARGING;
 import static com.hedera.node.app.util.FileUtilities.createFileID;
 import static com.hedera.node.app.workflows.standalone.TransactionExecutors.MAX_SIGNED_TXN_SIZE_PROPERTY;
-import static com.hedera.node.app.workflows.standalone.TransactionExecutors.NO_OP_METRICS;
 import static com.hedera.node.app.workflows.standalone.TransactionExecutors.TRANSACTION_EXECUTORS;
 import static com.swirlds.platform.test.fixtures.state.TestPlatformStateFacade.TEST_PLATFORM_STATE_FACADE;
 import static java.util.Objects.requireNonNull;
@@ -407,10 +406,6 @@
                 bootstrapConfig.getConfigData(VersionConfig.class).servicesVersion(),
                 new ConfigProviderImpl().getConfiguration(),
                 config,
-<<<<<<< HEAD
-=======
-                NO_OP_METRICS,
->>>>>>> d06c2ee3
                 startupNetworks,
                 storeMetricsService,
                 configProvider,
