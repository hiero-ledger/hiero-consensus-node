// SPDX-License-Identifier: Apache-2.0
package com.hedera.node.app.workflows.standalone;

import static com.hedera.node.app.fixtures.AppTestBase.DEFAULT_CONFIG;
import static com.hedera.node.app.records.schemas.V0490BlockRecordSchema.BLOCK_INFO_STATE_KEY;
import static com.hedera.node.app.service.addressbook.impl.schemas.V053AddressBookSchema.NODES_KEY;
import static com.hedera.node.app.spi.AppContext.Gossip.UNAVAILABLE_GOSSIP;
import static com.hedera.node.app.spi.fees.NoopFeeCharging.NOOP_FEE_CHARGING;
import static com.hedera.node.app.spi.key.KeyUtils.IMMUTABILITY_SENTINEL_KEY;
import static com.hedera.node.app.util.FileUtilities.createFileID;
import static com.hedera.node.app.workflows.standalone.TransactionExecutors.MAX_SIGNED_TXN_SIZE_PROPERTY;
import static com.hedera.node.app.workflows.standalone.TransactionExecutors.TRANSACTION_EXECUTORS;
import static com.swirlds.platform.test.fixtures.state.TestPlatformStateFacade.TEST_PLATFORM_STATE_FACADE;
import static java.util.Objects.requireNonNull;
import static org.assertj.core.api.AssertionsForClassTypes.assertThat;
import static org.junit.jupiter.api.Assertions.assertThrows;

import com.hedera.hapi.node.base.AccountID;
import com.hedera.hapi.node.base.ContractID;
import com.hedera.hapi.node.base.Duration;
import com.hedera.hapi.node.base.FileID;
import com.hedera.hapi.node.base.HederaFunctionality;
import com.hedera.hapi.node.base.Key;
import com.hedera.hapi.node.base.KeyList;
import com.hedera.hapi.node.base.RealmID;
import com.hedera.hapi.node.base.ServiceEndpoint;
import com.hedera.hapi.node.base.ShardID;
import com.hedera.hapi.node.base.Timestamp;
import com.hedera.hapi.node.base.TransactionID;
import com.hedera.hapi.node.contract.ContractCallTransactionBody;
import com.hedera.hapi.node.contract.ContractCreateTransactionBody;
import com.hedera.hapi.node.file.FileCreateTransactionBody;
import com.hedera.hapi.node.state.addressbook.Node;
import com.hedera.hapi.node.state.blockrecords.BlockInfo;
import com.hedera.hapi.node.state.common.EntityNumber;
import com.hedera.hapi.node.state.file.File;
import com.hedera.hapi.node.state.token.Account;
import com.hedera.hapi.node.transaction.ThrottleDefinitions;
import com.hedera.hapi.node.transaction.TransactionBody;
import com.hedera.node.app.config.BootstrapConfigProviderImpl;
import com.hedera.node.app.config.ConfigProviderImpl;
import com.hedera.node.app.fees.FeeService;
import com.hedera.node.app.fixtures.state.FakeServiceMigrator;
import com.hedera.node.app.fixtures.state.FakeServicesRegistry;
import com.hedera.node.app.fixtures.state.FakeState;
import com.hedera.node.app.ids.AppEntityIdFactory;
import com.hedera.node.app.ids.EntityIdService;
import com.hedera.node.app.ids.ReadableEntityIdStoreImpl;
import com.hedera.node.app.info.NodeInfoImpl;
import com.hedera.node.app.metrics.StoreMetricsServiceImpl;
import com.hedera.node.app.records.BlockRecordService;
import com.hedera.node.app.service.addressbook.AddressBookService;
import com.hedera.node.app.service.addressbook.ReadableNodeStore;
import com.hedera.node.app.service.addressbook.impl.AddressBookServiceImpl;
import com.hedera.node.app.service.addressbook.impl.ReadableNodeStoreImpl;
import com.hedera.node.app.service.consensus.impl.ConsensusServiceImpl;
import com.hedera.node.app.service.contract.impl.ContractServiceImpl;
import com.hedera.node.app.service.file.FileService;
import com.hedera.node.app.service.file.impl.FileServiceImpl;
import com.hedera.node.app.service.file.impl.schemas.V0490FileSchema;
import com.hedera.node.app.service.networkadmin.impl.FreezeServiceImpl;
import com.hedera.node.app.service.networkadmin.impl.NetworkServiceImpl;
import com.hedera.node.app.service.schedule.impl.ScheduleServiceImpl;
import com.hedera.node.app.service.token.TokenService;
import com.hedera.node.app.service.token.impl.TokenServiceImpl;
import com.hedera.node.app.service.token.impl.schemas.V0490TokenSchema;
import com.hedera.node.app.service.util.impl.UtilServiceImpl;
import com.hedera.node.app.services.AppContextImpl;
import com.hedera.node.app.services.ServicesRegistry;
import com.hedera.node.app.spi.AppContext;
import com.hedera.node.app.spi.signatures.SignatureVerifier;
import com.hedera.node.app.state.recordcache.RecordCacheService;
import com.hedera.node.app.throttle.AppThrottleFactory;
import com.hedera.node.app.throttle.CongestionThrottleService;
import com.hedera.node.app.throttle.ThrottleAccumulator;
import com.hedera.node.app.version.ServicesSoftwareVersion;
import com.hedera.node.config.data.AccountsConfig;
import com.hedera.node.config.data.BootstrapConfig;
import com.hedera.node.config.data.EntitiesConfig;
import com.hedera.node.config.data.FilesConfig;
import com.hedera.node.config.data.HederaConfig;
import com.hedera.node.config.data.LedgerConfig;
import com.hedera.node.config.data.VersionConfig;
import com.hedera.node.config.testfixtures.HederaTestConfigBuilder;
import com.hedera.pbj.runtime.io.buffer.Bytes;
import com.swirlds.common.crypto.internal.CryptoUtils;
import com.swirlds.common.metrics.noop.NoOpMetrics;
import com.swirlds.common.platform.NodeId;
import com.swirlds.config.api.Configuration;
import com.swirlds.metrics.api.Metrics;
import com.swirlds.platform.crypto.CryptoStatic;
import com.swirlds.platform.state.MerkleNodeState;
import com.swirlds.platform.system.address.AddressBook;
import com.swirlds.platform.test.fixtures.addressbook.RandomAddressBookBuilder;
import com.swirlds.state.State;
import com.swirlds.state.lifecycle.EntityIdFactory;
import com.swirlds.state.lifecycle.StartupNetworks;
import com.swirlds.state.lifecycle.info.NetworkInfo;
import com.swirlds.state.lifecycle.info.NodeInfo;
import com.swirlds.state.spi.CommittableWritableStates;
import com.swirlds.state.spi.WritableStates;
import edu.umd.cs.findbugs.annotations.NonNull;
import java.io.IOException;
import java.io.PrintWriter;
import java.io.StringWriter;
import java.io.UncheckedIOException;
import java.security.KeyPair;
import java.security.KeyPairGenerator;
import java.security.SecureRandom;
import java.security.cert.CertificateEncodingException;
import java.security.cert.X509Certificate;
import java.time.Instant;
import java.time.InstantSource;
import java.util.List;
import java.util.Map;
import java.util.Random;
import java.util.Set;
import java.util.Spliterators;
import java.util.function.Function;
import java.util.stream.StreamSupport;
import org.apache.tuweni.bytes.Bytes32;
import org.hyperledger.besu.evm.EVM;
import org.hyperledger.besu.evm.frame.MessageFrame;
import org.hyperledger.besu.evm.gascalculator.GasCalculator;
import org.hyperledger.besu.evm.operation.AbstractOperation;
import org.hyperledger.besu.evm.operation.Operation;
import org.hyperledger.besu.evm.tracing.StandardJsonTracer;
import org.junit.jupiter.api.Test;
import org.junit.jupiter.api.extension.ExtendWith;
import org.mockito.Mock;
import org.mockito.junit.jupiter.MockitoExtension;

/**
 * Tests the ability to execute transactions against a standalone state by,
 * <ol>
 *   <li>Constructing a {@link FakeState} that fully implements the {@link State} API, with {@link WritableStates}
 *   that are all {@link CommittableWritableStates}; and hence accumulate changes as multiple transactions are
 *   executed.</li>
 *   <li>Executing a {@link HederaFunctionality#FILE_CREATE} to upload some contract initcode.</li>
 *   <li>Executing a {@link HederaFunctionality#CONTRACT_CREATE} to create an instance of the contract.</li>
 *   <li>Executing a {@link HederaFunctionality#CONTRACT_CALL} to call a function on the contract, and capturing
 *   the output of a {@link StandardJsonTracer} that is passed in as an extra argument.</li>
 * </ol>
 */
@ExtendWith(MockitoExtension.class)
public class TransactionExecutorsTest {
    private static final long GAS = 100_000L;
    private static final long EXPECTED_LUCKY_NUMBER = 42L;
    private static final EntityIdFactory idFactory = new AppEntityIdFactory(DEFAULT_CONFIG);
    private static final AccountID TREASURY_ID = idFactory.newAccountId(2);
    private static final AccountID NODE_ACCOUNT_ID = idFactory.newAccountId(3);
    private static final FileID EXPECTED_INITCODE_ID = idFactory.newFileId(1001);
    private static final ContractID EXPECTED_CONTRACT_ID = idFactory.newContractId(1002);
    private static final com.esaulpaugh.headlong.abi.Function PICK_FUNCTION =
            new com.esaulpaugh.headlong.abi.Function("pick()", "(uint32)");
    private static final com.esaulpaugh.headlong.abi.Function GET_LAST_BLOCKHASH_FUNCTION =
            new com.esaulpaugh.headlong.abi.Function("getLastBlockHash()", "(bytes32)");
    private static final String EXPECTED_TRACE_START =
            "{\"pc\":0,\"op\":96,\"gas\":\"0x13458\",\"gasCost\":\"0x3\",\"memSize\":0,\"depth\":1,\"refund\":0,\"opName\":\"PUSH1\"}";
    private static final NodeInfo DEFAULT_NODE_INFO =
            new NodeInfoImpl(0, idFactory.newAccountId(3L), 10, List.of(), Bytes.EMPTY, List.of());

    public static final Metrics NO_OP_METRICS = new NoOpMetrics();
    public static final NetworkInfo FAKE_NETWORK_INFO = fakeNetworkInfo();

    @Mock
    private SignatureVerifier signatureVerifier;

    @Mock
    private StartupNetworks startupNetworks;

    @Mock
    private TransactionExecutors.TracerBinding tracerBinding;

    @Mock
    private GasCalculator gasCalculator;

    @Mock
    private State state;

    @Mock
    private ConfigProviderImpl configProvider;

    @Mock
    private StoreMetricsServiceImpl storeMetricsService;

    @Test
    void executesTransactionsAsExpected() {
        final var overrides = Map.of("hedera.transaction.maxMemoUtf8Bytes", "101");
        // Construct a full implementation of the consensus node State API with all genesis accounts and files
        final var state = genesisState(overrides);

        // Get a standalone executor based on this state, with an override to allow slightly longer memos
        final var executor = TRANSACTION_EXECUTORS.newExecutor(
                TransactionExecutors.Properties.newBuilder()
                        .state(state)
                        .appProperties(overrides)
                        .build(),
                new AppEntityIdFactory(DEFAULT_CONFIG));

        // Execute a FileCreate that uploads the initcode for the Multipurpose.sol contract
        final var uploadOutput = executor.execute(uploadMultipurposeInitcode(), Instant.EPOCH);
        final var uploadReceipt = uploadOutput.getFirst().transactionRecord().receiptOrThrow();
        assertThat(uploadReceipt.fileIDOrThrow()).isEqualTo(EXPECTED_INITCODE_ID);

        // Execute a ContractCreate that creates a Multipurpose contract instance
        final var creationOutput = executor.execute(createContract(), Instant.EPOCH);
        final var creationReceipt =
                creationOutput.getFirst().transactionRecord().receiptOrThrow();
        assertThat(creationReceipt.contractIDOrThrow()).isEqualTo(EXPECTED_CONTRACT_ID);

        // Now execute a ContractCall against the contract, with an extra StandardJsonTracer whose output we
        // capture in a StringWriter for later inspection
        final var stringWriter = new StringWriter();
        final var printWriter = new PrintWriter(stringWriter);
        final var addOnTracer = new StandardJsonTracer(printWriter, false, false, false, false);
        final var callOutput = executor.execute(contractCallMultipurposePickFunction(), Instant.EPOCH, addOnTracer);
        final var callRecord = callOutput.getFirst().transactionRecord();
        final var callResult = callRecord.contractCallResultOrThrow().contractCallResult();
        final long luckyNumber =
                PICK_FUNCTION.getOutputs().decode(callResult.toByteArray()).get(0);
        assertThat(luckyNumber).isEqualTo(EXPECTED_LUCKY_NUMBER);
        printWriter.flush();
        assertThat(stringWriter.toString()).startsWith(EXPECTED_TRACE_START);
    }

    @Test
    void usesOverrideBlockhashOpAsExpected() {
        final var state = genesisState(Map.of());
        final var writableStates = state.getWritableStates(BlockRecordService.NAME);
        final var blockInfoSingleton = writableStates.<BlockInfo>getSingleton(BLOCK_INFO_STATE_KEY);
        blockInfoSingleton.put(requireNonNull(blockInfoSingleton.get())
                .copyBuilder()
                .lastBlockNumber(666L)
                .build());
        ((CommittableWritableStates) writableStates).commit();

        // Use a custom operation that overrides the BLOCKHASH operation
        final var customOp = new CustomBlockhashOperation();
        final var executor = TRANSACTION_EXECUTORS.newExecutor(
                TransactionExecutors.Properties.newBuilder()
                        .state(state)
                        .addCustomOp(customOp)
                        .appProperty("hedera.transaction.maxMemoUtf8Bytes", "101")
                        .build(),
                new AppEntityIdFactory(DEFAULT_CONFIG));

        final var uploadOutput = executor.execute(uploadEmitBlockTimestampInitcode(), Instant.EPOCH);
        final var uploadReceipt = uploadOutput.getFirst().transactionRecord().receiptOrThrow();
        assertThat(uploadReceipt.fileIDOrThrow()).isEqualTo(EXPECTED_INITCODE_ID);

        final var creationOutput = executor.execute(createContract(), Instant.EPOCH);
        final var creationReceipt =
                creationOutput.getFirst().transactionRecord().receiptOrThrow();
        assertThat(creationReceipt.contractIDOrThrow()).isEqualTo(EXPECTED_CONTRACT_ID);

        final var callOutput = executor.execute(contractCallGetLastBlockHashFunction(), Instant.EPOCH);
        final var callRecord = callOutput.getFirst().transactionRecord();
        final var callResult = callRecord.contractCallResultOrThrow().contractCallResult();
        final byte[] blockHash = GET_LAST_BLOCKHASH_FUNCTION
                .getOutputs()
                .decode(callResult.toByteArray())
                .get(0);
        assertThat(Bytes32.wrap(blockHash)).isEqualTo(CustomBlockhashOperation.FAKE_BLOCK_HASH);
    }

    @Test
    void respectsOverrideMaxSignedTxnSize() {
        final var overrides = Map.of(MAX_SIGNED_TXN_SIZE_PROPERTY, "42");
        // Construct a full implementation of the consensus node State API with all genesis accounts and files
        final var state = genesisState(overrides);

        // Get a standalone executor based on this state, with an override to allow slightly longer memos
        final var executor = TRANSACTION_EXECUTORS.newExecutor(
                TransactionExecutors.Properties.newBuilder()
                        .state(state)
                        .appProperties(overrides)
                        .build(),
                new AppEntityIdFactory(DEFAULT_CONFIG));

        // With just 42 bytes allowed for signed transactions, the executor will not be able to construct
        // a dispatch for the transaction and throw an exception
        assertThrows(NullPointerException.class, () -> executor.execute(uploadMultipurposeInitcode(), Instant.EPOCH));
    }

    @Test
    void propertiesBuilderRequiresNonNullState() {
        assertThrows(IllegalStateException.class, () -> TransactionExecutors.Properties.newBuilder()
                .build());
    }

    @Test
    void propertiesBuilderBulkOptionsAsExpected() {
        final var customOps = Set.of(new CustomBlockhashOperation());
        final var appProperties = Map.of("hedera.transaction.maxMemoUtf8Bytes", "101");
        final var properties = TransactionExecutors.Properties.newBuilder()
                .customOps(customOps)
                .appProperties(appProperties)
                .customTracerBinding(tracerBinding)
                .state(state)
                .build();

        assertThat(properties.customOps()).isEqualTo(customOps);
        assertThat(properties.appProperties()).isEqualTo(appProperties);
        assertThat(properties.customTracerBinding()).isEqualTo(tracerBinding);
    }

    private TransactionBody contractCallMultipurposePickFunction() {
        final var callData = PICK_FUNCTION.encodeCallWithArgs();
        return newBodyBuilder()
                .contractCall(ContractCallTransactionBody.newBuilder()
                        .contractID(EXPECTED_CONTRACT_ID)
                        .functionParameters(Bytes.wrap(callData.array()))
                        .gas(GAS)
                        .build())
                .build();
    }

    private TransactionBody contractCallGetLastBlockHashFunction() {
        final var callData = GET_LAST_BLOCKHASH_FUNCTION.encodeCallWithArgs();
        return newBodyBuilder()
                .contractCall(ContractCallTransactionBody.newBuilder()
                        .contractID(EXPECTED_CONTRACT_ID)
                        .functionParameters(Bytes.wrap(callData.array()))
                        .gas(GAS)
                        .build())
                .build();
    }

    private TransactionBody createContract() {
        final var maxLifetime =
                DEFAULT_CONFIG.getConfigData(EntitiesConfig.class).maxLifetime();
        final var shard = DEFAULT_CONFIG.getConfigData(HederaConfig.class).shard();
        final var realm = DEFAULT_CONFIG.getConfigData(HederaConfig.class).realm();

        return newBodyBuilder()
                .contractCreateInstance(ContractCreateTransactionBody.newBuilder()
                        .fileID(EXPECTED_INITCODE_ID)
                        .autoRenewPeriod(new Duration(maxLifetime))
                        .gas(GAS)
                        .shardID(new ShardID(shard))
                        .realmID(new RealmID(shard, realm))
                        .build())
                .build();
    }

    private TransactionBody uploadMultipurposeInitcode() {
        final var maxLifetime =
                DEFAULT_CONFIG.getConfigData(EntitiesConfig.class).maxLifetime();
        return newBodyBuilder()
                .fileCreate(FileCreateTransactionBody.newBuilder()
                        .contents(resourceAsBytes("initcode/Multipurpose.bin"))
                        .keys(IMMUTABILITY_SENTINEL_KEY.keyListOrThrow())
                        .expirationTime(new Timestamp(maxLifetime, 0))
                        .build())
                .build();
    }

    private TransactionBody uploadEmitBlockTimestampInitcode() {
        final var maxLifetime =
                DEFAULT_CONFIG.getConfigData(EntitiesConfig.class).maxLifetime();
        return newBodyBuilder()
                .fileCreate(FileCreateTransactionBody.newBuilder()
                        .contents(resourceAsBytes("initcode/EmitBlockTimestamp.bin"))
                        .keys(IMMUTABILITY_SENTINEL_KEY.keyListOrThrow())
                        .expirationTime(new Timestamp(maxLifetime, 0))
                        .build())
                .build();
    }

    private TransactionBody.Builder newBodyBuilder() {
        final var minValidDuration =
                DEFAULT_CONFIG.getConfigData(HederaConfig.class).transactionMinValidDuration();
        return TransactionBody.newBuilder()
                .transactionID(TransactionID.newBuilder()
                        .transactionValidStart(new Timestamp(0, 0))
                        .accountID(TREASURY_ID)
                        .build())
                .memo(
                        "This memo is 101 characters long, which with default settings would die with the status MEMO_TOO_LONG")
                .nodeAccountID(NODE_ACCOUNT_ID)
                .transactionValidDuration(new Duration(minValidDuration));
    }

    private MerkleNodeState genesisState(@NonNull final Map<String, String> overrides) {
        final var state = new FakeState();
        final var configBuilder = HederaTestConfigBuilder.create();
        overrides.forEach(configBuilder::withValue);
        final var config = configBuilder.getOrCreateConfig();
        final var networkInfo = fakeNetworkInfo();
        final var servicesRegistry = new FakeServicesRegistry();
        final var appContext = new AppContextImpl(
                InstantSource.system(),
                signatureVerifier,
                UNAVAILABLE_GOSSIP,
                () -> config,
                () -> DEFAULT_NODE_INFO,
                () -> NO_OP_METRICS,
                new AppThrottleFactory(
                        () -> config,
                        () -> state,
                        () -> ThrottleDefinitions.DEFAULT,
                        ThrottleAccumulator::new,
                        v -> new ServicesSoftwareVersion()),
                () -> NOOP_FEE_CHARGING,
                new AppEntityIdFactory(config));
        registerServices(appContext, servicesRegistry);
        final var migrator = new FakeServiceMigrator();
        final var bootstrapConfig = new BootstrapConfigProviderImpl().getConfiguration();
        migrator.doMigrations(
                state,
                servicesRegistry,
                null,
                new ServicesSoftwareVersion(
                        bootstrapConfig.getConfigData(VersionConfig.class).servicesVersion()),
                new ConfigProviderImpl().getConfiguration(),
                config,
                NO_OP_METRICS,
                startupNetworks,
                storeMetricsService,
                configProvider,
                TEST_PLATFORM_STATE_FACADE);
        // Create a node
        final var nodeWritableStates = state.getWritableStates(AddressBookService.NAME);
        final var nodes = nodeWritableStates.<EntityNumber, Node>get(NODES_KEY);
        nodes.put(
                new EntityNumber(0),
                Node.newBuilder()
                        .accountId(appContext.idFactory().newAccountId(3L))
                        .build());
        ((CommittableWritableStates) nodeWritableStates).commit();
        final var writableStates = state.getWritableStates(FileService.NAME);
        final var readableStates = state.getReadableStates(AddressBookService.NAME);
        final var entityIdStore = new ReadableEntityIdStoreImpl(state.getReadableStates(EntityIdService.NAME));
        final var nodeStore = new ReadableNodeStoreImpl(readableStates, entityIdStore);
        final var files = writableStates.<FileID, File>get(V0490FileSchema.BLOBS_KEY);
        genesisContentProviders(nodeStore, config).forEach((fileNum, provider) -> {
            final var fileId = createFileID(fileNum, config);
            files.put(
                    fileId,
                    File.newBuilder()
                            .fileId(fileId)
                            .keys(KeyList.DEFAULT)
                            .contents(provider.apply(config))
                            .build());
        });
        final var ledgerConfig = config.getConfigData(LedgerConfig.class);
        final var accountsConfig = config.getConfigData(AccountsConfig.class);
        final var systemKey = Key.newBuilder()
                .ed25519(config.getConfigData(BootstrapConfig.class).genesisPublicKey())
                .build();
        final var accounts =
                state.getWritableStates(TokenService.NAME).<AccountID, Account>get(V0490TokenSchema.ACCOUNTS_KEY);
        // Create the system accounts
        for (int i = 1, n = ledgerConfig.numSystemAccounts(); i <= n; i++) {
            final var accountId = AccountID.newBuilder().accountNum(i).build();
            accounts.put(
                    accountId,
                    Account.newBuilder()
                            .accountId(accountId)
                            .key(systemKey)
                            .expirationSecond(Long.MAX_VALUE)
                            .tinybarBalance(
                                    (long) i == accountsConfig.treasury() ? ledgerConfig.totalTinyBarFloat() : 0L)
                            .build());
        }
        ((CommittableWritableStates) writableStates).commit();
        return state;
    }

    private Map<Long, Function<Configuration, Bytes>> genesisContentProviders(
            @NonNull final ReadableNodeStore nodeStore, @NonNull final Configuration config) {
        final var genesisSchema = new V0490FileSchema();
        final var filesConfig = config.getConfigData(FilesConfig.class);
        return Map.of(
                filesConfig.addressBook(), ignore -> genesisSchema.nodeStoreAddressBook(nodeStore),
                filesConfig.nodeDetails(), ignore -> genesisSchema.nodeStoreNodeDetails(nodeStore),
                filesConfig.feeSchedules(), genesisSchema::genesisFeeSchedules,
                filesConfig.exchangeRates(), genesisSchema::genesisExchangeRates,
                filesConfig.networkProperties(), genesisSchema::genesisNetworkProperties,
                filesConfig.hapiPermissions(), genesisSchema::genesisHapiPermissions,
                filesConfig.throttleDefinitions(), genesisSchema::genesisThrottleDefinitions);
    }

    private void registerServices(
            @NonNull final AppContext appContext, @NonNull final ServicesRegistry servicesRegistry) {
        // Register all service schema RuntimeConstructable factories before platform init
        Set.of(
                        new EntityIdService(),
                        new ConsensusServiceImpl(),
                        new ContractServiceImpl(appContext, NO_OP_METRICS),
                        new FileServiceImpl(),
                        new FreezeServiceImpl(),
                        new ScheduleServiceImpl(appContext),
<<<<<<< HEAD
                        new TokenServiceImpl(),
                        new UtilServiceImpl(appContext, (signedTxn, config) -> null),
=======
                        new TokenServiceImpl(appContext),
                        new UtilServiceImpl(),
>>>>>>> a72a9e96
                        new RecordCacheService(),
                        new BlockRecordService(),
                        new FeeService(),
                        new CongestionThrottleService(),
                        new NetworkServiceImpl(),
                        new AddressBookServiceImpl())
                .forEach(servicesRegistry::register);
    }

    private static NetworkInfo fakeNetworkInfo() {
        final AccountID someAccount = idFactory.newAccountId(12345);
        final var addressBook = new AddressBook(StreamSupport.stream(
                        Spliterators.spliteratorUnknownSize(
                                RandomAddressBookBuilder.create(new Random())
                                        .withSize(1)
                                        .withRealKeysEnabled(true)
                                        .build()
                                        .iterator(),
                                0),
                        false)
                .map(address ->
                        address.copySetMemo("0.0." + (address.getNodeId().id() + 3)))
                .toList());
        return new NetworkInfo() {
            @NonNull
            @Override
            public Bytes ledgerId() {
                throw new UnsupportedOperationException("Not implemented");
            }

            @NonNull
            @Override
            public NodeInfo selfNodeInfo() {
                return new NodeInfoImpl(
                        0,
                        someAccount,
                        0,
                        List.of(ServiceEndpoint.DEFAULT, ServiceEndpoint.DEFAULT),
                        getCertBytes(randomX509Certificate()),
                        List.of(ServiceEndpoint.DEFAULT, ServiceEndpoint.DEFAULT));
            }

            @NonNull
            @Override
            public List<NodeInfo> addressBook() {
                return List.of(new NodeInfoImpl(
                        0,
                        someAccount,
                        0,
                        List.of(ServiceEndpoint.DEFAULT, ServiceEndpoint.DEFAULT),
                        getCertBytes(randomX509Certificate()),
                        List.of(ServiceEndpoint.DEFAULT, ServiceEndpoint.DEFAULT)));
            }

            @Override
            public NodeInfo nodeInfo(final long nodeId) {
                return new NodeInfoImpl(
                        0,
                        someAccount,
                        0,
                        List.of(ServiceEndpoint.DEFAULT, ServiceEndpoint.DEFAULT),
                        Bytes.EMPTY,
                        List.of(ServiceEndpoint.DEFAULT, ServiceEndpoint.DEFAULT));
            }

            @Override
            public boolean containsNode(final long nodeId) {
                return addressBook.contains(NodeId.of(nodeId));
            }

            @Override
            public void updateFrom(final State state) {
                throw new UnsupportedOperationException("Not implemented");
            }
        };
    }

    private Bytes resourceAsBytes(@NonNull final String loc) {
        try {
            try (final var in = TransactionExecutorsTest.class.getClassLoader().getResourceAsStream(loc)) {
                final var bytes = requireNonNull(in).readAllBytes();
                return Bytes.wrap(bytes);
            }
        } catch (IOException e) {
            throw new UncheckedIOException(e);
        }
    }

    public static X509Certificate randomX509Certificate() {
        try {
            final SecureRandom secureRandom = CryptoUtils.getDetRandom();

            final KeyPairGenerator rsaKeyGen = KeyPairGenerator.getInstance("RSA");
            rsaKeyGen.initialize(3072, secureRandom);
            final KeyPair rsaKeyPair1 = rsaKeyGen.generateKeyPair();

            final String name = "CN=Bob";
            return CryptoStatic.generateCertificate(name, rsaKeyPair1, name, rsaKeyPair1, secureRandom);
        } catch (Exception e) {
            throw new RuntimeException(e);
        }
    }

    public static Bytes getCertBytes(X509Certificate certificate) {
        try {
            return Bytes.wrap(certificate.getEncoded());
        } catch (CertificateEncodingException e) {
            throw new RuntimeException(e);
        }
    }

    private class CustomBlockhashOperation extends AbstractOperation {
        private static final OperationResult ONLY_RESULT = new Operation.OperationResult(0L, null);
        private static final Bytes32 FAKE_BLOCK_HASH = Bytes32.fromHexString("0x1234567890");

        protected CustomBlockhashOperation() {
            super(64, "BLOCKHASH", 1, 1, gasCalculator);
        }

        @Override
        public OperationResult execute(@NonNull final MessageFrame frame, @NonNull final EVM evm) {
            // This stack item has the requested block number, ignore it
            frame.popStackItem();
            frame.pushStackItem(FAKE_BLOCK_HASH);
            return ONLY_RESULT;
        }
    }
}<|MERGE_RESOLUTION|>--- conflicted
+++ resolved
@@ -492,13 +492,8 @@
                         new FileServiceImpl(),
                         new FreezeServiceImpl(),
                         new ScheduleServiceImpl(appContext),
-<<<<<<< HEAD
-                        new TokenServiceImpl(),
+                        new TokenServiceImpl(appContext),
                         new UtilServiceImpl(appContext, (signedTxn, config) -> null),
-=======
-                        new TokenServiceImpl(appContext),
-                        new UtilServiceImpl(),
->>>>>>> a72a9e96
                         new RecordCacheService(),
                         new BlockRecordService(),
                         new FeeService(),
