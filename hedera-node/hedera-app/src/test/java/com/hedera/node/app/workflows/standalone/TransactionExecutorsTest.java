--- conflicted
+++ resolved
@@ -395,10 +395,6 @@
                         bootstrapConfig.getConfigData(VersionConfig.class).servicesVersion()),
                 new ConfigProviderImpl().getConfiguration(),
                 config,
-<<<<<<< HEAD
-=======
-                AppTestBase.NO_OP_METRICS,
->>>>>>> 3114f781
                 startupNetworks,
                 storeMetricsService,
                 configProvider,
