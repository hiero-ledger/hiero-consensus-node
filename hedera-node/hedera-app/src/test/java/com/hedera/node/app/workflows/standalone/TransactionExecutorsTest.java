--- conflicted
+++ resolved
@@ -144,11 +144,6 @@
     private static final NodeInfo DEFAULT_NODE_INFO =
             new NodeInfoImpl(0, idFactory.newAccountId(3L), 10, List.of(), Bytes.EMPTY, List.of(), true);
 
-<<<<<<< HEAD
-=======
-    public static final Metrics NO_OP_METRICS = new NoOpMetrics();
-
->>>>>>> 187f51eb
     @Mock
     private SignatureVerifier signatureVerifier;
 
@@ -488,80 +483,6 @@
                 .forEach(servicesRegistry::register);
     }
 
-<<<<<<< HEAD
-=======
-    private static NetworkInfo fakeNetworkInfo() {
-        final AccountID someAccount = idFactory.newAccountId(12345);
-        final var addressBook = new AddressBook(StreamSupport.stream(
-                        Spliterators.spliteratorUnknownSize(
-                                RandomAddressBookBuilder.create(new Random())
-                                        .withSize(1)
-                                        .withRealKeysEnabled(true)
-                                        .build()
-                                        .iterator(),
-                                0),
-                        false)
-                .map(address ->
-                        address.copySetMemo("0.0." + (address.getNodeId().id() + 3)))
-                .toList());
-        return new NetworkInfo() {
-            @NonNull
-            @Override
-            public Bytes ledgerId() {
-                throw new UnsupportedOperationException("Not implemented");
-            }
-
-            @NonNull
-            @Override
-            public NodeInfo selfNodeInfo() {
-                return new NodeInfoImpl(
-                        0,
-                        someAccount,
-                        0,
-                        List.of(ServiceEndpoint.DEFAULT, ServiceEndpoint.DEFAULT),
-                        getCertBytes(randomX509Certificate()),
-                        List.of(ServiceEndpoint.DEFAULT, ServiceEndpoint.DEFAULT),
-                        true);
-            }
-
-            @NonNull
-            @Override
-            public List<NodeInfo> addressBook() {
-                return List.of(new NodeInfoImpl(
-                        0,
-                        someAccount,
-                        0,
-                        List.of(ServiceEndpoint.DEFAULT, ServiceEndpoint.DEFAULT),
-                        getCertBytes(randomX509Certificate()),
-                        List.of(ServiceEndpoint.DEFAULT, ServiceEndpoint.DEFAULT),
-                        false));
-            }
-
-            @Override
-            public NodeInfo nodeInfo(final long nodeId) {
-                return new NodeInfoImpl(
-                        0,
-                        someAccount,
-                        0,
-                        List.of(ServiceEndpoint.DEFAULT, ServiceEndpoint.DEFAULT),
-                        Bytes.EMPTY,
-                        List.of(ServiceEndpoint.DEFAULT, ServiceEndpoint.DEFAULT),
-                        false);
-            }
-
-            @Override
-            public boolean containsNode(final long nodeId) {
-                return addressBook.contains(NodeId.of(nodeId));
-            }
-
-            @Override
-            public void updateFrom(final State state) {
-                throw new UnsupportedOperationException("Not implemented");
-            }
-        };
-    }
-
->>>>>>> 187f51eb
     private Bytes resourceAsBytes(@NonNull final String loc) {
         try {
             try (final var in = TransactionExecutorsTest.class.getClassLoader().getResourceAsStream(loc)) {
