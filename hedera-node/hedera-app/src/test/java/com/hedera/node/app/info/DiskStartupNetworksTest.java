--- conflicted
+++ resolved
@@ -77,8 +77,6 @@
 import com.hedera.pbj.runtime.io.stream.WritableStreamingData;
 import com.swirlds.common.platform.NodeId;
 import com.swirlds.platform.roster.RosterUtils;
-import com.swirlds.platform.state.service.PlatformStateService;
-import com.swirlds.platform.state.service.ReadablePlatformStateStore;
 import com.swirlds.platform.state.service.ReadableRosterStoreImpl;
 import com.swirlds.platform.system.address.Address;
 import com.swirlds.platform.system.address.AddressBook;
@@ -345,14 +343,7 @@
                         tssBaseService,
                         PLATFORM_STATE_SERVICE,
                         new EntityIdService(),
-<<<<<<< HEAD
-                        new RosterService(
-                                roster -> true,
-                                () -> new ReadablePlatformStateStore(
-                                        state.getReadableStates(PlatformStateService.NAME))),
-=======
                         new RosterService(roster -> true, () -> state),
->>>>>>> 7ffc1749
                         new AddressBookServiceImpl())
                 .forEach(servicesRegistry::register);
         final var migrator = new FakeServiceMigrator();
