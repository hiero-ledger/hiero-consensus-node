--- conflicted
+++ resolved
@@ -1,14 +1,23 @@
 // SPDX-License-Identifier: Apache-2.0
 package com.hedera.node.app.blocks.impl;
 
+import static org.assertj.core.api.Assertions.assertThat;
 import static org.junit.jupiter.api.Assertions.assertEquals;
 import static org.junit.jupiter.api.Assertions.assertNotEquals;
 import static org.junit.jupiter.api.Assertions.assertNotNull;
 import static org.junit.jupiter.api.Assertions.assertThrows;
 
+import com.hedera.hapi.block.stream.output.StateIdentifier;
+import com.swirlds.state.merkle.StateUtils;
+import edu.umd.cs.findbugs.annotations.NonNull;
 import java.security.MessageDigest;
 import java.security.NoSuchAlgorithmException;
+import java.util.Arrays;
+import java.util.stream.Stream;
 import org.junit.jupiter.api.Test;
+import org.junit.jupiter.params.ParameterizedTest;
+import org.junit.jupiter.params.provider.Arguments;
+import org.junit.jupiter.params.provider.MethodSource;
 
 class BlockImplUtilsTest {
     @Test
@@ -47,8 +56,6 @@
         assertThrows(NullPointerException.class, () -> BlockImplUtils.combine(null, new byte[0]));
         assertThrows(NullPointerException.class, () -> BlockImplUtils.combine(new byte[0], null));
     }
-<<<<<<< HEAD
-=======
 
     @ParameterizedTest
     @MethodSource("stateIdsByName")
@@ -130,5 +137,4 @@
             case STATE_ID_NODE_REWARDS -> "TokenService.NODE_REWARDS";
         };
     }
->>>>>>> c9e490c6
 }