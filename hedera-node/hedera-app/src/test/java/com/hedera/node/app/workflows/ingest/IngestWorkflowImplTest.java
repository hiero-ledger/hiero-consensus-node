--- conflicted
+++ resolved
@@ -41,17 +41,9 @@
 import com.hedera.hapi.node.base.SignatureMap;
 import com.hedera.hapi.node.base.Transaction;
 import com.hedera.hapi.node.base.TransactionID;
-import com.hedera.hapi.node.state.token.Account;
 import com.hedera.hapi.node.transaction.TransactionBody;
 import com.hedera.hapi.node.transaction.TransactionResponse;
 import com.hedera.node.app.AppTestBase;
-<<<<<<< HEAD
-import com.hedera.node.app.service.mono.context.CurrentPlatformStatus;
-import com.hedera.node.app.service.mono.context.NodeInfo;
-import com.hedera.node.app.service.token.impl.ReadableAccountStore;
-import com.hedera.node.app.spi.workflows.InsufficientBalanceException;
-=======
->>>>>>> f7935b21
 import com.hedera.node.app.spi.workflows.PreCheckException;
 import com.hedera.node.app.state.HederaState;
 import com.hedera.node.app.workflows.TransactionChecker;
@@ -135,13 +127,6 @@
 
         // The state is going to always be empty
         when(stateAccessor.get()).thenReturn(new AutoCloseableWrapper<>(state, () -> {}));
-<<<<<<< HEAD
-        // The account store will always return the same mocked account.
-        // TODO I don't like this, because we should test flows where the account doesn't exist,
-        // etc.
-        when(accountStore.getAccountById(any())).thenReturn(account);
-=======
->>>>>>> f7935b21
         // TODO Mock out the metrics to return objects we can inspect later
         when(metrics.getOrCreate(any())).thenReturn(countSubmitted);
 
