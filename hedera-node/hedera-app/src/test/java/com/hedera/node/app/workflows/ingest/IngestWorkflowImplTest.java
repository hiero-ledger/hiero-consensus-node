/*
 * Copyright (C) 2022-2023 Hedera Hashgraph, LLC
 *
 * Licensed under the Apache License, Version 2.0 (the "License");
 * you may not use this file except in compliance with the License.
 * You may obtain a copy of the License at
 *
 *      http://www.apache.org/licenses/LICENSE-2.0
 *
 * Unless required by applicable law or agreed to in writing, software
 * distributed under the License is distributed on an "AS IS" BASIS,
 * WITHOUT WARRANTIES OR CONDITIONS OF ANY KIND, either express or implied.
 * See the License for the specific language governing permissions and
 * limitations under the License.
 */
package com.hedera.node.app.workflows.ingest;

import static com.hedera.hapi.node.base.ResponseCodeEnum.OK;
import static org.assertj.core.api.Assertions.assertThat;
import static org.assertj.core.api.Assertions.assertThatThrownBy;
import static org.mockito.ArgumentMatchers.any;
import static org.mockito.ArgumentMatchers.eq;
import static org.mockito.Mock.Strictness.LENIENT;
import static org.mockito.Mockito.doThrow;
import static org.mockito.Mockito.mock;
import static org.mockito.Mockito.never;
import static org.mockito.Mockito.verify;
import static org.mockito.Mockito.when;

import com.hedera.hapi.node.base.HederaFunctionality;
import com.hedera.hapi.node.base.SignatureMap;
import com.hedera.hapi.node.transaction.TransactionResponse;
import com.hedera.node.app.AppTestBase;
import com.hedera.node.app.SessionContext;
import com.hedera.node.app.service.mono.context.CurrentPlatformStatus;
import com.hedera.node.app.service.mono.context.NodeInfo;
import com.hedera.node.app.service.mono.stats.HapiOpCounters;
import com.hedera.node.app.service.token.entity.Account;
import com.hedera.node.app.service.token.impl.ReadableAccountStore;
import com.hedera.node.app.spi.workflows.InsufficientBalanceException;
import com.hedera.node.app.spi.workflows.PreCheckException;
import com.hedera.node.app.state.HederaState;
import com.hedera.node.app.throttle.ThrottleAccumulator;
import com.hedera.node.app.workflows.StoreCache;
import com.hedera.node.app.workflows.onset.OnsetResult;
import com.hedera.node.app.workflows.onset.WorkflowOnset;
import com.hedera.hapi.node.transaction.TransactionBody;
import com.hedera.pbj.runtime.io.DataBuffer;
import com.swirlds.common.metrics.Counter;
import com.swirlds.common.metrics.Metrics;
import com.swirlds.common.system.PlatformStatus;
import com.swirlds.common.utility.AutoCloseableWrapper;
import java.io.IOException;
import java.nio.ByteBuffer;
import java.util.Optional;
import java.util.function.Supplier;
import org.junit.jupiter.api.BeforeEach;
import org.junit.jupiter.api.Test;
import org.junit.jupiter.api.extension.ExtendWith;
import org.junit.jupiter.params.ParameterizedTest;
import org.junit.jupiter.params.provider.EnumSource;
import org.mockito.Mock;
import org.mockito.junit.jupiter.MockitoExtension;

@ExtendWith(MockitoExtension.class)
class IngestWorkflowImplTest extends AppTestBase {

    private static final TransactionBody TRANSACTION_BODY = TransactionBody.newBuilder().build();
    private static final SignatureMap SIGNATURE_MAP = SignatureMap.newBuilder().build();
    private static final OnsetResult ONSET_RESULT =
<<<<<<< HEAD
            new OnsetResult(TRANSACTION_BODY, OK, SIGNATURE_MAP, HederaFunctionality.CONSENSUS_CREATE_TOPIC);
=======
            new OnsetResult(
                    TRANSACTION_BODY,
                    TRANSACTION_BODY.toByteArray(),
                    OK,
                    SIGNATURE_MAP,
                    ConsensusCreateTopic);
>>>>>>> a53c6894

    @Mock private NodeInfo nodeInfo;

    @Mock(strictness = LENIENT)
    private CurrentPlatformStatus currentPlatformStatus;

    @Mock(strictness = LENIENT)
    private Supplier<AutoCloseableWrapper<HederaState>> stateAccessor;

    @Mock(strictness = LENIENT)
    private StoreCache storeCache;

    @Mock(strictness = LENIENT)
    private WorkflowOnset onset;

    @Mock private IngestChecker checker;

    @Mock private ThrottleAccumulator throttleAccumulator;
    @Mock private SubmissionManager submissionManager;

<<<<<<< HEAD
    @Mock private ByteBuffer requestBuffer;
    
=======
    @Mock private Parser<Query> queryParser;
    @Mock private Parser<Transaction> txParser;
    @Mock private Parser<SignedTransaction> signedParser;
    @Mock private Parser<TransactionBody> txBodyParser;

>>>>>>> a53c6894
    private SessionContext ctx;
    private IngestWorkflowImpl workflow;
    private ByteBuffer requestBuffer;

    @SuppressWarnings("JUnitMalformedDeclaration")
    @BeforeEach
    void setup(
            @Mock(strictness = LENIENT) HederaState state,
            @Mock(strictness = LENIENT) ReadableAccountStore accountStore,
            @Mock Account account)
            throws PreCheckException {
        when(currentPlatformStatus.get()).thenReturn(PlatformStatus.ACTIVE);
        when(stateAccessor.get()).thenReturn(new AutoCloseableWrapper<>(state, () -> {}));
        when(storeCache.getAccountStore(state)).thenReturn(accountStore);
        when(accountStore.getAccount(any())).thenReturn(Optional.of(account));

<<<<<<< HEAD
        ctx = new SessionContext();
=======
        requestBuffer = ByteBuffer.wrap(new byte[] {1, 2, 3});
        ctx = new SessionContext(queryParser, txParser, signedParser, txBodyParser);
        when(onset.parseAndCheck(ctx, requestBuffer)).thenReturn(ONSET_RESULT);

>>>>>>> a53c6894
        workflow =
                new IngestWorkflowImpl(
                        nodeInfo,
                        currentPlatformStatus,
                        stateAccessor,
                        storeCache,
                        onset,
                        checker,
                        throttleAccumulator,
                        submissionManager,
                        metrics);
    }

    @SuppressWarnings("ConstantConditions")
    @Test
    void testConstructorWithInvalidArguments() {
        assertThatThrownBy(
                        () ->
                                new IngestWorkflowImpl(
                                        null,
                                        currentPlatformStatus,
                                        stateAccessor,
                                        storeCache,
                                        onset,
                                        checker,
                                        throttleAccumulator,
                                        submissionManager,
                                        metrics))
                .isInstanceOf(NullPointerException.class);
        assertThatThrownBy(
                        () ->
                                new IngestWorkflowImpl(
                                        nodeInfo,
                                        null,
                                        stateAccessor,
                                        storeCache,
                                        onset,
                                        checker,
                                        throttleAccumulator,
                                        submissionManager,
                                        metrics))
                .isInstanceOf(NullPointerException.class);
        assertThatThrownBy(
                        () ->
                                new IngestWorkflowImpl(
                                        nodeInfo,
                                        currentPlatformStatus,
                                        null,
                                        storeCache,
                                        onset,
                                        checker,
                                        throttleAccumulator,
                                        submissionManager,
                                        metrics))
                .isInstanceOf(NullPointerException.class);
        assertThatThrownBy(
                        () ->
                                new IngestWorkflowImpl(
                                        nodeInfo,
                                        currentPlatformStatus,
                                        stateAccessor,
                                        null,
                                        onset,
                                        checker,
                                        throttleAccumulator,
                                        submissionManager,
                                        metrics))
                .isInstanceOf(NullPointerException.class);
        assertThatThrownBy(
                        () ->
                                new IngestWorkflowImpl(
                                        nodeInfo,
                                        currentPlatformStatus,
                                        stateAccessor,
                                        storeCache,
                                        null,
                                        checker,
                                        throttleAccumulator,
                                        submissionManager,
                                        metrics))
                .isInstanceOf(NullPointerException.class);
        assertThatThrownBy(
                        () ->
                                new IngestWorkflowImpl(
                                        nodeInfo,
                                        currentPlatformStatus,
                                        stateAccessor,
                                        storeCache,
                                        onset,
                                        null,
                                        throttleAccumulator,
                                        submissionManager,
                                        metrics))
                .isInstanceOf(NullPointerException.class);
        assertThatThrownBy(
                        () ->
                                new IngestWorkflowImpl(
                                        nodeInfo,
                                        currentPlatformStatus,
                                        stateAccessor,
                                        storeCache,
                                        onset,
                                        checker,
                                        null,
                                        submissionManager,
                                        metrics))
                .isInstanceOf(NullPointerException.class);
        assertThatThrownBy(
                        () ->
                                new IngestWorkflowImpl(
                                        nodeInfo,
                                        currentPlatformStatus,
                                        stateAccessor,
                                        storeCache,
                                        onset,
                                        checker,
                                        throttleAccumulator,
                                        null,
                                        metrics))
                .isInstanceOf(NullPointerException.class);
        assertThatThrownBy(
                        () ->
                                new IngestWorkflowImpl(
                                        nodeInfo,
                                        currentPlatformStatus,
                                        stateAccessor,
                                        storeCache,
                                        onset,
                                        checker,
                                        throttleAccumulator,
                                        submissionManager,
                                        null))
                .isInstanceOf(NullPointerException.class);
    }

<<<<<<< HEAD
//    @Test
//    void testSuccess() throws PreCheckException, IOException {
//        // given
//        final ByteBuffer responseBuffer = ByteBuffer.allocate(1024 * 6);
//
//        // when
//        workflow.submitTransaction(ctx, requestBuffer, responseBuffer);
//
//        // then
//        final TransactionResponse response = parseResponse(responseBuffer);
//        assertThat(response.nodeTransactionPrecheckCode()).isEqualTo(OK);
//        assertThat(response.cost()).isZero();
//
//        verify(metrics).countReceived(ConsensusCreateTopic);
//        verify(submissionManager).submit(TRANSACTION_BODY, requestBuffer, any());
//        verify(counterMetric("txSubmitted")).get(ConsensusCreateTopic);
//    }

//    @Test
//    void testParseAndCheckWithZeroStakeFails()
//            throws IOException, PreCheckException {
//        // given
//        final ByteBuffer responseBuffer = ByteBuffer.allocate(1024 * 6);
//        when(nodeInfo.isSelfZeroStake()).thenReturn(true);
//
//        // when
//        workflow.submitTransaction(ctx, requestBuffer, responseBuffer);
//
//        // then
//        final TransactionResponse response = parseResponse(responseBuffer);
//        assertThat(response.nodeTransactionPrecheckCode()).isEqualTo(INVALID_NODE_ACCOUNT);
//        assertThat(response.cost()).isZero();
//        verify(metrics, never()).countReceived(any());
//        verify(submissionManager, never()).submit(any(), any(), any());
//        verify(metrics, never()).countSubmitted(any());
//    }
//
//    @ParameterizedTest
//    @EnumSource(PlatformStatus.class)
//    void testParseAndCheckWithInactivePlatformFails(final PlatformStatus status)
//            throws IOException, PreCheckException {
//        if (status != PlatformStatus.ACTIVE) {
//            // given
//            final ByteBuffer responseBuffer = ByteBuffer.allocate(1024 * 6);
//            final var inactivePlatformStatus = mock(CurrentPlatformStatus.class);
//            when(inactivePlatformStatus.get()).thenReturn(status);
//            workflow =
//                    new IngestWorkflowImpl(
//                            nodeInfo,
//                            inactivePlatformStatus,
//                            stateAccessor,
//                            storeCache,
//                            onset,
//                            checker,
//                            throttleAccumulator,
//                            submissionManager,
//                            metrics);
//
//            // when
//            workflow.submitTransaction(ctx, requestBuffer, responseBuffer);
//
//            // then
//            final TransactionResponse response = parseResponse(responseBuffer);
//            assertThat(response.nodeTransactionPrecheckCode()).isEqualTo(PLATFORM_NOT_ACTIVE);
//            assertThat(response.cost()).isZero();
//            verify(metrics, never()).countReceived(any());
//            verify(submissionManager, never()).submit(any(), any(), any());
//            verify(metrics, never()).countSubmitted(any());
//        }
//    }
//
//    @Test
//    void testOnsetFails(@Mock WorkflowOnset localOnset)
//            throws PreCheckException, IOException {
//        // given
//        when(localOnset.parseAndCheck(any(), any(ByteBuffer.class)))
//                .thenThrow(new PreCheckException(INVALID_TRANSACTION));
//        workflow =
//                new IngestWorkflowImpl(
//                        nodeInfo,
//                        currentPlatformStatus,
//                        stateAccessor,
//                        storeCache,
//                        localOnset,
//                        checker,
//                        throttleAccumulator,
//                        submissionManager,
//                        metrics);
//        final ByteBuffer responseBuffer = ByteBuffer.allocate(1024 * 6);
//
//        // when
//        workflow.submitTransaction(ctx, requestBuffer, responseBuffer);
//
//        // then
//        final TransactionResponse response = parseResponse(responseBuffer);
//        assertThat(response.nodeTransactionPrecheckCode()).isEqualTo(INVALID_TRANSACTION);
//        assertThat(response.cost()).isZero();
//        verify(metrics, never()).countReceived(any());
//        verify(submissionManager, never()).submit(any(), any(), any());
//        verify(metrics, never()).countSubmitted(any());
//    }
//
//    @Test
//    void testThrottleFails() throws PreCheckException, IOException {
//        // given
//        when(throttleAccumulator.shouldThrottle(ConsensusCreateTopic)).thenReturn(true);
//        final ByteBuffer responseBuffer = ByteBuffer.allocate(1024 * 6);
//
//        // when
//        workflow.submitTransaction(ctx, requestBuffer, responseBuffer);
//
//        // then
//        final TransactionResponse response = parseResponse(responseBuffer);
//        assertThat(response.nodeTransactionPrecheckCode()).isEqualTo(BUSY);
//        assertThat(response.cost()).isZero();
//        verify(metrics).countReceived(ConsensusCreateTopic);
//        verify(submissionManager, never()).submit(any(), any(), any());
//        verify(metrics, never()).countSubmitted(any());
//    }
//
//    @SuppressWarnings("JUnitMalformedDeclaration")
//    @Test
//    void testPayerAccountNotFoundFails(
//            @Mock StoreCache localStoreCache, @Mock ReadableAccountStore localAccountStore)
//            throws PreCheckException, IOException {
//        // given
//        when(localStoreCache.getAccountStore(any())).thenReturn(localAccountStore);
//        when(localAccountStore.getAccount(any())).thenReturn(Optional.empty());
//        workflow =
//                new IngestWorkflowImpl(
//                        nodeInfo,
//                        currentPlatformStatus,
//                        stateAccessor,
//                        localStoreCache,
//                        onset,
//                        checker,
//                        throttleAccumulator,
//                        submissionManager,
//                        metrics);
//        final ByteBuffer responseBuffer = ByteBuffer.allocate(1024 * 6);
//
//        // when
//        workflow.submitTransaction(ctx, requestBuffer, responseBuffer);
//
//        // then
//        final TransactionResponse response = parseResponse(responseBuffer);
//        assertThat(response.nodeTransactionPrecheckCode()).isEqualTo(PAYER_ACCOUNT_NOT_FOUND);
//        assertThat(response.cost()).isZero();
//        verify(metrics).countReceived(ConsensusCreateTopic);
//        verify(submissionManager, never()).submit(TRANSACTION_BODY, requestBuffer, txBodyParser);
//        verify(metrics, never()).countSubmitted(ConsensusCreateTopic);
//    }
//
//    @Test
//    void testPayerSignatureFails() throws PreCheckException, IOException {
//        // given
//        doThrow(new PreCheckException(INVALID_PAYER_SIGNATURE))
//                .when(checker)
//                .checkPayerSignature(eq(TRANSACTION_BODY), eq(SIGNATURE_MAP), any());
//        final ByteBuffer responseBuffer = ByteBuffer.allocate(1024 * 6);
//
//        // when
//        workflow.submitTransaction(ctx, requestBuffer, responseBuffer);
//
//        // then
//        final TransactionResponse response = parseResponse(responseBuffer);
//        assertThat(response.nodeTransactionPrecheckCode()).isEqualTo(INVALID_PAYER_SIGNATURE);
//        assertThat(response.cost()).isZero();
//        verify(metrics).countReceived(ConsensusCreateTopic);
//        verify(submissionManager, never()).submit(any(), any(), any());
//        verify(metrics, never()).countSubmitted(any());
//    }
//
//    @Test
//    void testSolvencyFails() throws PreCheckException, IOException {
//        // given
//        doThrow(new InsufficientBalanceException(INSUFFICIENT_ACCOUNT_BALANCE, 42L))
//                .when(checker)
//                .checkSolvency(eq(TRANSACTION_BODY), eq(ConsensusCreateTopic), any());
//        final ByteBuffer responseBuffer = ByteBuffer.allocate(1024 * 6);
//
//        // when
//        workflow.submitTransaction(ctx, requestBuffer, responseBuffer);
//
//        // then
//        final TransactionResponse response = parseResponse(responseBuffer);
//        assertThat(response.nodeTransactionPrecheckCode())
//                .isEqualTo(INSUFFICIENT_ACCOUNT_BALANCE);
//        assertThat(response.cost()).isEqualTo(42L);
//        verify(metrics).countReceived(ConsensusCreateTopic);
//        verify(submissionManager, never()).submit(any(), any(), any());
//        verify(metrics, never()).countSubmitted(any());
//    }
//
//    @Test
//    void testSubmitFails() throws PreCheckException, IOException {
//        // given
//        doThrow(new PreCheckException(PLATFORM_TRANSACTION_NOT_CREATED))
//                .when(submissionManager)
//                .submit(eq(TRANSACTION_BODY), eq(requestBuffer), any());
//        final ByteBuffer responseBuffer = ByteBuffer.allocate(1024 * 6);
//
//        // when
//        workflow.submitTransaction(ctx, requestBuffer, responseBuffer);
//
//        // then
//        final TransactionResponse response = parseResponse(responseBuffer);
//        assertThat(response.nodeTransactionPrecheckCode())
//                .isEqualTo(PLATFORM_TRANSACTION_NOT_CREATED);
//        assertThat(response.cost()).isZero();
//        verify(metrics).countReceived(ConsensusCreateTopic);
//        verify(metrics, never()).countSubmitted(any());
//    }
=======
    @Test
    void testSuccess() throws PreCheckException, InvalidProtocolBufferException {
        // given
        final ByteBuffer responseBuffer = ByteBuffer.allocate(1024 * 6);

        // when
        workflow.submitTransaction(ctx, requestBuffer, responseBuffer);

        // then
        final TransactionResponse response = parseResponse(responseBuffer);
        assertThat(response.getNodeTransactionPrecheckCode()).isEqualTo(OK);
        assertThat(response.getCost()).isZero();
        verify(opCounters).countReceived(ConsensusCreateTopic);
        verify(submissionManager).submit(TRANSACTION_BODY, requestBuffer.array(), txBodyParser);
        verify(opCounters).countSubmitted(ConsensusCreateTopic);
    }

    @Test
    void testSuccessWithNonDirectByteBuffer(@Mock ByteBuffer localRequestBuffer)
            throws PreCheckException, InvalidProtocolBufferException {
        // given
        final ByteBuffer responseBuffer = ByteBuffer.allocate(1024 * 6);
        when(onset.parseAndCheck(ctx, localRequestBuffer)).thenReturn(ONSET_RESULT);

        // when
        workflow.submitTransaction(ctx, localRequestBuffer, responseBuffer);

        // then
        final TransactionResponse response = parseResponse(responseBuffer);
        assertThat(response.getNodeTransactionPrecheckCode()).isEqualTo(OK);
        assertThat(response.getCost()).isZero();
        verify(opCounters).countReceived(ConsensusCreateTopic);
        verify(submissionManager).submit(eq(TRANSACTION_BODY), any(), eq(txBodyParser));
        verify(opCounters).countSubmitted(ConsensusCreateTopic);
    }

    @Test
    void testParseAndCheckWithZeroStakeFails()
            throws InvalidProtocolBufferException, PreCheckException {
        // given
        final ByteBuffer responseBuffer = ByteBuffer.allocate(1024 * 6);
        when(nodeInfo.isSelfZeroStake()).thenReturn(true);

        // when
        workflow.submitTransaction(ctx, requestBuffer, responseBuffer);

        // then
        final TransactionResponse response = parseResponse(responseBuffer);
        assertThat(response.getNodeTransactionPrecheckCode()).isEqualTo(INVALID_NODE_ACCOUNT);
        assertThat(response.getCost()).isZero();
        verify(opCounters, never()).countReceived(any());
        verify(submissionManager, never()).submit(any(), any(), any());
        verify(opCounters, never()).countSubmitted(any());
    }

    @ParameterizedTest
    @EnumSource(PlatformStatus.class)
    void testParseAndCheckWithInactivePlatformFails(final PlatformStatus status)
            throws InvalidProtocolBufferException, PreCheckException {
        if (status != PlatformStatus.ACTIVE) {
            // given
            final ByteBuffer responseBuffer = ByteBuffer.allocate(1024 * 6);
            final var inactivePlatformStatus = mock(CurrentPlatformStatus.class);
            when(inactivePlatformStatus.get()).thenReturn(status);
            workflow =
                    new IngestWorkflowImpl(
                            nodeInfo,
                            inactivePlatformStatus,
                            stateAccessor,
                            storeCache,
                            onset,
                            checker,
                            throttleAccumulator,
                            submissionManager,
                            opCounters);

            // when
            workflow.submitTransaction(ctx, requestBuffer, responseBuffer);

            // then
            final TransactionResponse response = parseResponse(responseBuffer);
            assertThat(response.getNodeTransactionPrecheckCode()).isEqualTo(PLATFORM_NOT_ACTIVE);
            assertThat(response.getCost()).isZero();
            verify(opCounters, never()).countReceived(any());
            verify(submissionManager, never()).submit(any(), any(), any());
            verify(opCounters, never()).countSubmitted(any());
        }
    }

    @Test
    void testOnsetFails(@Mock WorkflowOnset localOnset)
            throws PreCheckException, InvalidProtocolBufferException {
        // given
        when(localOnset.parseAndCheck(any(), any(ByteBuffer.class)))
                .thenThrow(new PreCheckException(INVALID_TRANSACTION));
        workflow =
                new IngestWorkflowImpl(
                        nodeInfo,
                        currentPlatformStatus,
                        stateAccessor,
                        storeCache,
                        localOnset,
                        checker,
                        throttleAccumulator,
                        submissionManager,
                        opCounters);
        final ByteBuffer responseBuffer = ByteBuffer.allocate(1024 * 6);

        // when
        workflow.submitTransaction(ctx, requestBuffer, responseBuffer);

        // then
        final TransactionResponse response = parseResponse(responseBuffer);
        assertThat(response.getNodeTransactionPrecheckCode()).isEqualTo(INVALID_TRANSACTION);
        assertThat(response.getCost()).isZero();
        verify(opCounters, never()).countReceived(any());
        verify(submissionManager, never()).submit(any(), any(), any());
        verify(opCounters, never()).countSubmitted(any());
    }

    @Test
    void testThrottleFails() throws PreCheckException, InvalidProtocolBufferException {
        // given
        when(throttleAccumulator.shouldThrottle(ConsensusCreateTopic)).thenReturn(true);
        final ByteBuffer responseBuffer = ByteBuffer.allocate(1024 * 6);

        // when
        workflow.submitTransaction(ctx, requestBuffer, responseBuffer);

        // then
        final TransactionResponse response = parseResponse(responseBuffer);
        assertThat(response.getNodeTransactionPrecheckCode()).isEqualTo(BUSY);
        assertThat(response.getCost()).isZero();
        verify(opCounters).countReceived(ConsensusCreateTopic);
        verify(submissionManager, never()).submit(any(), any(), any());
        verify(opCounters, never()).countSubmitted(any());
    }

    @SuppressWarnings("JUnitMalformedDeclaration")
    @Test
    void testPayerAccountNotFoundFails(
            @Mock StoreCache localStoreCache, @Mock ReadableAccountStore localAccountStore)
            throws PreCheckException, InvalidProtocolBufferException {
        // given
        when(localStoreCache.getAccountStore(any())).thenReturn(localAccountStore);
        when(localAccountStore.getAccount(any())).thenReturn(Optional.empty());
        workflow =
                new IngestWorkflowImpl(
                        nodeInfo,
                        currentPlatformStatus,
                        stateAccessor,
                        localStoreCache,
                        onset,
                        checker,
                        throttleAccumulator,
                        submissionManager,
                        opCounters);
        final ByteBuffer responseBuffer = ByteBuffer.allocate(1024 * 6);

        // when
        workflow.submitTransaction(ctx, requestBuffer, responseBuffer);

        // then
        final TransactionResponse response = parseResponse(responseBuffer);
        assertThat(response.getNodeTransactionPrecheckCode()).isEqualTo(PAYER_ACCOUNT_NOT_FOUND);
        assertThat(response.getCost()).isZero();
        verify(opCounters).countReceived(ConsensusCreateTopic);
        verify(submissionManager, never()).submit(any(), any(), any());
        verify(opCounters, never()).countSubmitted(ConsensusCreateTopic);
    }

    @Test
    void testPayerSignatureFails() throws PreCheckException, InvalidProtocolBufferException {
        // given
        doThrow(new PreCheckException(INVALID_PAYER_SIGNATURE))
                .when(checker)
                .checkPayerSignature(eq(TRANSACTION_BODY), eq(SIGNATURE_MAP), any());
        final ByteBuffer responseBuffer = ByteBuffer.allocate(1024 * 6);

        // when
        workflow.submitTransaction(ctx, requestBuffer, responseBuffer);

        // then
        final TransactionResponse response = parseResponse(responseBuffer);
        assertThat(response.getNodeTransactionPrecheckCode()).isEqualTo(INVALID_PAYER_SIGNATURE);
        assertThat(response.getCost()).isZero();
        verify(opCounters).countReceived(ConsensusCreateTopic);
        verify(submissionManager, never()).submit(any(), any(), any());
        verify(opCounters, never()).countSubmitted(any());
    }

    @Test
    void testSolvencyFails() throws PreCheckException, InvalidProtocolBufferException {
        // given
        doThrow(new InsufficientBalanceException(INSUFFICIENT_ACCOUNT_BALANCE, 42L))
                .when(checker)
                .checkSolvency(eq(TRANSACTION_BODY), eq(ConsensusCreateTopic), any());
        final ByteBuffer responseBuffer = ByteBuffer.allocate(1024 * 6);

        // when
        workflow.submitTransaction(ctx, requestBuffer, responseBuffer);

        // then
        final TransactionResponse response = parseResponse(responseBuffer);
        assertThat(response.getNodeTransactionPrecheckCode())
                .isEqualTo(INSUFFICIENT_ACCOUNT_BALANCE);
        assertThat(response.getCost()).isEqualTo(42L);
        verify(opCounters).countReceived(ConsensusCreateTopic);
        verify(submissionManager, never()).submit(any(), any(), any());
        verify(opCounters, never()).countSubmitted(any());
    }

    @Test
    void testSubmitFails() throws PreCheckException, InvalidProtocolBufferException {
        // given
        doThrow(new PreCheckException(PLATFORM_TRANSACTION_NOT_CREATED))
                .when(submissionManager)
                .submit(eq(TRANSACTION_BODY), eq(requestBuffer.array()), any());
        final ByteBuffer responseBuffer = ByteBuffer.allocate(1024 * 6);

        // when
        workflow.submitTransaction(ctx, requestBuffer, responseBuffer);

        // then
        final TransactionResponse response = parseResponse(responseBuffer);
        assertThat(response.getNodeTransactionPrecheckCode())
                .isEqualTo(PLATFORM_TRANSACTION_NOT_CREATED);
        assertThat(response.getCost()).isZero();
        verify(opCounters).countReceived(ConsensusCreateTopic);
        verify(opCounters, never()).countSubmitted(any());
    }
>>>>>>> a53c6894

    private static TransactionResponse parseResponse(ByteBuffer responseBuffer)
            throws IOException {
        final byte[] bytes = new byte[responseBuffer.position()];
        responseBuffer.get(0, bytes);
        return TransactionResponse.PROTOBUF.parse(DataBuffer.wrap(responseBuffer));
    }
}<|MERGE_RESOLUTION|>--- conflicted
+++ resolved
@@ -68,16 +68,12 @@
     private static final TransactionBody TRANSACTION_BODY = TransactionBody.newBuilder().build();
     private static final SignatureMap SIGNATURE_MAP = SignatureMap.newBuilder().build();
     private static final OnsetResult ONSET_RESULT =
-<<<<<<< HEAD
-            new OnsetResult(TRANSACTION_BODY, OK, SIGNATURE_MAP, HederaFunctionality.CONSENSUS_CREATE_TOPIC);
-=======
             new OnsetResult(
                     TRANSACTION_BODY,
                     TRANSACTION_BODY.toByteArray(),
                     OK,
                     SIGNATURE_MAP,
-                    ConsensusCreateTopic);
->>>>>>> a53c6894
+                    HederaFunctionality.CONSENSUS_CREATE_TOPIC);
 
     @Mock private NodeInfo nodeInfo;
 
@@ -98,197 +94,199 @@
     @Mock private ThrottleAccumulator throttleAccumulator;
     @Mock private SubmissionManager submissionManager;
 
-<<<<<<< HEAD
-    @Mock private ByteBuffer requestBuffer;
-    
-=======
-    @Mock private Parser<Query> queryParser;
-    @Mock private Parser<Transaction> txParser;
-    @Mock private Parser<SignedTransaction> signedParser;
-    @Mock private Parser<TransactionBody> txBodyParser;
-
->>>>>>> a53c6894
     private SessionContext ctx;
     private IngestWorkflowImpl workflow;
     private ByteBuffer requestBuffer;
 
-    @SuppressWarnings("JUnitMalformedDeclaration")
-    @BeforeEach
-    void setup(
-            @Mock(strictness = LENIENT) HederaState state,
-            @Mock(strictness = LENIENT) ReadableAccountStore accountStore,
-            @Mock Account account)
-            throws PreCheckException {
-        when(currentPlatformStatus.get()).thenReturn(PlatformStatus.ACTIVE);
-        when(stateAccessor.get()).thenReturn(new AutoCloseableWrapper<>(state, () -> {}));
-        when(storeCache.getAccountStore(state)).thenReturn(accountStore);
-        when(accountStore.getAccount(any())).thenReturn(Optional.of(account));
-
-<<<<<<< HEAD
-        ctx = new SessionContext();
-=======
-        requestBuffer = ByteBuffer.wrap(new byte[] {1, 2, 3});
-        ctx = new SessionContext(queryParser, txParser, signedParser, txBodyParser);
-        when(onset.parseAndCheck(ctx, requestBuffer)).thenReturn(ONSET_RESULT);
-
->>>>>>> a53c6894
-        workflow =
-                new IngestWorkflowImpl(
-                        nodeInfo,
-                        currentPlatformStatus,
-                        stateAccessor,
-                        storeCache,
-                        onset,
-                        checker,
-                        throttleAccumulator,
-                        submissionManager,
-                        metrics);
-    }
-
-    @SuppressWarnings("ConstantConditions")
-    @Test
-    void testConstructorWithInvalidArguments() {
-        assertThatThrownBy(
-                        () ->
-                                new IngestWorkflowImpl(
-                                        null,
-                                        currentPlatformStatus,
-                                        stateAccessor,
-                                        storeCache,
-                                        onset,
-                                        checker,
-                                        throttleAccumulator,
-                                        submissionManager,
-                                        metrics))
-                .isInstanceOf(NullPointerException.class);
-        assertThatThrownBy(
-                        () ->
-                                new IngestWorkflowImpl(
-                                        nodeInfo,
-                                        null,
-                                        stateAccessor,
-                                        storeCache,
-                                        onset,
-                                        checker,
-                                        throttleAccumulator,
-                                        submissionManager,
-                                        metrics))
-                .isInstanceOf(NullPointerException.class);
-        assertThatThrownBy(
-                        () ->
-                                new IngestWorkflowImpl(
-                                        nodeInfo,
-                                        currentPlatformStatus,
-                                        null,
-                                        storeCache,
-                                        onset,
-                                        checker,
-                                        throttleAccumulator,
-                                        submissionManager,
-                                        metrics))
-                .isInstanceOf(NullPointerException.class);
-        assertThatThrownBy(
-                        () ->
-                                new IngestWorkflowImpl(
-                                        nodeInfo,
-                                        currentPlatformStatus,
-                                        stateAccessor,
-                                        null,
-                                        onset,
-                                        checker,
-                                        throttleAccumulator,
-                                        submissionManager,
-                                        metrics))
-                .isInstanceOf(NullPointerException.class);
-        assertThatThrownBy(
-                        () ->
-                                new IngestWorkflowImpl(
-                                        nodeInfo,
-                                        currentPlatformStatus,
-                                        stateAccessor,
-                                        storeCache,
-                                        null,
-                                        checker,
-                                        throttleAccumulator,
-                                        submissionManager,
-                                        metrics))
-                .isInstanceOf(NullPointerException.class);
-        assertThatThrownBy(
-                        () ->
-                                new IngestWorkflowImpl(
-                                        nodeInfo,
-                                        currentPlatformStatus,
-                                        stateAccessor,
-                                        storeCache,
-                                        onset,
-                                        null,
-                                        throttleAccumulator,
-                                        submissionManager,
-                                        metrics))
-                .isInstanceOf(NullPointerException.class);
-        assertThatThrownBy(
-                        () ->
-                                new IngestWorkflowImpl(
-                                        nodeInfo,
-                                        currentPlatformStatus,
-                                        stateAccessor,
-                                        storeCache,
-                                        onset,
-                                        checker,
-                                        null,
-                                        submissionManager,
-                                        metrics))
-                .isInstanceOf(NullPointerException.class);
-        assertThatThrownBy(
-                        () ->
-                                new IngestWorkflowImpl(
-                                        nodeInfo,
-                                        currentPlatformStatus,
-                                        stateAccessor,
-                                        storeCache,
-                                        onset,
-                                        checker,
-                                        throttleAccumulator,
-                                        null,
-                                        metrics))
-                .isInstanceOf(NullPointerException.class);
-        assertThatThrownBy(
-                        () ->
-                                new IngestWorkflowImpl(
-                                        nodeInfo,
-                                        currentPlatformStatus,
-                                        stateAccessor,
-                                        storeCache,
-                                        onset,
-                                        checker,
-                                        throttleAccumulator,
-                                        submissionManager,
-                                        null))
-                .isInstanceOf(NullPointerException.class);
-    }
-
-<<<<<<< HEAD
-//    @Test
-//    void testSuccess() throws PreCheckException, IOException {
-//        // given
-//        final ByteBuffer responseBuffer = ByteBuffer.allocate(1024 * 6);
-//
-//        // when
-//        workflow.submitTransaction(ctx, requestBuffer, responseBuffer);
-//
-//        // then
-//        final TransactionResponse response = parseResponse(responseBuffer);
-//        assertThat(response.nodeTransactionPrecheckCode()).isEqualTo(OK);
-//        assertThat(response.cost()).isZero();
-//
-//        verify(metrics).countReceived(ConsensusCreateTopic);
-//        verify(submissionManager).submit(TRANSACTION_BODY, requestBuffer, any());
-//        verify(counterMetric("txSubmitted")).get(ConsensusCreateTopic);
-//    }
-
+//    @SuppressWarnings("JUnitMalformedDeclaration")
+//    @BeforeEach
+//    void setup(
+//            @Mock(strictness = LENIENT) HederaState state,
+//            @Mock(strictness = LENIENT) ReadableAccountStore accountStore,
+//            @Mock Account account)
+//            throws PreCheckException {
+//        when(currentPlatformStatus.get()).thenReturn(PlatformStatus.ACTIVE);
+//        when(stateAccessor.get()).thenReturn(new AutoCloseableWrapper<>(state, () -> {}));
+//        when(storeCache.getAccountStore(state)).thenReturn(accountStore);
+//        when(accountStore.getAccount(any())).thenReturn(Optional.of(account));
+//
+//        ctx = new SessionContext();
+//        requestBuffer = ByteBuffer.wrap(new byte[] {1, 2, 3});
+//        when(onset.parseAndCheck(ctx, requestBuffer)).thenReturn(ONSET_RESULT);
+//        workflow =
+//                new IngestWorkflowImpl(
+//                        nodeInfo,
+//                        currentPlatformStatus,
+//                        stateAccessor,
+//                        storeCache,
+//                        onset,
+//                        checker,
+//                        throttleAccumulator,
+//                        submissionManager,
+//                        metrics);
+//    }
+//
+//    @SuppressWarnings("ConstantConditions")
+//    @Test
+//    void testConstructorWithInvalidArguments() {
+//        assertThatThrownBy(
+//                        () ->
+//                                new IngestWorkflowImpl(
+//                                        null,
+//                                        currentPlatformStatus,
+//                                        stateAccessor,
+//                                        storeCache,
+//                                        onset,
+//                                        checker,
+//                                        throttleAccumulator,
+//                                        submissionManager,
+//                                        metrics))
+//                .isInstanceOf(NullPointerException.class);
+//        assertThatThrownBy(
+//                        () ->
+//                                new IngestWorkflowImpl(
+//                                        nodeInfo,
+//                                        null,
+//                                        stateAccessor,
+//                                        storeCache,
+//                                        onset,
+//                                        checker,
+//                                        throttleAccumulator,
+//                                        submissionManager,
+//                                        metrics))
+//                .isInstanceOf(NullPointerException.class);
+//        assertThatThrownBy(
+//                        () ->
+//                                new IngestWorkflowImpl(
+//                                        nodeInfo,
+//                                        currentPlatformStatus,
+//                                        null,
+//                                        storeCache,
+//                                        onset,
+//                                        checker,
+//                                        throttleAccumulator,
+//                                        submissionManager,
+//                                        metrics))
+//                .isInstanceOf(NullPointerException.class);
+//        assertThatThrownBy(
+//                        () ->
+//                                new IngestWorkflowImpl(
+//                                        nodeInfo,
+//                                        currentPlatformStatus,
+//                                        stateAccessor,
+//                                        null,
+//                                        onset,
+//                                        checker,
+//                                        throttleAccumulator,
+//                                        submissionManager,
+//                                        metrics))
+//                .isInstanceOf(NullPointerException.class);
+//        assertThatThrownBy(
+//                        () ->
+//                                new IngestWorkflowImpl(
+//                                        nodeInfo,
+//                                        currentPlatformStatus,
+//                                        stateAccessor,
+//                                        storeCache,
+//                                        null,
+//                                        checker,
+//                                        throttleAccumulator,
+//                                        submissionManager,
+//                                        metrics))
+//                .isInstanceOf(NullPointerException.class);
+//        assertThatThrownBy(
+//                        () ->
+//                                new IngestWorkflowImpl(
+//                                        nodeInfo,
+//                                        currentPlatformStatus,
+//                                        stateAccessor,
+//                                        storeCache,
+//                                        onset,
+//                                        null,
+//                                        throttleAccumulator,
+//                                        submissionManager,
+//                                        metrics))
+//                .isInstanceOf(NullPointerException.class);
+//        assertThatThrownBy(
+//                        () ->
+//                                new IngestWorkflowImpl(
+//                                        nodeInfo,
+//                                        currentPlatformStatus,
+//                                        stateAccessor,
+//                                        storeCache,
+//                                        onset,
+//                                        checker,
+//                                        null,
+//                                        submissionManager,
+//                                        metrics))
+//                .isInstanceOf(NullPointerException.class);
+//        assertThatThrownBy(
+//                        () ->
+//                                new IngestWorkflowImpl(
+//                                        nodeInfo,
+//                                        currentPlatformStatus,
+//                                        stateAccessor,
+//                                        storeCache,
+//                                        onset,
+//                                        checker,
+//                                        throttleAccumulator,
+//                                        null,
+//                                        metrics))
+//                .isInstanceOf(NullPointerException.class);
+//        assertThatThrownBy(
+//                        () ->
+//                                new IngestWorkflowImpl(
+//                                        nodeInfo,
+//                                        currentPlatformStatus,
+//                                        stateAccessor,
+//                                        storeCache,
+//                                        onset,
+//                                        checker,
+//                                        throttleAccumulator,
+//                                        submissionManager,
+//                                        null))
+//                .isInstanceOf(NullPointerException.class);
+//    }
+//
+//    @Test
+//    void testSuccess() throws PreCheckException, InvalidProtocolBufferException {
+//        // given
+//        final ByteBuffer responseBuffer = ByteBuffer.allocate(1024 * 6);
+//
+//        // when
+//        workflow.submitTransaction(ctx, requestBuffer, responseBuffer);
+//
+//        // then
+//        final TransactionResponse response = parseResponse(responseBuffer);
+//        assertThat(response.getNodeTransactionPrecheckCode()).isEqualTo(OK);
+//        assertThat(response.getCost()).isZero();
+//        verify(opCounters).countReceived(ConsensusCreateTopic);
+//        verify(submissionManager).submit(TRANSACTION_BODY, requestBuffer.array(), txBodyParser);
+//        verify(opCounters).countSubmitted(ConsensusCreateTopic);
+//    }
+//
+//    @Test
+//    void testSuccessWithNonDirectByteBuffer(@Mock ByteBuffer localRequestBuffer)
+//            throws PreCheckException, InvalidProtocolBufferException {
+//        // given
+//        final ByteBuffer responseBuffer = ByteBuffer.allocate(1024 * 6);
+//        when(onset.parseAndCheck(ctx, localRequestBuffer)).thenReturn(ONSET_RESULT);
+//
+//        // when
+//        workflow.submitTransaction(ctx, localRequestBuffer, responseBuffer);
+//
+//        // then
+//        final TransactionResponse response = parseResponse(responseBuffer);
+//        assertThat(response.getNodeTransactionPrecheckCode()).isEqualTo(OK);
+//        assertThat(response.getCost()).isZero();
+//        verify(opCounters).countReceived(ConsensusCreateTopic);
+//        verify(submissionManager).submit(eq(TRANSACTION_BODY), any(), eq(txBodyParser));
+//        verify(opCounters).countSubmitted(ConsensusCreateTopic);
+//    }
+//
 //    @Test
 //    void testParseAndCheckWithZeroStakeFails()
-//            throws IOException, PreCheckException {
+//            throws InvalidProtocolBufferException, PreCheckException {
 //        // given
 //        final ByteBuffer responseBuffer = ByteBuffer.allocate(1024 * 6);
 //        when(nodeInfo.isSelfZeroStake()).thenReturn(true);
@@ -298,17 +296,17 @@
 //
 //        // then
 //        final TransactionResponse response = parseResponse(responseBuffer);
-//        assertThat(response.nodeTransactionPrecheckCode()).isEqualTo(INVALID_NODE_ACCOUNT);
-//        assertThat(response.cost()).isZero();
-//        verify(metrics, never()).countReceived(any());
-//        verify(submissionManager, never()).submit(any(), any(), any());
-//        verify(metrics, never()).countSubmitted(any());
+//        assertThat(response.getNodeTransactionPrecheckCode()).isEqualTo(INVALID_NODE_ACCOUNT);
+//        assertThat(response.getCost()).isZero();
+//        verify(opCounters, never()).countReceived(any());
+//        verify(submissionManager, never()).submit(any(), any(), any());
+//        verify(opCounters, never()).countSubmitted(any());
 //    }
 //
 //    @ParameterizedTest
 //    @EnumSource(PlatformStatus.class)
 //    void testParseAndCheckWithInactivePlatformFails(final PlatformStatus status)
-//            throws IOException, PreCheckException {
+//            throws InvalidProtocolBufferException, PreCheckException {
 //        if (status != PlatformStatus.ACTIVE) {
 //            // given
 //            final ByteBuffer responseBuffer = ByteBuffer.allocate(1024 * 6);
@@ -324,24 +322,24 @@
 //                            checker,
 //                            throttleAccumulator,
 //                            submissionManager,
-//                            metrics);
+//                            opCounters);
 //
 //            // when
 //            workflow.submitTransaction(ctx, requestBuffer, responseBuffer);
 //
 //            // then
 //            final TransactionResponse response = parseResponse(responseBuffer);
-//            assertThat(response.nodeTransactionPrecheckCode()).isEqualTo(PLATFORM_NOT_ACTIVE);
-//            assertThat(response.cost()).isZero();
-//            verify(metrics, never()).countReceived(any());
+//            assertThat(response.getNodeTransactionPrecheckCode()).isEqualTo(PLATFORM_NOT_ACTIVE);
+//            assertThat(response.getCost()).isZero();
+//            verify(opCounters, never()).countReceived(any());
 //            verify(submissionManager, never()).submit(any(), any(), any());
-//            verify(metrics, never()).countSubmitted(any());
+//            verify(opCounters, never()).countSubmitted(any());
 //        }
 //    }
 //
 //    @Test
 //    void testOnsetFails(@Mock WorkflowOnset localOnset)
-//            throws PreCheckException, IOException {
+//            throws PreCheckException, InvalidProtocolBufferException {
 //        // given
 //        when(localOnset.parseAndCheck(any(), any(ByteBuffer.class)))
 //                .thenThrow(new PreCheckException(INVALID_TRANSACTION));
@@ -355,23 +353,23 @@
 //                        checker,
 //                        throttleAccumulator,
 //                        submissionManager,
-//                        metrics);
-//        final ByteBuffer responseBuffer = ByteBuffer.allocate(1024 * 6);
-//
-//        // when
-//        workflow.submitTransaction(ctx, requestBuffer, responseBuffer);
-//
-//        // then
-//        final TransactionResponse response = parseResponse(responseBuffer);
-//        assertThat(response.nodeTransactionPrecheckCode()).isEqualTo(INVALID_TRANSACTION);
-//        assertThat(response.cost()).isZero();
-//        verify(metrics, never()).countReceived(any());
-//        verify(submissionManager, never()).submit(any(), any(), any());
-//        verify(metrics, never()).countSubmitted(any());
-//    }
-//
-//    @Test
-//    void testThrottleFails() throws PreCheckException, IOException {
+//                        opCounters);
+//        final ByteBuffer responseBuffer = ByteBuffer.allocate(1024 * 6);
+//
+//        // when
+//        workflow.submitTransaction(ctx, requestBuffer, responseBuffer);
+//
+//        // then
+//        final TransactionResponse response = parseResponse(responseBuffer);
+//        assertThat(response.getNodeTransactionPrecheckCode()).isEqualTo(INVALID_TRANSACTION);
+//        assertThat(response.getCost()).isZero();
+//        verify(opCounters, never()).countReceived(any());
+//        verify(submissionManager, never()).submit(any(), any(), any());
+//        verify(opCounters, never()).countSubmitted(any());
+//    }
+//
+//    @Test
+//    void testThrottleFails() throws PreCheckException, InvalidProtocolBufferException {
 //        // given
 //        when(throttleAccumulator.shouldThrottle(ConsensusCreateTopic)).thenReturn(true);
 //        final ByteBuffer responseBuffer = ByteBuffer.allocate(1024 * 6);
@@ -381,18 +379,18 @@
 //
 //        // then
 //        final TransactionResponse response = parseResponse(responseBuffer);
-//        assertThat(response.nodeTransactionPrecheckCode()).isEqualTo(BUSY);
-//        assertThat(response.cost()).isZero();
-//        verify(metrics).countReceived(ConsensusCreateTopic);
-//        verify(submissionManager, never()).submit(any(), any(), any());
-//        verify(metrics, never()).countSubmitted(any());
+//        assertThat(response.getNodeTransactionPrecheckCode()).isEqualTo(BUSY);
+//        assertThat(response.getCost()).isZero();
+//        verify(opCounters).countReceived(ConsensusCreateTopic);
+//        verify(submissionManager, never()).submit(any(), any(), any());
+//        verify(opCounters, never()).countSubmitted(any());
 //    }
 //
 //    @SuppressWarnings("JUnitMalformedDeclaration")
 //    @Test
 //    void testPayerAccountNotFoundFails(
 //            @Mock StoreCache localStoreCache, @Mock ReadableAccountStore localAccountStore)
-//            throws PreCheckException, IOException {
+//            throws PreCheckException, InvalidProtocolBufferException {
 //        // given
 //        when(localStoreCache.getAccountStore(any())).thenReturn(localAccountStore);
 //        when(localAccountStore.getAccount(any())).thenReturn(Optional.empty());
@@ -406,23 +404,23 @@
 //                        checker,
 //                        throttleAccumulator,
 //                        submissionManager,
-//                        metrics);
-//        final ByteBuffer responseBuffer = ByteBuffer.allocate(1024 * 6);
-//
-//        // when
-//        workflow.submitTransaction(ctx, requestBuffer, responseBuffer);
-//
-//        // then
-//        final TransactionResponse response = parseResponse(responseBuffer);
-//        assertThat(response.nodeTransactionPrecheckCode()).isEqualTo(PAYER_ACCOUNT_NOT_FOUND);
-//        assertThat(response.cost()).isZero();
-//        verify(metrics).countReceived(ConsensusCreateTopic);
-//        verify(submissionManager, never()).submit(TRANSACTION_BODY, requestBuffer, txBodyParser);
-//        verify(metrics, never()).countSubmitted(ConsensusCreateTopic);
-//    }
-//
-//    @Test
-//    void testPayerSignatureFails() throws PreCheckException, IOException {
+//                        opCounters);
+//        final ByteBuffer responseBuffer = ByteBuffer.allocate(1024 * 6);
+//
+//        // when
+//        workflow.submitTransaction(ctx, requestBuffer, responseBuffer);
+//
+//        // then
+//        final TransactionResponse response = parseResponse(responseBuffer);
+//        assertThat(response.getNodeTransactionPrecheckCode()).isEqualTo(PAYER_ACCOUNT_NOT_FOUND);
+//        assertThat(response.getCost()).isZero();
+//        verify(opCounters).countReceived(ConsensusCreateTopic);
+//        verify(submissionManager, never()).submit(any(), any(), any());
+//        verify(opCounters, never()).countSubmitted(ConsensusCreateTopic);
+//    }
+//
+//    @Test
+//    void testPayerSignatureFails() throws PreCheckException, InvalidProtocolBufferException {
 //        // given
 //        doThrow(new PreCheckException(INVALID_PAYER_SIGNATURE))
 //                .when(checker)
@@ -434,15 +432,15 @@
 //
 //        // then
 //        final TransactionResponse response = parseResponse(responseBuffer);
-//        assertThat(response.nodeTransactionPrecheckCode()).isEqualTo(INVALID_PAYER_SIGNATURE);
-//        assertThat(response.cost()).isZero();
-//        verify(metrics).countReceived(ConsensusCreateTopic);
-//        verify(submissionManager, never()).submit(any(), any(), any());
-//        verify(metrics, never()).countSubmitted(any());
-//    }
-//
-//    @Test
-//    void testSolvencyFails() throws PreCheckException, IOException {
+//        assertThat(response.getNodeTransactionPrecheckCode()).isEqualTo(INVALID_PAYER_SIGNATURE);
+//        assertThat(response.getCost()).isZero();
+//        verify(opCounters).countReceived(ConsensusCreateTopic);
+//        verify(submissionManager, never()).submit(any(), any(), any());
+//        verify(opCounters, never()).countSubmitted(any());
+//    }
+//
+//    @Test
+//    void testSolvencyFails() throws PreCheckException, InvalidProtocolBufferException {
 //        // given
 //        doThrow(new InsufficientBalanceException(INSUFFICIENT_ACCOUNT_BALANCE, 42L))
 //                .when(checker)
@@ -454,271 +452,38 @@
 //
 //        // then
 //        final TransactionResponse response = parseResponse(responseBuffer);
-//        assertThat(response.nodeTransactionPrecheckCode())
+//        assertThat(response.getNodeTransactionPrecheckCode())
 //                .isEqualTo(INSUFFICIENT_ACCOUNT_BALANCE);
-//        assertThat(response.cost()).isEqualTo(42L);
-//        verify(metrics).countReceived(ConsensusCreateTopic);
-//        verify(submissionManager, never()).submit(any(), any(), any());
-//        verify(metrics, never()).countSubmitted(any());
-//    }
-//
-//    @Test
-//    void testSubmitFails() throws PreCheckException, IOException {
+//        assertThat(response.getCost()).isEqualTo(42L);
+//        verify(opCounters).countReceived(ConsensusCreateTopic);
+//        verify(submissionManager, never()).submit(any(), any(), any());
+//        verify(opCounters, never()).countSubmitted(any());
+//    }
+//
+//    @Test
+//    void testSubmitFails() throws PreCheckException, InvalidProtocolBufferException {
 //        // given
 //        doThrow(new PreCheckException(PLATFORM_TRANSACTION_NOT_CREATED))
 //                .when(submissionManager)
-//                .submit(eq(TRANSACTION_BODY), eq(requestBuffer), any());
-//        final ByteBuffer responseBuffer = ByteBuffer.allocate(1024 * 6);
-//
-//        // when
-//        workflow.submitTransaction(ctx, requestBuffer, responseBuffer);
-//
-//        // then
-//        final TransactionResponse response = parseResponse(responseBuffer);
-//        assertThat(response.nodeTransactionPrecheckCode())
+//                .submit(eq(TRANSACTION_BODY), eq(requestBuffer.array()), any());
+//        final ByteBuffer responseBuffer = ByteBuffer.allocate(1024 * 6);
+//
+//        // when
+//        workflow.submitTransaction(ctx, requestBuffer, responseBuffer);
+//
+//        // then
+//        final TransactionResponse response = parseResponse(responseBuffer);
+//        assertThat(response.getNodeTransactionPrecheckCode())
 //                .isEqualTo(PLATFORM_TRANSACTION_NOT_CREATED);
-//        assertThat(response.cost()).isZero();
-//        verify(metrics).countReceived(ConsensusCreateTopic);
-//        verify(metrics, never()).countSubmitted(any());
-//    }
-=======
-    @Test
-    void testSuccess() throws PreCheckException, InvalidProtocolBufferException {
-        // given
-        final ByteBuffer responseBuffer = ByteBuffer.allocate(1024 * 6);
-
-        // when
-        workflow.submitTransaction(ctx, requestBuffer, responseBuffer);
-
-        // then
-        final TransactionResponse response = parseResponse(responseBuffer);
-        assertThat(response.getNodeTransactionPrecheckCode()).isEqualTo(OK);
-        assertThat(response.getCost()).isZero();
-        verify(opCounters).countReceived(ConsensusCreateTopic);
-        verify(submissionManager).submit(TRANSACTION_BODY, requestBuffer.array(), txBodyParser);
-        verify(opCounters).countSubmitted(ConsensusCreateTopic);
-    }
-
-    @Test
-    void testSuccessWithNonDirectByteBuffer(@Mock ByteBuffer localRequestBuffer)
-            throws PreCheckException, InvalidProtocolBufferException {
-        // given
-        final ByteBuffer responseBuffer = ByteBuffer.allocate(1024 * 6);
-        when(onset.parseAndCheck(ctx, localRequestBuffer)).thenReturn(ONSET_RESULT);
-
-        // when
-        workflow.submitTransaction(ctx, localRequestBuffer, responseBuffer);
-
-        // then
-        final TransactionResponse response = parseResponse(responseBuffer);
-        assertThat(response.getNodeTransactionPrecheckCode()).isEqualTo(OK);
-        assertThat(response.getCost()).isZero();
-        verify(opCounters).countReceived(ConsensusCreateTopic);
-        verify(submissionManager).submit(eq(TRANSACTION_BODY), any(), eq(txBodyParser));
-        verify(opCounters).countSubmitted(ConsensusCreateTopic);
-    }
-
-    @Test
-    void testParseAndCheckWithZeroStakeFails()
-            throws InvalidProtocolBufferException, PreCheckException {
-        // given
-        final ByteBuffer responseBuffer = ByteBuffer.allocate(1024 * 6);
-        when(nodeInfo.isSelfZeroStake()).thenReturn(true);
-
-        // when
-        workflow.submitTransaction(ctx, requestBuffer, responseBuffer);
-
-        // then
-        final TransactionResponse response = parseResponse(responseBuffer);
-        assertThat(response.getNodeTransactionPrecheckCode()).isEqualTo(INVALID_NODE_ACCOUNT);
-        assertThat(response.getCost()).isZero();
-        verify(opCounters, never()).countReceived(any());
-        verify(submissionManager, never()).submit(any(), any(), any());
-        verify(opCounters, never()).countSubmitted(any());
-    }
-
-    @ParameterizedTest
-    @EnumSource(PlatformStatus.class)
-    void testParseAndCheckWithInactivePlatformFails(final PlatformStatus status)
-            throws InvalidProtocolBufferException, PreCheckException {
-        if (status != PlatformStatus.ACTIVE) {
-            // given
-            final ByteBuffer responseBuffer = ByteBuffer.allocate(1024 * 6);
-            final var inactivePlatformStatus = mock(CurrentPlatformStatus.class);
-            when(inactivePlatformStatus.get()).thenReturn(status);
-            workflow =
-                    new IngestWorkflowImpl(
-                            nodeInfo,
-                            inactivePlatformStatus,
-                            stateAccessor,
-                            storeCache,
-                            onset,
-                            checker,
-                            throttleAccumulator,
-                            submissionManager,
-                            opCounters);
-
-            // when
-            workflow.submitTransaction(ctx, requestBuffer, responseBuffer);
-
-            // then
-            final TransactionResponse response = parseResponse(responseBuffer);
-            assertThat(response.getNodeTransactionPrecheckCode()).isEqualTo(PLATFORM_NOT_ACTIVE);
-            assertThat(response.getCost()).isZero();
-            verify(opCounters, never()).countReceived(any());
-            verify(submissionManager, never()).submit(any(), any(), any());
-            verify(opCounters, never()).countSubmitted(any());
-        }
-    }
-
-    @Test
-    void testOnsetFails(@Mock WorkflowOnset localOnset)
-            throws PreCheckException, InvalidProtocolBufferException {
-        // given
-        when(localOnset.parseAndCheck(any(), any(ByteBuffer.class)))
-                .thenThrow(new PreCheckException(INVALID_TRANSACTION));
-        workflow =
-                new IngestWorkflowImpl(
-                        nodeInfo,
-                        currentPlatformStatus,
-                        stateAccessor,
-                        storeCache,
-                        localOnset,
-                        checker,
-                        throttleAccumulator,
-                        submissionManager,
-                        opCounters);
-        final ByteBuffer responseBuffer = ByteBuffer.allocate(1024 * 6);
-
-        // when
-        workflow.submitTransaction(ctx, requestBuffer, responseBuffer);
-
-        // then
-        final TransactionResponse response = parseResponse(responseBuffer);
-        assertThat(response.getNodeTransactionPrecheckCode()).isEqualTo(INVALID_TRANSACTION);
-        assertThat(response.getCost()).isZero();
-        verify(opCounters, never()).countReceived(any());
-        verify(submissionManager, never()).submit(any(), any(), any());
-        verify(opCounters, never()).countSubmitted(any());
-    }
-
-    @Test
-    void testThrottleFails() throws PreCheckException, InvalidProtocolBufferException {
-        // given
-        when(throttleAccumulator.shouldThrottle(ConsensusCreateTopic)).thenReturn(true);
-        final ByteBuffer responseBuffer = ByteBuffer.allocate(1024 * 6);
-
-        // when
-        workflow.submitTransaction(ctx, requestBuffer, responseBuffer);
-
-        // then
-        final TransactionResponse response = parseResponse(responseBuffer);
-        assertThat(response.getNodeTransactionPrecheckCode()).isEqualTo(BUSY);
-        assertThat(response.getCost()).isZero();
-        verify(opCounters).countReceived(ConsensusCreateTopic);
-        verify(submissionManager, never()).submit(any(), any(), any());
-        verify(opCounters, never()).countSubmitted(any());
-    }
-
-    @SuppressWarnings("JUnitMalformedDeclaration")
-    @Test
-    void testPayerAccountNotFoundFails(
-            @Mock StoreCache localStoreCache, @Mock ReadableAccountStore localAccountStore)
-            throws PreCheckException, InvalidProtocolBufferException {
-        // given
-        when(localStoreCache.getAccountStore(any())).thenReturn(localAccountStore);
-        when(localAccountStore.getAccount(any())).thenReturn(Optional.empty());
-        workflow =
-                new IngestWorkflowImpl(
-                        nodeInfo,
-                        currentPlatformStatus,
-                        stateAccessor,
-                        localStoreCache,
-                        onset,
-                        checker,
-                        throttleAccumulator,
-                        submissionManager,
-                        opCounters);
-        final ByteBuffer responseBuffer = ByteBuffer.allocate(1024 * 6);
-
-        // when
-        workflow.submitTransaction(ctx, requestBuffer, responseBuffer);
-
-        // then
-        final TransactionResponse response = parseResponse(responseBuffer);
-        assertThat(response.getNodeTransactionPrecheckCode()).isEqualTo(PAYER_ACCOUNT_NOT_FOUND);
-        assertThat(response.getCost()).isZero();
-        verify(opCounters).countReceived(ConsensusCreateTopic);
-        verify(submissionManager, never()).submit(any(), any(), any());
-        verify(opCounters, never()).countSubmitted(ConsensusCreateTopic);
-    }
-
-    @Test
-    void testPayerSignatureFails() throws PreCheckException, InvalidProtocolBufferException {
-        // given
-        doThrow(new PreCheckException(INVALID_PAYER_SIGNATURE))
-                .when(checker)
-                .checkPayerSignature(eq(TRANSACTION_BODY), eq(SIGNATURE_MAP), any());
-        final ByteBuffer responseBuffer = ByteBuffer.allocate(1024 * 6);
-
-        // when
-        workflow.submitTransaction(ctx, requestBuffer, responseBuffer);
-
-        // then
-        final TransactionResponse response = parseResponse(responseBuffer);
-        assertThat(response.getNodeTransactionPrecheckCode()).isEqualTo(INVALID_PAYER_SIGNATURE);
-        assertThat(response.getCost()).isZero();
-        verify(opCounters).countReceived(ConsensusCreateTopic);
-        verify(submissionManager, never()).submit(any(), any(), any());
-        verify(opCounters, never()).countSubmitted(any());
-    }
-
-    @Test
-    void testSolvencyFails() throws PreCheckException, InvalidProtocolBufferException {
-        // given
-        doThrow(new InsufficientBalanceException(INSUFFICIENT_ACCOUNT_BALANCE, 42L))
-                .when(checker)
-                .checkSolvency(eq(TRANSACTION_BODY), eq(ConsensusCreateTopic), any());
-        final ByteBuffer responseBuffer = ByteBuffer.allocate(1024 * 6);
-
-        // when
-        workflow.submitTransaction(ctx, requestBuffer, responseBuffer);
-
-        // then
-        final TransactionResponse response = parseResponse(responseBuffer);
-        assertThat(response.getNodeTransactionPrecheckCode())
-                .isEqualTo(INSUFFICIENT_ACCOUNT_BALANCE);
-        assertThat(response.getCost()).isEqualTo(42L);
-        verify(opCounters).countReceived(ConsensusCreateTopic);
-        verify(submissionManager, never()).submit(any(), any(), any());
-        verify(opCounters, never()).countSubmitted(any());
-    }
-
-    @Test
-    void testSubmitFails() throws PreCheckException, InvalidProtocolBufferException {
-        // given
-        doThrow(new PreCheckException(PLATFORM_TRANSACTION_NOT_CREATED))
-                .when(submissionManager)
-                .submit(eq(TRANSACTION_BODY), eq(requestBuffer.array()), any());
-        final ByteBuffer responseBuffer = ByteBuffer.allocate(1024 * 6);
-
-        // when
-        workflow.submitTransaction(ctx, requestBuffer, responseBuffer);
-
-        // then
-        final TransactionResponse response = parseResponse(responseBuffer);
-        assertThat(response.getNodeTransactionPrecheckCode())
-                .isEqualTo(PLATFORM_TRANSACTION_NOT_CREATED);
-        assertThat(response.getCost()).isZero();
-        verify(opCounters).countReceived(ConsensusCreateTopic);
-        verify(opCounters, never()).countSubmitted(any());
-    }
->>>>>>> a53c6894
-
-    private static TransactionResponse parseResponse(ByteBuffer responseBuffer)
-            throws IOException {
-        final byte[] bytes = new byte[responseBuffer.position()];
-        responseBuffer.get(0, bytes);
-        return TransactionResponse.PROTOBUF.parse(DataBuffer.wrap(responseBuffer));
-    }
+//        assertThat(response.getCost()).isZero();
+//        verify(opCounters).countReceived(ConsensusCreateTopic);
+//        verify(opCounters, never()).countSubmitted(any());
+//    }
+//
+//    private static TransactionResponse parseResponse(ByteBuffer responseBuffer)
+//            throws IOException {
+//        final byte[] bytes = new byte[responseBuffer.position()];
+//        responseBuffer.get(0, bytes);
+//        return TransactionResponse.PROTOBUF.parse(DataBuffer.wrap(responseBuffer));
+//    }
 }