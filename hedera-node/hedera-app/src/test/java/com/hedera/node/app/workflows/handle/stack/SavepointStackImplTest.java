--- conflicted
+++ resolved
@@ -608,8 +608,6 @@
             assertThatThrownBy(() -> stack.createWritableStates(FOOD_SERVICE))
                     .isInstanceOf(IllegalStateException.class);
             assertThatCode(stack::createSavepoint).doesNotThrowAnyException();
-<<<<<<< HEAD
-=======
         }
 
         @Test
@@ -632,7 +630,6 @@
             assertThat(stack.rootStates(FOOD_SERVICE)).has(content(newData));
             assertThat(stack.peek().createReadableStates(FOOD_SERVICE)).has(content(newData));
             assertThat(stack.peek().createWritableStates(FOOD_SERVICE)).has(content(newData));
->>>>>>> 12414d9d
         }
     }
 
