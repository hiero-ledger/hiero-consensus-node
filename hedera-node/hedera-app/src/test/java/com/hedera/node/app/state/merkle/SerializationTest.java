// SPDX-License-Identifier: Apache-2.0
package com.hedera.node.app.state.merkle;

<<<<<<< HEAD
import static com.hedera.node.app.fixtures.AppTestBase.DEFAULT_CONFIG;
import static com.swirlds.platform.test.fixtures.config.ConfigUtils.CONFIGURATION;
=======
>>>>>>> d62bd65a
import static com.swirlds.platform.test.fixtures.state.TestPlatformStateFacade.TEST_PLATFORM_STATE_FACADE;
import static com.swirlds.state.test.fixtures.merkle.MerkleStateRoot.MINIMUM_SUPPORTED_VERSION;
import static org.assertj.core.api.Assertions.assertThat;

import com.hedera.hapi.node.state.primitives.ProtoBytes;
import com.hedera.node.app.services.MigrationStateChanges;
import com.hedera.node.config.data.HederaConfig;
import com.swirlds.base.time.Time;
import com.swirlds.common.io.utility.LegacyTemporaryFileBuilder;
import com.swirlds.common.merkle.utility.MerkleTreeSnapshotReader;
import com.swirlds.common.metrics.noop.NoOpMetrics;
import com.swirlds.config.api.Configuration;
import com.swirlds.config.extensions.sources.SimpleConfigSource;
import com.swirlds.config.extensions.test.fixtures.TestConfigBuilder;
<<<<<<< HEAD
import com.swirlds.merkledb.MerkleDb;
=======
import com.swirlds.platform.config.StateConfig_;
>>>>>>> d62bd65a
import com.swirlds.platform.state.MerkleNodeState;
import com.swirlds.platform.state.signed.SignedState;
import com.swirlds.platform.test.fixtures.state.MerkleTestBase;
import com.swirlds.platform.test.fixtures.state.RandomSignedStateGenerator;
import com.swirlds.platform.test.fixtures.state.TestVirtualMapState;
import com.swirlds.state.State;
import com.swirlds.state.lifecycle.MigrationContext;
import com.swirlds.state.lifecycle.Schema;
import com.swirlds.state.lifecycle.StartupNetworks;
import com.swirlds.state.lifecycle.StateDefinition;
import com.swirlds.state.merkle.disk.OnDiskReadableKVState;
import com.swirlds.state.merkle.disk.OnDiskWritableKVState;
import com.swirlds.state.spi.ReadableKVState;
import com.swirlds.state.spi.ReadableQueueState;
import com.swirlds.state.spi.ReadableSingletonState;
import com.swirlds.state.spi.WritableKVState;
import com.swirlds.state.spi.WritableQueueState;
import com.swirlds.state.spi.WritableSingletonState;
import com.swirlds.state.test.fixtures.merkle.TestSchema;
import com.swirlds.virtualmap.VirtualMap;
import com.swirlds.virtualmap.config.VirtualMapConfig;
import com.swirlds.virtualmap.config.VirtualMapConfig_;
import edu.umd.cs.findbugs.annotations.NonNull;
import java.io.IOException;
import java.lang.reflect.Field;
import java.nio.file.Path;
import java.util.HashMap;
import java.util.Set;
import org.apache.logging.log4j.LogManager;
import org.apache.logging.log4j.Logger;
import org.hiero.base.constructable.ConstructableRegistryException;
import org.hiero.base.crypto.config.CryptoConfig;
import org.junit.jupiter.api.BeforeEach;
import org.junit.jupiter.api.Test;
import org.junit.jupiter.api.extension.ExtendWith;
import org.junit.jupiter.params.ParameterizedTest;
import org.junit.jupiter.params.provider.ValueSource;
import org.mockito.Mock;
import org.mockito.junit.jupiter.MockitoExtension;

@ExtendWith(MockitoExtension.class)
class SerializationTest extends MerkleTestBase {

    private static final Logger logger = LogManager.getLogger(RandomSignedStateGenerator.class);

    private Path dir;
    private Configuration config;

    @Mock
    private MigrationStateChanges migrationStateChanges;

    @Mock
    private StartupNetworks startupNetworks;

    @BeforeEach
    void setUp() throws IOException {
        setupConstructableRegistry();

        this.config = new TestConfigBuilder()
                .withSource(new SimpleConfigSource()
                        .withValue(VirtualMapConfig_.FLUSH_INTERVAL, 1 + "")
                        .withValue(VirtualMapConfig_.COPY_FLUSH_CANDIDATE_THRESHOLD, 1 + ""))
                .withConfigDataType(VirtualMapConfig.class)
                .withConfigDataType(HederaConfig.class)
                .withConfigDataType(CryptoConfig.class)
                .getOrCreateConfig();
        this.dir = LegacyTemporaryFileBuilder.buildTemporaryDirectory(config);
    }

    Schema createV1Schema() {
        return new TestSchema(v1) {
            @NonNull
            @Override
            @SuppressWarnings("rawtypes")
            public Set<StateDefinition> statesToCreate() {
                final var fruitDef = StateDefinition.onDisk(
                        FRUIT_STATE_ID, FRUIT_STATE_KEY, ProtoBytes.PROTOBUF, ProtoBytes.PROTOBUF, 100);
                final var countryDef =
                        StateDefinition.singleton(COUNTRY_STATE_ID, COUNTRY_STATE_KEY, ProtoBytes.PROTOBUF);
                final var steamDef = StateDefinition.queue(STEAM_STATE_ID, STEAM_STATE_KEY, ProtoBytes.PROTOBUF);
                return Set.of(fruitDef, countryDef, steamDef);
            }

            @Override
            public void migrate(@NonNull final MigrationContext ctx) {
                final var newStates = ctx.newStates();
                final OnDiskWritableKVState<ProtoBytes, ProtoBytes> fruit =
                        (OnDiskWritableKVState<ProtoBytes, ProtoBytes>)
                                (OnDiskWritableKVState) newStates.get(FRUIT_STATE_ID);
                fruit.put(A_KEY, APPLE);
                fruit.put(B_KEY, BANANA);
                fruit.put(C_KEY, CHERRY);
                fruit.put(D_KEY, DATE);
                fruit.put(E_KEY, EGGPLANT);
                fruit.put(F_KEY, FIG);
                fruit.put(G_KEY, GRAPE);

                final WritableSingletonState<ProtoBytes> country = newStates.getSingleton(COUNTRY_STATE_ID);
                country.put(CHAD);

                final WritableQueueState<ProtoBytes> steam = newStates.getQueue(STEAM_STATE_ID);
                steam.add(ART);
                steam.add(BIOLOGY);
                steam.add(CHEMISTRY);
                steam.add(DISCIPLINE);
                steam.add(ECOLOGY);
                steam.add(FIELDS);
                steam.add(GEOMETRY);
            }
        };
    }

    private void forceFlush(ReadableKVState<?, ?> state) {
        if (state instanceof OnDiskReadableKVState<?, ?>) {
            try {
                Field vmField = OnDiskReadableKVState.class.getDeclaredField("virtualMap");
                vmField.setAccessible(true);
                VirtualMap vm = (VirtualMap) vmField.get(state);

                if (vm.size() > 1) {
                    vm.enableFlush();
                    vm.release();
                    vm.waitUntilFlushed();
                }
            } catch (IllegalAccessException | NoSuchFieldException | InterruptedException e) {
                throw new RuntimeException(e);
            }
        }
    }

    /**
     * In this test scenario, we have a genesis setup where we create FRUIT and ANIMALS and COUNTRY,
     * save them to disk, and then load them back in, and verify everything was loaded correctly.
     * <br/>
     * This tests has two modes: one where we force flush the VMs to disk and one where we don't.
     * When it forces disk flush, it makes sure that the data gets to the datasource from cache and persisted in the table.
     * When the flush is not forced, the data remains in cache which has its own serialization mechanism
     */
    @ParameterizedTest
    @ValueSource(booleans = {true, false})
    void simpleReadAndWrite(boolean forceFlush) throws IOException, ConstructableRegistryException {
        final var schemaV1 = createV1Schema();
        final var originalTree = createMerkleHederaState(schemaV1);

        // When we serialize it to bytes and deserialize it back into a tree
        MerkleNodeState copy = originalTree.copy(); // make a copy to make VM flushable
        final byte[] serializedBytes;
        if (forceFlush) {
            // Force flush the VMs to disk to test serialization and deserialization
            forceFlush(originalTree.getReadableStates(FIRST_SERVICE).get(FRUIT_STATE_ID));
            copy.copy().release(); // make a fast copy because we can only write to disk an immutable copy
            copy.getRoot().getHash();
            serializedBytes = writeTree(copy.getRoot(), dir);
        } else {
            copy.getRoot().getHash();
            serializedBytes = writeTree(originalTree.getRoot(), dir);
        }

        final TestVirtualMapState loadedTree = loadedMerkleTree(schemaV1, serializedBytes);

        assertTree(loadedTree);
        try {
            originalTree.release();
        } catch (Exception e) {
            logger.error("Exception while releasing state", e);
        }
        copy.release();
        loadedTree.release();
    }

    @Test
    void snapshot() throws IOException {
        final var schemaV1 = createV1Schema();
        final var originalTree = (TestHederaVirtualMapState) createMerkleHederaState(schemaV1);
        final var tempDir = LegacyTemporaryFileBuilder.buildTemporaryDirectory(config);

        // prepare the tree and create a snapshot
        originalTree.copy().release();
        originalTree.computeHash();
        originalTree.createSnapshot(tempDir);

        final MerkleNodeState state =
                originalTree.loadSnapshot(tempDir.resolve(MerkleTreeSnapshotReader.SIGNED_STATE_FILE_NAME));
        initServices(schemaV1, state);
        assertTree(state);

        originalTree.release();
        state.release();
    }

    /**
     * This test scenario is trickier, and it's designed to reproduce <a href="https://github.com/hashgraph/hedera-services/issues/13335">#13335: OnDiskKeySerializer uses wrong classId for OnDiskKey.</a>
     * This issue can be reproduced only if at first it gets flushed to disk, then it gets loaded back in, and this time it remains in cache.
     * After it gets saved to disk again, and then loaded back in, it results in ClassCastException due to incorrect classId.
     */
    @Test
    void dualReadAndWrite() throws IOException, ConstructableRegistryException {
        final var schemaV1 = createV1Schema();
        final var originalTree = createMerkleHederaState(schemaV1);

        MerkleNodeState copy = originalTree.copy(); // make a copy to make VM flushable

        forceFlush(originalTree.getReadableStates(FIRST_SERVICE).get(FRUIT_STATE_ID));
        copy.copy().release(); // make a fast copy because we can only write to disk an immutable copy
        copy.getRoot().getHash();
        final byte[] serializedBytes = writeTree(copy.getRoot(), dir);

        TestVirtualMapState loadedTree = loadedMerkleTree(schemaV1, serializedBytes);
        ((OnDiskReadableKVState) originalTree.getReadableStates(FIRST_SERVICE).get(FRUIT_STATE_ID)).reset();
        populateVmCache(loadedTree);

        loadedTree.copy().release(); // make a copy to store it to disk

        loadedTree.getRoot().getHash();
        // refreshing the dir
        dir = LegacyTemporaryFileBuilder.buildTemporaryDirectory(config);
        final byte[] serializedBytesWithCache = writeTree(loadedTree.getRoot(), dir);

        // let's load it again and see if it works
        TestVirtualMapState loadedTreeWithCache = loadedMerkleTree(schemaV1, serializedBytesWithCache);
        ((OnDiskReadableKVState)
                        loadedTreeWithCache.getReadableStates(FIRST_SERVICE).get(FRUIT_STATE_ID))
                .reset();

        assertTree(loadedTreeWithCache);
        try {
            originalTree.release();
        } catch (Exception e) {
            logger.error("Exception while releasing state", e);
        }
        loadedTree.release();
        loadedTreeWithCache.release();
        copy.release();
    }

    private TestVirtualMapState loadedMerkleTree(Schema schemaV1, byte[] serializedBytes) throws IOException {
        final VirtualMap virtualMap = parseTree(serializedBytes, dir);
<<<<<<< HEAD
        final TestHederaVirtualMapState loadedTree =
                new TestHederaVirtualMapState(virtualMap, CONFIGURATION, new NoOpMetrics(), Time.getCurrent());
=======
        final TestVirtualMapState loadedTree = new TestVirtualMapState(virtualMap);
>>>>>>> d62bd65a
        initServices(schemaV1, loadedTree);

        return loadedTree;
    }

    private void initServices(Schema schemaV1, MerkleNodeState loadedTree) {
        final var newRegistry = new MerkleSchemaRegistry(FIRST_SERVICE, new SchemaApplications());
        newRegistry.register(schemaV1);
        newRegistry.migrate(
                loadedTree,
                schemaV1.getVersion(),
                schemaV1.getVersion(),
                config,
                config,
                new HashMap<>(),
                migrationStateChanges,
                startupNetworks,
                TEST_PLATFORM_STATE_FACADE);
        loadedTree.getRoot().migrate(CONFIGURATION, MINIMUM_SUPPORTED_VERSION);
    }

    private MerkleNodeState createMerkleHederaState(Schema schemaV1) {
        final SignedState randomState =
                new RandomSignedStateGenerator().setRound(1).build();

        final var originalTree = randomState.getState();
        // the state is not hashed yet
        final var originalTreeCopy = originalTree.copy();
        originalTree.release();
        final var originalRegistry = new MerkleSchemaRegistry(FIRST_SERVICE, new SchemaApplications());
        originalRegistry.register(schemaV1);
        originalRegistry.migrate(
                originalTreeCopy,
                null,
                v1,
                config,
                config,
                new HashMap<>(),
                migrationStateChanges,
                startupNetworks,
                TEST_PLATFORM_STATE_FACADE);
        return originalTreeCopy;
    }

    private static void populateVmCache(State loadedTree) {
        final var states = loadedTree.getWritableStates(FIRST_SERVICE);
        final WritableKVState<ProtoBytes, ProtoBytes> fruitState = states.get(FRUIT_STATE_ID);
        assertThat(fruitState.get(A_KEY)).isEqualTo(APPLE);
        assertThat(fruitState.get(B_KEY)).isEqualTo(BANANA);
        assertThat(fruitState.get(C_KEY)).isEqualTo(CHERRY);
        assertThat(fruitState.get(D_KEY)).isEqualTo(DATE);
        assertThat(fruitState.get(E_KEY)).isEqualTo(EGGPLANT);
        assertThat(fruitState.get(F_KEY)).isEqualTo(FIG);
        assertThat(fruitState.get(G_KEY)).isEqualTo(GRAPE);
    }

    private static void assertTree(State loadedTree) {
        final var states = loadedTree.getReadableStates(FIRST_SERVICE);
        final ReadableKVState<ProtoBytes, ProtoBytes> fruitState = states.get(FRUIT_STATE_ID);
        assertThat(fruitState.get(A_KEY)).isEqualTo(APPLE);
        assertThat(fruitState.get(B_KEY)).isEqualTo(BANANA);
        assertThat(fruitState.get(C_KEY)).isEqualTo(CHERRY);
        assertThat(fruitState.get(D_KEY)).isEqualTo(DATE);
        assertThat(fruitState.get(E_KEY)).isEqualTo(EGGPLANT);
        assertThat(fruitState.get(F_KEY)).isEqualTo(FIG);
        assertThat(fruitState.get(G_KEY)).isEqualTo(GRAPE);

        final ReadableSingletonState<ProtoBytes> countryState = states.getSingleton(COUNTRY_STATE_ID);
        assertThat(countryState.get()).isEqualTo(CHAD);

        final ReadableQueueState<ProtoBytes> steamState = states.getQueue(STEAM_STATE_ID);
        assertThat(steamState.iterator())
                .toIterable()
                .containsExactly(ART, BIOLOGY, CHEMISTRY, DISCIPLINE, ECOLOGY, FIELDS, GEOMETRY);
    }
}<|MERGE_RESOLUTION|>--- conflicted
+++ resolved
@@ -1,11 +1,8 @@
 // SPDX-License-Identifier: Apache-2.0
 package com.hedera.node.app.state.merkle;
 
-<<<<<<< HEAD
 import static com.hedera.node.app.fixtures.AppTestBase.DEFAULT_CONFIG;
 import static com.swirlds.platform.test.fixtures.config.ConfigUtils.CONFIGURATION;
-=======
->>>>>>> d62bd65a
 import static com.swirlds.platform.test.fixtures.state.TestPlatformStateFacade.TEST_PLATFORM_STATE_FACADE;
 import static com.swirlds.state.test.fixtures.merkle.MerkleStateRoot.MINIMUM_SUPPORTED_VERSION;
 import static org.assertj.core.api.Assertions.assertThat;
@@ -20,11 +17,8 @@
 import com.swirlds.config.api.Configuration;
 import com.swirlds.config.extensions.sources.SimpleConfigSource;
 import com.swirlds.config.extensions.test.fixtures.TestConfigBuilder;
-<<<<<<< HEAD
 import com.swirlds.merkledb.MerkleDb;
-=======
 import com.swirlds.platform.config.StateConfig_;
->>>>>>> d62bd65a
 import com.swirlds.platform.state.MerkleNodeState;
 import com.swirlds.platform.state.signed.SignedState;
 import com.swirlds.platform.test.fixtures.state.MerkleTestBase;
@@ -262,12 +256,8 @@
 
     private TestVirtualMapState loadedMerkleTree(Schema schemaV1, byte[] serializedBytes) throws IOException {
         final VirtualMap virtualMap = parseTree(serializedBytes, dir);
-<<<<<<< HEAD
-        final TestHederaVirtualMapState loadedTree =
-                new TestHederaVirtualMapState(virtualMap, CONFIGURATION, new NoOpMetrics(), Time.getCurrent());
-=======
-        final TestVirtualMapState loadedTree = new TestVirtualMapState(virtualMap);
->>>>>>> d62bd65a
+        final TestVirtualMapState loadedTree =
+                new TestVirtualMapState(virtualMap, CONFIGURATION, new NoOpMetrics(), Time.getCurrent());
         initServices(schemaV1, loadedTree);
 
         return loadedTree;
