/*
 * Copyright (C) 2023 Hedera Hashgraph, LLC
 *
 * Licensed under the Apache License, Version 2.0 (the "License");
 * you may not use this file except in compliance with the License.
 * You may obtain a copy of the License at
 *
 *      http://www.apache.org/licenses/LICENSE-2.0
 *
 * Unless required by applicable law or agreed to in writing, software
 * distributed under the License is distributed on an "AS IS" BASIS,
 * WITHOUT WARRANTIES OR CONDITIONS OF ANY KIND, either express or implied.
 * See the License for the specific language governing permissions and
 * limitations under the License.
 */

package com.hedera.node.app.state.merkle;

class SerializationTest extends MerkleTestBase {
<<<<<<< HEAD
    //
    //    @BeforeEach
    //    void setUp() {
    //        setupConstructableRegistry();
    //    }
    //
    //    Schema createV1Schema() {
    //        return new TestSchema(1) {
    //            @NonNull
    //            @Override
    //            @SuppressWarnings("rawtypes")
    //            public Set<StateDefinition> statesToCreate() {
    //                final var fruitDef = StateDefinition.inMemory(FRUIT_STATE_KEY, STRING_CODEC, STRING_CODEC);
    //                final var animalDef = StateDefinition.onDisk(ANIMAL_STATE_KEY, STRING_CODEC, STRING_CODEC, 100);
    //                final var countryDef = StateDefinition.singleton(COUNTRY_STATE_KEY, STRING_CODEC);
    //                return Set.of(fruitDef, animalDef, countryDef);
    //            }
    //
    //            @Override
    //            public void migrate(@NonNull ReadableStates previousStates, @NonNull WritableStates newStates) {
    //                final WritableKVState<String, String> fruit = newStates.get(FRUIT_STATE_KEY);
    //                fruit.put(A_KEY, APPLE);
    //                fruit.put(B_KEY, BANANA);
    //                fruit.put(C_KEY, CHERRY);
    //                fruit.put(D_KEY, DATE);
    //                fruit.put(E_KEY, EGGPLANT);
    //                fruit.put(F_KEY, FIG);
    //                fruit.put(G_KEY, GRAPE);
    //
    //                final WritableKVState<String, String> animals = newStates.get(ANIMAL_STATE_KEY);
    //                animals.put(A_KEY, AARDVARK);
    //                animals.put(B_KEY, BEAR);
    //                animals.put(C_KEY, CUTTLEFISH);
    //                animals.put(D_KEY, DOG);
    //                animals.put(E_KEY, EMU);
    //                animals.put(F_KEY, FOX);
    //                animals.put(G_KEY, GOOSE);
    //
    //                final WritableSingletonState<String> country = newStates.getSingleton(COUNTRY_STATE_KEY);
    //                country.put(CHAD);
    //            }
    //        };
    //    }
    //
    //    /**
    //     * In this test scenario, we have a genesis setup where we create FRUIT and ANIMALS and COUNTRY,
    //     * save them to disk, and then load them back in, and verify everything was loaded correctly.
    //     */
    //    @Test
    //    void simpleReadAndWrite() throws IOException, ConstructableRegistryException {
    //        // Given a merkle tree with some fruit and animals and country
    //        final var v1 = version(1, 0, 0);
    //        final var dir = TemporaryFileBuilder.buildTemporaryDirectory();
    //        final var originalTree =
    //                new MerkleHederaState(tree -> {}, (evt, meta, provider) -> {}, (round, state, dual, metadata) ->
    // {});
    //        final var originalRegistry = new MerkleSchemaRegistry(registry, dir, FIRST_SERVICE);
    //        final var schemaV1 = createV1Schema();
    //        originalRegistry.register(schemaV1);
    //        originalRegistry.migrate(originalTree, null, v1);
    //
    //        // When we serialize it to bytes and deserialize it back into a tree
    //        originalTree.copy(); // make a fast copy because we can only write to disk an immutable copy
    //        CRYPTO.digestTreeSync(originalTree);
    //        final var serializedBytes = writeTree(originalTree, dir);
    //        final var newRegistry = new MerkleSchemaRegistry(registry, dir, FIRST_SERVICE);
    //        newRegistry.register(schemaV1);
    //
    //        // Register the MerkleHederaState so, when found in serialized bytes, it will register with
    //        // our migration callback, etc. (normally done by the Hedera main method)
    //        final Supplier<RuntimeConstructable> constructor = () -> new MerkleHederaState(
    //                tree -> newRegistry.migrate(tree, v1, v1),
    //                (event, meta, provider) -> {},
    //                (round, state, dualState, metadata) -> {});
    //        final var pair = new ClassConstructorPair(MerkleHederaState.class, constructor);
    //        registry.registerConstructable(pair);
    //
    //        final MerkleHederaState loadedTree = parseTree(serializedBytes, dir);
    //        loadedTree.migrate(1);
    //
    //        // Then, we should be able to see all our original states again
    //        final var states = loadedTree.createReadableStates(FIRST_SERVICE);
    //        final ReadableKVState<String, String> fruitState = states.get(FRUIT_STATE_KEY);
    //        assertThat(fruitState.get(A_KEY)).isEqualTo(APPLE);
    //        assertThat(fruitState.get(B_KEY)).isEqualTo(BANANA);
    //        assertThat(fruitState.get(C_KEY)).isEqualTo(CHERRY);
    //        assertThat(fruitState.get(D_KEY)).isEqualTo(DATE);
    //        assertThat(fruitState.get(E_KEY)).isEqualTo(EGGPLANT);
    //        assertThat(fruitState.get(F_KEY)).isEqualTo(FIG);
    //        assertThat(fruitState.get(G_KEY)).isEqualTo(GRAPE);
    //
    //        final ReadableKVState<String, String> animalState = states.get(ANIMAL_STATE_KEY);
    //        assertThat(animalState.get(A_KEY)).isEqualTo(AARDVARK);
    //        assertThat(animalState.get(B_KEY)).isEqualTo(BEAR);
    //        assertThat(animalState.get(C_KEY)).isEqualTo(CUTTLEFISH);
    //        assertThat(animalState.get(D_KEY)).isEqualTo(DOG);
    //        assertThat(animalState.get(E_KEY)).isEqualTo(EMU);
    //        assertThat(animalState.get(F_KEY)).isEqualTo(FOX);
    //        assertThat(animalState.get(G_KEY)).isEqualTo(GOOSE);
    //
    //        final ReadableSingletonState<String> countryState = states.getSingleton(COUNTRY_STATE_KEY);
    //        assertThat(countryState.get()).isEqualTo(CHAD);
    //    }
=======

    @BeforeEach
    void setUp() {
        setupConstructableRegistry();
    }

    Schema createV1Schema() {
        return new TestSchema(1) {
            @NonNull
            @Override
            @SuppressWarnings("rawtypes")
            public Set<StateDefinition> statesToCreate() {
                final var fruitDef = StateDefinition.inMemory(FRUIT_STATE_KEY, STRING_CODEC, STRING_CODEC);
                final var animalDef = StateDefinition.onDisk(ANIMAL_STATE_KEY, STRING_CODEC, STRING_CODEC, 100);
                final var countryDef = StateDefinition.singleton(COUNTRY_STATE_KEY, STRING_CODEC);
                return Set.of(fruitDef, animalDef, countryDef);
            }

            @Override
            public void migrate(@NonNull ReadableStates previousStates, @NonNull WritableStates newStates) {
                final WritableKVState<String, String> fruit = newStates.get(FRUIT_STATE_KEY);
                fruit.put(A_KEY, APPLE);
                fruit.put(B_KEY, BANANA);
                fruit.put(C_KEY, CHERRY);
                fruit.put(D_KEY, DATE);
                fruit.put(E_KEY, EGGPLANT);
                fruit.put(F_KEY, FIG);
                fruit.put(G_KEY, GRAPE);

                final WritableKVState<String, String> animals = newStates.get(ANIMAL_STATE_KEY);
                animals.put(A_KEY, AARDVARK);
                animals.put(B_KEY, BEAR);
                animals.put(C_KEY, CUTTLEFISH);
                animals.put(D_KEY, DOG);
                animals.put(E_KEY, EMU);
                animals.put(F_KEY, FOX);
                animals.put(G_KEY, GOOSE);

                final WritableSingletonState<String> country = newStates.getSingleton(COUNTRY_STATE_KEY);
                country.put(CHAD);
            }
        };
    }

    /**
     * In this test scenario, we have a genesis setup where we create FRUIT and ANIMALS and COUNTRY,
     * save them to disk, and then load them back in, and verify everything was loaded correctly.
     */
    @Test
    void simpleReadAndWrite() throws IOException, ConstructableRegistryException {
        // Given a merkle tree with some fruit and animals and country
        final var v1 = version(1, 0, 0);
        final var dir = TemporaryFileBuilder.buildTemporaryDirectory();
        final var originalTree = new MerkleHederaState(
                (tree, state) -> {}, (evt, meta, provider) -> {}, (state, platform, dual, trigger, version) -> {});
        final var originalRegistry = new MerkleSchemaRegistry(registry, dir, FIRST_SERVICE);
        final var schemaV1 = createV1Schema();
        originalRegistry.register(schemaV1);
        originalRegistry.migrate(originalTree, null, v1);

        // When we serialize it to bytes and deserialize it back into a tree
        originalTree.copy(); // make a fast copy because we can only write to disk an immutable copy
        CRYPTO.digestTreeSync(originalTree);
        final var serializedBytes = writeTree(originalTree, dir);
        final var newRegistry = new MerkleSchemaRegistry(registry, dir, FIRST_SERVICE);
        newRegistry.register(schemaV1);

        // Register the MerkleHederaState so, when found in serialized bytes, it will register with
        // our migration callback, etc. (normally done by the Hedera main method)
        final Supplier<RuntimeConstructable> constructor = () -> new MerkleHederaState(
                (tree, state) -> newRegistry.migrate((MerkleHederaState) state, v1, v1),
                (event, meta, provider) -> {},
                (state, platform, dualState, trigger, version) -> {});
        final var pair = new ClassConstructorPair(MerkleHederaState.class, constructor);
        registry.registerConstructable(pair);

        final MerkleHederaState loadedTree = parseTree(serializedBytes, dir);
        newRegistry.migrate(loadedTree, null, schemaV1.getVersion());
        loadedTree.migrate(1);

        // Then, we should be able to see all our original states again
        final var states = loadedTree.createReadableStates(FIRST_SERVICE);
        final ReadableKVState<String, String> fruitState = states.get(FRUIT_STATE_KEY);
        assertThat(fruitState.get(A_KEY)).isEqualTo(APPLE);
        assertThat(fruitState.get(B_KEY)).isEqualTo(BANANA);
        assertThat(fruitState.get(C_KEY)).isEqualTo(CHERRY);
        assertThat(fruitState.get(D_KEY)).isEqualTo(DATE);
        assertThat(fruitState.get(E_KEY)).isEqualTo(EGGPLANT);
        assertThat(fruitState.get(F_KEY)).isEqualTo(FIG);
        assertThat(fruitState.get(G_KEY)).isEqualTo(GRAPE);

        final ReadableKVState<String, String> animalState = states.get(ANIMAL_STATE_KEY);
        assertThat(animalState.get(A_KEY)).isEqualTo(AARDVARK);
        assertThat(animalState.get(B_KEY)).isEqualTo(BEAR);
        assertThat(animalState.get(C_KEY)).isEqualTo(CUTTLEFISH);
        assertThat(animalState.get(D_KEY)).isEqualTo(DOG);
        assertThat(animalState.get(E_KEY)).isEqualTo(EMU);
        assertThat(animalState.get(F_KEY)).isEqualTo(FOX);
        assertThat(animalState.get(G_KEY)).isEqualTo(GOOSE);

        final ReadableSingletonState<String> countryState = states.getSingleton(COUNTRY_STATE_KEY);
        assertThat(countryState.get()).isEqualTo(CHAD);
    }
>>>>>>> 66b58e3a
}<|MERGE_RESOLUTION|>--- conflicted
+++ resolved
@@ -16,112 +16,29 @@
 
 package com.hedera.node.app.state.merkle;
 
+import static org.assertj.core.api.Assertions.assertThat;
+
+import com.hedera.node.app.spi.fixtures.state.TestSchema;
+import com.hedera.node.app.spi.state.ReadableKVState;
+import com.hedera.node.app.spi.state.ReadableSingletonState;
+import com.hedera.node.app.spi.state.ReadableStates;
+import com.hedera.node.app.spi.state.Schema;
+import com.hedera.node.app.spi.state.StateDefinition;
+import com.hedera.node.app.spi.state.WritableKVState;
+import com.hedera.node.app.spi.state.WritableSingletonState;
+import com.hedera.node.app.spi.state.WritableStates;
+import com.swirlds.common.constructable.ClassConstructorPair;
+import com.swirlds.common.constructable.ConstructableRegistryException;
+import com.swirlds.common.constructable.RuntimeConstructable;
+import com.swirlds.common.io.utility.TemporaryFileBuilder;
+import edu.umd.cs.findbugs.annotations.NonNull;
+import java.io.IOException;
+import java.util.Set;
+import java.util.function.Supplier;
+import org.junit.jupiter.api.BeforeEach;
+import org.junit.jupiter.api.Test;
+
 class SerializationTest extends MerkleTestBase {
-<<<<<<< HEAD
-    //
-    //    @BeforeEach
-    //    void setUp() {
-    //        setupConstructableRegistry();
-    //    }
-    //
-    //    Schema createV1Schema() {
-    //        return new TestSchema(1) {
-    //            @NonNull
-    //            @Override
-    //            @SuppressWarnings("rawtypes")
-    //            public Set<StateDefinition> statesToCreate() {
-    //                final var fruitDef = StateDefinition.inMemory(FRUIT_STATE_KEY, STRING_CODEC, STRING_CODEC);
-    //                final var animalDef = StateDefinition.onDisk(ANIMAL_STATE_KEY, STRING_CODEC, STRING_CODEC, 100);
-    //                final var countryDef = StateDefinition.singleton(COUNTRY_STATE_KEY, STRING_CODEC);
-    //                return Set.of(fruitDef, animalDef, countryDef);
-    //            }
-    //
-    //            @Override
-    //            public void migrate(@NonNull ReadableStates previousStates, @NonNull WritableStates newStates) {
-    //                final WritableKVState<String, String> fruit = newStates.get(FRUIT_STATE_KEY);
-    //                fruit.put(A_KEY, APPLE);
-    //                fruit.put(B_KEY, BANANA);
-    //                fruit.put(C_KEY, CHERRY);
-    //                fruit.put(D_KEY, DATE);
-    //                fruit.put(E_KEY, EGGPLANT);
-    //                fruit.put(F_KEY, FIG);
-    //                fruit.put(G_KEY, GRAPE);
-    //
-    //                final WritableKVState<String, String> animals = newStates.get(ANIMAL_STATE_KEY);
-    //                animals.put(A_KEY, AARDVARK);
-    //                animals.put(B_KEY, BEAR);
-    //                animals.put(C_KEY, CUTTLEFISH);
-    //                animals.put(D_KEY, DOG);
-    //                animals.put(E_KEY, EMU);
-    //                animals.put(F_KEY, FOX);
-    //                animals.put(G_KEY, GOOSE);
-    //
-    //                final WritableSingletonState<String> country = newStates.getSingleton(COUNTRY_STATE_KEY);
-    //                country.put(CHAD);
-    //            }
-    //        };
-    //    }
-    //
-    //    /**
-    //     * In this test scenario, we have a genesis setup where we create FRUIT and ANIMALS and COUNTRY,
-    //     * save them to disk, and then load them back in, and verify everything was loaded correctly.
-    //     */
-    //    @Test
-    //    void simpleReadAndWrite() throws IOException, ConstructableRegistryException {
-    //        // Given a merkle tree with some fruit and animals and country
-    //        final var v1 = version(1, 0, 0);
-    //        final var dir = TemporaryFileBuilder.buildTemporaryDirectory();
-    //        final var originalTree =
-    //                new MerkleHederaState(tree -> {}, (evt, meta, provider) -> {}, (round, state, dual, metadata) ->
-    // {});
-    //        final var originalRegistry = new MerkleSchemaRegistry(registry, dir, FIRST_SERVICE);
-    //        final var schemaV1 = createV1Schema();
-    //        originalRegistry.register(schemaV1);
-    //        originalRegistry.migrate(originalTree, null, v1);
-    //
-    //        // When we serialize it to bytes and deserialize it back into a tree
-    //        originalTree.copy(); // make a fast copy because we can only write to disk an immutable copy
-    //        CRYPTO.digestTreeSync(originalTree);
-    //        final var serializedBytes = writeTree(originalTree, dir);
-    //        final var newRegistry = new MerkleSchemaRegistry(registry, dir, FIRST_SERVICE);
-    //        newRegistry.register(schemaV1);
-    //
-    //        // Register the MerkleHederaState so, when found in serialized bytes, it will register with
-    //        // our migration callback, etc. (normally done by the Hedera main method)
-    //        final Supplier<RuntimeConstructable> constructor = () -> new MerkleHederaState(
-    //                tree -> newRegistry.migrate(tree, v1, v1),
-    //                (event, meta, provider) -> {},
-    //                (round, state, dualState, metadata) -> {});
-    //        final var pair = new ClassConstructorPair(MerkleHederaState.class, constructor);
-    //        registry.registerConstructable(pair);
-    //
-    //        final MerkleHederaState loadedTree = parseTree(serializedBytes, dir);
-    //        loadedTree.migrate(1);
-    //
-    //        // Then, we should be able to see all our original states again
-    //        final var states = loadedTree.createReadableStates(FIRST_SERVICE);
-    //        final ReadableKVState<String, String> fruitState = states.get(FRUIT_STATE_KEY);
-    //        assertThat(fruitState.get(A_KEY)).isEqualTo(APPLE);
-    //        assertThat(fruitState.get(B_KEY)).isEqualTo(BANANA);
-    //        assertThat(fruitState.get(C_KEY)).isEqualTo(CHERRY);
-    //        assertThat(fruitState.get(D_KEY)).isEqualTo(DATE);
-    //        assertThat(fruitState.get(E_KEY)).isEqualTo(EGGPLANT);
-    //        assertThat(fruitState.get(F_KEY)).isEqualTo(FIG);
-    //        assertThat(fruitState.get(G_KEY)).isEqualTo(GRAPE);
-    //
-    //        final ReadableKVState<String, String> animalState = states.get(ANIMAL_STATE_KEY);
-    //        assertThat(animalState.get(A_KEY)).isEqualTo(AARDVARK);
-    //        assertThat(animalState.get(B_KEY)).isEqualTo(BEAR);
-    //        assertThat(animalState.get(C_KEY)).isEqualTo(CUTTLEFISH);
-    //        assertThat(animalState.get(D_KEY)).isEqualTo(DOG);
-    //        assertThat(animalState.get(E_KEY)).isEqualTo(EMU);
-    //        assertThat(animalState.get(F_KEY)).isEqualTo(FOX);
-    //        assertThat(animalState.get(G_KEY)).isEqualTo(GOOSE);
-    //
-    //        final ReadableSingletonState<String> countryState = states.getSingleton(COUNTRY_STATE_KEY);
-    //        assertThat(countryState.get()).isEqualTo(CHAD);
-    //    }
-=======
 
     @BeforeEach
     void setUp() {
@@ -225,5 +142,4 @@
         final ReadableSingletonState<String> countryState = states.getSingleton(COUNTRY_STATE_KEY);
         assertThat(countryState.get()).isEqualTo(CHAD);
     }
->>>>>>> 66b58e3a
 }