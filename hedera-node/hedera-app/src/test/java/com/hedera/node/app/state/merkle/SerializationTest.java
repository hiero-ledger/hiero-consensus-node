--- conflicted
+++ resolved
@@ -21,10 +21,7 @@
 import static org.mockito.Mockito.mock;
 
 import com.hedera.node.app.ids.WritableEntityIdStore;
-<<<<<<< HEAD
 import com.hedera.node.app.services.MigrationStateChanges;
-=======
->>>>>>> 6b43149c
 import com.hedera.node.app.version.HederaSoftwareVersion;
 import com.hedera.node.config.data.HederaConfig;
 import com.swirlds.common.constructable.ClassConstructorPair;
@@ -260,14 +257,9 @@
                 networkInfo,
                 mock(Metrics.class),
                 mock(WritableEntityIdStore.class),
-<<<<<<< HEAD
                 new HashMap<>(),
                 migrationStateChanges);
-        loadedTree.migrate(MerkleStateRoot.VERSION_2);
-=======
-                new HashMap<>());
         loadedTree.migrate(MerkleStateRoot.CURRENT_VERSION);
->>>>>>> 6b43149c
 
         return loadedTree;
     }
