// SPDX-License-Identifier: Apache-2.0
package com.hedera.node.app.workflows.query;

import static com.hedera.hapi.node.base.HederaFunctionality.CONSENSUS_CREATE_TOPIC;
import static com.hedera.hapi.node.base.HederaFunctionality.CRYPTO_TRANSFER;
import static com.hedera.hapi.node.base.HederaFunctionality.GET_ACCOUNT_DETAILS;
import static com.hedera.hapi.node.base.ResponseCodeEnum.ACCOUNT_ID_DOES_NOT_EXIST;
import static com.hedera.hapi.node.base.ResponseCodeEnum.INSUFFICIENT_ACCOUNT_BALANCE;
import static com.hedera.hapi.node.base.ResponseCodeEnum.INSUFFICIENT_PAYER_BALANCE;
import static com.hedera.hapi.node.base.ResponseCodeEnum.INSUFFICIENT_TX_FEE;
import static com.hedera.hapi.node.base.ResponseCodeEnum.INVALID_ACCOUNT_AMOUNTS;
import static com.hedera.hapi.node.base.ResponseCodeEnum.INVALID_RECEIVING_NODE_ACCOUNT;
import static com.hedera.hapi.node.base.ResponseCodeEnum.NOT_SUPPORTED;
import static com.hedera.node.app.spi.fixtures.workflows.ExceptionConditions.estimatedFee;
import static com.hedera.node.app.spi.fixtures.workflows.ExceptionConditions.responseCode;
import static com.hedera.node.app.workflows.handle.dispatch.DispatchValidator.WorkflowCheck.NOT_INGEST;
import static com.swirlds.common.test.fixtures.AssertionUtils.assertEventuallyEquals;
import static org.assertj.core.api.Assertions.assertThat;
import static org.assertj.core.api.Assertions.assertThatCode;
import static org.assertj.core.api.Assertions.assertThatThrownBy;
import static org.junit.jupiter.api.Assertions.assertDoesNotThrow;
import static org.mockito.ArgumentMatchers.any;
import static org.mockito.Mockito.doThrow;
import static org.mockito.Mockito.when;

import com.hedera.hapi.node.base.AccountAmount;
import com.hedera.hapi.node.base.AccountID;
import com.hedera.hapi.node.base.SignatureMap;
import com.hedera.hapi.node.base.Transaction;
import com.hedera.hapi.node.base.TransactionID;
import com.hedera.hapi.node.base.TransferList;
import com.hedera.hapi.node.state.token.Account;
import com.hedera.hapi.node.token.CryptoTransferTransactionBody;
import com.hedera.hapi.node.transaction.SignedTransaction;
import com.hedera.hapi.node.transaction.TransactionBody;
import com.hedera.node.app.fees.FeeManager;
import com.hedera.node.app.fixtures.AppTestBase;
import com.hedera.node.app.service.token.ReadableAccountStore;
import com.hedera.node.app.service.token.impl.handlers.CryptoTransferHandler;
import com.hedera.node.app.spi.authorization.Authorizer;
import com.hedera.node.app.spi.fees.Fees;
import com.hedera.node.app.spi.ids.ReadableEntityCounters;
import com.hedera.node.app.spi.workflows.InsufficientBalanceException;
import com.hedera.node.app.spi.workflows.PreCheckException;
import com.hedera.node.app.store.ReadableStoreFactory;
import com.hedera.node.app.validation.ExpiryValidation;
import com.hedera.node.app.workflows.SolvencyPreCheck;
import com.hedera.node.app.workflows.TransactionChecker;
import com.hedera.node.app.workflows.TransactionInfo;
import com.hedera.node.app.workflows.dispatcher.TransactionDispatcher;
import com.hedera.node.config.testfixtures.HederaTestConfigBuilder;
import com.swirlds.config.api.Configuration;
<<<<<<< HEAD
import com.swirlds.merkledb.MerkleDbDataSource;
import java.time.Duration;
import java.time.Instant;
import java.time.temporal.ChronoUnit;
=======
import com.swirlds.merkledb.test.fixtures.MerkleDbTestUtils;
import java.time.Instant;
>>>>>>> b4b97530
import org.junit.jupiter.api.AfterEach;
import org.junit.jupiter.api.BeforeEach;
import org.junit.jupiter.api.DisplayName;
import org.junit.jupiter.api.Nested;
import org.junit.jupiter.api.Test;
import org.junit.jupiter.api.extension.ExtendWith;
import org.mockito.Mock;
import org.mockito.junit.jupiter.MockitoExtension;

@ExtendWith(MockitoExtension.class)
class QueryCheckerTest extends AppTestBase {

    private static final Account ALICE_ACCOUNT = ALICE.account();

    @Mock
    private Authorizer authorizer;

    @Mock
    private CryptoTransferHandler cryptoTransferHandler;

    @Mock
    private SolvencyPreCheck solvencyPreCheck;

    @Mock
    private ExpiryValidation expiryValidation;

    @Mock
    private FeeManager feeManager;

    @Mock
    private TransactionDispatcher dispatcher;

    @Mock
    private TransactionChecker transactionChecker;

    @Mock
    private Configuration configuration;

    private QueryChecker checker;

    @BeforeEach
    void setup() {
        checker = new QueryChecker(
                authorizer,
                cryptoTransferHandler,
                solvencyPreCheck,
                expiryValidation,
                feeManager,
                dispatcher,
                transactionChecker);
    }

    @AfterEach
    void tearDown() {
        if (state != null) {
            state.release();
        }
<<<<<<< HEAD
        assertEventuallyEquals(
                0L,
                MerkleDbDataSource::getCountOfOpenDatabases,
                Duration.of(5, ChronoUnit.SECONDS),
                "All databases should be closed");
=======
        MerkleDbTestUtils.assertAllDatabasesClosed();
>>>>>>> b4b97530
    }

    @SuppressWarnings("ConstantConditions")
    @Test
    void testConstructorWithIllegalArguments() {
        assertThatThrownBy(() -> new QueryChecker(
                        null,
                        cryptoTransferHandler,
                        solvencyPreCheck,
                        expiryValidation,
                        feeManager,
                        dispatcher,
                        transactionChecker))
                .isInstanceOf(NullPointerException.class);
        assertThatThrownBy(() -> new QueryChecker(
                        authorizer,
                        null,
                        solvencyPreCheck,
                        expiryValidation,
                        feeManager,
                        dispatcher,
                        transactionChecker))
                .isInstanceOf(NullPointerException.class);
        assertThatThrownBy(() -> new QueryChecker(
                        authorizer,
                        cryptoTransferHandler,
                        null,
                        expiryValidation,
                        feeManager,
                        dispatcher,
                        transactionChecker))
                .isInstanceOf(NullPointerException.class);
        assertThatThrownBy(() -> new QueryChecker(
                        authorizer,
                        cryptoTransferHandler,
                        solvencyPreCheck,
                        null,
                        feeManager,
                        dispatcher,
                        transactionChecker))
                .isInstanceOf(NullPointerException.class);
        assertThatThrownBy(() -> new QueryChecker(
                        authorizer,
                        cryptoTransferHandler,
                        solvencyPreCheck,
                        expiryValidation,
                        null,
                        dispatcher,
                        transactionChecker))
                .isInstanceOf(NullPointerException.class);
    }

    @SuppressWarnings("ConstantConditions")
    @Test
    void testValidateCryptoTransferWithIllegalArguments() {
        assertThatThrownBy(() -> checker.validateCryptoTransfer(null)).isInstanceOf(NullPointerException.class);
    }

    @Test
    void testValidateCryptoTransferSucceeds() {
        // given
        final var txBody = TransactionBody.newBuilder()
                .transactionID(
                        TransactionID.newBuilder().accountID(AccountID.DEFAULT).build())
                .build();
        final var signatureMap = SignatureMap.newBuilder().build();
        final var transaction = Transaction.newBuilder().build();
        final var transactionInfo = new TransactionInfo(
                transaction, txBody, signatureMap, transaction.signedTransactionBytes(), CRYPTO_TRANSFER, null);

        // when
        assertThatCode(() -> checker.validateCryptoTransfer(transactionInfo)).doesNotThrowAnyException();
    }

    @Test
    void testValidateCryptoTransferWithWrongTransactionType() {
        // given
        final var txBody = TransactionBody.newBuilder()
                .transactionID(
                        TransactionID.newBuilder().accountID(AccountID.DEFAULT).build())
                .build();
        final var signatureMap = SignatureMap.newBuilder().build();
        final var transaction = Transaction.newBuilder().build();
        final var transactionInfo = new TransactionInfo(
                transaction, txBody, signatureMap, transaction.signedTransactionBytes(), CONSENSUS_CREATE_TOPIC, null);

        // then
        assertThatThrownBy(() -> checker.validateCryptoTransfer(transactionInfo))
                .isInstanceOf(PreCheckException.class)
                .has(responseCode(INSUFFICIENT_TX_FEE));
    }

    @Test
    void testValidateCryptoTransferWithFailingValidation() throws PreCheckException {
        // given
        final var txBody = TransactionBody.newBuilder()
                .transactionID(
                        TransactionID.newBuilder().accountID(AccountID.DEFAULT).build())
                .build();
        final var signatureMap = SignatureMap.newBuilder().build();
        final var transaction = Transaction.newBuilder().build();
        final var transactionInfo = new TransactionInfo(
                transaction, txBody, signatureMap, transaction.signedTransactionBytes(), CRYPTO_TRANSFER, null);
        doThrow(new PreCheckException(INVALID_ACCOUNT_AMOUNTS))
                .when(cryptoTransferHandler)
                .pureChecks(any());

        // then
        assertThatThrownBy(() -> checker.validateCryptoTransfer(transactionInfo))
                .isInstanceOf(PreCheckException.class)
                .has(responseCode(INVALID_ACCOUNT_AMOUNTS));
    }

    @SuppressWarnings("ConstantConditions")
    @Test
    void testCheckPermissionWithIllegalArguments() {
        // given
        final var payer = AccountID.newBuilder().build();

        // then
        assertThatThrownBy(() -> checker.checkPermissions(null, GET_ACCOUNT_DETAILS))
                .isInstanceOf(NullPointerException.class);
        assertThatThrownBy(() -> checker.checkPermissions(payer, null)).isInstanceOf(NullPointerException.class);
    }

    @Test
    void testCheckPermissionSucceeds() {
        // given
        final var payer = AccountID.newBuilder().build();
        when(authorizer.isAuthorized(payer, GET_ACCOUNT_DETAILS)).thenReturn(true);

        // then
        assertDoesNotThrow(() -> checker.checkPermissions(payer, GET_ACCOUNT_DETAILS));
    }

    @Test
    void testCheckPermissionFails() {
        // given
        final var payer = AccountID.newBuilder().build();
        when(authorizer.isAuthorized(payer, GET_ACCOUNT_DETAILS)).thenReturn(false);

        // then
        assertThatThrownBy(() -> checker.checkPermissions(payer, GET_ACCOUNT_DETAILS))
                .isInstanceOf(PreCheckException.class)
                .has(responseCode(NOT_SUPPORTED));
    }

    @Nested
    @DisplayName("Tests for checking account balances")
    class ValidateAccountBalanceTests {

        private ReadableAccountStore store;

        @Mock
        private ReadableEntityCounters entityCounters;

        @BeforeEach
        void setup() {
            setupStandardStates();

            final var storeFactory = new ReadableStoreFactory(state);
            store = storeFactory.getStore(ReadableAccountStore.class);
        }

        @SuppressWarnings("ConstantConditions")
        @Test
        void testIllegalArguments() {
            // given
            final var txInfo =
                    createPaymentInfo(ALICE.accountID(), send(ALICE.accountID(), 8), receive(nodeSelfAccountId, 8));

            // then
            assertThatThrownBy(() -> checker.validateAccountBalances(null, txInfo, ALICE_ACCOUNT, 8L, 0))
                    .isInstanceOf(NullPointerException.class);
            assertThatThrownBy(() -> checker.validateAccountBalances(store, null, ALICE_ACCOUNT, 8L, 0))
                    .isInstanceOf(NullPointerException.class);
            assertThatThrownBy(() -> checker.validateAccountBalances(store, txInfo, null, 8L, 0))
                    .isInstanceOf(NullPointerException.class);
        }

        @Test
        void testHappyPath() {
            // given
            final var amount = 8L;
            final var txInfo = createPaymentInfo(
                    ALICE.accountID(), send(ALICE.accountID(), amount), receive(nodeSelfAccountId, amount));

            // then
            assertThatCode(() -> checker.validateAccountBalances(store, txInfo, ALICE_ACCOUNT, amount, 0))
                    .doesNotThrowAnyException();
        }

        @Test
        void testSolvencyCheckFails() throws PreCheckException {
            // given
            final var amount = 8L;
            final var txInfo = createPaymentInfo(
                    ALICE.accountID(), send(ALICE.accountID(), amount), receive(nodeSelfAccountId, amount));
            doThrow(new InsufficientBalanceException(INSUFFICIENT_ACCOUNT_BALANCE, amount))
                    .when(solvencyPreCheck)
                    .checkSolvency(txInfo, ALICE_ACCOUNT, new Fees(amount, 0, 0), NOT_INGEST);

            // then
            assertThatThrownBy(() -> checker.validateAccountBalances(store, txInfo, ALICE_ACCOUNT, 0, amount))
                    .isInstanceOf(InsufficientBalanceException.class)
                    .has(responseCode(INSUFFICIENT_ACCOUNT_BALANCE))
                    .has(estimatedFee(amount));
        }

        @Test
        void testEmptyTransferListFails() {
            // given
            final var txInfo = createPaymentInfo(ALICE.accountID());

            // then
            assertThatThrownBy(() -> checker.validateAccountBalances(store, txInfo, ALICE_ACCOUNT, 8L, 0))
                    .isInstanceOf(PreCheckException.class)
                    .has(responseCode(INVALID_ACCOUNT_AMOUNTS));
        }

        @Test
        void testOtherPayerSucceeds() {
            // given
            final long amount = 5000L;
            final var txInfo = createPaymentInfo(
                    ALICE.accountID(), send(ERIN.accountID(), amount), receive(nodeSelfAccountId, amount));
            accountsState.put(
                    ERIN.accountID(),
                    ERIN.account().copyBuilder().tinybarBalance(amount).build());

            // then
            assertThatCode(() -> checker.validateAccountBalances(store, txInfo, ALICE_ACCOUNT, amount, 0))
                    .doesNotThrowAnyException();
        }

        @Test
        void testOtherPayerFailsWithInsufficientBalance() {
            // given
            final long amount = 5000L;
            final var txInfo = createPaymentInfo(
                    ALICE.accountID(), send(ERIN.accountID(), amount), receive(nodeSelfAccountId, amount));
            accountsState.put(
                    ERIN.accountID(),
                    ERIN.account().copyBuilder().tinybarBalance(amount - 1).build());

            // then
            assertThatThrownBy(() -> checker.validateAccountBalances(store, txInfo, ALICE_ACCOUNT, 0, amount))
                    .isInstanceOf(InsufficientBalanceException.class)
                    .has(responseCode(INSUFFICIENT_PAYER_BALANCE))
                    .has(estimatedFee(amount));
        }

        @Test
        void testOtherPayerFailsIfNotFound() {
            // given
            final long amount = 5000L;
            final var txInfo = createPaymentInfo(
                    ALICE.accountID(), send(BOB.accountID(), amount), receive(nodeSelfAccountId, amount));

            // then
            assertThatThrownBy(() -> checker.validateAccountBalances(store, txInfo, ALICE_ACCOUNT, amount, 0))
                    .isInstanceOf(PreCheckException.class)
                    .has(responseCode(ACCOUNT_ID_DOES_NOT_EXIST));
        }

        @Test
        void testMultiplePayersSucceeds() {
            // given
            final long amount = 4000L;
            final var txInfo = createPaymentInfo(
                    ALICE.accountID(),
                    send(ALICE.accountID(), amount / 2),
                    send(BOB.accountID(), amount / 4),
                    send(ERIN.accountID(), amount / 4),
                    receive(nodeSelfAccountId, amount));
            accountsState.put(
                    BOB.accountID(),
                    BOB.account().copyBuilder().tinybarBalance(amount / 4).build());
            accountsState.put(
                    ERIN.accountID(),
                    ERIN.account().copyBuilder().tinybarBalance(amount / 4).build());

            // then
            assertThatCode(() -> checker.validateAccountBalances(store, txInfo, ALICE_ACCOUNT, amount, 0))
                    .doesNotThrowAnyException();
        }

        @Test
        void testMultiplePayersFailsWithInsufficientBalance() {
            // given
            final long amount = 4000L;
            final var txInfo = createPaymentInfo(
                    ALICE.accountID(),
                    send(ALICE.accountID(), amount / 2),
                    send(BOB.accountID(), amount / 4),
                    send(ERIN.accountID(), amount / 4),
                    receive(nodeSelfAccountId, amount));
            accountsState.put(
                    BOB.accountID(),
                    BOB.account().copyBuilder().tinybarBalance(amount / 4 - 1).build());
            accountsState.put(
                    ERIN.accountID(),
                    ERIN.account().copyBuilder().tinybarBalance(amount / 4).build());

            // then
            assertThatThrownBy(() -> checker.validateAccountBalances(store, txInfo, ALICE_ACCOUNT, 0, amount))
                    .isInstanceOf(InsufficientBalanceException.class)
                    .has(responseCode(INSUFFICIENT_PAYER_BALANCE))
                    .has(estimatedFee(amount));
        }

        @Test
        void testMultiplePayersFailsIfOneNotFound() {
            // given
            final long amount = 4000L;
            final var txInfo = createPaymentInfo(
                    ALICE.accountID(),
                    send(ALICE.accountID(), amount / 2),
                    send(BOB.accountID(), amount / 4),
                    send(ERIN.accountID(), amount / 4),
                    receive(nodeSelfAccountId, amount));
            accountsState.put(
                    ERIN.accountID(),
                    ERIN.account().copyBuilder().tinybarBalance(amount / 4).build());

            // then
            assertThatThrownBy(() -> checker.validateAccountBalances(store, txInfo, ALICE_ACCOUNT, amount, 0))
                    .isInstanceOf(PreCheckException.class)
                    .has(responseCode(ACCOUNT_ID_DOES_NOT_EXIST));
        }

        @Test
        void testWrongRecipientFails() {
            // given
            final var amount = 8L;
            final var txInfo = createPaymentInfo(
                    ALICE.accountID(), send(ALICE.accountID(), amount), receive(NODE_1.nodeAccountID(), amount));
            accountsState.put(NODE_1.nodeAccountID(), NODE_1.account());

            // then
            assertThatThrownBy(() -> checker.validateAccountBalances(store, txInfo, ALICE_ACCOUNT, amount, 0))
                    .isInstanceOf(PreCheckException.class)
                    .has(responseCode(INVALID_RECEIVING_NODE_ACCOUNT));
        }

        @Test
        void testInsufficientNodePaymentFails() {
            // given
            final var amount = 4000L;
            final var txInfo = createPaymentInfo(
                    ALICE.accountID(),
                    send(ALICE.accountID(), amount),
                    receive(ERIN.accountID(), amount / 2),
                    receive(nodeSelfAccountId, amount / 2));

            // then
            assertThatThrownBy(() -> checker.validateAccountBalances(store, txInfo, ALICE_ACCOUNT, amount, 0))
                    .isInstanceOf(InsufficientBalanceException.class)
                    .has(responseCode(INSUFFICIENT_TX_FEE))
                    .has(estimatedFee(amount));
        }

        @Test
        void testPayerWithMinValueFails() {
            // given
            final var amount = 4000L;
            final var txInfo = createPaymentInfo(
                    ALICE.accountID(),
                    AccountAmount.newBuilder()
                            .accountID(ALICE.accountID())
                            .amount(Long.MIN_VALUE)
                            .build(),
                    receive(nodeSelfAccountId, amount));

            // then
            assertThatThrownBy(() -> checker.validateAccountBalances(store, txInfo, ALICE_ACCOUNT, amount, 0))
                    .isInstanceOf(PreCheckException.class)
                    .has(responseCode(INVALID_ACCOUNT_AMOUNTS));
        }

        @Test
        void testOtherPayerWithMinValueFails() {
            // given
            final var amount = 4000L;
            final var txInfo = createPaymentInfo(
                    ALICE.accountID(),
                    AccountAmount.newBuilder()
                            .accountID(ERIN.accountID())
                            .amount(Long.MIN_VALUE)
                            .build(),
                    receive(nodeSelfAccountId, amount));

            // then
            assertThatThrownBy(() -> checker.validateAccountBalances(store, txInfo, ALICE_ACCOUNT, amount, 0))
                    .isInstanceOf(PreCheckException.class)
                    .has(responseCode(INVALID_ACCOUNT_AMOUNTS));
        }
    }

    @Test
    void testEstimateTxFees(@Mock final ReadableStoreFactory storeFactory) {
        // given
        final var consensusNow = Instant.ofEpochSecond(0);
        final var txInfo = createPaymentInfo(ALICE.accountID());
        final var configuration = HederaTestConfigBuilder.createConfig();
        final var fees = new Fees(1L, 20L, 300L);
        when(cryptoTransferHandler.calculateFees(any())).thenReturn(fees);

        // when
        final var result = checker.estimateTxFees(
                storeFactory, consensusNow, txInfo, ALICE.account().key(), configuration);

        // then
        assertThat(result).isEqualTo(fees.totalFee());
    }

    private TransactionInfo createPaymentInfo(final AccountID payerID, final AccountAmount... transfers) {
        final var transactionID = TransactionID.newBuilder().accountID(payerID).build();
        final var transferList =
                TransferList.newBuilder().accountAmounts(transfers).build();
        final var txBody = TransactionBody.newBuilder()
                .transactionID(transactionID)
                .nodeAccountID(nodeSelfAccountId)
                .cryptoTransfer(CryptoTransferTransactionBody.newBuilder()
                        .transfers(transferList)
                        .build())
                .build();
        final var bodyBytes = TransactionBody.PROTOBUF.toBytes(txBody);
        final var signedTransaction = SignedTransaction.newBuilder()
                .bodyBytes(bodyBytes)
                .sigMap(SignatureMap.DEFAULT)
                .build();
        final var signedTransactionBytes = SignedTransaction.PROTOBUF.toBytes(signedTransaction);
        final var transaction = Transaction.newBuilder()
                .signedTransactionBytes(signedTransactionBytes)
                .build();
        return new TransactionInfo(
                transaction, txBody, SignatureMap.DEFAULT, signedTransactionBytes, CRYPTO_TRANSFER, null);
    }

    private static AccountAmount send(AccountID accountID, long amount) {
        return AccountAmount.newBuilder().accountID(accountID).amount(-amount).build();
    }

    private static AccountAmount receive(AccountID accountID, long amount) {
        return AccountAmount.newBuilder().accountID(accountID).amount(amount).build();
    }
}<|MERGE_RESOLUTION|>--- conflicted
+++ resolved
@@ -14,7 +14,6 @@
 import static com.hedera.node.app.spi.fixtures.workflows.ExceptionConditions.estimatedFee;
 import static com.hedera.node.app.spi.fixtures.workflows.ExceptionConditions.responseCode;
 import static com.hedera.node.app.workflows.handle.dispatch.DispatchValidator.WorkflowCheck.NOT_INGEST;
-import static com.swirlds.common.test.fixtures.AssertionUtils.assertEventuallyEquals;
 import static org.assertj.core.api.Assertions.assertThat;
 import static org.assertj.core.api.Assertions.assertThatCode;
 import static org.assertj.core.api.Assertions.assertThatThrownBy;
@@ -50,15 +49,8 @@
 import com.hedera.node.app.workflows.dispatcher.TransactionDispatcher;
 import com.hedera.node.config.testfixtures.HederaTestConfigBuilder;
 import com.swirlds.config.api.Configuration;
-<<<<<<< HEAD
-import com.swirlds.merkledb.MerkleDbDataSource;
-import java.time.Duration;
-import java.time.Instant;
-import java.time.temporal.ChronoUnit;
-=======
 import com.swirlds.merkledb.test.fixtures.MerkleDbTestUtils;
 import java.time.Instant;
->>>>>>> b4b97530
 import org.junit.jupiter.api.AfterEach;
 import org.junit.jupiter.api.BeforeEach;
 import org.junit.jupiter.api.DisplayName;
@@ -116,15 +108,7 @@
         if (state != null) {
             state.release();
         }
-<<<<<<< HEAD
-        assertEventuallyEquals(
-                0L,
-                MerkleDbDataSource::getCountOfOpenDatabases,
-                Duration.of(5, ChronoUnit.SECONDS),
-                "All databases should be closed");
-=======
         MerkleDbTestUtils.assertAllDatabasesClosed();
->>>>>>> b4b97530
     }
 
     @SuppressWarnings("ConstantConditions")
