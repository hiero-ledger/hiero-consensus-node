/*
 * Copyright (C) 2023 Hedera Hashgraph, LLC
 *
 * Licensed under the Apache License, Version 2.0 (the "License");
 * you may not use this file except in compliance with the License.
 * You may obtain a copy of the License at
 *
 *      http://www.apache.org/licenses/LICENSE-2.0
 *
 * Unless required by applicable law or agreed to in writing, software
 * distributed under the License is distributed on an "AS IS" BASIS,
 * WITHOUT WARRANTIES OR CONDITIONS OF ANY KIND, either express or implied.
 * See the License for the specific language governing permissions and
 * limitations under the License.
 */

package com.hedera.node.app.workflows.query;

import static com.hedera.hapi.node.base.HederaFunctionality.CONSENSUS_CREATE_TOPIC;
import static com.hedera.hapi.node.base.HederaFunctionality.CRYPTO_TRANSFER;
import static com.hedera.hapi.node.base.HederaFunctionality.GET_ACCOUNT_DETAILS;
import static com.hedera.hapi.node.base.ResponseCodeEnum.ACCOUNT_ID_DOES_NOT_EXIST;
import static com.hedera.hapi.node.base.ResponseCodeEnum.INSUFFICIENT_PAYER_BALANCE;
import static com.hedera.hapi.node.base.ResponseCodeEnum.INSUFFICIENT_TX_FEE;
import static com.hedera.hapi.node.base.ResponseCodeEnum.INVALID_ACCOUNT_AMOUNTS;
import static com.hedera.hapi.node.base.ResponseCodeEnum.INVALID_RECEIVING_NODE_ACCOUNT;
import static com.hedera.hapi.node.base.ResponseCodeEnum.NOT_SUPPORTED;
import static com.hedera.node.app.spi.fixtures.workflows.ExceptionConditions.estimatedFee;
import static com.hedera.node.app.spi.fixtures.workflows.ExceptionConditions.responseCode;
import static org.assertj.core.api.Assertions.assertThat;
import static org.assertj.core.api.Assertions.assertThatCode;
import static org.assertj.core.api.Assertions.assertThatThrownBy;
import static org.junit.jupiter.api.Assertions.assertDoesNotThrow;
import static org.mockito.ArgumentMatchers.any;
import static org.mockito.Mockito.doThrow;
import static org.mockito.Mockito.when;

import com.hedera.hapi.node.base.AccountAmount;
import com.hedera.hapi.node.base.AccountID;
import com.hedera.hapi.node.base.SignatureMap;
import com.hedera.hapi.node.base.Transaction;
import com.hedera.hapi.node.base.TransactionID;
import com.hedera.hapi.node.base.TransferList;
import com.hedera.hapi.node.state.token.Account;
import com.hedera.hapi.node.token.CryptoTransferTransactionBody;
import com.hedera.hapi.node.transaction.SignedTransaction;
import com.hedera.hapi.node.transaction.TransactionBody;
import com.hedera.node.app.AppTestBase;
import com.hedera.node.app.fees.FeeManager;
import com.hedera.node.app.service.token.ReadableAccountStore;
import com.hedera.node.app.service.token.impl.handlers.CryptoTransferHandler;
import com.hedera.node.app.spi.authorization.Authorizer;
import com.hedera.node.app.spi.fees.Fees;
import com.hedera.node.app.spi.workflows.InsufficientBalanceException;
import com.hedera.node.app.spi.workflows.PreCheckException;
import com.hedera.node.app.validation.ExpiryValidation;
import com.hedera.node.app.workflows.SolvencyPreCheck;
import com.hedera.node.app.workflows.TransactionInfo;
import com.hedera.node.app.workflows.dispatcher.ReadableStoreFactory;
import com.hedera.node.config.testfixtures.HederaTestConfigBuilder;
import java.time.Instant;
import org.junit.jupiter.api.BeforeEach;
import org.junit.jupiter.api.DisplayName;
import org.junit.jupiter.api.Nested;
import org.junit.jupiter.api.Test;
import org.junit.jupiter.api.extension.ExtendWith;
import org.mockito.Mock;
import org.mockito.junit.jupiter.MockitoExtension;

@ExtendWith(MockitoExtension.class)
class QueryCheckerTest extends AppTestBase {

    private static final Account ALICE_ACCOUNT = ALICE.account();

    @Mock
    private Authorizer authorizer;

    @Mock
    private CryptoTransferHandler cryptoTransferHandler;

    @Mock
    private SolvencyPreCheck solvencyPreCheck;

    @Mock
    private ExpiryValidation expiryValidation;

    @Mock
    private FeeManager feeManager;

    private QueryChecker checker;

    @BeforeEach
    void setup() {
        checker = new QueryChecker(authorizer, cryptoTransferHandler, solvencyPreCheck, expiryValidation, feeManager);
    }

    @SuppressWarnings("ConstantConditions")
    @Test
    void testConstructorWithIllegalArguments() {
        assertThatThrownBy(() ->
                        new QueryChecker(null, cryptoTransferHandler, solvencyPreCheck, expiryValidation, feeManager))
                .isInstanceOf(NullPointerException.class);
        assertThatThrownBy(() -> new QueryChecker(authorizer, null, solvencyPreCheck, expiryValidation, feeManager))
                .isInstanceOf(NullPointerException.class);
        assertThatThrownBy(
                        () -> new QueryChecker(authorizer, cryptoTransferHandler, null, expiryValidation, feeManager))
                .isInstanceOf(NullPointerException.class);
        assertThatThrownBy(
                        () -> new QueryChecker(authorizer, cryptoTransferHandler, solvencyPreCheck, null, feeManager))
                .isInstanceOf(NullPointerException.class);
        assertThatThrownBy(() ->
                        new QueryChecker(authorizer, cryptoTransferHandler, solvencyPreCheck, expiryValidation, null))
                .isInstanceOf(NullPointerException.class);
    }

    @SuppressWarnings("ConstantConditions")
    @Test
    void testValidateCryptoTransferWithIllegalArguments() {
        assertThatThrownBy(() -> checker.validateCryptoTransfer(null)).isInstanceOf(NullPointerException.class);
    }

    @Test
    void testValidateCryptoTransferSucceeds() {
        // given
        final var txBody = TransactionBody.newBuilder()
                .transactionID(
                        TransactionID.newBuilder().accountID(AccountID.DEFAULT).build())
                .build();
        final var signatureMap = SignatureMap.newBuilder().build();
        final var transaction = Transaction.newBuilder().build();
        final var transactionInfo = new TransactionInfo(
                transaction, txBody, signatureMap, transaction.signedTransactionBytes(), CRYPTO_TRANSFER);

        // when
        assertThatCode(() -> checker.validateCryptoTransfer(transactionInfo)).doesNotThrowAnyException();
    }

    @Test
    void testValidateCryptoTransferWithWrongTransactionType() {
        // given
        final var txBody = TransactionBody.newBuilder()
                .transactionID(
                        TransactionID.newBuilder().accountID(AccountID.DEFAULT).build())
                .build();
        final var signatureMap = SignatureMap.newBuilder().build();
        final var transaction = Transaction.newBuilder().build();
        final var transactionInfo = new TransactionInfo(
                transaction, txBody, signatureMap, transaction.signedTransactionBytes(), CONSENSUS_CREATE_TOPIC);

        // then
        assertThatThrownBy(() -> checker.validateCryptoTransfer(transactionInfo))
                .isInstanceOf(PreCheckException.class)
                .has(responseCode(INSUFFICIENT_TX_FEE));
    }

    @Test
    void testValidateCryptoTransferWithFailingValidation() throws PreCheckException {
        // given
        final var txBody = TransactionBody.newBuilder()
                .transactionID(
                        TransactionID.newBuilder().accountID(AccountID.DEFAULT).build())
                .build();
        final var signatureMap = SignatureMap.newBuilder().build();
        final var transaction = Transaction.newBuilder().build();
        final var transactionInfo = new TransactionInfo(
                transaction, txBody, signatureMap, transaction.signedTransactionBytes(), CRYPTO_TRANSFER);
        doThrow(new PreCheckException(INVALID_ACCOUNT_AMOUNTS))
                .when(cryptoTransferHandler)
                .pureChecks(txBody);

        // then
        assertThatThrownBy(() -> checker.validateCryptoTransfer(transactionInfo))
                .isInstanceOf(PreCheckException.class)
                .has(responseCode(INVALID_ACCOUNT_AMOUNTS));
    }

    @SuppressWarnings("ConstantConditions")
    @Test
    void testCheckPermissionWithIllegalArguments() {
        // given
        final var payer = AccountID.newBuilder().build();

        // then
        assertThatThrownBy(() -> checker.checkPermissions(null, GET_ACCOUNT_DETAILS))
                .isInstanceOf(NullPointerException.class);
        assertThatThrownBy(() -> checker.checkPermissions(payer, null)).isInstanceOf(NullPointerException.class);
    }

    @Test
    void testCheckPermissionSucceeds() {
        // given
        final var payer = AccountID.newBuilder().build();
        when(authorizer.isAuthorized(payer, GET_ACCOUNT_DETAILS)).thenReturn(true);

        // then
        assertDoesNotThrow(() -> checker.checkPermissions(payer, GET_ACCOUNT_DETAILS));
    }

    @Test
    void testCheckPermissionFails() {
        // given
        final var payer = AccountID.newBuilder().build();
        when(authorizer.isAuthorized(payer, GET_ACCOUNT_DETAILS)).thenReturn(false);

        // then
        assertThatThrownBy(() -> checker.checkPermissions(payer, GET_ACCOUNT_DETAILS))
                .isInstanceOf(PreCheckException.class)
                .has(responseCode(NOT_SUPPORTED));
    }

    @Nested
    @DisplayName("Tests for checking account balances")
    class ValidateAccountBalanceTests {

        private ReadableAccountStore store;

        @BeforeEach
        void setup() {
            setupStandardStates();

            final var storeFactory = new ReadableStoreFactory(state);
            store = storeFactory.getStore(ReadableAccountStore.class);
        }

        @SuppressWarnings("ConstantConditions")
        @Test
        void testIllegalArguments() {
            // given
            final var txInfo =
                    createPaymentInfo(ALICE.accountID(), send(ALICE.accountID(), 8), receive(nodeSelfAccountId, 8));

            // then
            assertThatThrownBy(() -> checker.validateAccountBalances(null, txInfo, ALICE_ACCOUNT, 8L))
                    .isInstanceOf(NullPointerException.class);
            assertThatThrownBy(() -> checker.validateAccountBalances(store, null, ALICE_ACCOUNT, 8L))
                    .isInstanceOf(NullPointerException.class);
            assertThatThrownBy(() -> checker.validateAccountBalances(store, txInfo, null, 8L))
                    .isInstanceOf(NullPointerException.class);
        }

        @Test
        void testHappyPath() {
            // given
            final var amount = 8L;
            final var txInfo = createPaymentInfo(
                    ALICE.accountID(), send(ALICE.accountID(), amount), receive(nodeSelfAccountId, amount));

            // then
            assertThatCode(() -> checker.validateAccountBalances(store, txInfo, ALICE_ACCOUNT, amount))
                    .doesNotThrowAnyException();
        }

        @Test
        void testSolvencyCheckFails() throws PreCheckException {
            // given
            final var amount = 8L;
            final var txInfo = createPaymentInfo(
                    ALICE.accountID(), send(ALICE.accountID(), amount), receive(nodeSelfAccountId, amount));
            doThrow(new InsufficientBalanceException(INSUFFICIENT_PAYER_BALANCE, amount))
                    .when(solvencyPreCheck)
<<<<<<< HEAD
                    .checkSolvency(txInfo, ALICE_ACCOUNT, amount);
=======
                    .checkSolvency(txInfo, ALICE.account(), new Fees(amount, 0, 0));
>>>>>>> 2c73b662

            // then
            assertThatThrownBy(() -> checker.validateAccountBalances(store, txInfo, ALICE_ACCOUNT, amount))
                    .isInstanceOf(InsufficientBalanceException.class)
                    .has(responseCode(INSUFFICIENT_PAYER_BALANCE))
                    .has(estimatedFee(amount));
        }

        @Test
        void testEmptyTransferListFails() {
            // given
            final var txInfo = createPaymentInfo(ALICE.accountID());

            // then
            assertThatThrownBy(() -> checker.validateAccountBalances(store, txInfo, ALICE_ACCOUNT, 8L))
                    .isInstanceOf(PreCheckException.class)
                    .has(responseCode(INVALID_ACCOUNT_AMOUNTS));
        }

        @Test
        void testOtherPayerSucceeds() {
            // given
            final long amount = 5000L;
            final var txInfo = createPaymentInfo(
                    ALICE.accountID(), send(ERIN.accountID(), amount), receive(nodeSelfAccountId, amount));
            accountsState.put(
                    ERIN.accountID(),
                    ERIN.account().copyBuilder().tinybarBalance(amount).build());

            // then
            assertThatCode(() -> checker.validateAccountBalances(store, txInfo, ALICE_ACCOUNT, amount))
                    .doesNotThrowAnyException();
        }

        @Test
        void testOtherPayerFailsWithInsufficientBalance() {
            // given
            final long amount = 5000L;
            final var txInfo = createPaymentInfo(
                    ALICE.accountID(), send(ERIN.accountID(), amount), receive(nodeSelfAccountId, amount));
            accountsState.put(
                    ERIN.accountID(),
                    ERIN.account().copyBuilder().tinybarBalance(amount - 1).build());

            // then
            assertThatThrownBy(() -> checker.validateAccountBalances(store, txInfo, ALICE_ACCOUNT, amount))
                    .isInstanceOf(InsufficientBalanceException.class)
                    .has(responseCode(INSUFFICIENT_PAYER_BALANCE))
                    .has(estimatedFee(amount));
        }

        @Test
        void testOtherPayerFailsIfNotFound() {
            // given
            final long amount = 5000L;
            final var txInfo = createPaymentInfo(
                    ALICE.accountID(), send(BOB.accountID(), amount), receive(nodeSelfAccountId, amount));

            // then
            assertThatThrownBy(() -> checker.validateAccountBalances(store, txInfo, ALICE_ACCOUNT, amount))
                    .isInstanceOf(PreCheckException.class)
                    .has(responseCode(ACCOUNT_ID_DOES_NOT_EXIST));
        }

        @Test
        void testMultiplePayersSucceeds() {
            // given
            final long amount = 4000L;
            final var txInfo = createPaymentInfo(
                    ALICE.accountID(),
                    send(ALICE.accountID(), amount / 2),
                    send(BOB.accountID(), amount / 4),
                    send(ERIN.accountID(), amount / 4),
                    receive(nodeSelfAccountId, amount));
            accountsState.put(
                    BOB.accountID(),
                    BOB.account().copyBuilder().tinybarBalance(amount / 4).build());
            accountsState.put(
                    ERIN.accountID(),
                    ERIN.account().copyBuilder().tinybarBalance(amount / 4).build());

            // then
            assertThatCode(() -> checker.validateAccountBalances(store, txInfo, ALICE_ACCOUNT, amount))
                    .doesNotThrowAnyException();
        }

        @Test
        void testMultiplePayersFailsWithInsufficientBalance() {
            // given
            final long amount = 4000L;
            final var txInfo = createPaymentInfo(
                    ALICE.accountID(),
                    send(ALICE.accountID(), amount / 2),
                    send(BOB.accountID(), amount / 4),
                    send(ERIN.accountID(), amount / 4),
                    receive(nodeSelfAccountId, amount));
            accountsState.put(
                    BOB.accountID(),
                    BOB.account().copyBuilder().tinybarBalance(amount / 4 - 1).build());
            accountsState.put(
                    ERIN.accountID(),
                    ERIN.account().copyBuilder().tinybarBalance(amount / 4).build());

            // then
            assertThatThrownBy(() -> checker.validateAccountBalances(store, txInfo, ALICE_ACCOUNT, amount))
                    .isInstanceOf(InsufficientBalanceException.class)
                    .has(responseCode(INSUFFICIENT_PAYER_BALANCE))
                    .has(estimatedFee(amount));
        }

        @Test
        void testMultiplePayersFailsIfOneNotFound() {
            // given
            final long amount = 4000L;
            final var txInfo = createPaymentInfo(
                    ALICE.accountID(),
                    send(ALICE.accountID(), amount / 2),
                    send(BOB.accountID(), amount / 4),
                    send(ERIN.accountID(), amount / 4),
                    receive(nodeSelfAccountId, amount));
            accountsState.put(
                    ERIN.accountID(),
                    ERIN.account().copyBuilder().tinybarBalance(amount / 4).build());

            // then
            assertThatThrownBy(() -> checker.validateAccountBalances(store, txInfo, ALICE_ACCOUNT, amount))
                    .isInstanceOf(PreCheckException.class)
                    .has(responseCode(ACCOUNT_ID_DOES_NOT_EXIST));
        }

        @Test
        void testWrongRecipientFails() {
            // given
            final var amount = 8L;
            final var txInfo = createPaymentInfo(
                    ALICE.accountID(), send(ALICE.accountID(), amount), receive(NODE_1.nodeAccountID(), amount));
            accountsState.put(NODE_1.nodeAccountID(), NODE_1.account());

            // then
            assertThatThrownBy(() -> checker.validateAccountBalances(store, txInfo, ALICE_ACCOUNT, amount))
                    .isInstanceOf(PreCheckException.class)
                    .has(responseCode(INVALID_RECEIVING_NODE_ACCOUNT));
        }

        @Test
        void testInsufficientNodePaymentFails() {
            // given
            final var amount = 4000L;
            final var txInfo = createPaymentInfo(
                    ALICE.accountID(),
                    send(ALICE.accountID(), amount),
                    receive(ERIN.accountID(), amount / 2),
                    receive(nodeSelfAccountId, amount / 2));

            // then
            assertThatThrownBy(() -> checker.validateAccountBalances(store, txInfo, ALICE_ACCOUNT, amount))
                    .isInstanceOf(InsufficientBalanceException.class)
                    .has(responseCode(INSUFFICIENT_TX_FEE))
                    .has(estimatedFee(amount));
        }

        @Test
        void testPayerWithMinValueFails() {
            // given
            final var amount = 4000L;
            final var txInfo = createPaymentInfo(
                    ALICE.accountID(),
                    AccountAmount.newBuilder()
                            .accountID(ALICE.accountID())
                            .amount(Long.MIN_VALUE)
                            .build(),
                    receive(nodeSelfAccountId, amount));

            // then
            assertThatThrownBy(() -> checker.validateAccountBalances(store, txInfo, ALICE_ACCOUNT, amount))
                    .isInstanceOf(PreCheckException.class)
                    .has(responseCode(INVALID_ACCOUNT_AMOUNTS));
        }

        @Test
        void testOtherPayerWithMinValueFails() {
            // given
            final var amount = 4000L;
            final var txInfo = createPaymentInfo(
                    ALICE.accountID(),
                    AccountAmount.newBuilder()
                            .accountID(ERIN.accountID())
                            .amount(Long.MIN_VALUE)
                            .build(),
                    receive(nodeSelfAccountId, amount));

            // then
            assertThatThrownBy(() -> checker.validateAccountBalances(store, txInfo, ALICE_ACCOUNT, amount))
                    .isInstanceOf(PreCheckException.class)
                    .has(responseCode(INVALID_ACCOUNT_AMOUNTS));
        }
    }

    @Test
    void testEstimateTxFees(@Mock final ReadableStoreFactory storeFactory) {
        // given
        final var consensusNow = Instant.ofEpochSecond(0);
        final var txInfo = createPaymentInfo(ALICE.accountID());
        final var configuration = HederaTestConfigBuilder.createConfig();
        final var fees = new Fees(1L, 20L, 300L);
        when(cryptoTransferHandler.calculateFees(any())).thenReturn(fees);

        // when
        final var result = checker.estimateTxFees(
                storeFactory, consensusNow, txInfo, ALICE.account().key(), configuration);

        // then
        assertThat(result).isEqualTo(fees.totalFee());
    }

    private TransactionInfo createPaymentInfo(final AccountID payerID, final AccountAmount... transfers) {
        final var transactionID = TransactionID.newBuilder().accountID(payerID).build();
        final var transferList =
                TransferList.newBuilder().accountAmounts(transfers).build();
        final var txBody = TransactionBody.newBuilder()
                .transactionID(transactionID)
                .nodeAccountID(nodeSelfAccountId)
                .cryptoTransfer(CryptoTransferTransactionBody.newBuilder()
                        .transfers(transferList)
                        .build())
                .build();
        final var bodyBytes = TransactionBody.PROTOBUF.toBytes(txBody);
        final var signedTransaction = SignedTransaction.newBuilder()
                .bodyBytes(bodyBytes)
                .sigMap(SignatureMap.DEFAULT)
                .build();
        final var signedTransactionBytes = SignedTransaction.PROTOBUF.toBytes(signedTransaction);
        final var transaction = Transaction.newBuilder()
                .signedTransactionBytes(signedTransactionBytes)
                .build();
        return new TransactionInfo(transaction, txBody, SignatureMap.DEFAULT, signedTransactionBytes, CRYPTO_TRANSFER);
    }

    private static AccountAmount send(AccountID accountID, long amount) {
        return AccountAmount.newBuilder().accountID(accountID).amount(-amount).build();
    }

    private static AccountAmount receive(AccountID accountID, long amount) {
        return AccountAmount.newBuilder().accountID(accountID).amount(amount).build();
    }
}<|MERGE_RESOLUTION|>--- conflicted
+++ resolved
@@ -258,11 +258,7 @@
                     ALICE.accountID(), send(ALICE.accountID(), amount), receive(nodeSelfAccountId, amount));
             doThrow(new InsufficientBalanceException(INSUFFICIENT_PAYER_BALANCE, amount))
                     .when(solvencyPreCheck)
-<<<<<<< HEAD
-                    .checkSolvency(txInfo, ALICE_ACCOUNT, amount);
-=======
-                    .checkSolvency(txInfo, ALICE.account(), new Fees(amount, 0, 0));
->>>>>>> 2c73b662
+                    .checkSolvency(txInfo, ALICE_ACCOUNT, new Fees(amount, 0, 0));
 
             // then
             assertThatThrownBy(() -> checker.validateAccountBalances(store, txInfo, ALICE_ACCOUNT, amount))
