--- conflicted
+++ resolved
@@ -684,14 +684,8 @@
             final var txBytes = asByteArray(batchTxInfo.transaction());
             final Transaction platformTx = createAppPayloadWrapper(txBytes);
             when(sigFuture.get(anyLong(), any())).thenReturn(new SignatureVerificationImpl(payerKey, null, true));
-<<<<<<< HEAD
-            when(transactionChecker.parseAndCheck(any(Bytes.class))).thenReturn(batchTxInfo);
+            when(transactionChecker.parseAndCheck(any(Bytes.class), anyInt())).thenReturn(batchTxInfo);
             when(transactionChecker.parseSignedAndCheck(any(Bytes.class))).thenReturn(innerTxInfo);
-=======
-            when(transactionChecker.parseAndCheck(any(Bytes.class), anyInt()))
-                    .thenReturn(batchTxInfo)
-                    .thenReturn(innerTxInfo);
->>>>>>> 1a99e6e3
             when(signatureVerifier.verify(any(), any())).thenReturn(Map.of(payerKey, sigFuture));
             final var previousResult = new PreHandleResult(
                     payerAccount,
