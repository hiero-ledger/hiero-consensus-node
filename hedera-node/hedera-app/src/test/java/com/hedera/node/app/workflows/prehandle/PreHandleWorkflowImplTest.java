// SPDX-License-Identifier: Apache-2.0
package com.hedera.node.app.workflows.prehandle;

import static com.hedera.hapi.node.base.ResponseCodeEnum.BATCH_KEY_SET_ON_NON_INNER_TRANSACTION;
import static com.hedera.hapi.node.base.ResponseCodeEnum.INVALID_ACCOUNT_AMOUNTS;
import static com.hedera.hapi.node.base.ResponseCodeEnum.INVALID_NODE_ACCOUNT;
import static com.hedera.hapi.node.base.ResponseCodeEnum.INVALID_TRANSACTION;
import static com.hedera.hapi.node.base.ResponseCodeEnum.OK;
import static com.hedera.hapi.node.base.ResponseCodeEnum.PAYER_ACCOUNT_DELETED;
import static com.hedera.hapi.node.base.ResponseCodeEnum.PAYER_ACCOUNT_NOT_FOUND;
import static com.hedera.hapi.node.base.ResponseCodeEnum.UNKNOWN;
import static com.hedera.node.app.ids.schemas.V0490EntityIdSchema.ENTITY_ID_STATE_KEY;
import static com.hedera.node.app.ids.schemas.V0590EntityIdSchema.ENTITY_COUNTS_KEY;
import static com.hedera.node.app.workflows.TransactionScenarioBuilder.scenario;
import static com.hedera.node.app.workflows.prehandle.PreHandleResult.Status.SO_FAR_SO_GOOD;
import static com.hedera.node.app.workflows.prehandle.PreHandleResult.Status.UNKNOWN_FAILURE;
import static com.hedera.node.app.workflows.prehandle.PreHandleResult.nodeDueDiligenceFailure;
import static com.swirlds.platform.system.transaction.TransactionWrapperUtils.createAppPayloadWrapper;
import static org.assertj.core.api.Assertions.assertThat;
import static org.assertj.core.api.Assertions.assertThatThrownBy;
import static org.mockito.ArgumentMatchers.any;
import static org.mockito.ArgumentMatchers.anyInt;
import static org.mockito.ArgumentMatchers.anyLong;
import static org.mockito.Mockito.doAnswer;
import static org.mockito.Mockito.doThrow;
import static org.mockito.Mockito.times;
import static org.mockito.Mockito.verify;
import static org.mockito.Mockito.verifyNoInteractions;
import static org.mockito.Mockito.when;

import com.hedera.hapi.node.base.AccountID;
import com.hedera.hapi.node.base.ResponseCodeEnum;
import com.hedera.hapi.node.state.common.EntityNumber;
import com.hedera.hapi.node.state.entity.EntityCounts;
import com.hedera.node.app.fixtures.AppTestBase;
import com.hedera.node.app.fixtures.state.FakeState;
import com.hedera.node.app.ids.EntityIdService;
import com.hedera.node.app.service.token.ReadableAccountStore;
import com.hedera.node.app.service.token.TokenService;
import com.hedera.node.app.signature.AppKeyVerifier;
import com.hedera.node.app.signature.DefaultKeyVerifier;
import com.hedera.node.app.signature.SignatureExpander;
import com.hedera.node.app.signature.SignatureVerificationFuture;
import com.hedera.node.app.signature.SignatureVerifier;
import com.hedera.node.app.signature.impl.SignatureVerificationImpl;
import com.hedera.node.app.spi.fixtures.Scenarios;
import com.hedera.node.app.spi.workflows.PreCheckException;
import com.hedera.node.app.spi.workflows.PreHandleContext;
import com.hedera.node.app.state.DeduplicationCache;
import com.hedera.node.app.store.ReadableStoreFactory;
import com.hedera.node.app.version.ServicesSoftwareVersion;
import com.hedera.node.app.workflows.TransactionChecker;
import com.hedera.node.app.workflows.TransactionScenarioBuilder;
import com.hedera.node.app.workflows.dispatcher.TransactionDispatcher;
import com.hedera.node.config.ConfigProvider;
import com.hedera.node.config.VersionedConfigImpl;
import com.hedera.node.config.data.HederaConfig;
import com.hedera.node.config.testfixtures.HederaTestConfigBuilder;
import com.hedera.pbj.runtime.io.buffer.Bytes;
import com.swirlds.platform.system.transaction.Transaction;
import com.swirlds.platform.system.transaction.TransactionWrapper;
import java.util.ArrayList;
import java.util.Collections;
import java.util.List;
import java.util.Map;
import java.util.Set;
import java.util.concurrent.Future;
import java.util.concurrent.atomic.AtomicReference;
import java.util.stream.Stream;
import org.junit.jupiter.api.BeforeEach;
import org.junit.jupiter.api.DisplayName;
import org.junit.jupiter.api.Nested;
import org.junit.jupiter.api.Test;
import org.junit.jupiter.api.extension.ExtendWith;
import org.mockito.Mock;
import org.mockito.Mock.Strictness;
import org.mockito.junit.jupiter.MockitoExtension;

@ExtendWith(MockitoExtension.class)
final class PreHandleWorkflowImplTest extends AppTestBase implements Scenarios {

    private static final long DEFAULT_CONFIG_VERSION = 1L;

    private final int maxBytes = 6144;

    /**
     * We use a mocked dispatcher, so it is easy to fake out interaction between the workflow and some "hypothetical"
     * transaction handlers.
     */
    @Mock
    private TransactionDispatcher dispatcher;

    /**
     * We use a mocked transaction checker, so it is easy to fake out the success or failure of the transaction
     * checker.
     */
    @Mock
    private TransactionChecker transactionChecker;

    /**
     * We use a mocked signature verifier, so it is easy to fake out the success or failure of signature verification.
     */
    @Mock
    private SignatureVerifier signatureVerifier;

    /** We use a mocked {@link SignatureExpander}, so it is easy to fake out expansion of signatures. */
    @Mock
    private SignatureExpander signatureExpander;

    /**
     * We use a mocked {@link ConfigProvider}, so it is easy to provide specific configurations.
     */
    @Mock(strictness = Strictness.LENIENT)
    private ConfigProvider configProvider;

    /** We use a mocked {@link DeduplicationCache}. */
    @Mock
    private DeduplicationCache deduplicationCache;

    /** We use a real functional store factory with our standard test data set. Needed by the workflow. */
    private ReadableStoreFactory storeFactory;

    /** The workflow under test. */
    private PreHandleWorkflow workflow;

    @BeforeEach
    void setUp() {
        final var fakeMerkleState = new FakeState();
        fakeMerkleState.addService(
                TokenService.NAME,
                Map.of(
                        "ACCOUNTS",
                        Map.of(
                                ALICE.accountID(), ALICE.account(),
                                BOB.accountID(),
                                        BOB.account()
                                                .copyBuilder()
                                                .deleted(true)
                                                .build(),
                                ERIN.accountID(), ERIN.account(),
                                STAKING_REWARD_ACCOUNT.accountID(), STAKING_REWARD_ACCOUNT.account()),
                        "ALIASES",
                        Collections.emptyMap()));
        fakeMerkleState.addService(
                EntityIdService.NAME,
                Map.of(
                        ENTITY_ID_STATE_KEY,
                        new AtomicReference<>(EntityNumber.newBuilder().build()),
                        ENTITY_COUNTS_KEY,
                        new AtomicReference<>(EntityCounts.DEFAULT)));
        storeFactory = new ReadableStoreFactory(fakeMerkleState, ServicesSoftwareVersion::new);

        final var config = new VersionedConfigImpl(HederaTestConfigBuilder.createConfig(), DEFAULT_CONFIG_VERSION);
        when(configProvider.getConfiguration()).thenReturn(config);

        workflow = new PreHandleWorkflowImpl(
                dispatcher,
                transactionChecker,
                signatureVerifier,
                signatureExpander,
                configProvider,
                deduplicationCache);
    }

    /** Null arguments are not permitted to the constructor. */
    @Test
    @DisplayName("Null constructor args throw NPE")
    @SuppressWarnings("DataFlowIssue") // Suppress the warning about null args
    void nullConstructorArgsTest() {
        assertThatThrownBy(() -> new PreHandleWorkflowImpl(
                        null,
                        transactionChecker,
                        signatureVerifier,
                        signatureExpander,
                        configProvider,
                        deduplicationCache))
                .isInstanceOf(NullPointerException.class);
        assertThatThrownBy(() -> new PreHandleWorkflowImpl(
                        dispatcher, null, signatureVerifier, signatureExpander, configProvider, deduplicationCache))
                .isInstanceOf(NullPointerException.class);
        assertThatThrownBy(() -> new PreHandleWorkflowImpl(
                        dispatcher, transactionChecker, null, signatureExpander, configProvider, deduplicationCache))
                .isInstanceOf(NullPointerException.class);
        assertThatThrownBy(() -> new PreHandleWorkflowImpl(
                        dispatcher, transactionChecker, signatureVerifier, null, configProvider, deduplicationCache))
                .isInstanceOf(NullPointerException.class);
        assertThatThrownBy(() -> new PreHandleWorkflowImpl(
                        dispatcher, transactionChecker, signatureVerifier, signatureExpander, null, deduplicationCache))
                .isInstanceOf(NullPointerException.class);
        assertThatThrownBy(() -> new PreHandleWorkflowImpl(
                        dispatcher, transactionChecker, signatureVerifier, signatureExpander, configProvider, null))
                .isInstanceOf(NullPointerException.class);
    }

    /** Null arguments are not permitted to the preHandle method */
    @Test
    @DisplayName("Null pre-handle args throw NPE")
    @SuppressWarnings("DataFlowIssue") // Suppress the warning about null args
    void nullPreHandleArgsTest() {
        final List<Transaction> list = List.of(createAppPayloadWrapper(new byte[10]));
        final var transactions = list.stream();
        final var creator = NODE_1.nodeAccountID();
        assertThatThrownBy(() -> workflow.preHandle(null, creator, transactions, txns -> {}))
                .isInstanceOf(NullPointerException.class);
        assertThatThrownBy(() -> workflow.preHandle(storeFactory, null, transactions, txns -> {}))
                .isInstanceOf(NullPointerException.class);
        assertThatThrownBy(() -> workflow.preHandle(storeFactory, creator, null, txns -> {}))
                .isInstanceOf(NullPointerException.class);
    }

    /**
     * This suite of tests verifies that should we encounter unexpected failures in our code, we will still behave in a
     * safe and consistent way.
     */
    @Nested
    @DisplayName("Handling of exceptions caused by bugs in our code")
    final class ExceptionTest {
        private TransactionWrapper platformTx;
        private Stream<Transaction> transactions;
        private AccountID creator;

        @BeforeEach
        void setUp() throws PreCheckException {
            final var txInfo = scenario().withPayer(ALICE.accountID()).txInfo();
            final var txBytes = asByteArray(txInfo.transaction());
            platformTx = createAppPayloadWrapper(txBytes);
            final List<Transaction> list = List.of(platformTx);
            transactions = list.stream();
            creator = NODE_1.nodeAccountID();
<<<<<<< HEAD
            when(transactionChecker.parseAndCheck(any(Bytes.class), maxBytes)).thenReturn(txInfo);
=======
            when(transactionChecker.parseAndCheck(any(Bytes.class), anyInt())).thenReturn(txInfo);
>>>>>>> e34ef2fc
        }

        /**
         * Maybe some random exception happens during pre handle. This is <b>definitely</b> not expected. But if it
         * does, we should still behave in a safe and consistent way. We should fail with "UNKNOWN", and will be retried
         * again during handle. Should it happen again in handle, the node will likely ISS and restart and reconnect,
         * which is a perfectly acceptable outcome.
         */
        @Test
        @DisplayName("Unknown failure due to random exception during handling leads to \"unknown\" failure response")
        void timeoutExceptionDueToRandomErrorLeadsToUnknownFailureResponseTest() throws PreCheckException {
            doAnswer(invocation -> {
                        throw new Exception("Random error!");
                    })
                    .when(dispatcher)
                    .dispatchPreHandle(any());

            workflow.preHandle(storeFactory, creator, transactions, txns -> {});
            final PreHandleResult result = platformTx.getMetadata();
            assertThat(result.responseCode()).isEqualTo(UNKNOWN);
            assertThat(result.status()).isEqualTo(UNKNOWN_FAILURE);
        }
    }

    /**
     * Due diligence tests cover scenarios where a possibly dishonest or broken node sends transactions to other nodes
     * that it shouldn't have sent. For example, if the protobuf bytes cannot even be parsed, then the node has not
     * performed its due diligence and should be charged for this waste of resources.
     */
    @Nested
    @DisplayName("Due-diligence tests")
    @ExtendWith(MockitoExtension.class)
    final class DueDiligenceTests implements Scenarios {

        /**
         * A dishonest node may send, in an event, a transaction that cannot be parsed. It might just be random bytes.
         * Or no bytes. Or too many bytes. In all of those cases, we should immediately terminate with a
         * {@link PreHandleResult} that as a response code, a payer for the node that sent the transaction.
         *
         * <p>Or, after successfully parsing the transaction from protobuf bytes, we perform a whole set of syntactic
         * checks on the transaction using the {@link TransactionChecker}. We don't need to verify every possible bad
         * transaction here (since the tests for {@link TransactionChecker} do that). If **any** failure happens due to
         * a syntactic check, we should immediately terminate with a {@link PreHandleResult} that has the response code
         * of the failure and the payer should be node (as it failed due-diligence checks).
         *
         * <p>Both cases look the same to the handler.
         */
        @Test
        @DisplayName("Fail pre-handle with an attempt to parse invalid protobuf bytes")
        void preHandleBadBytes() throws PreCheckException {
            // Given a transaction that has bad bytes (and therefore fails to parse)
            final Transaction platformTx = createAppPayloadWrapper(randomByteArray(123));
<<<<<<< HEAD
            when(transactionChecker.parseAndCheck(any(Bytes.class), maxBytes))
=======
            when(transactionChecker.parseAndCheck(any(Bytes.class), anyInt()))
>>>>>>> e34ef2fc
                    .thenThrow(new PreCheckException(INVALID_TRANSACTION));

            // When we try to pre-handle the transaction
            workflow.preHandle(storeFactory, NODE_1.nodeAccountID(), Stream.of(platformTx), txns -> {});

            // Then we get a failure with INVALID_TRANSACTION
            final PreHandleResult result = platformTx.getMetadata();
            assertThat(result.responseCode()).isEqualTo(INVALID_TRANSACTION);
            assertThat(result.payer()).isEqualTo(NODE_1.nodeAccountID());
        }

        /**
         * It may be that while performing syntactics check we encounter some random {@link Throwable}. If that happens,
         * then the {@link PreHandleResult} will have a status of {@link ResponseCodeEnum#UNKNOWN} and the payer will be
         * the node. But we'll end up trying this again later during the handle flow.
         */
        @Test
        @DisplayName("Fail pre-handle with failed syntactic check with an unknown exception")
        void preHandleFailedSyntacticCheckWithUnknownException() throws PreCheckException {
            // Given a transaction that fails due-diligence checks for some random throwable
            final Transaction platformTx = createAppPayloadWrapper(randomByteArray(123));
<<<<<<< HEAD
            when(transactionChecker.parseAndCheck(any(Bytes.class), maxBytes))
=======
            when(transactionChecker.parseAndCheck(any(Bytes.class), anyInt()))
>>>>>>> e34ef2fc
                    .thenThrow(new RuntimeException("Random"));

            // When we pre-handle the transaction
            workflow.preHandle(storeFactory, NODE_1.nodeAccountID(), Stream.of(platformTx), txns -> {});

            // The throwable is caught, and we get an UNKNOWN status code
            final PreHandleResult result = platformTx.getMetadata();
            assertThat(result.responseCode()).isEqualTo(UNKNOWN);
            assertThat(result.payer()).isNull();
        }

        /**
         * It may be that when the transaction is pre-handled, it refers to an account that does not yet exist. This may
         * happen because the transaction is bad, or it may happen because we do not yet have an account object (maybe
         * another in-flight transaction will create it). But every node as part of its due-diligence has to verify the
         * payer signature on the transaction prior to submitting the transaction to the network. So if the payer
         * account does not exist, then the node failed due-diligence and should pay for the transaction.
         */
        @Test
        @DisplayName("Fail pre-handle because the payer account cannot be found")
        void preHandlePayerAccountNotFound() throws PreCheckException {
            // Given a transactionID that refers to an account that does not exist
            // (Erin doesn't exist yet)
            final var txInfo = scenario().withPayer(FRANK.accountID()).txInfo();

            final Transaction platformTx = createAppPayloadWrapper(asByteArray(txInfo.transaction()));
<<<<<<< HEAD
            when(transactionChecker.parseAndCheck(any(Bytes.class), maxBytes)).thenReturn(txInfo);
=======
            when(transactionChecker.parseAndCheck(any(Bytes.class), anyInt())).thenReturn(txInfo);
>>>>>>> e34ef2fc

            // When we pre-handle the transaction
            workflow.preHandle(storeFactory, NODE_1.nodeAccountID(), Stream.of(platformTx), txns -> {});

            // Then the transaction fails and the node is the payer
            final PreHandleResult result1 = platformTx.getMetadata();
            assertThat(result1.responseCode()).isEqualTo(PAYER_ACCOUNT_NOT_FOUND);
            assertThat(result1.payer()).isEqualTo(NODE_1.nodeAccountID());
            // But we do see this transaction registered with the deduplication cache
            verify(deduplicationCache).add(txInfo.txBody().transactionIDOrThrow());
        }

        /**
         * It may be that when the transaction is pre-handled, it refers to an account that was deleted. This may
         * happen because the transaction is bad, or it may happen because we do not yet have an account object (maybe
         * another in-flight transaction will create it). But every node as part of its due-diligence has to verify the
         * payer signature on the transaction prior to submitting the transaction to the network. So if the payer
         * account was deleted, then the node failed due-diligence and should pay for the transaction.
         */
        @Test
        @DisplayName("Fail pre-handle because the payer account deleted")
        void preHandlePayerAccountDeleted() throws PreCheckException {
            // Given a transactionID that refers to an account that was deleted
            final var txInfo = scenario().withPayer(BOB.accountID()).txInfo();

            final Transaction platformTx = createAppPayloadWrapper(asByteArray(txInfo.transaction()));
<<<<<<< HEAD
            when(transactionChecker.parseAndCheck(any(Bytes.class), maxBytes)).thenReturn(txInfo);
=======
            when(transactionChecker.parseAndCheck(any(Bytes.class), anyInt())).thenReturn(txInfo);
>>>>>>> e34ef2fc

            // When we pre-handle the transaction
            workflow.preHandle(storeFactory, NODE_1.nodeAccountID(), Stream.of(platformTx), txns -> {});

            // Then the transaction fails and the node is the payer
            final PreHandleResult result1 = platformTx.getMetadata();
            assertThat(result1.responseCode()).isEqualTo(PAYER_ACCOUNT_DELETED);
            assertThat(result1.payer()).isEqualTo(NODE_1.nodeAccountID());
            // But we do see this transaction registered with the deduplication cache
            verify(deduplicationCache).add(txInfo.txBody().transactionIDOrThrow());
        }

        /**
         * The transaction submitted by the user may simply be missing the payer signature. Maybe the payer in the
         * transaction is a valid account ID, and maybe the account exists, but maybe the payer never signed the
         * transaction. In that case, the node failed due diligence again and should pay for the transaction. True, a
         * transaction that would put the proper key on the account may be in-flight, but we never should have gotten to
         * this point if the node had performed proper due-diligence.
         */
        @Test
        @DisplayName("Payer signature is invalid")
        void payerSignatureInvalid(@Mock SignatureVerificationFuture sigFuture) throws Exception {
            // Given a transaction with a signature that doesn't work out
            final var txInfo = scenario().withPayer(ALICE.accountID()).txInfo();

            final Transaction platformTx = createAppPayloadWrapper(asByteArray(txInfo.transaction()));
            final var key = ALICE.keyInfo().publicKey();
<<<<<<< HEAD
            when(transactionChecker.parseAndCheck(any(Bytes.class), maxBytes)).thenReturn(txInfo);
=======
            when(transactionChecker.parseAndCheck(any(Bytes.class), anyInt())).thenReturn(txInfo);
>>>>>>> e34ef2fc
            when(signatureVerifier.verify(any(), any())).thenReturn(Map.of(key, sigFuture));
            when(sigFuture.get(anyLong(), any())).thenReturn(new SignatureVerificationImpl(key, null, false));

            // When we pre-handle the transaction
            workflow.preHandle(storeFactory, NODE_1.nodeAccountID(), Stream.of(platformTx), txns -> {});

            // Then the transaction still succeeds (since the payer signature check is async)
            final PreHandleResult result1 = platformTx.getMetadata();
            assertThat(result1.responseCode()).isEqualTo(OK);
            assertThat(result1.payer()).isEqualTo(ALICE.accountID());

            // But when we check the future for the signature, we find it will end up failing.
            // (And the handle workflow will deal with this)
            final var config = configProvider.getConfiguration().getConfigData(HederaConfig.class);
            final AppKeyVerifier verifier = new DefaultKeyVerifier(1, config, result1.verificationResults());
            final var result = verifier.verificationFor(key);
            assertThat(result.passed()).isFalse();
            // And we do NOT see this transaction registered with the deduplication cache
            verify(deduplicationCache).add(txInfo.txBody().transactionIDOrThrow());
        }

        /**
         * If a node's event contains transactions that DO NOT have that node's account as the node account ID of the
         * transaction, then the node is trying to send transactions that don't belong to it.
         */
        @Test
        @DisplayName("Fail pre-handle because the transaction is not created by the creator")
        void preHandleCreatorAccountNotTxNodeAccount() throws PreCheckException {
            // Given a transactionID that refers to an account OTHER THAN the creator node account.
            // The creator in this scenario is NODE_1.
            final var txInfo =
                    scenario().withNodeAccount(NODE_2.nodeAccountID()).txInfo();

            final Transaction platformTx = createAppPayloadWrapper(asByteArray(txInfo.transaction()));
<<<<<<< HEAD
            when(transactionChecker.parseAndCheck(any(Bytes.class), maxBytes)).thenReturn(txInfo);
=======
            when(transactionChecker.parseAndCheck(any(Bytes.class), anyInt())).thenReturn(txInfo);
>>>>>>> e34ef2fc

            // When we pre-handle the transaction
            workflow.preHandle(storeFactory, NODE_1.nodeAccountID(), Stream.of(platformTx), txns -> {});

            // Then the transaction fails and the node is the payer
            final PreHandleResult result1 = platformTx.getMetadata();
            assertThat(result1.responseCode()).isEqualTo(INVALID_NODE_ACCOUNT);
            assertThat(result1.payer()).isEqualTo(NODE_1.nodeAccountID());
            // But we do see this transaction registered with the deduplication cache
            verifyNoInteractions(deduplicationCache);
        }

        /**
         * If a node's event contains transactions that DO NOT have that node's account as the node account ID of the
         * transaction, then the node is trying to send transactions that don't belong to it.
         */
        @Test
        @DisplayName("Unparseable previous result is reused")
        void reusesUnparseableTransactionResult() {
            // Given the result of an unparseable transaction that is perfectly good
            final var previousResult =
                    nodeDueDiligenceFailure(NODE_1.nodeAccountID(), INVALID_TRANSACTION, null, DEFAULT_CONFIG_VERSION);

            // When we pre-handle the transaction
            final var result = workflow.preHandleAllTransactions(
                    NODE_1.nodeAccountID(),
                    storeFactory,
                    storeFactory.getStore(ReadableAccountStore.class),
                    createAppPayloadWrapper(new byte[2]).getApplicationTransaction(),
                    previousResult,
                    txns -> {});

            // Then the entire result is re-used
            assertThat(result).isSameAs(previousResult);
        }
    }

    /**
     * After passing all due-diligence checks we gather signatures for signature verification.
     */
    @Nested
    @DisplayName("Transaction Handler pre-handle tests")
    @ExtendWith(MockitoExtension.class)
    final class TransactionHandlerPreHandleTests {
        /**
         * If the transaction has a valid payer, then we next need to perform the pre-handle call on the dispatcher. It
         * may fail with a {@link PreCheckException}. If it does, this response code must be propagated.
         */
        @Test
        @DisplayName("Pre-handle semantic checks fail with PreCheckException")
        void preHandleSemanticChecksFail(@Mock SignatureVerificationFuture sigFuture) throws Exception {
            // Given a transaction that fails the semantic check to the transaction handler
            // (NOTE that INVALID_ACCOUNT_AMOUNTS is one such semantic failure scenario)
            final var txInfo = scenario().withPayer(ALICE.accountID()).txInfo();
            final var txBytes = asByteArray(txInfo.transaction());
            final Transaction platformTx = createAppPayloadWrapper(txBytes);
            final var key = ALICE.keyInfo().publicKey();
<<<<<<< HEAD
            when(transactionChecker.parseAndCheck(any(Bytes.class), maxBytes)).thenReturn(txInfo);
=======
            when(transactionChecker.parseAndCheck(any(Bytes.class), anyInt())).thenReturn(txInfo);
>>>>>>> e34ef2fc
            when(signatureVerifier.verify(any(), any())).thenReturn(Map.of(key, sigFuture));
            doThrow(new PreCheckException(INVALID_ACCOUNT_AMOUNTS))
                    .when(dispatcher)
                    .dispatchPreHandle(any());

            // When we pre-handle the transaction
            workflow.preHandle(storeFactory, NODE_1.nodeAccountID(), Stream.of(platformTx), txns -> {});

            // Then the transaction failure is INVALID_ACCOUNT_AMOUNTS and the payer is the payer
            final PreHandleResult result = platformTx.getMetadata();
            assertThat(result.responseCode()).isEqualTo(INVALID_ACCOUNT_AMOUNTS);
            assertThat(result.payer()).isEqualTo(ALICE.accountID());
            // And we do see this transaction registered with the deduplication cache
            verify(deduplicationCache).add(txInfo.txBody().transactionIDOrThrow());
        }

        /**
         * Perhaps when calling pre-handle on the dispatcher, some random {@link RuntimeException} is thrown, in which
         * case the transaction will fail with a {@link ResponseCodeEnum#UNKNOWN}.
         */
        @Test
        @DisplayName("Pre-handle warming fails with RuntimeException")
        void preHandleWarmingFails() throws PreCheckException {
            // Given a transaction that fails in pre-handle with some random exception
            final var txInfo = scenario().withPayer(ALICE.accountID()).txInfo();
            final var txBytes = asByteArray(txInfo.transaction());
            final Transaction platformTx = createAppPayloadWrapper(txBytes);
<<<<<<< HEAD
            when(transactionChecker.parseAndCheck(any(Bytes.class), maxBytes)).thenReturn(txInfo);
=======
            when(transactionChecker.parseAndCheck(any(Bytes.class), anyInt())).thenReturn(txInfo);
>>>>>>> e34ef2fc
            doThrow(new RuntimeException()).when(dispatcher).dispatchPreHandle(any());

            // When we pre-handle the transaction
            workflow.preHandle(storeFactory, NODE_1.nodeAccountID(), Stream.of(platformTx), txns -> {});

            // Then the transaction failure is UNKNOWN and the payer is null. There can be no payer in this case.
            final PreHandleResult result = platformTx.getMetadata();
            assertThat(result.responseCode()).isEqualTo(UNKNOWN);
            assertThat(result.payer()).isNull();
            // And we do see this transaction registered with the deduplication cache
            verify(deduplicationCache).add(txInfo.txBody().transactionIDOrThrow());
        }

        /**
         * Signature verification is done in a background thread. We store {@link Future}s for the results of those
         * verifications on the {@link PreHandleResult}. If verification failed, we should see it on that future.
         */
        @Test
        @DisplayName("Signature verification fails for non-payer signatures")
        void nonPayerSignatureInvalid(
                @Mock SignatureVerificationFuture goodFuture, @Mock SignatureVerificationFuture badFuture)
                throws Exception {
            // Given a good transaction with a bad non-payer signature
            final var payerAccount = ALICE.accountID();
            final var payerKey = ALICE.keyInfo().publicKey();
            final var badKey = BOB.keyInfo().publicKey();
            final var txInfo = scenario().withPayer(payerAccount).txInfo();
            final var txBytes = asByteArray(txInfo.transaction());
            final Transaction platformTx = createAppPayloadWrapper(txBytes);
            when(goodFuture.get(anyLong(), any())).thenReturn(new SignatureVerificationImpl(payerKey, null, true));
            when(badFuture.get(anyLong(), any())).thenReturn(new SignatureVerificationImpl(badKey, null, false));
<<<<<<< HEAD
            when(transactionChecker.parseAndCheck(any(Bytes.class), maxBytes)).thenReturn(txInfo);
=======
            when(transactionChecker.parseAndCheck(any(Bytes.class), anyInt())).thenReturn(txInfo);
>>>>>>> e34ef2fc
            when(signatureVerifier.verify(any(), any()))
                    .thenReturn(Map.of(
                            payerKey, goodFuture, // Payer check passes
                            badKey, badFuture)); // Sig checks fail
            doAnswer(invocation -> {
                        final var ctx = invocation.getArgument(0, PreHandleContext.class);
                        ctx.requireKey(badKey); // we need a non-payer key
                        return null;
                    })
                    .when(dispatcher)
                    .dispatchPreHandle(any());

            // When we pre-handle the transaction
            workflow.preHandle(storeFactory, NODE_1.nodeAccountID(), Stream.of(platformTx), txns -> {});

            // Then the transaction succeeds
            final PreHandleResult result = platformTx.getMetadata();
            assertThat(result.responseCode()).isEqualTo(OK);
            assertThat(result.payer()).isEqualTo(payerAccount);
            // and the payer sig check succeeds
            final var config = configProvider.getConfiguration().getConfigData(HederaConfig.class);
            final AppKeyVerifier verifier = new DefaultKeyVerifier(1, config, result.verificationResults());
            final var payerFutureResult = verifier.verificationFor(payerKey);
            assertThat(payerFutureResult.passed()).isTrue();
            // but the other checks fail
            final var nonPayerFutureResult = verifier.verificationFor(badKey);
            assertThat(nonPayerFutureResult.passed()).isFalse();
            // And we do see this transaction registered with the deduplication cache
            verify(deduplicationCache).add(txInfo.txBody().transactionIDOrThrow());
        }

        @Test
        @DisplayName("Pre-handle batch key checks fail")
        void preHandleTransactionWithBatchKeyFail(@Mock SignatureVerificationFuture sigFuture) throws Exception {
            final var key = ALICE.keyInfo().publicKey();
            final var txInfo = scenario().withBatchKey(key).txInfo();
            final var txBytes = asByteArray(txInfo.transaction());
            final Transaction platformTx = createAppPayloadWrapper(txBytes);
<<<<<<< HEAD
            when(transactionChecker.parseAndCheck(any(Bytes.class), maxBytes)).thenReturn(txInfo);
=======
            when(transactionChecker.parseAndCheck(any(Bytes.class), anyInt())).thenReturn(txInfo);
>>>>>>> e34ef2fc

            workflow.preHandle(storeFactory, NODE_1.nodeAccountID(), Stream.of(platformTx), txns -> {});

            final PreHandleResult result = platformTx.getMetadata();
            assertThat(result.responseCode()).isEqualTo(BATCH_KEY_SET_ON_NON_INNER_TRANSACTION);
        }
    }

    /**
     * Tests the normal happy path. A transaction is valid, the payer account exists, and all verification tests pass.
     * 🎉
     */
    @Nested
    @DisplayName("Happy Path Tests")
    @ExtendWith(MockitoExtension.class)
    final class HappyPathTests {
        @Test
        @DisplayName("Happy path with Key-based signature verification")
        void happyPath(@Mock SignatureVerificationFuture sigFuture) throws Exception {
            // Given a transaction that is perfectly good
            final var payerAccount = ALICE.accountID();
            final var payerKey = ALICE.keyInfo().publicKey();
            final var txInfo = scenario().withPayer(payerAccount).txInfo();
            final var txBytes = asByteArray(txInfo.transaction());
            final Transaction platformTx = createAppPayloadWrapper(txBytes);
            when(sigFuture.get(anyLong(), any())).thenReturn(new SignatureVerificationImpl(payerKey, null, true));
<<<<<<< HEAD
            when(transactionChecker.parseAndCheck(any(Bytes.class), maxBytes)).thenReturn(txInfo);
=======
            when(transactionChecker.parseAndCheck(any(Bytes.class), anyInt())).thenReturn(txInfo);
>>>>>>> e34ef2fc
            when(signatureVerifier.verify(any(), any())).thenReturn(Map.of(payerKey, sigFuture));

            // When we pre-handle the transaction
            workflow.preHandle(storeFactory, NODE_1.nodeAccountID(), Stream.of(platformTx), txns -> {});

            // Then the transaction pre-handle succeeds!
            final PreHandleResult result = platformTx.getMetadata();
            assertThat(result.status()).isEqualTo(SO_FAR_SO_GOOD);
            assertThat(result.responseCode()).isEqualTo(OK);
            assertThat(result.payer()).isEqualTo(ALICE.accountID());
            final var config = configProvider.getConfiguration().getConfigData(HederaConfig.class);
            final AppKeyVerifier verifier = new DefaultKeyVerifier(1, config, result.verificationResults());
            final var payerFutureResult = verifier.verificationFor(payerKey);
            assertThat(payerFutureResult.passed()).isTrue();
            assertThat(result.txInfo()).isNotNull();
            assertThat(result.txInfo()).isSameAs(txInfo);
            assertThat(result.configVersion()).isEqualTo(DEFAULT_CONFIG_VERSION);
            // And we do see this transaction registered with the deduplication cache
            verify(deduplicationCache).add(txInfo.txBody().transactionIDOrThrow());
        }

        @Test
        @DisplayName(
                "Happy path with Key-based signature verification and a result derived from different config version")
        void happyPathWithoutReuse(@Mock SignatureVerificationFuture sigFuture) throws Exception {
            // Given a transaction that is perfectly good
            final var payerAccount = ALICE.accountID();
            final var payerKey = ALICE.keyInfo().publicKey();
            final var txInfo = scenario().withPayer(payerAccount).txInfo();
            final var txBytes = asByteArray(txInfo.transaction());
            final Transaction platformTx = createAppPayloadWrapper(txBytes);
            when(sigFuture.get(anyLong(), any())).thenReturn(new SignatureVerificationImpl(payerKey, null, true));
<<<<<<< HEAD
            when(transactionChecker.parseAndCheck(any(Bytes.class), maxBytes)).thenReturn(txInfo);
=======
            when(transactionChecker.parseAndCheck(any(Bytes.class), anyInt())).thenReturn(txInfo);
>>>>>>> e34ef2fc
            when(signatureVerifier.verify(any(), any())).thenReturn(Map.of(payerKey, sigFuture));
            final var previousResult = new PreHandleResult(
                    payerAccount,
                    payerKey,
                    SO_FAR_SO_GOOD,
                    OK,
                    new TransactionScenarioBuilder().txInfo(),
                    Set.of(),
                    Set.of(),
                    Set.of(),
                    Map.of(payerKey, sigFuture),
                    null,
                    DEFAULT_CONFIG_VERSION + 1);

            // When we pre-handle the transaction
            final var result = workflow.preHandleAllTransactions(
                    NODE_1.nodeAccountID(),
                    storeFactory,
                    storeFactory.getStore(ReadableAccountStore.class),
                    platformTx.getApplicationTransaction(),
                    previousResult,
                    txns -> {});

            // Then the transaction pre-handle succeeds!
            assertThat(result.status()).isEqualTo(SO_FAR_SO_GOOD);
            assertThat(result.responseCode()).isEqualTo(OK);
            assertThat(result.payer()).isEqualTo(ALICE.accountID());
            final var config = configProvider.getConfiguration().getConfigData(HederaConfig.class);
            final AppKeyVerifier verifier = new DefaultKeyVerifier(1, config, result.verificationResults());
            final var payerFutureResult = verifier.verificationFor(payerKey);
            assertThat(payerFutureResult.passed()).isTrue();
            assertThat(result.txInfo()).isNotNull();
            assertThat(result.txInfo()).isSameAs(txInfo);
            assertThat(result.configVersion()).isEqualTo(DEFAULT_CONFIG_VERSION);
            // And we do see this transaction registered with the deduplication cache
            verify(deduplicationCache).add(txInfo.txBody().transactionIDOrThrow());
        }

        @Test
        @DisplayName("Happy path for atomic batch transaction reusing previous verification results")
        void happyPathWithoutReuseForAtomicBatch(@Mock SignatureVerificationFuture sigFuture) throws Exception {
            // Given a transaction that is perfectly good
            final var payerAccount = ALICE.accountID();
            final var payerKey = ALICE.keyInfo().publicKey();
            final var batchTxInfo = scenario().withPayer(payerAccount).txInfoForBatch();
            final var innerTxInfo = scenario().withPayer(payerAccount).txInfo();
            final var txBytes = asByteArray(batchTxInfo.transaction());
            final Transaction platformTx = createAppPayloadWrapper(txBytes);
            when(sigFuture.get(anyLong(), any())).thenReturn(new SignatureVerificationImpl(payerKey, null, true));
<<<<<<< HEAD
            when(transactionChecker.parseAndCheck(any(Bytes.class), maxBytes))
=======
            when(transactionChecker.parseAndCheck(any(Bytes.class), anyInt()))
>>>>>>> e34ef2fc
                    .thenReturn(batchTxInfo)
                    .thenReturn(innerTxInfo);
            when(signatureVerifier.verify(any(), any())).thenReturn(Map.of(payerKey, sigFuture));
            final var previousResult = new PreHandleResult(
                    payerAccount,
                    payerKey,
                    SO_FAR_SO_GOOD,
                    OK,
                    new TransactionScenarioBuilder().txInfoForBatch(),
                    Set.of(),
                    Set.of(),
                    Set.of(),
                    Map.of(payerKey, sigFuture),
                    new ArrayList<>(),
                    DEFAULT_CONFIG_VERSION + 1);

            // When we pre-handle the transaction
            final var result = workflow.preHandleAllTransactions(
                    NODE_1.nodeAccountID(),
                    storeFactory,
                    storeFactory.getStore(ReadableAccountStore.class),
                    platformTx.getApplicationTransaction(),
                    previousResult,
                    txns -> {});

            // Then the transaction pre-handle succeeds!
            assertThat(result.status()).isEqualTo(SO_FAR_SO_GOOD);
            assertThat(result.responseCode()).isEqualTo(OK);
            assertThat(result.payer()).isEqualTo(ALICE.accountID());
            final var config = configProvider.getConfiguration().getConfigData(HederaConfig.class);
            final AppKeyVerifier verifier = new DefaultKeyVerifier(1, config, result.verificationResults());
            final var payerFutureResult = verifier.verificationFor(payerKey);
            assertThat(payerFutureResult.passed()).isTrue();
            assertThat(result.txInfo()).isSameAs(batchTxInfo);

            assertThat(result.innerResults()).size().isEqualTo(1);
            final var innerResult = result.innerResults().get(0);
            assertThat(innerResult.txInfo()).isEqualTo(innerTxInfo);
            final AppKeyVerifier innerVerifier = new DefaultKeyVerifier(1, config, innerResult.verificationResults());
            final var innerPayerResult = innerVerifier.verificationFor(payerKey);
            assertThat(innerPayerResult.passed()).isTrue();
            // And we do see this transaction and inner transaction registered with the deduplication cache
            verify(deduplicationCache, times(2)).add(batchTxInfo.txBody().transactionIDOrThrow());
        }

        @Test
        @DisplayName("Happy path with Key-based signature verification re-using previous verification results")
        void happyPathWithFullReuseOfPreviousResult(@Mock SignatureVerificationFuture sigFuture) throws Exception {
            // Given a transaction that is perfectly good
            final var payerAccount = ALICE.accountID();
            final var payerKey = ALICE.keyInfo().publicKey();
            final var txInfo = scenario().withPayer(payerAccount).txInfo();
            final var txBytes = asByteArray(txInfo.transaction());
            final Transaction platformTx = createAppPayloadWrapper(txBytes);
            when(sigFuture.get(anyLong(), any())).thenReturn(new SignatureVerificationImpl(payerKey, null, true));
            final var previousResult = new PreHandleResult(
                    payerAccount,
                    payerKey,
                    SO_FAR_SO_GOOD,
                    OK,
                    new TransactionScenarioBuilder().txInfo(),
                    Set.of(),
                    Set.of(),
                    Set.of(),
                    Map.of(payerKey, sigFuture),
                    null,
                    DEFAULT_CONFIG_VERSION);

            // When we pre-handle the transaction
            final var result = workflow.preHandleAllTransactions(
                    NODE_1.nodeAccountID(),
                    storeFactory,
                    storeFactory.getStore(ReadableAccountStore.class),
                    platformTx.getApplicationTransaction(),
                    previousResult,
                    txns -> {});

            // Then the transaction pre-handle succeeds!
            assertThat(result.status()).isEqualTo(SO_FAR_SO_GOOD);
            assertThat(result.responseCode()).isEqualTo(OK);
            assertThat(result.payer()).isEqualTo(ALICE.accountID());
            final var config = configProvider.getConfiguration().getConfigData(HederaConfig.class);
            final AppKeyVerifier verifier = new DefaultKeyVerifier(1, config, result.verificationResults());
            final var payerFutureResult = verifier.verificationFor(payerKey);
            assertThat(payerFutureResult.passed()).isTrue();
            assertThat(result.txInfo()).isNotNull();
            assertThat(result.txInfo()).isSameAs(previousResult.txInfo());
            assertThat(result.configVersion()).isEqualTo(DEFAULT_CONFIG_VERSION);
            // And we do see this transaction registered with the deduplication cache
            verifyNoInteractions(deduplicationCache);
        }

        @Test
        @DisplayName("Happy path with a Hollow Account payer")
        void happyPathHollowAccountAsPayer(@Mock SignatureVerificationFuture sigFuture) throws Exception {
            // Given a transaction that is perfectly good, with a hollow account for the payer (!)
            final var hollowAccountAlias = ERIN.account().alias();
            final var hollowAccountID = ERIN.accountID();
            final var finalizedKey = ERIN.keyInfo().publicKey();
            final var txInfo = scenario().withPayer(hollowAccountID).txInfo();
            final var txBytes = asByteArray(txInfo.transaction());
            final Transaction platformTx = createAppPayloadWrapper(txBytes);
<<<<<<< HEAD
            when(transactionChecker.parseAndCheck(any(Bytes.class), maxBytes)).thenReturn(txInfo);
=======
            when(transactionChecker.parseAndCheck(any(Bytes.class), anyInt())).thenReturn(txInfo);
>>>>>>> e34ef2fc
            when(signatureVerifier.verify(any(), any())).thenReturn(Map.of(finalizedKey, sigFuture));
            when(sigFuture.evmAlias()).thenReturn(hollowAccountAlias);
            when(sigFuture.get(anyLong(), any()))
                    .thenReturn(new SignatureVerificationImpl(finalizedKey, hollowAccountAlias, true));

            // When we pre-handle the transaction
            workflow.preHandle(storeFactory, NODE_1.nodeAccountID(), Stream.of(platformTx), txns -> {});

            // Then the transaction pre-handle succeeds!
            final PreHandleResult result = platformTx.getMetadata();
            assertThat(result.status()).isEqualTo(SO_FAR_SO_GOOD);
            assertThat(result.responseCode()).isEqualTo(OK);
            assertThat(result.payer()).isEqualTo(hollowAccountID);
            final var config = configProvider.getConfiguration().getConfigData(HederaConfig.class);
            final AppKeyVerifier verifier = new DefaultKeyVerifier(1, config, result.verificationResults());
            final var payerFutureResult = verifier.verificationFor(hollowAccountAlias);
            assertThat(payerFutureResult.passed()).isTrue();
            assertThat(payerFutureResult.evmAlias()).isEqualTo(hollowAccountAlias);
            assertThat(payerFutureResult.key()).isEqualTo(finalizedKey);
            assertThat(result.txInfo()).isNotNull();
            assertThat(result.txInfo()).isSameAs(txInfo);
            assertThat(result.configVersion()).isEqualTo(DEFAULT_CONFIG_VERSION);
            // And we do see this transaction registered with the deduplication cache
            verify(deduplicationCache).add(txInfo.txBody().transactionIDOrThrow());
        }

        @Test
        @DisplayName("Happy path with a required non-payer Hollow Account")
        void happyPathHollowAccountsNonPayer(
                @Mock SignatureVerificationFuture payerSigFuture, @Mock SignatureVerificationFuture nonPayerSigFuture)
                throws Exception {
            // Given a transaction that is perfectly good
            final var payerAccountID = ALICE.accountID();
            final var payerKey = ALICE.keyInfo().publicKey();
            final var hollowAccount = ERIN.account();
            final var hollowAccountAlias = hollowAccount.alias();
            final var finalizedKey = ERIN.keyInfo().publicKey();
            final var txInfo = scenario().withPayer(payerAccountID).txInfo();
            final var txBytes = asByteArray(txInfo.transaction());
            final Transaction platformTx = createAppPayloadWrapper(txBytes);
<<<<<<< HEAD
            when(transactionChecker.parseAndCheck(any(Bytes.class), maxBytes)).thenReturn(txInfo);
=======
            when(transactionChecker.parseAndCheck(any(Bytes.class), anyInt())).thenReturn(txInfo);
>>>>>>> e34ef2fc
            when(signatureVerifier.verify(any(), any()))
                    .thenReturn(Map.of(payerKey, payerSigFuture, finalizedKey, nonPayerSigFuture));
            when(payerSigFuture.get(anyLong(), any())).thenReturn(new SignatureVerificationImpl(payerKey, null, true));
            when(nonPayerSigFuture.get(anyLong(), any()))
                    .thenReturn(new SignatureVerificationImpl(finalizedKey, hollowAccountAlias, true));
            when(nonPayerSigFuture.evmAlias()).thenReturn(hollowAccountAlias);
            doAnswer(invocation -> {
                        final var ctx = invocation.getArgument(0, PreHandleContext.class);
                        ctx.requireSignatureForHollowAccount(hollowAccount); // we need a hollow account
                        return null;
                    })
                    .when(dispatcher)
                    .dispatchPreHandle(any());

            // When we pre-handle the transaction
            workflow.preHandle(storeFactory, NODE_1.nodeAccountID(), Stream.of(platformTx), txns -> {});

            // Then the transaction pre-handle succeeds!
            final PreHandleResult result = platformTx.getMetadata();
            assertThat(result.status()).isEqualTo(SO_FAR_SO_GOOD);
            assertThat(result.responseCode()).isEqualTo(OK);
            assertThat(result.payer()).isEqualTo(payerAccountID);
            // and the payer sig check succeeds
            final var config = configProvider.getConfiguration().getConfigData(HederaConfig.class);
            final AppKeyVerifier verifier = new DefaultKeyVerifier(1, config, result.verificationResults());
            final var payerFutureResult = verifier.verificationFor(payerKey);
            assertThat(payerFutureResult.passed()).isTrue();
            // and the non-payer sig check for the hollow account works
            final var nonPayerResult = verifier.verificationFor(hollowAccountAlias);
            assertThat(nonPayerResult.evmAlias()).isEqualTo(hollowAccountAlias);
            assertThat(nonPayerResult.key()).isEqualTo(finalizedKey);
            assertThat(result.txInfo()).isNotNull();
            assertThat(result.txInfo()).isSameAs(txInfo);
            assertThat(result.configVersion()).isEqualTo(DEFAULT_CONFIG_VERSION);
            // And we do see this transaction registered with the deduplication cache
            verify(deduplicationCache).add(txInfo.txBody().transactionIDOrThrow());
        }
    }
}<|MERGE_RESOLUTION|>--- conflicted
+++ resolved
@@ -81,8 +81,6 @@
 
     private static final long DEFAULT_CONFIG_VERSION = 1L;
 
-    private final int maxBytes = 6144;
-
     /**
      * We use a mocked dispatcher, so it is easy to fake out interaction between the workflow and some "hypothetical"
      * transaction handlers.
@@ -227,11 +225,7 @@
             final List<Transaction> list = List.of(platformTx);
             transactions = list.stream();
             creator = NODE_1.nodeAccountID();
-<<<<<<< HEAD
-            when(transactionChecker.parseAndCheck(any(Bytes.class), maxBytes)).thenReturn(txInfo);
-=======
-            when(transactionChecker.parseAndCheck(any(Bytes.class), anyInt())).thenReturn(txInfo);
->>>>>>> e34ef2fc
+            when(transactionChecker.parseAndCheck(any(Bytes.class), anyInt())).thenReturn(txInfo);
         }
 
         /**
@@ -284,11 +278,7 @@
         void preHandleBadBytes() throws PreCheckException {
             // Given a transaction that has bad bytes (and therefore fails to parse)
             final Transaction platformTx = createAppPayloadWrapper(randomByteArray(123));
-<<<<<<< HEAD
-            when(transactionChecker.parseAndCheck(any(Bytes.class), maxBytes))
-=======
             when(transactionChecker.parseAndCheck(any(Bytes.class), anyInt()))
->>>>>>> e34ef2fc
                     .thenThrow(new PreCheckException(INVALID_TRANSACTION));
 
             // When we try to pre-handle the transaction
@@ -310,11 +300,7 @@
         void preHandleFailedSyntacticCheckWithUnknownException() throws PreCheckException {
             // Given a transaction that fails due-diligence checks for some random throwable
             final Transaction platformTx = createAppPayloadWrapper(randomByteArray(123));
-<<<<<<< HEAD
-            when(transactionChecker.parseAndCheck(any(Bytes.class), maxBytes))
-=======
             when(transactionChecker.parseAndCheck(any(Bytes.class), anyInt()))
->>>>>>> e34ef2fc
                     .thenThrow(new RuntimeException("Random"));
 
             // When we pre-handle the transaction
@@ -341,11 +327,7 @@
             final var txInfo = scenario().withPayer(FRANK.accountID()).txInfo();
 
             final Transaction platformTx = createAppPayloadWrapper(asByteArray(txInfo.transaction()));
-<<<<<<< HEAD
-            when(transactionChecker.parseAndCheck(any(Bytes.class), maxBytes)).thenReturn(txInfo);
-=======
-            when(transactionChecker.parseAndCheck(any(Bytes.class), anyInt())).thenReturn(txInfo);
->>>>>>> e34ef2fc
+            when(transactionChecker.parseAndCheck(any(Bytes.class), anyInt())).thenReturn(txInfo);
 
             // When we pre-handle the transaction
             workflow.preHandle(storeFactory, NODE_1.nodeAccountID(), Stream.of(platformTx), txns -> {});
@@ -372,11 +354,7 @@
             final var txInfo = scenario().withPayer(BOB.accountID()).txInfo();
 
             final Transaction platformTx = createAppPayloadWrapper(asByteArray(txInfo.transaction()));
-<<<<<<< HEAD
-            when(transactionChecker.parseAndCheck(any(Bytes.class), maxBytes)).thenReturn(txInfo);
-=======
-            when(transactionChecker.parseAndCheck(any(Bytes.class), anyInt())).thenReturn(txInfo);
->>>>>>> e34ef2fc
+            when(transactionChecker.parseAndCheck(any(Bytes.class), anyInt())).thenReturn(txInfo);
 
             // When we pre-handle the transaction
             workflow.preHandle(storeFactory, NODE_1.nodeAccountID(), Stream.of(platformTx), txns -> {});
@@ -404,11 +382,7 @@
 
             final Transaction platformTx = createAppPayloadWrapper(asByteArray(txInfo.transaction()));
             final var key = ALICE.keyInfo().publicKey();
-<<<<<<< HEAD
-            when(transactionChecker.parseAndCheck(any(Bytes.class), maxBytes)).thenReturn(txInfo);
-=======
-            when(transactionChecker.parseAndCheck(any(Bytes.class), anyInt())).thenReturn(txInfo);
->>>>>>> e34ef2fc
+            when(transactionChecker.parseAndCheck(any(Bytes.class), anyInt())).thenReturn(txInfo);
             when(signatureVerifier.verify(any(), any())).thenReturn(Map.of(key, sigFuture));
             when(sigFuture.get(anyLong(), any())).thenReturn(new SignatureVerificationImpl(key, null, false));
 
@@ -443,11 +417,7 @@
                     scenario().withNodeAccount(NODE_2.nodeAccountID()).txInfo();
 
             final Transaction platformTx = createAppPayloadWrapper(asByteArray(txInfo.transaction()));
-<<<<<<< HEAD
-            when(transactionChecker.parseAndCheck(any(Bytes.class), maxBytes)).thenReturn(txInfo);
-=======
-            when(transactionChecker.parseAndCheck(any(Bytes.class), anyInt())).thenReturn(txInfo);
->>>>>>> e34ef2fc
+            when(transactionChecker.parseAndCheck(any(Bytes.class), anyInt())).thenReturn(txInfo);
 
             // When we pre-handle the transaction
             workflow.preHandle(storeFactory, NODE_1.nodeAccountID(), Stream.of(platformTx), txns -> {});
@@ -505,11 +475,7 @@
             final var txBytes = asByteArray(txInfo.transaction());
             final Transaction platformTx = createAppPayloadWrapper(txBytes);
             final var key = ALICE.keyInfo().publicKey();
-<<<<<<< HEAD
-            when(transactionChecker.parseAndCheck(any(Bytes.class), maxBytes)).thenReturn(txInfo);
-=======
-            when(transactionChecker.parseAndCheck(any(Bytes.class), anyInt())).thenReturn(txInfo);
->>>>>>> e34ef2fc
+            when(transactionChecker.parseAndCheck(any(Bytes.class), anyInt())).thenReturn(txInfo);
             when(signatureVerifier.verify(any(), any())).thenReturn(Map.of(key, sigFuture));
             doThrow(new PreCheckException(INVALID_ACCOUNT_AMOUNTS))
                     .when(dispatcher)
@@ -537,11 +503,7 @@
             final var txInfo = scenario().withPayer(ALICE.accountID()).txInfo();
             final var txBytes = asByteArray(txInfo.transaction());
             final Transaction platformTx = createAppPayloadWrapper(txBytes);
-<<<<<<< HEAD
-            when(transactionChecker.parseAndCheck(any(Bytes.class), maxBytes)).thenReturn(txInfo);
-=======
-            when(transactionChecker.parseAndCheck(any(Bytes.class), anyInt())).thenReturn(txInfo);
->>>>>>> e34ef2fc
+            when(transactionChecker.parseAndCheck(any(Bytes.class), anyInt())).thenReturn(txInfo);
             doThrow(new RuntimeException()).when(dispatcher).dispatchPreHandle(any());
 
             // When we pre-handle the transaction
@@ -573,11 +535,7 @@
             final Transaction platformTx = createAppPayloadWrapper(txBytes);
             when(goodFuture.get(anyLong(), any())).thenReturn(new SignatureVerificationImpl(payerKey, null, true));
             when(badFuture.get(anyLong(), any())).thenReturn(new SignatureVerificationImpl(badKey, null, false));
-<<<<<<< HEAD
-            when(transactionChecker.parseAndCheck(any(Bytes.class), maxBytes)).thenReturn(txInfo);
-=======
-            when(transactionChecker.parseAndCheck(any(Bytes.class), anyInt())).thenReturn(txInfo);
->>>>>>> e34ef2fc
+            when(transactionChecker.parseAndCheck(any(Bytes.class), anyInt())).thenReturn(txInfo);
             when(signatureVerifier.verify(any(), any()))
                     .thenReturn(Map.of(
                             payerKey, goodFuture, // Payer check passes
@@ -616,11 +574,7 @@
             final var txInfo = scenario().withBatchKey(key).txInfo();
             final var txBytes = asByteArray(txInfo.transaction());
             final Transaction platformTx = createAppPayloadWrapper(txBytes);
-<<<<<<< HEAD
-            when(transactionChecker.parseAndCheck(any(Bytes.class), maxBytes)).thenReturn(txInfo);
-=======
-            when(transactionChecker.parseAndCheck(any(Bytes.class), anyInt())).thenReturn(txInfo);
->>>>>>> e34ef2fc
+            when(transactionChecker.parseAndCheck(any(Bytes.class), anyInt())).thenReturn(txInfo);
 
             workflow.preHandle(storeFactory, NODE_1.nodeAccountID(), Stream.of(platformTx), txns -> {});
 
@@ -647,11 +601,7 @@
             final var txBytes = asByteArray(txInfo.transaction());
             final Transaction platformTx = createAppPayloadWrapper(txBytes);
             when(sigFuture.get(anyLong(), any())).thenReturn(new SignatureVerificationImpl(payerKey, null, true));
-<<<<<<< HEAD
-            when(transactionChecker.parseAndCheck(any(Bytes.class), maxBytes)).thenReturn(txInfo);
-=======
-            when(transactionChecker.parseAndCheck(any(Bytes.class), anyInt())).thenReturn(txInfo);
->>>>>>> e34ef2fc
+            when(transactionChecker.parseAndCheck(any(Bytes.class), anyInt())).thenReturn(txInfo);
             when(signatureVerifier.verify(any(), any())).thenReturn(Map.of(payerKey, sigFuture));
 
             // When we pre-handle the transaction
@@ -684,11 +634,7 @@
             final var txBytes = asByteArray(txInfo.transaction());
             final Transaction platformTx = createAppPayloadWrapper(txBytes);
             when(sigFuture.get(anyLong(), any())).thenReturn(new SignatureVerificationImpl(payerKey, null, true));
-<<<<<<< HEAD
-            when(transactionChecker.parseAndCheck(any(Bytes.class), maxBytes)).thenReturn(txInfo);
-=======
-            when(transactionChecker.parseAndCheck(any(Bytes.class), anyInt())).thenReturn(txInfo);
->>>>>>> e34ef2fc
+            when(transactionChecker.parseAndCheck(any(Bytes.class), anyInt())).thenReturn(txInfo);
             when(signatureVerifier.verify(any(), any())).thenReturn(Map.of(payerKey, sigFuture));
             final var previousResult = new PreHandleResult(
                     payerAccount,
@@ -738,11 +684,7 @@
             final var txBytes = asByteArray(batchTxInfo.transaction());
             final Transaction platformTx = createAppPayloadWrapper(txBytes);
             when(sigFuture.get(anyLong(), any())).thenReturn(new SignatureVerificationImpl(payerKey, null, true));
-<<<<<<< HEAD
-            when(transactionChecker.parseAndCheck(any(Bytes.class), maxBytes))
-=======
             when(transactionChecker.parseAndCheck(any(Bytes.class), anyInt()))
->>>>>>> e34ef2fc
                     .thenReturn(batchTxInfo)
                     .thenReturn(innerTxInfo);
             when(signatureVerifier.verify(any(), any())).thenReturn(Map.of(payerKey, sigFuture));
@@ -845,11 +787,7 @@
             final var txInfo = scenario().withPayer(hollowAccountID).txInfo();
             final var txBytes = asByteArray(txInfo.transaction());
             final Transaction platformTx = createAppPayloadWrapper(txBytes);
-<<<<<<< HEAD
-            when(transactionChecker.parseAndCheck(any(Bytes.class), maxBytes)).thenReturn(txInfo);
-=======
-            when(transactionChecker.parseAndCheck(any(Bytes.class), anyInt())).thenReturn(txInfo);
->>>>>>> e34ef2fc
+            when(transactionChecker.parseAndCheck(any(Bytes.class), anyInt())).thenReturn(txInfo);
             when(signatureVerifier.verify(any(), any())).thenReturn(Map.of(finalizedKey, sigFuture));
             when(sigFuture.evmAlias()).thenReturn(hollowAccountAlias);
             when(sigFuture.get(anyLong(), any()))
@@ -890,11 +828,7 @@
             final var txInfo = scenario().withPayer(payerAccountID).txInfo();
             final var txBytes = asByteArray(txInfo.transaction());
             final Transaction platformTx = createAppPayloadWrapper(txBytes);
-<<<<<<< HEAD
-            when(transactionChecker.parseAndCheck(any(Bytes.class), maxBytes)).thenReturn(txInfo);
-=======
-            when(transactionChecker.parseAndCheck(any(Bytes.class), anyInt())).thenReturn(txInfo);
->>>>>>> e34ef2fc
+            when(transactionChecker.parseAndCheck(any(Bytes.class), anyInt())).thenReturn(txInfo);
             when(signatureVerifier.verify(any(), any()))
                     .thenReturn(Map.of(payerKey, payerSigFuture, finalizedKey, nonPayerSigFuture));
             when(payerSigFuture.get(anyLong(), any())).thenReturn(new SignatureVerificationImpl(payerKey, null, true));
