/*
 * Copyright (C) 2022 Hedera Hashgraph, LLC
 *
 * Licensed under the Apache License, Version 2.0 (the "License");
 * you may not use this file except in compliance with the License.
 * You may obtain a copy of the License at
 *
 *      http://www.apache.org/licenses/LICENSE-2.0
 *
 * Unless required by applicable law or agreed to in writing, software
 * distributed under the License is distributed on an "AS IS" BASIS,
 * WITHOUT WARRANTIES OR CONDITIONS OF ANY KIND, either express or implied.
 * See the License for the specific language governing permissions and
 * limitations under the License.
 */
package com.hedera.node.app.workflows.prehandle;

import static com.hederahashgraph.api.proto.java.ResponseCodeEnum.DUPLICATE_TRANSACTION;
import static com.hederahashgraph.api.proto.java.ResponseCodeEnum.INVALID_TRANSACTION;
import static com.hederahashgraph.api.proto.java.ResponseCodeEnum.OK;
import static org.assertj.core.api.Assertions.assertThat;
import static org.assertj.core.api.Assertions.assertThatCode;
import static org.assertj.core.api.Assertions.assertThatThrownBy;
import static org.mockito.Mockito.*;

<<<<<<< HEAD
import com.hedera.node.app.ServicesAccessor;
import com.hedera.node.app.service.admin.FreezeService;
import com.hedera.node.app.service.consensus.ConsensusPreTransactionHandler;
import com.hedera.node.app.service.consensus.ConsensusService;
import com.hedera.node.app.service.contract.ContractService;
import com.hedera.node.app.service.file.FileService;
import com.hedera.node.app.service.network.NetworkService;
import com.hedera.node.app.service.schedule.ScheduleService;
import com.hedera.node.app.service.token.CryptoService;
import com.hedera.node.app.service.token.TokenService;
import com.hedera.node.app.service.util.UtilService;
import com.hedera.node.app.spi.AccountKeyLookup;
import com.hedera.node.app.spi.PreHandleContext;
import com.hedera.node.app.spi.meta.ErrorTransactionMetadata;
import com.hedera.node.app.spi.meta.TransactionMetadata;
import com.hedera.node.app.spi.numbers.HederaAccountNumbers;
import com.hedera.node.app.spi.numbers.HederaFileNumbers;
=======
import com.hedera.node.app.spi.meta.ErrorTransactionMetadata;
import com.hedera.node.app.spi.meta.TransactionMetadata;
import com.hedera.node.app.spi.workflows.PreCheckException;
>>>>>>> 51ce3462
import com.hedera.node.app.state.HederaState;
import com.hedera.node.app.workflows.dispatcher.Dispatcher;
import com.hedera.node.app.workflows.onset.OnsetResult;
import com.hedera.node.app.workflows.onset.WorkflowOnset;
import com.hederahashgraph.api.proto.java.AccountID;
import com.hederahashgraph.api.proto.java.ConsensusCreateTopicTransactionBody;
import com.hederahashgraph.api.proto.java.HederaFunctionality;
import com.hederahashgraph.api.proto.java.SignatureMap;
import com.hederahashgraph.api.proto.java.TransactionBody;
import com.hederahashgraph.api.proto.java.TransactionID;
import com.swirlds.common.system.events.Event;
import com.swirlds.common.system.transaction.Transaction;
import com.swirlds.common.system.transaction.internal.SwirldTransaction;
import java.time.Duration;
import java.util.Collections;
import java.util.Iterator;
import java.util.List;
import java.util.concurrent.CompletableFuture;
import java.util.concurrent.ExecutorService;
import java.util.concurrent.Future;
import java.util.function.Function;
import java.util.function.Supplier;
import org.junit.jupiter.api.BeforeEach;
import org.junit.jupiter.api.Test;
import org.junit.jupiter.api.extension.ExtendWith;
import org.mockito.ArgumentCaptor;
import org.mockito.Mock;
import org.mockito.junit.jupiter.MockitoExtension;

@ExtendWith(MockitoExtension.class)
class PreHandleWorkflowImplTest {

    @Mock private TransactionMetadata metadata;

    @Mock(strictness = Mock.Strictness.LENIENT)
    private SwirldTransaction transaction;

    @Mock(strictness = Mock.Strictness.LENIENT)
    private Dispatcher dispatcher;

    @Mock(strictness = Mock.Strictness.LENIENT)
    private WorkflowOnset onset;

    @Mock private HederaState state;

    @Mock(strictness = Mock.Strictness.LENIENT)
    private Event event;

    private PreHandleWorkflowImpl workflow;

    private static final Function<Supplier<?>, CompletableFuture<?>> RUN_INSTANTLY =
            supplier -> CompletableFuture.completedFuture(supplier.get());

    @BeforeEach
<<<<<<< HEAD
    void setup(
            @Mock ContractService contractService,
            @Mock CryptoService cryptoService,
            @Mock FileService fileService,
            @Mock FreezeService freezeService,
            @Mock NetworkService networkService,
            @Mock ScheduleService scheduleService,
            @Mock TokenService tokenService,
            @Mock UtilService utilService,
            @Mock HederaAccountNumbers accountNumbers,
            @Mock HederaFileNumbers hederaFileNumbers,
            @Mock AccountKeyLookup keyLookup) {
        servicesAccessor =
                new ServicesAccessor(
                        consensusService,
                        contractService,
                        cryptoService,
                        fileService,
                        freezeService,
                        networkService,
                        scheduleService,
                        tokenService,
                        utilService);

        context = new PreHandleContext(accountNumbers, hederaFileNumbers, keyLookup);

        workflow = new PreHandleWorkflowImpl(executorService, servicesAccessor, context, onset);
=======
    void setup() throws PreCheckException {
        final ConsensusCreateTopicTransactionBody content =
                ConsensusCreateTopicTransactionBody.newBuilder().build();
        final AccountID payerID = AccountID.newBuilder().build();
        final TransactionID transactionID =
                TransactionID.newBuilder().setAccountID(payerID).build();
        final TransactionBody txBody =
                TransactionBody.newBuilder()
                        .setTransactionID(transactionID)
                        .setConsensusCreateTopic(content)
                        .build();
        final SignatureMap signatureMap = SignatureMap.newBuilder().build();
        final HederaFunctionality functionality = HederaFunctionality.ConsensusCreateTopic;
        final OnsetResult onsetResult = new OnsetResult(txBody, OK, signatureMap, functionality);
        when(onset.parseAndCheck(any(), any(byte[].class))).thenReturn(onsetResult);

        when(dispatcher.dispatchPreHandle(state, txBody, payerID)).thenReturn(metadata);

        final Iterator<Transaction> iterator = List.of((Transaction) transaction).iterator();
        when(event.transactionIterator()).thenReturn(iterator);

        when(transaction.getContents()).thenReturn(new byte[0]);

        workflow = new PreHandleWorkflowImpl(dispatcher, onset, RUN_INSTANTLY);
>>>>>>> 51ce3462
    }

    @SuppressWarnings("ConstantConditions")
    @Test
    void testConstructorWithIllegalParameters(@Mock ExecutorService executorService) {
        assertThatThrownBy(() -> new PreHandleWorkflowImpl(null, dispatcher, onset))
                .isInstanceOf(NullPointerException.class);
        assertThatThrownBy(() -> new PreHandleWorkflowImpl(executorService, null, onset))
                .isInstanceOf(NullPointerException.class);
        assertThatThrownBy(() -> new PreHandleWorkflowImpl(executorService, dispatcher, null))
                .isInstanceOf(NullPointerException.class);
    }

    @SuppressWarnings("ConstantConditions")
    @Test
    void testStartWithIllegalParameters() {
        // then
        assertThatThrownBy(() -> workflow.start(null, event))
                .isInstanceOf(NullPointerException.class);
        assertThatThrownBy(() -> workflow.start(state, null))
                .isInstanceOf(NullPointerException.class);
    }

    @Test
    void testStartEventWithNoTransactions(@Mock Event localEvent) {
        // given
        when(localEvent.transactionIterator()).thenReturn(Collections.emptyIterator());

        // when
        assertThatCode(() -> workflow.start(state, localEvent)).doesNotThrowAnyException();
    }

    @SuppressWarnings("JUnitMalformedDeclaration")
    @Test
    void testStartEventWithTwoTransactions(
            @Mock Event localEvent, @Mock SwirldTransaction transaction2) {
        // given
        final Iterator<Transaction> iterator =
                List.of(transaction, (Transaction) transaction2).iterator();
        when(localEvent.transactionIterator()).thenReturn(iterator);

        // when
        workflow.start(state, localEvent);

        // then
        verify(transaction).setMetadata(any());
        verify(transaction2).setMetadata(any());
    }

    @SuppressWarnings("unchecked")
    @Test
    void testPreHandleSuccess() {
        // when
        workflow.start(state, event);

        // then
        final ArgumentCaptor<Future<TransactionMetadata>> captor =
                ArgumentCaptor.forClass(Future.class);
        verify(transaction).setMetadata(captor.capture());
        assertThat(captor.getValue()).succeedsWithin(Duration.ofMillis(100)).isEqualTo(metadata);
    }

    @SuppressWarnings("unchecked")
    @Test
    void testPreHandleOnsetCatastrophicFail(@Mock WorkflowOnset localOnset)
            throws PreCheckException {
        // given
        when(localOnset.parseAndCheck(any(), any(byte[].class)))
                .thenThrow(new PreCheckException(INVALID_TRANSACTION));
        workflow = new PreHandleWorkflowImpl(dispatcher, localOnset, RUN_INSTANTLY);

        // when
        workflow.start(state, event);

        // then
        final ArgumentCaptor<Future<TransactionMetadata>> captor =
                ArgumentCaptor.forClass(Future.class);
        verify(transaction).setMetadata(captor.capture());
        assertThat(captor.getValue())
                .succeedsWithin(Duration.ofMillis(100))
                .isInstanceOf(ErrorTransactionMetadata.class)
                .hasFieldOrPropertyWithValue("status", INVALID_TRANSACTION);
        verify(dispatcher, never()).dispatchPreHandle(eq(state), any(), any());
    }

    @Test
    void testPreHandleOnsetMildFail(@Mock WorkflowOnset localOnset) throws PreCheckException {
        // given
        final ConsensusCreateTopicTransactionBody content =
                ConsensusCreateTopicTransactionBody.newBuilder().build();
        final AccountID payerID = AccountID.newBuilder().build();
        final TransactionID transactionID =
                TransactionID.newBuilder().setAccountID(payerID).build();
        final TransactionBody txBody =
                TransactionBody.newBuilder()
                        .setTransactionID(transactionID)
                        .setConsensusCreateTopic(content)
                        .build();
        final SignatureMap signatureMap = SignatureMap.newBuilder().build();
        final HederaFunctionality functionality = HederaFunctionality.ConsensusCreateTopic;
        final OnsetResult onsetResult =
                new OnsetResult(txBody, DUPLICATE_TRANSACTION, signatureMap, functionality);
        when(localOnset.parseAndCheck(any(), any(byte[].class))).thenReturn(onsetResult);

        workflow = new PreHandleWorkflowImpl(dispatcher, localOnset, RUN_INSTANTLY);

        // when
        workflow.start(state, event);

        // then
        verify(dispatcher).dispatchPreHandle(eq(state), eq(txBody), any());
    }
}<|MERGE_RESOLUTION|>--- conflicted
+++ resolved
@@ -1,5 +1,5 @@
 /*
- * Copyright (C) 2022 Hedera Hashgraph, LLC
+ * Copyright (C) 2022-2023 Hedera Hashgraph, LLC
  *
  * Licensed under the Apache License, Version 2.0 (the "License");
  * you may not use this file except in compliance with the License.
@@ -23,29 +23,9 @@
 import static org.assertj.core.api.Assertions.assertThatThrownBy;
 import static org.mockito.Mockito.*;
 
-<<<<<<< HEAD
-import com.hedera.node.app.ServicesAccessor;
-import com.hedera.node.app.service.admin.FreezeService;
-import com.hedera.node.app.service.consensus.ConsensusPreTransactionHandler;
-import com.hedera.node.app.service.consensus.ConsensusService;
-import com.hedera.node.app.service.contract.ContractService;
-import com.hedera.node.app.service.file.FileService;
-import com.hedera.node.app.service.network.NetworkService;
-import com.hedera.node.app.service.schedule.ScheduleService;
-import com.hedera.node.app.service.token.CryptoService;
-import com.hedera.node.app.service.token.TokenService;
-import com.hedera.node.app.service.util.UtilService;
-import com.hedera.node.app.spi.AccountKeyLookup;
-import com.hedera.node.app.spi.PreHandleContext;
-import com.hedera.node.app.spi.meta.ErrorTransactionMetadata;
-import com.hedera.node.app.spi.meta.TransactionMetadata;
-import com.hedera.node.app.spi.numbers.HederaAccountNumbers;
-import com.hedera.node.app.spi.numbers.HederaFileNumbers;
-=======
 import com.hedera.node.app.spi.meta.ErrorTransactionMetadata;
 import com.hedera.node.app.spi.meta.TransactionMetadata;
 import com.hedera.node.app.spi.workflows.PreCheckException;
->>>>>>> 51ce3462
 import com.hedera.node.app.state.HederaState;
 import com.hedera.node.app.workflows.dispatcher.Dispatcher;
 import com.hedera.node.app.workflows.onset.OnsetResult;
@@ -100,35 +80,6 @@
             supplier -> CompletableFuture.completedFuture(supplier.get());
 
     @BeforeEach
-<<<<<<< HEAD
-    void setup(
-            @Mock ContractService contractService,
-            @Mock CryptoService cryptoService,
-            @Mock FileService fileService,
-            @Mock FreezeService freezeService,
-            @Mock NetworkService networkService,
-            @Mock ScheduleService scheduleService,
-            @Mock TokenService tokenService,
-            @Mock UtilService utilService,
-            @Mock HederaAccountNumbers accountNumbers,
-            @Mock HederaFileNumbers hederaFileNumbers,
-            @Mock AccountKeyLookup keyLookup) {
-        servicesAccessor =
-                new ServicesAccessor(
-                        consensusService,
-                        contractService,
-                        cryptoService,
-                        fileService,
-                        freezeService,
-                        networkService,
-                        scheduleService,
-                        tokenService,
-                        utilService);
-
-        context = new PreHandleContext(accountNumbers, hederaFileNumbers, keyLookup);
-
-        workflow = new PreHandleWorkflowImpl(executorService, servicesAccessor, context, onset);
-=======
     void setup() throws PreCheckException {
         final ConsensusCreateTopicTransactionBody content =
                 ConsensusCreateTopicTransactionBody.newBuilder().build();
@@ -153,7 +104,6 @@
         when(transaction.getContents()).thenReturn(new byte[0]);
 
         workflow = new PreHandleWorkflowImpl(dispatcher, onset, RUN_INSTANTLY);
->>>>>>> 51ce3462
     }
 
     @SuppressWarnings("ConstantConditions")
