/*
 * Copyright (C) 2020-2024 Hedera Hashgraph, LLC
 *
 * Licensed under the Apache License, Version 2.0 (the "License");
 * you may not use this file except in compliance with the License.
 * You may obtain a copy of the License at
 *
 *      http://www.apache.org/licenses/LICENSE-2.0
 *
 * Unless required by applicable law or agreed to in writing, software
 * distributed under the License is distributed on an "AS IS" BASIS,
 * WITHOUT WARRANTIES OR CONDITIONS OF ANY KIND, either express or implied.
 * See the License for the specific language governing permissions and
 * limitations under the License.
 */

package com.hedera.node.app.components;

import static org.junit.jupiter.api.Assertions.assertNotNull;
import static org.mockito.Mockito.lenient;
import static org.mockito.Mockito.mock;

import com.hedera.hapi.node.base.AccountID;
import com.hedera.hapi.node.base.SemanticVersion;
import com.hedera.node.app.DaggerHederaInjectionComponent;
import com.hedera.node.app.HederaInjectionComponent;
import com.hedera.node.app.config.ConfigProviderImpl;
import com.hedera.node.app.fixtures.state.FakeHederaState;
import com.hedera.node.app.info.SelfNodeInfoImpl;
import com.hedera.node.app.service.contract.impl.ContractServiceImpl;
import com.hedera.node.app.services.ServicesRegistry;
import com.hedera.node.app.state.recordcache.RecordCacheService;
import com.hedera.node.app.version.HederaSoftwareVersion;
import com.hedera.node.config.testfixtures.HederaTestConfigBuilder;
import com.hedera.pbj.runtime.io.buffer.Bytes;
import com.swirlds.common.context.PlatformContext;
import com.swirlds.common.crypto.CryptographyHolder;
import com.swirlds.common.metrics.noop.NoOpMetrics;
import com.swirlds.config.api.Configuration;
import com.swirlds.metrics.api.Metrics;
import com.swirlds.platform.system.InitTrigger;
import com.swirlds.platform.system.Platform;
import com.swirlds.platform.system.status.PlatformStatus;
import java.time.InstantSource;
import java.util.ArrayDeque;
import java.util.Map;
import org.junit.jupiter.api.BeforeEach;
import org.junit.jupiter.api.Test;
import org.junit.jupiter.api.extension.ExtendWith;
import org.mockito.Mock;
import org.mockito.junit.jupiter.MockitoExtension;

@ExtendWith(MockitoExtension.class)
class IngestComponentTest {

    @Mock
    private Platform platform;

    private HederaInjectionComponent app;

    @BeforeEach
    void setUp() {
        final Configuration configuration = HederaTestConfigBuilder.createConfig();
        final PlatformContext platformContext = mock(PlatformContext.class);
        final Metrics metrics = new NoOpMetrics();
        lenient().when(platformContext.getConfiguration()).thenReturn(configuration);

        final var selfNodeInfo = new SelfNodeInfoImpl(
                1L,
                AccountID.newBuilder().accountNum(1001).build(),
                10,
                "127.0.0.1",
                50211,
                "127.0.0.4",
                23456,
                "0123456789012345678901234567890123456789012345678901234567890123",
                "Node7",
                Bytes.wrap("cert7"),
                new HederaSoftwareVersion(
                        SemanticVersion.newBuilder().major(1).build(),
                        SemanticVersion.newBuilder().major(2).build(),
                        0));

        final var configProvider = new ConfigProviderImpl(false);
        app = DaggerHederaInjectionComponent.builder()
                .initTrigger(InitTrigger.GENESIS)
                .platform(platform)
                .crypto(CryptographyHolder.get())
                .configProvider(configProvider)
                .configProviderImpl(configProvider)
                .self(selfNodeInfo)
                .maxSignedTxnSize(1024)
                .currentPlatformStatus(() -> PlatformStatus.ACTIVE)
                .servicesRegistry(mock(ServicesRegistry.class))
                .instantSource(InstantSource.system())
<<<<<<< HEAD
                .softwareVersion(mock(SemanticVersion.class))
=======
                .softwareVersion(mock(HederaSoftwareVersion.class))
                .contractServiceImpl(new ContractServiceImpl(InstantSource.system()))
>>>>>>> 885c7c12
                .metrics(metrics)
                .build();

        final var state = new FakeHederaState();
        state.addService(RecordCacheService.NAME, Map.of("TransactionRecordQueue", new ArrayDeque<String>()));
        app.workingStateAccessor().setHederaState(state);
    }

    @Test
    void objectGraphRootsAreAvailable() {
        final IngestInjectionComponent subject =
                app.ingestComponentFactory().get().create();

        assertNotNull(subject.ingestWorkflow());
    }
}<|MERGE_RESOLUTION|>--- conflicted
+++ resolved
@@ -93,12 +93,8 @@
                 .currentPlatformStatus(() -> PlatformStatus.ACTIVE)
                 .servicesRegistry(mock(ServicesRegistry.class))
                 .instantSource(InstantSource.system())
-<<<<<<< HEAD
-                .softwareVersion(mock(SemanticVersion.class))
-=======
                 .softwareVersion(mock(HederaSoftwareVersion.class))
                 .contractServiceImpl(new ContractServiceImpl(InstantSource.system()))
->>>>>>> 885c7c12
                 .metrics(metrics)
                 .build();
 
