--- conflicted
+++ resolved
@@ -31,13 +31,9 @@
 import com.hedera.node.app.fixtures.state.FakeHederaState;
 import com.hedera.node.app.info.SelfNodeInfoImpl;
 import com.hedera.node.app.service.mono.context.properties.BootstrapProperties;
-<<<<<<< HEAD
-import com.hedera.node.app.spi.info.SelfNodeInfo;
 import com.hedera.node.app.spi.workflows.record.GenesisRecordsConsensusHook;
-=======
 import com.hedera.node.app.state.recordcache.RecordCacheService;
 import com.hedera.node.app.throttle.ThrottleManager;
->>>>>>> 19ab4e1f
 import com.hedera.node.app.version.HederaSoftwareVersion;
 import com.hedera.node.app.workflows.handle.SystemFileUpdateFacility;
 import com.hedera.node.config.testfixtures.HederaTestConfigBuilder;
@@ -110,11 +106,8 @@
                 .currentPlatformStatus(() -> PlatformStatus.ACTIVE)
                 .servicesRegistry(Set::of)
                 .instantSource(InstantSource.system())
-<<<<<<< HEAD
+                .exchangeRateManager(exchangeRateManager)
                 .genesisRecordsBuilder(mock(GenesisRecordsConsensusHook.class))
-=======
-                .exchangeRateManager(exchangeRateManager)
->>>>>>> 19ab4e1f
                 .build();
 
         final var state = new FakeHederaState();
