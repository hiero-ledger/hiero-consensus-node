--- conflicted
+++ resolved
@@ -164,11 +164,7 @@
                 .hintsService(hintsService)
                 .historyService(historyService)
                 .tokenServiceImpl(new TokenServiceImpl(appContext))
-<<<<<<< HEAD
-=======
                 .consensusServiceImpl(new ConsensusServiceImpl())
-                .platformStateFacade(platformStateFacade)
->>>>>>> a61efb5e
                 .build();
 
         final var state = new FakeState();
