/*
 * Copyright (C) 2023 Hedera Hashgraph, LLC
 *
 * Licensed under the Apache License, Version 2.0 (the "License");
 * you may not use this file except in compliance with the License.
 * You may obtain a copy of the License at
 *
 *      http://www.apache.org/licenses/LICENSE-2.0
 *
 * Unless required by applicable law or agreed to in writing, software
 * distributed under the License is distributed on an "AS IS" BASIS,
 * WITHOUT WARRANTIES OR CONDITIONS OF ANY KIND, either express or implied.
 * See the License for the specific language governing permissions and
 * limitations under the License.
 */

package com.hedera.node.app.workflows.ingest;

import static com.hedera.hapi.node.base.ResponseCodeEnum.ACCOUNT_DELETED;
import static com.hedera.hapi.node.base.ResponseCodeEnum.BUSY;
import static com.hedera.hapi.node.base.ResponseCodeEnum.DUPLICATE_TRANSACTION;
import static com.hedera.hapi.node.base.ResponseCodeEnum.FAIL_FEE;
import static com.hedera.hapi.node.base.ResponseCodeEnum.INSUFFICIENT_PAYER_BALANCE;
import static com.hedera.hapi.node.base.ResponseCodeEnum.INSUFFICIENT_TX_FEE;
import static com.hedera.hapi.node.base.ResponseCodeEnum.INVALID_ACCOUNT_ID;
import static com.hedera.hapi.node.base.ResponseCodeEnum.INVALID_NODE_ACCOUNT;
import static com.hedera.hapi.node.base.ResponseCodeEnum.INVALID_SIGNATURE;
import static com.hedera.hapi.node.base.ResponseCodeEnum.INVALID_TRANSACTION;
import static com.hedera.hapi.node.base.ResponseCodeEnum.INVALID_TRANSACTION_BODY;
import static com.hedera.hapi.node.base.ResponseCodeEnum.PLATFORM_NOT_ACTIVE;
import static com.hedera.hapi.node.base.ResponseCodeEnum.UNAUTHORIZED;
import static com.hedera.node.app.spi.fixtures.workflows.ExceptionConditions.estimatedFee;
import static com.hedera.node.app.spi.fixtures.workflows.ExceptionConditions.responseCode;
import static com.hedera.node.app.spi.workflows.InsufficientBalanceType.OTHER_COSTS_NOT_COVERED;
import static org.assertj.core.api.Assertions.assertThat;
import static org.assertj.core.api.Assertions.assertThatCode;
import static org.assertj.core.api.Assertions.assertThatThrownBy;
import static org.mockito.ArgumentMatchers.any;
import static org.mockito.ArgumentMatchers.anyLong;
import static org.mockito.ArgumentMatchers.eq;
import static org.mockito.Mock.Strictness.LENIENT;
import static org.mockito.Mockito.doThrow;
import static org.mockito.Mockito.mock;
import static org.mockito.Mockito.when;

import com.hedera.hapi.node.base.AccountID;
import com.hedera.hapi.node.base.HederaFunctionality;
import com.hedera.hapi.node.base.Key;
import com.hedera.hapi.node.base.ResponseCodeEnum;
import com.hedera.hapi.node.base.SignatureMap;
import com.hedera.hapi.node.base.Timestamp;
import com.hedera.hapi.node.base.Transaction;
import com.hedera.hapi.node.base.TransactionID;
import com.hedera.hapi.node.transaction.SignedTransaction;
import com.hedera.hapi.node.transaction.TransactionBody;
import com.hedera.hapi.node.transaction.UncheckedSubmitBody;
import com.hedera.node.app.AppTestBase;
import com.hedera.node.app.fees.FeeManager;
import com.hedera.node.app.info.CurrentPlatformStatus;
import com.hedera.node.app.signature.SignatureExpander;
import com.hedera.node.app.signature.SignatureVerificationFuture;
import com.hedera.node.app.signature.SignatureVerifier;
import com.hedera.node.app.spi.authorization.Authorizer;
import com.hedera.node.app.spi.fees.Fees;
import com.hedera.node.app.spi.signatures.SignatureVerification;
import com.hedera.node.app.spi.workflows.InsufficientBalanceException;
import com.hedera.node.app.spi.workflows.PreCheckException;
import com.hedera.node.app.state.DeduplicationCache;
import com.hedera.node.app.state.recordcache.DeduplicationCacheImpl;
import com.hedera.node.app.throttle.ThrottleAccumulator;
import com.hedera.node.app.workflows.SolvencyPreCheck;
import com.hedera.node.app.workflows.TransactionChecker;
import com.hedera.node.app.workflows.TransactionInfo;
import com.hedera.node.app.workflows.dispatcher.TransactionDispatcher;
import com.hedera.node.config.VersionedConfigImpl;
import com.hedera.node.config.testfixtures.HederaTestConfigBuilder;
import com.swirlds.common.system.status.PlatformStatus;
import com.swirlds.config.api.Configuration;
import java.time.Instant;
import java.util.Map;
import java.util.concurrent.ExecutionException;
import java.util.concurrent.TimeoutException;
import java.util.stream.Stream;
import org.junit.jupiter.api.BeforeEach;
import org.junit.jupiter.api.DisplayName;
import org.junit.jupiter.api.Nested;
import org.junit.jupiter.api.Test;
import org.junit.jupiter.api.extension.ExtendWith;
import org.junit.jupiter.params.ParameterizedTest;
import org.junit.jupiter.params.provider.Arguments;
import org.junit.jupiter.params.provider.EnumSource;
import org.junit.jupiter.params.provider.MethodSource;
import org.mockito.Mock;
import org.mockito.junit.jupiter.MockitoExtension;

@ExtendWith(MockitoExtension.class)
class IngestCheckerTest extends AppTestBase {
    private static final SignatureMap MOCK_SIGNATURE_MAP =
            SignatureMap.newBuilder().build();

    private static final Fees DEFAULT_FEES = new Fees(100L, 20L, 3L);

    @Mock(strictness = LENIENT)
    CurrentPlatformStatus currentPlatformStatus;

    @Mock(strictness = LENIENT)
    TransactionChecker transactionChecker;

    @Mock(strictness = LENIENT)
    ThrottleAccumulator throttleAccumulator;

    @Mock(strictness = LENIENT)
    private SignatureExpander signatureExpander;

    @Mock(strictness = LENIENT)
    private SignatureVerifier signatureVerifier;

    @Mock(strictness = LENIENT)
    private SolvencyPreCheck solvencyPreCheck;

    @Mock(strictness = LENIENT)
    private TransactionDispatcher dispatcher;

    @Mock(strictness = LENIENT)
    private FeeManager feeManager;

    @Mock(strictness = LENIENT)
    private Authorizer authorizer;

    private DeduplicationCache deduplicationCache;

    private TransactionBody txBody;
    private Transaction tx;

    private Configuration configuration;

    private IngestChecker subject;

    @BeforeEach
    void setUp() throws PreCheckException {
        setupStandardStates();
        when(currentPlatformStatus.get()).thenReturn(PlatformStatus.ACTIVE);

        configuration = new VersionedConfigImpl(HederaTestConfigBuilder.createConfig(), 1L);

        txBody = TransactionBody.newBuilder()
                .uncheckedSubmit(UncheckedSubmitBody.newBuilder().build())
                .transactionID(TransactionID.newBuilder()
                        .accountID(ALICE.accountID())
                        .transactionValidStart(
                                Timestamp.newBuilder().seconds(Instant.now().getEpochSecond())))
                .nodeAccountID(nodeSelfAccountId)
                .build();
        final var signedTx = SignedTransaction.newBuilder()
                .bodyBytes(asBytes(TransactionBody.PROTOBUF, txBody))
                .build();
        tx = Transaction.newBuilder()
                .signedTransactionBytes(asBytes(SignedTransaction.PROTOBUF, signedTx))
                .build();

        final var transactionInfo = new TransactionInfo(
                tx, txBody, MOCK_SIGNATURE_MAP, tx.signedTransactionBytes(), HederaFunctionality.UNCHECKED_SUBMIT);
        when(transactionChecker.check(tx)).thenReturn(transactionInfo);

        final var configProvider = HederaTestConfigBuilder.createConfigProvider();
        this.deduplicationCache = new DeduplicationCacheImpl(configProvider);

        when(solvencyPreCheck.getPayerAccount(any(), eq(ALICE.accountID()))).thenReturn(ALICE.account());
        when(dispatcher.dispatchComputeFees(any())).thenReturn(DEFAULT_FEES);

        subject = new IngestChecker(
                nodeSelfAccountId,
                currentPlatformStatus,
                transactionChecker,
                throttleAccumulator,
                solvencyPreCheck,
                signatureExpander,
                signatureVerifier,
                deduplicationCache,
                dispatcher,
                feeManager,
                authorizer);
    }

    @Nested
    @DisplayName("0. Node state pre-checks")
    class NodeTests {

        @Test
        @DisplayName("When the node is ok, no exception should be thrown")
        void testNodeStateSucceeds() {
            assertThatCode(() -> subject.checkNodeState()).doesNotThrowAnyException();
        }

        @ParameterizedTest
        @EnumSource(PlatformStatus.class)
        @DisplayName("When the platform is not ACTIVE, the transaction should be rejected")
        void testParseAndCheckWithInactivePlatformFails(final PlatformStatus status) {
            // Since the enum source is going over all states, and the ACTIVE state is
            // actually good, I need to skip that one.
            if (status != PlatformStatus.ACTIVE) {
                // Given a platform that is not ACTIVE
                when(currentPlatformStatus.get()).thenReturn(status);
                // When we try to parse and check a transaction, it should fail because the platform is not active
                assertThatThrownBy(() -> subject.checkNodeState())
                        .isInstanceOf(PreCheckException.class)
                        .has(responseCode(PLATFORM_NOT_ACTIVE));
            }
        }
    }

    @Test
    @DisplayName("A wrong nodeId in transaction fails")
    void testWrongNodeIdFails() {
        // Given a transaction with an unknown node ID
        final var otherNodeSelfAccountId = AccountID.newBuilder()
                .accountNum(nodeSelfAccountId.accountNumOrElse(0L) + 1L)
                .build();

        subject = new IngestChecker(
                otherNodeSelfAccountId,
                currentPlatformStatus,
                transactionChecker,
                throttleAccumulator,
                solvencyPreCheck,
                signatureExpander,
                signatureVerifier,
                deduplicationCache,
                dispatcher,
                feeManager,
                authorizer);

        // Then the checker should throw a PreCheckException
        assertThatThrownBy(() -> subject.runAllChecks(state, tx, configuration))
                .isInstanceOf(PreCheckException.class)
                .has(responseCode(INVALID_NODE_ACCOUNT));
    }

    @Test
    @DisplayName("Run all checks successfully")
    void testRunAllChecksSuccessfully() throws Exception {
        // given
        final var expected = new TransactionInfo(
                tx, txBody, MOCK_SIGNATURE_MAP, tx.signedTransactionBytes(), HederaFunctionality.UNCHECKED_SUBMIT);
        final var verificationResultFuture = mock(SignatureVerificationFuture.class);
        final var verificationResult = mock(SignatureVerification.class);
        when(verificationResult.passed()).thenReturn(true);
        when(verificationResultFuture.get(anyLong(), any())).thenReturn(verificationResult);
        when(signatureVerifier.verify(any(), any()))
                .thenReturn(Map.of(ALICE.account().keyOrThrow(), verificationResultFuture));

        // when
        final var actual = subject.runAllChecks(state, tx, configuration);

        // then
        assertThat(actual).isEqualTo(expected);
    }

    @Nested
    @DisplayName("1. Check the syntax")
    class SyntaxCheckTests {
        /**
         * It is not necessary to test all the possible failure reasons, just a few to make sure that
         * the checker is passing the failure reason to the response.
         * @return a stream of arguments with the failure reason
         */
        public static Stream<Arguments> failureReasons() {
            return Stream.of(Arguments.of(INVALID_TRANSACTION), Arguments.of(INVALID_TRANSACTION_BODY));
        }

        @ParameterizedTest(name = "TransactionChecker fails with error code {0}")
        @MethodSource("failureReasons")
        @DisplayName("If the transaction fails TransactionChecker, a failure response is returned with the right error")
        void onsetFailsWithPreCheckException(ResponseCodeEnum failureReason) throws PreCheckException {
            // Given a TransactionChecker that will throw a PreCheckException with the given failure reason
            when(transactionChecker.check(any())).thenThrow(new PreCheckException(failureReason));

            // When the transaction is checked
            assertThatThrownBy(() -> subject.runAllChecks(state, tx, configuration))
                    .isInstanceOf(PreCheckException.class)
                    .has(responseCode(failureReason));
        }

        @Test
        @DisplayName("If some random exception is thrown from TransactionChecker, the exception is bubbled up")
        void randomException() throws PreCheckException {
            // Given a WorkflowOnset that will throw a RuntimeException
            when(transactionChecker.check(any())).thenThrow(new RuntimeException("check exception"));

            // When the transaction is submitted, then the exception is bubbled up
            assertThatThrownBy(() -> subject.runAllChecks(state, tx, configuration))
                    .isInstanceOf(RuntimeException.class)
                    .hasMessageContaining("check exception");
        }
    }

    @Nested
    @DisplayName("3. Deduplication")
    class DuplicationTests {
        @Test
        @DisplayName("The second of two transactions with the same transaction ID should be rejected")
        void testThrottleFails() throws PreCheckException {
            // Given a deduplication cache, and a transaction with an ID already in the deduplication cache
            final var id = txBody.transactionIDOrThrow();
            deduplicationCache.add(id);
            // When the transaction is checked, then it throws a PreCheckException due to duplication
            assertThatThrownBy(() -> subject.runAllChecks(state, tx, configuration))
                    .isInstanceOf(PreCheckException.class)
                    .hasFieldOrPropertyWithValue("responseCode", DUPLICATE_TRANSACTION);
        }
    }

    @Nested
    @DisplayName("4. Check throttles")
    class ThrottleTests {
        @Test
        @DisplayName("When the transaction is throttled, the transaction should be rejected")
        void testThrottleFails() {
            // Given a throttle on CONSENSUS_CREATE_TOPIC transactions (i.e. it is time to throttle)
            when(throttleAccumulator.shouldThrottle(txBody)).thenReturn(true);

            // When the transaction is submitted
            assertThatThrownBy(() -> subject.runAllChecks(state, tx, configuration))
                    .isInstanceOf(PreCheckException.class)
                    .hasFieldOrPropertyWithValue("responseCode", BUSY);
        }

        @Test
        @DisplayName("If some random exception is thrown from ThrottleAccumulator, the exception is bubbled up")
        void randomException() {
            // Given a ThrottleAccumulator that will throw a RuntimeException
            when(throttleAccumulator.shouldThrottle(txBody))
                    .thenThrow(new RuntimeException("shouldThrottle exception"));

            // When the transaction is submitted, then the exception is bubbled up
            assertThatThrownBy(() -> subject.runAllChecks(state, tx, configuration))
                    .isInstanceOf(RuntimeException.class)
                    .hasMessageContaining("shouldThrottle exception");
        }
    }

    @Nested
    @DisplayName("5.a Check account status")
    class PayerAccountStatusTests {

        public static Stream<Arguments> failureReasons() {
            return Stream.of(Arguments.of(INVALID_ACCOUNT_ID), Arguments.of(ACCOUNT_DELETED));
        }

        @ParameterizedTest(name = "Check of account status fails with error code {0}")
        @MethodSource("failureReasons")
        @DisplayName("If the status of the payer account is invalid, the transaction should be rejected")
        void payerAccountStatusFails(ResponseCodeEnum failureReason) throws PreCheckException {
            doThrow(new PreCheckException(failureReason)).when(solvencyPreCheck).getPayerAccount(any(), any());

            assertThatThrownBy(() -> subject.runAllChecks(state, tx, configuration))
                    .isInstanceOf(PreCheckException.class)
                    .has(responseCode(failureReason));
        }

        @Test
        @DisplayName("If some random exception is thrown from account status check, the exception is bubbled up")
        void randomException() throws PreCheckException {
            // Given an IngestChecker that will throw a RuntimeException from checkPayerSignature
            doThrow(new RuntimeException("checkPayerAccountStatus exception"))
                    .when(solvencyPreCheck)
                    .getPayerAccount(any(), any());

            // When the transaction is submitted, then the exception is bubbled up
            assertThatThrownBy(() -> subject.runAllChecks(state, tx, configuration))
                    .isInstanceOf(RuntimeException.class)
                    .hasMessageContaining("checkPayerAccountStatus exception");
        }

        // NOTE: This should never happen in real life, but we need to code defensively for it anyway.
        @Test
        @DisplayName("No key for payer in state")
        void noKeyForPayer() throws PreCheckException {
            // The tx payer is ALICE. We remove her key from state
            final var account = ALICE.account().copyBuilder().key((Key) null).build();
            when(solvencyPreCheck.getPayerAccount(any(), eq(ALICE.accountID()))).thenReturn(account);

            // When the transaction is submitted, then the exception is thrown
            assertThatThrownBy(() -> subject.runAllChecks(state, tx, configuration))
                    .isInstanceOf(PreCheckException.class)
                    .has(responseCode(UNAUTHORIZED));
        }
    }

    @Nested
    @DisplayName("5.b Check payer solvency")
    class PayerBalanceTests {

        public static Stream<Arguments> failureReasons() {
            return Stream.of(
                    Arguments.of(INSUFFICIENT_TX_FEE),
                    Arguments.of(INSUFFICIENT_PAYER_BALANCE),
                    Arguments.of(FAIL_FEE));
        }

        @ParameterizedTest(name = "Check of payer's balance fails with error code {0}")
        @MethodSource("failureReasons")
        @DisplayName("If the payer has insufficient funds, the transaction should be rejected")
        void payerAccountStatusFails(ResponseCodeEnum failureReason)
                throws PreCheckException, ExecutionException, InterruptedException, TimeoutException {
            givenValidPayerSignature();
<<<<<<< HEAD
            doThrow(new InsufficientBalanceException(failureReason, 123L, OTHER_COSTS_NOT_COVERED))
=======
            doThrow(new InsufficientBalanceException(failureReason, 123L))
>>>>>>> 67126594
                    .when(solvencyPreCheck)
                    .checkSolvency(any(), any(), any());

            assertThatThrownBy(() -> subject.runAllChecks(state, tx, configuration))
                    .isInstanceOf(InsufficientBalanceException.class)
                    .has(responseCode(failureReason))
                    .has(estimatedFee(123L));
        }

        @Test
        @DisplayName("If some random exception is thrown from checking solvency, the exception is bubbled up")
        void randomException() throws PreCheckException, ExecutionException, InterruptedException, TimeoutException {
            // Given an IngestChecker that will throw a RuntimeException from checkPayerSignature
            givenValidPayerSignature();
            doThrow(new RuntimeException("checkSolvency exception"))
                    .when(solvencyPreCheck)
                    .checkSolvency(any(), any(), any());

            // When the transaction is submitted, then the exception is bubbled up
            assertThatThrownBy(() -> subject.runAllChecks(state, tx, configuration))
                    .isInstanceOf(RuntimeException.class)
                    .hasMessageContaining("checkSolvency exception");
        }

        private void givenValidPayerSignature() throws ExecutionException, InterruptedException, TimeoutException {
            final var verificationResultFuture = mock(SignatureVerificationFuture.class);
            final var verificationResult = mock(SignatureVerification.class);
            when(verificationResult.passed()).thenReturn(true);
            when(verificationResultFuture.get(anyLong(), any())).thenReturn(verificationResult);
            when(signatureVerifier.verify(any(), any()))
                    .thenReturn(Map.of(ALICE.account().keyOrThrow(), verificationResultFuture));
        }
    }

    @Nested
    @DisplayName("6. Check payer's signature")
    class PayerSignatureTests {

        @Test
        @DisplayName("Payer signature is missing")
        void noPayerSignature() {
            // If the signature verifier's returned map doesn't contain an entry for ALICE, it means she didn't have a
            // signature in the signature map to begin with.
            when(signatureVerifier.verify(any(), any())).thenReturn(Map.of());

            // When the transaction is submitted, then the exception is thrown
            assertThatThrownBy(() -> subject.runAllChecks(state, tx, configuration))
                    .isInstanceOf(PreCheckException.class)
                    .has(responseCode(INVALID_SIGNATURE));
        }

        @Test
        @DisplayName("Payer verification fails")
        void payerVerificationFails() throws Exception {
            final var verificationResultFuture = mock(SignatureVerificationFuture.class);
            final var verificationResult = mock(SignatureVerification.class);
            when(verificationResult.passed()).thenReturn(false);
            when(verificationResultFuture.get(anyLong(), any())).thenReturn(verificationResult);
            when(signatureVerifier.verify(any(), any()))
                    .thenReturn(Map.of(ALICE.account().keyOrThrow(), verificationResultFuture));

            assertThatThrownBy(() -> subject.runAllChecks(state, tx, configuration))
                    .isInstanceOf(PreCheckException.class)
                    .has(responseCode(INVALID_SIGNATURE));
        }

        @Test
        @DisplayName("Unexpected verification exception")
        void randomException() throws Exception {
            // Given a verification result future that throws an exception
            final var verificationResultFuture = mock(SignatureVerificationFuture.class);
            doThrow(new RuntimeException("checkPayerSignature exception"))
                    .when(verificationResultFuture)
                    .get(anyLong(), any());
            when(signatureVerifier.verify(any(), any()))
                    .thenReturn(Map.of(ALICE.account().keyOrThrow(), verificationResultFuture));

            // When the transaction is submitted, then the exception is bubbled up
            assertThatThrownBy(() -> subject.runAllChecks(state, tx, configuration))
                    .isInstanceOf(RuntimeException.class)
                    .hasMessageContaining("checkPayerSignature exception");
        }
    }
}<|MERGE_RESOLUTION|>--- conflicted
+++ resolved
@@ -404,11 +404,7 @@
         void payerAccountStatusFails(ResponseCodeEnum failureReason)
                 throws PreCheckException, ExecutionException, InterruptedException, TimeoutException {
             givenValidPayerSignature();
-<<<<<<< HEAD
-            doThrow(new InsufficientBalanceException(failureReason, 123L, OTHER_COSTS_NOT_COVERED))
-=======
             doThrow(new InsufficientBalanceException(failureReason, 123L))
->>>>>>> 67126594
                     .when(solvencyPreCheck)
                     .checkSolvency(any(), any(), any());
 
