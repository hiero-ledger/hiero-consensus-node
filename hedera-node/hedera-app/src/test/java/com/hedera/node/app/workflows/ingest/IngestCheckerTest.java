--- conflicted
+++ resolved
@@ -170,13 +170,8 @@
                 .build();
 
         transactionInfo = new TransactionInfo(
-<<<<<<< HEAD
                 tx, txBody, MOCK_SIGNATURE_MAP, tx.signedTransactionBytes(), UNCHECKED_SUBMIT, null);
         when(transactionChecker.check(tx, null)).thenReturn(transactionInfo);
-=======
-                tx, txBody, MOCK_SIGNATURE_MAP, tx.signedTransactionBytes(), UNCHECKED_SUBMIT, serializedTx);
-        when(transactionChecker.parseAndCheck(serializedTx, maxBytes)).thenReturn(transactionInfo);
->>>>>>> 1a99e6e3
 
         final var configProvider = HederaTestConfigBuilder.createConfigProvider();
         this.deduplicationCache = new DeduplicationCacheImpl(configProvider, instantSource);
@@ -313,11 +308,7 @@
         @DisplayName("If the transaction fails TransactionChecker, a failure response is returned with the right error")
         void onsetFailsWithPreCheckException(ResponseCodeEnum failureReason) throws PreCheckException {
             // Given a TransactionChecker that will throw a PreCheckException with the given failure reason
-<<<<<<< HEAD
             when(transactionChecker.check(any(), eq(null))).thenThrow(new PreCheckException(failureReason));
-=======
-            when(transactionChecker.parseAndCheck(any(), eq(maxBytes))).thenThrow(new PreCheckException(failureReason));
->>>>>>> 1a99e6e3
 
             // When the transaction is checked
             assertThatThrownBy(() -> subject.runAllChecks(state, tx, configuration))
@@ -330,12 +321,7 @@
         @DisplayName("If some random exception is thrown from TransactionChecker, the exception is bubbled up")
         void randomException() throws PreCheckException {
             // Given a WorkflowOnset that will throw a RuntimeException
-<<<<<<< HEAD
             when(transactionChecker.check(any(), eq(null))).thenThrow(new RuntimeException("check exception"));
-=======
-            when(transactionChecker.parseAndCheck(any(), eq(maxBytes)))
-                    .thenThrow(new RuntimeException("check exception"));
->>>>>>> 1a99e6e3
 
             // When the transaction is submitted, then the exception is bubbled up
             assertThatThrownBy(() -> subject.runAllChecks(state, tx, configuration))
@@ -405,14 +391,8 @@
                     MOCK_SIGNATURE_MAP,
                     cryptoAddLiveHashTx.signedTransactionBytes(),
                     CRYPTO_ADD_LIVE_HASH,
-<<<<<<< HEAD
                     null);
             when(transactionChecker.check(cryptoAddLiveHashTx, null)).thenReturn(cryptoAddLiveHashTransactionInfo);
-=======
-                    serializedCryptoAddLiveHashTx);
-            when(transactionChecker.parseAndCheck(serializedCryptoAddLiveHashTx, maxBytes))
-                    .thenReturn(cryptoAddLiveHashTransactionInfo);
->>>>>>> 1a99e6e3
 
             assertThatThrownBy(() -> subject.runAllChecks(state, cryptoAddLiveHashTx, configuration))
                     .isInstanceOf(PreCheckException.class)
@@ -438,18 +418,8 @@
                     .build();
 
             final var freezeTransactionInfo = new TransactionInfo(
-<<<<<<< HEAD
                     freezeTx, freezeTxBody, MOCK_SIGNATURE_MAP, freezeTx.signedTransactionBytes(), FREEZE, null);
             when(transactionChecker.check(freezeTx, null)).thenReturn(freezeTransactionInfo);
-=======
-                    freezeTx,
-                    freezeTxBody,
-                    MOCK_SIGNATURE_MAP,
-                    freezeTx.signedTransactionBytes(),
-                    FREEZE,
-                    serializedFreezeTx);
-            when(transactionChecker.parseAndCheck(serializedFreezeTx, maxBytes)).thenReturn(freezeTransactionInfo);
->>>>>>> 1a99e6e3
 
             assertThatThrownBy(() -> subject.runAllChecks(state, freezeTx, configuration))
                     .isInstanceOf(PreCheckException.class)
@@ -635,18 +605,8 @@
                                     .build()))
                     .build();
             final var myTransactionInfo = new TransactionInfo(
-<<<<<<< HEAD
                     myTx, myTxBody, MOCK_SIGNATURE_MAP, myTx.signedTransactionBytes(), UNCHECKED_SUBMIT, null);
             when(transactionChecker.check(myTx, null)).thenReturn(myTransactionInfo);
-=======
-                    myTx,
-                    myTxBody,
-                    MOCK_SIGNATURE_MAP,
-                    myTx.signedTransactionBytes(),
-                    UNCHECKED_SUBMIT,
-                    mySerializedTx);
-            when(transactionChecker.parseAndCheck(serializedTx, maxBytes)).thenReturn(myTransactionInfo);
->>>>>>> 1a99e6e3
             when(solvencyPreCheck.getPayerAccount(any(), eq(accountID))).thenReturn(account);
             final var verificationResultFutureAlice = mock(SignatureVerificationFuture.class);
             final var verificationResultAlice = mock(SignatureVerification.class);
@@ -694,18 +654,8 @@
                                     .build()))
                     .build();
             final var myTransactionInfo = new TransactionInfo(
-<<<<<<< HEAD
                     myTx, myTxBody, MOCK_SIGNATURE_MAP, myTx.signedTransactionBytes(), UNCHECKED_SUBMIT, null);
             when(transactionChecker.check(myTx, null)).thenReturn(myTransactionInfo);
-=======
-                    myTx,
-                    myTxBody,
-                    MOCK_SIGNATURE_MAP,
-                    myTx.signedTransactionBytes(),
-                    UNCHECKED_SUBMIT,
-                    mySerializedTx);
-            when(transactionChecker.parseAndCheck(mySerializedTx, maxBytes)).thenReturn(myTransactionInfo);
->>>>>>> 1a99e6e3
             when(solvencyPreCheck.getPayerAccount(any(), eq(accountID))).thenReturn(account);
             final var verificationResultFutureAlice = mock(SignatureVerificationFuture.class);
             final var verificationResultAlice = mock(SignatureVerification.class);
@@ -754,18 +704,8 @@
                                     .build()))
                     .build();
             final var myTransactionInfo = new TransactionInfo(
-<<<<<<< HEAD
                     myTx, myTxBody, MOCK_SIGNATURE_MAP, myTx.signedTransactionBytes(), UNCHECKED_SUBMIT, null);
             when(transactionChecker.check(myTx, null)).thenReturn(myTransactionInfo);
-=======
-                    myTx,
-                    myTxBody,
-                    MOCK_SIGNATURE_MAP,
-                    myTx.signedTransactionBytes(),
-                    UNCHECKED_SUBMIT,
-                    mySerializedTx);
-            when(transactionChecker.parseAndCheck(mySerializedTx, maxBytes)).thenReturn(myTransactionInfo);
->>>>>>> 1a99e6e3
             when(solvencyPreCheck.getPayerAccount(any(), eq(accountID))).thenReturn(account);
             final var verificationResultFutureAlice = mock(SignatureVerificationFuture.class);
             final var verificationResultAlice = mock(SignatureVerification.class);
@@ -815,18 +755,8 @@
                                     .build()))
                     .build();
             final var myTransactionInfo = new TransactionInfo(
-<<<<<<< HEAD
                     myTx, myTxBody, MOCK_SIGNATURE_MAP, myTx.signedTransactionBytes(), UNCHECKED_SUBMIT, null);
             when(transactionChecker.check(myTx, null)).thenReturn(myTransactionInfo);
-=======
-                    myTx,
-                    myTxBody,
-                    MOCK_SIGNATURE_MAP,
-                    myTx.signedTransactionBytes(),
-                    UNCHECKED_SUBMIT,
-                    mySerializedTx);
-            when(transactionChecker.parseAndCheck(mySerializedTx, maxBytes)).thenReturn(myTransactionInfo);
->>>>>>> 1a99e6e3
             when(solvencyPreCheck.getPayerAccount(any(), eq(accountID))).thenReturn(account);
             final var verificationResultFutureAlice = mock(SignatureVerificationFuture.class);
             final var verificationResultAlice = mock(SignatureVerification.class);
