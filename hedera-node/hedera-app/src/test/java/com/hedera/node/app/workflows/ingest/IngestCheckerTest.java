// SPDX-License-Identifier: Apache-2.0
package com.hedera.node.app.workflows.ingest;

import static com.hedera.hapi.node.base.HederaFunctionality.CRYPTO_ADD_LIVE_HASH;
import static com.hedera.hapi.node.base.HederaFunctionality.FREEZE;
import static com.hedera.hapi.node.base.HederaFunctionality.UNCHECKED_SUBMIT;
import static com.hedera.hapi.node.base.ResponseCodeEnum.ACCOUNT_DELETED;
import static com.hedera.hapi.node.base.ResponseCodeEnum.BUSY;
import static com.hedera.hapi.node.base.ResponseCodeEnum.DUPLICATE_TRANSACTION;
import static com.hedera.hapi.node.base.ResponseCodeEnum.FAIL_FEE;
import static com.hedera.hapi.node.base.ResponseCodeEnum.INSUFFICIENT_PAYER_BALANCE;
import static com.hedera.hapi.node.base.ResponseCodeEnum.INSUFFICIENT_TX_FEE;
import static com.hedera.hapi.node.base.ResponseCodeEnum.INVALID_ACCOUNT_ID;
import static com.hedera.hapi.node.base.ResponseCodeEnum.INVALID_NODE_ACCOUNT;
import static com.hedera.hapi.node.base.ResponseCodeEnum.INVALID_SIGNATURE;
import static com.hedera.hapi.node.base.ResponseCodeEnum.INVALID_TRANSACTION;
import static com.hedera.hapi.node.base.ResponseCodeEnum.INVALID_TRANSACTION_BODY;
import static com.hedera.hapi.node.base.ResponseCodeEnum.NOT_SUPPORTED;
import static com.hedera.hapi.node.base.ResponseCodeEnum.PLATFORM_NOT_ACTIVE;
import static com.hedera.hapi.node.base.ResponseCodeEnum.UNAUTHORIZED;
import static com.hedera.hapi.node.base.ResponseCodeEnum.WAITING_FOR_LEDGER_ID;
import static com.hedera.node.app.spi.fixtures.workflows.ExceptionConditions.estimatedFee;
import static com.hedera.node.app.spi.fixtures.workflows.ExceptionConditions.responseCode;
import static com.hedera.node.app.workflows.handle.dispatch.DispatchValidator.WorkflowCheck.INGEST;
import static org.assertj.core.api.Assertions.assertThat;
import static org.assertj.core.api.Assertions.assertThatCode;
import static org.assertj.core.api.Assertions.assertThatThrownBy;
import static org.mockito.ArgumentMatchers.any;
import static org.mockito.ArgumentMatchers.anyLong;
import static org.mockito.ArgumentMatchers.eq;
import static org.mockito.BDDMockito.given;
import static org.mockito.Mock.Strictness.LENIENT;
import static org.mockito.Mockito.doThrow;
import static org.mockito.Mockito.mock;
import static org.mockito.Mockito.never;
import static org.mockito.Mockito.verify;
import static org.mockito.Mockito.when;

import com.hedera.hapi.node.base.AccountID;
import com.hedera.hapi.node.base.Key;
import com.hedera.hapi.node.base.KeyList;
import com.hedera.hapi.node.base.ResponseCodeEnum;
import com.hedera.hapi.node.base.SignatureMap;
import com.hedera.hapi.node.base.ThresholdKey;
import com.hedera.hapi.node.base.Timestamp;
import com.hedera.hapi.node.base.Transaction;
import com.hedera.hapi.node.base.TransactionID;
import com.hedera.hapi.node.freeze.FreezeTransactionBody;
import com.hedera.hapi.node.state.token.Account;
import com.hedera.hapi.node.token.CryptoAddLiveHashTransactionBody;
import com.hedera.hapi.node.transaction.SignedTransaction;
import com.hedera.hapi.node.transaction.TransactionBody;
import com.hedera.hapi.node.transaction.UncheckedSubmitBody;
import com.hedera.node.app.blocks.BlockStreamManager;
import com.hedera.node.app.fees.FeeManager;
import com.hedera.node.app.fixtures.AppTestBase;
import com.hedera.node.app.info.CurrentPlatformStatus;
import com.hedera.node.app.signature.SignatureExpander;
import com.hedera.node.app.signature.SignatureVerificationFuture;
import com.hedera.node.app.signature.SignatureVerifier;
import com.hedera.node.app.spi.authorization.Authorizer;
import com.hedera.node.app.spi.fees.Fees;
import com.hedera.node.app.spi.signatures.SignatureVerification;
import com.hedera.node.app.spi.workflows.InsufficientBalanceException;
import com.hedera.node.app.spi.workflows.PreCheckException;
import com.hedera.node.app.state.DeduplicationCache;
import com.hedera.node.app.state.recordcache.DeduplicationCacheImpl;
import com.hedera.node.app.throttle.SynchronizedThrottleAccumulator;
import com.hedera.node.app.version.ServicesSoftwareVersion;
import com.hedera.node.app.workflows.OpWorkflowMetrics;
import com.hedera.node.app.workflows.SolvencyPreCheck;
import com.hedera.node.app.workflows.TransactionChecker;
import com.hedera.node.app.workflows.TransactionInfo;
import com.hedera.node.app.workflows.dispatcher.TransactionDispatcher;
import com.hedera.node.config.VersionedConfigImpl;
import com.hedera.node.config.testfixtures.HederaTestConfigBuilder;
import com.hedera.pbj.runtime.io.buffer.Bytes;
import com.swirlds.config.api.Configuration;
import com.swirlds.platform.system.status.PlatformStatus;
import java.time.Instant;
import java.time.InstantSource;
import java.util.Map;
import java.util.concurrent.ExecutionException;
import java.util.concurrent.TimeoutException;
import java.util.stream.Stream;
import org.junit.jupiter.api.BeforeEach;
import org.junit.jupiter.api.DisplayName;
import org.junit.jupiter.api.Nested;
import org.junit.jupiter.api.Test;
import org.junit.jupiter.api.extension.ExtendWith;
import org.junit.jupiter.params.ParameterizedTest;
import org.junit.jupiter.params.provider.Arguments;
import org.junit.jupiter.params.provider.EnumSource;
import org.junit.jupiter.params.provider.MethodSource;
import org.mockito.Mock;
import org.mockito.junit.jupiter.MockitoExtension;

@ExtendWith(MockitoExtension.class)
class IngestCheckerTest extends AppTestBase {
    private static final SignatureMap MOCK_SIGNATURE_MAP =
            SignatureMap.newBuilder().build();

    private static final Fees DEFAULT_FEES = new Fees(100L, 20L, 3L);

    private final InstantSource instantSource = InstantSource.system();
    private final int maxBytes = 6144;

    @Mock(strictness = LENIENT)
    CurrentPlatformStatus currentPlatformStatus;

    @Mock(strictness = LENIENT)
    TransactionChecker transactionChecker;

    @Mock(strictness = LENIENT)
    private SignatureExpander signatureExpander;

    @Mock(strictness = LENIENT)
    private SignatureVerifier signatureVerifier;

    @Mock(strictness = LENIENT)
    private SolvencyPreCheck solvencyPreCheck;

    @Mock(strictness = LENIENT)
    private TransactionDispatcher dispatcher;

    @Mock(strictness = LENIENT)
    private FeeManager feeManager;

    @Mock(strictness = LENIENT)
    private Authorizer authorizer;

    @Mock(strictness = LENIENT)
    private BlockStreamManager blockStreamManager;

    @Mock
    private OpWorkflowMetrics opWorkflowMetrics;

    @Mock(strictness = LENIENT)
    private SynchronizedThrottleAccumulator synchronizedThrottleAccumulator;

    private DeduplicationCache deduplicationCache;

    private TransactionInfo transactionInfo;
    private TransactionBody txBody;
    private Transaction tx;
    private Bytes serializedTx;

    private Configuration configuration;

    private IngestChecker subject;

    @BeforeEach
    void setUp() throws PreCheckException {
        setupStandardStates();
        when(currentPlatformStatus.get()).thenReturn(PlatformStatus.ACTIVE);

        configuration = new VersionedConfigImpl(HederaTestConfigBuilder.createConfig(), 1L);

        txBody = TransactionBody.newBuilder()
                .uncheckedSubmit(UncheckedSubmitBody.newBuilder().build())
                .transactionID(TransactionID.newBuilder()
                        .accountID(ALICE.accountID())
                        .transactionValidStart(
                                Timestamp.newBuilder().seconds(Instant.now().getEpochSecond())))
                .nodeAccountID(nodeSelfAccountId)
                .build();
        final var signedTx = SignedTransaction.newBuilder()
                .bodyBytes(asBytes(TransactionBody.PROTOBUF, txBody))
                .build();
        tx = Transaction.newBuilder()
                .signedTransactionBytes(asBytes(SignedTransaction.PROTOBUF, signedTx))
                .build();
        serializedTx = Transaction.PROTOBUF.toBytes(tx);

        transactionInfo = new TransactionInfo(
                tx, txBody, MOCK_SIGNATURE_MAP, tx.signedTransactionBytes(), UNCHECKED_SUBMIT, serializedTx);
        when(transactionChecker.parseAndCheck(serializedTx, maxBytes)).thenReturn(transactionInfo);

        final var configProvider = HederaTestConfigBuilder.createConfigProvider();
        this.deduplicationCache = new DeduplicationCacheImpl(configProvider, instantSource);

        when(solvencyPreCheck.getPayerAccount(any(), eq(ALICE.accountID()))).thenReturn(ALICE.account());
        when(dispatcher.dispatchComputeFees(any())).thenReturn(DEFAULT_FEES);

        subject = new IngestChecker(
                nodeSelfAccountId,
                currentPlatformStatus,
                blockStreamManager,
                transactionChecker,
                solvencyPreCheck,
                signatureExpander,
                signatureVerifier,
                deduplicationCache,
                dispatcher,
                feeManager,
                authorizer,
                synchronizedThrottleAccumulator,
                instantSource,
                opWorkflowMetrics,
                ServicesSoftwareVersion::new);
    }

    @Nested
    @DisplayName("0. Node state pre-checks")
    class NodeTests {

        @Test
        @DisplayName("When the node is ok, no exception should be thrown")
        void testNodeStateSucceeds() {
            given(blockStreamManager.hasLedgerId()).willReturn(true);
            assertThatCode(() -> subject.verifyPlatformActive()).doesNotThrowAnyException();
        }

        @ParameterizedTest
        @EnumSource(PlatformStatus.class)
        @DisplayName("When the platform is not ACTIVE, the transaction should be rejected")
        void testParseAndCheckWithInactivePlatformFails(final PlatformStatus status) {
            // Since the enum source is going over all states, and the ACTIVE state is
            // actually good, I need to skip that one.
            if (status != PlatformStatus.ACTIVE) {
                // Given a platform that is not ACTIVE
                when(currentPlatformStatus.get()).thenReturn(status);
                given(blockStreamManager.hasLedgerId()).willReturn(true);
                // When we try to parse and check a transaction, it should fail because the platform is not active
                assertThatThrownBy(() -> subject.verifyPlatformActive())
                        .isInstanceOf(PreCheckException.class)
                        .has(responseCode(PLATFORM_NOT_ACTIVE));
                verify(opWorkflowMetrics, never()).incrementThrottled(any());
            }
        }

        @Test
        @DisplayName("Even if the platform is not ACTIVE, waits for ledger id to be available")
        void testParseAndCheckWithUnknownLedgerIdFails() {
            when(currentPlatformStatus.get()).thenReturn(PlatformStatus.ACTIVE);
            // When we try to parse and check a transaction, it should fail because the platform is not active
            assertThatThrownBy(() -> subject.verifyReadyForTransactions())
                    .isInstanceOf(PreCheckException.class)
                    .has(responseCode(WAITING_FOR_LEDGER_ID));
            verify(opWorkflowMetrics, never()).incrementThrottled(any());
        }
    }

    @Test
    @DisplayName("A wrong nodeId in transaction fails")
    void testWrongNodeIdFails() {
        // Given a transaction with an unknown node ID
        final var otherNodeSelfAccountId = AccountID.newBuilder()
                .accountNum(nodeSelfAccountId.accountNumOrElse(0L) + 1L)
                .build();

        subject = new IngestChecker(
                otherNodeSelfAccountId,
                currentPlatformStatus,
                blockStreamManager,
                transactionChecker,
                solvencyPreCheck,
                signatureExpander,
                signatureVerifier,
                deduplicationCache,
                dispatcher,
                feeManager,
                authorizer,
                synchronizedThrottleAccumulator,
                instantSource,
                opWorkflowMetrics,
                ServicesSoftwareVersion::new);

        // Then the checker should throw a PreCheckException
        assertThatThrownBy(() -> subject.runAllChecks(state, serializedTx, configuration))
                .isInstanceOf(PreCheckException.class)
                .has(responseCode(INVALID_NODE_ACCOUNT));
        verify(opWorkflowMetrics, never()).incrementThrottled(any());
    }

    @Test
    @DisplayName("Run all checks successfully")
    void testRunAllChecksSuccessfully() throws Exception {
        // given
        final var expected = new TransactionInfo(
                tx, txBody, MOCK_SIGNATURE_MAP, tx.signedTransactionBytes(), UNCHECKED_SUBMIT, serializedTx);
        final var verificationResultFuture = mock(SignatureVerificationFuture.class);
        final var verificationResult = mock(SignatureVerification.class);
        when(verificationResult.failed()).thenReturn(false);
        when(verificationResultFuture.get(anyLong(), any())).thenReturn(verificationResult);
        when(signatureVerifier.verify(any(), any()))
                .thenReturn(Map.of(ALICE.account().keyOrThrow(), verificationResultFuture));

        // when
        final var actual = subject.runAllChecks(state, serializedTx, configuration);

        // then
        assertThat(actual).isEqualTo(expected);
        verify(opWorkflowMetrics, never()).incrementThrottled(any());
    }

    @Nested
    @DisplayName("1. Check the syntax")
    class SyntaxCheckTests {
        /**
         * It is not necessary to test all the possible failure reasons, just a few to make sure that
         * the checker is passing the failure reason to the response.
         * @return a stream of arguments with the failure reason
         */
        public static Stream<Arguments> failureReasons() {
            return Stream.of(Arguments.of(INVALID_TRANSACTION), Arguments.of(INVALID_TRANSACTION_BODY));
        }

        @ParameterizedTest(name = "TransactionChecker fails with error code {0}")
        @MethodSource("failureReasons")
        @DisplayName("If the transaction fails TransactionChecker, a failure response is returned with the right error")
        void onsetFailsWithPreCheckException(ResponseCodeEnum failureReason) throws PreCheckException {
            // Given a TransactionChecker that will throw a PreCheckException with the given failure reason
<<<<<<< HEAD
            when(transactionChecker.parseAndCheck(any(), maxBytes)).thenThrow(new PreCheckException(failureReason));
=======
            when(transactionChecker.parseAndCheck(any(), eq(maxBytes))).thenThrow(new PreCheckException(failureReason));
>>>>>>> e34ef2fc

            // When the transaction is checked
            assertThatThrownBy(() -> subject.runAllChecks(state, serializedTx, configuration))
                    .isInstanceOf(PreCheckException.class)
                    .has(responseCode(failureReason));
            verify(opWorkflowMetrics, never()).incrementThrottled(any());
        }

        @Test
        @DisplayName("If some random exception is thrown from TransactionChecker, the exception is bubbled up")
        void randomException() throws PreCheckException {
            // Given a WorkflowOnset that will throw a RuntimeException
<<<<<<< HEAD
            when(transactionChecker.parseAndCheck(any(), maxBytes)).thenThrow(new RuntimeException("check exception"));
=======
            when(transactionChecker.parseAndCheck(any(), eq(maxBytes)))
                    .thenThrow(new RuntimeException("check exception"));
>>>>>>> e34ef2fc

            // When the transaction is submitted, then the exception is bubbled up
            assertThatThrownBy(() -> subject.runAllChecks(state, serializedTx, configuration))
                    .isInstanceOf(RuntimeException.class)
                    .hasMessageContaining("check exception");
            verify(opWorkflowMetrics, never()).incrementThrottled(any());
        }
    }

    @Nested
    @DisplayName("3. Deduplication")
    class DuplicationTests {
        @Test
        @DisplayName("The second of two transactions with the same transaction ID should be rejected")
        void testThrottleFails() {
            // Given a deduplication cache, and a transaction with an ID already in the deduplication cache
            final var id = txBody.transactionIDOrThrow();
            deduplicationCache.add(id);
            // When the transaction is checked, then it throws a PreCheckException due to duplication
            assertThatThrownBy(() -> subject.runAllChecks(state, serializedTx, configuration))
                    .isInstanceOf(PreCheckException.class)
                    .hasFieldOrPropertyWithValue("responseCode", DUPLICATE_TRANSACTION);
            verify(opWorkflowMetrics, never()).incrementThrottled(any());
        }
    }

    @Nested
    @DisplayName("4. Check throttles")
    class ThrottleTests {

        @Test
        @DisplayName("When the transaction is throttled, the transaction should be rejected")
        void testThrottleFails() {
            // Given a throttle on CONSENSUS_CREATE_TOPIC transactions (i.e. it is time to throttle)
            when(synchronizedThrottleAccumulator.shouldThrottle(transactionInfo, state))
                    .thenReturn(true);

            // When the transaction is submitted
            assertThatThrownBy(() -> subject.runAllChecks(state, serializedTx, configuration))
                    .isInstanceOf(PreCheckException.class)
                    .hasFieldOrPropertyWithValue("responseCode", BUSY);
            verify(opWorkflowMetrics).incrementThrottled(UNCHECKED_SUBMIT);
        }

        @Test
        @DisplayName("Unsupported transaction functionality should throw NOT_SUPPORTED")
        void unsupportedTransactionFunctionality() throws PreCheckException {
            final TransactionBody cryptoAddLiveHashTxBody = TransactionBody.newBuilder()
                    .cryptoAddLiveHash(
                            CryptoAddLiveHashTransactionBody.newBuilder().build())
                    .transactionID(TransactionID.newBuilder()
                            .accountID(ALICE.accountID())
                            .transactionValidStart(
                                    Timestamp.newBuilder().seconds(Instant.now().getEpochSecond())))
                    .nodeAccountID(nodeSelfAccountId)
                    .build();
            final var signedTx = SignedTransaction.newBuilder()
                    .bodyBytes(asBytes(TransactionBody.PROTOBUF, cryptoAddLiveHashTxBody))
                    .build();
            final var cryptoAddLiveHashTx = Transaction.newBuilder()
                    .signedTransactionBytes(asBytes(SignedTransaction.PROTOBUF, signedTx))
                    .build();
            final var serializedCryptoAddLiveHashTx = Transaction.PROTOBUF.toBytes(cryptoAddLiveHashTx);

            final var cryptoAddLiveHashTransactionInfo = new TransactionInfo(
                    cryptoAddLiveHashTx,
                    cryptoAddLiveHashTxBody,
                    MOCK_SIGNATURE_MAP,
                    cryptoAddLiveHashTx.signedTransactionBytes(),
                    CRYPTO_ADD_LIVE_HASH,
                    serializedCryptoAddLiveHashTx);
            when(transactionChecker.parseAndCheck(serializedCryptoAddLiveHashTx, maxBytes))
                    .thenReturn(cryptoAddLiveHashTransactionInfo);

            assertThatThrownBy(() -> subject.runAllChecks(state, serializedCryptoAddLiveHashTx, configuration))
                    .isInstanceOf(PreCheckException.class)
                    .hasFieldOrPropertyWithValue("responseCode", NOT_SUPPORTED);
        }

        @Test
        @DisplayName("Privileged transaction functionality should throw NOT_SUPPORTED for non-privileged accounts")
        void privilegedTransactionFunctionality() throws PreCheckException {
            final TransactionBody freezeTxBody = TransactionBody.newBuilder()
                    .freeze(FreezeTransactionBody.newBuilder().build())
                    .transactionID(TransactionID.newBuilder()
                            .accountID(ALICE.accountID()) // a non-privileged account
                            .transactionValidStart(
                                    Timestamp.newBuilder().seconds(Instant.now().getEpochSecond())))
                    .nodeAccountID(nodeSelfAccountId)
                    .build();
            final var signedTx = SignedTransaction.newBuilder()
                    .bodyBytes(asBytes(TransactionBody.PROTOBUF, freezeTxBody))
                    .build();
            final var freezeTx = Transaction.newBuilder()
                    .signedTransactionBytes(asBytes(SignedTransaction.PROTOBUF, signedTx))
                    .build();
            final var serializedFreezeTx = Transaction.PROTOBUF.toBytes(freezeTx);

            final var freezeTransactionInfo = new TransactionInfo(
                    freezeTx,
                    freezeTxBody,
                    MOCK_SIGNATURE_MAP,
                    freezeTx.signedTransactionBytes(),
                    FREEZE,
                    serializedFreezeTx);
            when(transactionChecker.parseAndCheck(serializedFreezeTx, maxBytes)).thenReturn(freezeTransactionInfo);

            assertThatThrownBy(() -> subject.runAllChecks(state, serializedFreezeTx, configuration))
                    .isInstanceOf(PreCheckException.class)
                    .hasFieldOrPropertyWithValue("responseCode", NOT_SUPPORTED);
        }

        @Test
        @DisplayName("If some random exception is thrown from HapiThrottling, the exception is bubbled up")
        void randomException() {
            // Given a HapiThrottling that will throw a RuntimeException
            when(synchronizedThrottleAccumulator.shouldThrottle(transactionInfo, state))
                    .thenThrow(new RuntimeException("shouldThrottle exception"));

            // When the transaction is submitted, then the exception is bubbled up
            assertThatThrownBy(() -> subject.runAllChecks(state, serializedTx, configuration))
                    .isInstanceOf(RuntimeException.class)
                    .hasMessageContaining("shouldThrottle exception");
            verify(opWorkflowMetrics, never()).incrementThrottled(any());
        }
    }

    @Nested
    @DisplayName("5.a Check account status")
    class PayerAccountStatusTests {

        public static Stream<Arguments> failureReasons() {
            return Stream.of(Arguments.of(INVALID_ACCOUNT_ID), Arguments.of(ACCOUNT_DELETED));
        }

        @ParameterizedTest(name = "Check of account status fails with error code {0}")
        @MethodSource("failureReasons")
        @DisplayName("If the status of the payer account is invalid, the transaction should be rejected")
        void payerAccountStatusFails(ResponseCodeEnum failureReason) throws PreCheckException {
            doThrow(new PreCheckException(failureReason)).when(solvencyPreCheck).getPayerAccount(any(), any());

            assertThatThrownBy(() -> subject.runAllChecks(state, serializedTx, configuration))
                    .isInstanceOf(PreCheckException.class)
                    .has(responseCode(failureReason));
            verify(opWorkflowMetrics, never()).incrementThrottled(any());
        }

        @Test
        @DisplayName("If some random exception is thrown from account status check, the exception is bubbled up")
        void randomException() throws PreCheckException {
            // Given an IngestChecker that will throw a RuntimeException from checkPayerSignature
            doThrow(new RuntimeException("checkPayerAccountStatus exception"))
                    .when(solvencyPreCheck)
                    .getPayerAccount(any(), any());

            // When the transaction is submitted, then the exception is bubbled up
            assertThatThrownBy(() -> subject.runAllChecks(state, serializedTx, configuration))
                    .isInstanceOf(RuntimeException.class)
                    .hasMessageContaining("checkPayerAccountStatus exception");
            verify(opWorkflowMetrics, never()).incrementThrottled(any());
        }

        // NOTE: This should never happen in real life, but we need to code defensively for it anyway.
        @Test
        @DisplayName("No key for payer in state")
        void noKeyForPayer() throws PreCheckException {
            // The tx payer is ALICE. We remove her key from state
            final var account = ALICE.account().copyBuilder().key((Key) null).build();
            when(solvencyPreCheck.getPayerAccount(any(), eq(ALICE.accountID()))).thenReturn(account);

            // When the transaction is submitted, then the exception is thrown
            assertThatThrownBy(() -> subject.runAllChecks(state, serializedTx, configuration))
                    .isInstanceOf(PreCheckException.class)
                    .has(responseCode(UNAUTHORIZED));
            verify(opWorkflowMetrics, never()).incrementThrottled(any());
        }
    }

    @Nested
    @DisplayName("5.b Check payer solvency")
    class PayerBalanceTests {

        public static Stream<Arguments> failureReasons() {
            return Stream.of(
                    Arguments.of(INSUFFICIENT_TX_FEE),
                    Arguments.of(INSUFFICIENT_PAYER_BALANCE),
                    Arguments.of(FAIL_FEE));
        }

        @ParameterizedTest(name = "Check of payer's balance fails with error code {0}")
        @MethodSource("failureReasons")
        @DisplayName("If the payer has insufficient funds, the transaction should be rejected")
        void payerAccountStatusFails(ResponseCodeEnum failureReason)
                throws PreCheckException, ExecutionException, InterruptedException, TimeoutException {
            givenValidPayerSignature();
            doThrow(new InsufficientBalanceException(failureReason, 123L))
                    .when(solvencyPreCheck)
                    .checkSolvency(any(), any(), any(), eq(INGEST));

            assertThatThrownBy(() -> subject.runAllChecks(state, serializedTx, configuration))
                    .isInstanceOf(InsufficientBalanceException.class)
                    .has(responseCode(failureReason))
                    .has(estimatedFee(123L));
            verify(opWorkflowMetrics, never()).incrementThrottled(any());
        }

        @Test
        @DisplayName("If some random exception is thrown from checking solvency, the exception is bubbled up")
        void randomException() throws PreCheckException, ExecutionException, InterruptedException, TimeoutException {
            // Given an IngestChecker that will throw a RuntimeException from checkPayerSignature
            givenValidPayerSignature();
            doThrow(new RuntimeException("checkSolvency exception"))
                    .when(solvencyPreCheck)
                    .checkSolvency(any(), any(), any(), eq(INGEST));

            // When the transaction is submitted, then the exception is bubbled up
            assertThatThrownBy(() -> subject.runAllChecks(state, serializedTx, configuration))
                    .isInstanceOf(RuntimeException.class)
                    .hasMessageContaining("checkSolvency exception");
            verify(opWorkflowMetrics, never()).incrementThrottled(any());
        }

        private void givenValidPayerSignature() throws ExecutionException, InterruptedException, TimeoutException {
            final var verificationResultFuture = mock(SignatureVerificationFuture.class);
            final var verificationResult = mock(SignatureVerification.class);
            when(verificationResult.failed()).thenReturn(false);
            when(verificationResultFuture.get(anyLong(), any())).thenReturn(verificationResult);
            when(signatureVerifier.verify(any(), any()))
                    .thenReturn(Map.of(ALICE.account().keyOrThrow(), verificationResultFuture));
        }
    }

    @Nested
    @DisplayName("6. Check payer's signature")
    class PayerSignatureTests {

        @Test
        @DisplayName("Payer signature is missing")
        void noPayerSignature() {
            // If the signature verifier's returned map doesn't contain an entry for ALICE, it means she didn't have a
            // signature in the signature map to begin with.
            when(signatureVerifier.verify(any(), any())).thenReturn(Map.of());

            // When the transaction is submitted, then the exception is thrown
            assertThatThrownBy(() -> subject.runAllChecks(state, serializedTx, configuration))
                    .isInstanceOf(PreCheckException.class)
                    .has(responseCode(INVALID_SIGNATURE));
            verify(opWorkflowMetrics, never()).incrementThrottled(any());
        }

        @Test
        @DisplayName("Payer verification fails")
        void payerVerificationFails() throws Exception {
            final var verificationResultFuture = mock(SignatureVerificationFuture.class);
            final var verificationResult = mock(SignatureVerification.class);
            when(verificationResult.failed()).thenReturn(true);
            when(verificationResultFuture.get(anyLong(), any())).thenReturn(verificationResult);
            when(signatureVerifier.verify(any(), any()))
                    .thenReturn(Map.of(ALICE.account().keyOrThrow(), verificationResultFuture));

            assertThatThrownBy(() -> subject.runAllChecks(state, serializedTx, configuration))
                    .isInstanceOf(PreCheckException.class)
                    .has(responseCode(INVALID_SIGNATURE));
            verify(opWorkflowMetrics, never()).incrementThrottled(any());
        }

        @Test
        @DisplayName("Check payer with key-list successfully")
        void testKeyListVerificationSucceeds() throws Exception {
            // given
            final var accountID = AccountID.newBuilder().accountNum(42).build();
            final var key = Key.newBuilder()
                    .keyList(KeyList.newBuilder()
                            .keys(ALICE.account().key(), BOB.account().key()))
                    .build();
            final var account =
                    Account.newBuilder().accountId(accountID).key(key).build();
            final var myTxBody = txBody.copyBuilder()
                    .transactionID(txBody.transactionID()
                            .copyBuilder()
                            .accountID(accountID)
                            .build())
                    .build();
            final var myTx = tx.copyBuilder()
                    .signedTransactionBytes(asBytes(
                            SignedTransaction.PROTOBUF,
                            SignedTransaction.newBuilder()
                                    .bodyBytes(asBytes(TransactionBody.PROTOBUF, myTxBody))
                                    .build()))
                    .build();
            final var mySerializedTx = Transaction.PROTOBUF.toBytes(myTx);
            final var myTransactionInfo = new TransactionInfo(
                    myTx,
                    myTxBody,
                    MOCK_SIGNATURE_MAP,
                    myTx.signedTransactionBytes(),
                    UNCHECKED_SUBMIT,
                    mySerializedTx);
            when(transactionChecker.parseAndCheck(serializedTx, maxBytes)).thenReturn(myTransactionInfo);
            when(solvencyPreCheck.getPayerAccount(any(), eq(accountID))).thenReturn(account);
            final var verificationResultFutureAlice = mock(SignatureVerificationFuture.class);
            final var verificationResultAlice = mock(SignatureVerification.class);
            when(verificationResultAlice.failed()).thenReturn(false);
            when(verificationResultFutureAlice.get(anyLong(), any())).thenReturn(verificationResultAlice);
            final var verificationResultFutureBob = mock(SignatureVerificationFuture.class);
            final var verificationResultBob = mock(SignatureVerification.class);
            when(verificationResultBob.failed()).thenReturn(false);
            when(verificationResultFutureBob.get(anyLong(), any())).thenReturn(verificationResultBob);
            when(signatureVerifier.verify(any(), any()))
                    .thenReturn(Map.of(
                            ALICE.account().keyOrThrow(), verificationResultFutureAlice,
                            BOB.account().keyOrThrow(), verificationResultFutureBob));

            // when
            final var actual = subject.runAllChecks(state, serializedTx, configuration);

            // then
            assertThat(actual).isEqualTo(myTransactionInfo);
            verify(opWorkflowMetrics, never()).incrementThrottled(any());
        }

        @Test
        @DisplayName("Check payer with key-list fails")
        void testKeyListVerificationFails() throws Exception {
            // given
            final var accountID = AccountID.newBuilder().accountNum(42).build();
            final var key = Key.newBuilder()
                    .keyList(KeyList.newBuilder()
                            .keys(ALICE.account().key(), BOB.account().key()))
                    .build();
            final var account =
                    Account.newBuilder().accountId(accountID).key(key).build();
            final var myTxBody = txBody.copyBuilder()
                    .transactionID(txBody.transactionID()
                            .copyBuilder()
                            .accountID(accountID)
                            .build())
                    .build();
            final var myTx = tx.copyBuilder()
                    .signedTransactionBytes(asBytes(
                            SignedTransaction.PROTOBUF,
                            SignedTransaction.newBuilder()
                                    .bodyBytes(asBytes(TransactionBody.PROTOBUF, myTxBody))
                                    .build()))
                    .build();
            final var mySerializedTx = Transaction.PROTOBUF.toBytes(myTx);
            final var myTransactionInfo = new TransactionInfo(
                    myTx,
                    myTxBody,
                    MOCK_SIGNATURE_MAP,
                    myTx.signedTransactionBytes(),
                    UNCHECKED_SUBMIT,
                    mySerializedTx);
            when(transactionChecker.parseAndCheck(mySerializedTx, maxBytes)).thenReturn(myTransactionInfo);
            when(solvencyPreCheck.getPayerAccount(any(), eq(accountID))).thenReturn(account);
            final var verificationResultFutureAlice = mock(SignatureVerificationFuture.class);
            final var verificationResultAlice = mock(SignatureVerification.class);
            when(verificationResultAlice.failed()).thenReturn(false);
            when(verificationResultFutureAlice.get(anyLong(), any())).thenReturn(verificationResultAlice);
            final var verificationResultFutureBob = mock(SignatureVerificationFuture.class);
            final var verificationResultBob = mock(SignatureVerification.class);
            when(verificationResultBob.failed()).thenReturn(true);
            when(verificationResultFutureBob.get(anyLong(), any())).thenReturn(verificationResultBob);
            when(signatureVerifier.verify(any(), any()))
                    .thenReturn(Map.of(
                            ALICE.account().keyOrThrow(), verificationResultFutureAlice,
                            BOB.account().keyOrThrow(), verificationResultFutureBob));

            // when
            assertThatThrownBy(() -> subject.runAllChecks(state, mySerializedTx, configuration))
                    .isInstanceOf(PreCheckException.class)
                    .has(responseCode(INVALID_SIGNATURE));
            verify(opWorkflowMetrics, never()).incrementThrottled(any());
        }

        @Test
        @DisplayName("Check payer with threshold key successfully")
        void testThresholdKeyVerificationSucceeds() throws Exception {
            // given
            final var accountID = AccountID.newBuilder().accountNum(42).build();
            final var key = Key.newBuilder()
                    .thresholdKey(ThresholdKey.newBuilder()
                            .keys(KeyList.newBuilder()
                                    .keys(ALICE.account().key(), BOB.account().key()))
                            .threshold(1))
                    .build();
            final var account =
                    Account.newBuilder().accountId(accountID).key(key).build();
            final var myTxBody = txBody.copyBuilder()
                    .transactionID(txBody.transactionID()
                            .copyBuilder()
                            .accountID(accountID)
                            .build())
                    .build();
            final var myTx = tx.copyBuilder()
                    .signedTransactionBytes(asBytes(
                            SignedTransaction.PROTOBUF,
                            SignedTransaction.newBuilder()
                                    .bodyBytes(asBytes(TransactionBody.PROTOBUF, myTxBody))
                                    .build()))
                    .build();
            final var mySerializedTx = Transaction.PROTOBUF.toBytes(myTx);
            final var myTransactionInfo = new TransactionInfo(
                    myTx,
                    myTxBody,
                    MOCK_SIGNATURE_MAP,
                    myTx.signedTransactionBytes(),
                    UNCHECKED_SUBMIT,
                    mySerializedTx);
            when(transactionChecker.parseAndCheck(mySerializedTx, maxBytes)).thenReturn(myTransactionInfo);
            when(solvencyPreCheck.getPayerAccount(any(), eq(accountID))).thenReturn(account);
            final var verificationResultFutureAlice = mock(SignatureVerificationFuture.class);
            final var verificationResultAlice = mock(SignatureVerification.class);
            when(verificationResultAlice.failed()).thenReturn(false);
            when(verificationResultFutureAlice.get(anyLong(), any())).thenReturn(verificationResultAlice);
            final var verificationResultFutureBob = mock(SignatureVerificationFuture.class);
            final var verificationResultBob = mock(SignatureVerification.class);
            when(verificationResultBob.failed()).thenReturn(true);
            when(verificationResultFutureBob.get(anyLong(), any())).thenReturn(verificationResultBob);
            when(signatureVerifier.verify(any(), any()))
                    .thenReturn(Map.of(
                            ALICE.account().keyOrThrow(), verificationResultFutureAlice,
                            BOB.account().keyOrThrow(), verificationResultFutureBob));

            // when
            final var actual = subject.runAllChecks(state, mySerializedTx, configuration);

            // then
            assertThat(actual).isEqualTo(myTransactionInfo);
            verify(opWorkflowMetrics, never()).incrementThrottled(any());
        }

        @Test
        @DisplayName("Check payer with threshold key fails")
        void testThresholdKeyVerificationFails() throws Exception {
            // given
            final var accountID = AccountID.newBuilder().accountNum(42).build();
            final var key = Key.newBuilder()
                    .thresholdKey(ThresholdKey.newBuilder()
                            .keys(KeyList.newBuilder()
                                    .keys(ALICE.account().key(), BOB.account().key()))
                            .threshold(1))
                    .build();
            final var account =
                    Account.newBuilder().accountId(accountID).key(key).build();
            final var myTxBody = txBody.copyBuilder()
                    .transactionID(txBody.transactionID()
                            .copyBuilder()
                            .accountID(accountID)
                            .build())
                    .build();
            final var myTx = tx.copyBuilder()
                    .signedTransactionBytes(asBytes(
                            SignedTransaction.PROTOBUF,
                            SignedTransaction.newBuilder()
                                    .bodyBytes(asBytes(TransactionBody.PROTOBUF, myTxBody))
                                    .build()))
                    .build();
            final var mySerializedTx = Transaction.PROTOBUF.toBytes(myTx);
            final var myTransactionInfo = new TransactionInfo(
                    myTx,
                    myTxBody,
                    MOCK_SIGNATURE_MAP,
                    myTx.signedTransactionBytes(),
                    UNCHECKED_SUBMIT,
                    mySerializedTx);
            when(transactionChecker.parseAndCheck(mySerializedTx, maxBytes)).thenReturn(myTransactionInfo);
            when(solvencyPreCheck.getPayerAccount(any(), eq(accountID))).thenReturn(account);
            final var verificationResultFutureAlice = mock(SignatureVerificationFuture.class);
            final var verificationResultAlice = mock(SignatureVerification.class);
            when(verificationResultAlice.failed()).thenReturn(true);
            when(verificationResultFutureAlice.get(anyLong(), any())).thenReturn(verificationResultAlice);
            final var verificationResultFutureBob = mock(SignatureVerificationFuture.class);
            final var verificationResultBob = mock(SignatureVerification.class);
            when(verificationResultBob.failed()).thenReturn(true);
            when(verificationResultFutureBob.get(anyLong(), any())).thenReturn(verificationResultBob);
            when(signatureVerifier.verify(any(), any()))
                    .thenReturn(Map.of(
                            ALICE.account().keyOrThrow(), verificationResultFutureAlice,
                            BOB.account().keyOrThrow(), verificationResultFutureBob));

            // when
            assertThatThrownBy(() -> subject.runAllChecks(state, mySerializedTx, configuration))
                    .isInstanceOf(PreCheckException.class)
                    .has(responseCode(INVALID_SIGNATURE));
            verify(opWorkflowMetrics, never()).incrementThrottled(any());
        }

        @Test
        @DisplayName("Unexpected verification exception")
        void randomException() throws Exception {
            // Given a verification result future that throws an exception
            final var verificationResultFuture = mock(SignatureVerificationFuture.class);
            doThrow(new RuntimeException("checkPayerSignature exception"))
                    .when(verificationResultFuture)
                    .get(anyLong(), any());
            when(signatureVerifier.verify(any(), any()))
                    .thenReturn(Map.of(ALICE.account().keyOrThrow(), verificationResultFuture));

            // When the transaction is submitted, then the exception is bubbled up
            assertThatThrownBy(() -> subject.runAllChecks(state, serializedTx, configuration))
                    .isInstanceOf(RuntimeException.class)
                    .hasMessageContaining("checkPayerSignature exception");
            verify(opWorkflowMetrics, never()).incrementThrottled(any());
        }
    }
}<|MERGE_RESOLUTION|>--- conflicted
+++ resolved
@@ -311,11 +311,7 @@
         @DisplayName("If the transaction fails TransactionChecker, a failure response is returned with the right error")
         void onsetFailsWithPreCheckException(ResponseCodeEnum failureReason) throws PreCheckException {
             // Given a TransactionChecker that will throw a PreCheckException with the given failure reason
-<<<<<<< HEAD
-            when(transactionChecker.parseAndCheck(any(), maxBytes)).thenThrow(new PreCheckException(failureReason));
-=======
             when(transactionChecker.parseAndCheck(any(), eq(maxBytes))).thenThrow(new PreCheckException(failureReason));
->>>>>>> e34ef2fc
 
             // When the transaction is checked
             assertThatThrownBy(() -> subject.runAllChecks(state, serializedTx, configuration))
@@ -328,12 +324,8 @@
         @DisplayName("If some random exception is thrown from TransactionChecker, the exception is bubbled up")
         void randomException() throws PreCheckException {
             // Given a WorkflowOnset that will throw a RuntimeException
-<<<<<<< HEAD
-            when(transactionChecker.parseAndCheck(any(), maxBytes)).thenThrow(new RuntimeException("check exception"));
-=======
             when(transactionChecker.parseAndCheck(any(), eq(maxBytes)))
                     .thenThrow(new RuntimeException("check exception"));
->>>>>>> e34ef2fc
 
             // When the transaction is submitted, then the exception is bubbled up
             assertThatThrownBy(() -> subject.runAllChecks(state, serializedTx, configuration))
