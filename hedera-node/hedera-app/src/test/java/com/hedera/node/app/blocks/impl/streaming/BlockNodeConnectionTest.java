// SPDX-License-Identifier: Apache-2.0
package com.hedera.node.app.blocks.impl.streaming;

import static org.assertj.core.api.Assertions.assertThat;
import static org.mockito.ArgumentMatchers.any;
import static org.mockito.ArgumentMatchers.eq;
import static org.mockito.Mockito.lenient;
import static org.mockito.Mockito.mock;
import static org.mockito.Mockito.reset;
import static org.mockito.Mockito.times;
import static org.mockito.Mockito.verify;
import static org.mockito.Mockito.verifyNoInteractions;
import static org.mockito.Mockito.verifyNoMoreInteractions;
import static org.mockito.Mockito.when;

import com.hedera.node.app.blocks.impl.streaming.BlockNodeConnection.ConnectionState;
import com.hedera.node.app.metrics.BlockStreamMetrics;
import com.hedera.node.config.ConfigProvider;
import com.hedera.node.internal.network.BlockNodeConfig;
import com.hedera.pbj.runtime.OneOf;
import com.hedera.pbj.runtime.grpc.Pipeline;
import java.lang.invoke.MethodHandles;
import java.lang.invoke.MethodHandles.Lookup;
import java.lang.invoke.VarHandle;
import java.time.Duration;
import java.util.concurrent.ScheduledExecutorService;
import java.util.concurrent.TimeUnit;
import java.util.concurrent.atomic.AtomicBoolean;
import org.hiero.block.api.BlockStreamPublishServiceInterface.BlockStreamPublishServiceClient;
import org.hiero.block.api.PublishStreamRequest;
import org.hiero.block.api.PublishStreamRequest.EndStream;
import org.hiero.block.api.PublishStreamResponse;
import org.hiero.block.api.PublishStreamResponse.EndOfStream;
import org.hiero.block.api.PublishStreamResponse.EndOfStream.Code;
import org.hiero.block.api.PublishStreamResponse.ResponseOneOfType;
import org.junit.jupiter.api.BeforeEach;
import org.junit.jupiter.api.Test;
import org.junit.jupiter.api.extension.ExtendWith;
import org.junit.jupiter.params.ParameterizedTest;
import org.junit.jupiter.params.provider.EnumSource;
import org.mockito.junit.jupiter.MockitoExtension;

@ExtendWith(MockitoExtension.class)
class BlockNodeConnectionTest extends BlockNodeCommunicationTestBase {
    private static final long ONCE_PER_DAY_MILLIS = Duration.ofHours(24).toMillis();

    private static final VarHandle isStreamingEnabledHandle;

    static {
        try {
            final Lookup lookup = MethodHandles.lookup();
            isStreamingEnabledHandle = MethodHandles.privateLookupIn(BlockNodeConnectionManager.class, lookup)
                    .findVarHandle(BlockNodeConnectionManager.class, "isStreamingEnabled", AtomicBoolean.class);
        } catch (final Exception e) {
            throw new RuntimeException(e);
        }
    }

    private BlockNodeConnection connection;
    private BlockNodeConfig nodeConfig;

    private BlockNodeConnectionManager connectionManager;
    private BlockBufferService bufferService;
    private BlockStreamPublishServiceClient grpcServiceClient;
    private BlockStreamMetrics metrics;
    private Pipeline<? super PublishStreamRequest> requestPipeline;
    private ScheduledExecutorService executorService;

    @BeforeEach
    void beforeEach() {
        final ConfigProvider configProvider = createConfigProvider();
        nodeConfig = newBlockNodeConfig(8080, 1);
        connectionManager = mock(BlockNodeConnectionManager.class);
        bufferService = mock(BlockBufferService.class);
        grpcServiceClient = mock(BlockStreamPublishServiceClient.class);
        metrics = mock(BlockStreamMetrics.class);
        requestPipeline = mock(Pipeline.class);
        executorService = mock(ScheduledExecutorService.class);

        connection = new BlockNodeConnection(
                configProvider,
                nodeConfig,
                connectionManager,
                bufferService,
                grpcServiceClient,
                metrics,
                executorService);

        lenient().doReturn(requestPipeline).when(grpcServiceClient).publishBlockStream(connection);
    }

    @Test
    void testCreateRequestPipeline() {
        assertThat(connection.getConnectionState()).isEqualTo(ConnectionState.UNINITIALIZED);

        connection.createRequestPipeline();

        assertThat(connection.getConnectionState()).isEqualTo(ConnectionState.PENDING);
        verify(grpcServiceClient).publishBlockStream(connection);
    }

    @Test
    void testCreateRequestPipeline_alreadyExists() {
        connection.createRequestPipeline();
        connection.createRequestPipeline();

        verify(grpcServiceClient).publishBlockStream(connection); // should only be called once
        verifyNoMoreInteractions(grpcServiceClient);
    }

    @Test
    void testUpdatingConnectionState() {
        final ConnectionState preUpdateState = connection.getConnectionState();
        // this should be uninitialized because we haven't called connect yet
        assertThat(preUpdateState).isEqualTo(ConnectionState.UNINITIALIZED);
        connection.updateConnectionState(ConnectionState.ACTIVE);

        // Verify task was scheduled to periodically reset the stream
        verify(executorService)
                .scheduleAtFixedRate(
                        any(Runnable.class),
                        eq(ONCE_PER_DAY_MILLIS), // initial delay
                        eq(ONCE_PER_DAY_MILLIS), // period
                        eq(TimeUnit.MILLISECONDS));

        final ConnectionState postUpdateState = connection.getConnectionState();
        assertThat(postUpdateState).isEqualTo(ConnectionState.ACTIVE);
    }

    @Test
    void testHandleStreamError() {
        openConnectionAndResetMocks();
        connection.updateConnectionState(ConnectionState.ACTIVE);

        // Verify task was scheduled to periodically reset the stream
        verify(executorService)
                .scheduleAtFixedRate(
                        any(Runnable.class),
                        eq(ONCE_PER_DAY_MILLIS), // initial delay
                        eq(ONCE_PER_DAY_MILLIS), // period
                        eq(TimeUnit.MILLISECONDS));

        // do a quick sanity check on the state
        final ConnectionState preState = connection.getConnectionState();
        assertThat(preState).isEqualTo(ConnectionState.ACTIVE);

        connection.handleStreamFailure();

        final ConnectionState postState = connection.getConnectionState();
        assertThat(postState).isEqualTo(ConnectionState.UNINITIALIZED);

        verify(requestPipeline).onComplete();
        verify(connectionManager).rescheduleAndSelectNewNode(connection, Duration.ofSeconds(30));
        verify(connectionManager).jumpToBlock(-1L);
        verifyNoMoreInteractions(requestPipeline);
        verifyNoMoreInteractions(connectionManager);
    }

    @Test
    void testOnNext_acknowledgement_notStreaming() {
        final PublishStreamResponse response = createBlockAckResponse(10L);
        when(connectionManager.currentStreamingBlockNumber())
                .thenReturn(-1L); // we aren't streaming anything to the block node
<<<<<<< HEAD
        when(bufferService.getLastBlockNumberProduced()).thenReturn(10L);
=======
>>>>>>> 7016b589

        connection.updateConnectionState(ConnectionState.ACTIVE);
        connection.onNext(response);

        verify(connectionManager).currentStreamingBlockNumber();
        verify(bufferService).getLastBlockNumberProduced();
        verify(connectionManager).updateLastVerifiedBlock(connection.getNodeConfig(), 10L);
        verify(metrics).incrementAcknowledgedBlockCount();
<<<<<<< HEAD
        verifyNoMoreInteractions(connectionManager);
        verifyNoMoreInteractions(bufferService);
=======
>>>>>>> 7016b589
        verifyNoMoreInteractions(metrics);
    }

    @Test
    void testOnNext_acknowledgement_olderThanCurrentStreamingAndProducing() {
        final PublishStreamResponse response = createBlockAckResponse(8L);

        when(connectionManager.currentStreamingBlockNumber()).thenReturn(10L);
        when(bufferService.getLastBlockNumberProduced()).thenReturn(10L);

        connection.updateConnectionState(ConnectionState.ACTIVE);
        connection.onNext(response);

        verify(connectionManager).currentStreamingBlockNumber();
        verify(bufferService).getLastBlockNumberProduced();

        verify(connectionManager).updateLastVerifiedBlock(connection.getNodeConfig(), 8L);
        verify(metrics).incrementAcknowledgedBlockCount();
        verifyNoMoreInteractions(connectionManager);
        verifyNoMoreInteractions(bufferService);
        verifyNoMoreInteractions(metrics);
    }

    @Test
    void testOnNext_acknowledgement_newerThanCurrentProducing() {
        // I don't think this scenario is possible... we should never stream a block that is newer than the block
        // currently being produced.
        final PublishStreamResponse response = createBlockAckResponse(11L);

        when(connectionManager.currentStreamingBlockNumber()).thenReturn(11L);
        when(bufferService.getLastBlockNumberProduced()).thenReturn(10L);

        connection.updateConnectionState(ConnectionState.ACTIVE);
        connection.onNext(response);

        verify(connectionManager).currentStreamingBlockNumber();
        verify(bufferService).getLastBlockNumberProduced();
        verify(connectionManager).updateLastVerifiedBlock(connection.getNodeConfig(), 11L);
        verify(connectionManager).jumpToBlock(12L);
        verify(metrics).incrementAcknowledgedBlockCount();
        verifyNoMoreInteractions(connectionManager);
<<<<<<< HEAD
        verifyNoMoreInteractions(bufferService);
=======
>>>>>>> 7016b589
        verifyNoMoreInteractions(metrics);
    }

    @Test
    void testOnNext_acknowledgement_newerThanCurrentStreaming() {
        final PublishStreamResponse response = createBlockAckResponse(11L);

        when(connectionManager.currentStreamingBlockNumber()).thenReturn(10L);
        when(bufferService.getLastBlockNumberProduced()).thenReturn(12L);

        connection.updateConnectionState(ConnectionState.ACTIVE);
        connection.onNext(response);

        verify(connectionManager).currentStreamingBlockNumber();
        verify(bufferService).getLastBlockNumberProduced();
        verify(connectionManager).updateLastVerifiedBlock(connection.getNodeConfig(), 11L);
        verify(connectionManager).jumpToBlock(12L);
        verify(metrics).incrementAcknowledgedBlockCount();
<<<<<<< HEAD
        verifyNoMoreInteractions(connectionManager);
        verifyNoMoreInteractions(bufferService);
=======
>>>>>>> 7016b589
        verifyNoMoreInteractions(metrics);
    }

    @Test
    void testScheduleStreamResetTask() {
        openConnectionAndResetMocks();
        connection.updateConnectionState(ConnectionState.ACTIVE);

        // Verify task was scheduled to periodically reset the stream
        verify(executorService)
                .scheduleAtFixedRate(
                        any(Runnable.class),
                        eq(ONCE_PER_DAY_MILLIS), // initial delay
                        eq(ONCE_PER_DAY_MILLIS), // period
                        eq(TimeUnit.MILLISECONDS));

        verifyNoMoreInteractions(executorService);
        verifyNoInteractions(metrics);
<<<<<<< HEAD
        verifyNoInteractions(bufferService);
=======
        verifyNoInteractions(stateManager);
    }

    @Test
    void testOnNext_endOfStream_exceededMaxPermitted() {
        openConnectionAndResetMocks();
        final PublishStreamResponse response = createEndOfStreamResponse(Code.BEHIND, 10L);

        // populate the end of stream timestamp queue with some data so the next call exceeds the max allowed
        // the queue assumes chronological ordering, so make sure the oldest are added first
        final Queue<Instant> eosTimestamps = (Queue<Instant>) eosTimestampsHandle.get(connection);
        final Instant now = Instant.now();
        eosTimestamps.add(now.minusSeconds(5));
        eosTimestamps.add(now.minusSeconds(4));
        eosTimestamps.add(now.minusSeconds(3));
        eosTimestamps.add(now.minusSeconds(2));
        eosTimestamps.add(now.minusSeconds(1));

        connection.onNext(response);

        assertThat(eosTimestamps).hasSize(6);

        verify(metrics).incrementEndOfStreamCount(Code.BEHIND);
        verify(requestObserver).onCompleted();
        verify(connectionManager).jumpToBlock(-1L);
        verify(connectionManager).rescheduleAndSelectNewNode(eq(connection), any(Duration.class));
        verify(connectionManager).updateLastVerifiedBlock(connection.getNodeConfig(), 10L);
        verifyNoMoreInteractions(metrics);
        verifyNoMoreInteractions(requestObserver);
>>>>>>> 7016b589
    }

    @ParameterizedTest
    @EnumSource(
            value = EndOfStream.Code.class,
            names = {"ERROR", "PERSISTENCE_FAILED"})
    void testOnNext_endOfStream_blockNodeInternalError(final EndOfStream.Code responseCode) {
        openConnectionAndResetMocks();
        connection.updateConnectionState(ConnectionState.ACTIVE);

        final PublishStreamResponse response = createEndOfStreamResponse(responseCode, 10L);
        connection.onNext(response);

        verify(metrics).incrementEndOfStreamCount(responseCode);
        verify(requestPipeline).onComplete();
        verify(connectionManager).jumpToBlock(-1L);
        verify(connectionManager).rescheduleAndSelectNewNode(connection, Duration.ofSeconds(30));
        verify(connectionManager).updateLastVerifiedBlock(connection.getNodeConfig(), 10L);
        verifyNoMoreInteractions(metrics);
<<<<<<< HEAD
        verifyNoMoreInteractions(requestPipeline);
        verifyNoMoreInteractions(connectionManager);
        verifyNoInteractions(bufferService);
=======
        verifyNoMoreInteractions(requestObserver);
>>>>>>> 7016b589
    }

    @ParameterizedTest
    @EnumSource(
            value = EndOfStream.Code.class,
            names = {"TIMEOUT", "DUPLICATE_BLOCK", "BAD_BLOCK_PROOF", "INVALID_REQUEST"})
    void testOnNext_endOfStream_clientFailures(final EndOfStream.Code responseCode) {
        openConnectionAndResetMocks();
        connection.updateConnectionState(ConnectionState.ACTIVE);

        final PublishStreamResponse response = createEndOfStreamResponse(responseCode, 10L);
        connection.onNext(response);

        verify(metrics).incrementEndOfStreamCount(responseCode);
        verify(requestPipeline).onComplete();
        verify(connectionManager).jumpToBlock(-1L);
        verify(connectionManager).scheduleConnectionAttempt(connection, Duration.ofSeconds(1), 11L);
        verify(connectionManager).updateLastVerifiedBlock(connection.getNodeConfig(), 10L);
        verifyNoMoreInteractions(metrics);
<<<<<<< HEAD
        verifyNoMoreInteractions(requestPipeline);
        verifyNoMoreInteractions(connectionManager);
        verifyNoInteractions(bufferService);
=======
        verifyNoMoreInteractions(requestObserver);
>>>>>>> 7016b589
    }

    @Test
    void testOnNext_endOfStream_blockNodeGracefulShutdown() {
        openConnectionAndResetMocks();
        // STREAM_ITEMS_SUCCESS is sent when the block node is gracefully shutting down
        final PublishStreamResponse response = createEndOfStreamResponse(Code.SUCCESS, 10L);
        connection.updateConnectionState(ConnectionState.ACTIVE);
        connection.onNext(response);

        verify(metrics).incrementEndOfStreamCount(Code.SUCCESS);
        verify(requestPipeline).onComplete();
        verify(connectionManager).jumpToBlock(-1L);
        verify(connectionManager).updateLastVerifiedBlock(connection.getNodeConfig(), 10L);
        verify(connectionManager).rescheduleAndSelectNewNode(connection, Duration.ofSeconds(30));
        verifyNoMoreInteractions(metrics);
<<<<<<< HEAD
        verifyNoMoreInteractions(requestPipeline);
        verifyNoMoreInteractions(connectionManager);
        verifyNoInteractions(bufferService);
=======
        verifyNoMoreInteractions(requestObserver);
>>>>>>> 7016b589
    }

    @Test
    void testOnNext_endOfStream_blockNodeBehind_blockExists() {
        openConnectionAndResetMocks();
        final PublishStreamResponse response = createEndOfStreamResponse(Code.BEHIND, 10L);
        when(bufferService.getBlockState(11L)).thenReturn(new BlockState(11L));
        connection.updateConnectionState(ConnectionState.ACTIVE);

        connection.onNext(response);

        verify(metrics).incrementEndOfStreamCount(Code.BEHIND);
        verify(requestPipeline).onComplete();
        verify(connectionManager).jumpToBlock(-1L);
        verify(connectionManager).scheduleConnectionAttempt(connection, Duration.ofSeconds(1), 11L);
<<<<<<< HEAD
        verify(bufferService).getBlockState(11L);
        verifyNoMoreInteractions(metrics);
        verifyNoMoreInteractions(requestPipeline);
        verifyNoMoreInteractions(connectionManager);
        verifyNoMoreInteractions(bufferService);
=======
        verify(stateManager).getBlockState(11L);
        verify(connectionManager).updateLastVerifiedBlock(connection.getNodeConfig(), 10L);
        verifyNoMoreInteractions(metrics);
        verifyNoMoreInteractions(requestObserver);
>>>>>>> 7016b589
    }

    @Test
    void testOnNext_endOfStream_blockNodeBehind_blockDoesNotExist() {
        openConnectionAndResetMocks();
        final PublishStreamResponse response = createEndOfStreamResponse(Code.BEHIND, 10L);
        when(bufferService.getBlockState(11L)).thenReturn(null);

        connection.updateConnectionState(ConnectionState.ACTIVE);
        connection.onNext(response);

        verify(metrics).incrementEndOfStreamCount(Code.BEHIND);
        verify(bufferService, times(1)).getEarliestAvailableBlockNumber();
        verify(bufferService, times(1)).getHighestAckedBlockNumber();
        verify(bufferService).getBlockState(11L);
        verify(requestPipeline).onNext(createRequest(EndStream.Code.TOO_FAR_BEHIND));
        verify(requestPipeline).onComplete();
        verify(connectionManager).rescheduleAndSelectNewNode(connection, Duration.ofSeconds(30));
        verify(connectionManager).jumpToBlock(-1L);
        verify(connectionManager).updateLastVerifiedBlock(connection.getNodeConfig(), 10L);
        verifyNoMoreInteractions(metrics);
<<<<<<< HEAD
        verifyNoMoreInteractions(requestPipeline);
        verifyNoMoreInteractions(connectionManager);
        verifyNoMoreInteractions(bufferService);
=======
        verifyNoMoreInteractions(requestObserver);
>>>>>>> 7016b589
    }

    @Test
    void testOnNext_endOfStream_itemsUnknown() {
        openConnectionAndResetMocks();
        connection.updateConnectionState(ConnectionState.ACTIVE);

        final PublishStreamResponse response = createEndOfStreamResponse(Code.UNKNOWN, 10L);
        connection.onNext(response);

        verify(metrics).incrementEndOfStreamCount(Code.UNKNOWN);
        verify(requestPipeline).onComplete();
        verify(connectionManager).jumpToBlock(-1L);
        verify(connectionManager).rescheduleAndSelectNewNode(connection, Duration.ofSeconds(30));
        verify(connectionManager).updateLastVerifiedBlock(connection.getNodeConfig(), 10L);
        verifyNoMoreInteractions(metrics);
<<<<<<< HEAD
        verifyNoMoreInteractions(requestPipeline);
        verifyNoMoreInteractions(connectionManager);
        verifyNoInteractions(bufferService);
=======
        verifyNoMoreInteractions(requestObserver);
>>>>>>> 7016b589
    }

    @Test
    void testOnNext_skipBlock_sameAsStreaming() {
        final PublishStreamResponse response = createSkipBlock(25L);
        when(connectionManager.currentStreamingBlockNumber()).thenReturn(25L);
        connection.updateConnectionState(ConnectionState.ACTIVE);
        connection.onNext(response);

        verify(metrics).incrementSkipBlockCount();
        verify(connectionManager).jumpToBlock(26L); // jump to the response block number + 1
        verify(connectionManager).currentStreamingBlockNumber();
        verifyNoMoreInteractions(metrics);
        verifyNoMoreInteractions(requestPipeline);
        verifyNoMoreInteractions(connectionManager);
        verifyNoInteractions(bufferService);
    }

    @Test
    void testOnNext_skipBlock_notSameAsStreaming() {
        final PublishStreamResponse response = createSkipBlock(25L);
        when(connectionManager.currentStreamingBlockNumber()).thenReturn(26L);
        connection.updateConnectionState(ConnectionState.ACTIVE);

        connection.onNext(response);

        verify(metrics).incrementSkipBlockCount();
        verify(connectionManager).currentStreamingBlockNumber();
        verifyNoMoreInteractions(metrics);
        verifyNoMoreInteractions(requestPipeline);
        verifyNoMoreInteractions(connectionManager);
        verifyNoInteractions(bufferService);
    }

    @Test
    void testOnNext_resendBlock_blockExists() {
        final PublishStreamResponse response = createResendBlock(10L);
        when(bufferService.getBlockState(10L)).thenReturn(new BlockState(10L));

        connection.onNext(response);

        verify(metrics).incrementResendBlockCount();
        verify(connectionManager).jumpToBlock(10L);
        verify(bufferService).getBlockState(10L);
        verifyNoMoreInteractions(metrics);
        verifyNoMoreInteractions(requestPipeline);
        verifyNoMoreInteractions(connectionManager);
        verifyNoMoreInteractions(bufferService);
    }

    @Test
    void testOnNext_resendBlock_blockDoesNotExist() {
        openConnectionAndResetMocks();

        final PublishStreamResponse response = createResendBlock(10L);
        when(bufferService.getBlockState(10L)).thenReturn(null);
        connection.updateConnectionState(ConnectionState.ACTIVE);

        connection.onNext(response);

        verify(metrics).incrementResendBlockCount();
        verify(requestPipeline).onComplete();
        verify(connectionManager).jumpToBlock(-1L);
        verify(connectionManager).rescheduleAndSelectNewNode(connection, Duration.ofSeconds(30));
        verify(bufferService).getBlockState(10L);
        verifyNoMoreInteractions(metrics);
        verifyNoMoreInteractions(requestPipeline);
        verifyNoMoreInteractions(connectionManager);
        verifyNoMoreInteractions(bufferService);
    }

    @Test
    void testOnNext_unknown() {
        final PublishStreamResponse response = new PublishStreamResponse(new OneOf<>(ResponseOneOfType.UNSET, null));
        connection.updateConnectionState(ConnectionState.ACTIVE);
        connection.onNext(response);

        verify(metrics).incrementUnknownResponseCount();

        verifyNoMoreInteractions(metrics);
        verifyNoInteractions(requestPipeline);
        verifyNoInteractions(connectionManager);
        verifyNoInteractions(bufferService);
    }

    @Test
    void testSendRequest() {
        openConnectionAndResetMocks();

        final PublishStreamRequest request = createRequest(newBlockHeaderItem());

        connection.updateConnectionState(ConnectionState.ACTIVE);
        connection.sendRequest(request);

        verify(requestPipeline).onNext(request);
        verifyNoInteractions(metrics);
        verifyNoMoreInteractions(requestPipeline);
        verifyNoMoreInteractions(connectionManager);
        verifyNoInteractions(bufferService);
    }

    @Test
    void testSendRequest_notActive() {
        final PublishStreamRequest request = createRequest(newBlockHeaderItem());

        connection.createRequestPipeline();
        connection.updateConnectionState(ConnectionState.PENDING);
        connection.sendRequest(request);

        verifyNoInteractions(metrics);
        verifyNoMoreInteractions(requestPipeline);
        verifyNoMoreInteractions(connectionManager);
        verifyNoInteractions(bufferService);
    }

    @Test
    void testSendRequest_observerNull() {
        final PublishStreamRequest request = createRequest(newBlockHeaderItem());

        // don't create the observer
        connection.updateConnectionState(ConnectionState.PENDING);
        connection.sendRequest(request);

        verifyNoInteractions(metrics);
        verifyNoMoreInteractions(requestPipeline);
        verifyNoMoreInteractions(connectionManager);
        verifyNoInteractions(bufferService);
    }

    @Test
    void testClose() {
        openConnectionAndResetMocks();
        connection.updateConnectionState(ConnectionState.ACTIVE);

        // Verify task was scheduled to periodically reset the stream
        verify(executorService)
                .scheduleAtFixedRate(
                        any(Runnable.class),
                        eq(ONCE_PER_DAY_MILLIS), // initial delay
                        eq(ONCE_PER_DAY_MILLIS), // period
                        eq(TimeUnit.MILLISECONDS));

        connection.close();

        assertThat(connection.getConnectionState()).isEqualTo(ConnectionState.UNINITIALIZED);

        verify(connectionManager).jumpToBlock(-1L);
        verify(requestPipeline).onComplete();
        verifyNoInteractions(metrics);
        verifyNoMoreInteractions(requestPipeline);
        verifyNoMoreInteractions(connectionManager);
        verifyNoInteractions(bufferService);
    }

    @Test
    void testClose_failure() {
        openConnectionAndResetMocks();
        connection.updateConnectionState(ConnectionState.ACTIVE);

        // Verify task was scheduled to periodically reset the stream
        verify(executorService)
                .scheduleAtFixedRate(
                        any(Runnable.class),
                        eq(ONCE_PER_DAY_MILLIS), // initial delay
                        eq(ONCE_PER_DAY_MILLIS), // period
                        eq(TimeUnit.MILLISECONDS));

        connection.close();

        assertThat(connection.getConnectionState()).isEqualTo(ConnectionState.UNINITIALIZED);

        verify(connectionManager).jumpToBlock(-1L);
        verify(requestPipeline).onComplete();
        verifyNoInteractions(metrics);
        verifyNoMoreInteractions(requestPipeline);
        verifyNoMoreInteractions(connectionManager);
        verifyNoInteractions(bufferService);
    }

    @Test
    void testOnError() {
        openConnectionAndResetMocks();
        connection.updateConnectionState(ConnectionState.ACTIVE);

        connection.onError(new RuntimeException("oh bother"));

        assertThat(connection.getConnectionState()).isEqualTo(ConnectionState.UNINITIALIZED);

        verify(metrics).incrementOnErrorCount();

        verify(connectionManager).jumpToBlock(-1L);
        verify(requestPipeline).onComplete();
        verify(connectionManager).rescheduleAndSelectNewNode(connection, Duration.ofSeconds(30));
        verifyNoMoreInteractions(metrics);
        verifyNoMoreInteractions(requestPipeline);
        verifyNoMoreInteractions(connectionManager);
        verifyNoInteractions(bufferService);
    }

    @Test
    void testOnCompleted_streamClosingInProgress() {
        openConnectionAndResetMocks();
        connection.close(); // call this so we mark the connection as closing
        resetMocks();

        connection.onComplete();

        verifyNoInteractions(metrics);
        verifyNoInteractions(requestPipeline);
        verifyNoInteractions(connectionManager);
        verifyNoInteractions(bufferService);
    }

    @Test
    void testOnCompleted_streamClosingNotInProgress() {
        openConnectionAndResetMocks();
        connection.updateConnectionState(ConnectionState.ACTIVE);

        // don't call close so we do not mark the connection as closing
        connection.onComplete();

        verify(connectionManager).jumpToBlock(-1L);
        verify(requestPipeline).onComplete();
        verify(connectionManager).rescheduleAndSelectNewNode(connection, Duration.ofSeconds(30));
        verifyNoMoreInteractions(metrics);
        verifyNoMoreInteractions(requestPipeline);
        verifyNoMoreInteractions(connectionManager);
        verifyNoInteractions(bufferService);
    }

    // Utilities

    private void openConnectionAndResetMocks() {
        connection.createRequestPipeline();
        // reset the mocks interactions to remove tracked interactions as a result of starting the connection
        resetMocks();
    }

    private void resetMocks() {
        reset(connectionManager, requestPipeline, bufferService, metrics);
    }

    private AtomicBoolean isStreamingEnabled() {
        return (AtomicBoolean) isStreamingEnabledHandle.get(connectionManager);
    }
}<|MERGE_RESOLUTION|>--- conflicted
+++ resolved
@@ -43,7 +43,6 @@
 @ExtendWith(MockitoExtension.class)
 class BlockNodeConnectionTest extends BlockNodeCommunicationTestBase {
     private static final long ONCE_PER_DAY_MILLIS = Duration.ofHours(24).toMillis();
-
     private static final VarHandle isStreamingEnabledHandle;
 
     static {
@@ -161,10 +160,6 @@
         final PublishStreamResponse response = createBlockAckResponse(10L);
         when(connectionManager.currentStreamingBlockNumber())
                 .thenReturn(-1L); // we aren't streaming anything to the block node
-<<<<<<< HEAD
-        when(bufferService.getLastBlockNumberProduced()).thenReturn(10L);
-=======
->>>>>>> 7016b589
 
         connection.updateConnectionState(ConnectionState.ACTIVE);
         connection.onNext(response);
@@ -173,11 +168,6 @@
         verify(bufferService).getLastBlockNumberProduced();
         verify(connectionManager).updateLastVerifiedBlock(connection.getNodeConfig(), 10L);
         verify(metrics).incrementAcknowledgedBlockCount();
-<<<<<<< HEAD
-        verifyNoMoreInteractions(connectionManager);
-        verifyNoMoreInteractions(bufferService);
-=======
->>>>>>> 7016b589
         verifyNoMoreInteractions(metrics);
     }
 
@@ -219,10 +209,6 @@
         verify(connectionManager).jumpToBlock(12L);
         verify(metrics).incrementAcknowledgedBlockCount();
         verifyNoMoreInteractions(connectionManager);
-<<<<<<< HEAD
-        verifyNoMoreInteractions(bufferService);
-=======
->>>>>>> 7016b589
         verifyNoMoreInteractions(metrics);
     }
 
@@ -241,11 +227,6 @@
         verify(connectionManager).updateLastVerifiedBlock(connection.getNodeConfig(), 11L);
         verify(connectionManager).jumpToBlock(12L);
         verify(metrics).incrementAcknowledgedBlockCount();
-<<<<<<< HEAD
-        verifyNoMoreInteractions(connectionManager);
-        verifyNoMoreInteractions(bufferService);
-=======
->>>>>>> 7016b589
         verifyNoMoreInteractions(metrics);
     }
 
@@ -264,39 +245,7 @@
 
         verifyNoMoreInteractions(executorService);
         verifyNoInteractions(metrics);
-<<<<<<< HEAD
-        verifyNoInteractions(bufferService);
-=======
-        verifyNoInteractions(stateManager);
-    }
-
-    @Test
-    void testOnNext_endOfStream_exceededMaxPermitted() {
-        openConnectionAndResetMocks();
-        final PublishStreamResponse response = createEndOfStreamResponse(Code.BEHIND, 10L);
-
-        // populate the end of stream timestamp queue with some data so the next call exceeds the max allowed
-        // the queue assumes chronological ordering, so make sure the oldest are added first
-        final Queue<Instant> eosTimestamps = (Queue<Instant>) eosTimestampsHandle.get(connection);
-        final Instant now = Instant.now();
-        eosTimestamps.add(now.minusSeconds(5));
-        eosTimestamps.add(now.minusSeconds(4));
-        eosTimestamps.add(now.minusSeconds(3));
-        eosTimestamps.add(now.minusSeconds(2));
-        eosTimestamps.add(now.minusSeconds(1));
-
-        connection.onNext(response);
-
-        assertThat(eosTimestamps).hasSize(6);
-
-        verify(metrics).incrementEndOfStreamCount(Code.BEHIND);
-        verify(requestObserver).onCompleted();
-        verify(connectionManager).jumpToBlock(-1L);
-        verify(connectionManager).rescheduleAndSelectNewNode(eq(connection), any(Duration.class));
-        verify(connectionManager).updateLastVerifiedBlock(connection.getNodeConfig(), 10L);
-        verifyNoMoreInteractions(metrics);
-        verifyNoMoreInteractions(requestObserver);
->>>>>>> 7016b589
+        verifyNoInteractions(bufferService);
     }
 
     @ParameterizedTest
@@ -316,13 +265,7 @@
         verify(connectionManager).rescheduleAndSelectNewNode(connection, Duration.ofSeconds(30));
         verify(connectionManager).updateLastVerifiedBlock(connection.getNodeConfig(), 10L);
         verifyNoMoreInteractions(metrics);
-<<<<<<< HEAD
-        verifyNoMoreInteractions(requestPipeline);
-        verifyNoMoreInteractions(connectionManager);
-        verifyNoInteractions(bufferService);
-=======
-        verifyNoMoreInteractions(requestObserver);
->>>>>>> 7016b589
+        verifyNoMoreInteractions(requestPipeline);
     }
 
     @ParameterizedTest
@@ -342,13 +285,7 @@
         verify(connectionManager).scheduleConnectionAttempt(connection, Duration.ofSeconds(1), 11L);
         verify(connectionManager).updateLastVerifiedBlock(connection.getNodeConfig(), 10L);
         verifyNoMoreInteractions(metrics);
-<<<<<<< HEAD
-        verifyNoMoreInteractions(requestPipeline);
-        verifyNoMoreInteractions(connectionManager);
-        verifyNoInteractions(bufferService);
-=======
-        verifyNoMoreInteractions(requestObserver);
->>>>>>> 7016b589
+        verifyNoMoreInteractions(requestPipeline);
     }
 
     @Test
@@ -365,13 +302,7 @@
         verify(connectionManager).updateLastVerifiedBlock(connection.getNodeConfig(), 10L);
         verify(connectionManager).rescheduleAndSelectNewNode(connection, Duration.ofSeconds(30));
         verifyNoMoreInteractions(metrics);
-<<<<<<< HEAD
-        verifyNoMoreInteractions(requestPipeline);
-        verifyNoMoreInteractions(connectionManager);
-        verifyNoInteractions(bufferService);
-=======
-        verifyNoMoreInteractions(requestObserver);
->>>>>>> 7016b589
+        verifyNoMoreInteractions(requestPipeline);
     }
 
     @Test
@@ -387,18 +318,10 @@
         verify(requestPipeline).onComplete();
         verify(connectionManager).jumpToBlock(-1L);
         verify(connectionManager).scheduleConnectionAttempt(connection, Duration.ofSeconds(1), 11L);
-<<<<<<< HEAD
         verify(bufferService).getBlockState(11L);
-        verifyNoMoreInteractions(metrics);
-        verifyNoMoreInteractions(requestPipeline);
-        verifyNoMoreInteractions(connectionManager);
-        verifyNoMoreInteractions(bufferService);
-=======
-        verify(stateManager).getBlockState(11L);
         verify(connectionManager).updateLastVerifiedBlock(connection.getNodeConfig(), 10L);
         verifyNoMoreInteractions(metrics);
-        verifyNoMoreInteractions(requestObserver);
->>>>>>> 7016b589
+        verifyNoMoreInteractions(requestPipeline);
     }
 
     @Test
@@ -420,13 +343,7 @@
         verify(connectionManager).jumpToBlock(-1L);
         verify(connectionManager).updateLastVerifiedBlock(connection.getNodeConfig(), 10L);
         verifyNoMoreInteractions(metrics);
-<<<<<<< HEAD
-        verifyNoMoreInteractions(requestPipeline);
-        verifyNoMoreInteractions(connectionManager);
-        verifyNoMoreInteractions(bufferService);
-=======
-        verifyNoMoreInteractions(requestObserver);
->>>>>>> 7016b589
+        verifyNoMoreInteractions(requestPipeline);
     }
 
     @Test
@@ -443,13 +360,7 @@
         verify(connectionManager).rescheduleAndSelectNewNode(connection, Duration.ofSeconds(30));
         verify(connectionManager).updateLastVerifiedBlock(connection.getNodeConfig(), 10L);
         verifyNoMoreInteractions(metrics);
-<<<<<<< HEAD
-        verifyNoMoreInteractions(requestPipeline);
-        verifyNoMoreInteractions(connectionManager);
-        verifyNoInteractions(bufferService);
-=======
-        verifyNoMoreInteractions(requestObserver);
->>>>>>> 7016b589
+        verifyNoMoreInteractions(requestPipeline);
     }
 
     @Test
