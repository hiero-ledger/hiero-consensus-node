--- conflicted
+++ resolved
@@ -2,12 +2,11 @@
 package com.hedera.node.app.blocks.impl.streaming;
 
 import static com.hedera.hapi.block.PublishStreamResponseCode.*;
-import static org.assertj.core.api.AssertionsForInterfaceTypes.assertThat;
+import static org.assertj.core.api.Assertions.assertThat;
 import static org.junit.jupiter.api.Assertions.*;
 import static org.mockito.ArgumentMatchers.*;
 import static org.mockito.Mockito.*;
 
-<<<<<<< HEAD
 import com.hedera.hapi.block.BlockItemSet;
 import com.hedera.hapi.block.stream.BlockItem;
 import com.hedera.hapi.block.PublishStreamRequest;
@@ -16,9 +15,6 @@
 import com.hedera.hapi.block.stream.output.CreateAccountOutput;
 import com.hedera.hapi.block.stream.output.TransactionOutput;
 import com.hedera.hapi.node.base.AccountID;
-=======
-import com.hedera.hapi.block.PublishStreamRequest;
->>>>>>> e5178aec
 import com.hedera.node.app.metrics.BlockStreamMetrics;
 import com.hedera.node.app.spi.fixtures.util.LogCaptor;
 import com.hedera.node.app.spi.fixtures.util.LogCaptureExtension;
@@ -29,26 +25,21 @@
 import io.grpc.StatusRuntimeException;
 import io.grpc.stub.StreamObserver;
 import io.helidon.webclient.grpc.GrpcServiceClient;
+import java.lang.reflect.Field;
 import java.time.Duration;
-<<<<<<< HEAD
 import java.util.Arrays;
 import java.util.Collections;
 import java.util.List;
 import java.util.concurrent.CountDownLatch;
-=======
->>>>>>> e5178aec
 import java.util.concurrent.ExecutorService;
 import java.util.concurrent.Executors;
 import java.util.concurrent.ScheduledExecutorService;
 import java.util.concurrent.ThreadLocalRandom;
 import java.util.concurrent.TimeUnit;
-<<<<<<< HEAD
 import java.util.concurrent.atomic.AtomicInteger;
 import java.util.concurrent.atomic.AtomicLong;
 import java.util.stream.Stream;
 
-=======
->>>>>>> e5178aec
 import org.junit.jupiter.api.AfterEach;
 import org.junit.jupiter.api.BeforeEach;
 import org.junit.jupiter.api.DisplayName;
@@ -70,10 +61,7 @@
     private static final String HOST_ADDRESS = "127.0.0.1";
     private static final int PORT = 50211;
     private static final String CONNECTION_DESCRIPTOR = HOST_ADDRESS + ":" + PORT;
-<<<<<<< HEAD
-=======
     private static final int RECONNECT_SECS = 1;
->>>>>>> e5178aec
     private static final int MAX_END_OF_STREAM_RESTARTS_VALUE = 3;
     private static final int MAX_END_OF_STREAM_EXP_RETRIES_VALUE = 10;
     private static final Duration VERIFY_TIMEOUT = Duration.ofSeconds(1);
@@ -123,11 +111,7 @@
     void setUp() {
         when(blockNodeConfig.address()).thenReturn(HOST_ADDRESS);
         when(blockNodeConfig.port()).thenReturn(PORT);
-<<<<<<< HEAD
         lenient().when(blockNodeConfig.priority()).thenReturn(1);
-=======
-        //            when(blockNodeConfig.priority()).thenReturn(1);
->>>>>>> e5178aec
 
         connection = spy(new BlockNodeConnection(
                 blockNodeConfig,
@@ -137,11 +121,7 @@
                 scheduler,
                 blockStreamMetrics));
 
-<<<<<<< HEAD
         lenient().when(grpcServiceClient.bidi(any(), eq(connection))).thenReturn((StreamObserver) requestObserver);
-=======
-        //            when(grpcServiceClient.bidi(any(), eq(connection))).thenReturn((StreamObserver) requestObserver);
->>>>>>> e5178aec
 
         workerExecutorService = Executors.newSingleThreadExecutor();
     }
@@ -155,7 +135,6 @@
         }
     }
 
-<<<<<<< HEAD
     @Test
     @DisplayName("Constructor throws NullPointerException for null arguments")
     void constructorNullChecks() {
@@ -1379,870 +1358,6 @@
         // Verify connection not initialized
         assertEquals(BlockNodeConnection.ConnectionState.UNINITIALIZED, connection.getState());
     }
-=======
-    //    @Test
-    //    @DisplayName("Constructor throws NullPointerException for null arguments")
-    //    void constructorNullChecks() {
-    //        assertThrows(
-    //                NullPointerException.class,
-    //                () -> new BlockNodeConnection(
-    //                        null,
-    //                        blockNodeConnectionManager,
-    //                        blockStreamStateManager,
-    //                        grpcServiceClient,
-    //                        scheduler,
-    //                        blockStreamMetrics),
-    //                "nodeConfig must not be null");
-    //        assertThrows(
-    //                NullPointerException.class,
-    //                () -> new BlockNodeConnection(
-    //                        blockNodeConfig,
-    //                        null,
-    //                        blockStreamStateManager,
-    //                        grpcServiceClient,
-    //                        scheduler,
-    //                        blockStreamMetrics),
-    //                "blockNodeConnectionManager must not be null");
-    //        assertThrows(
-    //                NullPointerException.class,
-    //                () -> new BlockNodeConnection(
-    //                        blockNodeConfig,
-    //                        blockNodeConnectionManager,
-    //                        null,
-    //                        grpcServiceClient,
-    //                        scheduler,
-    //                        blockStreamMetrics),
-    //                "blockStreamStateManager must not be null");
-    //        assertThrows(
-    //                NullPointerException.class,
-    //                () -> new BlockNodeConnection(
-    //                        blockNodeConfig,
-    //                        blockNodeConnectionManager,
-    //                        blockStreamStateManager,
-    //                        null,
-    //                        scheduler,
-    //                        blockStreamMetrics),
-    //                "grpcServiceClient must not be null");
-    //        assertThrows(
-    //                NullPointerException.class,
-    //                () -> new BlockNodeConnection(
-    //                        blockNodeConfig,
-    //                        blockNodeConnectionManager,
-    //                        blockStreamStateManager,
-    //                        grpcServiceClient,
-    //                        null,
-    //                        blockStreamMetrics),
-    //                "scheduler must not be null");
-    //        assertThrows(
-    //                NullPointerException.class,
-    //                () -> new BlockNodeConnection(
-    //                        blockNodeConfig,
-    //                        blockNodeConnectionManager,
-    //                        blockStreamStateManager,
-    //                        grpcServiceClient,
-    //                        scheduler,
-    //                        null),
-    //                "blockStreamMetrics must not be null");
-    //    }
-    //
-    //    @Test
-    //    @DisplayName("Create request observer successfully")
-    //    void createRequestObserverSuccess() {
-    //        connection.createRequestObserver();
-    //        verify(grpcServiceClient).bidi(blockNodeConnectionManager.getGrpcEndPoint(), connection);
-    //        assertNotNull(TestUtils.getInternalState(connection, "requestObserver", StreamObserver.class));
-    //    }
-    //
-    //    @Test
-    //    @DisplayName("Create request observer handles gRPC client exception")
-    //    void createRequestObserverException() {
-    //        doThrow(new RuntimeException("gRPC error")).when(grpcServiceClient).bidi(any(), eq(connection));
-    //        assertThrows(RuntimeException.class, () -> connection.createRequestObserver());
-    //    }
-    //
-    //    @Test
-    //    @DisplayName("Update and get connection state")
-    //    void updateAndGetConnectionState() {
-    //        assertEquals(BlockNodeConnection.ConnectionState.UNINITIALIZED, connection.getConnectionState());
-    //        connection.updateConnectionState(BlockNodeConnection.ConnectionState.PENDING);
-    //        assertEquals(BlockNodeConnection.ConnectionState.PENDING, connection.getConnectionState());
-    //        connection.updateConnectionState(BlockNodeConnection.ConnectionState.ACTIVE);
-    //        assertEquals(BlockNodeConnection.ConnectionState.ACTIVE, connection.getConnectionState());
-    //        assertEquals(BlockNodeConnection.ConnectionState.ACTIVE, connection.getState());
-    //    }
-    //
-    //    @Test
-    //    @DisplayName("Start request worker when active")
-    //    void startRequestWorkerWhenActive() throws InterruptedException {
-    //        connection.updateConnectionState(BlockNodeConnection.ConnectionState.ACTIVE);
-    //        connection.createRequestObserver();
-    //        connection.startRequestWorker();
-    //
-    //        // Allow worker to start
-    //        Thread.sleep(100);
-    //
-    //        Thread worker = TestUtils.getInternalState(connection, "requestWorker", Thread.class);
-    //        assertNotNull(worker);
-    //        assertTrue(worker.isAlive());
-    //        assertThat(logCaptor.debugLogs())
-    //                .anyMatch(log -> log.contains("Started request worker thread for block node " +
-    // CONNECTION_DESCRIPTOR));
-    //
-    //        worker.interrupt();
-    //        worker.join(1000);
-    //        assertFalse(worker.isAlive());
-    //    }
-    //
-    //    @Test
-    //    @DisplayName("Start request worker stops existing worker")
-    //    void startRequestWorkerStopsExisting() throws InterruptedException {
-    //        connection.updateConnectionState(BlockNodeConnection.ConnectionState.ACTIVE);
-    //        connection.createRequestObserver();
-    //
-    //        connection.startRequestWorker();
-    //        Thread firstWorker = TestUtils.getInternalState(connection, "requestWorker", Thread.class);
-    //        assertNotNull(firstWorker);
-    //        assertTrue(firstWorker.isAlive());
-    //
-    //        Thread.sleep(50);
-    //
-    //        connection.startRequestWorker();
-    //        Thread secondWorker = TestUtils.getInternalState(connection, "requestWorker", Thread.class);
-    //        assertNotNull(secondWorker);
-    //        assertTrue(secondWorker.isAlive());
-    //        assertNotSame(firstWorker, secondWorker);
-    //
-    //        // Check that the first worker was interrupted and stopped
-    //        firstWorker.join(1000);
-    //        assertFalse(firstWorker.isAlive(), "First worker thread should have stopped");
-    //
-    //        secondWorker.interrupt();
-    //        secondWorker.join(1000);
-    //        assertFalse(secondWorker.isAlive());
-    //    }
-    //
-    //    @Test
-    //    @DisplayName("Start request worker does nothing when not active")
-    //    void startRequestWorkerWhenNotActive() {
-    //        connection.updateConnectionState(BlockNodeConnection.ConnectionState.PENDING);
-    //        connection.createRequestObserver();
-    //        connection.startRequestWorker();
-    //        assertNull(TestUtils.getInternalState(connection, "requestWorker", Thread.class));
-    //
-    //        connection.updateConnectionState(BlockNodeConnection.ConnectionState.UNINITIALIZED);
-    //        connection.startRequestWorker();
-    //        assertNull(TestUtils.getInternalState(connection, "requestWorker", Thread.class));
-    //    }
-    //
-    //    @Test
-    //    @DisplayName("Worker does not send requests when currentBlock is -1")
-    //    void workerWaitsForNewBlockInitial() {
-    //        setupWorkerTest(); // State is ACTIVE, currentBlock is -1
-    //        connection.startRequestWorker();
-    //
-    //        // Verify no requests sent after a short delay
-    //        verify(requestObserver, after(100).never()).onNext(any());
-    //    }
-    //
-    //    @Test
-    //    @DisplayName("Worker does not send requests when block state is null and not behind")
-    //    void workerWaitsForNewBlockStateNull() {
-    //        setupWorkerTest();
-    //        connection.setCurrentBlockNumber(BLOCK_NUMBER);
-    //        when(blockStreamStateManager.getBlockState(BLOCK_NUMBER)).thenReturn(null);
-    //        when(blockStreamStateManager.getBlockNumber()).thenReturn(BLOCK_NUMBER - 1);
-    //
-    //        connection.startRequestWorker();
-    //
-    //        // Verify no requests sent after a short delay
-    //        verify(requestObserver, after(100).never()).onNext(any());
-    //    }
-    //
-    //    @Test
-    //    @DisplayName("Worker handles stream failure when block state is null and behind")
-    //    void workerHandlesFailureWhenBehind() {
-    //        setupWorkerTest();
-    //        connection.setCurrentBlockNumber(BLOCK_NUMBER);
-    //        when(blockStreamStateManager.getBlockState(BLOCK_NUMBER)).thenReturn(null);
-    //        when(blockStreamStateManager.getBlockNumber()).thenReturn(BLOCK_NUMBER + 1);
-    //
-    //        connection.startRequestWorker();
-    //
-    //        // Verify failure outcome: state becomes UNINITIALIZED, manager notified
-    //        verify(blockNodeConnectionManager, timeout(VERIFY_TIMEOUT.toMillis())).handleConnectionError(connection);
-    //        assertEquals(BlockNodeConnection.ConnectionState.UNINITIALIZED, connection.getState());
-    //        assertThat(logCaptor.debugLogs())
-    //                .anyMatch(log -> log.contains(
-    //                        "Block 10 state not found and lowest available block is 11, ending stream for node "
-    //                                + CONNECTION_DESCRIPTOR));
-    //    }
-    //
-    //    @Test
-    //    @DisplayName("Worker does not send requests when block state has no requests")
-    //    void workerWaitsForNewRequests() {
-    //        setupWorkerTest();
-    //        connection.setCurrentBlockNumber(BLOCK_NUMBER);
-    //        BlockState blockState = new BlockState(BLOCK_NUMBER, Collections.emptyList());
-    //        when(blockStreamStateManager.getBlockState(BLOCK_NUMBER)).thenReturn(blockState);
-    //
-    //        connection.startRequestWorker();
-    //
-    //        // Verify no requests sent after a short delay
-    //        verify(requestObserver, after(100).never()).onNext(any());
-    //    }
-    //
-    //    @Test
-    //    @DisplayName("Worker does not send requests when more requests are needed")
-    //    void workerWaitsForMoreRequests() {
-    //        setupWorkerTest();
-    //        connection.setCurrentBlockNumber(BLOCK_NUMBER);
-    //        PublishStreamRequest request1 = createMockRequest(BLOCK_NUMBER, 0);
-    //        BlockState blockState = new BlockState(BLOCK_NUMBER, List.of(createBlockItem(request1)));
-    //        when(blockStreamStateManager.getBlockState(BLOCK_NUMBER)).thenReturn(blockState);
-    //        TestUtils.setInternalState(
-    //                connection, "currentRequestIndex", new AtomicInteger(1)); // Already processed request 0
-    //
-    //        connection.startRequestWorker();
-    //
-    //        // Verify no requests sent after a short delay
-    //        verify(requestObserver, after(100).never()).onNext(any());
-    //    }
-    //
-    //    @Test
-    //    @DisplayName("Worker processes available requests")
-    //    void workerProcessesRequests() {
-    //        setupWorkerTest();
-    //        connection.setCurrentBlockNumber(BLOCK_NUMBER);
-    //        PublishStreamRequest request1 = createMockRequest(BLOCK_NUMBER, 0);
-    //        PublishStreamRequest request2 = createMockRequest(BLOCK_NUMBER, 1);
-    //        BlockState blockState =
-    //                new BlockState(BLOCK_NUMBER, List.of(createBlockItem(request1), createBlockItem(request2)));
-    //        when(blockStreamStateManager.getBlockState(BLOCK_NUMBER)).thenReturn(blockState);
-    //
-    //        connection.startRequestWorker();
-    //
-    //        // Verify requests are sent in order
-    //        verify(requestObserver, timeout(VERIFY_TIMEOUT.toMillis())).onNext(request1);
-    //        verify(requestObserver, timeout(VERIFY_TIMEOUT.toMillis())).onNext(request2);
-    //        assertEquals(2, connection.getCurrentRequestIndex());
-    //    }
-    //
-    //    @Test
-    //    @DisplayName("Worker moves to next block when current block is processed")
-    //    void workerMovesToNextBlock() {
-    //        setupWorkerTest();
-    //        connection.setCurrentBlockNumber(BLOCK_NUMBER);
-    //        PublishStreamRequest request1 = createMockRequest(BLOCK_NUMBER, 0);
-    //        BlockState blockState1 = new BlockState(BLOCK_NUMBER, List.of(createBlockItem(request1)));
-    //        when(blockStreamStateManager.getBlockState(BLOCK_NUMBER)).thenReturn(blockState1);
-    //
-    //        // Simulate request 0 already sent and acknowledged (moves index to 1)
-    //        TestUtils.setInternalState(connection, "currentRequestIndex", new AtomicInteger(1));
-    //
-    //        // Setup next block
-    //        PublishStreamRequest requestNext = createMockRequest(NEXT_BLOCK_NUMBER, 0);
-    //        BlockState blockStateNext = new BlockState(NEXT_BLOCK_NUMBER, List.of(createBlockItem(requestNext)));
-    //        when(blockStreamStateManager.getBlockState(NEXT_BLOCK_NUMBER)).thenReturn(blockStateNext);
-    //
-    //        when(blockNodeConnectionManager.higherPriorityStarted(connection)).thenReturn(false);
-    //
-    //        // Notify that block 1 is complete and next block (11) is available
-    //        // This simulates the state manager signaling completion implicitly by providing the next block
-    //        // In the real flow, notifyNewBlockAvailable might be called.
-    //        connection.notifyNewBlockAvailable();
-    //        connection.startRequestWorker();
-    //
-    //        // Verify request from the next block is sent
-    //        verify(requestObserver, timeout(VERIFY_TIMEOUT.toMillis())).onNext(requestNext);
-    //        assertEquals(NEXT_BLOCK_NUMBER, connection.getCurrentBlockNumber());
-    //        assertEquals(1, connection.getCurrentRequestIndex()); // Index reset for new block
-    //    }
-    //
-    //    @Test
-    //    @DisplayName("Worker stops when higher priority connection starts")
-    //    void workerStopsForHigherPriority() throws InterruptedException {
-    //        setupWorkerTest();
-    //        connection.setCurrentBlockNumber(BLOCK_NUMBER);
-    //        PublishStreamRequest request1 = createMockRequest(BLOCK_NUMBER, 0);
-    //        BlockState blockState = new BlockState(BLOCK_NUMBER, List.of(createBlockItem(request1)));
-    //        when(blockStreamStateManager.getBlockState(BLOCK_NUMBER)).thenReturn(blockState);
-    //        TestUtils.setInternalState(connection, "currentRequestIndex", new AtomicInteger(1)); // Block 10 processed
-    //
-    //        // Setup next block state, but worker shouldn't reach it
-    //        PublishStreamRequest requestNext = createMockRequest(NEXT_BLOCK_NUMBER, 0);
-    //        BlockState blockStateNext = new BlockState(NEXT_BLOCK_NUMBER, List.of(createBlockItem(requestNext)));
-    //        when(blockStreamStateManager.getBlockState(NEXT_BLOCK_NUMBER)).thenReturn(blockStateNext);
-    //
-    //        // Signal higher priority connection started
-    //        when(blockNodeConnectionManager.higherPriorityStarted(connection)).thenReturn(true);
-    //
-    //        connection.startRequestWorker();
-    //        Thread workerThread = TestUtils.getInternalState(connection, "requestWorker", Thread.class);
-    //        assertNotNull(workerThread);
-    //
-    //        // Verify worker thread exits
-    //        workerThread.join(VERIFY_TIMEOUT.toMillis());
-    //        assertFalse(workerThread.isAlive(), "Worker thread should exit");
-    //
-    //        // Verify no requests from the next block were sent
-    //        verify(requestObserver, never()).onNext(requestNext);
-    //        assertThat(logCaptor.debugLogs()).anyMatch(log -> log.contains("Request worker thread exiting for node"));
-    //    }
-    //
-    //    @Test
-    //    @DisplayName("Worker handles jump signal")
-    //    void workerHandlesJumpSignal() {
-    //        setupWorkerTest();
-    //        long jumpTarget = 20L;
-    //
-    //        // Setup state for the target block
-    //        PublishStreamRequest targetRequest = createMockRequest(jumpTarget, 0);
-    //        BlockState targetBlockState = new BlockState(jumpTarget, List.of(createBlockItem(targetRequest)));
-    //        when(blockStreamStateManager.getBlockState(jumpTarget)).thenReturn(targetBlockState);
-    //
-    //        // Start worker, then trigger jump
-    //        connection.startRequestWorker();
-    //        connection.jumpToBlock(jumpTarget);
-    //
-    //        // Verify request from the target block is sent
-    //        verify(requestObserver, timeout(VERIFY_TIMEOUT.toMillis())).onNext(targetRequest);
-    //        assertEquals(jumpTarget, connection.getCurrentBlockNumber(), "Current block number should be updated");
-    //        assertEquals(1, connection.getCurrentRequestIndex());
-    //        assertThat(logCaptor.debugLogs())
-    //                .anyMatch(log -> log.contains("Worker received jump signal to block " + jumpTarget));
-    //    }
-    //
-    //    @Test
-    //    @DisplayName("Worker handles InterruptedException")
-    //    void workerHandlesInterrupt() throws InterruptedException {
-    //        setupWorkerTest();
-    //        connection.startRequestWorker();
-    //        Thread workerThread = TestUtils.getInternalState(connection, "requestWorker", Thread.class);
-    //        assertNotNull(workerThread);
-    //
-    //        // Interrupt the worker
-    //        workerThread.interrupt();
-    //
-    //        // Verify worker thread exits and logs error
-    //        workerThread.join(VERIFY_TIMEOUT.toMillis());
-    //        assertFalse(workerThread.isAlive(), "Worker thread should have terminated");
-    //        assertThat(logCaptor.errorLogs())
-    //                .anyMatch(log -> log.contains("Request worker thread interrupted for node " +
-    // CONNECTION_DESCRIPTOR));
-    //        // State should likely become UNINITIALIZED upon interruption failure
-    //        assertEquals(BlockNodeConnection.ConnectionState.UNINITIALIZED, connection.getState());
-    //        verify(blockNodeConnectionManager, timeout(VERIFY_TIMEOUT.toMillis())).handleConnectionError(connection);
-    //    }
-    //
-    //    @Test
-    //    @DisplayName("Worker handles general Exception from state manager")
-    //    void workerHandlesGeneralException() {
-    //        setupWorkerTest();
-    //        RuntimeException testException = new RuntimeException("Test worker error");
-    //        when(blockStreamStateManager.getBlockState(anyLong())).thenThrow(testException);
-    //        connection.setCurrentBlockNumber(BLOCK_NUMBER);
-    //
-    //        connection.startRequestWorker();
-    //
-    //        // Verify failure outcome
-    //        verify(blockNodeConnectionManager, timeout(VERIFY_TIMEOUT.toMillis())).handleConnectionError(connection);
-    //        assertEquals(BlockNodeConnection.ConnectionState.UNINITIALIZED, connection.getState());
-    //        assertThat(logCaptor.errorLogs())
-    //                .anyMatch(log -> log.contains("Error in request worker thread for node " +
-    // CONNECTION_DESCRIPTOR));
-    //    }
-    //
-    //    @Test
-    //    @DisplayName("Send request successfully")
-    //    void sendRequestSuccess() {
-    //        connection.createRequestObserver();
-    //        PublishStreamRequest request = createMockRequest(BLOCK_NUMBER, 0);
-    //        connection.sendRequest(request);
-    //        verify(requestObserver).onNext(request);
-    //    }
-    //
-    //    @Test
-    //    @DisplayName("Send request handles observer exception")
-    //    void sendRequestHandlesException() {
-    //        connection.createRequestObserver();
-    //        PublishStreamRequest request = createMockRequest(BLOCK_NUMBER, 0);
-    //        StatusRuntimeException grpcError = new StatusRuntimeException(Status.UNAVAILABLE);
-    //        doThrow(grpcError).when(requestObserver).onNext(request);
-    //
-    //        connection.sendRequest(request);
-    //
-    //        // Verify outcome: logs error, state becomes UNINITIALIZED, manager notified
-    //        verify(requestObserver).onNext(request);
-    //        assertThat(logCaptor.errorLogs()).anyMatch(log -> log.contains("Error sending request for node"));
-    //        assertEquals(BlockNodeConnection.ConnectionState.UNINITIALIZED, connection.getState());
-    //        verify(blockNodeConnectionManager).handleConnectionError(connection);
-    //    }
-    //
-    //    @Test
-    //    @DisplayName("Send request handles null observer")
-    //    void sendRequestHandlesNullObserver() {
-    //        // Don't call createRequestObserver()
-    //        PublishStreamRequest request = createMockRequest(BLOCK_NUMBER, 0);
-    //
-    //        connection.sendRequest(request);
-    //
-    //        // Verify outcome: logs error, state becomes UNINITIALIZED, manager notified
-    //        verify(requestObserver, never()).onNext(any());
-    //        assertThat(logCaptor.errorLogs()).anyMatch(log -> log.contains("Request observer is null for node"));
-    //        assertEquals(BlockNodeConnection.ConnectionState.UNINITIALIZED, connection.getState());
-    //        verify(blockNodeConnectionManager).handleConnectionError(connection);
-    //    }
-    //
-    //    @Test
-    //    @DisplayName("Close stops worker and completes observer")
-    //    void closeStopsWorkerAndCompletesObserver() throws InterruptedException {
-    //        setupWorkerTest();
-    //        connection.startRequestWorker();
-    //        Thread worker = TestUtils.getInternalState(connection, "requestWorker", Thread.class);
-    //        assertNotNull(worker);
-    //        assertTrue(worker.isAlive());
-    //
-    //        connection.close();
-    //
-    //        // Verify worker thread stops
-    //        worker.join(VERIFY_TIMEOUT.toMillis());
-    //        assertFalse(worker.isAlive(), "Worker thread should be stopped");
-    //
-    //        // Verify observer is completed and nulled out
-    //        verify(requestObserver).onCompleted();
-    //        assertNull(TestUtils.getInternalState(connection, "requestObserver", StreamObserver.class));
-    //    }
-    //
-    //    @Test
-    //    @DisplayName("Close handles null worker or observer gracefully")
-    //    void closeHandlesNulls() {
-    //        // Scenario 1: Observer exists, worker is null
-    //        connection.createRequestObserver();
-    //        assertNull(TestUtils.getInternalState(connection, "requestWorker", Thread.class));
-    //        connection.close();
-    //        verify(requestObserver).onCompleted(); // Observer should still be completed
-    //        assertNull(TestUtils.getInternalState(connection, "requestObserver", StreamObserver.class));
-    //
-    //        // Reset mocks for Scenario 2
-    //        clearInvocations(requestObserver, blockNodeConnectionManager, grpcServiceClient);
-    //        connection = spy(new BlockNodeConnection(
-    //                blockNodeConfig,
-    //                blockNodeConnectionManager,
-    //                blockStreamStateManager,
-    //                grpcServiceClient,
-    //                scheduler,
-    //                blockStreamMetrics));
-    //        when(grpcServiceClient.bidi(any(), eq(connection))).thenReturn((StreamObserver) requestObserver);
-    //
-    //        // Scenario 2: Observer and worker are null
-    //        assertNull(TestUtils.getInternalState(connection, "requestObserver", StreamObserver.class));
-    //        assertNull(TestUtils.getInternalState(connection, "requestWorker", Thread.class));
-    //        connection.close(); // Should not throw NPE
-    //        verify(requestObserver, never()).onCompleted();
-    //    }
-    //
-    //    @Test
-    //    @DisplayName("Close handles exception during onCompleted")
-    //    void closeHandlesExceptionOnCompleted() {
-    //        connection.createRequestObserver();
-    //        StatusRuntimeException grpcError = new StatusRuntimeException(Status.INTERNAL);
-    //        doThrow(grpcError).when(requestObserver).onCompleted();
-    //
-    //        connection.close();
-    //
-    //        // Verify onCompleted was still called, error logged, observer nulled
-    //        verify(requestObserver).onCompleted();
-    //        assertThat(logCaptor.warnLogs()).anyMatch(log -> log.contains("Error closing stream observer for node"));
-    //        assertNull(TestUtils.getInternalState(connection, "requestObserver", StreamObserver.class));
-    //    }
-    //
-    //    @Test
-    //    @DisplayName("isActive returns true only for ACTIVE state")
-    //    void isActiveStateCheck() {
-    //        connection.updateConnectionState(BlockNodeConnection.ConnectionState.UNINITIALIZED);
-    //        assertFalse(connection.isActive());
-    //        connection.updateConnectionState(BlockNodeConnection.ConnectionState.PENDING);
-    //        assertFalse(connection.isActive());
-    //        connection.updateConnectionState(BlockNodeConnection.ConnectionState.ACTIVE);
-    //        assertTrue(connection.isActive());
-    //    }
-    //
-    //    @Test
-    //    @DisplayName("Getters return correct values")
-    //    void getters() {
-    //        assertEquals(blockNodeConfig, connection.getNodeConfig());
-    //        assertEquals(-1, connection.getCurrentBlockNumber());
-    //        assertEquals(0, connection.getCurrentRequestIndex());
-    //        assertEquals(BlockNodeConnection.ConnectionState.UNINITIALIZED, connection.getState());
-    //    }
-    //
-    //    @Test
-    //    @DisplayName("notifyNewRequestAvailable notifies waiter")
-    //    void notifyNewRequestAvailable() throws InterruptedException {
-    //        final CountDownLatch notifyLatch = new CountDownLatch(1);
-    //        final Object monitor = TestUtils.getInternalState(connection, "newRequestAvailable", Object.class);
-    //
-    //        Thread waiter = new Thread(() -> {
-    //            synchronized (monitor) {
-    //                try {
-    //                    monitor.wait(2000);
-    //                    notifyLatch.countDown();
-    //                } catch (InterruptedException e) {
-    //                    Thread.currentThread().interrupt();
-    //                }
-    //            }
-    //        });
-    //
-    //        waiter.start();
-    //        Thread.sleep(50); // Ensure waiter is waiting
-    //
-    //        connection.notifyNewRequestAvailable();
-    //
-    //        assertTrue(notifyLatch.await(1, TimeUnit.SECONDS), "Waiter should have been notified");
-    //        waiter.join();
-    //    }
-    //
-    //    @Test
-    //    @DisplayName("notifyNewBlockAvailable notifies waiter")
-    //    void notifyNewBlockAvailable() throws InterruptedException {
-    //        final CountDownLatch notifyLatch = new CountDownLatch(1);
-    //        final Object monitor = TestUtils.getInternalState(connection, "newBlockAvailable", Object.class);
-    //
-    //        Thread waiter = new Thread(() -> {
-    //            synchronized (monitor) {
-    //                try {
-    //                    monitor.wait(2000);
-    //                    notifyLatch.countDown();
-    //                } catch (InterruptedException e) {
-    //                    Thread.currentThread().interrupt();
-    //                }
-    //            }
-    //        });
-    //
-    //        waiter.start();
-    //        Thread.sleep(50); // Ensure waiter is waiting
-    //
-    //        connection.notifyNewBlockAvailable();
-    //
-    //        assertTrue(notifyLatch.await(1, TimeUnit.SECONDS), "Waiter should have been notified");
-    //        waiter.join();
-    //    }
-    //
-    //    @Test
-    //    @DisplayName("setCurrentBlockNumber updates block and resets index")
-    //    void setCurrentBlockNumber() {
-    //        TestUtils.setInternalState(connection, "currentRequestIndex", new AtomicInteger(5));
-    //        connection.setCurrentBlockNumber(BLOCK_NUMBER);
-    //
-    //        assertEquals(BLOCK_NUMBER, connection.getCurrentBlockNumber());
-    //        assertEquals(0, connection.getCurrentRequestIndex(), "Request index should be reset");
-    //    }
-    //
-    //    @Test
-    //    @DisplayName("restartStreamAtBlock schedules restart task")
-    //    void restartStreamAtBlock() {
-    //        long targetBlock = 15L;
-    //        connection.restartStreamAtBlock(targetBlock);
-    //
-    //        verify(scheduler).schedule(runnableCaptor.capture(), delayCaptor.capture(), timeUnitCaptor.capture());
-    //        assertEquals(RECONNECT_SECS, delayCaptor.getValue());
-    //        assertEquals(TimeUnit.SECONDS, timeUnitCaptor.getValue());
-    //
-    //        // Simulate task execution
-    //        runnableCaptor.getValue().run();
-    //
-    //        // Verify manager is called to handle restart
-    //        verify(blockNodeConnectionManager).scheduleRestart(connection, targetBlock);
-    //    }
-    //
-    //    @Test
-    //    @DisplayName("jumpToBlock sets target and notifies worker")
-    //    void jumpToBlock() throws InterruptedException {
-    //        long targetBlock = 25L;
-    //        final CountDownLatch notifyLatch = new CountDownLatch(1);
-    //        final Object monitor = TestUtils.getInternalState(connection, "newBlockAvailable", Object.class);
-    //
-    //        // Start a thread to wait on the notification monitor
-    //        Thread waiter = new Thread(() -> {
-    //            synchronized (monitor) {
-    //                try {
-    //                    monitor.wait(2000);
-    //                    notifyLatch.countDown();
-    //                } catch (InterruptedException e) {
-    //                    Thread.currentThread().interrupt();
-    //                }
-    //            }
-    //        });
-    //        waiter.start();
-    //        Thread.sleep(50); // Ensure waiter is waiting
-    //
-    //        // Perform the jump
-    //        connection.jumpToBlock(targetBlock);
-    //
-    //        // Verify target is set and monitor was notified
-    //        assertEquals(
-    //                targetBlock,
-    //                TestUtils.getInternalState(connection, "jumpTargetBlock", AtomicLong.class)
-    //                        .get());
-    //        assertTrue(notifyLatch.await(1, TimeUnit.SECONDS), "Worker should have been notified");
-    //        waiter.join();
-    //    }
-    //
-    //    @Test
-    //    @DisplayName("onNext handles Acknowledgement OK")
-    //    void onNextAcknowledgementOk() {
-    //        connection.setCurrentBlockNumber(BLOCK_NUMBER);
-    //        TestUtils.setInternalState(connection, "currentRequestIndex", new AtomicInteger(0));
-    //        PublishStreamResponse response = createAcknowledgementResponse(BLOCK_NUMBER, 0, OK);
-    //
-    //        connection.onNext(response);
-    //
-    //        assertEquals(BLOCK_NUMBER, connection.getCurrentBlockNumber());
-    //        assertEquals(1, connection.getCurrentRequestIndex()); // Index should advance
-    //        verify(blockStreamMetrics).incrementBlockAckReceivedCount();
-    //        verify(connection, times(1)).notifyNewRequestAvailable(); // Should notify worker
-    //    }
-    //
-    //    @Test
-    //    @DisplayName("onNext handles Acknowledgement DUPLICATE_REQUEST")
-    //    void onNextAcknowledgementDuplicate() {
-    //        connection.setCurrentBlockNumber(BLOCK_NUMBER);
-    //        TestUtils.setInternalState(connection, "currentRequestIndex", new AtomicInteger(1)); // Expecting index 1
-    //        PublishStreamResponse response = createAcknowledgementResponse(BLOCK_NUMBER, 0, DUPLICATE_REQUEST);
-    //
-    //        connection.onNext(response);
-    //
-    //        assertEquals(BLOCK_NUMBER, connection.getCurrentBlockNumber());
-    //        assertEquals(1, connection.getCurrentRequestIndex()); // Index should NOT advance
-    //        verify(blockStreamMetrics, never()).incrementBlockAckReceivedCount();
-    //        assertThat(logCaptor.warnLogs())
-    //                .anyMatch(log -> log.contains("Received DUPLICATE_REQUEST for block 10, request 0"));
-    //        verify(connection, never()).notifyNewRequestAvailable(); // Should not notify worker
-    //    }
-    //
-    //    @Test
-    //    @DisplayName("onNext handles Acknowledgement OUT_OF_ORDER")
-    //    void onNextAcknowledgementOutOfOrder() {
-    //        connection.setCurrentBlockNumber(BLOCK_NUMBER);
-    //        TestUtils.setInternalState(connection, "currentRequestIndex", new AtomicInteger(0)); // Expecting index 0
-    //        PublishStreamResponse response = createAcknowledgementResponse(BLOCK_NUMBER, 1, OUT_OF_ORDER);
-    //
-    //        connection.onNext(response);
-    //
-    //        // Verify failure outcome
-    //        assertEquals(BlockNodeConnection.ConnectionState.UNINITIALIZED, connection.getState());
-    //        verify(blockNodeConnectionManager).handleConnectionError(connection);
-    //        assertEquals(0, connection.getCurrentRequestIndex()); // Index unchanged
-    //        verify(blockStreamMetrics, never()).incrementBlockAckReceivedCount();
-    //        assertThat(logCaptor.errorLogs())
-    //                .anyMatch(log -> log.contains("Received OUT_OF_ORDER acknowledgement for block 10, request 1"));
-    //    }
-    //
-    //    @Test
-    //    @DisplayName("onNext handles Acknowledgement ERROR")
-    //    void onNextAcknowledgementError() {
-    //        connection.setCurrentBlockNumber(BLOCK_NUMBER);
-    //        TestUtils.setInternalState(connection, "currentRequestIndex", new AtomicInteger(0)); // Expecting index 0
-    //        PublishStreamResponse response = createAcknowledgementResponse(BLOCK_NUMBER, 0, ERROR);
-    //
-    //        connection.onNext(response);
-    //
-    //        // Verify failure outcome
-    //        assertEquals(BlockNodeConnection.ConnectionState.UNINITIALIZED, connection.getState());
-    //        verify(blockNodeConnectionManager).handleConnectionError(connection);
-    //        assertEquals(0, connection.getCurrentRequestIndex()); // Index unchanged
-    //        verify(blockStreamMetrics, never()).incrementBlockAckReceivedCount();
-    //        assertThat(logCaptor.errorLogs())
-    //                .anyMatch(log -> log.contains("Received ERROR acknowledgement for block 10, request 0"));
-    //    }
-    //
-    //    @Test
-    //    @DisplayName("onNext handles Acknowledgement Mismatched Block Number")
-    //    void onNextAcknowledgementMismatchBlock() {
-    //        connection.setCurrentBlockNumber(BLOCK_NUMBER); // Expecting block 10
-    //        TestUtils.setInternalState(connection, "currentRequestIndex", new AtomicInteger(0));
-    //        PublishStreamResponse response = createAcknowledgementResponse(BLOCK_NUMBER + 1, 0, OK);
-    //
-    //        connection.onNext(response);
-    //
-    //        // Verify failure outcome
-    //        assertEquals(BlockNodeConnection.ConnectionState.UNINITIALIZED, connection.getState());
-    //        verify(blockNodeConnectionManager).handleConnectionError(connection);
-    //        assertEquals(0, connection.getCurrentRequestIndex()); // Index unchanged
-    //        assertThat(logCaptor.errorLogs())
-    //                .anyMatch(log -> log.contains("Received acknowledgement for unexpected block number 11"));
-    //    }
-    //
-    //    @Test
-    //    @DisplayName("onNext handles Acknowledgement Mismatched Request Index")
-    //    void onNextAcknowledgementMismatchIndex() {
-    //        connection.setCurrentBlockNumber(BLOCK_NUMBER);
-    //        TestUtils.setInternalState(connection, "currentRequestIndex", new AtomicInteger(1)); // Expecting index 1
-    //        PublishStreamResponse response = createAcknowledgementResponse(BLOCK_NUMBER, 0, OK);
-    //
-    //        connection.onNext(response);
-    //
-    //        // Verify failure outcome
-    //        assertEquals(BlockNodeConnection.ConnectionState.UNINITIALIZED, connection.getState());
-    //        verify(blockNodeConnectionManager).handleConnectionError(connection);
-    //        assertEquals(1, connection.getCurrentRequestIndex()); // Index unchanged
-    //        assertThat(logCaptor.errorLogs())
-    //                .anyMatch(log -> log.contains("Received acknowledgement for unexpected request index 0"));
-    //    }
-    //
-    //    @Test
-    //    @DisplayName("onNext handles EndOfStream - Immediate Restart")
-    //    void onNextEndOfStreamImmediateRestart() {
-    //        PublishStreamResponse response = createEndOfStreamResponse(BLOCK_NUMBER);
-    //        connection.setCurrentBlockNumber(BLOCK_NUMBER);
-    //        TestUtils.setInternalState(connection, "endOfStreamImmediateRestarts", new AtomicInteger(0));
-    //
-    //        connection.onNext(response);
-    //
-    //        // Verify immediate restart scheduled
-    //        verify(scheduler).schedule(runnableCaptor.capture(), eq(0L), eq(TimeUnit.MILLISECONDS));
-    //        assertEquals(
-    //                1,
-    //                TestUtils.getInternalState(connection, "endOfStreamImmediateRestarts", AtomicInteger.class)
-    //                        .get());
-    //
-    //        // Simulate task execution
-    //        runnableCaptor.getValue().run();
-    //        verify(blockNodeConnectionManager).scheduleRestart(connection, BLOCK_NUMBER + 1);
-    //        verify(blockStreamMetrics).incrementEndOfStreamCount(END_OF_STREAM);
-    //    }
-    //
-    //    @Test
-    //    @DisplayName("onNext handles EndOfStream - Exponential Backoff")
-    //    void onNextEndOfStreamExponentialBackoff() {
-    //        PublishStreamResponse response = createEndOfStreamResponse(BLOCK_NUMBER);
-    //        connection.setCurrentBlockNumber(BLOCK_NUMBER);
-    //        // Set state to trigger exponential backoff
-    //        TestUtils.setInternalState(
-    //                connection, "endOfStreamImmediateRestarts", new AtomicInteger(MAX_END_OF_STREAM_RESTARTS_VALUE));
-    //        TestUtils.setInternalState(connection, "endOfStreamExpBackoffs", new AtomicInteger(0));
-    //
-    //        // First backoff
-    //        connection.onNext(response);
-    //        verify(scheduler).schedule(runnableCaptor.capture(), delayCaptor.capture(), timeUnitCaptor.capture());
-    //        assertEquals(
-    //                1,
-    //                TestUtils.getInternalState(connection, "endOfStreamExpBackoffs", AtomicInteger.class)
-    //                        .get());
-    //        assertEquals(1 * RECONNECT_SECS, delayCaptor.getValue());
-    //        assertEquals(TimeUnit.SECONDS, timeUnitCaptor.getValue());
-    //        runnableCaptor.getValue().run();
-    //        verify(blockNodeConnectionManager).scheduleRestart(connection, BLOCK_NUMBER + 1);
-    //        verify(blockStreamMetrics).incrementEndOfStreamCount(END_OF_STREAM);
-    //
-    //        // Second backoff
-    //        connection.onNext(response);
-    //        verify(scheduler, times(2)).schedule(runnableCaptor.capture(), delayCaptor.capture(),
-    // timeUnitCaptor.capture());
-    //        assertEquals(
-    //                2,
-    //                TestUtils.getInternalState(connection, "endOfStreamExpBackoffs", AtomicInteger.class)
-    //                        .get());
-    //        assertEquals(2 * RECONNECT_SECS, delayCaptor.getValue());
-    //        assertEquals(TimeUnit.SECONDS, timeUnitCaptor.getValue());
-    //        runnableCaptor.getValue().run();
-    //        verify(blockNodeConnectionManager, times(2)).scheduleRestart(connection, BLOCK_NUMBER + 1);
-    //        verify(blockStreamMetrics, times(2)).incrementEndOfStreamCount(END_OF_STREAM);
-    //    }
-    //
-    //    @Test
-    //    @DisplayName("onNext handles EndOfStream - Max Exponential Retries Exceeded")
-    //    void onNextEndOfStreamMaxRetries() {
-    //        PublishStreamResponse response = createEndOfStreamResponse(BLOCK_NUMBER);
-    //        connection.setCurrentBlockNumber(BLOCK_NUMBER);
-    //        // Set state to exceed max retries
-    //        TestUtils.setInternalState(
-    //                connection, "endOfStreamImmediateRestarts", new AtomicInteger(MAX_END_OF_STREAM_RESTARTS_VALUE));
-    //        TestUtils.setInternalState(
-    //                connection, "endOfStreamExpBackoffs", new AtomicInteger(MAX_END_OF_STREAM_EXP_RETRIES_VALUE));
-    //
-    //        connection.onNext(response);
-    //
-    //        // Verify failure outcome (no more scheduling)
-    //        verify(scheduler, never()).schedule(any(Runnable.class), anyLong(), any(TimeUnit.class));
-    //        assertEquals(BlockNodeConnection.ConnectionState.UNINITIALIZED, connection.getState());
-    //        verify(blockNodeConnectionManager).handleConnectionError(connection);
-    //        assertThat(logCaptor.errorLogs()).anyMatch(log -> log.contains("Maximum EndOfStream retries exceeded"));
-    //        verify(blockStreamMetrics).incrementEndOfStreamCount(END_OF_STREAM);
-    //    }
-    //
-    //    @Test
-    //    @DisplayName("onNext handles EndOfStream - Clears Counters on Success")
-    //    void onNextClearsCountersOnSuccess() {
-    //        // Set counters to non-zero values
-    //        TestUtils.setInternalState(connection, "endOfStreamImmediateRestarts", new AtomicInteger(1));
-    //        TestUtils.setInternalState(connection, "endOfStreamExpBackoffs", new AtomicInteger(2));
-    //
-    //        // Receive a successful acknowledgement
-    //        PublishStreamResponse ackResponse = createAcknowledgementResponse(BLOCK_NUMBER, 0, OK);
-    //        connection.setCurrentBlockNumber(BLOCK_NUMBER);
-    //        TestUtils.setInternalState(connection, "currentRequestIndex", new AtomicInteger(0));
-    //
-    //        connection.onNext(ackResponse);
-    //
-    //        // Verify counters are reset
-    //        assertEquals(
-    //                0,
-    //                TestUtils.getInternalState(connection, "endOfStreamImmediateRestarts", AtomicInteger.class)
-    //                        .get());
-    //        assertEquals(
-    //                0,
-    //                TestUtils.getInternalState(connection, "endOfStreamExpBackoffs", AtomicInteger.class)
-    //                        .get());
-    //        verify(blockStreamMetrics).incrementBlockAckReceivedCount(); // Verify success was processed
-    //    }
-    //
-    //    @Test
-    //    @DisplayName("onNext handles SkipBlock")
-    //    void onNextSkipBlock() {
-    //        long targetBlock = BLOCK_NUMBER + 5;
-    //        PublishStreamResponse response = createSkipBlockResponse(targetBlock);
-    //        connection.setCurrentBlockNumber(BLOCK_NUMBER);
-    //
-    //        connection.onNext(response);
-    //
-    //        // Verify jumpToBlock was called
-    //        verify(connection).jumpToBlock(targetBlock);
-    //        assertThat(logCaptor.infoLogs())
-    //                .anyMatch(log -> log.contains("Received SkipBlock request to block " + targetBlock));
-    //        verify(blockStreamMetrics).incrementSkipBlockCount();
-    //    }
-    //
-    //    @Test
-    //    @DisplayName("onNext handles ResendBlock")
-    //    void onNextResendBlock() {
-    //        long targetBlock = BLOCK_NUMBER - 2;
-    //        PublishStreamResponse response = createResendBlockResponse(targetBlock);
-    //        connection.setCurrentBlockNumber(BLOCK_NUMBER);
-    //
-    //        connection.onNext(response);
-    //
-    //        // Verify jumpToBlock was called
-    //        verify(connection).jumpToBlock(targetBlock);
-    //        assertThat(logCaptor.infoLogs())
-    //                .anyMatch(log -> log.contains("Received ResendBlock request for block " + targetBlock));
-    //        verify(blockStreamMetrics).incrementResendBlockCount();
-    //    }
-    //
-    //    @Test
-    //    @DisplayName("onNext handles Unknown Response Type")
-    //    void onNextUnknownResponseType() {
-    //        PublishStreamResponse response = PublishStreamResponse.newBuilder().build(); // Empty response
-    //        connection.setCurrentBlockNumber(BLOCK_NUMBER);
-    //
-    //        connection.onNext(response);
-    //
-    //        // Verify failure outcome
-    //        assertEquals(BlockNodeConnection.ConnectionState.UNINITIALIZED, connection.getState());
-    //        verify(blockNodeConnectionManager).handleConnectionError(connection);
-    //        assertThat(logCaptor.errorLogs()).anyMatch(log -> log.contains("Received unknown response type"));
-    //    }
->>>>>>> e5178aec
 
     @Test
     @DisplayName("onError logs error and handles failure")
@@ -2256,7 +1371,6 @@
         verify(blockNodeConnectionManager).handleConnectionError(connection);
         verify(blockStreamMetrics).incrementOnErrorCount();
         assertThat(logCaptor.errorLogs())
-<<<<<<< HEAD
                 .anyMatch(log -> log.contains("Error on stream from block node " + CONNECTION_DESCRIPTOR));
     }
 
@@ -2427,103 +1541,4 @@
             }
         }
     }
-=======
-                .anyMatch(
-                        log -> log.contains("[Test worker] Error on stream from block node " + CONNECTION_DESCRIPTOR));
-    }
-
-    //    @Test
-    //    @DisplayName("onCompleted logs completion and handles failure")
-    //    void onCompletedHandlesFailure() {
-    //        connection.onCompleted();
-    //
-    //        // Verify failure outcome
-    //        assertEquals(BlockNodeConnection.ConnectionState.UNINITIALIZED, connection.getState());
-    //        verify(blockNodeConnectionManager).handleConnectionError(connection);
-    //        assertThat(logCaptor.warnLogs())
-    //                .anyMatch(log -> log.contains("Block stream completed unexpectedly for node " +
-    // CONNECTION_DESCRIPTOR));
-    //    }
-    //
-    //    private void setupWorkerTest() {
-    //        connection.updateConnectionState(BlockNodeConnection.ConnectionState.ACTIVE);
-    //        connection.createRequestObserver();
-    //    }
-    //
-    //    private PublishStreamRequest createMockRequest(long blockNumber, int requestIndex) {
-    //        return PublishStreamRequest.newBuilder()
-    //                .setBlockItem(BlockItem.newBuilder()
-    //                        .setBlockNumber(blockNumber)
-    //                        .setRequestIndex(requestIndex)
-    //                        .setConsensusTimestamp(Timestamp.newBuilder()
-    //                                .setSeconds(1234567890L + blockNumber)
-    //                                .setNanos(0))
-    //                        .build())
-    //                .build();
-    //    }
-    //
-    //    private BlockItem createBlockItem(PublishStreamRequest request) {
-    //        return request.getBlockItem(); // Assuming request contains BlockItem
-    //    }
-    //
-    //    private PublishStreamResponse createAcknowledgementResponse(
-    //            long blockNumber, int requestIndex, PublishStreamResponseCode code) {
-    //        return PublishStreamResponse.newBuilder()
-    //                .setAcknowledgement(PublishStreamResponse.Acknowledgement.newBuilder()
-    //                        .setBlockAcknowledgement(BlockAcknowledgement.newBuilder()
-    //                                .setBlockNumber(blockNumber)
-    //                                .setRequestIndex(requestIndex)
-    //                                .setResponseCode(code)
-    //                                .build())
-    //                        .build())
-    //                .build();
-    //    }
-    //
-    //    private PublishStreamResponse createEndOfStreamResponse(long lastAckedBlockNumber) {
-    //        return PublishStreamResponse.newBuilder()
-    //                .setEndOfStream(PublishStreamResponse.EndOfStream.newBuilder()
-    //                        .setLastAcknowledgedBlockNumber(lastAckedBlockNumber)
-    //                        .build())
-    //                .build();
-    //    }
-    //
-    //    private PublishStreamResponse createSkipBlockResponse(long targetBlockNumber) {
-    //        return PublishStreamResponse.newBuilder()
-    //                .setSkipBlock(PublishStreamResponse.SkipBlock.newBuilder()
-    //                        .setTargetBlockNumber(targetBlockNumber)
-    //                        .build())
-    //                .build();
-    //    }
-    //
-    //    private PublishStreamResponse createResendBlockResponse(long targetBlockNumber) {
-    //        return PublishStreamResponse.newBuilder()
-    //                .setResendBlock(PublishStreamResponse.ResendBlock.newBuilder()
-    //                        .setTargetBlockNumber(targetBlockNumber)
-    //                        .build())
-    //                .build();
-    //    }
-    //
-    //    static class TestUtils {
-    //        @SuppressWarnings("unchecked")
-    //        public static <T> T getInternalState(Object target, String fieldName, Class<T> type) {
-    //            try {
-    //                Field field = target.getClass().getDeclaredField(fieldName);
-    //                field.setAccessible(true);
-    //                return type.cast(field.get(target));
-    //            } catch (NoSuchFieldException | IllegalAccessException e) {
-    //                throw new RuntimeException("Failed to get internal state '" + fieldName + "'", e);
-    //            }
-    //        }
-    //
-    //        public static void setInternalState(Object target, String fieldName, Object value) {
-    //            try {
-    //                Field field = target.getClass().getDeclaredField(fieldName);
-    //                field.setAccessible(true);
-    //                field.set(target, value);
-    //            } catch (NoSuchFieldException | IllegalAccessException e) {
-    //                throw new RuntimeException("Failed to set internal state '" + fieldName + "'", e);
-    //            }
-    //        }
-    //    }
->>>>>>> e5178aec
 }