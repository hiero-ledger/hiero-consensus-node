// SPDX-License-Identifier: Apache-2.0
package com.hedera.node.app.blocks.impl.streaming;

import static org.assertj.core.api.Assertions.assertThat;
import static org.assertj.core.api.Assertions.catchRuntimeException;
import static org.mockito.ArgumentMatchers.any;
import static org.mockito.ArgumentMatchers.anyLong;
import static org.mockito.ArgumentMatchers.eq;
import static org.mockito.Mockito.doReturn;
import static org.mockito.Mockito.doThrow;
import static org.mockito.Mockito.lenient;
import static org.mockito.Mockito.mock;
import static org.mockito.Mockito.reset;
import static org.mockito.Mockito.spy;
import static org.mockito.Mockito.times;
import static org.mockito.Mockito.verify;
import static org.mockito.Mockito.verifyNoInteractions;
import static org.mockito.Mockito.verifyNoMoreInteractions;
import static org.mockito.Mockito.when;

import com.hedera.node.app.blocks.impl.streaming.BlockNodeConnection.ConnectionState;
import com.hedera.node.app.metrics.BlockStreamMetrics;
import com.hedera.node.config.ConfigProvider;
import com.hedera.node.internal.network.BlockNodeConfig;
import com.hedera.pbj.grpc.client.helidon.PbjGrpcClientConfig;
import com.hedera.pbj.runtime.OneOf;
import com.hedera.pbj.runtime.grpc.Pipeline;
import com.hedera.pbj.runtime.grpc.ServiceInterface.RequestOptions;
import io.helidon.webclient.api.WebClient;
import java.time.Duration;
import java.util.concurrent.Flow;
import java.util.concurrent.ScheduledExecutorService;
import java.util.concurrent.ScheduledFuture;
import java.util.concurrent.TimeUnit;
import java.util.concurrent.atomic.AtomicBoolean;
import org.hiero.block.api.BlockStreamPublishServiceInterface.BlockStreamPublishServiceClient;
import org.hiero.block.api.PublishStreamRequest;
import org.hiero.block.api.PublishStreamRequest.EndStream;
import org.hiero.block.api.PublishStreamRequest.RequestOneOfType;
import org.hiero.block.api.PublishStreamResponse;
import org.hiero.block.api.PublishStreamResponse.EndOfStream;
import org.hiero.block.api.PublishStreamResponse.EndOfStream.Code;
import org.hiero.block.api.PublishStreamResponse.ResponseOneOfType;
import org.junit.jupiter.api.BeforeEach;
import org.junit.jupiter.api.Test;
import org.junit.jupiter.api.extension.ExtendWith;
import org.junit.jupiter.params.ParameterizedTest;
import org.junit.jupiter.params.provider.EnumSource;
import org.mockito.ArgumentCaptor;
import org.mockito.junit.jupiter.MockitoExtension;

@ExtendWith(MockitoExtension.class)
class BlockNodeConnectionTest extends BlockNodeCommunicationTestBase {
    private static final long ONCE_PER_DAY_MILLIS = Duration.ofHours(24).toMillis();
    private BlockNodeConnection connection;
    private BlockNodeConfig nodeConfig;

    private BlockNodeConnectionManager connectionManager;
    private BlockBufferService bufferService;
    private BlockStreamPublishServiceClient grpcServiceClient;
    private BlockStreamMetrics metrics;
    private Pipeline<? super PublishStreamRequest> requestPipeline;
    private ScheduledExecutorService executorService;
    private BlockNodeStats.HighLatencyResult latencyResult;

    @BeforeEach
    @SuppressWarnings("unchecked")
    void beforeEach() {
        final ConfigProvider configProvider = createConfigProvider(createDefaultConfigProvider());
        nodeConfig = newBlockNodeConfig(8080, 1);
        connectionManager = mock(BlockNodeConnectionManager.class);
        bufferService = mock(BlockBufferService.class);
        grpcServiceClient = mock(BlockStreamPublishServiceClient.class);
        metrics = mock(BlockStreamMetrics.class);
        requestPipeline = mock(Pipeline.class);
        executorService = mock(ScheduledExecutorService.class);
        latencyResult = mock(BlockNodeStats.HighLatencyResult.class);

<<<<<<< HEAD
        // Setup default mock for timeout scheduling used by sendRequest() and closePipeline()
        final ScheduledFuture<?> mockTimeoutFuture = mock(ScheduledFuture.class);
        lenient().when(mockTimeoutFuture.isDone()).thenReturn(false);
        lenient()
                .when(executorService.schedule(any(Runnable.class), eq(30000L), eq(TimeUnit.MILLISECONDS)))
                .thenReturn((ScheduledFuture) mockTimeoutFuture);
=======
        final BlockNodeClientFactory clientFactory = mock(BlockNodeClientFactory.class);
        lenient()
                .doReturn(grpcServiceClient)
                .when(clientFactory)
                .createClient(any(WebClient.class), any(PbjGrpcClientConfig.class), any(RequestOptions.class));
>>>>>>> 1d6ce2bf

        connection = new BlockNodeConnection(
                configProvider, nodeConfig, connectionManager, bufferService, metrics, executorService, clientFactory);

        lenient().doReturn(requestPipeline).when(grpcServiceClient).publishBlockStream(connection);
    }

    @Test
    void testCreateRequestPipeline() {
        assertThat(connection.getConnectionState()).isEqualTo(ConnectionState.UNINITIALIZED);

        connection.createRequestPipeline();

        assertThat(connection.getConnectionState()).isEqualTo(ConnectionState.PENDING);
        verify(grpcServiceClient).publishBlockStream(connection);
    }

    @Test
    void testCreateRequestPipeline_alreadyExists() {
        connection.createRequestPipeline();
        connection.createRequestPipeline();

        verify(grpcServiceClient).publishBlockStream(connection); // should only be called once
        verifyNoMoreInteractions(grpcServiceClient);
    }

    @Test
    void testUpdatingConnectionState() {
        final ConnectionState preUpdateState = connection.getConnectionState();
        // this should be uninitialized because we haven't called connect yet
        assertThat(preUpdateState).isEqualTo(ConnectionState.UNINITIALIZED);
        connection.updateConnectionState(ConnectionState.ACTIVE);

        // Verify task was scheduled to periodically reset the stream
        verify(executorService)
                .scheduleAtFixedRate(
                        any(Runnable.class),
                        eq(ONCE_PER_DAY_MILLIS), // initial delay
                        eq(ONCE_PER_DAY_MILLIS), // period
                        eq(TimeUnit.MILLISECONDS));

        final ConnectionState postUpdateState = connection.getConnectionState();
        assertThat(postUpdateState).isEqualTo(ConnectionState.ACTIVE);
    }

    @Test
    void testHandleStreamError() {
        openConnectionAndResetMocks();
        connection.updateConnectionState(ConnectionState.ACTIVE);

        // Verify task was scheduled to periodically reset the stream
        verify(executorService)
                .scheduleAtFixedRate(
                        any(Runnable.class),
                        eq(ONCE_PER_DAY_MILLIS), // initial delay
                        eq(ONCE_PER_DAY_MILLIS), // period
                        eq(TimeUnit.MILLISECONDS));

        // do a quick sanity check on the state
        final ConnectionState preState = connection.getConnectionState();
        assertThat(preState).isEqualTo(ConnectionState.ACTIVE);

        connection.handleStreamFailure();

        final ConnectionState postState = connection.getConnectionState();
        assertThat(postState).isEqualTo(ConnectionState.CLOSED);

        verify(requestPipeline).onComplete();
        verify(connectionManager).rescheduleConnection(connection, Duration.ofSeconds(30), null, true);
        verify(connectionManager).jumpToBlock(-1L);
        verifyNoMoreInteractions(requestPipeline);
        verifyNoMoreInteractions(connectionManager);
    }

    @Test
    void testOnNext_acknowledgement_notStreaming() {
        final PublishStreamResponse response = createBlockAckResponse(10L);
        when(connectionManager.currentStreamingBlockNumber())
                .thenReturn(-1L); // we aren't streaming anything to the block node
        when(connectionManager.recordBlockAckAndCheckLatency(eq(connection.getNodeConfig()), eq(10L), any()))
                .thenReturn(latencyResult);
        when(latencyResult.shouldSwitch()).thenReturn(false);

        connection.updateConnectionState(ConnectionState.ACTIVE);
        connection.onNext(response);

        verify(connectionManager).currentStreamingBlockNumber();
        verify(bufferService).getLastBlockNumberProduced();
        verify(connectionManager).updateLastVerifiedBlock(connection.getNodeConfig(), 10L);
        verify(metrics).recordResponseReceived(ResponseOneOfType.ACKNOWLEDGEMENT);
        verifyNoMoreInteractions(metrics);
    }

    @Test
    void testOnNext_acknowledgement_olderThanCurrentStreamingAndProducing() {
        final PublishStreamResponse response = createBlockAckResponse(8L);

        when(connectionManager.currentStreamingBlockNumber()).thenReturn(10L);
        when(bufferService.getLastBlockNumberProduced()).thenReturn(10L);
        when(connectionManager.recordBlockAckAndCheckLatency(eq(connection.getNodeConfig()), eq(8L), any()))
                .thenReturn(latencyResult);
        when(latencyResult.shouldSwitch()).thenReturn(false);

        connection.updateConnectionState(ConnectionState.ACTIVE);
        connection.onNext(response);

        verify(connectionManager).currentStreamingBlockNumber();
        verify(bufferService).getLastBlockNumberProduced();

        verify(connectionManager).updateLastVerifiedBlock(connection.getNodeConfig(), 8L);
        verify(metrics).recordResponseReceived(ResponseOneOfType.ACKNOWLEDGEMENT);
        verifyNoMoreInteractions(connectionManager);
        verifyNoMoreInteractions(bufferService);
        verifyNoMoreInteractions(metrics);
    }

    @Test
    void testOnNext_acknowledgement_newerThanCurrentProducing() {
        // I don't think this scenario is possible... we should never stream a block that is newer than the block
        // currently being produced.
        final PublishStreamResponse response = createBlockAckResponse(11L);

        when(connectionManager.currentStreamingBlockNumber()).thenReturn(11L);
        when(bufferService.getLastBlockNumberProduced()).thenReturn(10L);
        when(connectionManager.recordBlockAckAndCheckLatency(eq(connection.getNodeConfig()), eq(11L), any()))
                .thenReturn(latencyResult);
        when(latencyResult.shouldSwitch()).thenReturn(false);

        connection.updateConnectionState(ConnectionState.ACTIVE);
        connection.onNext(response);

        verify(connectionManager).currentStreamingBlockNumber();
        verify(bufferService).getLastBlockNumberProduced();
        verify(connectionManager).updateLastVerifiedBlock(connection.getNodeConfig(), 11L);
        verify(connectionManager).jumpToBlock(12L);
        verify(metrics).recordResponseReceived(ResponseOneOfType.ACKNOWLEDGEMENT);
        verifyNoMoreInteractions(connectionManager);
        verifyNoMoreInteractions(metrics);
    }

    @Test
    void testOnNext_acknowledgement_newerThanCurrentStreaming() {
        final PublishStreamResponse response = createBlockAckResponse(11L);

        when(connectionManager.currentStreamingBlockNumber()).thenReturn(10L);
        when(bufferService.getLastBlockNumberProduced()).thenReturn(12L);
        when(connectionManager.recordBlockAckAndCheckLatency(eq(connection.getNodeConfig()), eq(11L), any()))
                .thenReturn(latencyResult);
        when(latencyResult.shouldSwitch()).thenReturn(false);

        connection.updateConnectionState(ConnectionState.ACTIVE);
        connection.onNext(response);

        verify(connectionManager).currentStreamingBlockNumber();
        verify(bufferService).getLastBlockNumberProduced();
        verify(connectionManager).updateLastVerifiedBlock(connection.getNodeConfig(), 11L);
        verify(connectionManager).jumpToBlock(12L);
        verify(metrics).recordResponseReceived(ResponseOneOfType.ACKNOWLEDGEMENT);
        verifyNoMoreInteractions(metrics);
    }

    // Tests acknowledgement equal to current streaming/producing blocks (should not jump)
    @Test
    void testOnNext_acknowledgement_equalToCurrentStreamingAndProducing() {
        final PublishStreamResponse response = createBlockAckResponse(10L);

        when(connectionManager.currentStreamingBlockNumber()).thenReturn(10L);
        when(bufferService.getLastBlockNumberProduced()).thenReturn(10L);
        when(connectionManager.recordBlockAckAndCheckLatency(eq(connection.getNodeConfig()), eq(10L), any()))
                .thenReturn(latencyResult);
        when(latencyResult.shouldSwitch()).thenReturn(false);

        connection.updateConnectionState(ConnectionState.ACTIVE);
        connection.onNext(response);

        verify(connectionManager).currentStreamingBlockNumber();
        verify(bufferService).getLastBlockNumberProduced();
        verify(connectionManager).updateLastVerifiedBlock(connection.getNodeConfig(), 10L);
        verify(metrics).recordResponseReceived(ResponseOneOfType.ACKNOWLEDGEMENT);
        // Should not jump to block since acknowledgement is not newer
        verifyNoMoreInteractions(connectionManager);
        verifyNoMoreInteractions(metrics);
    }

    @Test
    void testScheduleStreamResetTask() {
        openConnectionAndResetMocks();
        connection.updateConnectionState(ConnectionState.ACTIVE);

        // Verify task was scheduled to periodically reset the stream
        verify(executorService)
                .scheduleAtFixedRate(
                        any(Runnable.class),
                        eq(ONCE_PER_DAY_MILLIS), // initial delay
                        eq(ONCE_PER_DAY_MILLIS), // period
                        eq(TimeUnit.MILLISECONDS));

        verifyNoMoreInteractions(executorService);
        verifyNoInteractions(metrics);
        verifyNoInteractions(bufferService);
    }

    @ParameterizedTest
    @EnumSource(
            value = EndOfStream.Code.class,
            names = {"ERROR", "PERSISTENCE_FAILED"})
    void testOnNext_endOfStream_blockNodeInternalError(final EndOfStream.Code responseCode) {
        openConnectionAndResetMocks();
        connection.updateConnectionState(ConnectionState.ACTIVE);

        final PublishStreamResponse response = createEndOfStreamResponse(responseCode, 10L);
        connection.onNext(response);

        verify(metrics).recordLatestBlockEndOfStream(10L);
        verify(metrics).recordResponseEndOfStreamReceived(responseCode);
        verify(metrics).recordConnectionClosed();
        verify(metrics).recordActiveConnectionIp(-1L);
        verify(requestPipeline).onComplete();
        verify(connectionManager).jumpToBlock(-1L);
        verify(connectionManager).rescheduleConnection(connection, Duration.ofSeconds(30), null, true);
        verify(connectionManager).updateLastVerifiedBlock(connection.getNodeConfig(), 10L);
        verifyNoMoreInteractions(metrics);
        verifyNoMoreInteractions(requestPipeline);
    }

    @ParameterizedTest
    @EnumSource(
            value = EndOfStream.Code.class,
            names = {"TIMEOUT", "DUPLICATE_BLOCK", "BAD_BLOCK_PROOF", "INVALID_REQUEST"})
    void testOnNext_endOfStream_clientFailures(final EndOfStream.Code responseCode) {
        openConnectionAndResetMocks();
        connection.updateConnectionState(ConnectionState.ACTIVE);

        final PublishStreamResponse response = createEndOfStreamResponse(responseCode, 10L);
        connection.onNext(response);

        verify(metrics).recordLatestBlockEndOfStream(10L);
        verify(metrics).recordResponseEndOfStreamReceived(responseCode);
        verify(metrics).recordConnectionClosed();
        verify(metrics).recordActiveConnectionIp(-1L);
        verify(connectionManager).currentStreamingBlockNumber();
        verify(connectionManager).updateLastVerifiedBlock(connection.getNodeConfig(), 10L);
        verify(requestPipeline).onComplete();
        verify(connectionManager).jumpToBlock(-1L);
        verify(connectionManager).rescheduleConnection(connection, null, 11L, false);
        verify(connectionManager).updateLastVerifiedBlock(connection.getNodeConfig(), 10L);
        verifyNoMoreInteractions(metrics);
        verifyNoMoreInteractions(requestPipeline);
    }

    @Test
    void testOnNext_endOfStream_blockNodeGracefulShutdown() {
        openConnectionAndResetMocks();
        // STREAM_ITEMS_SUCCESS is sent when the block node is gracefully shutting down
        final PublishStreamResponse response = createEndOfStreamResponse(Code.SUCCESS, 10L);
        connection.updateConnectionState(ConnectionState.ACTIVE);
        connection.onNext(response);

        verify(metrics).recordLatestBlockEndOfStream(10L);
        verify(metrics).recordResponseEndOfStreamReceived(Code.SUCCESS);
        verify(metrics).recordConnectionClosed();
        verify(metrics).recordActiveConnectionIp(-1L);
        verify(requestPipeline).onComplete();
        verify(connectionManager).jumpToBlock(-1L);
        verify(connectionManager).updateLastVerifiedBlock(connection.getNodeConfig(), 10L);
        verify(connectionManager).rescheduleConnection(connection, Duration.ofSeconds(30), null, true);
        verifyNoMoreInteractions(metrics);
        verifyNoMoreInteractions(requestPipeline);
    }

    @Test
    void testOnNext_endOfStream_blockNodeBehind_blockExists() {
        openConnectionAndResetMocks();
        final PublishStreamResponse response = createEndOfStreamResponse(Code.BEHIND, 10L);
        when(bufferService.getBlockState(11L)).thenReturn(new BlockState(11L));
        connection.updateConnectionState(ConnectionState.ACTIVE);

        connection.onNext(response);

        verify(metrics).recordLatestBlockEndOfStream(10L);
        verify(metrics).recordResponseEndOfStreamReceived(Code.BEHIND);
        verify(metrics).recordConnectionClosed();
        verify(metrics).recordActiveConnectionIp(-1L);
        verify(requestPipeline).onComplete();
        verify(connectionManager).currentStreamingBlockNumber();
        verify(connectionManager).updateLastVerifiedBlock(connection.getNodeConfig(), 10L);
        verify(connectionManager).jumpToBlock(-1L);
        verify(connectionManager).rescheduleConnection(connection, null, 11L, false);
        verify(connectionManager).updateLastVerifiedBlock(connection.getNodeConfig(), 10L);
        verify(bufferService).getBlockState(11L);
        verifyNoMoreInteractions(metrics);
        verifyNoMoreInteractions(requestPipeline);
    }

    @Test
    void testOnNext_endOfStream_blockNodeBehind_blockDoesNotExist() {
        openConnectionAndResetMocks();
        final PublishStreamResponse response = createEndOfStreamResponse(Code.BEHIND, 10L);
        when(bufferService.getBlockState(11L)).thenReturn(null);

        connection.updateConnectionState(ConnectionState.ACTIVE);
        connection.onNext(response);

        verify(metrics).recordLatestBlockEndOfStream(10L);
        verify(metrics).recordResponseEndOfStreamReceived(Code.BEHIND);
        verify(metrics).recordConnectionClosed();
        verify(metrics).recordActiveConnectionIp(-1L);
        verify(metrics).recordRequestEndStreamSent(EndStream.Code.TOO_FAR_BEHIND);
        verify(metrics).recordRequestLatency(anyLong());
        verify(bufferService, times(1)).getEarliestAvailableBlockNumber();
        verify(bufferService, times(1)).getHighestAckedBlockNumber();
        verify(bufferService).getBlockState(11L);
        verify(requestPipeline).onNext(createRequest(EndStream.Code.TOO_FAR_BEHIND));
        verify(requestPipeline).onComplete();
        verify(connectionManager).rescheduleConnection(connection, Duration.ofSeconds(30), null, true);
        verify(connectionManager).jumpToBlock(-1L);
        verify(connectionManager).updateLastVerifiedBlock(connection.getNodeConfig(), 10L);
        verifyNoMoreInteractions(metrics);
        verifyNoMoreInteractions(requestPipeline);
    }

    @Test
    void testOnNext_endOfStream_itemsUnknown() {
        openConnectionAndResetMocks();
        connection.updateConnectionState(ConnectionState.ACTIVE);

        final PublishStreamResponse response = createEndOfStreamResponse(Code.UNKNOWN, 10L);
        connection.onNext(response);

        verify(metrics).recordLatestBlockEndOfStream(10L);
        verify(metrics).recordResponseEndOfStreamReceived(Code.UNKNOWN);
        verify(metrics).recordConnectionClosed();
        verify(metrics).recordActiveConnectionIp(-1L);
        verify(requestPipeline).onComplete();
        verify(connectionManager).jumpToBlock(-1L);
        verify(connectionManager).rescheduleConnection(connection, Duration.ofSeconds(30), null, true);
        verify(connectionManager).updateLastVerifiedBlock(connection.getNodeConfig(), 10L);
        verifyNoMoreInteractions(metrics);
        verifyNoMoreInteractions(requestPipeline);
    }

    @Test
    void testOnNext_skipBlock_sameAsStreaming() {
        final PublishStreamResponse response = createSkipBlock(25L);
        when(connectionManager.currentStreamingBlockNumber()).thenReturn(25L);
        connection.updateConnectionState(ConnectionState.ACTIVE);
        connection.onNext(response);

        verify(metrics).recordLatestBlockSkipBlock(25L);
        verify(metrics).recordResponseReceived(ResponseOneOfType.SKIP_BLOCK);
        verify(connectionManager).jumpToBlock(26L); // jump to the response block number + 1
        verify(connectionManager).currentStreamingBlockNumber();
        verifyNoMoreInteractions(metrics);
        verifyNoMoreInteractions(requestPipeline);
        verifyNoMoreInteractions(connectionManager);
        verifyNoInteractions(bufferService);
    }

    @Test
    void testOnNext_skipBlock_notSameAsStreaming() {
        final PublishStreamResponse response = createSkipBlock(25L);
        when(connectionManager.currentStreamingBlockNumber()).thenReturn(26L);
        connection.updateConnectionState(ConnectionState.ACTIVE);

        connection.onNext(response);

        verify(metrics).recordLatestBlockSkipBlock(25L);
        verify(metrics).recordResponseReceived(ResponseOneOfType.SKIP_BLOCK);
        verify(connectionManager).currentStreamingBlockNumber();
        verifyNoMoreInteractions(metrics);
        verifyNoMoreInteractions(requestPipeline);
        verifyNoMoreInteractions(connectionManager);
        verifyNoInteractions(bufferService);
    }

    @Test
    void testOnNext_resendBlock_blockExists() {
        final PublishStreamResponse response = createResendBlock(10L);
        when(bufferService.getBlockState(10L)).thenReturn(new BlockState(10L));

        connection.onNext(response);

        verify(metrics).recordLatestBlockResendBlock(10L);
        verify(metrics).recordResponseReceived(ResponseOneOfType.RESEND_BLOCK);
        verify(connectionManager).jumpToBlock(10L);
        verify(bufferService).getBlockState(10L);
        verifyNoMoreInteractions(metrics);
        verifyNoMoreInteractions(requestPipeline);
        verifyNoMoreInteractions(connectionManager);
        verifyNoMoreInteractions(bufferService);
    }

    @Test
    void testOnNext_resendBlock_blockDoesNotExist() {
        openConnectionAndResetMocks();

        final PublishStreamResponse response = createResendBlock(10L);
        when(bufferService.getBlockState(10L)).thenReturn(null);
        connection.updateConnectionState(ConnectionState.ACTIVE);

        connection.onNext(response);

        verify(metrics).recordLatestBlockResendBlock(10L);
        verify(metrics).recordResponseReceived(ResponseOneOfType.RESEND_BLOCK);
        verify(metrics).recordConnectionClosed();
        verify(metrics).recordActiveConnectionIp(-1L);
        verify(requestPipeline).onComplete();
        verify(connectionManager).jumpToBlock(-1L);
        verify(connectionManager).rescheduleConnection(connection, Duration.ofSeconds(30), null, true);
        verify(bufferService).getBlockState(10L);
        verifyNoMoreInteractions(metrics);
        verifyNoMoreInteractions(requestPipeline);
        verifyNoMoreInteractions(connectionManager);
        verifyNoMoreInteractions(bufferService);
    }

    @Test
    void testOnNext_unknown() {
        final PublishStreamResponse response = new PublishStreamResponse(new OneOf<>(ResponseOneOfType.UNSET, null));
        connection.updateConnectionState(ConnectionState.ACTIVE);
        connection.onNext(response);

        verify(metrics).recordUnknownResponseReceived();

        verifyNoMoreInteractions(metrics);
        verifyNoInteractions(requestPipeline);
        verifyNoInteractions(connectionManager);
        verifyNoInteractions(bufferService);
    }

    @Test
    void testSendRequest() {
        openConnectionAndResetMocks();
        final PublishStreamRequest request = createRequest(newBlockHeaderItem());

        connection.updateConnectionState(ConnectionState.ACTIVE);
        connection.sendRequest(request);

        verify(requestPipeline).onNext(request);
        verify(metrics).recordRequestSent(RequestOneOfType.BLOCK_ITEMS);
        verify(metrics).recordBlockItemsSent(1);
        verify(metrics).recordRequestLatency(anyLong());
        verifyNoMoreInteractions(metrics);
        verifyNoMoreInteractions(requestPipeline);
        verifyNoMoreInteractions(connectionManager);
        verifyNoInteractions(bufferService);
    }

    @Test
    void testSendRequest_notActive() {
        final PublishStreamRequest request = createRequest(newBlockHeaderItem());

        connection.createRequestPipeline();
        connection.updateConnectionState(ConnectionState.PENDING);
        connection.sendRequest(request);

        verify(metrics).recordConnectionOpened();
        verifyNoMoreInteractions(metrics);
        verifyNoMoreInteractions(requestPipeline);
        verifyNoMoreInteractions(connectionManager);
        verifyNoInteractions(bufferService);
    }

    @Test
    void testSendRequest_observerNull() {
        final PublishStreamRequest request = createRequest(newBlockHeaderItem());

        // don't create the observer
        connection.updateConnectionState(ConnectionState.PENDING);
        connection.sendRequest(request);

        verifyNoInteractions(metrics);
        verifyNoMoreInteractions(requestPipeline);
        verifyNoMoreInteractions(connectionManager);
        verifyNoInteractions(bufferService);
    }

    @Test
    void testSendRequest_errorWhileActive() {
        openConnectionAndResetMocks();
        connection.updateConnectionState(ConnectionState.ACTIVE);
        doThrow(new RuntimeException("kaboom!")).when(requestPipeline).onNext(any());
        final PublishStreamRequest request = createRequest(newBlockHeaderItem());

        final RuntimeException e = catchRuntimeException(() -> connection.sendRequest(request));
        assertThat(e).isInstanceOf(RuntimeException.class).hasMessage("kaboom!");

        verify(metrics).recordRequestSendFailure();
        verifyNoMoreInteractions(metrics);
    }

    @Test
    void testSendRequest_errorWhileNotActive() {
        openConnectionAndResetMocks();
        doThrow(new RuntimeException("kaboom!")).when(requestPipeline).onNext(any());

        final BlockNodeConnection spiedConnection = spy(connection);
        doReturn(ConnectionState.ACTIVE, ConnectionState.CLOSING)
                .when(spiedConnection)
                .getConnectionState();
        final PublishStreamRequest request = createRequest(newBlockHeaderItem());

        spiedConnection.sendRequest(request);

        verify(requestPipeline).onNext(any());
        verify(spiedConnection, times(2)).getConnectionState();

        verifyNoInteractions(metrics);
    }

    // Tests sendRequest when ACTIVE but requestPipeline is null (should do nothing)
    @Test
    void testSendRequest_activeButPipelineNull() {
        final PublishStreamRequest request = createRequest(newBlockHeaderItem());

        // Set to ACTIVE state but don't create the pipeline
        connection.updateConnectionState(ConnectionState.ACTIVE);
        // requestPipeline remains null since we didn't call createRequestPipeline()

        connection.sendRequest(request);

        // Should not interact with anything since pipeline is null
        verifyNoInteractions(metrics);
        verifyNoInteractions(requestPipeline);
        verifyNoInteractions(connectionManager);
        verifyNoInteractions(bufferService);
    }

    @Test
    void testClose() {
        openConnectionAndResetMocks();
        connection.updateConnectionState(ConnectionState.ACTIVE);

        // Verify task was scheduled to periodically reset the stream
        verify(executorService)
                .scheduleAtFixedRate(
                        any(Runnable.class),
                        eq(ONCE_PER_DAY_MILLIS), // initial delay
                        eq(ONCE_PER_DAY_MILLIS), // period
                        eq(TimeUnit.MILLISECONDS));

        connection.close(true);

        assertThat(connection.getConnectionState()).isEqualTo(ConnectionState.CLOSED);

        verify(metrics).recordConnectionClosed();
        verify(metrics).recordActiveConnectionIp(-1L);
        verify(connectionManager).jumpToBlock(-1L);
        verify(requestPipeline).onComplete();
        verifyNoMoreInteractions(metrics);
        verifyNoMoreInteractions(requestPipeline);
        verifyNoMoreInteractions(connectionManager);
        verifyNoInteractions(bufferService);
    }

    @Test
    void testClose_failure() {
        openConnectionAndResetMocks();
        connection.updateConnectionState(ConnectionState.ACTIVE);

        // Verify task was scheduled to periodically reset the stream
        verify(executorService)
                .scheduleAtFixedRate(
                        any(Runnable.class),
                        eq(ONCE_PER_DAY_MILLIS), // initial delay
                        eq(ONCE_PER_DAY_MILLIS), // period
                        eq(TimeUnit.MILLISECONDS));

        connection.close(true);

        assertThat(connection.getConnectionState()).isEqualTo(ConnectionState.CLOSED);

        verify(connectionManager).jumpToBlock(-1L);
        verify(requestPipeline).onComplete();
        verify(metrics).recordConnectionClosed();
        verify(metrics).recordActiveConnectionIp(-1L);
        verifyNoMoreInteractions(metrics);
        verifyNoMoreInteractions(requestPipeline);
        verifyNoMoreInteractions(connectionManager);
        verifyNoInteractions(bufferService);
    }

    // Tests close operation without calling onComplete on pipeline
    @Test
    void testClose_withoutOnComplete() {
        openConnectionAndResetMocks();
        connection.updateConnectionState(ConnectionState.ACTIVE);

        connection.close(false);

        assertThat(connection.getConnectionState()).isEqualTo(ConnectionState.CLOSED);

        verify(connectionManager).jumpToBlock(-1L);
        // Should not call onComplete when callOnComplete is false
        verify(metrics).recordConnectionClosed();
        verify(metrics).recordActiveConnectionIp(-1L);
        verifyNoMoreInteractions(metrics);
        verifyNoMoreInteractions(connectionManager);
        verifyNoInteractions(bufferService);
        verifyNoInteractions(requestPipeline);
    }

    // Tests close operation when connection is not in ACTIVE state
    @Test
    void testClose_notActiveState() {
        openConnectionAndResetMocks();
        connection.updateConnectionState(ConnectionState.PENDING);

        connection.close(true);

        assertThat(connection.getConnectionState()).isEqualTo(ConnectionState.CLOSED);

        verify(connectionManager).jumpToBlock(-1L);
        // Should call onComplete when callOnComplete=true and state transitions to CLOSING
        verify(requestPipeline).onComplete();
        verify(metrics).recordConnectionClosed();
        verify(metrics).recordActiveConnectionIp(-1L);
        verifyNoMoreInteractions(metrics);
        verifyNoMoreInteractions(connectionManager);
        verifyNoMoreInteractions(requestPipeline);
        verifyNoInteractions(bufferService);
    }

    // Tests exception handling during close operation (should catch and log RuntimeException)
    @Test
    void testClose_exceptionDuringClose() {
        openConnectionAndResetMocks();
        connection.updateConnectionState(ConnectionState.ACTIVE);

        // Mock jumpToBlock to throw a RuntimeException to trigger the catch block
        doThrow(new RuntimeException("Simulated close error"))
                .when(connectionManager)
                .jumpToBlock(-1L);

        // This should not throw an exception - it should be caught and logged
        connection.close(true);

        // Verify the exception handling path was taken
        verify(connectionManager).jumpToBlock(-1L);
        verify(requestPipeline).onComplete(); // closePipeline should still be called before the exception

        // Connection state should still be CLOSED even after the exception
        assertThat(connection.getConnectionState()).isEqualTo(ConnectionState.CLOSED);
    }

    // Tests exception handling during pipeline completion (should catch and log Exception)
    @Test
    void testClose_exceptionDuringPipelineCompletion() {
        openConnectionAndResetMocks();
        connection.updateConnectionState(ConnectionState.ACTIVE);

        // Mock requestPipeline.onComplete() to throw an Exception to trigger the catch block in closePipeline
        doThrow(new RuntimeException("Simulated pipeline completion error"))
                .when(requestPipeline)
                .onComplete();

        // This should not throw an exception - it should be caught and logged
        connection.close(true);

        // Verify the exception handling path was taken
        verify(requestPipeline).onComplete(); // Should be called and throw exception
        verify(connectionManager).jumpToBlock(-1L); // Should still continue after pipeline exception

        // Connection state should still be CLOSED even after the pipeline exception
        assertThat(connection.getConnectionState()).isEqualTo(ConnectionState.CLOSED);
    }

    // Tests close operation when requestPipeline is null (should skip pipeline closure)
    @Test
    void testClose_pipelineNull() {
        // Don't call openConnectionAndResetMocks() to avoid creating a pipeline
        connection.updateConnectionState(ConnectionState.ACTIVE);
        // requestPipeline remains null since we didn't call createRequestPipeline()

        connection.close(true);

        // Should complete successfully without interacting with pipeline
        assertThat(connection.getConnectionState()).isEqualTo(ConnectionState.CLOSED);
        verify(connectionManager).jumpToBlock(-1L);

        // Should not interact with pipeline since it's null
        verifyNoInteractions(requestPipeline);
        verify(metrics).recordConnectionClosed();
        verify(metrics).recordActiveConnectionIp(-1L);
        verifyNoMoreInteractions(metrics);
        verifyNoMoreInteractions(connectionManager);
        verifyNoInteractions(bufferService);
    }

    @Test
    void testClose_alreadyClosed() {
        openConnectionAndResetMocks();
        connection.updateConnectionState(ConnectionState.CLOSED);

        connection.close(true);

        verifyNoInteractions(connectionManager);
        verifyNoInteractions(requestPipeline);
        verifyNoInteractions(metrics);
        verifyNoInteractions(bufferService);
    }

    @Test
    void testClose_alreadyClosing() {
        openConnectionAndResetMocks();
        connection.updateConnectionState(ConnectionState.CLOSING);

        connection.close(true);

        verifyNoInteractions(connectionManager);
        verifyNoInteractions(requestPipeline);
        verifyNoInteractions(metrics);
        verifyNoInteractions(bufferService);
    }

    @Test
    void testOnError_activeConnection() {
        openConnectionAndResetMocks();
        connection.updateConnectionState(ConnectionState.ACTIVE);

        connection.onError(new RuntimeException("oh bother"));

        assertThat(connection.getConnectionState()).isEqualTo(ConnectionState.CLOSED);

        verify(metrics).recordConnectionOnError();
        verify(metrics).recordConnectionClosed();
        verify(metrics).recordActiveConnectionIp(-1L);
        verify(connectionManager).jumpToBlock(-1L);
        verify(requestPipeline).onComplete();
        verify(connectionManager).rescheduleConnection(connection, Duration.ofSeconds(30), null, true);
        verifyNoMoreInteractions(metrics);
        verifyNoMoreInteractions(requestPipeline);
        verifyNoMoreInteractions(connectionManager);
        verifyNoInteractions(bufferService);
    }

    @Test
    void testOnError_terminalConnection() {
        openConnectionAndResetMocks();
        connection.updateConnectionState(ConnectionState.CLOSING);

        connection.onError(new RuntimeException("oh bother"));

        verifyNoInteractions(metrics);
        verifyNoInteractions(requestPipeline);
        verifyNoInteractions(connectionManager);
        verifyNoInteractions(bufferService);
    }

    @Test
    void testOnCompleted_streamClosingInProgress() {
        openConnectionAndResetMocks();
        connection.close(true); // call this so we mark the connection as closing
        resetMocks();

        connection.onComplete();

        verify(metrics).recordConnectionOnComplete();
        verifyNoMoreInteractions(metrics);
        verifyNoInteractions(requestPipeline);
        verifyNoInteractions(connectionManager);
        verifyNoInteractions(bufferService);
    }

    // Tests onComplete when streamShutdownInProgress is true but connection not closed
    @Test
    void testOnCompleted_streamShutdownInProgressButNotClosed() throws Exception {
        openConnectionAndResetMocks();
        connection.updateConnectionState(ConnectionState.ACTIVE);

        // Use reflection to set streamShutdownInProgress to true without closing the connection
        // This simulates the race condition where shutdown begins but onComplete arrives first
        final var field = BlockNodeConnection.class.getDeclaredField("streamShutdownInProgress");
        field.setAccessible(true);
        final AtomicBoolean streamShutdownInProgress = (AtomicBoolean) field.get(connection);
        streamShutdownInProgress.set(true);

        connection.onComplete();

        // Should log that stream close was in progress and not call handleStreamFailure
        // The flag should be reset to false by getAndSet(false)
        assertThat(streamShutdownInProgress.get()).isFalse();

        verify(metrics).recordConnectionOnComplete();

        verifyNoMoreInteractions(metrics);
        // Should not interact with dependencies since shutdown was expected
        verifyNoInteractions(requestPipeline);
        verifyNoInteractions(connectionManager);
        verifyNoInteractions(bufferService);
    }

    @Test
    void testOnCompleted_streamClosingNotInProgress() {
        openConnectionAndResetMocks();
        connection.updateConnectionState(ConnectionState.ACTIVE);

        // don't call close so we do not mark the connection as closing
        connection.onComplete();

        verify(connectionManager).jumpToBlock(-1L);
        verify(requestPipeline).onComplete();
        verify(connectionManager).rescheduleConnection(connection, Duration.ofSeconds(30), null, true);
        verify(metrics).recordConnectionOnComplete();
        verify(metrics).recordConnectionClosed();
        verify(metrics).recordActiveConnectionIp(-1L);
        verifyNoMoreInteractions(metrics);
        verifyNoMoreInteractions(requestPipeline);
        verifyNoMoreInteractions(connectionManager);
        verifyNoInteractions(bufferService);
    }

    // Tests that no response processing occurs when connection is already closed
    @Test
    void testOnNext_connectionClosed() {
        final PublishStreamResponse response = createBlockAckResponse(10L);
        connection.updateConnectionState(ConnectionState.CLOSED);

        connection.onNext(response);

        // Should not process any response when connection is closed
        verifyNoInteractions(metrics);
        verifyNoInteractions(requestPipeline);
        verifyNoInteractions(connectionManager);
        verifyNoInteractions(bufferService);
    }

    // Tests EndOfStream rate limiting - connection closes when limit exceeded
    @Test
    void testOnNext_endOfStream_rateLimitExceeded() {
        openConnectionAndResetMocks();
        connection.updateConnectionState(ConnectionState.ACTIVE);
        final PublishStreamResponse response = createEndOfStreamResponse(Code.ERROR, 10L);

        when(connectionManager.recordEndOfStreamAndCheckLimit(eq(nodeConfig), any()))
                .thenReturn(true);
        when(connectionManager.getEndOfStreamScheduleDelay()).thenReturn(Duration.ofMinutes(5));

        connection.onNext(response);

        verify(metrics).recordLatestBlockEndOfStream(10L);
        verify(metrics).recordResponseEndOfStreamReceived(Code.ERROR);
        verify(metrics).recordEndOfStreamLimitExceeded();
        verify(metrics).recordConnectionClosed();
        verify(metrics).recordActiveConnectionIp(-1L);
        verify(connectionManager).recordEndOfStreamAndCheckLimit(eq(nodeConfig), any());
        verify(connectionManager).updateLastVerifiedBlock(nodeConfig, 10L);
        verify(connectionManager).rescheduleConnection(connection, Duration.ofMinutes(5), null, true);
        verify(connectionManager).jumpToBlock(-1L);
        verify(requestPipeline).onComplete();
        verifyNoMoreInteractions(metrics);
        verifyNoMoreInteractions(requestPipeline);
    }

    // Tests EndOfStream client failure codes with Long.MAX_VALUE edge case (should restart at block 0)
    @ParameterizedTest
    @EnumSource(
            value = EndOfStream.Code.class,
            names = {"TIMEOUT", "DUPLICATE_BLOCK", "BAD_BLOCK_PROOF", "INVALID_REQUEST"})
    void testOnNext_endOfStream_clientFailures_maxValueBlockNumber(final EndOfStream.Code responseCode) {
        openConnectionAndResetMocks();
        connection.updateConnectionState(ConnectionState.ACTIVE);

        final PublishStreamResponse response = createEndOfStreamResponse(responseCode, Long.MAX_VALUE);
        connection.onNext(response);

        verify(metrics).recordLatestBlockEndOfStream(Long.MAX_VALUE);
        verify(metrics).recordResponseEndOfStreamReceived(responseCode);
        verify(metrics).recordConnectionClosed();
        verify(metrics).recordActiveConnectionIp(-1L);
        verify(connectionManager).updateLastVerifiedBlock(connection.getNodeConfig(), Long.MAX_VALUE);
        verify(requestPipeline).onComplete();
        verify(connectionManager).jumpToBlock(-1L);
        verify(connectionManager).rescheduleConnection(connection, null, 0L, false);

        verifyNoMoreInteractions(metrics);
        verifyNoMoreInteractions(requestPipeline);

        // Verify connection is closed after handling EndOfStream
        assertThat(connection.getConnectionState()).isEqualTo(ConnectionState.CLOSED);
    }

    // Tests EndOfStream BEHIND code with Long.MAX_VALUE edge case (should restart at block 0)
    @Test
    void testOnNext_endOfStream_blockNodeBehind_maxValueBlockNumber() {
        openConnectionAndResetMocks();
        final PublishStreamResponse response = createEndOfStreamResponse(Code.BEHIND, Long.MAX_VALUE);
        when(bufferService.getBlockState(0L)).thenReturn(new BlockState(0L));
        connection.updateConnectionState(ConnectionState.ACTIVE);

        connection.onNext(response);

        verify(metrics).recordLatestBlockEndOfStream(Long.MAX_VALUE);
        verify(metrics).recordResponseEndOfStreamReceived(Code.BEHIND);
        verify(requestPipeline).onComplete();
        verify(connectionManager).updateLastVerifiedBlock(connection.getNodeConfig(), Long.MAX_VALUE);
        verify(connectionManager).jumpToBlock(-1L);
        verify(connectionManager)
                .rescheduleConnection(connection, null, 0L, false); // Should restart at 0 for MAX_VALUE
        verify(bufferService).getBlockState(0L);
        verify(metrics).recordConnectionClosed();
        verify(metrics).recordActiveConnectionIp(-1L);
        verifyNoMoreInteractions(metrics);
        verifyNoMoreInteractions(requestPipeline);
    }

    // Tests stream failure handling without calling onComplete on the pipeline
    @Test
    void testHandleStreamFailureWithoutOnComplete() {
        openConnectionAndResetMocks();
        connection.updateConnectionState(ConnectionState.ACTIVE);

        connection.handleStreamFailureWithoutOnComplete();

        final ConnectionState postState = connection.getConnectionState();
        assertThat(postState).isEqualTo(ConnectionState.CLOSED);

        // Should not call onComplete on the pipeline
        verify(connectionManager).rescheduleConnection(connection, Duration.ofSeconds(30), null, true);
        verify(connectionManager).jumpToBlock(-1L);
        verifyNoInteractions(requestPipeline);
        verifyNoMoreInteractions(connectionManager);
    }

    // Tests that error handling is skipped when connection is already closed
    @Test
    void testOnError_connectionClosed() {
        connection.updateConnectionState(ConnectionState.CLOSED);

        connection.onError(new RuntimeException("test error"));

        // Should not handle error when connection is already closed (terminal state)
        verifyNoInteractions(metrics);
        verifyNoInteractions(requestPipeline);
        verifyNoInteractions(connectionManager);
        verifyNoInteractions(bufferService);
    }

    // Tests error handling in PENDING state (should not call onComplete on pipeline)
    @Test
    void testOnError_connectionPending() {
        openConnectionAndResetMocks();
        connection.updateConnectionState(ConnectionState.PENDING);

        connection.onError(new RuntimeException("test error"));

        assertThat(connection.getConnectionState()).isEqualTo(ConnectionState.CLOSED);

        verify(metrics).recordConnectionOnError();
        verify(metrics).recordConnectionClosed();
        verify(metrics).recordActiveConnectionIp(-1L);
        verify(connectionManager).jumpToBlock(-1L);
        verify(connectionManager).rescheduleConnection(connection, Duration.ofSeconds(30), null, true);
        // Should call onComplete when callOnComplete=true (from handleStreamFailure)
        verify(requestPipeline).onComplete();
        verifyNoMoreInteractions(metrics);
        verifyNoMoreInteractions(connectionManager);
        verifyNoMoreInteractions(requestPipeline);
    }

    // Tests error handling in UNINITIALIZED state (should do nothing)
    @Test
    void testOnError_connectionUninitialized() {
        // Connection starts in UNINITIALIZED state by default
        assertThat(connection.getConnectionState()).isEqualTo(ConnectionState.UNINITIALIZED);

        connection.onError(new RuntimeException("test error"));

        // Should transition to CLOSED state after handling the error
        assertThat(connection.getConnectionState()).isEqualTo(ConnectionState.CLOSED);

        verify(metrics).recordConnectionOnError();
        verify(connectionManager).jumpToBlock(-1L);
        verify(connectionManager).rescheduleConnection(connection, Duration.ofSeconds(30), null, true);
        verify(metrics).recordConnectionClosed();
        verify(metrics).recordActiveConnectionIp(-1L);
        verifyNoMoreInteractions(metrics);
        verifyNoInteractions(requestPipeline);
        verifyNoMoreInteractions(connectionManager);
        verifyNoInteractions(bufferService);
    }

    // Tests explicit stream termination with proper EndStream request parameters
    @Test
    void testEndTheStreamWith() {
        openConnectionAndResetMocks();
        connection.updateConnectionState(ConnectionState.ACTIVE);

        when(bufferService.getEarliestAvailableBlockNumber()).thenReturn(5L);
        when(bufferService.getHighestAckedBlockNumber()).thenReturn(15L);

        connection.endTheStreamWith(PublishStreamRequest.EndStream.Code.RESET);

        // Verify the EndStream request was sent with correct parameters
        verify(bufferService).getEarliestAvailableBlockNumber();
        verify(bufferService).getHighestAckedBlockNumber();
        verify(requestPipeline).onNext(any(PublishStreamRequest.class));
        verify(requestPipeline).onComplete();
        verify(connectionManager).jumpToBlock(-1L);

        assertThat(connection.getConnectionState()).isEqualTo(ConnectionState.CLOSED);
    }

    // Tests client-side end stream handling (should have no side effects)
    @Test
    void testClientEndStreamReceived() {
        // This method calls the superclass implementation - test that it doesn't throw exceptions
        // and doesn't change connection state or interact with dependencies
        final ConnectionState initialState = connection.getConnectionState();

        connection.clientEndStreamReceived();

        // Verify state unchanged and no side effects
        assertThat(connection.getConnectionState()).isEqualTo(initialState);
        verifyNoInteractions(metrics);
        verifyNoInteractions(requestPipeline);
        verifyNoInteractions(connectionManager);
        verifyNoInteractions(bufferService);
    }

    // Tests Flow.Subscriber contract implementation (should request Long.MAX_VALUE)
    @Test
    void testOnSubscribe() {
        final Flow.Subscription subscription = mock(Flow.Subscription.class);

        connection.onSubscribe(subscription);

        verify(subscription).request(Long.MAX_VALUE);
        verifyNoInteractions(metrics);
        verifyNoInteractions(requestPipeline);
        verifyNoInteractions(connectionManager);
        verifyNoInteractions(bufferService);
    }

    // Tests connection state transition from ACTIVE to other states (should cancel reset task)
    @Test
    void testUpdateConnectionState_fromActiveToOther() {
        openConnectionAndResetMocks();
        connection.updateConnectionState(ConnectionState.ACTIVE);

        // Reset mocks to focus on the state change
        reset(executorService);

        // Change from ACTIVE to PENDING should cancel stream reset
        connection.updateConnectionState(ConnectionState.PENDING);

        assertThat(connection.getConnectionState()).isEqualTo(ConnectionState.PENDING);
        verifyNoInteractions(executorService); // No new scheduling should happen
    }

    // Tests cancellation of existing stream reset task when rescheduling (task not done)
    @Test
    void testScheduleStreamReset_cancelExistingTask() {
        openConnectionAndResetMocks();

        // Create a mock ScheduledFuture that is not done to simulate existing task
        final ScheduledFuture<?> mockTask = mock(ScheduledFuture.class);
        when(mockTask.isDone()).thenReturn(false);

        // Configure executor to return our mock task
        doReturn(mockTask)
                .when(executorService)
                .scheduleAtFixedRate(any(Runnable.class), anyLong(), anyLong(), any(TimeUnit.class));

        // First activation - creates initial task
        connection.updateConnectionState(ConnectionState.ACTIVE);

        // Verify first task was scheduled
        verify(executorService)
                .scheduleAtFixedRate(
                        any(Runnable.class),
                        eq(ONCE_PER_DAY_MILLIS),
                        eq(ONCE_PER_DAY_MILLIS),
                        eq(TimeUnit.MILLISECONDS));

        // Reset executor mock but keep the task behavior
        reset(executorService);
        doReturn(mockTask)
                .when(executorService)
                .scheduleAtFixedRate(any(Runnable.class), anyLong(), anyLong(), any(TimeUnit.class));

        // Activate again - this should cancel the existing task and create a new one
        // This covers the lines: if (streamResetTask != null && !streamResetTask.isDone()) {
        // streamResetTask.cancel(false); }
        connection.updateConnectionState(ConnectionState.ACTIVE);

        // Verify the existing task was cancelled
        verify(mockTask).cancel(false);

        // Verify a new task was scheduled
        verify(executorService)
                .scheduleAtFixedRate(
                        any(Runnable.class),
                        eq(ONCE_PER_DAY_MILLIS),
                        eq(ONCE_PER_DAY_MILLIS),
                        eq(TimeUnit.MILLISECONDS));

        assertThat(connection.getConnectionState()).isEqualTo(ConnectionState.ACTIVE);
    }

    // Tests rescheduling when existing stream reset task is already done (should not cancel)
    @Test
    void testScheduleStreamReset_existingTaskAlreadyDone() {
        openConnectionAndResetMocks();

        // Create a mock ScheduledFuture that IS done to simulate completed task
        final ScheduledFuture<?> mockTask = mock(ScheduledFuture.class);
        when(mockTask.isDone()).thenReturn(true); // Task is already done

        // Configure executor to return our mock task
        doReturn(mockTask)
                .when(executorService)
                .scheduleAtFixedRate(any(Runnable.class), anyLong(), anyLong(), any(TimeUnit.class));

        // First activation - creates initial task
        connection.updateConnectionState(ConnectionState.ACTIVE);

        // Verify first task was scheduled
        verify(executorService)
                .scheduleAtFixedRate(
                        any(Runnable.class),
                        eq(ONCE_PER_DAY_MILLIS),
                        eq(ONCE_PER_DAY_MILLIS),
                        eq(TimeUnit.MILLISECONDS));

        // Reset executor mock but keep the task behavior
        reset(executorService);
        doReturn(mockTask)
                .when(executorService)
                .scheduleAtFixedRate(any(Runnable.class), anyLong(), anyLong(), any(TimeUnit.class));

        // Activate again - this should NOT cancel the existing task since it's already done
        // This covers: if (streamResetTask != null && !streamResetTask.isDone()) - the null check passes but isDone()
        // is true
        connection.updateConnectionState(ConnectionState.ACTIVE);

        // Verify the existing task was NOT cancelled since it's already done
        verify(mockTask, times(0)).cancel(false); // Should not be called

        // Verify a new task was still scheduled
        verify(executorService)
                .scheduleAtFixedRate(
                        any(Runnable.class),
                        eq(ONCE_PER_DAY_MILLIS),
                        eq(ONCE_PER_DAY_MILLIS),
                        eq(TimeUnit.MILLISECONDS));

        assertThat(connection.getConnectionState()).isEqualTo(ConnectionState.ACTIVE);
    }

    // Tests cancellation of stream reset task when transitioning away from ACTIVE state
    @Test
    void testCancelStreamReset_existingTask() {
        openConnectionAndResetMocks();

        // Create a mock ScheduledFuture that exists
        final ScheduledFuture<?> mockTask = mock(ScheduledFuture.class);

        // Configure executor to return our mock task
        doReturn(mockTask)
                .when(executorService)
                .scheduleAtFixedRate(any(Runnable.class), anyLong(), anyLong(), any(TimeUnit.class));

        // First, activate the connection to create a stream reset task
        connection.updateConnectionState(ConnectionState.ACTIVE);

        // Verify task was scheduled
        verify(executorService)
                .scheduleAtFixedRate(
                        any(Runnable.class),
                        eq(ONCE_PER_DAY_MILLIS),
                        eq(ONCE_PER_DAY_MILLIS),
                        eq(TimeUnit.MILLISECONDS));

        // Now change to a non-ACTIVE state to trigger cancelStreamReset()
        // This should cover: if (streamResetTask != null) { streamResetTask.cancel(false); ... }
        connection.updateConnectionState(ConnectionState.PENDING);

        // Verify the task was cancelled
        verify(mockTask).cancel(false);

        assertThat(connection.getConnectionState()).isEqualTo(ConnectionState.PENDING);
    }

    // Tests execution of periodic stream reset task (should reset stream and close connection)
    @Test
    void testPeriodicStreamReset() {
        openConnectionAndResetMocks();
        connection.updateConnectionState(ConnectionState.ACTIVE);

        // Capture the scheduled runnable
        final ArgumentCaptor<Runnable> runnableCaptor = ArgumentCaptor.forClass(Runnable.class);
        verify(executorService)
                .scheduleAtFixedRate(
                        runnableCaptor.capture(),
                        eq(ONCE_PER_DAY_MILLIS),
                        eq(ONCE_PER_DAY_MILLIS),
                        eq(TimeUnit.MILLISECONDS));

        reset(connectionManager, bufferService);

        // Execute the periodic reset
        final Runnable periodicReset = runnableCaptor.getValue();
        periodicReset.run();

        // Verify reset behavior
        verify(bufferService).getEarliestAvailableBlockNumber();
        verify(bufferService).getHighestAckedBlockNumber();
        verify(connectionManager).connectionResetsTheStream(connection);
        verify(requestPipeline).onNext(any(PublishStreamRequest.class));
        verify(requestPipeline).onComplete();
        verify(connectionManager).jumpToBlock(-1L);

        assertThat(connection.getConnectionState()).isEqualTo(ConnectionState.CLOSED);
    }

    // Tests that periodic reset task does nothing when connection is not ACTIVE
    @Test
    void testPeriodicStreamReset_connectionNotActive() {
        openConnectionAndResetMocks();
        connection.updateConnectionState(ConnectionState.ACTIVE);

        // Capture the scheduled runnable
        final ArgumentCaptor<Runnable> runnableCaptor = ArgumentCaptor.forClass(Runnable.class);
        verify(executorService)
                .scheduleAtFixedRate(
                        runnableCaptor.capture(),
                        eq(ONCE_PER_DAY_MILLIS),
                        eq(ONCE_PER_DAY_MILLIS),
                        eq(TimeUnit.MILLISECONDS));

        // Change state to PENDING before executing reset
        connection.updateConnectionState(ConnectionState.PENDING);
        reset(connectionManager, bufferService, requestPipeline);

        // Execute the periodic reset
        final Runnable periodicReset = runnableCaptor.getValue();
        periodicReset.run();

        // Should not perform reset when connection is not active
        verifyNoInteractions(connectionManager);
        verifyNoInteractions(bufferService);
        verifyNoInteractions(requestPipeline);
    }

    // Pipeline operation timeout tests

    /**
     * Tests that onNext() operation timeout triggers handleStreamFailure when timeout expires.
     * This simulates a block node that stops responding during request processing.
     */
    @Test
    void testSendRequest_onNextTimeout() {
        openConnectionAndResetMocks();
        connection.updateConnectionState(ConnectionState.ACTIVE);

        // Mock a slow onNext that doesn't complete within timeout
        final ScheduledFuture<?> mockTimeoutFuture = mock(ScheduledFuture.class);
        when(mockTimeoutFuture.isDone()).thenReturn(false, true);

        // Capture the scheduled timeout task
        final ArgumentCaptor<Runnable> timeoutTaskCaptor = ArgumentCaptor.forClass(Runnable.class);
        when(executorService.schedule(timeoutTaskCaptor.capture(), eq(30000L), eq(TimeUnit.MILLISECONDS)))
                .thenReturn((ScheduledFuture) mockTimeoutFuture);

        // Simulate onNext blocking - capture it but don't let it complete normally
        doThrow(new RuntimeException("Simulated timeout during onNext"))
                .when(requestPipeline)
                .onNext(any());

        final PublishStreamRequest request = createRequest(newBlockHeaderItem());

        // Send request - this should schedule the timeout task
        try {
            connection.sendRequest(request);
        } catch (final RuntimeException e) {
            // Expected exception from the blocked onNext
        }

        // Verify timeout task was scheduled with correct delay
        verify(executorService).schedule(any(Runnable.class), eq(30000L), eq(TimeUnit.MILLISECONDS));

        // Simulate timeout expiring by running the captured timeout task
        resetMocks();
        final Runnable timeoutTask = timeoutTaskCaptor.getValue();
        timeoutTask.run();

        // Verify timeout handling
        verify(metrics).recordPipelineOperationTimeout();
        verify(metrics).recordConnectionClosed();
        verify(metrics).recordActiveConnectionIp(-1L);
        verify(connectionManager).rescheduleConnection(connection, Duration.ofSeconds(30), null, true);
        verify(connectionManager).jumpToBlock(-1L);
        verify(requestPipeline).onComplete();

        // Verify connection transitioned to CLOSED after timeout
        assertThat(connection.getConnectionState()).isEqualTo(ConnectionState.CLOSED);
    }

    /**
     * Tests that onNext() operation completes successfully before timeout and cancels the timeout task.
     */
    @Test
    void testSendRequest_onNextCompletesBeforeTimeout() {
        openConnectionAndResetMocks();
        connection.updateConnectionState(ConnectionState.ACTIVE);

        final ScheduledFuture<?> mockTimeoutFuture = mock(ScheduledFuture.class);
        when(mockTimeoutFuture.isDone()).thenReturn(false);

        // Capture the scheduled timeout task
        when(executorService.schedule(any(Runnable.class), eq(30000L), eq(TimeUnit.MILLISECONDS)))
                .thenReturn((ScheduledFuture) mockTimeoutFuture);

        final PublishStreamRequest request = createRequest(newBlockHeaderItem());
        connection.sendRequest(request);

        // Verify timeout task was scheduled
        verify(executorService).schedule(any(Runnable.class), eq(30000L), eq(TimeUnit.MILLISECONDS));

        // Verify onNext completed successfully
        verify(requestPipeline).onNext(request);

        // Verify timeout was cancelled after successful completion
        verify(mockTimeoutFuture).cancel(false);

        // Verify no timeout was recorded
        verify(metrics, times(0)).recordPipelineOperationTimeout();

        // Connection should still be ACTIVE
        assertThat(connection.getConnectionState()).isEqualTo(ConnectionState.ACTIVE);
    }

    /**
     * Tests that onNext() timeout does not trigger handleStreamFailure if connection is no longer ACTIVE.
     */
    @Test
    void testSendRequest_onNextTimeoutWhenConnectionNotActive() {
        openConnectionAndResetMocks();
        connection.updateConnectionState(ConnectionState.ACTIVE);

        final ScheduledFuture<?> mockTimeoutFuture = mock(ScheduledFuture.class);
        when(mockTimeoutFuture.isDone()).thenReturn(false);

        // Capture the scheduled timeout task
        final ArgumentCaptor<Runnable> timeoutTaskCaptor = ArgumentCaptor.forClass(Runnable.class);
        when(executorService.schedule(timeoutTaskCaptor.capture(), eq(30000L), eq(TimeUnit.MILLISECONDS)))
                .thenReturn((ScheduledFuture) mockTimeoutFuture);

        final PublishStreamRequest request = createRequest(newBlockHeaderItem());
        connection.sendRequest(request);

        // Change connection state to CLOSING before timeout expires
        connection.updateConnectionState(ConnectionState.CLOSING);
        resetMocks();

        // Simulate timeout expiring
        final Runnable timeoutTask = timeoutTaskCaptor.getValue();
        timeoutTask.run();

        // Timeout task should not trigger failure handling since connection is not ACTIVE
        verifyNoInteractions(metrics);
        verifyNoInteractions(connectionManager);
        verifyNoInteractions(requestPipeline);
    }

    /**
     * Tests that onComplete() operation timeout is detected and logged during connection close.
     * Since connection is already CLOSING, we just record the timeout without triggering failure.
     */
    @Test
    void testClose_onCompleteTimeout() {
        openConnectionAndResetMocks();
        connection.updateConnectionState(ConnectionState.ACTIVE);

        final ScheduledFuture<?> mockTimeoutFuture = mock(ScheduledFuture.class);
        when(mockTimeoutFuture.isDone()).thenReturn(false, true);

        // Capture the scheduled timeout task
        final ArgumentCaptor<Runnable> timeoutTaskCaptor = ArgumentCaptor.forClass(Runnable.class);
        when(executorService.schedule(timeoutTaskCaptor.capture(), eq(30000L), eq(TimeUnit.MILLISECONDS)))
                .thenReturn((ScheduledFuture) mockTimeoutFuture);

        // Simulate onComplete blocking
        doThrow(new RuntimeException("Simulated timeout during onComplete"))
                .when(requestPipeline)
                .onComplete();

        // Initiate close
        try {
            connection.close(true);
        } catch (final RuntimeException e) {
            // Expected exception from blocked onComplete
        }

        // Verify timeout task was scheduled
        verify(executorService).schedule(any(Runnable.class), eq(30000L), eq(TimeUnit.MILLISECONDS));

        // Reset mocks to isolate timeout task execution
        reset(metrics);

        // Simulate timeout expiring by running the captured timeout task
        final Runnable timeoutTask = timeoutTaskCaptor.getValue();
        timeoutTask.run();

        // Verify timeout was recorded (but no failure handling since we're already closing)
        verify(metrics).recordPipelineOperationTimeout();
        verifyNoMoreInteractions(metrics);
    }

    /**
     * Tests that onComplete() operation completes successfully before timeout and cancels the timeout task.
     */
    @Test
    void testClose_onCompleteCompletesBeforeTimeout() {
        openConnectionAndResetMocks();
        connection.updateConnectionState(ConnectionState.ACTIVE);

        final ScheduledFuture<?> mockTimeoutFuture = mock(ScheduledFuture.class);
        when(mockTimeoutFuture.isDone()).thenReturn(false);

        // Capture the scheduled timeout task
        when(executorService.schedule(any(Runnable.class), eq(30000L), eq(TimeUnit.MILLISECONDS)))
                .thenReturn((ScheduledFuture) mockTimeoutFuture);

        // Close connection normally
        connection.close(true);

        // Verify timeout task was scheduled
        verify(executorService).schedule(any(Runnable.class), eq(30000L), eq(TimeUnit.MILLISECONDS));

        // Verify onComplete was called successfully
        verify(requestPipeline).onComplete();

        // Verify timeout was cancelled after successful completion
        verify(mockTimeoutFuture).cancel(false);

        // Verify no timeout was recorded
        verify(metrics, times(0)).recordPipelineOperationTimeout();

        // Connection should be CLOSED
        assertThat(connection.getConnectionState()).isEqualTo(ConnectionState.CLOSED);
    }

    /**
     * Tests that closing without calling onComplete does not schedule a timeout task.
     * This covers the case where callOnComplete=false.
     */
    @Test
    void testClose_withoutOnCompleteDoesNotScheduleTimeout() {
        openConnectionAndResetMocks();
        connection.updateConnectionState(ConnectionState.ACTIVE);

        // Close without calling onComplete
        connection.close(false);

        // Verify no timeout task was scheduled for onComplete
        // (Only the stream reset schedule from ACTIVE state transition should have happened)
        verify(executorService, times(0)).schedule(any(Runnable.class), eq(30000L), eq(TimeUnit.MILLISECONDS));

        // Verify onComplete was not called
        verify(requestPipeline, times(0)).onComplete();

        // Verify no timeout was recorded
        verify(metrics, times(0)).recordPipelineOperationTimeout();

        // Connection should be CLOSED
        assertThat(connection.getConnectionState()).isEqualTo(ConnectionState.CLOSED);
    }

    // Utilities

    private void openConnectionAndResetMocks() {
        connection.createRequestPipeline();
        // reset the mocks interactions to remove tracked interactions as a result of starting the connection
        resetMocks();
    }

    private void resetMocks() {
        reset(connectionManager, requestPipeline, bufferService, metrics);
    }
}<|MERGE_RESOLUTION|>--- conflicted
+++ resolved
@@ -76,20 +76,18 @@
         executorService = mock(ScheduledExecutorService.class);
         latencyResult = mock(BlockNodeStats.HighLatencyResult.class);
 
-<<<<<<< HEAD
+        final BlockNodeClientFactory clientFactory = mock(BlockNodeClientFactory.class);
+        lenient()
+                .doReturn(grpcServiceClient)
+                .when(clientFactory)
+                .createClient(any(WebClient.class), any(PbjGrpcClientConfig.class), any(RequestOptions.class));
+
         // Setup default mock for timeout scheduling used by sendRequest() and closePipeline()
         final ScheduledFuture<?> mockTimeoutFuture = mock(ScheduledFuture.class);
         lenient().when(mockTimeoutFuture.isDone()).thenReturn(false);
         lenient()
                 .when(executorService.schedule(any(Runnable.class), eq(30000L), eq(TimeUnit.MILLISECONDS)))
                 .thenReturn((ScheduledFuture) mockTimeoutFuture);
-=======
-        final BlockNodeClientFactory clientFactory = mock(BlockNodeClientFactory.class);
-        lenient()
-                .doReturn(grpcServiceClient)
-                .when(clientFactory)
-                .createClient(any(WebClient.class), any(PbjGrpcClientConfig.class), any(RequestOptions.class));
->>>>>>> 1d6ce2bf
 
         connection = new BlockNodeConnection(
                 configProvider, nodeConfig, connectionManager, bufferService, metrics, executorService, clientFactory);
