// SPDX-License-Identifier: Apache-2.0
package com.hedera.node.app.blocks.impl.streaming;

import static org.assertj.core.api.Assertions.assertThat;
import static org.mockito.ArgumentMatchers.any;
import static org.mockito.ArgumentMatchers.eq;
import static org.mockito.Mockito.lenient;
import static org.mockito.Mockito.mock;
import static org.mockito.Mockito.reset;
import static org.mockito.Mockito.times;
import static org.mockito.Mockito.verify;
import static org.mockito.Mockito.verifyNoInteractions;
import static org.mockito.Mockito.verifyNoMoreInteractions;
import static org.mockito.Mockito.when;

import com.hedera.node.app.blocks.impl.streaming.BlockNodeConnection.ConnectionState;
import com.hedera.node.app.metrics.BlockStreamMetrics;
import com.hedera.node.config.ConfigProvider;
import com.hedera.node.internal.network.BlockNodeConfig;
import com.hedera.pbj.runtime.OneOf;
import com.hedera.pbj.runtime.grpc.Pipeline;
import java.lang.invoke.MethodHandles;
import java.lang.invoke.MethodHandles.Lookup;
import java.lang.invoke.VarHandle;
import java.time.Duration;
import java.util.concurrent.ScheduledExecutorService;
import java.util.concurrent.TimeUnit;
import java.util.concurrent.atomic.AtomicBoolean;
import org.hiero.block.api.BlockStreamPublishServiceInterface.BlockStreamPublishServiceClient;
import org.hiero.block.api.PublishStreamRequest;
import org.hiero.block.api.PublishStreamRequest.EndStream;
import org.hiero.block.api.PublishStreamRequest.RequestOneOfType;
import org.hiero.block.api.PublishStreamResponse;
import org.hiero.block.api.PublishStreamResponse.EndOfStream;
import org.hiero.block.api.PublishStreamResponse.EndOfStream.Code;
import org.hiero.block.api.PublishStreamResponse.ResponseOneOfType;
import org.junit.jupiter.api.BeforeEach;
import org.junit.jupiter.api.Test;
import org.junit.jupiter.api.extension.ExtendWith;
import org.junit.jupiter.params.ParameterizedTest;
import org.junit.jupiter.params.provider.EnumSource;
import org.mockito.junit.jupiter.MockitoExtension;

@ExtendWith(MockitoExtension.class)
class BlockNodeConnectionTest extends BlockNodeCommunicationTestBase {
    private static final long ONCE_PER_DAY_MILLIS = Duration.ofHours(24).toMillis();
    private static final VarHandle isStreamingEnabledHandle;

    static {
        try {
            final Lookup lookup = MethodHandles.lookup();
            isStreamingEnabledHandle = MethodHandles.privateLookupIn(BlockNodeConnectionManager.class, lookup)
                    .findVarHandle(BlockNodeConnectionManager.class, "isStreamingEnabled", AtomicBoolean.class);
        } catch (final Exception e) {
            throw new RuntimeException(e);
        }
    }

    private BlockNodeConnection connection;

    private BlockNodeConnectionManager connectionManager;
    private BlockBufferService bufferService;
    private BlockStreamPublishServiceClient grpcServiceClient;
    private BlockStreamMetrics metrics;
    private Pipeline<? super PublishStreamRequest> requestPipeline;
    private ScheduledExecutorService executorService;

    @BeforeEach
    void beforeEach() {
        final ConfigProvider configProvider = createConfigProvider();
        final BlockNodeConfig nodeConfig = newBlockNodeConfig(8080, 1);
        connectionManager = mock(BlockNodeConnectionManager.class);
        bufferService = mock(BlockBufferService.class);
        grpcServiceClient = mock(BlockStreamPublishServiceClient.class);
        metrics = mock(BlockStreamMetrics.class);
        requestPipeline = mock(Pipeline.class);
        executorService = mock(ScheduledExecutorService.class);

        connection = new BlockNodeConnection(
                configProvider,
                nodeConfig,
                connectionManager,
                bufferService,
                grpcServiceClient,
                metrics,
                executorService);

        lenient().doReturn(requestPipeline).when(grpcServiceClient).publishBlockStream(connection);
    }

    @Test
    void testCreateRequestPipeline() {
        assertThat(connection.getConnectionState()).isEqualTo(ConnectionState.UNINITIALIZED);

        connection.createRequestPipeline();

        assertThat(connection.getConnectionState()).isEqualTo(ConnectionState.PENDING);
        verify(grpcServiceClient).publishBlockStream(connection);
    }

    @Test
    void testCreateRequestPipeline_alreadyExists() {
        connection.createRequestPipeline();
        connection.createRequestPipeline();

        verify(grpcServiceClient).publishBlockStream(connection); // should only be called once
        verifyNoMoreInteractions(grpcServiceClient);
    }

    @Test
    void testUpdatingConnectionState() {
        final ConnectionState preUpdateState = connection.getConnectionState();
        // this should be uninitialized because we haven't called connect yet
        assertThat(preUpdateState).isEqualTo(ConnectionState.UNINITIALIZED);
        connection.updateConnectionState(ConnectionState.ACTIVE);

        // Verify task was scheduled to periodically reset the stream
        verify(executorService)
                .scheduleAtFixedRate(
                        any(Runnable.class),
                        eq(ONCE_PER_DAY_MILLIS), // initial delay
                        eq(ONCE_PER_DAY_MILLIS), // period
                        eq(TimeUnit.MILLISECONDS));

        final ConnectionState postUpdateState = connection.getConnectionState();
        assertThat(postUpdateState).isEqualTo(ConnectionState.ACTIVE);
    }

    @Test
    void testHandleStreamError() {
        openConnectionAndResetMocks();
        connection.updateConnectionState(ConnectionState.ACTIVE);

        // Verify task was scheduled to periodically reset the stream
        verify(executorService)
                .scheduleAtFixedRate(
                        any(Runnable.class),
                        eq(ONCE_PER_DAY_MILLIS), // initial delay
                        eq(ONCE_PER_DAY_MILLIS), // period
                        eq(TimeUnit.MILLISECONDS));

        // do a quick sanity check on the state
        final ConnectionState preState = connection.getConnectionState();
        assertThat(preState).isEqualTo(ConnectionState.ACTIVE);

        connection.handleStreamFailure();

        final ConnectionState postState = connection.getConnectionState();
        assertThat(postState).isEqualTo(ConnectionState.CLOSED);

        verify(requestPipeline).onComplete();
        verify(connectionManager).rescheduleConnection(connection, Duration.ofSeconds(30));
        verify(connectionManager).jumpToBlock(-1L);
        verifyNoMoreInteractions(requestPipeline);
        verifyNoMoreInteractions(connectionManager);
    }

    @Test
    void testOnNext_acknowledgement_notStreaming() {
        final PublishStreamResponse response = createBlockAckResponse(10L);
        when(connectionManager.currentStreamingBlockNumber())
                .thenReturn(-1L); // we aren't streaming anything to the block node

        connection.updateConnectionState(ConnectionState.ACTIVE);
        connection.onNext(response);

        verify(connectionManager).currentStreamingBlockNumber();
        verify(bufferService).getLastBlockNumberProduced();
        verify(connectionManager).updateLastVerifiedBlock(connection.getNodeConfig(), 10L);
        verify(metrics).recordResponseReceived(ResponseOneOfType.ACKNOWLEDGEMENT);
        verifyNoMoreInteractions(metrics);
    }

    @Test
    void testOnNext_acknowledgement_olderThanCurrentStreamingAndProducing() {
        final PublishStreamResponse response = createBlockAckResponse(8L);

        when(connectionManager.currentStreamingBlockNumber()).thenReturn(10L);
        when(bufferService.getLastBlockNumberProduced()).thenReturn(10L);

        connection.updateConnectionState(ConnectionState.ACTIVE);
        connection.onNext(response);

        verify(connectionManager).currentStreamingBlockNumber();
        verify(bufferService).getLastBlockNumberProduced();

        verify(connectionManager).updateLastVerifiedBlock(connection.getNodeConfig(), 8L);
        verify(metrics).recordResponseReceived(ResponseOneOfType.ACKNOWLEDGEMENT);
        verifyNoMoreInteractions(connectionManager);
        verifyNoMoreInteractions(bufferService);
        verifyNoMoreInteractions(metrics);
    }

    @Test
    void testOnNext_acknowledgement_newerThanCurrentProducing() {
        // I don't think this scenario is possible... we should never stream a block that is newer than the block
        // currently being produced.
        final PublishStreamResponse response = createBlockAckResponse(11L);

        when(connectionManager.currentStreamingBlockNumber()).thenReturn(11L);
        when(bufferService.getLastBlockNumberProduced()).thenReturn(10L);

        connection.updateConnectionState(ConnectionState.ACTIVE);
        connection.onNext(response);

        verify(connectionManager).currentStreamingBlockNumber();
        verify(bufferService).getLastBlockNumberProduced();
        verify(connectionManager).updateLastVerifiedBlock(connection.getNodeConfig(), 11L);
        verify(connectionManager).jumpToBlock(12L);
        verify(metrics).recordResponseReceived(ResponseOneOfType.ACKNOWLEDGEMENT);
        verifyNoMoreInteractions(connectionManager);
        verifyNoMoreInteractions(metrics);
    }

    @Test
    void testOnNext_acknowledgement_newerThanCurrentStreaming() {
        final PublishStreamResponse response = createBlockAckResponse(11L);

        when(connectionManager.currentStreamingBlockNumber()).thenReturn(10L);
        when(bufferService.getLastBlockNumberProduced()).thenReturn(12L);

        connection.updateConnectionState(ConnectionState.ACTIVE);
        connection.onNext(response);

        verify(connectionManager).currentStreamingBlockNumber();
        verify(bufferService).getLastBlockNumberProduced();
        verify(connectionManager).updateLastVerifiedBlock(connection.getNodeConfig(), 11L);
        verify(connectionManager).jumpToBlock(12L);
        verify(metrics).recordResponseReceived(ResponseOneOfType.ACKNOWLEDGEMENT);
        verifyNoMoreInteractions(metrics);
    }

    @Test
    void testScheduleStreamResetTask() {
        openConnectionAndResetMocks();
        connection.updateConnectionState(ConnectionState.ACTIVE);

        // Verify task was scheduled to periodically reset the stream
        verify(executorService)
                .scheduleAtFixedRate(
                        any(Runnable.class),
                        eq(ONCE_PER_DAY_MILLIS), // initial delay
                        eq(ONCE_PER_DAY_MILLIS), // period
                        eq(TimeUnit.MILLISECONDS));

        verifyNoMoreInteractions(executorService);
        verifyNoInteractions(metrics);
        verifyNoInteractions(bufferService);
    }

    @ParameterizedTest
    @EnumSource(
            value = EndOfStream.Code.class,
            names = {"ERROR", "PERSISTENCE_FAILED"})
    void testOnNext_endOfStream_blockNodeInternalError(final EndOfStream.Code responseCode) {
        openConnectionAndResetMocks();
        connection.updateConnectionState(ConnectionState.ACTIVE);

        final PublishStreamResponse response = createEndOfStreamResponse(responseCode, 10L);
        connection.onNext(response);

        verify(metrics).recordResponseEndOfStreamReceived(responseCode);
        verify(metrics).recordConnectionClosed();
        verify(requestPipeline).onComplete();
        verify(connectionManager).jumpToBlock(-1L);
        verify(connectionManager).rescheduleConnection(connection, Duration.ofSeconds(30));
        verify(connectionManager).updateLastVerifiedBlock(connection.getNodeConfig(), 10L);
        verifyNoMoreInteractions(metrics);
        verifyNoMoreInteractions(requestPipeline);
    }

    @ParameterizedTest
    @EnumSource(
            value = EndOfStream.Code.class,
            names = {"TIMEOUT", "DUPLICATE_BLOCK", "BAD_BLOCK_PROOF", "INVALID_REQUEST"})
    void testOnNext_endOfStream_clientFailures(final EndOfStream.Code responseCode) {
        openConnectionAndResetMocks();
        connection.updateConnectionState(ConnectionState.ACTIVE);

        final PublishStreamResponse response = createEndOfStreamResponse(responseCode, 10L);
        connection.onNext(response);

        verify(metrics).recordResponseEndOfStreamReceived(responseCode);
        verify(metrics).recordConnectionClosed();
        verify(connectionManager).currentStreamingBlockNumber();
        verify(connectionManager).updateLastVerifiedBlock(connection.getNodeConfig(), 10L);
        verify(requestPipeline).onComplete();
        verify(connectionManager).jumpToBlock(-1L);
        verify(connectionManager).restartConnection(connection, 11L);
        verify(connectionManager).updateLastVerifiedBlock(connection.getNodeConfig(), 10L);
        verifyNoMoreInteractions(metrics);
        verifyNoMoreInteractions(requestPipeline);
    }

    @Test
    void testOnNext_endOfStream_blockNodeGracefulShutdown() {
        openConnectionAndResetMocks();
        // STREAM_ITEMS_SUCCESS is sent when the block node is gracefully shutting down
        final PublishStreamResponse response = createEndOfStreamResponse(Code.SUCCESS, 10L);
        connection.updateConnectionState(ConnectionState.ACTIVE);
        connection.onNext(response);

        verify(metrics).recordResponseEndOfStreamReceived(Code.SUCCESS);
        verify(metrics).recordConnectionClosed();
        verify(requestPipeline).onComplete();
        verify(connectionManager).jumpToBlock(-1L);
        verify(connectionManager).updateLastVerifiedBlock(connection.getNodeConfig(), 10L);
        verify(connectionManager).rescheduleConnection(connection, Duration.ofSeconds(30));
        verifyNoMoreInteractions(metrics);
        verifyNoMoreInteractions(requestPipeline);
    }

    @Test
    void testOnNext_endOfStream_blockNodeBehind_blockExists() {
        openConnectionAndResetMocks();
        final PublishStreamResponse response = createEndOfStreamResponse(Code.BEHIND, 10L);
        when(bufferService.getBlockState(11L)).thenReturn(new BlockState(11L));
        connection.updateConnectionState(ConnectionState.ACTIVE);

        connection.onNext(response);

        verify(metrics).recordResponseEndOfStreamReceived(Code.BEHIND);
        verify(metrics).recordConnectionClosed();
        verify(requestPipeline).onComplete();
        verify(connectionManager).currentStreamingBlockNumber();
        verify(connectionManager).updateLastVerifiedBlock(connection.getNodeConfig(), 10L);
        verify(connectionManager).jumpToBlock(-1L);
        verify(connectionManager).restartConnection(connection, 11L);
        verify(connectionManager).updateLastVerifiedBlock(connection.getNodeConfig(), 10L);
        verify(bufferService).getBlockState(11L);
        verifyNoMoreInteractions(metrics);
        verifyNoMoreInteractions(requestPipeline);
    }

    @Test
    void testOnNext_endOfStream_blockNodeBehind_blockDoesNotExist() {
        openConnectionAndResetMocks();
        final PublishStreamResponse response = createEndOfStreamResponse(Code.BEHIND, 10L);
        when(bufferService.getBlockState(11L)).thenReturn(null);

        connection.updateConnectionState(ConnectionState.ACTIVE);
        connection.onNext(response);

        verify(metrics).recordResponseEndOfStreamReceived(Code.BEHIND);
        verify(metrics).recordConnectionClosed();
        verify(metrics).recordRequestEndStreamSent(EndStream.Code.TOO_FAR_BEHIND);
        verify(bufferService, times(1)).getEarliestAvailableBlockNumber();
        verify(bufferService, times(1)).getHighestAckedBlockNumber();
        verify(bufferService).getBlockState(11L);
        verify(requestPipeline).onNext(createRequest(EndStream.Code.TOO_FAR_BEHIND));
        verify(requestPipeline).onComplete();
        verify(connectionManager).rescheduleConnection(connection, Duration.ofSeconds(30));
        verify(connectionManager).jumpToBlock(-1L);
        verify(connectionManager).updateLastVerifiedBlock(connection.getNodeConfig(), 10L);
        verifyNoMoreInteractions(metrics);
        verifyNoMoreInteractions(requestPipeline);
    }

    @Test
    void testOnNext_endOfStream_itemsUnknown() {
        openConnectionAndResetMocks();
        connection.updateConnectionState(ConnectionState.ACTIVE);

        final PublishStreamResponse response = createEndOfStreamResponse(Code.UNKNOWN, 10L);
        connection.onNext(response);

        verify(metrics).recordResponseEndOfStreamReceived(Code.UNKNOWN);
        verify(metrics).recordConnectionClosed();
        verify(requestPipeline).onComplete();
        verify(connectionManager).jumpToBlock(-1L);
        verify(connectionManager).rescheduleConnection(connection, Duration.ofSeconds(30));
        verify(connectionManager).updateLastVerifiedBlock(connection.getNodeConfig(), 10L);
        verifyNoMoreInteractions(metrics);
        verifyNoMoreInteractions(requestPipeline);
    }

    @Test
    void testOnNext_skipBlock_sameAsStreaming() {
        final PublishStreamResponse response = createSkipBlock(25L);
        when(connectionManager.currentStreamingBlockNumber()).thenReturn(25L);
        connection.updateConnectionState(ConnectionState.ACTIVE);
        connection.onNext(response);

        verify(metrics).recordResponseReceived(ResponseOneOfType.SKIP_BLOCK);
        verify(connectionManager).jumpToBlock(26L); // jump to the response block number + 1
        verify(connectionManager).currentStreamingBlockNumber();
        verifyNoMoreInteractions(metrics);
        verifyNoMoreInteractions(requestPipeline);
        verifyNoMoreInteractions(connectionManager);
        verifyNoInteractions(bufferService);
    }

    @Test
    void testOnNext_skipBlock_notSameAsStreaming() {
        final PublishStreamResponse response = createSkipBlock(25L);
        when(connectionManager.currentStreamingBlockNumber()).thenReturn(26L);
        connection.updateConnectionState(ConnectionState.ACTIVE);

        connection.onNext(response);

        verify(metrics).recordResponseReceived(ResponseOneOfType.SKIP_BLOCK);
        verify(connectionManager).currentStreamingBlockNumber();
        verifyNoMoreInteractions(metrics);
        verifyNoMoreInteractions(requestPipeline);
        verifyNoMoreInteractions(connectionManager);
        verifyNoInteractions(bufferService);
    }

    @Test
    void testOnNext_resendBlock_blockExists() {
        final PublishStreamResponse response = createResendBlock(10L);
        when(bufferService.getBlockState(10L)).thenReturn(new BlockState(10L));

        connection.onNext(response);

        verify(metrics).recordResponseReceived(ResponseOneOfType.RESEND_BLOCK);
        verify(connectionManager).jumpToBlock(10L);
        verify(bufferService).getBlockState(10L);
        verifyNoMoreInteractions(metrics);
        verifyNoMoreInteractions(requestPipeline);
        verifyNoMoreInteractions(connectionManager);
        verifyNoMoreInteractions(bufferService);
    }

    @Test
    void testOnNext_resendBlock_blockDoesNotExist() {
        openConnectionAndResetMocks();

        final PublishStreamResponse response = createResendBlock(10L);
        when(bufferService.getBlockState(10L)).thenReturn(null);
        connection.updateConnectionState(ConnectionState.ACTIVE);

        connection.onNext(response);
<<<<<<< HEAD
        verify(metrics).incrementResendBlockCount();
=======

        verify(metrics).recordResponseReceived(ResponseOneOfType.RESEND_BLOCK);
        verify(metrics).recordConnectionClosed();
>>>>>>> 335fb2c4
        verify(requestPipeline).onComplete();
        verify(connectionManager).jumpToBlock(-1L);
        verify(connectionManager).rescheduleConnection(connection, Duration.ofSeconds(30));
        verify(bufferService).getBlockState(10L);
        verifyNoMoreInteractions(metrics);
        verifyNoMoreInteractions(requestPipeline);
        verifyNoMoreInteractions(connectionManager);
        verifyNoMoreInteractions(bufferService);
    }

    @Test
    void testOnNext_unknown() {
        final PublishStreamResponse response = new PublishStreamResponse(new OneOf<>(ResponseOneOfType.UNSET, null));
        connection.updateConnectionState(ConnectionState.ACTIVE);
        connection.onNext(response);

        verify(metrics).recordUnknownResponseReceived();

        verifyNoMoreInteractions(metrics);
        verifyNoInteractions(requestPipeline);
        verifyNoInteractions(connectionManager);
        verifyNoInteractions(bufferService);
    }

    @Test
    void testSendRequest() {
        openConnectionAndResetMocks();
        final PublishStreamRequest request = createRequest(newBlockHeaderItem());

        connection.updateConnectionState(ConnectionState.ACTIVE);
        connection.sendRequest(request);

        verify(requestPipeline).onNext(request);
        verify(metrics).recordRequestSent(RequestOneOfType.BLOCK_ITEMS);
        verify(metrics).recordBlockItemsSent(1);
        verifyNoMoreInteractions(metrics);
        verifyNoMoreInteractions(requestPipeline);
        verifyNoMoreInteractions(connectionManager);
        verifyNoInteractions(bufferService);
    }

    @Test
    void testSendRequest_notActive() {
        final PublishStreamRequest request = createRequest(newBlockHeaderItem());

        connection.createRequestPipeline();
        connection.updateConnectionState(ConnectionState.PENDING);
        connection.sendRequest(request);

        verify(metrics).recordConnectionOpened();
        verifyNoMoreInteractions(metrics);
        verifyNoMoreInteractions(requestPipeline);
        verifyNoMoreInteractions(connectionManager);
        verifyNoInteractions(bufferService);
    }

    @Test
    void testSendRequest_observerNull() {
        final PublishStreamRequest request = createRequest(newBlockHeaderItem());

        // don't create the observer
        connection.updateConnectionState(ConnectionState.PENDING);
        connection.sendRequest(request);

        verifyNoInteractions(metrics);
        verifyNoMoreInteractions(requestPipeline);
        verifyNoMoreInteractions(connectionManager);
        verifyNoInteractions(bufferService);
    }

    @Test
    void testClose() {
        openConnectionAndResetMocks();
        connection.updateConnectionState(ConnectionState.ACTIVE);

        // Verify task was scheduled to periodically reset the stream
        verify(executorService)
                .scheduleAtFixedRate(
                        any(Runnable.class),
                        eq(ONCE_PER_DAY_MILLIS), // initial delay
                        eq(ONCE_PER_DAY_MILLIS), // period
                        eq(TimeUnit.MILLISECONDS));

        connection.close(true);

        assertThat(connection.getConnectionState()).isEqualTo(ConnectionState.CLOSED);

        verify(metrics).recordConnectionClosed();
        verify(connectionManager).jumpToBlock(-1L);
        verify(requestPipeline).onComplete();
        verifyNoMoreInteractions(metrics);
        verifyNoMoreInteractions(requestPipeline);
        verifyNoMoreInteractions(connectionManager);
        verifyNoInteractions(bufferService);
    }

    @Test
    void testClose_failure() {
        openConnectionAndResetMocks();
        connection.updateConnectionState(ConnectionState.ACTIVE);

        // Verify task was scheduled to periodically reset the stream
        verify(executorService)
                .scheduleAtFixedRate(
                        any(Runnable.class),
                        eq(ONCE_PER_DAY_MILLIS), // initial delay
                        eq(ONCE_PER_DAY_MILLIS), // period
                        eq(TimeUnit.MILLISECONDS));

        connection.close(true);

        assertThat(connection.getConnectionState()).isEqualTo(ConnectionState.CLOSED);

        verify(connectionManager).jumpToBlock(-1L);
        verify(requestPipeline).onComplete();
        verify(metrics).recordConnectionClosed();
        verifyNoMoreInteractions(metrics);
        verifyNoMoreInteractions(requestPipeline);
        verifyNoMoreInteractions(connectionManager);
        verifyNoInteractions(bufferService);
    }

    @Test
    void testOnError() {
        openConnectionAndResetMocks();
        connection.updateConnectionState(ConnectionState.ACTIVE);

        connection.onError(new RuntimeException("oh bother"));

        assertThat(connection.getConnectionState()).isEqualTo(ConnectionState.CLOSED);

        verify(metrics).recordConnectionOnError();
        verify(metrics).recordConnectionClosed();

        verify(connectionManager).jumpToBlock(-1L);
        verify(requestPipeline).onComplete();
        verify(connectionManager).rescheduleConnection(connection, Duration.ofSeconds(30));
        verifyNoMoreInteractions(metrics);
        verifyNoMoreInteractions(requestPipeline);
        verifyNoMoreInteractions(connectionManager);
        verifyNoInteractions(bufferService);
    }

    @Test
    void testOnCompleted_streamClosingInProgress() {
        openConnectionAndResetMocks();
        connection.close(true); // call this so we mark the connection as closing
        resetMocks();

        connection.onComplete();

        verify(metrics).recordConnectionOnComplete();
        verifyNoMoreInteractions(metrics);
        verifyNoInteractions(requestPipeline);
        verifyNoInteractions(connectionManager);
        verifyNoInteractions(bufferService);
    }

    @Test
    void testOnCompleted_streamClosingNotInProgress() {
        openConnectionAndResetMocks();
        connection.updateConnectionState(ConnectionState.ACTIVE);

        // don't call close so we do not mark the connection as closing
        connection.onComplete();

        verify(connectionManager).jumpToBlock(-1L);
        verify(requestPipeline).onComplete();
        verify(connectionManager).rescheduleConnection(connection, Duration.ofSeconds(30));
        verify(metrics).recordConnectionOnComplete();
        verify(metrics).recordConnectionClosed();
        verifyNoMoreInteractions(metrics);
        verifyNoMoreInteractions(requestPipeline);
        verifyNoMoreInteractions(connectionManager);
        verifyNoInteractions(bufferService);
    }

    // Utilities

    private void openConnectionAndResetMocks() {
        connection.createRequestPipeline();
        // reset the mocks interactions to remove tracked interactions as a result of starting the connection
        resetMocks();
    }

    private void resetMocks() {
        reset(connectionManager, requestPipeline, bufferService, metrics);
    }

    private AtomicBoolean isStreamingEnabled() {
        return (AtomicBoolean) isStreamingEnabledHandle.get(connectionManager);
    }
}<|MERGE_RESOLUTION|>--- conflicted
+++ resolved
@@ -431,13 +431,9 @@
         connection.updateConnectionState(ConnectionState.ACTIVE);
 
         connection.onNext(response);
-<<<<<<< HEAD
-        verify(metrics).incrementResendBlockCount();
-=======
 
         verify(metrics).recordResponseReceived(ResponseOneOfType.RESEND_BLOCK);
         verify(metrics).recordConnectionClosed();
->>>>>>> 335fb2c4
         verify(requestPipeline).onComplete();
         verify(connectionManager).jumpToBlock(-1L);
         verify(connectionManager).rescheduleConnection(connection, Duration.ofSeconds(30));
