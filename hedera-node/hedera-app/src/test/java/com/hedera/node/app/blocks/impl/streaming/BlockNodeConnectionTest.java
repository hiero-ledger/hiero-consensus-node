--- conflicted
+++ resolved
@@ -320,12 +320,8 @@
         connection.startRequestWorker();
 
         // Verify failure outcome: state becomes UNINITIALIZED, manager notified
-<<<<<<< HEAD
         verify(blockNodeConnectionManager, timeout(VERIFY_TIMEOUT.toMillis()))
                 .handleConnectionError(connection, BlockNodeConnectionManager.INITIAL_RETRY_DELAY);
-=======
-        verify(blockNodeConnectionManager, timeout(VERIFY_TIMEOUT.toMillis())).handleConnectionError(connection);
->>>>>>> d4667f83
         assertEquals(BlockNodeConnection.ConnectionState.UNINITIALIZED, connection.getState());
         assertThat(logCaptor.debugLogs())
                 .anyMatch(log -> log.contains(
@@ -499,12 +495,8 @@
         connection.startRequestWorker();
 
         // Verify failure outcome
-<<<<<<< HEAD
         verify(blockNodeConnectionManager, timeout(VERIFY_TIMEOUT.toMillis()))
                 .handleConnectionError(connection, BlockNodeConnectionManager.INITIAL_RETRY_DELAY);
-=======
-        verify(blockNodeConnectionManager, timeout(VERIFY_TIMEOUT.toMillis())).handleConnectionError(connection);
->>>>>>> d4667f83
         assertEquals(BlockNodeConnection.ConnectionState.UNINITIALIZED, connection.getState());
         assertThat(logCaptor.errorLogs())
                 .anyMatch(log -> log.contains("Error in request worker thread for node " + CONNECTION_DESCRIPTOR));
@@ -1106,12 +1098,8 @@
                                     && log.contains("at block -1"));
 
             // Verify connection error handling is triggered
-<<<<<<< HEAD
             verify(blockNodeConnectionManager)
                     .handleConnectionError(connection, BlockNodeConnectionManager.INITIAL_RETRY_DELAY);
-=======
-            verify(blockNodeConnectionManager).handleConnectionError(connection);
->>>>>>> d4667f83
         } else {
             // Verify handleEndOfStreamError is not triggered
             verify(scheduler, never()).schedule((Runnable) any(), anyLong(), any());
@@ -1123,12 +1111,8 @@
                                     && log.contains("at block -1"));
 
             // Verify connection error handling is NOT triggered
-<<<<<<< HEAD
             verify(blockNodeConnectionManager, never())
                     .handleConnectionError(connection, BlockNodeConnectionManager.INITIAL_RETRY_DELAY);
-=======
-            verify(blockNodeConnectionManager, never()).handleConnectionError(connection);
->>>>>>> d4667f83
         }
     }
 
@@ -1174,12 +1158,8 @@
                                     && log.contains("at block -1"));
 
             // Verify connection error handling is triggered
-<<<<<<< HEAD
             verify(blockNodeConnectionManager)
                     .handleConnectionError(connection, BlockNodeConnectionManager.INITIAL_RETRY_DELAY);
-=======
-            verify(blockNodeConnectionManager).handleConnectionError(connection);
->>>>>>> d4667f83
         }
     }
 
@@ -1227,24 +1207,17 @@
                             + " is behind and block state is not available." + " Closing connection and retrying"));
 
             if (expectHandleEndOfStreamError) {
-<<<<<<< HEAD
                 verify(blockNodeConnectionManager)
                         .handleConnectionError(connection, BlockNodeConnectionManager.INITIAL_RETRY_DELAY);
             } else {
                 verify(blockNodeConnectionManager, never())
                         .handleConnectionError(connection, BlockNodeConnectionManager.INITIAL_RETRY_DELAY);
-=======
-                verify(blockNodeConnectionManager).handleConnectionError(connection);
-            } else {
-                verify(blockNodeConnectionManager, never()).handleConnectionError(connection);
->>>>>>> d4667f83
             }
         }
     }
 
     @Test
-    @DisplayName("onNext handles EndOfStream with STREAM_ITEMS_UNKNOWN response code")
-<<<<<<< HEAD
+    @DisplayName("onNext handles EndOfStream with STREAM_ITEMS_SUCCESS response code")
     void onNextEndOfStreamStreamItemsSuccess() {
         connection.setCurrentBlockNumber(BLOCK_NUMBER);
         PublishStreamResponse response = createEndOfStreamResponse(STREAM_ITEMS_SUCCESS, BLOCK_NUMBER);
@@ -1271,8 +1244,6 @@
 
     @Test
     @DisplayName("onNext handles EndOfStream with STREAM_ITEMS_UNKNOWN response code")
-=======
->>>>>>> d4667f83
     void onNextEndOfStreamStreamItemsUnknown() {
         connection.setCurrentBlockNumber(BLOCK_NUMBER);
         PublishStreamResponse response = createEndOfStreamResponse(STREAM_ITEMS_UNKNOWN, BLOCK_NUMBER);
@@ -1398,26 +1369,14 @@
 
         // Verify failure outcome
         assertEquals(BlockNodeConnection.ConnectionState.UNINITIALIZED, connection.getState());
-<<<<<<< HEAD
         verify(blockNodeConnectionManager)
                 .handleConnectionError(connection, BlockNodeConnectionManager.INITIAL_RETRY_DELAY);
-=======
-        verify(blockNodeConnectionManager).handleConnectionError(connection);
->>>>>>> d4667f83
         assertThat(logCaptor.debugLogs())
                 .anyMatch(log -> log.contains("Stream completed for block node " + CONNECTION_DESCRIPTOR));
     }
 
     static Stream<Arguments> immediateRestartCodes() {
         return Stream.of(
-<<<<<<< HEAD
-                // Arguments.of(PublishStreamResponseCode.STREAM_ITEMS_SUCCESS, 0, true),
-                // Arguments.of(PublishStreamResponseCode.STREAM_ITEMS_SUCCESS, MAX_END_OF_STREAM_RESTARTS_VALUE,
-                // false),
-=======
-                Arguments.of(PublishStreamResponseCode.STREAM_ITEMS_SUCCESS, 0, true),
-                Arguments.of(PublishStreamResponseCode.STREAM_ITEMS_SUCCESS, MAX_END_OF_STREAM_RESTARTS_VALUE, false),
->>>>>>> d4667f83
                 Arguments.of(PublishStreamResponseCode.STREAM_ITEMS_TIMEOUT, 0, true),
                 Arguments.of(PublishStreamResponseCode.STREAM_ITEMS_TIMEOUT, MAX_END_OF_STREAM_RESTARTS_VALUE, false),
                 Arguments.of(PublishStreamResponseCode.STREAM_ITEMS_OUT_OF_ORDER, 0, true),
@@ -1457,7 +1416,6 @@
                         false,
                         MAX_END_OF_STREAM_EXP_RETRIES_VALUE,
                         false,
-<<<<<<< HEAD
                         false)); // Case with no block state and retry limit reached results in no action
     }
 
@@ -1475,9 +1433,6 @@
                         MAX_END_OF_STREAM_EXP_RETRIES_VALUE,
                         false,
                         false)); // Case with no block state and retry limit reached results in no action
-=======
-                        false)); // Case with no block state and retry limit hit results in no action
->>>>>>> d4667f83
     }
 
     private void setupWorkerTest() {
