--- conflicted
+++ resolved
@@ -84,13 +84,8 @@
         when(blockNodeConfig.address()).thenReturn(TEST_ADDRESS);
         when(blockNodeConfig.port()).thenReturn(TEST_PORT);
 
-<<<<<<< HEAD
         connection = new BlockNodeConnection(
-                nodeConfig, connectionManager, blockStreamStateManager, grpcServiceClient, scheduler);
-=======
-        connection =
-                new BlockNodeConnection(blockNodeConfig, connectionManager, blockStreamStateManager, grpcServiceClient);
->>>>>>> 180e14f3
+                blockNodeConfig, connectionManager, blockStreamStateManager, grpcServiceClient, scheduler);
 
         // Set requestObserver via reflection to avoid establishing an actual gRPC connection
         Field requestObserverField = BlockNodeConnection.class.getDeclaredField("requestObserver");
@@ -700,9 +695,6 @@
     }
 
     /**
-<<<<<<< HEAD
-     * Tests the onNext method handling a PublishStreamResponse with STREAM_ITEMS_INTERNAL_ERROR EndOfStream.
-=======
      * Tests the onNext method handling a PublishStreamResponse
      * with an Acknowledgement for already verified block.
      */
@@ -822,8 +814,7 @@
     }
 
     /**
-     * Tests the onNext method handling a PublishStreamResponse with an EndOfStream.
->>>>>>> 180e14f3
+     * Tests the onNext method handling a PublishStreamResponse with STREAM_ITEMS_INTERNAL_ERROR EndOfStream.
      */
     @Test
     void testOnNext_WithEndOfStream_InternalError() {
@@ -982,11 +973,7 @@
         connection.onError(error);
 
         // Assert - connection manager is notified
-<<<<<<< HEAD
         verify(connectionManager).handleConnectionError(connection);
-=======
-        verify(connectionManager).disconnectFromNode(blockNodeConfig);
->>>>>>> 180e14f3
 
         // Verify log messages for onError
         final String expectedLog = "[] Error on stream from block node " + TEST_CONNECTION_DESCRIPTOR;
@@ -1004,11 +991,7 @@
         connection.onCompleted();
 
         // Assert - connection manager is notified
-<<<<<<< HEAD
         verify(connectionManager).handleConnectionError(connection);
-=======
-        verify(connectionManager).disconnectFromNode(blockNodeConfig);
->>>>>>> 180e14f3
 
         // Verify log messages for onCompleted
         final String expectedLog = "[] Stream completed for block node " + TEST_CONNECTION_DESCRIPTOR;
