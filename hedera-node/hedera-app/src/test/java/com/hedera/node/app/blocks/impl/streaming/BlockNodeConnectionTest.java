--- conflicted
+++ resolved
@@ -65,9 +65,8 @@
     private StreamObserver<PublishStreamRequest> requestObserver;
 
     @BeforeEach
-<<<<<<< HEAD
     void beforeEach() {
-        final ConfigProvider configProvider = createConfigProvider();
+        final ConfigProvider configProvider = createConfigProvider(BATCH_SIZE);
         final BlockNodeConfig nodeConfig = new BlockNodeConfig("localhost", 8080, 1);
         connectionManager = mock(BlockNodeConnectionManager.class);
         stateManager = mock(BlockStreamStateManager.class);
@@ -76,33 +75,6 @@
         requestObserver = mock(StreamObserver.class);
 
         connection = new BlockNodeConnection(
-=======
-    void setUp() {
-        // Setup ConfigProvider
-        configProvider = createConfigProvider(BATCH_SIZE);
-        nodeConfig = new BlockNodeConfig("localhost", 8080, 1);
-        nodeConfig2 = new BlockNodeConfig("localhost", 8080, 2);
-
-        // Create a mock of StreamObserver<Object> and cast it to StreamObserver<PublishStreamResponse>
-        genericMockStreamObserver = Mockito.mock(StreamObserver.class);
-        when(mockGrpcServiceClient.bidi(any(), (StreamObserver<Object>) any())).thenReturn(genericMockStreamObserver);
-
-        // Setup BlockStreamMetrics with mocks
-        when(mockNodeInfo.nodeId()).thenReturn(0L);
-        blockStreamMetrics = new BlockStreamMetrics(mockMetrics, mockNodeInfo);
-
-        // Setup BlockStreamStateManager
-        blockStreamStateManager = new BlockStreamStateManager(configProvider, blockStreamMetrics);
-
-        // Setup BlockNodeConnectionManager
-        blockNodeConnectionManager = Mockito.spy(
-                new BlockNodeConnectionManager(configProvider, blockStreamStateManager, blockStreamMetrics));
-
-        blockStreamStateManager.setBlockNodeConnectionManager(blockNodeConnectionManager);
-
-        // Set up BlockNodeConnection
-        subject = new BlockNodeConnection(
->>>>>>> d1857f87
                 configProvider,
                 nodeConfig,
                 connectionManager,
