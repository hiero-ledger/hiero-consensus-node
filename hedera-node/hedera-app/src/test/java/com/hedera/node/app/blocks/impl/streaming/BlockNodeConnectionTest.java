// SPDX-License-Identifier: Apache-2.0
package com.hedera.node.app.blocks.impl.streaming;

import static org.assertj.core.api.Assertions.assertThat;
import static org.assertj.core.api.Assertions.catchRuntimeException;
import static org.assertj.core.api.Assertions.fail;
import static org.mockito.ArgumentMatchers.any;
import static org.mockito.ArgumentMatchers.anyInt;
import static org.mockito.ArgumentMatchers.anyLong;
import static org.mockito.ArgumentMatchers.eq;
import static org.mockito.Mockito.atLeast;
import static org.mockito.Mockito.atLeastOnce;
import static org.mockito.Mockito.doAnswer;
import static org.mockito.Mockito.doReturn;
import static org.mockito.Mockito.doThrow;
import static org.mockito.Mockito.lenient;
import static org.mockito.Mockito.mock;
import static org.mockito.Mockito.reset;
import static org.mockito.Mockito.spy;
import static org.mockito.Mockito.times;
import static org.mockito.Mockito.verify;
import static org.mockito.Mockito.verifyNoInteractions;
import static org.mockito.Mockito.verifyNoMoreInteractions;
import static org.mockito.Mockito.when;

import com.hedera.hapi.block.stream.BlockItem;
import com.hedera.node.app.blocks.impl.streaming.BlockNodeConnection.ConnectionState;
import com.hedera.node.app.metrics.BlockStreamMetrics;
import com.hedera.node.config.ConfigProvider;
import com.hedera.node.internal.network.BlockNodeConfig;
import com.hedera.pbj.grpc.client.helidon.PbjGrpcClientConfig;
import com.hedera.pbj.runtime.OneOf;
import com.hedera.pbj.runtime.grpc.GrpcException;
import com.hedera.pbj.runtime.grpc.GrpcStatus;
import com.hedera.pbj.runtime.grpc.Pipeline;
import com.hedera.pbj.runtime.grpc.ServiceInterface.RequestOptions;
import io.helidon.webclient.api.WebClient;
import java.lang.invoke.MethodHandles;
import java.lang.invoke.MethodHandles.Lookup;
import java.lang.invoke.VarHandle;
import java.time.Duration;
import java.time.Instant;
import java.util.ArrayList;
import java.util.List;
import java.util.concurrent.CountDownLatch;
import java.util.concurrent.ExecutorService;
import java.util.concurrent.Executors;
import java.util.concurrent.Flow;
import java.util.concurrent.Future;
import java.util.concurrent.ScheduledExecutorService;
import java.util.concurrent.ScheduledFuture;
import java.util.concurrent.TimeUnit;
import java.util.concurrent.TimeoutException;
import java.util.concurrent.atomic.AtomicBoolean;
import java.util.concurrent.atomic.AtomicLong;
import java.util.concurrent.atomic.AtomicReference;
import org.hiero.block.api.BlockItemSet;
import org.hiero.block.api.BlockStreamPublishServiceInterface.BlockStreamPublishServiceClient;
import org.hiero.block.api.PublishStreamRequest;
import org.hiero.block.api.PublishStreamRequest.EndStream;
import org.hiero.block.api.PublishStreamRequest.RequestOneOfType;
import org.hiero.block.api.PublishStreamResponse;
import org.hiero.block.api.PublishStreamResponse.EndOfStream;
import org.hiero.block.api.PublishStreamResponse.EndOfStream.Code;
import org.hiero.block.api.PublishStreamResponse.ResponseOneOfType;
import org.junit.jupiter.api.AfterEach;
import org.junit.jupiter.api.BeforeEach;
import org.junit.jupiter.api.Test;
import org.junit.jupiter.api.extension.ExtendWith;
import org.junit.jupiter.params.ParameterizedTest;
import org.junit.jupiter.params.provider.EnumSource;
import org.mockito.ArgumentCaptor;
import org.mockito.junit.jupiter.MockitoExtension;

@ExtendWith(MockitoExtension.class)
class BlockNodeConnectionTest extends BlockNodeCommunicationTestBase {
    private static final long ONCE_PER_DAY_MILLIS = Duration.ofHours(24).toMillis();
    private static final VarHandle connectionStateHandle;
    private static final Thread FAKE_WORKER_THREAD = new Thread(() -> {}, "fake-worker");
    private static final VarHandle streamingBlockNumberHandle;
    private static final VarHandle workerThreadRefHandle;

    static {
        try {
            final Lookup lookup = MethodHandles.lookup();
            connectionStateHandle = MethodHandles.privateLookupIn(BlockNodeConnection.class, lookup)
                    .findVarHandle(BlockNodeConnection.class, "connectionState", AtomicReference.class);
            streamingBlockNumberHandle = MethodHandles.privateLookupIn(BlockNodeConnection.class, lookup)
                    .findVarHandle(BlockNodeConnection.class, "streamingBlockNumber", AtomicLong.class);
            workerThreadRefHandle = MethodHandles.privateLookupIn(BlockNodeConnection.class, lookup)
                    .findVarHandle(BlockNodeConnection.class, "workerThreadRef", AtomicReference.class);
        } catch (final Exception e) {
            throw new RuntimeException(e);
        }
    }

    private BlockNodeConnection connection;
    private BlockNodeConfig nodeConfig;

    private BlockNodeConnectionManager connectionManager;
    private BlockBufferService bufferService;
    private BlockStreamPublishServiceClient grpcServiceClient;
    private BlockStreamMetrics metrics;
    private Pipeline<? super PublishStreamRequest> requestPipeline;
    private ScheduledExecutorService executorService;
    private ExecutorService pipelineExecutor;
    private BlockNodeStats.HighLatencyResult latencyResult;
    private BlockNodeClientFactory clientFactory;

    @BeforeEach
    @SuppressWarnings("unchecked")
    void beforeEach() throws Exception {
        final ConfigProvider configProvider = createConfigProvider(createDefaultConfigProvider());
        nodeConfig = newBlockNodeConfig(8080, 1);
        connectionManager = mock(BlockNodeConnectionManager.class);
        bufferService = mock(BlockBufferService.class);
        grpcServiceClient = mock(BlockStreamPublishServiceClient.class);
        metrics = mock(BlockStreamMetrics.class);
        requestPipeline = mock(Pipeline.class);
        executorService = mock(ScheduledExecutorService.class);
        pipelineExecutor = mock(ExecutorService.class);
        latencyResult = mock(BlockNodeStats.HighLatencyResult.class);

<<<<<<< HEAD
        // Set up default behavior for pipelineExecutor using a real executor
        // This ensures proper Future semantics while still being fast for tests
        // Individual tests can override this with their own specific mocks for timeout scenarios
        final ExecutorService realExecutor = Executors.newCachedThreadPool();
        lenient()
                .doAnswer(invocation -> {
                    Runnable runnable = invocation.getArgument(0);
                    return realExecutor.submit(runnable);
                })
                .when(pipelineExecutor)
                .submit(any(Runnable.class));

        // Also handle shutdown for cleanup
        lenient()
                .doAnswer(invocation -> {
                    realExecutor.shutdown();
                    return null;
                })
                .when(pipelineExecutor)
                .shutdown();

        lenient()
                .doAnswer(invocation -> {
                    long timeout = invocation.getArgument(0);
                    TimeUnit unit = invocation.getArgument(1);
                    return realExecutor.awaitTermination(timeout, unit);
                })
                .when(pipelineExecutor)
                .awaitTermination(anyLong(), any(TimeUnit.class));

=======
>>>>>>> 15aada6c
        clientFactory = mock(BlockNodeClientFactory.class);
        lenient()
                .doReturn(grpcServiceClient)
                .when(clientFactory)
                .createClient(any(WebClient.class), any(PbjGrpcClientConfig.class), any(RequestOptions.class));
        connection = new BlockNodeConnection(
                configProvider,
                nodeConfig,
                connectionManager,
                bufferService,
                metrics,
                executorService,
                pipelineExecutor,
                null,
                clientFactory);

        // To avoid potential non-deterministic effects due to the worker thread, assign a fake worker thread to the
        // connection that does nothing.
        final AtomicReference<Thread> workerThreadRef = workerThreadRef();
        workerThreadRef.set(FAKE_WORKER_THREAD);

        //        resetMocks();

        lenient().doReturn(requestPipeline).when(grpcServiceClient).publishBlockStream(connection);
    }

    @AfterEach
    void afterEach() throws Exception {
        // set the connection to closed so the worker thread stops gracefully
        connection.updateConnectionState(ConnectionState.CLOSED);
        final AtomicReference<Thread> workerThreadRef = workerThreadRef();

        for (int i = 0; i < 5; ++i) {
            final Thread workerThread = workerThreadRef.get();
            if (workerThread == null || workerThread.equals(FAKE_WORKER_THREAD)) {
                break;
            }

            Thread.sleep(50);
        }

        final Thread workerThread = workerThreadRef.get();
        if (workerThread != null && !workerThread.equals(FAKE_WORKER_THREAD)) {
            fail("Connection worker thread did not get cleaned up");
        }
    }

    @Test
    void testCreateRequestPipeline() {
        assertThat(connection.getConnectionState()).isEqualTo(ConnectionState.UNINITIALIZED);

        connection.createRequestPipeline();

        assertThat(connection.getConnectionState()).isEqualTo(ConnectionState.PENDING);
        verify(grpcServiceClient).publishBlockStream(connection);
        verify(clientFactory)
                .createClient(any(WebClient.class), any(PbjGrpcClientConfig.class), any(RequestOptions.class));
    }

    @Test
    void testCreateRequestPipeline_alreadyExists() {
        connection.createRequestPipeline();
        connection.createRequestPipeline();

        verify(grpcServiceClient).publishBlockStream(connection); // should only be called once
        verifyNoMoreInteractions(grpcServiceClient);
    }

    /**
     * Tests TimeoutException handling during pipeline creation.
     * Uses mocks to simulate a timeout without actually waiting, making the test fast.
     */
    @Test
    void testCreateRequestPipeline_timeoutException() throws Exception {
        // Create a mock Future that will throw TimeoutException when get() is called
        @SuppressWarnings("unchecked")
        final Future<Object> mockFuture = mock(Future.class);
        when(mockFuture.get(anyLong(), any(TimeUnit.class))).thenThrow(new TimeoutException("Simulated timeout"));

        // Set up the pipelineExecutor to return mock future
        doReturn(mockFuture).when(pipelineExecutor).submit(any(Runnable.class));

        // Attempt to create pipeline - should timeout and throw
        final RuntimeException exception = catchRuntimeException(() -> connection.createRequestPipeline());

        assertThat(exception).isNotNull();
        assertThat(exception.getMessage()).contains("Pipeline creation timed out");
        assertThat(exception.getCause()).isInstanceOf(TimeoutException.class);

        // Verify timeout was detected and recorded
        verify(mockFuture).get(anyLong(), any(TimeUnit.class));
        verify(mockFuture).cancel(true);
        verify(metrics).recordPipelineOperationTimeout();

        // Connection should still be UNINITIALIZED since pipeline creation failed
        assertThat(connection.getConnectionState()).isEqualTo(ConnectionState.UNINITIALIZED);
    }

    /**
     * Tests InterruptedException handling during pipeline creation.
     * Uses mocks to simulate an interruption without actually waiting, making the test fast.
     */
    @Test
    void testCreateRequestPipeline_interruptedException() throws Exception {
        // Create a mock Future that will throw InterruptedException when get() is called
        @SuppressWarnings("unchecked")
        final Future<Object> mockFuture = mock(Future.class);
        when(mockFuture.get(anyLong(), any(TimeUnit.class)))
                .thenThrow(new InterruptedException("Simulated interruption"));

        // Set up the pipelineExecutor to return mock future
        doReturn(mockFuture).when(pipelineExecutor).submit(any(Runnable.class));

        // Attempt to create pipeline - should handle interruption and throw
        final RuntimeException exception = catchRuntimeException(() -> connection.createRequestPipeline());

        assertThat(exception).isNotNull();
        assertThat(exception.getMessage()).contains("Interrupted while creating pipeline");
        assertThat(exception.getCause()).isInstanceOf(InterruptedException.class);

        // Verify interruption was handled
        verify(mockFuture).get(anyLong(), any(TimeUnit.class));

        // Connection should still be UNINITIALIZED since pipeline creation failed
        assertThat(connection.getConnectionState()).isEqualTo(ConnectionState.UNINITIALIZED);
    }

    /**
     * Tests ExecutionException handling during pipeline creation.
     * Uses mocks to simulate an execution error without actually waiting, making the test fast.
     */
    @Test
    void testCreateRequestPipeline_executionException() throws Exception {
        // Create a mock Future that will throw ExecutionException when get() is called
        @SuppressWarnings("unchecked")
        final Future<Object> mockFuture = mock(Future.class);
        when(mockFuture.get(anyLong(), any(TimeUnit.class)))
                .thenThrow(new java.util.concurrent.ExecutionException(
                        "Simulated execution error", new RuntimeException("Underlying cause")));

        // Set up the pipelineExecutor to return mock future
        doReturn(mockFuture).when(pipelineExecutor).submit(any(Runnable.class));

        // Attempt to create pipeline - should handle execution exception and throw
        final RuntimeException exception = catchRuntimeException(() -> connection.createRequestPipeline());

        assertThat(exception).isNotNull();
        assertThat(exception.getMessage()).contains("Error creating pipeline");
        assertThat(exception.getCause()).isInstanceOf(RuntimeException.class);
        assertThat(exception.getCause().getMessage()).isEqualTo("Underlying cause");

        // Verify execution exception was handled
        verify(mockFuture).get(anyLong(), any(TimeUnit.class));

        // Connection should still be UNINITIALIZED since pipeline creation failed
        assertThat(connection.getConnectionState()).isEqualTo(ConnectionState.UNINITIALIZED);
    }

    @Test
    void testConstructorWithInitialBlock() {
        final ConfigProvider configProvider = createConfigProvider(createDefaultConfigProvider());

        // Create connection with initial block number
        final BlockNodeConnection connectionWithInitialBlock = new BlockNodeConnection(
                configProvider,
                nodeConfig,
                connectionManager,
                bufferService,
                metrics,
                executorService,
                100L,
                clientFactory);

        // Verify the streamingBlockNumber was set
        final AtomicLong streamingBlockNumber = streamingBlockNumber(connectionWithInitialBlock);
        assertThat(streamingBlockNumber).hasValue(100L);
    }

    @Test
    void testUpdatingConnectionState() {
        final ConnectionState preUpdateState = connection.getConnectionState();
        // this should be uninitialized because we haven't called connect yet
        assertThat(preUpdateState).isEqualTo(ConnectionState.UNINITIALIZED);
        connection.updateConnectionState(ConnectionState.ACTIVE);

        // Verify task was scheduled to periodically reset the stream
        verify(executorService)
                .scheduleAtFixedRate(
                        any(Runnable.class),
                        eq(ONCE_PER_DAY_MILLIS), // initial delay
                        eq(ONCE_PER_DAY_MILLIS), // period
                        eq(TimeUnit.MILLISECONDS));

        final ConnectionState postUpdateState = connection.getConnectionState();
        assertThat(postUpdateState).isEqualTo(ConnectionState.ACTIVE);
    }

    @Test
    void testHandleStreamError() {
        openConnectionAndResetMocks();
        connection.updateConnectionState(ConnectionState.ACTIVE);

        // Verify task was scheduled to periodically reset the stream
        verify(executorService)
                .scheduleAtFixedRate(
                        any(Runnable.class),
                        eq(ONCE_PER_DAY_MILLIS), // initial delay
                        eq(ONCE_PER_DAY_MILLIS), // period
                        eq(TimeUnit.MILLISECONDS));

        // do a quick sanity check on the state
        final ConnectionState preState = connection.getConnectionState();
        assertThat(preState).isEqualTo(ConnectionState.ACTIVE);

        connection.handleStreamFailure();

        final ConnectionState postState = connection.getConnectionState();
        assertThat(postState).isEqualTo(ConnectionState.CLOSED);

        verify(requestPipeline).onComplete();
        verify(connectionManager).rescheduleConnection(connection, Duration.ofSeconds(30), null, true);
        verifyNoMoreInteractions(requestPipeline);
        verifyNoMoreInteractions(connectionManager);
    }

    @Test
    void testOnNext_acknowledgement_notStreaming() {
        final AtomicLong streamingBlockNumber = streamingBlockNumber();
        streamingBlockNumber.set(-1); // pretend we are currently not streaming any blocks
        final PublishStreamResponse response = createBlockAckResponse(10L);
        when(connectionManager.recordBlockAckAndCheckLatency(eq(connection.getNodeConfig()), eq(10L), any()))
                .thenReturn(latencyResult);
        when(latencyResult.shouldSwitch()).thenReturn(false);

        connection.updateConnectionState(ConnectionState.ACTIVE);
        connection.onNext(response);

        assertThat(streamingBlockNumber).hasValue(11); // moved to acked block + 1

        verify(connectionManager)
                .recordBlockAckAndCheckLatency(eq(connection.getNodeConfig()), eq(10L), any(Instant.class));
        verify(bufferService).getLastBlockNumberProduced();
        verify(bufferService).setLatestAcknowledgedBlock(10);
        verify(metrics).recordResponseReceived(ResponseOneOfType.ACKNOWLEDGEMENT);
        verifyNoMoreInteractions(metrics);
        verifyNoMoreInteractions(bufferService);
        verifyNoMoreInteractions(connectionManager);
    }

    @Test
    void testOnNext_acknowledgement_olderThanCurrentStreamingAndProducing() {
        final AtomicLong streamingBlockNumber = streamingBlockNumber();
        streamingBlockNumber.set(10); // pretend we are streaming block 10
        final PublishStreamResponse response = createBlockAckResponse(8L);
        when(bufferService.getLastBlockNumberProduced()).thenReturn(10L);
        when(connectionManager.recordBlockAckAndCheckLatency(eq(connection.getNodeConfig()), eq(8L), any()))
                .thenReturn(latencyResult);
        when(latencyResult.shouldSwitch()).thenReturn(false);

        connection.updateConnectionState(ConnectionState.ACTIVE);
        connection.onNext(response);

        assertThat(streamingBlockNumber).hasValue(10L); // should not change

        verify(bufferService).getLastBlockNumberProduced();
        verify(bufferService).setLatestAcknowledgedBlock(8);
        verify(metrics).recordResponseReceived(ResponseOneOfType.ACKNOWLEDGEMENT);
        verifyNoMoreInteractions(connectionManager);
        verifyNoMoreInteractions(bufferService);
        verifyNoMoreInteractions(metrics);
    }

    @Test
    void testOnNext_acknowledgement_newerThanCurrentProducing() {
        final AtomicLong streamingBlockNumber = streamingBlockNumber();
        streamingBlockNumber.set(10); // pretend we are streaming block 10
        final PublishStreamResponse response = createBlockAckResponse(11L);

        when(bufferService.getLastBlockNumberProduced()).thenReturn(10L);
        when(connectionManager.recordBlockAckAndCheckLatency(eq(connection.getNodeConfig()), eq(11L), any()))
                .thenReturn(latencyResult);
        when(latencyResult.shouldSwitch()).thenReturn(false);

        connection.updateConnectionState(ConnectionState.ACTIVE);
        connection.onNext(response);

        assertThat(streamingBlockNumber).hasValue(12); // should be 1 + acked block number

        verify(bufferService).getLastBlockNumberProduced();
        verify(bufferService).setLatestAcknowledgedBlock(11L);
        verify(metrics).recordResponseReceived(ResponseOneOfType.ACKNOWLEDGEMENT);
        verifyNoMoreInteractions(connectionManager);
        verifyNoMoreInteractions(metrics);
        verifyNoMoreInteractions(bufferService);
    }

    @Test
    void testOnNext_acknowledgement_newerThanCurrentStreaming() {
        final AtomicLong streamingBlockNumber = streamingBlockNumber();
        streamingBlockNumber.set(8); // pretend we are streaming block 8
        final PublishStreamResponse response = createBlockAckResponse(11L);

        when(bufferService.getLastBlockNumberProduced()).thenReturn(12L);
        when(connectionManager.recordBlockAckAndCheckLatency(eq(connection.getNodeConfig()), eq(11L), any()))
                .thenReturn(latencyResult);
        when(latencyResult.shouldSwitch()).thenReturn(false);

        connection.updateConnectionState(ConnectionState.ACTIVE);
        connection.onNext(response);

        assertThat(streamingBlockNumber).hasValue(12); // should be 1 + acked block number

        verify(bufferService).getLastBlockNumberProduced();
        verify(bufferService).setLatestAcknowledgedBlock(11L);
        verify(metrics).recordResponseReceived(ResponseOneOfType.ACKNOWLEDGEMENT);
        verifyNoMoreInteractions(connectionManager);
        verifyNoMoreInteractions(metrics);
        verifyNoMoreInteractions(bufferService);
    }

    // Tests acknowledgement equal to current streaming/producing blocks (should not jump)
    @Test
    void testOnNext_acknowledgement_equalToCurrentStreamingAndProducing() {
        final AtomicLong streamingBlockNumber = streamingBlockNumber();
        streamingBlockNumber.set(10); // pretend we are streaming block 10
        final PublishStreamResponse response = createBlockAckResponse(10L);

        when(bufferService.getLastBlockNumberProduced()).thenReturn(10L);
        when(connectionManager.recordBlockAckAndCheckLatency(eq(connection.getNodeConfig()), eq(10L), any()))
                .thenReturn(latencyResult);
        when(latencyResult.shouldSwitch()).thenReturn(false);

        connection.updateConnectionState(ConnectionState.ACTIVE);
        connection.onNext(response);

        // Should not jump to block since acknowledgement is not newer
        assertThat(streamingBlockNumber).hasValue(10L);

        verify(bufferService).getLastBlockNumberProduced();
        verify(bufferService).setLatestAcknowledgedBlock(10L);
        verify(metrics).recordResponseReceived(ResponseOneOfType.ACKNOWLEDGEMENT);
        verifyNoMoreInteractions(connectionManager);
        verifyNoMoreInteractions(metrics);
        verifyNoMoreInteractions(bufferService);
    }

    @Test
    void testOnNext_acknowledgement_highLatencyShouldSwitch() {
        final AtomicLong streamingBlockNumber = streamingBlockNumber();
        streamingBlockNumber.set(10);
        final PublishStreamResponse response = createBlockAckResponse(10L);

        when(bufferService.getLastBlockNumberProduced()).thenReturn(10L);
        when(connectionManager.recordBlockAckAndCheckLatency(eq(connection.getNodeConfig()), eq(10L), any()))
                .thenReturn(latencyResult);
        when(latencyResult.shouldSwitch()).thenReturn(true);
        when(latencyResult.consecutiveHighLatencyEvents()).thenReturn(5);
        when(connectionManager.isOnlyOneBlockNodeConfigured()).thenReturn(false);

        connection.updateConnectionState(ConnectionState.ACTIVE);
        connection.onNext(response);

        // Should not jump to block since acknowledgement is not newer
        assertThat(streamingBlockNumber).hasValue(10L);

        verify(bufferService).getLastBlockNumberProduced();
        verify(bufferService).setLatestAcknowledgedBlock(10L);
        verify(metrics).recordResponseReceived(ResponseOneOfType.ACKNOWLEDGEMENT);
        verify(connectionManager).isOnlyOneBlockNodeConfigured();
        verify(connectionManager).rescheduleConnection(eq(connection), any(Duration.class), eq(null), eq(true));
    }

    @Test
    void testScheduleStreamResetTask() {
        openConnectionAndResetMocks();
        connection.updateConnectionState(ConnectionState.ACTIVE);

        // Verify task was scheduled to periodically reset the stream
        verify(executorService)
                .scheduleAtFixedRate(
                        any(Runnable.class),
                        eq(ONCE_PER_DAY_MILLIS), // initial delay
                        eq(ONCE_PER_DAY_MILLIS), // period
                        eq(TimeUnit.MILLISECONDS));

        verifyNoMoreInteractions(executorService);
        verifyNoInteractions(metrics);
        verifyNoInteractions(bufferService);
    }

    @ParameterizedTest
    @EnumSource(
            value = EndOfStream.Code.class,
            names = {"ERROR", "PERSISTENCE_FAILED"})
    void testOnNext_endOfStream_blockNodeInternalError(final EndOfStream.Code responseCode) {
        openConnectionAndResetMocks();
        connection.updateConnectionState(ConnectionState.ACTIVE);

        final PublishStreamResponse response = createEndOfStreamResponse(responseCode, 10L);
        connection.onNext(response);

        verify(metrics).recordLatestBlockEndOfStream(10L);
        verify(metrics).recordResponseEndOfStreamReceived(responseCode);
        verify(metrics).recordConnectionClosed();
        verify(metrics).recordActiveConnectionIp(-1L);
        verify(requestPipeline).onComplete();
        verify(connectionManager).rescheduleConnection(connection, Duration.ofSeconds(30), null, true);
        verifyNoMoreInteractions(metrics);
        verifyNoMoreInteractions(requestPipeline);
    }

    @ParameterizedTest
    @EnumSource(
            value = EndOfStream.Code.class,
            names = {"TIMEOUT", "DUPLICATE_BLOCK", "BAD_BLOCK_PROOF", "INVALID_REQUEST"})
    void testOnNext_endOfStream_clientFailures(final EndOfStream.Code responseCode) {
        openConnectionAndResetMocks();
        connection.updateConnectionState(ConnectionState.ACTIVE);

        final PublishStreamResponse response = createEndOfStreamResponse(responseCode, 10L);
        connection.onNext(response);

        verify(metrics).recordLatestBlockEndOfStream(10L);
        verify(metrics).recordResponseEndOfStreamReceived(responseCode);
        verify(metrics).recordConnectionClosed();
        verify(metrics).recordActiveConnectionIp(-1L);
        verify(requestPipeline).onComplete();
        verify(connectionManager).rescheduleConnection(connection, null, 11L, false);
        verifyNoMoreInteractions(metrics);
        verifyNoMoreInteractions(requestPipeline);
    }

    @Test
    void testOnNext_endOfStream_blockNodeGracefulShutdown() {
        openConnectionAndResetMocks();
        // STREAM_ITEMS_SUCCESS is sent when the block node is gracefully shutting down
        final PublishStreamResponse response = createEndOfStreamResponse(Code.SUCCESS, 10L);
        connection.updateConnectionState(ConnectionState.ACTIVE);
        connection.onNext(response);

        verify(metrics).recordLatestBlockEndOfStream(10L);
        verify(metrics).recordResponseEndOfStreamReceived(Code.SUCCESS);
        verify(metrics).recordConnectionClosed();
        verify(metrics).recordActiveConnectionIp(-1L);
        verify(requestPipeline).onComplete();
        verify(connectionManager).rescheduleConnection(connection, Duration.ofSeconds(30), null, true);
        verifyNoMoreInteractions(metrics);
        verifyNoMoreInteractions(requestPipeline);
    }

    @Test
    void testOnNext_endOfStream_blockNodeBehind_blockExists() {
        openConnectionAndResetMocks();
        final PublishStreamResponse response = createEndOfStreamResponse(Code.BEHIND, 10L);
        when(bufferService.getBlockState(11L)).thenReturn(new BlockState(11L));
        connection.updateConnectionState(ConnectionState.ACTIVE);

        connection.onNext(response);

        verify(metrics).recordLatestBlockEndOfStream(10L);
        verify(metrics).recordResponseEndOfStreamReceived(Code.BEHIND);
        verify(metrics).recordConnectionClosed();
        verify(metrics).recordActiveConnectionIp(-1L);
        verify(requestPipeline).onComplete();
        verify(connectionManager).rescheduleConnection(connection, null, 11L, false);
        verify(bufferService).getBlockState(11L);
        verifyNoMoreInteractions(metrics);
        verifyNoMoreInteractions(requestPipeline);
    }

    @Test
    void testOnNext_endOfStream_blockNodeBehind_blockDoesNotExist() {
        openConnectionAndResetMocks();
        final PublishStreamResponse response = createEndOfStreamResponse(Code.BEHIND, 10L);
        when(bufferService.getBlockState(11L)).thenReturn(null);

        connection.updateConnectionState(ConnectionState.ACTIVE);
        connection.onNext(response);

        verify(metrics).recordLatestBlockEndOfStream(10L);
        verify(metrics).recordResponseEndOfStreamReceived(Code.BEHIND);
        verify(metrics).recordConnectionClosed();
        verify(metrics).recordActiveConnectionIp(-1L);
        verify(metrics).recordRequestEndStreamSent(EndStream.Code.TOO_FAR_BEHIND);
        verify(metrics).recordRequestLatency(anyLong());
        verify(bufferService, times(1)).getEarliestAvailableBlockNumber();
        verify(bufferService, times(1)).getHighestAckedBlockNumber();
        verify(bufferService).getBlockState(11L);
        verify(requestPipeline).onNext(createRequest(EndStream.Code.TOO_FAR_BEHIND));
        verify(requestPipeline).onComplete();
        verify(connectionManager).rescheduleConnection(connection, Duration.ofSeconds(30), null, true);
        verifyNoMoreInteractions(metrics);
        verifyNoMoreInteractions(requestPipeline);
    }

    @Test
    void testOnNext_endOfStream_itemsUnknown() {
        openConnectionAndResetMocks();
        connection.updateConnectionState(ConnectionState.ACTIVE);

        final PublishStreamResponse response = createEndOfStreamResponse(Code.UNKNOWN, 10L);
        connection.onNext(response);

        verify(metrics).recordLatestBlockEndOfStream(10L);
        verify(metrics).recordResponseEndOfStreamReceived(Code.UNKNOWN);
        verify(metrics).recordConnectionClosed();
        verify(metrics).recordActiveConnectionIp(-1L);
        verify(requestPipeline).onComplete();
        verify(connectionManager).rescheduleConnection(connection, Duration.ofSeconds(30), null, true);
        verifyNoMoreInteractions(metrics);
        verifyNoMoreInteractions(requestPipeline);
    }

    @Test
    void testOnNext_skipBlock_sameAsStreaming() {
        final AtomicLong streamingBlockNumber = streamingBlockNumber();
        streamingBlockNumber.set(25); // pretend we are currently streaming block 25
        final PublishStreamResponse response = createSkipBlock(25L);
        connection.updateConnectionState(ConnectionState.ACTIVE);
        connection.onNext(response);

        assertThat(streamingBlockNumber).hasValue(26);

        verify(metrics).recordLatestBlockSkipBlock(25L);
        verify(metrics).recordResponseReceived(ResponseOneOfType.SKIP_BLOCK);
        verifyNoMoreInteractions(metrics);
        verifyNoMoreInteractions(requestPipeline);
        verifyNoMoreInteractions(connectionManager);
        verifyNoInteractions(bufferService);
    }

    @Test
    void testOnNext_skipBlockOlderBlock() {
        final AtomicLong streamingBlockNumber = streamingBlockNumber();
        streamingBlockNumber.set(27); // pretend we are currently streaming block 27
        final PublishStreamResponse response = createSkipBlock(25L);
        connection.updateConnectionState(ConnectionState.ACTIVE);

        connection.onNext(response);

        assertThat(streamingBlockNumber).hasValue(27);

        verify(metrics).recordLatestBlockSkipBlock(25L);
        verify(metrics).recordResponseReceived(ResponseOneOfType.SKIP_BLOCK);
        verifyNoMoreInteractions(metrics);
        verifyNoMoreInteractions(requestPipeline);
        verifyNoMoreInteractions(connectionManager);
        verifyNoInteractions(bufferService);
    }

    @Test
    void testOnNext_resendBlock_blockExists() {
        final AtomicLong streamingBlockNumber = streamingBlockNumber();
        streamingBlockNumber.set(11); // pretend we are currently streaming block 11
        final PublishStreamResponse response = createResendBlock(10L);
        when(bufferService.getBlockState(10L)).thenReturn(new BlockState(10L));

        connection.onNext(response);

        assertThat(streamingBlockNumber).hasValue(10);

        verify(metrics).recordLatestBlockResendBlock(10L);
        verify(metrics).recordResponseReceived(ResponseOneOfType.RESEND_BLOCK);
        verify(bufferService).getBlockState(10L);
        verifyNoMoreInteractions(metrics);
        verifyNoMoreInteractions(requestPipeline);
        verifyNoMoreInteractions(connectionManager);
        verifyNoMoreInteractions(bufferService);
    }

    @Test
    void testOnNext_resendBlock_blockDoesNotExist() {
        openConnectionAndResetMocks();

        final AtomicLong streamingBlockNumber = streamingBlockNumber();
        streamingBlockNumber.set(11); // pretend we are currently streaming block 11
        final PublishStreamResponse response = createResendBlock(10L);
        when(bufferService.getBlockState(10L)).thenReturn(null);
        connection.updateConnectionState(ConnectionState.ACTIVE);

        connection.onNext(response);

        verify(metrics).recordLatestBlockResendBlock(10L);
        verify(metrics).recordResponseReceived(ResponseOneOfType.RESEND_BLOCK);
        verify(metrics).recordConnectionClosed();
        verify(metrics).recordActiveConnectionIp(-1L);
        verify(requestPipeline).onComplete();
        verify(connectionManager).rescheduleConnection(connection, Duration.ofSeconds(30), null, true);
        verify(bufferService).getBlockState(10L);
        verifyNoMoreInteractions(metrics);
        verifyNoMoreInteractions(requestPipeline);
        verifyNoMoreInteractions(connectionManager);
        verifyNoMoreInteractions(bufferService);
    }

    @Test
    void testOnNext_unknown() {
        final PublishStreamResponse response = new PublishStreamResponse(new OneOf<>(ResponseOneOfType.UNSET, null));
        connection.updateConnectionState(ConnectionState.ACTIVE);
        connection.onNext(response);

        verify(metrics).recordUnknownResponseReceived();

        verifyNoMoreInteractions(metrics);
        verifyNoInteractions(requestPipeline);
        verifyNoInteractions(connectionManager);
        verifyNoInteractions(bufferService);
    }

    @Test
    void testSendRequest() {
        openConnectionAndResetMocks();
        final PublishStreamRequest request = createRequest(newBlockHeaderItem());

        connection.updateConnectionState(ConnectionState.ACTIVE);
        connection.sendRequest(request);

        verify(requestPipeline).onNext(request);
        verify(metrics).recordRequestSent(RequestOneOfType.BLOCK_ITEMS);
        verify(metrics).recordBlockItemsSent(1);
        verify(metrics).recordRequestLatency(anyLong());
        verifyNoMoreInteractions(metrics);
        verifyNoMoreInteractions(requestPipeline);
        verifyNoMoreInteractions(connectionManager);
        verifyNoInteractions(bufferService);
    }

    @Test
    void testSendRequest_notActive() {
        final PublishStreamRequest request = createRequest(newBlockHeaderItem());

        connection.createRequestPipeline();
        connection.updateConnectionState(ConnectionState.PENDING);
        connection.sendRequest(request);

        verify(metrics).recordConnectionOpened();
        verifyNoMoreInteractions(metrics);
        verifyNoMoreInteractions(requestPipeline);
        verifyNoMoreInteractions(connectionManager);
        verifyNoInteractions(bufferService);
    }

    @Test
    void testSendRequest_observerNull() {
        final PublishStreamRequest request = createRequest(newBlockHeaderItem());

        // don't create the observer
        connection.updateConnectionState(ConnectionState.PENDING);
        connection.sendRequest(request);

        verifyNoInteractions(metrics);
        verifyNoMoreInteractions(requestPipeline);
        verifyNoMoreInteractions(connectionManager);
        verifyNoInteractions(bufferService);
    }

    @Test
    void testSendRequest_errorWhileActive() {
        openConnectionAndResetMocks();
        connection.updateConnectionState(ConnectionState.ACTIVE);
        doThrow(new RuntimeException("kaboom!")).when(requestPipeline).onNext(any());
        final PublishStreamRequest request = createRequest(newBlockHeaderItem());

        final RuntimeException e = catchRuntimeException(() -> connection.sendRequest(request));
        assertThat(e).isInstanceOf(RuntimeException.class);
        // Exception gets wrapped when executed in virtual thread executor
        assertThat(e.getMessage()).contains("Error executing pipeline.onNext()");
        assertThat(e.getCause()).isInstanceOf(RuntimeException.class);
        assertThat(e.getCause().getMessage()).isEqualTo("kaboom!");

        verify(metrics).recordRequestSendFailure();
        verifyNoMoreInteractions(metrics);
    }

    @Test
    void testSendRequest_errorWhileNotActive() {
        openConnectionAndResetMocks();
        doThrow(new RuntimeException("kaboom!")).when(requestPipeline).onNext(any());

        final BlockNodeConnection spiedConnection = spy(connection);
        doReturn(ConnectionState.ACTIVE, ConnectionState.CLOSING)
                .when(spiedConnection)
                .getConnectionState();
        final PublishStreamRequest request = createRequest(newBlockHeaderItem());

        spiedConnection.sendRequest(request);

        verify(requestPipeline).onNext(any());
        verify(spiedConnection, atLeast(2)).getConnectionState();

        verifyNoInteractions(metrics);
    }

    // Tests sendRequest when ACTIVE but requestPipeline is null (should do nothing)
    @Test
    void testSendRequest_activeButPipelineNull() {
        final PublishStreamRequest request = createRequest(newBlockHeaderItem());

        // Set to ACTIVE state but don't create the pipeline
        connection.updateConnectionState(ConnectionState.ACTIVE);
        // requestPipeline remains null since we didn't call createRequestPipeline()

        connection.sendRequest(request);

        // Should not interact with anything since pipeline is null
        verifyNoInteractions(metrics);
        verifyNoInteractions(requestPipeline);
        verifyNoInteractions(connectionManager);
        verifyNoInteractions(bufferService);
    }

    @Test
    void testClose() {
        openConnectionAndResetMocks();
        connection.updateConnectionState(ConnectionState.ACTIVE);

        // Verify task was scheduled to periodically reset the stream
        verify(executorService)
                .scheduleAtFixedRate(
                        any(Runnable.class),
                        eq(ONCE_PER_DAY_MILLIS), // initial delay
                        eq(ONCE_PER_DAY_MILLIS), // period
                        eq(TimeUnit.MILLISECONDS));

        connection.close(true);

        assertThat(connection.getConnectionState()).isEqualTo(ConnectionState.CLOSED);

        verify(metrics).recordConnectionClosed();
        verify(metrics).recordActiveConnectionIp(-1L);
        verify(requestPipeline).onComplete();
        verifyNoMoreInteractions(metrics);
        verifyNoMoreInteractions(requestPipeline);
        verifyNoMoreInteractions(connectionManager);
        verifyNoInteractions(bufferService);
    }

    @Test
    void testClose_failure() {
        openConnectionAndResetMocks();
        connection.updateConnectionState(ConnectionState.ACTIVE);

        // Verify task was scheduled to periodically reset the stream
        verify(executorService)
                .scheduleAtFixedRate(
                        any(Runnable.class),
                        eq(ONCE_PER_DAY_MILLIS), // initial delay
                        eq(ONCE_PER_DAY_MILLIS), // period
                        eq(TimeUnit.MILLISECONDS));

        connection.close(true);

        assertThat(connection.getConnectionState()).isEqualTo(ConnectionState.CLOSED);

        verify(requestPipeline).onComplete();
        verify(metrics).recordConnectionClosed();
        verify(metrics).recordActiveConnectionIp(-1L);
        verifyNoMoreInteractions(metrics);
        verifyNoMoreInteractions(requestPipeline);
        verifyNoMoreInteractions(connectionManager);
        verifyNoInteractions(bufferService);
    }

    // Tests close operation without calling onComplete on pipeline
    @Test
    void testClose_withoutOnComplete() {
        openConnectionAndResetMocks();
        connection.updateConnectionState(ConnectionState.ACTIVE);

        connection.close(false);

        assertThat(connection.getConnectionState()).isEqualTo(ConnectionState.CLOSED);

        // Should not call onComplete when callOnComplete is false
        verify(metrics).recordConnectionClosed();
        verify(metrics).recordActiveConnectionIp(-1L);
        verifyNoMoreInteractions(metrics);
        verifyNoMoreInteractions(connectionManager);
        verifyNoInteractions(bufferService);
        verifyNoInteractions(requestPipeline);
    }

    // Tests close operation when connection is not in ACTIVE state
    @Test
    void testClose_notActiveState() {
        openConnectionAndResetMocks();
        connection.updateConnectionState(ConnectionState.PENDING);

        connection.close(true);

        assertThat(connection.getConnectionState()).isEqualTo(ConnectionState.CLOSED);

        // Should call onComplete when callOnComplete=true and state transitions to CLOSING
        verify(requestPipeline).onComplete();
        verify(metrics).recordConnectionClosed();
        verify(metrics).recordActiveConnectionIp(-1L);
        verifyNoMoreInteractions(metrics);
        verifyNoMoreInteractions(connectionManager);
        verifyNoMoreInteractions(requestPipeline);
        verifyNoInteractions(bufferService);
    }

    // Tests exception handling during close operation (should catch and log RuntimeException)
    @Test
    void testClose_exceptionDuringClose() {
        openConnectionAndResetMocks();
        connection.updateConnectionState(ConnectionState.ACTIVE);

        // Mock Pipeline#onComplete to throw a RuntimeException to trigger the catch block
        doThrow(new RuntimeException("Simulated close error"))
                .when(requestPipeline)
                .onComplete();

        // This should not throw an exception - it should be caught and logged
        connection.close(true);

        // Verify the exception handling path was taken
        verify(requestPipeline).onComplete(); // closePipeline should still be called before the exception

        // Connection state should still be CLOSED even after the exception
        assertThat(connection.getConnectionState()).isEqualTo(ConnectionState.CLOSED);
    }

    // Tests exception handling during pipeline completion (should catch and log Exception)
    @Test
    void testClose_exceptionDuringPipelineCompletion() {
        openConnectionAndResetMocks();
        connection.updateConnectionState(ConnectionState.ACTIVE);

        // Mock requestPipeline.onComplete() to throw an Exception to trigger the catch block in closePipeline
        doThrow(new RuntimeException("Simulated pipeline completion error"))
                .when(requestPipeline)
                .onComplete();

        // This should not throw an exception - it should be caught and logged
        connection.close(true);

        // Verify the exception handling path was taken
        verify(requestPipeline).onComplete(); // Should be called and throw exception

        // Connection state should still be CLOSED even after the pipeline exception
        assertThat(connection.getConnectionState()).isEqualTo(ConnectionState.CLOSED);
    }

    // Tests close operation when requestPipeline is null (should skip pipeline closure)
    @Test
    void testClose_pipelineNull() {
        // Don't call openConnectionAndResetMocks() to avoid creating a pipeline
        connection.updateConnectionState(ConnectionState.ACTIVE);
        // requestPipeline remains null since we didn't call createRequestPipeline()

        connection.close(true);

        // Should complete successfully without interacting with pipeline
        assertThat(connection.getConnectionState()).isEqualTo(ConnectionState.CLOSED);

        // Should not interact with pipeline since it's null
        verifyNoInteractions(requestPipeline);
        verify(metrics).recordConnectionClosed();
        verify(metrics).recordActiveConnectionIp(-1L);
        verifyNoMoreInteractions(metrics);
        verifyNoMoreInteractions(connectionManager);
        verifyNoInteractions(bufferService);
    }

    @Test
    void testClose_alreadyClosed() {
        openConnectionAndResetMocks();
        connection.updateConnectionState(ConnectionState.CLOSED);

        connection.close(true);

        verifyNoInteractions(connectionManager);
        verifyNoInteractions(requestPipeline);
        verifyNoInteractions(metrics);
        verifyNoInteractions(bufferService);
    }

    @Test
    void testClose_alreadyClosing() {
        openConnectionAndResetMocks();
        connection.updateConnectionState(ConnectionState.CLOSING);

        connection.close(true);

        verifyNoInteractions(connectionManager);
        verifyNoInteractions(requestPipeline);
        verifyNoInteractions(metrics);
        verifyNoInteractions(bufferService);
    }

    @Test
    void testClose_stateChangedDuringClose() {
        openConnectionAndResetMocks();
        connection.updateConnectionState(ConnectionState.ACTIVE);

        // Create a spy to intercept the close method and change state during execution
        final BlockNodeConnection spyConnection = spy(connection);
        final AtomicBoolean stateChanged = new AtomicBoolean(false);

        // Override getConnectionState to trigger state change on first call
        doAnswer(invocation -> {
                    ConnectionState result = (ConnectionState) invocation.callRealMethod();
                    if (!stateChanged.get()) {
                        stateChanged.set(true);
                        // Change the actual internal state to cause fail
                        final AtomicReference<ConnectionState> state = connectionState();
                        state.set(ConnectionState.PENDING);
                    }
                    return result;
                })
                .when(spyConnection)
                .getConnectionState();

        // Now call close - it will get ACTIVE from getConnectionState,
        // but then the state will be PENDING when it tries to CAS
        spyConnection.close(true);

        // The close should have aborted due to state mismatch
        // State should still be PENDING (not changed to CLOSING or CLOSED)
        assertThat(connection.getConnectionState()).isEqualTo(ConnectionState.PENDING);

        // No interactions should have occurred since close aborted early
        verifyNoInteractions(requestPipeline);
    }

    @Test
    void testOnError_activeConnection() {
        openConnectionAndResetMocks();
        connection.updateConnectionState(ConnectionState.ACTIVE);

        connection.onError(new RuntimeException("oh bother"));

        assertThat(connection.getConnectionState()).isEqualTo(ConnectionState.CLOSED);

        verify(metrics).recordConnectionOnError();
        verify(metrics).recordConnectionClosed();
        verify(metrics).recordActiveConnectionIp(-1L);
        verify(requestPipeline).onComplete();
        verify(connectionManager).rescheduleConnection(connection, Duration.ofSeconds(30), null, true);
        verifyNoMoreInteractions(metrics);
        verifyNoMoreInteractions(requestPipeline);
        verifyNoMoreInteractions(connectionManager);
        verifyNoInteractions(bufferService);
    }

    @Test
    void testOnError_grpcException() {
        openConnectionAndResetMocks();
        connection.updateConnectionState(ConnectionState.ACTIVE);

        // Create a real GrpcException
        final GrpcException grpcException =
                new GrpcException(GrpcStatus.UNAVAILABLE, new RuntimeException("Service unavailable"));

        connection.onError(grpcException);

        assertThat(connection.getConnectionState()).isEqualTo(ConnectionState.CLOSED);

        verify(metrics).recordConnectionOnError();
        verify(metrics).recordConnectionClosed();
        verify(metrics).recordActiveConnectionIp(-1L);
        verify(requestPipeline).onComplete();
        verify(connectionManager).rescheduleConnection(connection, Duration.ofSeconds(30), null, true);
    }

    @Test
    void testOnError_terminalConnection() {
        openConnectionAndResetMocks();
        connection.updateConnectionState(ConnectionState.CLOSING);

        connection.onError(new RuntimeException("oh bother"));

        verifyNoInteractions(metrics);
        verifyNoInteractions(requestPipeline);
        verifyNoInteractions(connectionManager);
        verifyNoInteractions(bufferService);
    }

    @Test
    void testOnCompleted_streamClosingInProgress() {
        openConnectionAndResetMocks();
        connection.close(true); // call this so we mark the connection as closing
        resetMocks();

        connection.onComplete();

        verify(metrics).recordConnectionOnComplete();
        verifyNoMoreInteractions(metrics);
        verifyNoInteractions(requestPipeline);
        verifyNoInteractions(connectionManager);
        verifyNoInteractions(bufferService);
    }

    // Tests onComplete when streamShutdownInProgress is true but connection not closed
    @Test
    void testOnCompleted_streamShutdownInProgressButNotClosed() throws Exception {
        openConnectionAndResetMocks();
        connection.updateConnectionState(ConnectionState.ACTIVE);

        // Use reflection to set streamShutdownInProgress to true without closing the connection
        // This simulates the race condition where shutdown begins but onComplete arrives first
        final var field = BlockNodeConnection.class.getDeclaredField("streamShutdownInProgress");
        field.setAccessible(true);
        final AtomicBoolean streamShutdownInProgress = (AtomicBoolean) field.get(connection);
        streamShutdownInProgress.set(true);

        connection.onComplete();

        // Should log that stream close was in progress and not call handleStreamFailure
        // The flag should be reset to false by getAndSet(false)
        assertThat(streamShutdownInProgress.get()).isFalse();

        verify(metrics).recordConnectionOnComplete();

        verifyNoMoreInteractions(metrics);
        // Should not interact with dependencies since shutdown was expected
        verifyNoInteractions(requestPipeline);
        verifyNoInteractions(connectionManager);
        verifyNoInteractions(bufferService);
    }

    @Test
    void testOnCompleted_streamClosingNotInProgress() {
        openConnectionAndResetMocks();
        connection.updateConnectionState(ConnectionState.ACTIVE);

        // don't call close so we do not mark the connection as closing
        connection.onComplete();

        verify(requestPipeline).onComplete();
        verify(connectionManager).rescheduleConnection(connection, Duration.ofSeconds(30), null, true);
        verify(metrics).recordConnectionOnComplete();
        verify(metrics).recordConnectionClosed();
        verify(metrics).recordActiveConnectionIp(-1L);
        verifyNoMoreInteractions(metrics);
        verifyNoMoreInteractions(requestPipeline);
        verifyNoMoreInteractions(connectionManager);
        verifyNoInteractions(bufferService);
    }

    @Test
    void testConnectionWorkerLifecycle() throws Exception {
        final AtomicReference<Thread> workerThreadRef = workerThreadRef();
        workerThreadRef.set(null); // clear out the fake worker thread so a real one can be initialized

        openConnectionAndResetMocks();
        connection.updateConnectionState(ConnectionState.ACTIVE);

        // the act of having the connection go active will start the worker thread
        final Thread workerThread = workerThreadRef.get();
        assertThat(workerThread).isNotNull();
        assertThat(workerThread.isAlive()).isTrue();

        // set the connection state to closing. this will terminate the worker thread
        connection.updateConnectionState(ConnectionState.CLOSING);

        // sleep for a little bit to give the worker a chance to detect the connection state change
        sleep(100);

        assertThat(workerThreadRef).hasNullValue();
        assertThat(workerThread.isAlive()).isFalse();
    }

    @Test
    void testConnectionWorker_switchBlock_initializeToHighestAckedBlock() throws Exception {
        openConnectionAndResetMocks();
        final AtomicReference<Thread> workerThreadRef = workerThreadRef();
        workerThreadRef.set(null); // clear out the fake worker thread so a real one can be initialized
        final AtomicLong streamingBlockNumber = streamingBlockNumber();

        doReturn(100L).when(bufferService).getHighestAckedBlockNumber();
        doReturn(new BlockState(101)).when(bufferService).getBlockState(101);

        assertThat(streamingBlockNumber).hasValue(-1);

        connection.updateConnectionState(ConnectionState.ACTIVE);
        sleep(50); // give some time for the worker loop to detect the changes

        assertThat(workerThreadRef).doesNotHaveNullValue();
        assertThat(streamingBlockNumber).hasValue(101);

        verify(bufferService).getHighestAckedBlockNumber();
        verify(bufferService).getBlockState(101);
        verifyNoMoreInteractions(bufferService);
        verifyNoInteractions(connectionManager);
        verifyNoInteractions(metrics);
        verifyNoInteractions(requestPipeline);
    }

    @Test
    void testConnectionWorker_switchBlock_initializeToEarliestBlock() throws Exception {
        openConnectionAndResetMocks();
        final AtomicReference<Thread> workerThreadRef = workerThreadRef();
        workerThreadRef.set(null); // clear out the fake worker thread so a real one can be initialized
        final AtomicLong streamingBlockNumber = streamingBlockNumber();

        doReturn(-1L).when(bufferService).getHighestAckedBlockNumber();
        doReturn(12L).when(bufferService).getEarliestAvailableBlockNumber();
        doReturn(new BlockState(12)).when(bufferService).getBlockState(12);

        assertThat(streamingBlockNumber).hasValue(-1);

        connection.updateConnectionState(ConnectionState.ACTIVE);
        sleep(50); // give some time for the worker loop to detect the changes

        assertThat(workerThreadRef).doesNotHaveNullValue();
        assertThat(streamingBlockNumber).hasValue(12);

        verify(bufferService).getHighestAckedBlockNumber();
        verify(bufferService).getEarliestAvailableBlockNumber();
        verify(bufferService).getBlockState(12);
        verifyNoMoreInteractions(bufferService);
        verifyNoInteractions(connectionManager);
        verifyNoInteractions(metrics);
        verifyNoInteractions(requestPipeline);
    }

    @Test
    void testConnectionWorker_switchBlock_noBlockAvailable() throws Exception {
        openConnectionAndResetMocks();
        final AtomicReference<Thread> workerThreadRef = workerThreadRef();
        workerThreadRef.set(null); // clear out the fake worker thread so a real one can be initialized
        final AtomicLong streamingBlockNumber = streamingBlockNumber();

        doReturn(-1L).when(bufferService).getHighestAckedBlockNumber();
        doReturn(-1L).when(bufferService).getEarliestAvailableBlockNumber();

        assertThat(streamingBlockNumber).hasValue(-1);

        connection.updateConnectionState(ConnectionState.ACTIVE);
        sleep(50); // give some time for the worker loop to detect the changes

        assertThat(workerThreadRef).doesNotHaveNullValue();
        assertThat(streamingBlockNumber).hasValue(-1);

        verify(bufferService, atLeastOnce()).getHighestAckedBlockNumber();
        verify(bufferService, atLeastOnce()).getEarliestAvailableBlockNumber();
        verifyNoMoreInteractions(bufferService);
        verifyNoInteractions(connectionManager);
        verifyNoInteractions(metrics);
        verifyNoInteractions(requestPipeline);
    }

    @Test
    void testConnectionWorker_sendRequests() throws Exception {
        openConnectionAndResetMocks();
        final AtomicReference<Thread> workerThreadRef = workerThreadRef();
        workerThreadRef.set(null); // clear the fake worker thread
        final AtomicLong streamingBlockNumber = streamingBlockNumber();

        streamingBlockNumber.set(10);

        final BlockState block = new BlockState(10);

        doReturn(block).when(bufferService).getBlockState(10);

        final ArgumentCaptor<PublishStreamRequest> requestCaptor = ArgumentCaptor.forClass(PublishStreamRequest.class);

        connection.updateConnectionState(ConnectionState.ACTIVE);
        // sleep to let the worker detect the state change and start doing work
        sleep(100);

        // add the header to the block, then wait for the max request delay... a request with the header should be sent
        final BlockItem item1 = newBlockHeaderItem();
        block.addItem(item1);

        sleep(400);
        verify(requestPipeline, atLeastOnce()).onNext(requestCaptor.capture());
        final List<PublishStreamRequest> requests1 = requestCaptor.getAllValues();
        reset(requestPipeline);

        assertThat(requests1).hasSize(1);
        assertRequestContainsItems(requests1.getFirst(), item1);

        // add multiple small items to the block and wait for them to be sent in one batch
        final BlockItem item2 = newBlockTxItem(15);
        final BlockItem item3 = newBlockTxItem(20);
        final BlockItem item4 = newBlockTxItem(50);
        block.addItem(item2);
        block.addItem(item3);
        block.addItem(item4);

        sleep(400);

        verify(requestPipeline, atLeastOnce()).onNext(requestCaptor.capture());
        final List<PublishStreamRequest> requests2 = requestCaptor.getAllValues();
        reset(requestPipeline);
        requests2.removeAll(requests1);
        assertRequestContainsItems(requests2, item2, item3, item4);

        // add a large item and a smaller item
        final BlockItem item5 = newBlockTxItem(2_097_000);
        final BlockItem item6 = newBlockTxItem(1_000_250);
        block.addItem(item5);
        block.addItem(item6);

        sleep(500);

        verify(requestPipeline, times(2)).onNext(requestCaptor.capture());
        final List<PublishStreamRequest> requests3 = requestCaptor.getAllValues();
        reset(requestPipeline);
        requests3.removeAll(requests1);
        requests3.removeAll(requests2);
        // there should be two requests since the items together exceed the max per request
        assertThat(requests3).hasSize(2);
        assertRequestContainsItems(requests3, item5, item6);

        // now add some more items and the block proof, then close the block
        // after these requests are sent, we should see the worker loop move to the next block
        final BlockItem item7 = newBlockTxItem(100);
        final BlockItem item8 = newBlockTxItem(250);
        final BlockItem item9 = newPreProofBlockStateChangesItem();
        final BlockItem item10 = newBlockProofItem(10, 1_420_910);
        block.addItem(item7);
        block.addItem(item8);
        block.addItem(item9);
        block.addItem(item10);
        block.closeBlock();

        sleep(500);

        verify(requestPipeline, atLeastOnce()).onNext(requestCaptor.capture());
        final List<PublishStreamRequest> requests4 = requestCaptor.getAllValues();
        final int totalRequestsSent = requests4.size();
        reset(requestPipeline);
        requests4.removeAll(requests1);
        requests4.removeAll(requests2);
        requests4.removeAll(requests3);
        assertRequestContainsItems(requests4, item7, item8, item9, item10);

        assertThat(streamingBlockNumber).hasValue(11);

        verify(metrics, times(totalRequestsSent)).recordRequestSent(RequestOneOfType.BLOCK_ITEMS);
        verify(metrics, times(totalRequestsSent)).recordBlockItemsSent(anyInt());
        verify(metrics, times(totalRequestsSent)).recordRequestLatency(anyLong());
        verify(connectionManager).recordBlockProofSent(eq(connection.getNodeConfig()), eq(10L), any(Instant.class));
        verify(bufferService, atLeastOnce()).getBlockState(10);
        verify(bufferService, atLeastOnce()).getBlockState(11);
        verifyNoMoreInteractions(metrics);
        verifyNoMoreInteractions(bufferService);
        verifyNoMoreInteractions(connectionManager);
        verifyNoMoreInteractions(requestPipeline);
    }

    @Test
    void testConnectionWorker_noItemsAvailable() throws Exception {
        openConnectionAndResetMocks();
        final AtomicReference<Thread> workerThreadRef = workerThreadRef();
        workerThreadRef.set(null); // clear the fake worker thread
        final AtomicLong streamingBlockNumber = streamingBlockNumber();

        streamingBlockNumber.set(10);

        doReturn(new BlockState(10)).when(bufferService).getBlockState(10);

        connection.updateConnectionState(ConnectionState.ACTIVE);
        // sleep to let the worker detect the state change and start doing work
        sleep(150);

        assertThat(workerThreadRef).doesNotHaveNullValue();
        assertThat(streamingBlockNumber).hasValue(10);

        verify(bufferService, atLeastOnce()).getBlockState(10);
        verifyNoMoreInteractions(bufferService);
        verifyNoInteractions(connectionManager);
        verifyNoInteractions(metrics);
        verifyNoInteractions(requestPipeline);
    }

    @Test
    void testConnectionWorker_blockJump() throws Exception {
        openConnectionAndResetMocks();
        final AtomicReference<Thread> workerThreadRef = workerThreadRef();
        workerThreadRef.set(null); // clear the fake worker thread
        final AtomicLong streamingBlockNumber = streamingBlockNumber();

        streamingBlockNumber.set(10);

        final BlockState block10 = new BlockState(10);
        final BlockItem block10Header = newBlockHeaderItem(10);
        block10.addItem(block10Header);
        final BlockState block11 = new BlockState(11);
        final BlockItem block11Header = newBlockHeaderItem(11);
        block11.addItem(block11Header);
        doReturn(block10).when(bufferService).getBlockState(10);
        doReturn(block11).when(bufferService).getBlockState(11);

        connection.updateConnectionState(ConnectionState.ACTIVE);
        // sleep to let the worker detect the state change and start doing work
        sleep(150);

        // create a skip response to force the connection to jump to block 11
        final PublishStreamResponse skipResponse = createSkipBlock(10L);
        connection.onNext(skipResponse);

        sleep(600); // give the worker thread some time to detect the change

        assertThat(streamingBlockNumber).hasValue(11);

        final ArgumentCaptor<PublishStreamRequest> requestCaptor = ArgumentCaptor.forClass(PublishStreamRequest.class);
        verify(requestPipeline, times(2)).onNext(requestCaptor.capture());

        assertThat(requestCaptor.getAllValues()).hasSize(2);
        assertRequestContainsItems(requestCaptor.getAllValues(), block10Header, block11Header);

        verify(metrics, times(2)).recordRequestSent(RequestOneOfType.BLOCK_ITEMS);
        verify(metrics, times(2)).recordBlockItemsSent(1);
        verify(metrics, times(2)).recordRequestLatency(anyLong());
        verify(metrics).recordLatestBlockSkipBlock(10);
        verify(metrics).recordResponseReceived(ResponseOneOfType.SKIP_BLOCK);
        verify(bufferService, atLeastOnce()).getBlockState(10);
        verify(bufferService, atLeastOnce()).getBlockState(11);
        verifyNoMoreInteractions(bufferService);
        verifyNoMoreInteractions(connectionManager);
        verifyNoMoreInteractions(metrics);
        verifyNoMoreInteractions(requestPipeline);
    }

    @Test
    void testConnectionWorker_hugeItem() throws Exception {
        openConnectionAndResetMocks();
        final AtomicReference<Thread> workerThreadRef = workerThreadRef();
        workerThreadRef.set(null); // clear the fake worker thread
        final AtomicLong streamingBlockNumber = streamingBlockNumber();

        streamingBlockNumber.set(10);

        final BlockState block = new BlockState(10);
        final BlockItem blockHeader = newBlockHeaderItem(10);
        final BlockItem hugeItem = newBlockTxItem(3_000_000);
        block.addItem(blockHeader);
        block.addItem(hugeItem);
        doReturn(block).when(bufferService).getBlockState(10);

        connection.updateConnectionState(ConnectionState.ACTIVE);
        // sleep to let the worker detect the state change and start doing work
        sleep(150);

        final ArgumentCaptor<PublishStreamRequest> requestCaptor = ArgumentCaptor.forClass(PublishStreamRequest.class);
        verify(requestPipeline, times(2)).onNext(requestCaptor.capture());

        // there should be two requests: one for the block header and another for the EndStream
        // the huge item should NOT be sent
        assertThat(requestCaptor.getAllValues()).hasSize(2);
        final List<PublishStreamRequest> requests = requestCaptor.getAllValues();
        assertRequestContainsItems(requests.getFirst(), blockHeader);
        final PublishStreamRequest endStreamRequest = requests.get(1);
        assertThat(endStreamRequest.hasEndStream()).isTrue();
        final EndStream endStream = endStreamRequest.endStream();
        assertThat(endStream).isNotNull();
        assertThat(endStream.endCode()).isEqualTo(EndStream.Code.ERROR);

        verify(metrics).recordBlockItemsSent(1);
        verify(metrics).recordRequestSent(RequestOneOfType.BLOCK_ITEMS);
        verify(metrics).recordRequestEndStreamSent(EndStream.Code.ERROR);
        verify(metrics).recordConnectionClosed();
        verify(metrics).recordActiveConnectionIp(-1L);
        verify(metrics, times(2)).recordRequestLatency(anyLong());
        verify(requestPipeline).onComplete();
        verify(bufferService).getEarliestAvailableBlockNumber();
        verify(bufferService).getHighestAckedBlockNumber();
        verify(connectionManager).connectionResetsTheStream(connection);
        verifyNoMoreInteractions(metrics);
        verifyNoMoreInteractions(requestPipeline);
        verifyNoMoreInteractions(bufferService);
        verifyNoMoreInteractions(connectionManager);
    }

    // Tests that no response processing occurs when connection is already closed
    @Test
    void testOnNext_connectionClosed() {
        final PublishStreamResponse response = createBlockAckResponse(10L);
        connection.updateConnectionState(ConnectionState.CLOSED);

        connection.onNext(response);

        // Should not process any response when connection is closed
        verifyNoInteractions(metrics);
        verifyNoInteractions(requestPipeline);
        verifyNoInteractions(connectionManager);
        verifyNoInteractions(bufferService);
    }

    // Tests EndOfStream rate limiting - connection closes when limit exceeded
    @Test
    void testOnNext_endOfStream_rateLimitExceeded() {
        openConnectionAndResetMocks();
        connection.updateConnectionState(ConnectionState.ACTIVE);
        final PublishStreamResponse response = createEndOfStreamResponse(Code.ERROR, 10L);

        when(connectionManager.recordEndOfStreamAndCheckLimit(eq(nodeConfig), any()))
                .thenReturn(true);
        when(connectionManager.getEndOfStreamScheduleDelay()).thenReturn(Duration.ofMinutes(5));

        connection.onNext(response);

        verify(metrics).recordLatestBlockEndOfStream(10L);
        verify(metrics).recordResponseEndOfStreamReceived(Code.ERROR);
        verify(metrics).recordEndOfStreamLimitExceeded();
        verify(metrics).recordConnectionClosed();
        verify(metrics).recordActiveConnectionIp(-1L);
        verify(connectionManager).recordEndOfStreamAndCheckLimit(eq(nodeConfig), any());
        verify(connectionManager).rescheduleConnection(connection, Duration.ofMinutes(5), null, true);
        verify(requestPipeline).onComplete();
        verifyNoMoreInteractions(metrics);
        verifyNoMoreInteractions(requestPipeline);
    }

    // Tests EndOfStream client failure codes with Long.MAX_VALUE edge case (should restart at block 0)
    @ParameterizedTest
    @EnumSource(
            value = EndOfStream.Code.class,
            names = {"TIMEOUT", "DUPLICATE_BLOCK", "BAD_BLOCK_PROOF", "INVALID_REQUEST"})
    void testOnNext_endOfStream_clientFailures_maxValueBlockNumber(final EndOfStream.Code responseCode) {
        openConnectionAndResetMocks();
        connection.updateConnectionState(ConnectionState.ACTIVE);

        final PublishStreamResponse response = createEndOfStreamResponse(responseCode, Long.MAX_VALUE);
        connection.onNext(response);

        verify(metrics).recordLatestBlockEndOfStream(Long.MAX_VALUE);
        verify(metrics).recordResponseEndOfStreamReceived(responseCode);
        verify(metrics).recordConnectionClosed();
        verify(metrics).recordActiveConnectionIp(-1L);
        verify(requestPipeline).onComplete();
        verify(connectionManager).rescheduleConnection(connection, null, 0L, false);

        verifyNoMoreInteractions(metrics);
        verifyNoMoreInteractions(requestPipeline);

        // Verify connection is closed after handling EndOfStream
        assertThat(connection.getConnectionState()).isEqualTo(ConnectionState.CLOSED);
    }

    // Tests EndOfStream BEHIND code with Long.MAX_VALUE edge case (should restart at block 0)
    @Test
    void testOnNext_endOfStream_blockNodeBehind_maxValueBlockNumber() {
        openConnectionAndResetMocks();
        final PublishStreamResponse response = createEndOfStreamResponse(Code.BEHIND, Long.MAX_VALUE);
        when(bufferService.getBlockState(0L)).thenReturn(new BlockState(0L));
        connection.updateConnectionState(ConnectionState.ACTIVE);

        connection.onNext(response);

        verify(metrics).recordLatestBlockEndOfStream(Long.MAX_VALUE);
        verify(metrics).recordResponseEndOfStreamReceived(Code.BEHIND);
        verify(requestPipeline).onComplete();
        verify(connectionManager)
                .rescheduleConnection(connection, null, 0L, false); // Should restart at 0 for MAX_VALUE
        verify(bufferService).getBlockState(0L);
        verify(metrics).recordConnectionClosed();
        verify(metrics).recordActiveConnectionIp(-1L);
        verifyNoMoreInteractions(metrics);
        verifyNoMoreInteractions(requestPipeline);
    }

    // Tests stream failure handling without calling onComplete on the pipeline
    @Test
    void testHandleStreamFailureWithoutOnComplete() {
        openConnectionAndResetMocks();
        connection.updateConnectionState(ConnectionState.ACTIVE);

        connection.handleStreamFailureWithoutOnComplete();

        final ConnectionState postState = connection.getConnectionState();
        assertThat(postState).isEqualTo(ConnectionState.CLOSED);

        // Should not call onComplete on the pipeline
        verify(connectionManager).rescheduleConnection(connection, Duration.ofSeconds(30), null, true);
        verifyNoInteractions(requestPipeline);
        verifyNoMoreInteractions(connectionManager);
    }

    // Tests that error handling is skipped when connection is already closed
    @Test
    void testOnError_connectionClosed() {
        connection.updateConnectionState(ConnectionState.CLOSED);

        connection.onError(new RuntimeException("test error"));

        // Should not handle error when connection is already closed (terminal state)
        verifyNoInteractions(metrics);
        verifyNoInteractions(requestPipeline);
        verifyNoInteractions(connectionManager);
        verifyNoInteractions(bufferService);
    }

    // Tests error handling in PENDING state (should not call onComplete on pipeline)
    @Test
    void testOnError_connectionPending() {
        openConnectionAndResetMocks();
        connection.updateConnectionState(ConnectionState.PENDING);

        connection.onError(new RuntimeException("test error"));

        assertThat(connection.getConnectionState()).isEqualTo(ConnectionState.CLOSED);

        verify(metrics).recordConnectionOnError();
        verify(metrics).recordConnectionClosed();
        verify(metrics).recordActiveConnectionIp(-1L);
        verify(connectionManager).rescheduleConnection(connection, Duration.ofSeconds(30), null, true);
        // Should call onComplete when callOnComplete=true (from handleStreamFailure)
        verify(requestPipeline).onComplete();
        verifyNoMoreInteractions(metrics);
        verifyNoMoreInteractions(connectionManager);
        verifyNoMoreInteractions(requestPipeline);
    }

    // Tests error handling in UNINITIALIZED state (should do nothing)
    @Test
    void testOnError_connectionUninitialized() {
        // Connection starts in UNINITIALIZED state by default
        assertThat(connection.getConnectionState()).isEqualTo(ConnectionState.UNINITIALIZED);

        connection.onError(new RuntimeException("test error"));

        // Should transition to CLOSED state after handling the error
        assertThat(connection.getConnectionState()).isEqualTo(ConnectionState.CLOSED);

        verify(metrics).recordConnectionOnError();
        verify(connectionManager).rescheduleConnection(connection, Duration.ofSeconds(30), null, true);
        verify(metrics).recordConnectionClosed();
        verify(metrics).recordActiveConnectionIp(-1L);
        verifyNoMoreInteractions(metrics);
        verifyNoInteractions(requestPipeline);
        verifyNoMoreInteractions(connectionManager);
        verifyNoInteractions(bufferService);
    }

    // Tests explicit stream termination with proper EndStream request parameters
    @Test
    void testEndTheStreamWith() {
        openConnectionAndResetMocks();
        connection.updateConnectionState(ConnectionState.ACTIVE);

        when(bufferService.getEarliestAvailableBlockNumber()).thenReturn(5L);
        when(bufferService.getHighestAckedBlockNumber()).thenReturn(15L);

        connection.endTheStreamWith(PublishStreamRequest.EndStream.Code.RESET);

        // Verify the EndStream request was sent with correct parameters
        verify(bufferService).getEarliestAvailableBlockNumber();
        verify(bufferService).getHighestAckedBlockNumber();
        verify(requestPipeline).onNext(any(PublishStreamRequest.class));
        verify(requestPipeline).onComplete();

        assertThat(connection.getConnectionState()).isEqualTo(ConnectionState.CLOSED);
    }

    // Tests client-side end stream handling (should have no side effects)
    @Test
    void testClientEndStreamReceived() {
        // This method calls the superclass implementation - test that it doesn't throw exceptions
        // and doesn't change connection state or interact with dependencies
        final ConnectionState initialState = connection.getConnectionState();

        connection.clientEndStreamReceived();

        // Verify state unchanged and no side effects
        assertThat(connection.getConnectionState()).isEqualTo(initialState);
        verifyNoInteractions(metrics);
        verifyNoInteractions(requestPipeline);
        verifyNoInteractions(connectionManager);
        verifyNoInteractions(bufferService);
    }

    // Tests Flow.Subscriber contract implementation (should request Long.MAX_VALUE)
    @Test
    void testOnSubscribe() {
        final Flow.Subscription subscription = mock(Flow.Subscription.class);

        connection.onSubscribe(subscription);

        verify(subscription).request(Long.MAX_VALUE);
        verifyNoInteractions(metrics);
        verifyNoInteractions(requestPipeline);
        verifyNoInteractions(connectionManager);
        verifyNoInteractions(bufferService);
    }

    // Tests connection state transition from ACTIVE to other states (should cancel reset task)
    @Test
    void testUpdateConnectionState_fromActiveToOther() {
        openConnectionAndResetMocks();
        connection.updateConnectionState(ConnectionState.ACTIVE);

        // Reset mocks to focus on the state change
        reset(executorService);

        // Change from ACTIVE to PENDING should cancel stream reset
        connection.updateConnectionState(ConnectionState.PENDING);

        assertThat(connection.getConnectionState()).isEqualTo(ConnectionState.PENDING);
        verifyNoInteractions(executorService); // No new scheduling should happen
    }

    // Tests cancellation of existing stream reset task when rescheduling (task not done)
    @Test
    void testScheduleStreamReset_cancelExistingTask() {
        openConnectionAndResetMocks();

        // Create a mock ScheduledFuture that is not done to simulate existing task
        final ScheduledFuture<?> mockTask = mock(ScheduledFuture.class);
        when(mockTask.isDone()).thenReturn(false);

        // Configure executor to return our mock task
        doReturn(mockTask)
                .when(executorService)
                .scheduleAtFixedRate(any(Runnable.class), anyLong(), anyLong(), any(TimeUnit.class));

        // First activation - creates initial task
        connection.updateConnectionState(ConnectionState.ACTIVE);

        // Verify first task was scheduled
        verify(executorService)
                .scheduleAtFixedRate(
                        any(Runnable.class),
                        eq(ONCE_PER_DAY_MILLIS),
                        eq(ONCE_PER_DAY_MILLIS),
                        eq(TimeUnit.MILLISECONDS));

        // Reset executor mock but keep the task behavior
        reset(executorService);
        doReturn(mockTask)
                .when(executorService)
                .scheduleAtFixedRate(any(Runnable.class), anyLong(), anyLong(), any(TimeUnit.class));

        // Activate again - this should cancel the existing task and create a new one
        // This covers the lines: if (streamResetTask != null && !streamResetTask.isDone()) {
        // streamResetTask.cancel(false); }
        connection.updateConnectionState(ConnectionState.ACTIVE);

        // Verify the existing task was cancelled
        verify(mockTask).cancel(false);

        // Verify a new task was scheduled
        verify(executorService)
                .scheduleAtFixedRate(
                        any(Runnable.class),
                        eq(ONCE_PER_DAY_MILLIS),
                        eq(ONCE_PER_DAY_MILLIS),
                        eq(TimeUnit.MILLISECONDS));

        assertThat(connection.getConnectionState()).isEqualTo(ConnectionState.ACTIVE);
    }

    // Tests rescheduling when existing stream reset task is already done (should not cancel)
    @Test
    void testScheduleStreamReset_existingTaskAlreadyDone() {
        openConnectionAndResetMocks();

        // Create a mock ScheduledFuture that IS done to simulate completed task
        final ScheduledFuture<?> mockTask = mock(ScheduledFuture.class);
        when(mockTask.isDone()).thenReturn(true); // Task is already done

        // Configure executor to return our mock task
        doReturn(mockTask)
                .when(executorService)
                .scheduleAtFixedRate(any(Runnable.class), anyLong(), anyLong(), any(TimeUnit.class));

        // First activation - creates initial task
        connection.updateConnectionState(ConnectionState.ACTIVE);

        // Verify first task was scheduled
        verify(executorService)
                .scheduleAtFixedRate(
                        any(Runnable.class),
                        eq(ONCE_PER_DAY_MILLIS),
                        eq(ONCE_PER_DAY_MILLIS),
                        eq(TimeUnit.MILLISECONDS));

        // Reset executor mock but keep the task behavior
        reset(executorService);
        doReturn(mockTask)
                .when(executorService)
                .scheduleAtFixedRate(any(Runnable.class), anyLong(), anyLong(), any(TimeUnit.class));

        // Activate again - this should NOT cancel the existing task since it's already done
        // This covers: if (streamResetTask != null && !streamResetTask.isDone()) - the null check passes but isDone()
        // is true
        connection.updateConnectionState(ConnectionState.ACTIVE);

        // Verify the existing task was NOT cancelled since it's already done
        verify(mockTask, times(0)).cancel(false); // Should not be called

        // Verify a new task was still scheduled
        verify(executorService)
                .scheduleAtFixedRate(
                        any(Runnable.class),
                        eq(ONCE_PER_DAY_MILLIS),
                        eq(ONCE_PER_DAY_MILLIS),
                        eq(TimeUnit.MILLISECONDS));

        assertThat(connection.getConnectionState()).isEqualTo(ConnectionState.ACTIVE);
    }

    // Tests cancellation of stream reset task when transitioning away from ACTIVE state
    @Test
    void testCancelStreamReset_existingTask() {
        openConnectionAndResetMocks();

        // Create a mock ScheduledFuture that exists
        final ScheduledFuture<?> mockTask = mock(ScheduledFuture.class);

        // Configure executor to return our mock task
        doReturn(mockTask)
                .when(executorService)
                .scheduleAtFixedRate(any(Runnable.class), anyLong(), anyLong(), any(TimeUnit.class));

        // First, activate the connection to create a stream reset task
        connection.updateConnectionState(ConnectionState.ACTIVE);

        // Verify task was scheduled
        verify(executorService)
                .scheduleAtFixedRate(
                        any(Runnable.class),
                        eq(ONCE_PER_DAY_MILLIS),
                        eq(ONCE_PER_DAY_MILLIS),
                        eq(TimeUnit.MILLISECONDS));

        // Now change to a non-ACTIVE state to trigger cancelStreamReset()
        // This should cover: if (streamResetTask != null) { streamResetTask.cancel(false); ... }
        connection.updateConnectionState(ConnectionState.PENDING);

        // Verify the task was cancelled
        verify(mockTask).cancel(false);

        assertThat(connection.getConnectionState()).isEqualTo(ConnectionState.PENDING);
    }

    // Tests execution of periodic stream reset task (should reset stream and close connection)
    @Test
    void testPeriodicStreamReset() {
        openConnectionAndResetMocks();
        connection.updateConnectionState(ConnectionState.ACTIVE);

        // Capture the scheduled runnable
        final ArgumentCaptor<Runnable> runnableCaptor = ArgumentCaptor.forClass(Runnable.class);
        verify(executorService)
                .scheduleAtFixedRate(
                        runnableCaptor.capture(),
                        eq(ONCE_PER_DAY_MILLIS),
                        eq(ONCE_PER_DAY_MILLIS),
                        eq(TimeUnit.MILLISECONDS));

        reset(connectionManager, bufferService);

        // Execute the periodic reset
        final Runnable periodicReset = runnableCaptor.getValue();
        periodicReset.run();

        // Verify reset behavior
        verify(bufferService).getEarliestAvailableBlockNumber();
        verify(bufferService).getHighestAckedBlockNumber();
        verify(connectionManager).connectionResetsTheStream(connection);
        verify(requestPipeline).onNext(any(PublishStreamRequest.class));
        verify(requestPipeline).onComplete();

        assertThat(connection.getConnectionState()).isEqualTo(ConnectionState.CLOSED);
    }

    // Tests that periodic reset task does nothing when connection is not ACTIVE
    @Test
    void testPeriodicStreamReset_connectionNotActive() {
        openConnectionAndResetMocks();
        connection.updateConnectionState(ConnectionState.ACTIVE);

        // Capture the scheduled runnable
        final ArgumentCaptor<Runnable> runnableCaptor = ArgumentCaptor.forClass(Runnable.class);
        verify(executorService)
                .scheduleAtFixedRate(
                        runnableCaptor.capture(),
                        eq(ONCE_PER_DAY_MILLIS),
                        eq(ONCE_PER_DAY_MILLIS),
                        eq(TimeUnit.MILLISECONDS));

        // Change state to PENDING before executing reset
        connection.updateConnectionState(ConnectionState.PENDING);
        reset(connectionManager, bufferService, requestPipeline);

        // Execute the periodic reset
        final Runnable periodicReset = runnableCaptor.getValue();
        periodicReset.run();

        // Should not perform reset when connection is not active
        verifyNoInteractions(connectionManager);
        verifyNoInteractions(bufferService);
        verifyNoInteractions(requestPipeline);
    }

    // Pipeline operation timeout tests

    /**
     * Tests onNext() normal (non-timeout) path.
     */
    @Test
    void testSendRequest_onNextCompletesSuccessfully() {
        openConnectionAndResetMocks();
        connection.updateConnectionState(ConnectionState.ACTIVE);

        final PublishStreamRequest request = createRequest(newBlockHeaderItem());
        connection.sendRequest(request);

        // Verify the request was sent successfully
        verify(requestPipeline).onNext(request);
        verify(metrics).recordRequestSent(RequestOneOfType.BLOCK_ITEMS);
        verify(metrics).recordBlockItemsSent(1);
        verify(metrics).recordRequestLatency(anyLong());

        // Verify no timeout was recorded
        verify(metrics, times(0)).recordPipelineOperationTimeout();

        // Connection should still be ACTIVE
        assertThat(connection.getConnectionState()).isEqualTo(ConnectionState.ACTIVE);
    }

    /**
     * Tests that sendRequest does not execute if connection is no longer ACTIVE.
     */
    @Test
    void testSendRequest_connectionNotActive() {
        openConnectionAndResetMocks();
        // Start in CLOSING state
        connection.updateConnectionState(ConnectionState.CLOSING);

        final PublishStreamRequest request = createRequest(newBlockHeaderItem());

        // Since connection is not ACTIVE, sendRequest should not do anything
        connection.sendRequest(request);

        // Verify no interactions since connection is not ACTIVE
        verifyNoInteractions(requestPipeline);
        verifyNoInteractions(metrics);
        verifyNoInteractions(connectionManager);
    }

    /**
     * Tests that close operation completes successfully.
     */
    @Test
    void testClose_completesSuccessfully() {
        openConnectionAndResetMocks();
        connection.updateConnectionState(ConnectionState.ACTIVE);

        // Close connection normally
        connection.close(true);

        // Verify close completed successfully
        verify(requestPipeline).onComplete();
        verify(metrics).recordConnectionClosed();
        verify(metrics).recordActiveConnectionIp(-1L);

        // Connection should be CLOSED
        assertThat(connection.getConnectionState()).isEqualTo(ConnectionState.CLOSED);
    }

    /**
     * Tests that closing without calling onComplete does not call onComplete on pipeline.
     * This covers the case where callOnComplete=false.
     */
    @Test
    void testClose_withoutOnCompleteDoesNotCallOnComplete() {
        openConnectionAndResetMocks();
        connection.updateConnectionState(ConnectionState.ACTIVE);

        // Close without calling onComplete
        connection.close(false);

        // Verify onComplete was not called on pipeline
        verifyNoInteractions(requestPipeline);
        verify(metrics).recordConnectionClosed();
        verify(metrics).recordActiveConnectionIp(-1L);

        // Connection should be CLOSED
        assertThat(connection.getConnectionState()).isEqualTo(ConnectionState.CLOSED);
    }

    /**
     * Tests that error during pipeline operation is handled properly.
     * This tests the exception handling in sendRequest when pipeline.onNext throws.
     */
    @Test
    void testSendRequest_pipelineThrowsException() {
        openConnectionAndResetMocks();
        connection.updateConnectionState(ConnectionState.ACTIVE);

        // Mock requestPipeline.onNext() to throw an exception
        doThrow(new RuntimeException("Pipeline error")).when(requestPipeline).onNext(any());

        final PublishStreamRequest request = createRequest(newBlockHeaderItem());

        // Should throw RuntimeException wrapped by the executor
        final RuntimeException exception = catchRuntimeException(() -> connection.sendRequest(request));

        assertThat(exception).isNotNull();
        // Exception gets wrapped when executed in virtual thread executor
        assertThat(exception.getMessage()).contains("Error executing pipeline.onNext()");
        assertThat(exception.getCause()).isInstanceOf(RuntimeException.class);
        assertThat(exception.getCause().getMessage()).isEqualTo("Pipeline error");

        // Verify error was recorded
        verify(requestPipeline).onNext(request);
        verify(metrics).recordRequestSendFailure();
    }

    /**
     * Tests that the pipelineExecutor is properly shut down when the connection closes.
     * This ensures no resource leaks and that the executor won't accept new tasks after close.
     */
    @Test
    void testClose_pipelineExecutorShutdown() throws InterruptedException {
        openConnectionAndResetMocks();
        connection.updateConnectionState(ConnectionState.ACTIVE);

        // Close the connection
        connection.close(true);

        // Verify connection is closed
        assertThat(connection.getConnectionState()).isEqualTo(ConnectionState.CLOSED);

        // Give the executor a moment to shutdown
        Thread.sleep(100);

        // Try to send a request after close - should be ignored since connection is CLOSED
        final PublishStreamRequest request = createRequest(newBlockHeaderItem());
        connection.sendRequest(request);

        // Verify that the pipeline was NOT called (executor should be shut down and connection is CLOSED)
        verify(requestPipeline, times(1)).onComplete(); // Only from the close() call
        verify(requestPipeline, times(0)).onNext(any()); // sendRequest should not execute

        // Verify no additional interactions beyond the close operation
        verify(metrics).recordConnectionClosed();
        verify(metrics).recordActiveConnectionIp(-1L);
        verifyNoMoreInteractions(requestPipeline);
    }

    /**
     * Tests TimeoutException handling when pipeline.onNext() times out.
     * Uses mocks to simulate a timeout without actually waiting, making the test fast.
     */
    @Test
    void testSendRequest_timeoutException() throws Exception {
        openConnectionAndResetMocks();
        connection.updateConnectionState(ConnectionState.ACTIVE);

        // Create a mock Future that will throw TimeoutException when get() is called
        @SuppressWarnings("unchecked")
        final Future<Object> mockFuture = mock(Future.class);
        when(mockFuture.get(anyLong(), any(TimeUnit.class))).thenThrow(new TimeoutException("Simulated timeout"));

        // Set up the pipelineExecutor to return mock future
        doReturn(mockFuture).when(pipelineExecutor).submit(any(Runnable.class));

        final PublishStreamRequest request = createRequest(newBlockHeaderItem());

        // Send request - should trigger timeout handling immediately
        connection.sendRequest(request);

        // Verify timeout was detected and handled
        // Note: future.get() is called twice - once for sendRequest (times out)
        // and once for closePipeline/onComplete (also times out during cleanup)
        verify(mockFuture, times(2)).get(anyLong(), any(TimeUnit.class));
        verify(mockFuture, times(2)).cancel(true); // Future should be cancelled both times

        // Timeout metric is recorded twice - once for sendRequest, once for onComplete during close
        verify(metrics, times(2)).recordPipelineOperationTimeout();
        verify(metrics).recordConnectionClosed();
        verify(connectionManager).rescheduleConnection(eq(connection), eq(Duration.ofSeconds(30)), eq(null), eq(true));

        // Connection should be CLOSED after timeout
        assertThat(connection.getConnectionState()).isEqualTo(ConnectionState.CLOSED);
    }

    /**
     * Tests TimeoutException handling when pipeline.onComplete() times out during close.
     * Uses mocks to simulate a timeout without actually waiting, making the test fast.
     */
    @Test
    void testClose_onCompleteTimeoutException() throws Exception {
        openConnectionAndResetMocks();
        connection.updateConnectionState(ConnectionState.ACTIVE);

        // Create a mock Future that will throw TimeoutException when get() is called
        @SuppressWarnings("unchecked")
        final Future<Object> mockFuture = mock(Future.class);
        when(mockFuture.get(anyLong(), any(TimeUnit.class))).thenThrow(new TimeoutException("Simulated timeout"));

        // Set up the pipelineExecutor to return mock future
        doReturn(mockFuture).when(pipelineExecutor).submit(any(Runnable.class));

        // Close connection - should trigger timeout during onComplete
        connection.close(true);

        // Verify timeout was detected during onComplete
        verify(mockFuture).get(anyLong(), any(TimeUnit.class));
        verify(mockFuture).cancel(true);
        verify(metrics).recordPipelineOperationTimeout();
        verify(metrics).recordConnectionClosed();

        // Connection should still be CLOSED despite timeout
        assertThat(connection.getConnectionState()).isEqualTo(ConnectionState.CLOSED);
    }

    /**
     * Tests InterruptedException handling when pipeline.onComplete() is interrupted during close.
     * Uses mocks to simulate an interruption without actually waiting, making the test fast.
     */
    @Test
    void testClose_onCompleteInterruptedException() throws Exception {
        openConnectionAndResetMocks();
        connection.updateConnectionState(ConnectionState.ACTIVE);

        // Create a mock Future that will throw InterruptedException when get() is called
        @SuppressWarnings("unchecked")
        final Future<Object> mockFuture = mock(Future.class);
        when(mockFuture.get(anyLong(), any(TimeUnit.class)))
                .thenThrow(new InterruptedException("Simulated interruption"));

        // Set up the pipelineExecutor to return mock future
        doReturn(mockFuture).when(pipelineExecutor).submit(any(Runnable.class));

        // Close connection in a separate thread to verify interrupt status is restored
        final AtomicBoolean isInterrupted = new AtomicBoolean(false);
        final CountDownLatch latch = new CountDownLatch(1);
        Thread.ofVirtual().start(() -> {
            try {
                connection.close(true);
            } finally {
                isInterrupted.set(Thread.currentThread().isInterrupted());
                latch.countDown();
            }
        });

        // Wait for the close operation to complete
        assertThat(latch.await(5, TimeUnit.SECONDS)).isTrue();

        // Verify interruption was handled gracefully
        verify(mockFuture).get(anyLong(), any(TimeUnit.class));
        verify(metrics).recordConnectionClosed();

        // Connection should still be CLOSED despite interruption
        assertThat(connection.getConnectionState()).isEqualTo(ConnectionState.CLOSED);

        assertThat(isInterrupted.get()).isTrue();
    }

    /**
     * Tests InterruptedException handling during pipelineExecutor.awaitTermination() in close().
     * This covers the exception handling when shutting down the executor is interrupted.
     */
    @Test
    void testClose_executorShutdownInterruptedException() throws Exception {
        openConnectionAndResetMocks();
        connection.updateConnectionState(ConnectionState.ACTIVE);

        // Set up the pipelineExecutor to throw InterruptedException during awaitTermination
        when(pipelineExecutor.awaitTermination(anyLong(), any(TimeUnit.class)))
                .thenThrow(new InterruptedException("Simulated shutdown interruption"));

        // Close connection - should handle interruption during executor shutdown
        connection.close(true);

        // Verify executor shutdown was attempted
        verify(pipelineExecutor).shutdown();
        verify(pipelineExecutor).awaitTermination(5, TimeUnit.SECONDS);

        // Verify shutdownNow was called after interruption
        verify(pipelineExecutor).shutdownNow();

        verify(metrics).recordConnectionClosed();

        // Connection should still be CLOSED despite interruption
        assertThat(connection.getConnectionState()).isEqualTo(ConnectionState.CLOSED);
    }

    /**
     * Tests InterruptedException handling during pipeline operation.
     */
    @Test
    void testSendRequest_interruptedException() {
        openConnectionAndResetMocks();
        connection.updateConnectionState(ConnectionState.ACTIVE);

        // Create a latch to coordinate the test
        final CountDownLatch latch = new CountDownLatch(1);
        final AtomicReference<RuntimeException> exceptionRef = new AtomicReference<>();

        // Make the pipeline block until interrupted
        doAnswer(invocation -> {
                    try {
                        latch.await();
                    } catch (InterruptedException e) {
                        Thread.currentThread().interrupt();
                        throw new RuntimeException("Interrupted", e);
                    }
                    return null;
                })
                .when(requestPipeline)
                .onNext(any());

        final PublishStreamRequest request = createRequest(newBlockHeaderItem());

        // Send request in a separate thread
        final Thread testThread = Thread.ofVirtual().start(() -> {
            try {
                connection.sendRequest(request);
            } catch (RuntimeException e) {
                exceptionRef.set(e);
            }
        });

        // Give the thread time to start and block
        try {
            Thread.sleep(100);
        } catch (InterruptedException e) {
            Thread.currentThread().interrupt();
        }

        // Interrupt the thread
        testThread.interrupt();

        // Wait for thread to complete
        try {
            testThread.join(2000);
        } catch (InterruptedException e) {
            Thread.currentThread().interrupt();
        }

        // Verify exception was thrown
        assertThat(exceptionRef.get()).isNotNull();
        assertThat(exceptionRef.get().getMessage()).contains("Interrupted while waiting for pipeline.onNext()");
        assertThat(exceptionRef.get().getCause()).isInstanceOf(InterruptedException.class);
    }

    /**
     * Tests ExecutionException handling when pipeline.onNext() throws an exception.
     * This is already covered by testSendRequest_pipelineThrowsException but included
     * here for completeness of exception handling coverage.
     */
    @Test
    void testSendRequest_executionException() {
        openConnectionAndResetMocks();
        connection.updateConnectionState(ConnectionState.ACTIVE);

        // Mock requestPipeline.onNext() to throw an exception
        doThrow(new RuntimeException("Execution failed")).when(requestPipeline).onNext(any());

        final PublishStreamRequest request = createRequest(newBlockHeaderItem());

        // Should throw RuntimeException wrapping ExecutionException
        final RuntimeException exception = catchRuntimeException(() -> connection.sendRequest(request));

        assertThat(exception).isNotNull();
        assertThat(exception.getMessage()).contains("Error executing pipeline.onNext()");
        assertThat(exception.getCause()).isInstanceOf(RuntimeException.class);
        assertThat(exception.getCause().getMessage()).isEqualTo("Execution failed");

        verify(metrics).recordRequestSendFailure();
    }

    /**
     * Tests that closing the connection multiple times doesn't cause issues with executor shutdown.
     * The executor should only be shut down once, and subsequent closes should be idempotent.
     */
    @Test
    void testClose_multipleCloseCallsHandleExecutorShutdownGracefully() {
        openConnectionAndResetMocks();
        connection.updateConnectionState(ConnectionState.ACTIVE);

        // Close the connection first time
        connection.close(true);
        assertThat(connection.getConnectionState()).isEqualTo(ConnectionState.CLOSED);

        // Reset mocks to verify second close behavior
        reset(requestPipeline, metrics, connectionManager);

        // Close again - should be idempotent (no-op since already closed)
        connection.close(true);

        // Verify no additional operations were performed
        verifyNoInteractions(requestPipeline);
        verifyNoInteractions(metrics);
        verifyNoInteractions(connectionManager);

        // Connection should still be CLOSED
        assertThat(connection.getConnectionState()).isEqualTo(ConnectionState.CLOSED);
    }

    // Utilities

    private void openConnectionAndResetMocks() {
        connection.createRequestPipeline();
        // reset the mocks interactions to remove tracked interactions as a result of starting the connection
        resetMocks();
    }

    private void resetMocks() {
        reset(connectionManager, requestPipeline, bufferService, metrics);
    }

    @SuppressWarnings("unchecked")
    private AtomicReference<ConnectionState> connectionState() {
        return (AtomicReference<ConnectionState>) connectionStateHandle.get(connection);
    }

    private AtomicLong streamingBlockNumber() {
        return (AtomicLong) streamingBlockNumberHandle.get(connection);
    }

    private AtomicLong streamingBlockNumber(final BlockNodeConnection conn) {
        return (AtomicLong) streamingBlockNumberHandle.get(conn);
    }

    @SuppressWarnings("unchecked")
    private AtomicReference<Thread> workerThreadRef() {
        return (AtomicReference<Thread>) workerThreadRefHandle.get(connection);
    }

    private void assertRequestContainsItems(final PublishStreamRequest request, final BlockItem... expectedItems) {
        assertRequestContainsItems(List.of(request), expectedItems);
    }

    private void assertRequestContainsItems(
            final List<PublishStreamRequest> requests, final BlockItem... expectedItems) {
        final List<BlockItem> actualItems = new ArrayList<>();
        for (final PublishStreamRequest request : requests) {
            final BlockItemSet bis = request.blockItems();
            if (bis != null) {
                actualItems.addAll(bis.blockItems());
            }
        }

        assertThat(actualItems).hasSize(expectedItems.length);

        for (int i = 0; i < actualItems.size(); ++i) {
            final BlockItem actualItem = actualItems.get(i);
            assertThat(actualItem)
                    .withFailMessage("Block item at index " + i + " different. Expected: " + expectedItems[i]
                            + " but found " + actualItem)
                    .isSameAs(expectedItems[i]);
        }
    }

    private static void sleep(final long millis) throws InterruptedException {
        Thread.sleep(millis);
    }
}<|MERGE_RESOLUTION|>--- conflicted
+++ resolved
@@ -121,7 +121,6 @@
         pipelineExecutor = mock(ExecutorService.class);
         latencyResult = mock(BlockNodeStats.HighLatencyResult.class);
 
-<<<<<<< HEAD
         // Set up default behavior for pipelineExecutor using a real executor
         // This ensures proper Future semantics while still being fast for tests
         // Individual tests can override this with their own specific mocks for timeout scenarios
@@ -152,8 +151,6 @@
                 .when(pipelineExecutor)
                 .awaitTermination(anyLong(), any(TimeUnit.class));
 
-=======
->>>>>>> 15aada6c
         clientFactory = mock(BlockNodeClientFactory.class);
         lenient()
                 .doReturn(grpcServiceClient)
@@ -222,96 +219,6 @@
         verifyNoMoreInteractions(grpcServiceClient);
     }
 
-    /**
-     * Tests TimeoutException handling during pipeline creation.
-     * Uses mocks to simulate a timeout without actually waiting, making the test fast.
-     */
-    @Test
-    void testCreateRequestPipeline_timeoutException() throws Exception {
-        // Create a mock Future that will throw TimeoutException when get() is called
-        @SuppressWarnings("unchecked")
-        final Future<Object> mockFuture = mock(Future.class);
-        when(mockFuture.get(anyLong(), any(TimeUnit.class))).thenThrow(new TimeoutException("Simulated timeout"));
-
-        // Set up the pipelineExecutor to return mock future
-        doReturn(mockFuture).when(pipelineExecutor).submit(any(Runnable.class));
-
-        // Attempt to create pipeline - should timeout and throw
-        final RuntimeException exception = catchRuntimeException(() -> connection.createRequestPipeline());
-
-        assertThat(exception).isNotNull();
-        assertThat(exception.getMessage()).contains("Pipeline creation timed out");
-        assertThat(exception.getCause()).isInstanceOf(TimeoutException.class);
-
-        // Verify timeout was detected and recorded
-        verify(mockFuture).get(anyLong(), any(TimeUnit.class));
-        verify(mockFuture).cancel(true);
-        verify(metrics).recordPipelineOperationTimeout();
-
-        // Connection should still be UNINITIALIZED since pipeline creation failed
-        assertThat(connection.getConnectionState()).isEqualTo(ConnectionState.UNINITIALIZED);
-    }
-
-    /**
-     * Tests InterruptedException handling during pipeline creation.
-     * Uses mocks to simulate an interruption without actually waiting, making the test fast.
-     */
-    @Test
-    void testCreateRequestPipeline_interruptedException() throws Exception {
-        // Create a mock Future that will throw InterruptedException when get() is called
-        @SuppressWarnings("unchecked")
-        final Future<Object> mockFuture = mock(Future.class);
-        when(mockFuture.get(anyLong(), any(TimeUnit.class)))
-                .thenThrow(new InterruptedException("Simulated interruption"));
-
-        // Set up the pipelineExecutor to return mock future
-        doReturn(mockFuture).when(pipelineExecutor).submit(any(Runnable.class));
-
-        // Attempt to create pipeline - should handle interruption and throw
-        final RuntimeException exception = catchRuntimeException(() -> connection.createRequestPipeline());
-
-        assertThat(exception).isNotNull();
-        assertThat(exception.getMessage()).contains("Interrupted while creating pipeline");
-        assertThat(exception.getCause()).isInstanceOf(InterruptedException.class);
-
-        // Verify interruption was handled
-        verify(mockFuture).get(anyLong(), any(TimeUnit.class));
-
-        // Connection should still be UNINITIALIZED since pipeline creation failed
-        assertThat(connection.getConnectionState()).isEqualTo(ConnectionState.UNINITIALIZED);
-    }
-
-    /**
-     * Tests ExecutionException handling during pipeline creation.
-     * Uses mocks to simulate an execution error without actually waiting, making the test fast.
-     */
-    @Test
-    void testCreateRequestPipeline_executionException() throws Exception {
-        // Create a mock Future that will throw ExecutionException when get() is called
-        @SuppressWarnings("unchecked")
-        final Future<Object> mockFuture = mock(Future.class);
-        when(mockFuture.get(anyLong(), any(TimeUnit.class)))
-                .thenThrow(new java.util.concurrent.ExecutionException(
-                        "Simulated execution error", new RuntimeException("Underlying cause")));
-
-        // Set up the pipelineExecutor to return mock future
-        doReturn(mockFuture).when(pipelineExecutor).submit(any(Runnable.class));
-
-        // Attempt to create pipeline - should handle execution exception and throw
-        final RuntimeException exception = catchRuntimeException(() -> connection.createRequestPipeline());
-
-        assertThat(exception).isNotNull();
-        assertThat(exception.getMessage()).contains("Error creating pipeline");
-        assertThat(exception.getCause()).isInstanceOf(RuntimeException.class);
-        assertThat(exception.getCause().getMessage()).isEqualTo("Underlying cause");
-
-        // Verify execution exception was handled
-        verify(mockFuture).get(anyLong(), any(TimeUnit.class));
-
-        // Connection should still be UNINITIALIZED since pipeline creation failed
-        assertThat(connection.getConnectionState()).isEqualTo(ConnectionState.UNINITIALIZED);
-    }
-
     @Test
     void testConstructorWithInitialBlock() {
         final ConfigProvider configProvider = createConfigProvider(createDefaultConfigProvider());
@@ -324,12 +231,103 @@
                 bufferService,
                 metrics,
                 executorService,
+                pipelineExecutor,
                 100L,
                 clientFactory);
 
         // Verify the streamingBlockNumber was set
         final AtomicLong streamingBlockNumber = streamingBlockNumber(connectionWithInitialBlock);
         assertThat(streamingBlockNumber).hasValue(100L);
+    }
+
+    /**
+     * Tests TimeoutException handling during pipeline creation.
+     * Uses mocks to simulate a timeout without actually waiting, making the test fast.
+     */
+    @Test
+    void testCreateRequestPipeline_timeoutException() throws Exception {
+        // Create a mock Future that will throw TimeoutException when get() is called
+        @SuppressWarnings("unchecked")
+        final Future<Object> mockFuture = mock(Future.class);
+        when(mockFuture.get(anyLong(), any(TimeUnit.class))).thenThrow(new TimeoutException("Simulated timeout"));
+
+        // Set up the pipelineExecutor to return mock future
+        doReturn(mockFuture).when(pipelineExecutor).submit(any(Runnable.class));
+
+        // Attempt to create pipeline - should timeout and throw
+        final RuntimeException exception = catchRuntimeException(() -> connection.createRequestPipeline());
+
+        assertThat(exception).isNotNull();
+        assertThat(exception.getMessage()).contains("Pipeline creation timed out");
+        assertThat(exception.getCause()).isInstanceOf(TimeoutException.class);
+
+        // Verify timeout was detected and recorded
+        verify(mockFuture).get(anyLong(), any(TimeUnit.class));
+        verify(mockFuture).cancel(true);
+        verify(metrics).recordPipelineOperationTimeout();
+
+        // Connection should still be UNINITIALIZED since pipeline creation failed
+        assertThat(connection.getConnectionState()).isEqualTo(ConnectionState.UNINITIALIZED);
+    }
+
+    /**
+     * Tests InterruptedException handling during pipeline creation.
+     * Uses mocks to simulate an interruption without actually waiting, making the test fast.
+     */
+    @Test
+    void testCreateRequestPipeline_interruptedException() throws Exception {
+        // Create a mock Future that will throw InterruptedException when get() is called
+        @SuppressWarnings("unchecked")
+        final Future<Object> mockFuture = mock(Future.class);
+        when(mockFuture.get(anyLong(), any(TimeUnit.class)))
+                .thenThrow(new InterruptedException("Simulated interruption"));
+
+        // Set up the pipelineExecutor to return mock future
+        doReturn(mockFuture).when(pipelineExecutor).submit(any(Runnable.class));
+
+        // Attempt to create pipeline - should handle interruption and throw
+        final RuntimeException exception = catchRuntimeException(() -> connection.createRequestPipeline());
+
+        assertThat(exception).isNotNull();
+        assertThat(exception.getMessage()).contains("Interrupted while creating pipeline");
+        assertThat(exception.getCause()).isInstanceOf(InterruptedException.class);
+
+        // Verify interruption was handled
+        verify(mockFuture).get(anyLong(), any(TimeUnit.class));
+
+        // Connection should still be UNINITIALIZED since pipeline creation failed
+        assertThat(connection.getConnectionState()).isEqualTo(ConnectionState.UNINITIALIZED);
+    }
+
+    /**
+     * Tests ExecutionException handling during pipeline creation.
+     * Uses mocks to simulate an execution error without actually waiting, making the test fast.
+     */
+    @Test
+    void testCreateRequestPipeline_executionException() throws Exception {
+        // Create a mock Future that will throw ExecutionException when get() is called
+        @SuppressWarnings("unchecked")
+        final Future<Object> mockFuture = mock(Future.class);
+        when(mockFuture.get(anyLong(), any(TimeUnit.class)))
+                .thenThrow(new java.util.concurrent.ExecutionException(
+                        "Simulated execution error", new RuntimeException("Underlying cause")));
+
+        // Set up the pipelineExecutor to return mock future
+        doReturn(mockFuture).when(pipelineExecutor).submit(any(Runnable.class));
+
+        // Attempt to create pipeline - should handle execution exception and throw
+        final RuntimeException exception = catchRuntimeException(() -> connection.createRequestPipeline());
+
+        assertThat(exception).isNotNull();
+        assertThat(exception.getMessage()).contains("Error creating pipeline");
+        assertThat(exception.getCause()).isInstanceOf(RuntimeException.class);
+        assertThat(exception.getCause().getMessage()).isEqualTo("Underlying cause");
+
+        // Verify execution exception was handled
+        verify(mockFuture).get(anyLong(), any(TimeUnit.class));
+
+        // Connection should still be UNINITIALIZED since pipeline creation failed
+        assertThat(connection.getConnectionState()).isEqualTo(ConnectionState.UNINITIALIZED);
     }
 
     @Test
