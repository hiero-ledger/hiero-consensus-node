// SPDX-License-Identifier: Apache-2.0
package com.hedera.node.app.blocks.impl.streaming;

import static org.assertj.core.api.Assertions.assertThat;
import static org.mockito.ArgumentMatchers.any;
import static org.mockito.ArgumentMatchers.eq;
<<<<<<< HEAD
import static org.mockito.Mockito.doThrow;
=======
import static org.mockito.Mockito.lenient;
>>>>>>> bb47812d
import static org.mockito.Mockito.mock;
import static org.mockito.Mockito.mockStatic;
import static org.mockito.Mockito.reset;
import static org.mockito.Mockito.times;
import static org.mockito.Mockito.verify;
import static org.mockito.Mockito.verifyNoInteractions;
import static org.mockito.Mockito.verifyNoMoreInteractions;
import static org.mockito.Mockito.when;

<<<<<<< HEAD
import com.google.protobuf.InvalidProtocolBufferException;
import com.hedera.hapi.block.stream.BlockItem;
import com.hedera.hapi.block.stream.output.BlockHeader;
=======
>>>>>>> bb47812d
import com.hedera.node.app.blocks.impl.streaming.BlockNodeConnection.ConnectionState;
import com.hedera.node.app.metrics.BlockStreamMetrics;
import com.hedera.node.config.ConfigProvider;
import com.hedera.node.internal.network.BlockNodeConfig;
<<<<<<< HEAD
import io.grpc.ManagedChannel;
import io.grpc.stub.ClientCallStreamObserver;
=======
import com.hedera.pbj.runtime.OneOf;
import com.hedera.pbj.runtime.grpc.Pipeline;
>>>>>>> bb47812d
import java.lang.invoke.MethodHandles;
import java.lang.invoke.MethodHandles.Lookup;
import java.lang.invoke.VarHandle;
import java.time.Duration;
import java.util.concurrent.ScheduledExecutorService;
import java.util.concurrent.TimeUnit;
<<<<<<< HEAD
import org.hiero.block.api.protoc.BlockStreamPublishServiceGrpc;
import org.hiero.block.api.protoc.PublishStreamRequest;
import org.hiero.block.api.protoc.PublishStreamResponse;
import org.hiero.block.api.protoc.PublishStreamResponse.EndOfStream;
import org.hiero.block.api.protoc.PublishStreamResponse.EndOfStream.Code;
import org.junit.jupiter.api.AfterEach;
=======
import java.util.concurrent.atomic.AtomicBoolean;
import org.hiero.block.api.BlockStreamPublishServiceInterface.BlockStreamPublishServiceClient;
import org.hiero.block.api.PublishStreamRequest;
import org.hiero.block.api.PublishStreamRequest.EndStream;
import org.hiero.block.api.PublishStreamResponse;
import org.hiero.block.api.PublishStreamResponse.EndOfStream;
import org.hiero.block.api.PublishStreamResponse.EndOfStream.Code;
import org.hiero.block.api.PublishStreamResponse.ResponseOneOfType;
>>>>>>> bb47812d
import org.junit.jupiter.api.BeforeEach;
import org.junit.jupiter.api.Test;
import org.junit.jupiter.api.extension.ExtendWith;
import org.junit.jupiter.params.ParameterizedTest;
import org.junit.jupiter.params.provider.EnumSource;
import org.mockito.MockedStatic;
import org.mockito.junit.jupiter.MockitoExtension;

@ExtendWith(MockitoExtension.class)
class BlockNodeConnectionTest extends BlockNodeCommunicationTestBase {
    private static final long ONCE_PER_DAY_MILLIS = Duration.ofHours(24).toMillis();
    private static final VarHandle isStreamingEnabledHandle;

    static {
        try {
            final Lookup lookup = MethodHandles.lookup();
            isStreamingEnabledHandle = MethodHandles.privateLookupIn(BlockNodeConnectionManager.class, lookup)
                    .findVarHandle(BlockNodeConnectionManager.class, "isStreamingEnabled", AtomicBoolean.class);
        } catch (final Exception e) {
            throw new RuntimeException(e);
        }
    }

    private BlockNodeConnection connection;
    private BlockNodeConfig nodeConfig;

    private BlockNodeConnectionManager connectionManager;
<<<<<<< HEAD
    private BlockBufferService stateManager;
    private ManagedChannel managedChannel;
    private BlockStreamMetrics metrics;
    private final String grpcEndpoint = "foo";
=======
    private BlockBufferService bufferService;
    private BlockStreamPublishServiceClient grpcServiceClient;
    private BlockStreamMetrics metrics;
    private Pipeline<? super PublishStreamRequest> requestPipeline;
>>>>>>> bb47812d
    private ScheduledExecutorService executorService;
    private ClientCallStreamObserver<PublishStreamRequest> requestObserver;
    private MockedStatic<BlockStreamPublishServiceGrpc> mockedGrpcService;
    private BlockStreamPublishServiceGrpc.BlockStreamPublishServiceStub mockedGrpcStub;

    @BeforeEach
    void beforeEach() {
        final ConfigProvider configProvider = createConfigProvider();
        nodeConfig = newBlockNodeConfig(8080, 1);
        connectionManager = mock(BlockNodeConnectionManager.class);
<<<<<<< HEAD
        stateManager = mock(BlockBufferService.class);
        managedChannel = mock(ManagedChannel.class);
        metrics = mock(BlockStreamMetrics.class);
=======
        bufferService = mock(BlockBufferService.class);
        grpcServiceClient = mock(BlockStreamPublishServiceClient.class);
        metrics = mock(BlockStreamMetrics.class);
        requestPipeline = mock(Pipeline.class);
>>>>>>> bb47812d
        executorService = mock(ScheduledExecutorService.class);

        connection = new BlockNodeConnection(
                configProvider,
                nodeConfig,
                connectionManager,
<<<<<<< HEAD
                stateManager,
                managedChannel,
=======
                bufferService,
                grpcServiceClient,
>>>>>>> bb47812d
                metrics,
                executorService);
    }

<<<<<<< HEAD
    @AfterEach
    void tearDown() {
        if (mockedGrpcService != null) {
            mockedGrpcService.close();
        }
    }

    @Test
    void testCreateRequestObserver() {
        setupGrpcMocks();
=======
        lenient().doReturn(requestPipeline).when(grpcServiceClient).publishBlockStream(connection);
    }

    @Test
    void testCreateRequestPipeline() {
>>>>>>> bb47812d
        assertThat(connection.getConnectionState()).isEqualTo(ConnectionState.UNINITIALIZED);

        connection.createRequestPipeline();

        assertThat(connection.getConnectionState()).isEqualTo(ConnectionState.PENDING);
<<<<<<< HEAD
        verify(mockedGrpcStub).publishBlockStream(any());
    }

    @Test
    void testCreateRequestObserver_alreadyExists() {
        setupGrpcMocks();
        connection.createRequestObserver();
        connection.createRequestObserver();

        verify(mockedGrpcStub).publishBlockStream(any()); // should only be called once
        verifyNoMoreInteractions(mockedGrpcStub);
=======
        verify(grpcServiceClient).publishBlockStream(connection);
    }

    @Test
    void testCreateRequestPipeline_alreadyExists() {
        connection.createRequestPipeline();
        connection.createRequestPipeline();

        verify(grpcServiceClient).publishBlockStream(connection); // should only be called once
        verifyNoMoreInteractions(grpcServiceClient);
>>>>>>> bb47812d
    }

    @Test
    void testUpdatingConnectionState() {
        final ConnectionState preUpdateState = connection.getConnectionState();
        // this should be uninitialized because we haven't called connect yet
        assertThat(preUpdateState).isEqualTo(ConnectionState.UNINITIALIZED);
        connection.updateConnectionState(ConnectionState.ACTIVE);

        // Verify task was scheduled to periodically reset the stream
        verify(executorService)
                .scheduleAtFixedRate(
                        any(Runnable.class),
                        eq(ONCE_PER_DAY_MILLIS), // initial delay
                        eq(ONCE_PER_DAY_MILLIS), // period
                        eq(TimeUnit.MILLISECONDS));

        final ConnectionState postUpdateState = connection.getConnectionState();
        assertThat(postUpdateState).isEqualTo(ConnectionState.ACTIVE);
    }

    @Test
    void testHandleStreamError() {
        openConnectionAndResetMocks();
        connection.updateConnectionState(ConnectionState.ACTIVE);

        // Verify task was scheduled to periodically reset the stream
        verify(executorService)
                .scheduleAtFixedRate(
                        any(Runnable.class),
                        eq(ONCE_PER_DAY_MILLIS), // initial delay
                        eq(ONCE_PER_DAY_MILLIS), // period
                        eq(TimeUnit.MILLISECONDS));

        // do a quick sanity check on the state
        final ConnectionState preState = connection.getConnectionState();
        assertThat(preState).isEqualTo(ConnectionState.ACTIVE);

        connection.handleStreamFailure();

        final ConnectionState postState = connection.getConnectionState();
        assertThat(postState).isEqualTo(ConnectionState.CLOSED);

        verify(requestPipeline).onComplete();
        verify(connectionManager).rescheduleConnection(connection, Duration.ofSeconds(30));
        verify(connectionManager).jumpToBlock(-1L);
        verifyNoMoreInteractions(requestPipeline);
        verifyNoMoreInteractions(connectionManager);
    }

    @Test
    void testOnNext_acknowledgement_notStreaming() {
        final PublishStreamResponse response = createBlockAckResponse(10L);
        when(connectionManager.currentStreamingBlockNumber())
                .thenReturn(-1L); // we aren't streaming anything to the block node

        connection.updateConnectionState(ConnectionState.ACTIVE);
        connection.onNext(response);

        verify(connectionManager).currentStreamingBlockNumber();
        verify(bufferService).getLastBlockNumberProduced();
        verify(connectionManager).updateLastVerifiedBlock(connection.getNodeConfig(), 10L);
        verify(metrics).incrementAcknowledgedBlockCount();
        verifyNoMoreInteractions(metrics);
    }

    @Test
    void testOnNext_acknowledgement_olderThanCurrentStreamingAndProducing() {
        final PublishStreamResponse response = createBlockAckResponse(8L);

        when(connectionManager.currentStreamingBlockNumber()).thenReturn(10L);
        when(bufferService.getLastBlockNumberProduced()).thenReturn(10L);

        connection.updateConnectionState(ConnectionState.ACTIVE);
        connection.onNext(response);

        verify(connectionManager).currentStreamingBlockNumber();
        verify(bufferService).getLastBlockNumberProduced();

        verify(connectionManager).updateLastVerifiedBlock(connection.getNodeConfig(), 8L);
        verify(metrics).incrementAcknowledgedBlockCount();
        verifyNoMoreInteractions(connectionManager);
        verifyNoMoreInteractions(bufferService);
        verifyNoMoreInteractions(metrics);
    }

    @Test
    void testOnNext_acknowledgement_newerThanCurrentProducing() {
        // I don't think this scenario is possible... we should never stream a block that is newer than the block
        // currently being produced.
        final PublishStreamResponse response = createBlockAckResponse(11L);

        when(connectionManager.currentStreamingBlockNumber()).thenReturn(11L);
        when(bufferService.getLastBlockNumberProduced()).thenReturn(10L);

        connection.updateConnectionState(ConnectionState.ACTIVE);
        connection.onNext(response);

        verify(connectionManager).currentStreamingBlockNumber();
        verify(bufferService).getLastBlockNumberProduced();
        verify(connectionManager).updateLastVerifiedBlock(connection.getNodeConfig(), 11L);
        verify(connectionManager).jumpToBlock(12L);
        verify(metrics).incrementAcknowledgedBlockCount();
        verifyNoMoreInteractions(connectionManager);
        verifyNoMoreInteractions(metrics);
    }

    @Test
    void testOnNext_acknowledgement_newerThanCurrentStreaming() {
        final PublishStreamResponse response = createBlockAckResponse(11L);

        when(connectionManager.currentStreamingBlockNumber()).thenReturn(10L);
        when(bufferService.getLastBlockNumberProduced()).thenReturn(12L);

        connection.updateConnectionState(ConnectionState.ACTIVE);
        connection.onNext(response);

        verify(connectionManager).currentStreamingBlockNumber();
        verify(bufferService).getLastBlockNumberProduced();
        verify(connectionManager).updateLastVerifiedBlock(connection.getNodeConfig(), 11L);
        verify(connectionManager).jumpToBlock(12L);
        verify(metrics).incrementAcknowledgedBlockCount();
        verifyNoMoreInteractions(metrics);
    }

    @Test
    void testScheduleStreamResetTask() {
        openConnectionAndResetMocks();
        connection.updateConnectionState(ConnectionState.ACTIVE);

        // Verify task was scheduled to periodically reset the stream
        verify(executorService)
                .scheduleAtFixedRate(
                        any(Runnable.class),
                        eq(ONCE_PER_DAY_MILLIS), // initial delay
                        eq(ONCE_PER_DAY_MILLIS), // period
                        eq(TimeUnit.MILLISECONDS));

        verifyNoMoreInteractions(executorService);
        verifyNoInteractions(metrics);
<<<<<<< HEAD
        verifyNoInteractions(stateManager);
    }

    @Test
    void testOnNext_endOfStream_exceededMaxPermitted() {
        openConnectionAndResetMocks();
        final PublishStreamResponse response = createEndOfStreamResponse(Code.BEHIND, 10L);

        // populate the end of stream timestamp queue with some data so the next call exceeds the max allowed
        // the queue assumes chronological ordering, so make sure the oldest are added first
        final Queue<Instant> eosTimestamps = (Queue<Instant>) eosTimestampsHandle.get(connection);
        final Instant now = Instant.now();
        eosTimestamps.add(now.minusSeconds(5));
        eosTimestamps.add(now.minusSeconds(4));
        eosTimestamps.add(now.minusSeconds(3));
        eosTimestamps.add(now.minusSeconds(2));
        eosTimestamps.add(now.minusSeconds(1));

        connection.onNext(response);

        assertThat(eosTimestamps).hasSize(6);

        verify(metrics).incrementEndOfStreamCount(org.hiero.block.api.PublishStreamResponse.EndOfStream.Code.BEHIND);
        verify(requestObserver).onCompleted();
        verify(connectionManager).jumpToBlock(-1L);
        verify(connectionManager).rescheduleAndSelectNewNode(eq(connection), any(Duration.class));
        verifyNoMoreInteractions(metrics);
        verifyNoMoreInteractions(requestObserver);
        verifyNoMoreInteractions(connectionManager);
        verifyNoInteractions(stateManager);
=======
        verifyNoInteractions(bufferService);
>>>>>>> bb47812d
    }

    @ParameterizedTest
    @EnumSource(
            value = EndOfStream.Code.class,
            names = {"ERROR", "PERSISTENCE_FAILED"})
    void testOnNext_endOfStream_blockNodeInternalError(final EndOfStream.Code responseCode) {
        openConnectionAndResetMocks();
        connection.updateConnectionState(ConnectionState.ACTIVE);

        final PublishStreamResponse response = createEndOfStreamResponse(responseCode, 10L);
        connection.onNext(response);

<<<<<<< HEAD
        verify(metrics)
                .incrementEndOfStreamCount(
                        org.hiero.block.api.PublishStreamResponse.EndOfStream.Code.fromProtobufOrdinal(
                                responseCode.ordinal()));
        verify(requestObserver).onCompleted();
=======
        verify(metrics).incrementEndOfStreamCount(responseCode);
        verify(requestPipeline).onComplete();
>>>>>>> bb47812d
        verify(connectionManager).jumpToBlock(-1L);
        verify(connectionManager).rescheduleConnection(connection, Duration.ofSeconds(30));
        verify(connectionManager).updateLastVerifiedBlock(connection.getNodeConfig(), 10L);
        verifyNoMoreInteractions(metrics);
        verifyNoMoreInteractions(requestPipeline);
    }

    @ParameterizedTest
    @EnumSource(
            value = EndOfStream.Code.class,
            names = {"TIMEOUT", "DUPLICATE_BLOCK", "BAD_BLOCK_PROOF", "INVALID_REQUEST"})
    void testOnNext_endOfStream_clientFailures(final EndOfStream.Code responseCode) {
        openConnectionAndResetMocks();
        connection.updateConnectionState(ConnectionState.ACTIVE);

        final PublishStreamResponse response = createEndOfStreamResponse(responseCode, 10L);
        connection.onNext(response);

<<<<<<< HEAD
        verify(metrics)
                .incrementEndOfStreamCount(
                        org.hiero.block.api.PublishStreamResponse.EndOfStream.Code.fromProtobufOrdinal(
                                responseCode.ordinal()));
        verify(requestObserver).onCompleted();
=======
        verify(metrics).incrementEndOfStreamCount(responseCode);
        verify(connectionManager).currentStreamingBlockNumber();
        verify(connectionManager).updateLastVerifiedBlock(connection.getNodeConfig(), 10L);
        verify(requestPipeline).onComplete();
>>>>>>> bb47812d
        verify(connectionManager).jumpToBlock(-1L);
        verify(connectionManager).restartConnection(connection, 11L);
        verify(connectionManager).updateLastVerifiedBlock(connection.getNodeConfig(), 10L);
        verifyNoMoreInteractions(metrics);
        verifyNoMoreInteractions(requestPipeline);
    }

    @Test
    void testOnNext_endOfStream_blockNodeGracefulShutdown() {
        openConnectionAndResetMocks();
        // STREAM_ITEMS_SUCCESS is sent when the block node is gracefully shutting down
        final PublishStreamResponse response = createEndOfStreamResponse(Code.SUCCESS, 10L);
        connection.updateConnectionState(ConnectionState.ACTIVE);
        connection.onNext(response);

<<<<<<< HEAD
        verify(metrics).incrementEndOfStreamCount(org.hiero.block.api.PublishStreamResponse.EndOfStream.Code.SUCCESS);
        verify(requestObserver).onCompleted();
=======
        verify(metrics).incrementEndOfStreamCount(Code.SUCCESS);
        verify(requestPipeline).onComplete();
>>>>>>> bb47812d
        verify(connectionManager).jumpToBlock(-1L);
        verify(connectionManager).updateLastVerifiedBlock(connection.getNodeConfig(), 10L);
        verify(connectionManager).rescheduleConnection(connection, Duration.ofSeconds(30));
        verifyNoMoreInteractions(metrics);
        verifyNoMoreInteractions(requestPipeline);
    }

    @Test
    void testOnNext_endOfStream_blockNodeBehind_blockExists() {
        openConnectionAndResetMocks();
        final PublishStreamResponse response = createEndOfStreamResponse(Code.BEHIND, 10L);
        when(bufferService.getBlockState(11L)).thenReturn(new BlockState(11L));
        connection.updateConnectionState(ConnectionState.ACTIVE);

        connection.onNext(response);

<<<<<<< HEAD
        verify(metrics).incrementEndOfStreamCount(org.hiero.block.api.PublishStreamResponse.EndOfStream.Code.BEHIND);
        verify(requestObserver).onCompleted();
=======
        verify(metrics).incrementEndOfStreamCount(Code.BEHIND);
        verify(requestPipeline).onComplete();
        verify(connectionManager).currentStreamingBlockNumber();
        verify(connectionManager).updateLastVerifiedBlock(connection.getNodeConfig(), 10L);
>>>>>>> bb47812d
        verify(connectionManager).jumpToBlock(-1L);
        verify(connectionManager).restartConnection(connection, 11L);
        verify(connectionManager).updateLastVerifiedBlock(connection.getNodeConfig(), 10L);
        verify(bufferService).getBlockState(11L);
        verifyNoMoreInteractions(metrics);
        verifyNoMoreInteractions(requestPipeline);
    }

    @Test
    void testOnNext_endOfStream_blockNodeBehind_blockDoesNotExist() {
        openConnectionAndResetMocks();
<<<<<<< HEAD
        when(requestObserver.isReady()).thenReturn(true);
        when(stateManager.getBlockState(11L)).thenReturn(null);
        final PublishStreamResponse response = createEndOfStreamResponse(Code.BEHIND, 10L);
=======
        final PublishStreamResponse response = createEndOfStreamResponse(Code.BEHIND, 10L);
        when(bufferService.getBlockState(11L)).thenReturn(null);
>>>>>>> bb47812d

        connection.updateConnectionState(ConnectionState.ACTIVE);
        connection.onNext(response);

<<<<<<< HEAD
        verify(metrics).incrementEndOfStreamCount(org.hiero.block.api.PublishStreamResponse.EndOfStream.Code.BEHIND);
        verify(stateManager, times(1)).getEarliestAvailableBlockNumber();
        verify(stateManager, times(1)).getHighestAckedBlockNumber();
        verify(connectionManager).rescheduleAndSelectNewNode(connection, Duration.ofSeconds(30));
        verify(stateManager).getBlockState(11L);
        verify(requestObserver)
                .onNext(PublishStreamRequest.newBuilder()
                        .setEndStream(PublishStreamRequest.EndStream.newBuilder()
                                .setEndCode(PublishStreamRequest.EndStream.Code.TOO_FAR_BEHIND)
                                .build())
                        .build());
        verify(requestObserver).onCompleted();
=======
        verify(metrics).incrementEndOfStreamCount(Code.BEHIND);
        verify(bufferService, times(1)).getEarliestAvailableBlockNumber();
        verify(bufferService, times(1)).getHighestAckedBlockNumber();
        verify(bufferService).getBlockState(11L);
        verify(requestPipeline).onNext(createRequest(EndStream.Code.TOO_FAR_BEHIND));
        verify(requestPipeline).onComplete();
        verify(connectionManager).rescheduleConnection(connection, Duration.ofSeconds(30));
>>>>>>> bb47812d
        verify(connectionManager).jumpToBlock(-1L);
        verify(connectionManager).updateLastVerifiedBlock(connection.getNodeConfig(), 10L);
        verifyNoMoreInteractions(metrics);
        verifyNoMoreInteractions(requestPipeline);
    }

    @Test
    void testOnNext_endOfStream_itemsUnknown() {
        openConnectionAndResetMocks();
        connection.updateConnectionState(ConnectionState.ACTIVE);

        final PublishStreamResponse response = createEndOfStreamResponse(Code.UNKNOWN, 10L);
        connection.onNext(response);

<<<<<<< HEAD
        verify(metrics).incrementEndOfStreamCount(org.hiero.block.api.PublishStreamResponse.EndOfStream.Code.UNKNOWN);
        verify(requestObserver).onCompleted();
=======
        verify(metrics).incrementEndOfStreamCount(Code.UNKNOWN);
        verify(requestPipeline).onComplete();
>>>>>>> bb47812d
        verify(connectionManager).jumpToBlock(-1L);
        verify(connectionManager).rescheduleConnection(connection, Duration.ofSeconds(30));
        verify(connectionManager).updateLastVerifiedBlock(connection.getNodeConfig(), 10L);
        verifyNoMoreInteractions(metrics);
        verifyNoMoreInteractions(requestPipeline);
    }

    @Test
    void testOnNext_skipBlock_sameAsStreaming() {
        openConnectionAndResetMocks();
        final PublishStreamResponse response = createSkipBlock(25L);
        when(connectionManager.currentStreamingBlockNumber()).thenReturn(25L);
        connection.updateConnectionState(ConnectionState.ACTIVE);
        connection.onNext(response);

        verify(metrics).incrementSkipBlockCount();
        verify(connectionManager).jumpToBlock(26L); // jump to the response block number + 1
        verify(connectionManager).currentStreamingBlockNumber();
        verifyNoMoreInteractions(metrics);
<<<<<<< HEAD
        verifyNoMoreInteractions(connectionManager);
        verifyNoInteractions(requestObserver);
        verifyNoInteractions(stateManager);
=======
        verifyNoMoreInteractions(requestPipeline);
        verifyNoMoreInteractions(connectionManager);
        verifyNoInteractions(bufferService);
>>>>>>> bb47812d
    }

    @Test
    void testOnNext_skipBlock_notSameAsStreaming() {
        openConnectionAndResetMocks();
        final PublishStreamResponse response = createSkipBlock(25L);
        when(connectionManager.currentStreamingBlockNumber()).thenReturn(26L);
        connection.updateConnectionState(ConnectionState.ACTIVE);

        connection.onNext(response);

        verify(metrics).incrementSkipBlockCount();
        verify(connectionManager).currentStreamingBlockNumber();
        verifyNoMoreInteractions(metrics);
<<<<<<< HEAD
        verifyNoMoreInteractions(connectionManager);
        verifyNoInteractions(requestObserver);
        verifyNoInteractions(stateManager);
=======
        verifyNoMoreInteractions(requestPipeline);
        verifyNoMoreInteractions(connectionManager);
        verifyNoInteractions(bufferService);
>>>>>>> bb47812d
    }

    @Test
    void testOnNext_resendBlock_blockExists() {
        openConnectionAndResetMocks();
        final PublishStreamResponse response = createResendBlock(10L);
        when(bufferService.getBlockState(10L)).thenReturn(new BlockState(10L));

        connection.onNext(response);

        verify(metrics).incrementResendBlockCount();
        verify(connectionManager).jumpToBlock(10L);
        verify(bufferService).getBlockState(10L);
        verifyNoMoreInteractions(metrics);
<<<<<<< HEAD
        verifyNoMoreInteractions(connectionManager);
        verifyNoMoreInteractions(stateManager);
        verifyNoInteractions(requestObserver);
=======
        verifyNoMoreInteractions(requestPipeline);
        verifyNoMoreInteractions(connectionManager);
        verifyNoMoreInteractions(bufferService);
>>>>>>> bb47812d
    }

    @Test
    void testOnNext_resendBlock_blockDoesNotExist() {
        openConnectionAndResetMocks();

        final PublishStreamResponse response = createResendBlock(10L);
        when(bufferService.getBlockState(10L)).thenReturn(null);
        connection.updateConnectionState(ConnectionState.ACTIVE);

        connection.onNext(response);

        verify(metrics).incrementResendBlockCount();
        verify(requestPipeline).onComplete();
        verify(connectionManager).jumpToBlock(-1L);
        verify(connectionManager).rescheduleConnection(connection, Duration.ofSeconds(30));
        verify(bufferService).getBlockState(10L);
        verifyNoMoreInteractions(metrics);
        verifyNoMoreInteractions(requestPipeline);
        verifyNoMoreInteractions(connectionManager);
        verifyNoMoreInteractions(bufferService);
    }

    @Test
    void testOnNext_unknown() {
<<<<<<< HEAD
        openConnectionAndResetMocks();
        final PublishStreamResponse response =
                PublishStreamResponse.newBuilder().build();

=======
        final PublishStreamResponse response = new PublishStreamResponse(new OneOf<>(ResponseOneOfType.UNSET, null));
        connection.updateConnectionState(ConnectionState.ACTIVE);
>>>>>>> bb47812d
        connection.onNext(response);

        verify(metrics).incrementUnknownResponseCount();

        verifyNoMoreInteractions(metrics);
        verifyNoInteractions(requestPipeline);
        verifyNoInteractions(connectionManager);
        verifyNoInteractions(bufferService);
    }

    @Test
    void testSendRequest() throws InvalidProtocolBufferException {
        openConnectionAndResetMocks();
<<<<<<< HEAD
        when(requestObserver.isReady()).thenReturn(true);

        final BlockHeader blockHeader = BlockHeader.newBuilder().number(1L).build();
        final BlockItem item = BlockItem.newBuilder().blockHeader(blockHeader).build();
        final org.hiero.block.api.PublishStreamRequest request = createRequest(item);
=======
        final PublishStreamRequest request = createRequest(newBlockHeaderItem());
>>>>>>> bb47812d

        connection.updateConnectionState(ConnectionState.ACTIVE);
        connection.sendRequest(request);

<<<<<<< HEAD
        verify(requestObserver)
                .onNext(org.hiero.block.api.protoc.PublishStreamRequest.parseFrom(
                        org.hiero.block.api.PublishStreamRequest.PROTOBUF
                                .toBytes(createRequest(item))
                                .toByteArray()));
=======
        verify(requestPipeline).onNext(request);
>>>>>>> bb47812d
        verifyNoInteractions(metrics);
        verifyNoMoreInteractions(requestPipeline);
        verifyNoMoreInteractions(connectionManager);
        verifyNoInteractions(bufferService);
    }

    @Test
    void testSendRequest_notActive() {
<<<<<<< HEAD
        final BlockHeader blockHeader = BlockHeader.newBuilder().number(1L).build();
        final BlockItem item = BlockItem.newBuilder().blockHeader(blockHeader).build();
        final org.hiero.block.api.PublishStreamRequest request = createRequest(item);

        openConnectionAndResetMocks();
=======
        final PublishStreamRequest request = createRequest(newBlockHeaderItem());

        connection.createRequestPipeline();
>>>>>>> bb47812d
        connection.updateConnectionState(ConnectionState.PENDING);
        connection.sendRequest(request);

        verifyNoInteractions(metrics);
        verifyNoMoreInteractions(requestPipeline);
        verifyNoMoreInteractions(connectionManager);
        verifyNoInteractions(bufferService);
    }

    @Test
    void testSendRequest_observerNull() {
<<<<<<< HEAD
        openConnectionAndResetMocks();
        final BlockHeader blockHeader = BlockHeader.newBuilder().number(1L).build();
        final BlockItem item = BlockItem.newBuilder().blockHeader(blockHeader).build();
        final org.hiero.block.api.PublishStreamRequest request = createRequest(item);
=======
        final PublishStreamRequest request = createRequest(newBlockHeaderItem());
>>>>>>> bb47812d

        // don't create the observer
        connection.updateConnectionState(ConnectionState.PENDING);
        connection.sendRequest(request);

        verifyNoInteractions(metrics);
<<<<<<< HEAD
        verifyNoInteractions(requestObserver);
        verifyNoInteractions(connectionManager);
        verifyNoInteractions(stateManager);
=======
        verifyNoMoreInteractions(requestPipeline);
        verifyNoMoreInteractions(connectionManager);
        verifyNoInteractions(bufferService);
>>>>>>> bb47812d
    }

    @Test
    void testClose() {
        openConnectionAndResetMocks();
        connection.updateConnectionState(ConnectionState.ACTIVE);

        // Verify task was scheduled to periodically reset the stream
        verify(executorService)
                .scheduleAtFixedRate(
                        any(Runnable.class),
                        eq(ONCE_PER_DAY_MILLIS), // initial delay
                        eq(ONCE_PER_DAY_MILLIS), // period
                        eq(TimeUnit.MILLISECONDS));

        connection.close(true);

        assertThat(connection.getConnectionState()).isEqualTo(ConnectionState.CLOSED);

        verify(connectionManager).jumpToBlock(-1L);
        verify(requestPipeline).onComplete();
        verifyNoInteractions(metrics);
        verifyNoMoreInteractions(requestPipeline);
        verifyNoMoreInteractions(connectionManager);
        verifyNoInteractions(bufferService);
    }

    @Test
    void testClose_failure() {
        openConnectionAndResetMocks();
        connection.updateConnectionState(ConnectionState.ACTIVE);

        // Verify task was scheduled to periodically reset the stream
        verify(executorService)
                .scheduleAtFixedRate(
                        any(Runnable.class),
                        eq(ONCE_PER_DAY_MILLIS), // initial delay
                        eq(ONCE_PER_DAY_MILLIS), // period
                        eq(TimeUnit.MILLISECONDS));

        connection.close(true);

        assertThat(connection.getConnectionState()).isEqualTo(ConnectionState.CLOSED);

        verify(connectionManager).jumpToBlock(-1L);
        verify(requestPipeline).onComplete();
        verifyNoInteractions(metrics);
        verifyNoMoreInteractions(requestPipeline);
        verifyNoMoreInteractions(connectionManager);
        verifyNoInteractions(bufferService);
    }

    @Test
    void testOnError() {
        openConnectionAndResetMocks();
        connection.updateConnectionState(ConnectionState.ACTIVE);

        connection.onError(new RuntimeException("oh bother"));

        assertThat(connection.getConnectionState()).isEqualTo(ConnectionState.CLOSED);

        verify(metrics).incrementOnErrorCount();

        verify(connectionManager).jumpToBlock(-1L);
        verify(requestPipeline).onComplete();
        verify(connectionManager).rescheduleConnection(connection, Duration.ofSeconds(30));
        verifyNoMoreInteractions(metrics);
        verifyNoMoreInteractions(requestPipeline);
        verifyNoMoreInteractions(connectionManager);
        verifyNoInteractions(bufferService);
    }

    @Test
    void testOnCompleted_streamClosingInProgress() {
        openConnectionAndResetMocks();
        connection.close(true); // call this so we mark the connection as closing
        resetMocks();

        connection.onComplete();

        verifyNoInteractions(metrics);
        verifyNoInteractions(requestPipeline);
        verifyNoInteractions(connectionManager);
        verifyNoInteractions(bufferService);
    }

    @Test
    void testOnCompleted_streamClosingNotInProgress() {
        openConnectionAndResetMocks();
        connection.updateConnectionState(ConnectionState.ACTIVE);

        // don't call close so we do not mark the connection as closing
        connection.onComplete();

        verify(connectionManager).jumpToBlock(-1L);
        verify(requestPipeline).onComplete();
        verify(connectionManager).rescheduleConnection(connection, Duration.ofSeconds(30));
        verifyNoMoreInteractions(metrics);
        verifyNoMoreInteractions(requestPipeline);
        verifyNoMoreInteractions(connectionManager);
        verifyNoInteractions(bufferService);
    }

    // Utilities
    private void setupGrpcMocks() {
        mockedGrpcService = mockStatic(BlockStreamPublishServiceGrpc.class);
        mockedGrpcStub = mock(BlockStreamPublishServiceGrpc.BlockStreamPublishServiceStub.class);
        mockedGrpcService
                .when(() -> BlockStreamPublishServiceGrpc.newStub(managedChannel))
                .thenReturn(mockedGrpcStub);

        // Mock the behavior of the stub's publishBlockStream method
        requestObserver = mock(ClientCallStreamObserver.class);
        when(mockedGrpcStub.publishBlockStream(any())).thenReturn(requestObserver);
    }

    private void openConnectionAndResetMocks() {
<<<<<<< HEAD
        setupGrpcMocks();
        connection.createRequestObserver();
=======
        connection.createRequestPipeline();
>>>>>>> bb47812d
        // reset the mocks interactions to remove tracked interactions as a result of starting the connection
        resetMocks();
    }

    private void resetMocks() {
<<<<<<< HEAD
        reset(connectionManager, requestObserver, stateManager, metrics, mockedGrpcStub);
=======
        reset(connectionManager, requestPipeline, bufferService, metrics);
    }

    private AtomicBoolean isStreamingEnabled() {
        return (AtomicBoolean) isStreamingEnabledHandle.get(connectionManager);
>>>>>>> bb47812d
    }
}<|MERGE_RESOLUTION|>--- conflicted
+++ resolved
@@ -4,13 +4,8 @@
 import static org.assertj.core.api.Assertions.assertThat;
 import static org.mockito.ArgumentMatchers.any;
 import static org.mockito.ArgumentMatchers.eq;
-<<<<<<< HEAD
-import static org.mockito.Mockito.doThrow;
-=======
 import static org.mockito.Mockito.lenient;
->>>>>>> bb47812d
 import static org.mockito.Mockito.mock;
-import static org.mockito.Mockito.mockStatic;
 import static org.mockito.Mockito.reset;
 import static org.mockito.Mockito.times;
 import static org.mockito.Mockito.verify;
@@ -18,37 +13,18 @@
 import static org.mockito.Mockito.verifyNoMoreInteractions;
 import static org.mockito.Mockito.when;
 
-<<<<<<< HEAD
-import com.google.protobuf.InvalidProtocolBufferException;
-import com.hedera.hapi.block.stream.BlockItem;
-import com.hedera.hapi.block.stream.output.BlockHeader;
-=======
->>>>>>> bb47812d
 import com.hedera.node.app.blocks.impl.streaming.BlockNodeConnection.ConnectionState;
 import com.hedera.node.app.metrics.BlockStreamMetrics;
 import com.hedera.node.config.ConfigProvider;
 import com.hedera.node.internal.network.BlockNodeConfig;
-<<<<<<< HEAD
-import io.grpc.ManagedChannel;
-import io.grpc.stub.ClientCallStreamObserver;
-=======
 import com.hedera.pbj.runtime.OneOf;
 import com.hedera.pbj.runtime.grpc.Pipeline;
->>>>>>> bb47812d
 import java.lang.invoke.MethodHandles;
 import java.lang.invoke.MethodHandles.Lookup;
 import java.lang.invoke.VarHandle;
 import java.time.Duration;
 import java.util.concurrent.ScheduledExecutorService;
 import java.util.concurrent.TimeUnit;
-<<<<<<< HEAD
-import org.hiero.block.api.protoc.BlockStreamPublishServiceGrpc;
-import org.hiero.block.api.protoc.PublishStreamRequest;
-import org.hiero.block.api.protoc.PublishStreamResponse;
-import org.hiero.block.api.protoc.PublishStreamResponse.EndOfStream;
-import org.hiero.block.api.protoc.PublishStreamResponse.EndOfStream.Code;
-import org.junit.jupiter.api.AfterEach;
-=======
 import java.util.concurrent.atomic.AtomicBoolean;
 import org.hiero.block.api.BlockStreamPublishServiceInterface.BlockStreamPublishServiceClient;
 import org.hiero.block.api.PublishStreamRequest;
@@ -57,13 +33,11 @@
 import org.hiero.block.api.PublishStreamResponse.EndOfStream;
 import org.hiero.block.api.PublishStreamResponse.EndOfStream.Code;
 import org.hiero.block.api.PublishStreamResponse.ResponseOneOfType;
->>>>>>> bb47812d
 import org.junit.jupiter.api.BeforeEach;
 import org.junit.jupiter.api.Test;
 import org.junit.jupiter.api.extension.ExtendWith;
 import org.junit.jupiter.params.ParameterizedTest;
 import org.junit.jupiter.params.provider.EnumSource;
-import org.mockito.MockedStatic;
 import org.mockito.junit.jupiter.MockitoExtension;
 
 @ExtendWith(MockitoExtension.class)
@@ -85,90 +59,42 @@
     private BlockNodeConfig nodeConfig;
 
     private BlockNodeConnectionManager connectionManager;
-<<<<<<< HEAD
-    private BlockBufferService stateManager;
-    private ManagedChannel managedChannel;
-    private BlockStreamMetrics metrics;
-    private final String grpcEndpoint = "foo";
-=======
     private BlockBufferService bufferService;
     private BlockStreamPublishServiceClient grpcServiceClient;
     private BlockStreamMetrics metrics;
     private Pipeline<? super PublishStreamRequest> requestPipeline;
->>>>>>> bb47812d
     private ScheduledExecutorService executorService;
-    private ClientCallStreamObserver<PublishStreamRequest> requestObserver;
-    private MockedStatic<BlockStreamPublishServiceGrpc> mockedGrpcService;
-    private BlockStreamPublishServiceGrpc.BlockStreamPublishServiceStub mockedGrpcStub;
 
     @BeforeEach
     void beforeEach() {
         final ConfigProvider configProvider = createConfigProvider();
         nodeConfig = newBlockNodeConfig(8080, 1);
         connectionManager = mock(BlockNodeConnectionManager.class);
-<<<<<<< HEAD
-        stateManager = mock(BlockBufferService.class);
-        managedChannel = mock(ManagedChannel.class);
-        metrics = mock(BlockStreamMetrics.class);
-=======
         bufferService = mock(BlockBufferService.class);
         grpcServiceClient = mock(BlockStreamPublishServiceClient.class);
         metrics = mock(BlockStreamMetrics.class);
         requestPipeline = mock(Pipeline.class);
->>>>>>> bb47812d
         executorService = mock(ScheduledExecutorService.class);
 
         connection = new BlockNodeConnection(
                 configProvider,
                 nodeConfig,
                 connectionManager,
-<<<<<<< HEAD
-                stateManager,
-                managedChannel,
-=======
                 bufferService,
                 grpcServiceClient,
->>>>>>> bb47812d
                 metrics,
                 executorService);
-    }
-
-<<<<<<< HEAD
-    @AfterEach
-    void tearDown() {
-        if (mockedGrpcService != null) {
-            mockedGrpcService.close();
-        }
-    }
-
-    @Test
-    void testCreateRequestObserver() {
-        setupGrpcMocks();
-=======
+
         lenient().doReturn(requestPipeline).when(grpcServiceClient).publishBlockStream(connection);
     }
 
     @Test
     void testCreateRequestPipeline() {
->>>>>>> bb47812d
         assertThat(connection.getConnectionState()).isEqualTo(ConnectionState.UNINITIALIZED);
 
         connection.createRequestPipeline();
 
         assertThat(connection.getConnectionState()).isEqualTo(ConnectionState.PENDING);
-<<<<<<< HEAD
-        verify(mockedGrpcStub).publishBlockStream(any());
-    }
-
-    @Test
-    void testCreateRequestObserver_alreadyExists() {
-        setupGrpcMocks();
-        connection.createRequestObserver();
-        connection.createRequestObserver();
-
-        verify(mockedGrpcStub).publishBlockStream(any()); // should only be called once
-        verifyNoMoreInteractions(mockedGrpcStub);
-=======
         verify(grpcServiceClient).publishBlockStream(connection);
     }
 
@@ -179,7 +105,6 @@
 
         verify(grpcServiceClient).publishBlockStream(connection); // should only be called once
         verifyNoMoreInteractions(grpcServiceClient);
->>>>>>> bb47812d
     }
 
     @Test
@@ -320,40 +245,7 @@
 
         verifyNoMoreInteractions(executorService);
         verifyNoInteractions(metrics);
-<<<<<<< HEAD
-        verifyNoInteractions(stateManager);
-    }
-
-    @Test
-    void testOnNext_endOfStream_exceededMaxPermitted() {
-        openConnectionAndResetMocks();
-        final PublishStreamResponse response = createEndOfStreamResponse(Code.BEHIND, 10L);
-
-        // populate the end of stream timestamp queue with some data so the next call exceeds the max allowed
-        // the queue assumes chronological ordering, so make sure the oldest are added first
-        final Queue<Instant> eosTimestamps = (Queue<Instant>) eosTimestampsHandle.get(connection);
-        final Instant now = Instant.now();
-        eosTimestamps.add(now.minusSeconds(5));
-        eosTimestamps.add(now.minusSeconds(4));
-        eosTimestamps.add(now.minusSeconds(3));
-        eosTimestamps.add(now.minusSeconds(2));
-        eosTimestamps.add(now.minusSeconds(1));
-
-        connection.onNext(response);
-
-        assertThat(eosTimestamps).hasSize(6);
-
-        verify(metrics).incrementEndOfStreamCount(org.hiero.block.api.PublishStreamResponse.EndOfStream.Code.BEHIND);
-        verify(requestObserver).onCompleted();
-        verify(connectionManager).jumpToBlock(-1L);
-        verify(connectionManager).rescheduleAndSelectNewNode(eq(connection), any(Duration.class));
-        verifyNoMoreInteractions(metrics);
-        verifyNoMoreInteractions(requestObserver);
-        verifyNoMoreInteractions(connectionManager);
-        verifyNoInteractions(stateManager);
-=======
-        verifyNoInteractions(bufferService);
->>>>>>> bb47812d
+        verifyNoInteractions(bufferService);
     }
 
     @ParameterizedTest
@@ -367,16 +259,8 @@
         final PublishStreamResponse response = createEndOfStreamResponse(responseCode, 10L);
         connection.onNext(response);
 
-<<<<<<< HEAD
-        verify(metrics)
-                .incrementEndOfStreamCount(
-                        org.hiero.block.api.PublishStreamResponse.EndOfStream.Code.fromProtobufOrdinal(
-                                responseCode.ordinal()));
-        verify(requestObserver).onCompleted();
-=======
         verify(metrics).incrementEndOfStreamCount(responseCode);
         verify(requestPipeline).onComplete();
->>>>>>> bb47812d
         verify(connectionManager).jumpToBlock(-1L);
         verify(connectionManager).rescheduleConnection(connection, Duration.ofSeconds(30));
         verify(connectionManager).updateLastVerifiedBlock(connection.getNodeConfig(), 10L);
@@ -395,18 +279,10 @@
         final PublishStreamResponse response = createEndOfStreamResponse(responseCode, 10L);
         connection.onNext(response);
 
-<<<<<<< HEAD
-        verify(metrics)
-                .incrementEndOfStreamCount(
-                        org.hiero.block.api.PublishStreamResponse.EndOfStream.Code.fromProtobufOrdinal(
-                                responseCode.ordinal()));
-        verify(requestObserver).onCompleted();
-=======
         verify(metrics).incrementEndOfStreamCount(responseCode);
         verify(connectionManager).currentStreamingBlockNumber();
         verify(connectionManager).updateLastVerifiedBlock(connection.getNodeConfig(), 10L);
         verify(requestPipeline).onComplete();
->>>>>>> bb47812d
         verify(connectionManager).jumpToBlock(-1L);
         verify(connectionManager).restartConnection(connection, 11L);
         verify(connectionManager).updateLastVerifiedBlock(connection.getNodeConfig(), 10L);
@@ -422,13 +298,8 @@
         connection.updateConnectionState(ConnectionState.ACTIVE);
         connection.onNext(response);
 
-<<<<<<< HEAD
-        verify(metrics).incrementEndOfStreamCount(org.hiero.block.api.PublishStreamResponse.EndOfStream.Code.SUCCESS);
-        verify(requestObserver).onCompleted();
-=======
         verify(metrics).incrementEndOfStreamCount(Code.SUCCESS);
         verify(requestPipeline).onComplete();
->>>>>>> bb47812d
         verify(connectionManager).jumpToBlock(-1L);
         verify(connectionManager).updateLastVerifiedBlock(connection.getNodeConfig(), 10L);
         verify(connectionManager).rescheduleConnection(connection, Duration.ofSeconds(30));
@@ -445,15 +316,10 @@
 
         connection.onNext(response);
 
-<<<<<<< HEAD
-        verify(metrics).incrementEndOfStreamCount(org.hiero.block.api.PublishStreamResponse.EndOfStream.Code.BEHIND);
-        verify(requestObserver).onCompleted();
-=======
         verify(metrics).incrementEndOfStreamCount(Code.BEHIND);
         verify(requestPipeline).onComplete();
         verify(connectionManager).currentStreamingBlockNumber();
         verify(connectionManager).updateLastVerifiedBlock(connection.getNodeConfig(), 10L);
->>>>>>> bb47812d
         verify(connectionManager).jumpToBlock(-1L);
         verify(connectionManager).restartConnection(connection, 11L);
         verify(connectionManager).updateLastVerifiedBlock(connection.getNodeConfig(), 10L);
@@ -465,32 +331,12 @@
     @Test
     void testOnNext_endOfStream_blockNodeBehind_blockDoesNotExist() {
         openConnectionAndResetMocks();
-<<<<<<< HEAD
-        when(requestObserver.isReady()).thenReturn(true);
-        when(stateManager.getBlockState(11L)).thenReturn(null);
-        final PublishStreamResponse response = createEndOfStreamResponse(Code.BEHIND, 10L);
-=======
         final PublishStreamResponse response = createEndOfStreamResponse(Code.BEHIND, 10L);
         when(bufferService.getBlockState(11L)).thenReturn(null);
->>>>>>> bb47812d
-
-        connection.updateConnectionState(ConnectionState.ACTIVE);
-        connection.onNext(response);
-
-<<<<<<< HEAD
-        verify(metrics).incrementEndOfStreamCount(org.hiero.block.api.PublishStreamResponse.EndOfStream.Code.BEHIND);
-        verify(stateManager, times(1)).getEarliestAvailableBlockNumber();
-        verify(stateManager, times(1)).getHighestAckedBlockNumber();
-        verify(connectionManager).rescheduleAndSelectNewNode(connection, Duration.ofSeconds(30));
-        verify(stateManager).getBlockState(11L);
-        verify(requestObserver)
-                .onNext(PublishStreamRequest.newBuilder()
-                        .setEndStream(PublishStreamRequest.EndStream.newBuilder()
-                                .setEndCode(PublishStreamRequest.EndStream.Code.TOO_FAR_BEHIND)
-                                .build())
-                        .build());
-        verify(requestObserver).onCompleted();
-=======
+
+        connection.updateConnectionState(ConnectionState.ACTIVE);
+        connection.onNext(response);
+
         verify(metrics).incrementEndOfStreamCount(Code.BEHIND);
         verify(bufferService, times(1)).getEarliestAvailableBlockNumber();
         verify(bufferService, times(1)).getHighestAckedBlockNumber();
@@ -498,7 +344,6 @@
         verify(requestPipeline).onNext(createRequest(EndStream.Code.TOO_FAR_BEHIND));
         verify(requestPipeline).onComplete();
         verify(connectionManager).rescheduleConnection(connection, Duration.ofSeconds(30));
->>>>>>> bb47812d
         verify(connectionManager).jumpToBlock(-1L);
         verify(connectionManager).updateLastVerifiedBlock(connection.getNodeConfig(), 10L);
         verifyNoMoreInteractions(metrics);
@@ -513,13 +358,8 @@
         final PublishStreamResponse response = createEndOfStreamResponse(Code.UNKNOWN, 10L);
         connection.onNext(response);
 
-<<<<<<< HEAD
-        verify(metrics).incrementEndOfStreamCount(org.hiero.block.api.PublishStreamResponse.EndOfStream.Code.UNKNOWN);
-        verify(requestObserver).onCompleted();
-=======
         verify(metrics).incrementEndOfStreamCount(Code.UNKNOWN);
         verify(requestPipeline).onComplete();
->>>>>>> bb47812d
         verify(connectionManager).jumpToBlock(-1L);
         verify(connectionManager).rescheduleConnection(connection, Duration.ofSeconds(30));
         verify(connectionManager).updateLastVerifiedBlock(connection.getNodeConfig(), 10L);
@@ -529,7 +369,6 @@
 
     @Test
     void testOnNext_skipBlock_sameAsStreaming() {
-        openConnectionAndResetMocks();
         final PublishStreamResponse response = createSkipBlock(25L);
         when(connectionManager.currentStreamingBlockNumber()).thenReturn(25L);
         connection.updateConnectionState(ConnectionState.ACTIVE);
@@ -539,20 +378,13 @@
         verify(connectionManager).jumpToBlock(26L); // jump to the response block number + 1
         verify(connectionManager).currentStreamingBlockNumber();
         verifyNoMoreInteractions(metrics);
-<<<<<<< HEAD
-        verifyNoMoreInteractions(connectionManager);
-        verifyNoInteractions(requestObserver);
-        verifyNoInteractions(stateManager);
-=======
-        verifyNoMoreInteractions(requestPipeline);
-        verifyNoMoreInteractions(connectionManager);
-        verifyNoInteractions(bufferService);
->>>>>>> bb47812d
+        verifyNoMoreInteractions(requestPipeline);
+        verifyNoMoreInteractions(connectionManager);
+        verifyNoInteractions(bufferService);
     }
 
     @Test
     void testOnNext_skipBlock_notSameAsStreaming() {
-        openConnectionAndResetMocks();
         final PublishStreamResponse response = createSkipBlock(25L);
         when(connectionManager.currentStreamingBlockNumber()).thenReturn(26L);
         connection.updateConnectionState(ConnectionState.ACTIVE);
@@ -562,20 +394,13 @@
         verify(metrics).incrementSkipBlockCount();
         verify(connectionManager).currentStreamingBlockNumber();
         verifyNoMoreInteractions(metrics);
-<<<<<<< HEAD
-        verifyNoMoreInteractions(connectionManager);
-        verifyNoInteractions(requestObserver);
-        verifyNoInteractions(stateManager);
-=======
-        verifyNoMoreInteractions(requestPipeline);
-        verifyNoMoreInteractions(connectionManager);
-        verifyNoInteractions(bufferService);
->>>>>>> bb47812d
+        verifyNoMoreInteractions(requestPipeline);
+        verifyNoMoreInteractions(connectionManager);
+        verifyNoInteractions(bufferService);
     }
 
     @Test
     void testOnNext_resendBlock_blockExists() {
-        openConnectionAndResetMocks();
         final PublishStreamResponse response = createResendBlock(10L);
         when(bufferService.getBlockState(10L)).thenReturn(new BlockState(10L));
 
@@ -585,15 +410,9 @@
         verify(connectionManager).jumpToBlock(10L);
         verify(bufferService).getBlockState(10L);
         verifyNoMoreInteractions(metrics);
-<<<<<<< HEAD
-        verifyNoMoreInteractions(connectionManager);
-        verifyNoMoreInteractions(stateManager);
-        verifyNoInteractions(requestObserver);
-=======
         verifyNoMoreInteractions(requestPipeline);
         verifyNoMoreInteractions(connectionManager);
         verifyNoMoreInteractions(bufferService);
->>>>>>> bb47812d
     }
 
     @Test
@@ -619,15 +438,8 @@
 
     @Test
     void testOnNext_unknown() {
-<<<<<<< HEAD
-        openConnectionAndResetMocks();
-        final PublishStreamResponse response =
-                PublishStreamResponse.newBuilder().build();
-
-=======
         final PublishStreamResponse response = new PublishStreamResponse(new OneOf<>(ResponseOneOfType.UNSET, null));
         connection.updateConnectionState(ConnectionState.ACTIVE);
->>>>>>> bb47812d
         connection.onNext(response);
 
         verify(metrics).incrementUnknownResponseCount();
@@ -639,30 +451,14 @@
     }
 
     @Test
-    void testSendRequest() throws InvalidProtocolBufferException {
-        openConnectionAndResetMocks();
-<<<<<<< HEAD
-        when(requestObserver.isReady()).thenReturn(true);
-
-        final BlockHeader blockHeader = BlockHeader.newBuilder().number(1L).build();
-        final BlockItem item = BlockItem.newBuilder().blockHeader(blockHeader).build();
-        final org.hiero.block.api.PublishStreamRequest request = createRequest(item);
-=======
+    void testSendRequest() {
+        openConnectionAndResetMocks();
         final PublishStreamRequest request = createRequest(newBlockHeaderItem());
->>>>>>> bb47812d
 
         connection.updateConnectionState(ConnectionState.ACTIVE);
         connection.sendRequest(request);
 
-<<<<<<< HEAD
-        verify(requestObserver)
-                .onNext(org.hiero.block.api.protoc.PublishStreamRequest.parseFrom(
-                        org.hiero.block.api.PublishStreamRequest.PROTOBUF
-                                .toBytes(createRequest(item))
-                                .toByteArray()));
-=======
         verify(requestPipeline).onNext(request);
->>>>>>> bb47812d
         verifyNoInteractions(metrics);
         verifyNoMoreInteractions(requestPipeline);
         verifyNoMoreInteractions(connectionManager);
@@ -671,17 +467,9 @@
 
     @Test
     void testSendRequest_notActive() {
-<<<<<<< HEAD
-        final BlockHeader blockHeader = BlockHeader.newBuilder().number(1L).build();
-        final BlockItem item = BlockItem.newBuilder().blockHeader(blockHeader).build();
-        final org.hiero.block.api.PublishStreamRequest request = createRequest(item);
-
-        openConnectionAndResetMocks();
-=======
         final PublishStreamRequest request = createRequest(newBlockHeaderItem());
 
         connection.createRequestPipeline();
->>>>>>> bb47812d
         connection.updateConnectionState(ConnectionState.PENDING);
         connection.sendRequest(request);
 
@@ -693,29 +481,16 @@
 
     @Test
     void testSendRequest_observerNull() {
-<<<<<<< HEAD
-        openConnectionAndResetMocks();
-        final BlockHeader blockHeader = BlockHeader.newBuilder().number(1L).build();
-        final BlockItem item = BlockItem.newBuilder().blockHeader(blockHeader).build();
-        final org.hiero.block.api.PublishStreamRequest request = createRequest(item);
-=======
         final PublishStreamRequest request = createRequest(newBlockHeaderItem());
->>>>>>> bb47812d
 
         // don't create the observer
         connection.updateConnectionState(ConnectionState.PENDING);
         connection.sendRequest(request);
 
         verifyNoInteractions(metrics);
-<<<<<<< HEAD
-        verifyNoInteractions(requestObserver);
-        verifyNoInteractions(connectionManager);
-        verifyNoInteractions(stateManager);
-=======
-        verifyNoMoreInteractions(requestPipeline);
-        verifyNoMoreInteractions(connectionManager);
-        verifyNoInteractions(bufferService);
->>>>>>> bb47812d
+        verifyNoMoreInteractions(requestPipeline);
+        verifyNoMoreInteractions(connectionManager);
+        verifyNoInteractions(bufferService);
     }
 
     @Test
@@ -820,38 +595,18 @@
     }
 
     // Utilities
-    private void setupGrpcMocks() {
-        mockedGrpcService = mockStatic(BlockStreamPublishServiceGrpc.class);
-        mockedGrpcStub = mock(BlockStreamPublishServiceGrpc.BlockStreamPublishServiceStub.class);
-        mockedGrpcService
-                .when(() -> BlockStreamPublishServiceGrpc.newStub(managedChannel))
-                .thenReturn(mockedGrpcStub);
-
-        // Mock the behavior of the stub's publishBlockStream method
-        requestObserver = mock(ClientCallStreamObserver.class);
-        when(mockedGrpcStub.publishBlockStream(any())).thenReturn(requestObserver);
-    }
 
     private void openConnectionAndResetMocks() {
-<<<<<<< HEAD
-        setupGrpcMocks();
-        connection.createRequestObserver();
-=======
         connection.createRequestPipeline();
->>>>>>> bb47812d
         // reset the mocks interactions to remove tracked interactions as a result of starting the connection
         resetMocks();
     }
 
     private void resetMocks() {
-<<<<<<< HEAD
-        reset(connectionManager, requestObserver, stateManager, metrics, mockedGrpcStub);
-=======
         reset(connectionManager, requestPipeline, bufferService, metrics);
     }
 
     private AtomicBoolean isStreamingEnabled() {
         return (AtomicBoolean) isStreamingEnabledHandle.get(connectionManager);
->>>>>>> bb47812d
     }
 }