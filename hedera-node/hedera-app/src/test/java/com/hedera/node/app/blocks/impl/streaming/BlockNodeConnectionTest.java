// SPDX-License-Identifier: Apache-2.0
package com.hedera.node.app.blocks.impl.streaming;

import static org.assertj.core.api.Assertions.assertThat;
import static org.mockito.ArgumentMatchers.any;
import static org.mockito.ArgumentMatchers.eq;
import static org.mockito.Mockito.lenient;
import static org.mockito.Mockito.mock;
import static org.mockito.Mockito.reset;
import static org.mockito.Mockito.times;
import static org.mockito.Mockito.verify;
import static org.mockito.Mockito.verifyNoInteractions;
import static org.mockito.Mockito.verifyNoMoreInteractions;
import static org.mockito.Mockito.when;

import com.hedera.node.app.blocks.impl.streaming.BlockNodeConnection.ConnectionState;
import com.hedera.node.app.metrics.BlockStreamMetrics;
import com.hedera.node.config.ConfigProvider;
import com.hedera.node.internal.network.BlockNodeConfig;
import com.hedera.pbj.runtime.OneOf;
import com.hedera.pbj.runtime.grpc.Pipeline;
import java.lang.invoke.MethodHandles;
import java.lang.invoke.MethodHandles.Lookup;
import java.lang.invoke.VarHandle;
import java.time.Duration;
import java.util.concurrent.ScheduledExecutorService;
import java.util.concurrent.TimeUnit;
import java.util.concurrent.atomic.AtomicBoolean;
import org.hiero.block.api.BlockStreamPublishServiceInterface.BlockStreamPublishServiceClient;
import org.hiero.block.api.PublishStreamRequest;
import org.hiero.block.api.PublishStreamRequest.EndStream;
import org.hiero.block.api.PublishStreamResponse;
import org.hiero.block.api.PublishStreamResponse.EndOfStream;
import org.hiero.block.api.PublishStreamResponse.EndOfStream.Code;
import org.hiero.block.api.PublishStreamResponse.ResponseOneOfType;
import org.junit.jupiter.api.BeforeEach;
import org.junit.jupiter.api.Test;
import org.junit.jupiter.api.extension.ExtendWith;
import org.junit.jupiter.params.ParameterizedTest;
import org.junit.jupiter.params.provider.EnumSource;
import org.mockito.junit.jupiter.MockitoExtension;

@ExtendWith(MockitoExtension.class)
class BlockNodeConnectionTest extends BlockNodeCommunicationTestBase {
    private static final long ONCE_PER_DAY_MILLIS = Duration.ofHours(24).toMillis();
<<<<<<< HEAD

=======
>>>>>>> ed5a8ba4
    private static final VarHandle isStreamingEnabledHandle;

    static {
        try {
            final Lookup lookup = MethodHandles.lookup();
            isStreamingEnabledHandle = MethodHandles.privateLookupIn(BlockNodeConnectionManager.class, lookup)
                    .findVarHandle(BlockNodeConnectionManager.class, "isStreamingEnabled", AtomicBoolean.class);
        } catch (final Exception e) {
            throw new RuntimeException(e);
        }
    }

    private BlockNodeConnection connection;
    private BlockNodeConfig nodeConfig;

    private BlockNodeConnectionManager connectionManager;
    private BlockBufferService bufferService;
    private BlockStreamPublishServiceClient grpcServiceClient;
    private BlockStreamMetrics metrics;
    private Pipeline<? super PublishStreamRequest> requestPipeline;
    private ScheduledExecutorService executorService;

    @BeforeEach
    void beforeEach() {
        final ConfigProvider configProvider = createConfigProvider();
        nodeConfig = newBlockNodeConfig(8080, 1);
        connectionManager = mock(BlockNodeConnectionManager.class);
        bufferService = mock(BlockBufferService.class);
        grpcServiceClient = mock(BlockStreamPublishServiceClient.class);
        metrics = mock(BlockStreamMetrics.class);
        requestPipeline = mock(Pipeline.class);
        executorService = mock(ScheduledExecutorService.class);

        connection = new BlockNodeConnection(
                configProvider,
                nodeConfig,
                connectionManager,
                bufferService,
                grpcServiceClient,
                metrics,
                executorService);

        lenient().doReturn(requestPipeline).when(grpcServiceClient).publishBlockStream(connection);
    }

    @Test
    void testCreateRequestPipeline() {
        assertThat(connection.getConnectionState()).isEqualTo(ConnectionState.UNINITIALIZED);

        connection.createRequestPipeline();

        assertThat(connection.getConnectionState()).isEqualTo(ConnectionState.PENDING);
        verify(grpcServiceClient).publishBlockStream(connection);
    }

    @Test
    void testCreateRequestPipeline_alreadyExists() {
        connection.createRequestPipeline();
        connection.createRequestPipeline();

        verify(grpcServiceClient).publishBlockStream(connection); // should only be called once
        verifyNoMoreInteractions(grpcServiceClient);
    }

    @Test
    void testUpdatingConnectionState() {
        final ConnectionState preUpdateState = connection.getConnectionState();
        // this should be uninitialized because we haven't called connect yet
        assertThat(preUpdateState).isEqualTo(ConnectionState.UNINITIALIZED);
        connection.updateConnectionState(ConnectionState.ACTIVE);

        // Verify task was scheduled to periodically reset the stream
        verify(executorService)
                .scheduleAtFixedRate(
                        any(Runnable.class),
                        eq(ONCE_PER_DAY_MILLIS), // initial delay
                        eq(ONCE_PER_DAY_MILLIS), // period
                        eq(TimeUnit.MILLISECONDS));

        final ConnectionState postUpdateState = connection.getConnectionState();
        assertThat(postUpdateState).isEqualTo(ConnectionState.ACTIVE);
    }

    @Test
    void testHandleStreamError() {
        openConnectionAndResetMocks();
        connection.updateConnectionState(ConnectionState.ACTIVE);

        // Verify task was scheduled to periodically reset the stream
        verify(executorService)
                .scheduleAtFixedRate(
                        any(Runnable.class),
                        eq(ONCE_PER_DAY_MILLIS), // initial delay
                        eq(ONCE_PER_DAY_MILLIS), // period
                        eq(TimeUnit.MILLISECONDS));

        // do a quick sanity check on the state
        final ConnectionState preState = connection.getConnectionState();
        assertThat(preState).isEqualTo(ConnectionState.ACTIVE);

        connection.handleStreamFailure();

        final ConnectionState postState = connection.getConnectionState();
        assertThat(postState).isEqualTo(ConnectionState.CLOSED);

        verify(requestPipeline).onComplete();
        verify(connectionManager).rescheduleConnection(connection, Duration.ofSeconds(30));
        verify(connectionManager).jumpToBlock(-1L);
        verifyNoMoreInteractions(requestPipeline);
        verifyNoMoreInteractions(connectionManager);
    }

    @Test
    void testOnNext_acknowledgement_notStreaming() {
        final PublishStreamResponse response = createBlockAckResponse(10L);
        when(connectionManager.currentStreamingBlockNumber())
                .thenReturn(-1L); // we aren't streaming anything to the block node

        connection.updateConnectionState(ConnectionState.ACTIVE);
        connection.onNext(response);

        verify(connectionManager).currentStreamingBlockNumber();
        verify(bufferService).getLastBlockNumberProduced();
        verify(connectionManager).updateLastVerifiedBlock(connection.getNodeConfig(), 10L);
        verify(metrics).incrementAcknowledgedBlockCount();
        verifyNoMoreInteractions(metrics);
    }

    @Test
    void testOnNext_acknowledgement_olderThanCurrentStreamingAndProducing() {
        final PublishStreamResponse response = createBlockAckResponse(8L);

        when(connectionManager.currentStreamingBlockNumber()).thenReturn(10L);
        when(bufferService.getLastBlockNumberProduced()).thenReturn(10L);

        connection.updateConnectionState(ConnectionState.ACTIVE);
        connection.onNext(response);

        verify(connectionManager).currentStreamingBlockNumber();
        verify(bufferService).getLastBlockNumberProduced();

        verify(connectionManager).updateLastVerifiedBlock(connection.getNodeConfig(), 8L);
        verify(metrics).incrementAcknowledgedBlockCount();
        verifyNoMoreInteractions(connectionManager);
        verifyNoMoreInteractions(bufferService);
        verifyNoMoreInteractions(metrics);
    }

    @Test
    void testOnNext_acknowledgement_newerThanCurrentProducing() {
        // I don't think this scenario is possible... we should never stream a block that is newer than the block
        // currently being produced.
        final PublishStreamResponse response = createBlockAckResponse(11L);

        when(connectionManager.currentStreamingBlockNumber()).thenReturn(11L);
        when(bufferService.getLastBlockNumberProduced()).thenReturn(10L);

        connection.updateConnectionState(ConnectionState.ACTIVE);
        connection.onNext(response);

        verify(connectionManager).currentStreamingBlockNumber();
        verify(bufferService).getLastBlockNumberProduced();
        verify(connectionManager).updateLastVerifiedBlock(connection.getNodeConfig(), 11L);
        verify(connectionManager).jumpToBlock(12L);
        verify(metrics).incrementAcknowledgedBlockCount();
        verifyNoMoreInteractions(connectionManager);
        verifyNoMoreInteractions(metrics);
    }

    @Test
    void testOnNext_acknowledgement_newerThanCurrentStreaming() {
        final PublishStreamResponse response = createBlockAckResponse(11L);

        when(connectionManager.currentStreamingBlockNumber()).thenReturn(10L);
        when(bufferService.getLastBlockNumberProduced()).thenReturn(12L);

        connection.updateConnectionState(ConnectionState.ACTIVE);
        connection.onNext(response);

        verify(connectionManager).currentStreamingBlockNumber();
        verify(bufferService).getLastBlockNumberProduced();
        verify(connectionManager).updateLastVerifiedBlock(connection.getNodeConfig(), 11L);
        verify(connectionManager).jumpToBlock(12L);
        verify(metrics).incrementAcknowledgedBlockCount();
        verifyNoMoreInteractions(metrics);
    }

    @Test
    void testScheduleStreamResetTask() {
        openConnectionAndResetMocks();
        connection.updateConnectionState(ConnectionState.ACTIVE);

        // Verify task was scheduled to periodically reset the stream
        verify(executorService)
                .scheduleAtFixedRate(
                        any(Runnable.class),
                        eq(ONCE_PER_DAY_MILLIS), // initial delay
                        eq(ONCE_PER_DAY_MILLIS), // period
                        eq(TimeUnit.MILLISECONDS));

        verifyNoMoreInteractions(executorService);
        verifyNoInteractions(metrics);
        verifyNoInteractions(bufferService);
    }

    @ParameterizedTest
    @EnumSource(
            value = EndOfStream.Code.class,
            names = {"ERROR", "PERSISTENCE_FAILED"})
    void testOnNext_endOfStream_blockNodeInternalError(final EndOfStream.Code responseCode) {
        openConnectionAndResetMocks();
        connection.updateConnectionState(ConnectionState.ACTIVE);

        final PublishStreamResponse response = createEndOfStreamResponse(responseCode, 10L);
        connection.onNext(response);

        verify(metrics).incrementEndOfStreamCount(responseCode);
        verify(requestPipeline).onComplete();
<<<<<<< HEAD
        verify(connectionManager).recordEndOfStreamAndCheckLimit(nodeConfig);
=======
>>>>>>> ed5a8ba4
        verify(connectionManager).jumpToBlock(-1L);
        verify(connectionManager).rescheduleConnection(connection, Duration.ofSeconds(30));
        verify(connectionManager).updateLastVerifiedBlock(connection.getNodeConfig(), 10L);
        verifyNoMoreInteractions(metrics);
        verifyNoMoreInteractions(requestPipeline);
    }

    @ParameterizedTest
    @EnumSource(
            value = EndOfStream.Code.class,
            names = {"TIMEOUT", "DUPLICATE_BLOCK", "BAD_BLOCK_PROOF", "INVALID_REQUEST"})
    void testOnNext_endOfStream_clientFailures(final EndOfStream.Code responseCode) {
        openConnectionAndResetMocks();
        connection.updateConnectionState(ConnectionState.ACTIVE);

        final PublishStreamResponse response = createEndOfStreamResponse(responseCode, 10L);
        connection.onNext(response);

        verify(metrics).incrementEndOfStreamCount(responseCode);
<<<<<<< HEAD
        verify(requestPipeline).onComplete();
        verify(connectionManager).recordEndOfStreamAndCheckLimit(nodeConfig);
        verify(connectionManager).jumpToBlock(-1L);
=======
        verify(connectionManager).currentStreamingBlockNumber();
        verify(connectionManager).updateLastVerifiedBlock(connection.getNodeConfig(), 10L);
        verify(requestPipeline).onComplete();
        verify(connectionManager).jumpToBlock(-1L);
        verify(connectionManager).restartConnection(connection, 11L);
>>>>>>> ed5a8ba4
        verify(connectionManager).updateLastVerifiedBlock(connection.getNodeConfig(), 10L);
        verify(connectionManager).restartConnection(connection, 11L);
        verifyNoMoreInteractions(metrics);
        verifyNoMoreInteractions(requestPipeline);
    }

    @Test
    void testOnNext_endOfStream_blockNodeGracefulShutdown() {
        openConnectionAndResetMocks();
        // STREAM_ITEMS_SUCCESS is sent when the block node is gracefully shutting down
        final PublishStreamResponse response = createEndOfStreamResponse(Code.SUCCESS, 10L);
        connection.updateConnectionState(ConnectionState.ACTIVE);
        connection.onNext(response);

        verify(metrics).incrementEndOfStreamCount(Code.SUCCESS);
        verify(requestPipeline).onComplete();
<<<<<<< HEAD
        verify(connectionManager).recordEndOfStreamAndCheckLimit(nodeConfig);
=======
>>>>>>> ed5a8ba4
        verify(connectionManager).jumpToBlock(-1L);
        verify(connectionManager).updateLastVerifiedBlock(connection.getNodeConfig(), 10L);
        verify(connectionManager).rescheduleConnection(connection, Duration.ofSeconds(30));
        verifyNoMoreInteractions(metrics);
        verifyNoMoreInteractions(requestPipeline);
    }

    @Test
    void testOnNext_endOfStream_blockNodeBehind_blockExists() {
        openConnectionAndResetMocks();
        final PublishStreamResponse response = createEndOfStreamResponse(Code.BEHIND, 10L);
        when(bufferService.getBlockState(11L)).thenReturn(new BlockState(11L));
        connection.updateConnectionState(ConnectionState.ACTIVE);

        connection.onNext(response);

        verify(metrics).incrementEndOfStreamCount(Code.BEHIND);
        verify(requestPipeline).onComplete();
<<<<<<< HEAD
        verify(connectionManager).recordEndOfStreamAndCheckLimit(nodeConfig);
=======
        verify(connectionManager).currentStreamingBlockNumber();
        verify(connectionManager).updateLastVerifiedBlock(connection.getNodeConfig(), 10L);
>>>>>>> ed5a8ba4
        verify(connectionManager).jumpToBlock(-1L);
        verify(connectionManager).restartConnection(connection, 11L);
        verify(connectionManager).updateLastVerifiedBlock(connection.getNodeConfig(), 10L);
        verify(bufferService).getBlockState(11L);
        verifyNoMoreInteractions(metrics);
        verifyNoMoreInteractions(requestPipeline);
    }

    @Test
    void testOnNext_endOfStream_blockNodeBehind_blockDoesNotExist() {
        openConnectionAndResetMocks();
        final PublishStreamResponse response = createEndOfStreamResponse(Code.BEHIND, 10L);
        when(bufferService.getBlockState(11L)).thenReturn(null);

        connection.updateConnectionState(ConnectionState.ACTIVE);
        connection.onNext(response);

        verify(metrics).incrementEndOfStreamCount(Code.BEHIND);
        verify(bufferService, times(1)).getEarliestAvailableBlockNumber();
        verify(bufferService, times(1)).getHighestAckedBlockNumber();
        verify(bufferService).getBlockState(11L);
        verify(requestPipeline).onNext(createRequest(EndStream.Code.TOO_FAR_BEHIND));
        verify(requestPipeline).onComplete();
<<<<<<< HEAD
        verify(connectionManager).recordEndOfStreamAndCheckLimit(nodeConfig);
=======
>>>>>>> ed5a8ba4
        verify(connectionManager).rescheduleConnection(connection, Duration.ofSeconds(30));
        verify(connectionManager).jumpToBlock(-1L);
        verify(connectionManager).updateLastVerifiedBlock(connection.getNodeConfig(), 10L);
        verifyNoMoreInteractions(metrics);
        verifyNoMoreInteractions(requestPipeline);
    }

    @Test
    void testOnNext_endOfStream_itemsUnknown() {
        openConnectionAndResetMocks();
        connection.updateConnectionState(ConnectionState.ACTIVE);

        final PublishStreamResponse response = createEndOfStreamResponse(Code.UNKNOWN, 10L);
        connection.onNext(response);

        verify(metrics).incrementEndOfStreamCount(Code.UNKNOWN);
        verify(requestPipeline).onComplete();
<<<<<<< HEAD
        verify(connectionManager).recordEndOfStreamAndCheckLimit(nodeConfig);
=======
>>>>>>> ed5a8ba4
        verify(connectionManager).jumpToBlock(-1L);
        verify(connectionManager).rescheduleConnection(connection, Duration.ofSeconds(30));
        verify(connectionManager).updateLastVerifiedBlock(connection.getNodeConfig(), 10L);
        verifyNoMoreInteractions(metrics);
        verifyNoMoreInteractions(requestPipeline);
    }

    @Test
    void testOnNext_skipBlock_sameAsStreaming() {
        final PublishStreamResponse response = createSkipBlock(25L);
        when(connectionManager.currentStreamingBlockNumber()).thenReturn(25L);
        connection.updateConnectionState(ConnectionState.ACTIVE);
        connection.onNext(response);

        verify(metrics).incrementSkipBlockCount();
        verify(connectionManager).jumpToBlock(26L); // jump to the response block number + 1
        verify(connectionManager).currentStreamingBlockNumber();
        verifyNoMoreInteractions(metrics);
        verifyNoMoreInteractions(requestPipeline);
        verifyNoMoreInteractions(connectionManager);
        verifyNoInteractions(bufferService);
    }

    @Test
    void testOnNext_skipBlock_notSameAsStreaming() {
        final PublishStreamResponse response = createSkipBlock(25L);
        when(connectionManager.currentStreamingBlockNumber()).thenReturn(26L);
        connection.updateConnectionState(ConnectionState.ACTIVE);

        connection.onNext(response);

        verify(metrics).incrementSkipBlockCount();
        verify(connectionManager).currentStreamingBlockNumber();
        verifyNoMoreInteractions(metrics);
        verifyNoMoreInteractions(requestPipeline);
        verifyNoMoreInteractions(connectionManager);
        verifyNoInteractions(bufferService);
    }

    @Test
    void testOnNext_resendBlock_blockExists() {
        final PublishStreamResponse response = createResendBlock(10L);
        when(bufferService.getBlockState(10L)).thenReturn(new BlockState(10L));

        connection.updateConnectionState(ConnectionState.ACTIVE);
        connection.onNext(response);

        verify(metrics).incrementResendBlockCount();
        verify(connectionManager).jumpToBlock(10L);
<<<<<<< HEAD
        verify(bufferService, times(2)).getBlockState(10L);
=======
        verify(bufferService).getBlockState(10L);
>>>>>>> ed5a8ba4
        verifyNoMoreInteractions(metrics);
        verifyNoMoreInteractions(requestPipeline);
        verifyNoMoreInteractions(connectionManager);
        verifyNoMoreInteractions(bufferService);
    }

    @Test
    void testOnNext_resendBlock_blockDoesNotExist() {
        openConnectionAndResetMocks();

        final PublishStreamResponse response = createResendBlock(10L);
        when(bufferService.getBlockState(10L)).thenReturn(null);
        connection.updateConnectionState(ConnectionState.ACTIVE);

        connection.onNext(response);

        verify(metrics).incrementResendBlockCount();
        verify(requestPipeline).onComplete();
        verify(connectionManager).jumpToBlock(-1L);
        verify(connectionManager).rescheduleConnection(connection, Duration.ofSeconds(30));
<<<<<<< HEAD
        verify(bufferService, times(2)).getBlockState(10L);
=======
        verify(bufferService).getBlockState(10L);
>>>>>>> ed5a8ba4
        verifyNoMoreInteractions(metrics);
        verifyNoMoreInteractions(requestPipeline);
        verifyNoMoreInteractions(connectionManager);
        verifyNoMoreInteractions(bufferService);
    }

    @Test
    void testOnNext_unknown() {
        final PublishStreamResponse response = new PublishStreamResponse(new OneOf<>(ResponseOneOfType.UNSET, null));
        connection.updateConnectionState(ConnectionState.ACTIVE);
        connection.onNext(response);

        verify(metrics).incrementUnknownResponseCount();

        verifyNoMoreInteractions(metrics);
        verifyNoInteractions(requestPipeline);
        verifyNoInteractions(connectionManager);
        verifyNoInteractions(bufferService);
    }

    @Test
    void testSendRequest() {
        openConnectionAndResetMocks();
<<<<<<< HEAD

=======
>>>>>>> ed5a8ba4
        final PublishStreamRequest request = createRequest(newBlockHeaderItem());

        connection.updateConnectionState(ConnectionState.ACTIVE);
        connection.sendRequest(request);

        verify(requestPipeline).onNext(request);
        verifyNoInteractions(metrics);
        verifyNoMoreInteractions(requestPipeline);
        verifyNoMoreInteractions(connectionManager);
        verifyNoInteractions(bufferService);
    }

    @Test
    void testSendRequest_notActive() {
        final PublishStreamRequest request = createRequest(newBlockHeaderItem());

        connection.createRequestPipeline();
        connection.updateConnectionState(ConnectionState.PENDING);
        connection.sendRequest(request);

        verifyNoInteractions(metrics);
        verifyNoMoreInteractions(requestPipeline);
        verifyNoMoreInteractions(connectionManager);
        verifyNoInteractions(bufferService);
    }

    @Test
    void testSendRequest_observerNull() {
        final PublishStreamRequest request = createRequest(newBlockHeaderItem());

        // don't create the observer
        connection.updateConnectionState(ConnectionState.PENDING);
        connection.sendRequest(request);

        verifyNoInteractions(metrics);
        verifyNoMoreInteractions(requestPipeline);
        verifyNoMoreInteractions(connectionManager);
        verifyNoInteractions(bufferService);
    }

    @Test
    void testClose() {
        openConnectionAndResetMocks();
        connection.updateConnectionState(ConnectionState.ACTIVE);

        // Verify task was scheduled to periodically reset the stream
        verify(executorService)
                .scheduleAtFixedRate(
                        any(Runnable.class),
                        eq(ONCE_PER_DAY_MILLIS), // initial delay
                        eq(ONCE_PER_DAY_MILLIS), // period
                        eq(TimeUnit.MILLISECONDS));

        connection.close(true);

        assertThat(connection.getConnectionState()).isEqualTo(ConnectionState.CLOSED);

        verify(connectionManager).jumpToBlock(-1L);
        verify(requestPipeline).onComplete();
        verifyNoInteractions(metrics);
        verifyNoMoreInteractions(requestPipeline);
        verifyNoMoreInteractions(connectionManager);
        verifyNoInteractions(bufferService);
    }

    @Test
    void testClose_failure() {
        openConnectionAndResetMocks();
        connection.updateConnectionState(ConnectionState.ACTIVE);

        // Verify task was scheduled to periodically reset the stream
        verify(executorService)
                .scheduleAtFixedRate(
                        any(Runnable.class),
                        eq(ONCE_PER_DAY_MILLIS), // initial delay
                        eq(ONCE_PER_DAY_MILLIS), // period
                        eq(TimeUnit.MILLISECONDS));

        connection.close(true);

        assertThat(connection.getConnectionState()).isEqualTo(ConnectionState.CLOSED);

        verify(connectionManager).jumpToBlock(-1L);
        verify(requestPipeline).onComplete();
        verifyNoInteractions(metrics);
        verifyNoMoreInteractions(requestPipeline);
        verifyNoMoreInteractions(connectionManager);
        verifyNoInteractions(bufferService);
    }

    @Test
    void testOnError() {
        openConnectionAndResetMocks();
        connection.updateConnectionState(ConnectionState.ACTIVE);

        connection.onError(new RuntimeException("oh bother"));

        assertThat(connection.getConnectionState()).isEqualTo(ConnectionState.CLOSED);

        verify(metrics).incrementOnErrorCount();

        verify(connectionManager).jumpToBlock(-1L);
        verify(requestPipeline).onComplete();
        verify(connectionManager).rescheduleConnection(connection, Duration.ofSeconds(30));
        verifyNoMoreInteractions(metrics);
        verifyNoMoreInteractions(requestPipeline);
        verifyNoMoreInteractions(connectionManager);
        verifyNoInteractions(bufferService);
    }

    @Test
    void testOnCompleted_streamClosingInProgress() {
        openConnectionAndResetMocks();
        connection.close(true); // call this so we mark the connection as closing
        resetMocks();

        connection.onComplete();

        verifyNoInteractions(metrics);
        verifyNoInteractions(requestPipeline);
        verifyNoInteractions(connectionManager);
        verifyNoInteractions(bufferService);
    }

    @Test
    void testOnCompleted_streamClosingNotInProgress() {
        openConnectionAndResetMocks();
        connection.updateConnectionState(ConnectionState.ACTIVE);

        // don't call close so we do not mark the connection as closing
        connection.onComplete();

        verify(connectionManager).jumpToBlock(-1L);
        verify(requestPipeline).onComplete();
        verify(connectionManager).rescheduleConnection(connection, Duration.ofSeconds(30));
        verifyNoMoreInteractions(metrics);
        verifyNoMoreInteractions(requestPipeline);
        verifyNoMoreInteractions(connectionManager);
        verifyNoInteractions(bufferService);
    }

    // Utilities

    private void openConnectionAndResetMocks() {
        connection.createRequestPipeline();
        // reset the mocks interactions to remove tracked interactions as a result of starting the connection
        resetMocks();
    }

    private void resetMocks() {
        reset(connectionManager, requestPipeline, bufferService, metrics);
    }

    private AtomicBoolean isStreamingEnabled() {
        return (AtomicBoolean) isStreamingEnabledHandle.get(connectionManager);
    }
}<|MERGE_RESOLUTION|>--- conflicted
+++ resolved
@@ -43,10 +43,6 @@
 @ExtendWith(MockitoExtension.class)
 class BlockNodeConnectionTest extends BlockNodeCommunicationTestBase {
     private static final long ONCE_PER_DAY_MILLIS = Duration.ofHours(24).toMillis();
-<<<<<<< HEAD
-
-=======
->>>>>>> ed5a8ba4
     private static final VarHandle isStreamingEnabledHandle;
 
     static {
@@ -265,10 +261,7 @@
 
         verify(metrics).incrementEndOfStreamCount(responseCode);
         verify(requestPipeline).onComplete();
-<<<<<<< HEAD
         verify(connectionManager).recordEndOfStreamAndCheckLimit(nodeConfig);
-=======
->>>>>>> ed5a8ba4
         verify(connectionManager).jumpToBlock(-1L);
         verify(connectionManager).rescheduleConnection(connection, Duration.ofSeconds(30));
         verify(connectionManager).updateLastVerifiedBlock(connection.getNodeConfig(), 10L);
@@ -288,17 +281,10 @@
         connection.onNext(response);
 
         verify(metrics).incrementEndOfStreamCount(responseCode);
-<<<<<<< HEAD
         verify(requestPipeline).onComplete();
         verify(connectionManager).recordEndOfStreamAndCheckLimit(nodeConfig);
-        verify(connectionManager).jumpToBlock(-1L);
-=======
-        verify(connectionManager).currentStreamingBlockNumber();
-        verify(connectionManager).updateLastVerifiedBlock(connection.getNodeConfig(), 10L);
-        verify(requestPipeline).onComplete();
-        verify(connectionManager).jumpToBlock(-1L);
-        verify(connectionManager).restartConnection(connection, 11L);
->>>>>>> ed5a8ba4
+        verify(connectionManager).currentStreamingBlockNumber();
+        verify(connectionManager).jumpToBlock(-1L);
         verify(connectionManager).updateLastVerifiedBlock(connection.getNodeConfig(), 10L);
         verify(connectionManager).restartConnection(connection, 11L);
         verifyNoMoreInteractions(metrics);
@@ -315,10 +301,7 @@
 
         verify(metrics).incrementEndOfStreamCount(Code.SUCCESS);
         verify(requestPipeline).onComplete();
-<<<<<<< HEAD
         verify(connectionManager).recordEndOfStreamAndCheckLimit(nodeConfig);
-=======
->>>>>>> ed5a8ba4
         verify(connectionManager).jumpToBlock(-1L);
         verify(connectionManager).updateLastVerifiedBlock(connection.getNodeConfig(), 10L);
         verify(connectionManager).rescheduleConnection(connection, Duration.ofSeconds(30));
@@ -337,12 +320,8 @@
 
         verify(metrics).incrementEndOfStreamCount(Code.BEHIND);
         verify(requestPipeline).onComplete();
-<<<<<<< HEAD
         verify(connectionManager).recordEndOfStreamAndCheckLimit(nodeConfig);
-=======
-        verify(connectionManager).currentStreamingBlockNumber();
-        verify(connectionManager).updateLastVerifiedBlock(connection.getNodeConfig(), 10L);
->>>>>>> ed5a8ba4
+        verify(connectionManager).currentStreamingBlockNumber();
         verify(connectionManager).jumpToBlock(-1L);
         verify(connectionManager).restartConnection(connection, 11L);
         verify(connectionManager).updateLastVerifiedBlock(connection.getNodeConfig(), 10L);
@@ -366,10 +345,7 @@
         verify(bufferService).getBlockState(11L);
         verify(requestPipeline).onNext(createRequest(EndStream.Code.TOO_FAR_BEHIND));
         verify(requestPipeline).onComplete();
-<<<<<<< HEAD
         verify(connectionManager).recordEndOfStreamAndCheckLimit(nodeConfig);
-=======
->>>>>>> ed5a8ba4
         verify(connectionManager).rescheduleConnection(connection, Duration.ofSeconds(30));
         verify(connectionManager).jumpToBlock(-1L);
         verify(connectionManager).updateLastVerifiedBlock(connection.getNodeConfig(), 10L);
@@ -387,10 +363,7 @@
 
         verify(metrics).incrementEndOfStreamCount(Code.UNKNOWN);
         verify(requestPipeline).onComplete();
-<<<<<<< HEAD
         verify(connectionManager).recordEndOfStreamAndCheckLimit(nodeConfig);
-=======
->>>>>>> ed5a8ba4
         verify(connectionManager).jumpToBlock(-1L);
         verify(connectionManager).rescheduleConnection(connection, Duration.ofSeconds(30));
         verify(connectionManager).updateLastVerifiedBlock(connection.getNodeConfig(), 10L);
@@ -440,11 +413,7 @@
 
         verify(metrics).incrementResendBlockCount();
         verify(connectionManager).jumpToBlock(10L);
-<<<<<<< HEAD
         verify(bufferService, times(2)).getBlockState(10L);
-=======
-        verify(bufferService).getBlockState(10L);
->>>>>>> ed5a8ba4
         verifyNoMoreInteractions(metrics);
         verifyNoMoreInteractions(requestPipeline);
         verifyNoMoreInteractions(connectionManager);
@@ -465,11 +434,7 @@
         verify(requestPipeline).onComplete();
         verify(connectionManager).jumpToBlock(-1L);
         verify(connectionManager).rescheduleConnection(connection, Duration.ofSeconds(30));
-<<<<<<< HEAD
         verify(bufferService, times(2)).getBlockState(10L);
-=======
-        verify(bufferService).getBlockState(10L);
->>>>>>> ed5a8ba4
         verifyNoMoreInteractions(metrics);
         verifyNoMoreInteractions(requestPipeline);
         verifyNoMoreInteractions(connectionManager);
@@ -493,10 +458,6 @@
     @Test
     void testSendRequest() {
         openConnectionAndResetMocks();
-<<<<<<< HEAD
-
-=======
->>>>>>> ed5a8ba4
         final PublishStreamRequest request = createRequest(newBlockHeaderItem());
 
         connection.updateConnectionState(ConnectionState.ACTIVE);
