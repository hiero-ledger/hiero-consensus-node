--- conflicted
+++ resolved
@@ -201,7 +201,7 @@
                 break;
             }
 
-            sleep(50);
+            Thread.sleep(50);
         }
 
         final Thread workerThread = workerThreadRef.get();
@@ -931,15 +931,8 @@
         connection.createRequestPipeline();
         connection.updateConnectionState(ConnectionState.ACTIVE); // this will start the worker thread
 
-<<<<<<< HEAD
         final Thread workerThread = workerThreadRef().get();
         assertThat(workerThread).isNotNull();
-=======
-        assertThat(workerThreadRef()).doesNotHaveNullValue();
-
-        // sleep for a bit to let the worker run
-        sleep(250);
->>>>>>> 58d2b43d
 
         // signal to close at the block boundary
         connection.closeAtBlockBoundary();
@@ -947,13 +940,8 @@
         // the worker should determine there is no block available to stream and with the flag enabled to close at the
         // nearest block boundary, the connection should be closed without sending any items
 
-<<<<<<< HEAD
         // Wait for worker thread to complete (which means close is done)
         workerThread.join(2000);
-=======
-        // sleep for a short period to make sure the worker as run after setting the flag
-        sleep(100);
->>>>>>> 58d2b43d
 
         // now the connection should be closed and all the items are sent
         assertThat(connection.getConnectionState()).isEqualTo(ConnectionState.CLOSED);
@@ -1013,32 +1001,17 @@
         block.addItem(newBlockHeaderItem(blockNumber));
         block.addItem(newBlockTxItem(1_345));
 
-<<<<<<< HEAD
         // now signal to close the connection at the block boundary
         connection.closeAtBlockBoundary();
 
         // add more items including the proof and ensure they are all sent
-=======
-        sleep(500); // sleep for a bit to ensure the items get sent
-
-        // now signal to close the connection at the block boundary
-        connection.closeAtBlockBoundary();
-
-        // sleep for a little bit, then add more items including the proof and ensure they are all sent
-        sleep(100);
-
->>>>>>> 58d2b43d
         block.addItem(newBlockTxItem(5_039));
         block.addItem(newBlockTxItem(590));
         block.addItem(newBlockProofItem(blockNumber, 3_501));
         block.closeBlock();
 
-<<<<<<< HEAD
         // Wait for worker thread to complete (which means close is done)
         workerThread.join(2000);
-=======
-        sleep(500);
->>>>>>> 58d2b43d
 
         // now the connection should be closed and all the items are sent
         assertThat(connection.getConnectionState()).isEqualTo(ConnectionState.CLOSED);
@@ -1764,12 +1737,6 @@
         assertThat(config.messageSizeHardLimitBytes()).isEqualTo(6_292_480L); // hard limit = 6 MB + 1 KB
 
         final BlockState block = new BlockState(10);
-<<<<<<< HEAD
-        final BlockItem blockHeader = newBlockHeaderItem(10);
-        final BlockItem hugeItem = newBlockTxItem(3_000_000); // Too large to fit in one request
-        block.addItem(blockHeader);
-        block.addItem(hugeItem);
-=======
         final BlockItem item1 = newBlockHeaderItem(10);
         final BlockItem item2 = newBlockTxItem(5_000);
         final BlockItem item3 = newBlockTxItem(5_000);
@@ -1789,28 +1756,21 @@
         block.addItem(item7);
         block.addItem(item8);
         block.addItem(item9);
->>>>>>> 58d2b43d
         doReturn(block).when(bufferService).getBlockState(10);
         lenient().when(bufferService.getEarliestAvailableBlockNumber()).thenReturn(10L);
         lenient().when(bufferService.getHighestAckedBlockNumber()).thenReturn(-1L);
 
         final ArgumentCaptor<PublishStreamRequest> requestCaptor = ArgumentCaptor.forClass(PublishStreamRequest.class);
-<<<<<<< HEAD
         final Object worker = createWorker();
 
-        // accumulates header
         invokeDoWork(worker);
-
-        // tries to add huge item, sends header first
         invokeDoWork(worker);
-
-        // detects huge item won't fit, sends ERROR EndStream
         invokeDoWork(worker);
-
-        verify(requestPipeline, times(2)).onNext(requestCaptor.capture());
-=======
+        invokeDoWork(worker);
+        invokeDoWork(worker);
+        invokeDoWork(worker);
+
         verify(requestPipeline, times(5)).onNext(requestCaptor.capture());
->>>>>>> 58d2b43d
 
         /*
         There should be 5 requests:
@@ -1862,12 +1822,6 @@
         verify(metrics).recordActiveConnectionIp(-1L);
         verify(metrics, times(5)).recordRequestLatency(anyLong());
         verify(requestPipeline).onComplete();
-<<<<<<< HEAD
-        verifyNoMoreInteractions(metrics);
-        verifyNoMoreInteractions(requestPipeline);
-        // Don't verify no more interactions on bufferService - may call getEarliestAvailableBlockNumber during error
-        // handling
-=======
         verify(bufferService).getEarliestAvailableBlockNumber();
         verify(bufferService).getHighestAckedBlockNumber();
         verify(connectionManager).notifyConnectionClosed(connection);
@@ -1876,7 +1830,6 @@
         verifyNoMoreInteractions(requestPipeline);
         verifyNoMoreInteractions(connectionManager);
         verifyNoMoreInteractions(bufferService);
->>>>>>> 58d2b43d
     }
 
     @Test
@@ -1933,7 +1886,6 @@
         block.addItem(tooLarge);
         doReturn(block).when(bufferService).getBlockState(5);
 
-<<<<<<< HEAD
         // Set up latch to wait for connection to close (error handling)
         final CountDownLatch connectionClosedLatch = new CountDownLatch(1);
         doAnswer(invocation -> {
@@ -1951,11 +1903,9 @@
                 .as("Connection should close due to oversized item")
                 .isTrue();
 
-=======
->>>>>>> 58d2b43d
         // Should have sent header, then ended stream due to size violation under configured limit
-        verify(requestPipeline, timeout(2_000).atLeast(2)).onNext(any(PublishStreamRequest.class));
-        verify(connectionManager, timeout(2_000)).notifyConnectionClosed(connection);
+        verify(requestPipeline, atLeastOnce()).onNext(any(PublishStreamRequest.class));
+        verify(connectionManager).notifyConnectionClosed(connection);
     }
 
     // Tests that no response processing occurs when connection is already closed
@@ -2507,12 +2457,6 @@
         // Verify connection is closed
         assertThat(connection.getConnectionState()).isEqualTo(ConnectionState.CLOSED);
 
-<<<<<<< HEAD
-=======
-        // Give the executor a moment to shutdown
-        sleep(100);
-
->>>>>>> 58d2b43d
         // Try to send a request after close - should be ignored since connection is CLOSED
         final PublishStreamRequest request = createRequest(newBlockHeaderItem());
         connection.sendRequest(request);
@@ -2670,7 +2614,7 @@
      * Tests InterruptedException handling during pipeline operation.
      */
     @Test
-    void testSendRequest_interruptedException() throws Exception {
+    void testSendRequest_interruptedException() {
         openConnectionAndResetMocks();
         connection.updateConnectionState(ConnectionState.ACTIVE);
 
@@ -2682,13 +2626,8 @@
         doAnswer(invocation -> {
                     threadBlockingLatch.countDown(); // Signal that we've started blocking
                     try {
-<<<<<<< HEAD
                         waitLatch.await(); // Block until interrupted
                     } catch (InterruptedException e) {
-=======
-                        latch.await();
-                    } catch (final InterruptedException e) {
->>>>>>> 58d2b43d
                         Thread.currentThread().interrupt();
                         throw new RuntimeException("Interrupted", e);
                     }
@@ -2708,7 +2647,6 @@
             }
         });
 
-<<<<<<< HEAD
         try {
             assertThat(threadBlockingLatch.await(2, TimeUnit.SECONDS))
                     .as("Thread should start blocking")
@@ -2717,16 +2655,16 @@
             Thread.currentThread().interrupt();
             fail("Test interrupted while waiting for thread to block");
         }
-=======
-        // Give the thread time to start and block
-        sleep(100);
->>>>>>> 58d2b43d
 
         // Interrupt the thread
         testThread.interrupt();
 
         // Wait for thread to complete
-        testThread.join(2000);
+        try {
+            testThread.join(2000);
+        } catch (InterruptedException e) {
+            Thread.currentThread().interrupt();
+        }
 
         // Verify exception was thrown
         assertThat(exceptionRef.get()).isNotNull();
