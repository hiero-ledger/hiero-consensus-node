// SPDX-License-Identifier: Apache-2.0
package com.hedera.node.app.blocks.impl.streaming;

import static org.assertj.core.api.Assertions.assertThat;
import static org.assertj.core.api.Assertions.catchRuntimeException;
import static org.mockito.ArgumentMatchers.any;
import static org.mockito.ArgumentMatchers.anyLong;
import static org.mockito.ArgumentMatchers.eq;
import static org.mockito.Mockito.doReturn;
import static org.mockito.Mockito.doThrow;
import static org.mockito.Mockito.lenient;
import static org.mockito.Mockito.mock;
import static org.mockito.Mockito.reset;
import static org.mockito.Mockito.spy;
import static org.mockito.Mockito.times;
import static org.mockito.Mockito.verify;
import static org.mockito.Mockito.verifyNoInteractions;
import static org.mockito.Mockito.verifyNoMoreInteractions;
import static org.mockito.Mockito.when;

import com.hedera.node.app.blocks.impl.streaming.BlockNodeConnection.ConnectionState;
import com.hedera.node.app.metrics.BlockStreamMetrics;
import com.hedera.node.config.ConfigProvider;
import com.hedera.node.internal.network.BlockNodeConfig;
import com.hedera.pbj.runtime.OneOf;
import com.hedera.pbj.runtime.grpc.Pipeline;
import java.lang.invoke.MethodHandles;
import java.lang.invoke.MethodHandles.Lookup;
import java.lang.invoke.VarHandle;
import java.time.Duration;
import java.util.concurrent.Flow;
import java.util.concurrent.ScheduledExecutorService;
import java.util.concurrent.ScheduledFuture;
import java.util.concurrent.TimeUnit;
import java.util.concurrent.atomic.AtomicBoolean;
import java.util.concurrent.atomic.AtomicReference;
import org.hiero.block.api.BlockStreamPublishServiceInterface.BlockStreamPublishServiceClient;
import org.hiero.block.api.PublishStreamRequest;
import org.hiero.block.api.PublishStreamRequest.EndStream;
import org.hiero.block.api.PublishStreamRequest.RequestOneOfType;
import org.hiero.block.api.PublishStreamResponse;
import org.hiero.block.api.PublishStreamResponse.EndOfStream;
import org.hiero.block.api.PublishStreamResponse.EndOfStream.Code;
import org.hiero.block.api.PublishStreamResponse.ResponseOneOfType;
import org.junit.jupiter.api.BeforeEach;
import org.junit.jupiter.api.Test;
import org.junit.jupiter.api.extension.ExtendWith;
import org.junit.jupiter.params.ParameterizedTest;
import org.junit.jupiter.params.provider.EnumSource;
import org.mockito.ArgumentCaptor;
import org.mockito.junit.jupiter.MockitoExtension;

@ExtendWith(MockitoExtension.class)
class BlockNodeConnectionTest extends BlockNodeCommunicationTestBase {
    private static final long ONCE_PER_DAY_MILLIS = Duration.ofHours(24).toMillis();
    private static final VarHandle isStreamingEnabledHandle;
    private static final VarHandle connectionStateHandle;

    static {
        try {
            final Lookup lookup = MethodHandles.lookup();
            isStreamingEnabledHandle = MethodHandles.privateLookupIn(BlockNodeConnectionManager.class, lookup)
                    .findVarHandle(BlockNodeConnectionManager.class, "isStreamingEnabled", AtomicBoolean.class);
            connectionStateHandle = MethodHandles.privateLookupIn(BlockNodeConnection.class, lookup)
                    .findVarHandle(BlockNodeConnection.class, "connectionState", AtomicReference.class);
        } catch (final Exception e) {
            throw new RuntimeException(e);
        }
    }

    private BlockNodeConnection connection;
    private BlockNodeConfig nodeConfig;

    private BlockNodeConnectionManager connectionManager;
    private BlockBufferService bufferService;
    private BlockStreamPublishServiceClient grpcServiceClient;
    private BlockStreamMetrics metrics;
    private Pipeline<? super PublishStreamRequest> requestPipeline;
    private ScheduledExecutorService executorService;

    @BeforeEach
    @SuppressWarnings("unchecked")
    void beforeEach() {
<<<<<<< HEAD
        final ConfigProvider configProvider = createConfigProvider();
        nodeConfig = newBlockNodeConfig(8080, 1);
=======
        final ConfigProvider configProvider = createConfigProvider(createDefaultConfigProvider());
        final BlockNodeConfig nodeConfig = newBlockNodeConfig(8080, 1);
>>>>>>> ecbf585d
        connectionManager = mock(BlockNodeConnectionManager.class);
        bufferService = mock(BlockBufferService.class);
        grpcServiceClient = mock(BlockStreamPublishServiceClient.class);
        metrics = mock(BlockStreamMetrics.class);
        requestPipeline = mock(Pipeline.class);
        executorService = mock(ScheduledExecutorService.class);

        connection = new BlockNodeConnection(
                configProvider,
                nodeConfig,
                connectionManager,
                bufferService,
                grpcServiceClient,
                metrics,
                executorService);

        lenient().doReturn(requestPipeline).when(grpcServiceClient).publishBlockStream(connection);
    }

    @Test
    void testCreateRequestPipeline() {
        assertThat(connection.getConnectionState()).isEqualTo(ConnectionState.UNINITIALIZED);

        connection.createRequestPipeline();

        assertThat(connection.getConnectionState()).isEqualTo(ConnectionState.PENDING);
        verify(grpcServiceClient).publishBlockStream(connection);
    }

    @Test
    void testCreateRequestPipeline_alreadyExists() {
        connection.createRequestPipeline();
        connection.createRequestPipeline();

        verify(grpcServiceClient).publishBlockStream(connection); // should only be called once
        verifyNoMoreInteractions(grpcServiceClient);
    }

    @Test
    void testUpdatingConnectionState() {
        final ConnectionState preUpdateState = connection.getConnectionState();
        // this should be uninitialized because we haven't called connect yet
        assertThat(preUpdateState).isEqualTo(ConnectionState.UNINITIALIZED);
        connection.updateConnectionState(ConnectionState.ACTIVE);

        // Verify task was scheduled to periodically reset the stream
        verify(executorService)
                .scheduleAtFixedRate(
                        any(Runnable.class),
                        eq(ONCE_PER_DAY_MILLIS), // initial delay
                        eq(ONCE_PER_DAY_MILLIS), // period
                        eq(TimeUnit.MILLISECONDS));

        final ConnectionState postUpdateState = connection.getConnectionState();
        assertThat(postUpdateState).isEqualTo(ConnectionState.ACTIVE);
    }

    @Test
    void testHandleStreamError() {
        openConnectionAndResetMocks();
        connection.updateConnectionState(ConnectionState.ACTIVE);

        // Verify task was scheduled to periodically reset the stream
        verify(executorService)
                .scheduleAtFixedRate(
                        any(Runnable.class),
                        eq(ONCE_PER_DAY_MILLIS), // initial delay
                        eq(ONCE_PER_DAY_MILLIS), // period
                        eq(TimeUnit.MILLISECONDS));

        // do a quick sanity check on the state
        final ConnectionState preState = connection.getConnectionState();
        assertThat(preState).isEqualTo(ConnectionState.ACTIVE);

        connection.handleStreamFailure();

        final ConnectionState postState = connection.getConnectionState();
        assertThat(postState).isEqualTo(ConnectionState.CLOSED);

        verify(requestPipeline).onComplete();
        verify(connectionManager).rescheduleConnection(connection, Duration.ofSeconds(30), null, true);
        verify(connectionManager).jumpToBlock(-1L);
        verifyNoMoreInteractions(requestPipeline);
        verifyNoMoreInteractions(connectionManager);
    }

    @Test
    void testOnNext_acknowledgement_notStreaming() {
        final PublishStreamResponse response = createBlockAckResponse(10L);
        when(connectionManager.currentStreamingBlockNumber())
                .thenReturn(-1L); // we aren't streaming anything to the block node

        connection.updateConnectionState(ConnectionState.ACTIVE);
        connection.onNext(response);

        verify(connectionManager).currentStreamingBlockNumber();
        verify(bufferService).getLastBlockNumberProduced();
        verify(connectionManager).updateLastVerifiedBlock(connection.getNodeConfig(), 10L);
        verify(metrics).recordResponseReceived(ResponseOneOfType.ACKNOWLEDGEMENT);
        verifyNoMoreInteractions(metrics);
    }

    @Test
    void testOnNext_acknowledgement_olderThanCurrentStreamingAndProducing() {
        final PublishStreamResponse response = createBlockAckResponse(8L);

        when(connectionManager.currentStreamingBlockNumber()).thenReturn(10L);
        when(bufferService.getLastBlockNumberProduced()).thenReturn(10L);

        connection.updateConnectionState(ConnectionState.ACTIVE);
        connection.onNext(response);

        verify(connectionManager).currentStreamingBlockNumber();
        verify(bufferService).getLastBlockNumberProduced();

        verify(connectionManager).updateLastVerifiedBlock(connection.getNodeConfig(), 8L);
        verify(metrics).recordResponseReceived(ResponseOneOfType.ACKNOWLEDGEMENT);
        verifyNoMoreInteractions(connectionManager);
        verifyNoMoreInteractions(bufferService);
        verifyNoMoreInteractions(metrics);
    }

    @Test
    void testOnNext_acknowledgement_newerThanCurrentProducing() {
        // I don't think this scenario is possible... we should never stream a block that is newer than the block
        // currently being produced.
        final PublishStreamResponse response = createBlockAckResponse(11L);

        when(connectionManager.currentStreamingBlockNumber()).thenReturn(11L);
        when(bufferService.getLastBlockNumberProduced()).thenReturn(10L);

        connection.updateConnectionState(ConnectionState.ACTIVE);
        connection.onNext(response);

        verify(connectionManager).currentStreamingBlockNumber();
        verify(bufferService).getLastBlockNumberProduced();
        verify(connectionManager).updateLastVerifiedBlock(connection.getNodeConfig(), 11L);
        verify(connectionManager).jumpToBlock(12L);
        verify(metrics).recordResponseReceived(ResponseOneOfType.ACKNOWLEDGEMENT);
        verifyNoMoreInteractions(connectionManager);
        verifyNoMoreInteractions(metrics);
    }

    @Test
    void testOnNext_acknowledgement_newerThanCurrentStreaming() {
        final PublishStreamResponse response = createBlockAckResponse(11L);

        when(connectionManager.currentStreamingBlockNumber()).thenReturn(10L);
        when(bufferService.getLastBlockNumberProduced()).thenReturn(12L);

        connection.updateConnectionState(ConnectionState.ACTIVE);
        connection.onNext(response);

        verify(connectionManager).currentStreamingBlockNumber();
        verify(bufferService).getLastBlockNumberProduced();
        verify(connectionManager).updateLastVerifiedBlock(connection.getNodeConfig(), 11L);
        verify(connectionManager).jumpToBlock(12L);
        verify(metrics).recordResponseReceived(ResponseOneOfType.ACKNOWLEDGEMENT);
        verifyNoMoreInteractions(metrics);
    }

    // Tests acknowledgement equal to current streaming/producing blocks (should not jump)
    @Test
    void testOnNext_acknowledgement_equalToCurrentStreamingAndProducing() {
        final PublishStreamResponse response = createBlockAckResponse(10L);

        when(connectionManager.currentStreamingBlockNumber()).thenReturn(10L);
        when(bufferService.getLastBlockNumberProduced()).thenReturn(10L);

        connection.updateConnectionState(ConnectionState.ACTIVE);
        connection.onNext(response);

        verify(connectionManager).currentStreamingBlockNumber();
        verify(bufferService).getLastBlockNumberProduced();
        verify(connectionManager).updateLastVerifiedBlock(connection.getNodeConfig(), 10L);
        verify(metrics).recordResponseReceived(ResponseOneOfType.ACKNOWLEDGEMENT);
        // Should not jump to block since acknowledgement is not newer
        verifyNoMoreInteractions(connectionManager);
        verifyNoMoreInteractions(metrics);
    }

    @Test
    void testScheduleStreamResetTask() {
        openConnectionAndResetMocks();
        connection.updateConnectionState(ConnectionState.ACTIVE);

        // Verify task was scheduled to periodically reset the stream
        verify(executorService)
                .scheduleAtFixedRate(
                        any(Runnable.class),
                        eq(ONCE_PER_DAY_MILLIS), // initial delay
                        eq(ONCE_PER_DAY_MILLIS), // period
                        eq(TimeUnit.MILLISECONDS));

        verifyNoMoreInteractions(executorService);
        verifyNoInteractions(metrics);
        verifyNoInteractions(bufferService);
    }

    @ParameterizedTest
    @EnumSource(
            value = EndOfStream.Code.class,
            names = {"ERROR", "PERSISTENCE_FAILED"})
    void testOnNext_endOfStream_blockNodeInternalError(final EndOfStream.Code responseCode) {
        openConnectionAndResetMocks();
        connection.updateConnectionState(ConnectionState.ACTIVE);

        final PublishStreamResponse response = createEndOfStreamResponse(responseCode, 10L);
        connection.onNext(response);

        verify(metrics).recordResponseEndOfStreamReceived(responseCode);
        verify(metrics).recordConnectionClosed();
        verify(requestPipeline).onComplete();
        verify(connectionManager).jumpToBlock(-1L);
        verify(connectionManager).rescheduleConnection(connection, Duration.ofSeconds(30), null, true);
        verify(connectionManager).updateLastVerifiedBlock(connection.getNodeConfig(), 10L);
        verifyNoMoreInteractions(metrics);
        verifyNoMoreInteractions(requestPipeline);
    }

    @ParameterizedTest
    @EnumSource(
            value = EndOfStream.Code.class,
            names = {"TIMEOUT", "DUPLICATE_BLOCK", "BAD_BLOCK_PROOF", "INVALID_REQUEST"})
    void testOnNext_endOfStream_clientFailures(final EndOfStream.Code responseCode) {
        openConnectionAndResetMocks();
        connection.updateConnectionState(ConnectionState.ACTIVE);

        final PublishStreamResponse response = createEndOfStreamResponse(responseCode, 10L);
        connection.onNext(response);

        verify(metrics).recordResponseEndOfStreamReceived(responseCode);
        verify(metrics).recordConnectionClosed();
        verify(connectionManager).currentStreamingBlockNumber();
        verify(connectionManager).updateLastVerifiedBlock(connection.getNodeConfig(), 10L);
        verify(requestPipeline).onComplete();
        verify(connectionManager).jumpToBlock(-1L);
        verify(connectionManager).rescheduleConnection(connection, null, 11L, false);
        verify(connectionManager).updateLastVerifiedBlock(connection.getNodeConfig(), 10L);
        verifyNoMoreInteractions(metrics);
        verifyNoMoreInteractions(requestPipeline);
    }

    @Test
    void testOnNext_endOfStream_blockNodeGracefulShutdown() {
        openConnectionAndResetMocks();
        // STREAM_ITEMS_SUCCESS is sent when the block node is gracefully shutting down
        final PublishStreamResponse response = createEndOfStreamResponse(Code.SUCCESS, 10L);
        connection.updateConnectionState(ConnectionState.ACTIVE);
        connection.onNext(response);

        verify(metrics).recordResponseEndOfStreamReceived(Code.SUCCESS);
        verify(metrics).recordConnectionClosed();
        verify(requestPipeline).onComplete();
        verify(connectionManager).jumpToBlock(-1L);
        verify(connectionManager).updateLastVerifiedBlock(connection.getNodeConfig(), 10L);
        verify(connectionManager).rescheduleConnection(connection, Duration.ofSeconds(30), null, true);
        verifyNoMoreInteractions(metrics);
        verifyNoMoreInteractions(requestPipeline);
    }

    @Test
    void testOnNext_endOfStream_blockNodeBehind_blockExists() {
        openConnectionAndResetMocks();
        final PublishStreamResponse response = createEndOfStreamResponse(Code.BEHIND, 10L);
        when(bufferService.getBlockState(11L)).thenReturn(new BlockState(11L));
        connection.updateConnectionState(ConnectionState.ACTIVE);

        connection.onNext(response);

        verify(metrics).recordResponseEndOfStreamReceived(Code.BEHIND);
        verify(metrics).recordConnectionClosed();
        verify(requestPipeline).onComplete();
        verify(connectionManager).currentStreamingBlockNumber();
        verify(connectionManager).updateLastVerifiedBlock(connection.getNodeConfig(), 10L);
        verify(connectionManager).jumpToBlock(-1L);
        verify(connectionManager).rescheduleConnection(connection, null, 11L, false);
        verify(connectionManager).updateLastVerifiedBlock(connection.getNodeConfig(), 10L);
        verify(bufferService).getBlockState(11L);
        verifyNoMoreInteractions(metrics);
        verifyNoMoreInteractions(requestPipeline);
    }

    @Test
    void testOnNext_endOfStream_blockNodeBehind_blockDoesNotExist() {
        openConnectionAndResetMocks();
        final PublishStreamResponse response = createEndOfStreamResponse(Code.BEHIND, 10L);
        when(bufferService.getBlockState(11L)).thenReturn(null);

        connection.updateConnectionState(ConnectionState.ACTIVE);
        connection.onNext(response);

        verify(metrics).recordResponseEndOfStreamReceived(Code.BEHIND);
        verify(metrics).recordConnectionClosed();
        verify(metrics).recordRequestEndStreamSent(EndStream.Code.TOO_FAR_BEHIND);
        verify(bufferService, times(1)).getEarliestAvailableBlockNumber();
        verify(bufferService, times(1)).getHighestAckedBlockNumber();
        verify(bufferService).getBlockState(11L);
        verify(requestPipeline).onNext(createRequest(EndStream.Code.TOO_FAR_BEHIND));
        verify(requestPipeline).onComplete();
        verify(connectionManager).rescheduleConnection(connection, Duration.ofSeconds(30), null, true);
        verify(connectionManager).jumpToBlock(-1L);
        verify(connectionManager).updateLastVerifiedBlock(connection.getNodeConfig(), 10L);
        verifyNoMoreInteractions(metrics);
        verifyNoMoreInteractions(requestPipeline);
    }

    @Test
    void testOnNext_endOfStream_itemsUnknown() {
        openConnectionAndResetMocks();
        connection.updateConnectionState(ConnectionState.ACTIVE);

        final PublishStreamResponse response = createEndOfStreamResponse(Code.UNKNOWN, 10L);
        connection.onNext(response);

        verify(metrics).recordResponseEndOfStreamReceived(Code.UNKNOWN);
        verify(metrics).recordConnectionClosed();
        verify(requestPipeline).onComplete();
        verify(connectionManager).jumpToBlock(-1L);
        verify(connectionManager).rescheduleConnection(connection, Duration.ofSeconds(30), null, true);
        verify(connectionManager).updateLastVerifiedBlock(connection.getNodeConfig(), 10L);
        verifyNoMoreInteractions(metrics);
        verifyNoMoreInteractions(requestPipeline);
    }

    @Test
    void testOnNext_skipBlock_sameAsStreaming() {
        final PublishStreamResponse response = createSkipBlock(25L);
        when(connectionManager.currentStreamingBlockNumber()).thenReturn(25L);
        connection.updateConnectionState(ConnectionState.ACTIVE);
        connection.onNext(response);

        verify(metrics).recordResponseReceived(ResponseOneOfType.SKIP_BLOCK);
        verify(connectionManager).jumpToBlock(26L); // jump to the response block number + 1
        verify(connectionManager).currentStreamingBlockNumber();
        verifyNoMoreInteractions(metrics);
        verifyNoMoreInteractions(requestPipeline);
        verifyNoMoreInteractions(connectionManager);
        verifyNoInteractions(bufferService);
    }

    @Test
    void testOnNext_skipBlock_notSameAsStreaming() {
        final PublishStreamResponse response = createSkipBlock(25L);
        when(connectionManager.currentStreamingBlockNumber()).thenReturn(26L);
        connection.updateConnectionState(ConnectionState.ACTIVE);

        connection.onNext(response);

        verify(metrics).recordResponseReceived(ResponseOneOfType.SKIP_BLOCK);
        verify(connectionManager).currentStreamingBlockNumber();
        verifyNoMoreInteractions(metrics);
        verifyNoMoreInteractions(requestPipeline);
        verifyNoMoreInteractions(connectionManager);
        verifyNoInteractions(bufferService);
    }

    @Test
    void testOnNext_resendBlock_blockExists() {
        final PublishStreamResponse response = createResendBlock(10L);
        when(bufferService.getBlockState(10L)).thenReturn(new BlockState(10L));

        connection.onNext(response);

        verify(metrics).recordResponseReceived(ResponseOneOfType.RESEND_BLOCK);
        verify(connectionManager).jumpToBlock(10L);
        verify(bufferService).getBlockState(10L);
        verifyNoMoreInteractions(metrics);
        verifyNoMoreInteractions(requestPipeline);
        verifyNoMoreInteractions(connectionManager);
        verifyNoMoreInteractions(bufferService);
    }

    @Test
    void testOnNext_resendBlock_blockDoesNotExist() {
        openConnectionAndResetMocks();

        final PublishStreamResponse response = createResendBlock(10L);
        when(bufferService.getBlockState(10L)).thenReturn(null);
        connection.updateConnectionState(ConnectionState.ACTIVE);

        connection.onNext(response);

        verify(metrics).recordResponseReceived(ResponseOneOfType.RESEND_BLOCK);
        verify(metrics).recordConnectionClosed();
        verify(requestPipeline).onComplete();
        verify(connectionManager).jumpToBlock(-1L);
        verify(connectionManager).rescheduleConnection(connection, Duration.ofSeconds(30), null, true);
        verify(bufferService).getBlockState(10L);
        verifyNoMoreInteractions(metrics);
        verifyNoMoreInteractions(requestPipeline);
        verifyNoMoreInteractions(connectionManager);
        verifyNoMoreInteractions(bufferService);
    }

    @Test
    void testOnNext_unknown() {
        final PublishStreamResponse response = new PublishStreamResponse(new OneOf<>(ResponseOneOfType.UNSET, null));
        connection.updateConnectionState(ConnectionState.ACTIVE);
        connection.onNext(response);

        verify(metrics).recordUnknownResponseReceived();

        verifyNoMoreInteractions(metrics);
        verifyNoInteractions(requestPipeline);
        verifyNoInteractions(connectionManager);
        verifyNoInteractions(bufferService);
    }

    @Test
    void testSendRequest() {
        openConnectionAndResetMocks();
        final PublishStreamRequest request = createRequest(newBlockHeaderItem());

        connection.updateConnectionState(ConnectionState.ACTIVE);
        connection.sendRequest(request);

        verify(requestPipeline).onNext(request);
        verify(metrics).recordRequestSent(RequestOneOfType.BLOCK_ITEMS);
        verify(metrics).recordBlockItemsSent(1);
        verifyNoMoreInteractions(metrics);
        verifyNoMoreInteractions(requestPipeline);
        verifyNoMoreInteractions(connectionManager);
        verifyNoInteractions(bufferService);
    }

    @Test
    void testSendRequest_notActive() {
        final PublishStreamRequest request = createRequest(newBlockHeaderItem());

        connection.createRequestPipeline();
        connection.updateConnectionState(ConnectionState.PENDING);
        connection.sendRequest(request);

        verify(metrics).recordConnectionOpened();
        verifyNoMoreInteractions(metrics);
        verifyNoMoreInteractions(requestPipeline);
        verifyNoMoreInteractions(connectionManager);
        verifyNoInteractions(bufferService);
    }

    @Test
    void testSendRequest_observerNull() {
        final PublishStreamRequest request = createRequest(newBlockHeaderItem());

        // don't create the observer
        connection.updateConnectionState(ConnectionState.PENDING);
        connection.sendRequest(request);

        verifyNoInteractions(metrics);
        verifyNoMoreInteractions(requestPipeline);
        verifyNoMoreInteractions(connectionManager);
        verifyNoInteractions(bufferService);
    }

    // Tests sendRequest when ACTIVE but requestPipeline is null (should do nothing)
    @Test
    void testSendRequest_activeButPipelineNull() {
        final PublishStreamRequest request = createRequest(newBlockHeaderItem());

        // Set to ACTIVE state but don't create the pipeline
        connection.updateConnectionState(ConnectionState.ACTIVE);
        // requestPipeline remains null since we didn't call createRequestPipeline()

        connection.sendRequest(request);

        // Should not interact with anything since pipeline is null
        verifyNoInteractions(metrics);
        verifyNoInteractions(requestPipeline);
        verifyNoInteractions(connectionManager);
        verifyNoInteractions(bufferService);
    }

    @Test
    void testSendRequest_errorWhileActive() {
        openConnectionAndResetMocks();
        connection.updateConnectionState(ConnectionState.ACTIVE);
        doThrow(new RuntimeException("kaboom!")).when(requestPipeline).onNext(any());
        final PublishStreamRequest request = createRequest(newBlockHeaderItem());

        final RuntimeException e = catchRuntimeException(() -> connection.sendRequest(request));
        assertThat(e).isInstanceOf(RuntimeException.class).hasMessage("kaboom!");

        verify(metrics).recordRequestSendFailure();
        verifyNoMoreInteractions(metrics);
    }

    @Test
    void testSendRequest_errorWhileNotActive() {
        openConnectionAndResetMocks();
        doThrow(new RuntimeException("kaboom!")).when(requestPipeline).onNext(any());

        final BlockNodeConnection spiedConnection = spy(connection);
        doReturn(ConnectionState.ACTIVE, ConnectionState.CLOSING)
                .when(spiedConnection)
                .getConnectionState();
        final PublishStreamRequest request = createRequest(newBlockHeaderItem());

        spiedConnection.sendRequest(request);

        verify(requestPipeline).onNext(any());
        verify(spiedConnection, times(2)).getConnectionState();

        verifyNoInteractions(metrics);
    }

    @Test
    void testClose() {
        openConnectionAndResetMocks();
        connection.updateConnectionState(ConnectionState.ACTIVE);

        // Verify task was scheduled to periodically reset the stream
        verify(executorService)
                .scheduleAtFixedRate(
                        any(Runnable.class),
                        eq(ONCE_PER_DAY_MILLIS), // initial delay
                        eq(ONCE_PER_DAY_MILLIS), // period
                        eq(TimeUnit.MILLISECONDS));

        connection.close(true);

        assertThat(connection.getConnectionState()).isEqualTo(ConnectionState.CLOSED);

        verify(metrics).recordConnectionClosed();
        verify(connectionManager).jumpToBlock(-1L);
        verify(requestPipeline).onComplete();
        verifyNoMoreInteractions(metrics);
        verifyNoMoreInteractions(requestPipeline);
        verifyNoMoreInteractions(connectionManager);
        verifyNoInteractions(bufferService);
    }

    @Test
    void testClose_failure() {
        openConnectionAndResetMocks();
        connection.updateConnectionState(ConnectionState.ACTIVE);

        // Verify task was scheduled to periodically reset the stream
        verify(executorService)
                .scheduleAtFixedRate(
                        any(Runnable.class),
                        eq(ONCE_PER_DAY_MILLIS), // initial delay
                        eq(ONCE_PER_DAY_MILLIS), // period
                        eq(TimeUnit.MILLISECONDS));

        connection.close(true);

        assertThat(connection.getConnectionState()).isEqualTo(ConnectionState.CLOSED);

        verify(connectionManager).jumpToBlock(-1L);
        verify(requestPipeline).onComplete();
        verify(metrics).recordConnectionClosed();
        verifyNoMoreInteractions(metrics);
        verifyNoMoreInteractions(requestPipeline);
        verifyNoMoreInteractions(connectionManager);
        verifyNoInteractions(bufferService);
    }

    // Tests idempotent behavior of close operation when already closed
    @Test
    void testClose_alreadyClosed() {
        connection.updateConnectionState(ConnectionState.CLOSED);

        connection.close(true);

        assertThat(connection.getConnectionState()).isEqualTo(ConnectionState.CLOSED);

        // Should not interact with any dependencies when already closed
        verifyNoInteractions(connectionManager);
        verifyNoInteractions(requestPipeline);
        verifyNoInteractions(metrics);
        verifyNoInteractions(bufferService);
    }

    // Tests close operation without calling onComplete on pipeline
    @Test
    void testClose_withoutOnComplete() {
        openConnectionAndResetMocks();
        connection.updateConnectionState(ConnectionState.ACTIVE);

        connection.close(false);

        assertThat(connection.getConnectionState()).isEqualTo(ConnectionState.CLOSED);

        verify(connectionManager).jumpToBlock(-1L);
        // Should not call onComplete when callOnComplete is false
        verifyNoInteractions(requestPipeline);
        verify(metrics).recordConnectionClosed();
        verifyNoMoreInteractions(metrics);
        verifyNoMoreInteractions(connectionManager);
        verifyNoInteractions(bufferService);
    }

    // Tests close operation when connection is not in ACTIVE state
    @Test
    void testClose_notActiveState() {
        openConnectionAndResetMocks();
        connection.updateConnectionState(ConnectionState.PENDING);

        connection.close(true);

        assertThat(connection.getConnectionState()).isEqualTo(ConnectionState.CLOSED);

        verify(connectionManager).jumpToBlock(-1L);
        // Should not call onComplete when connection is not ACTIVE (even though callOnComplete=true)
        verifyNoInteractions(requestPipeline);
        verify(metrics).recordConnectionClosed();
        verifyNoMoreInteractions(metrics);
        verifyNoMoreInteractions(connectionManager);
        verifyNoInteractions(bufferService);
    }

    // Tests exception handling during close operation (should catch and log RuntimeException)
    @Test
    void testClose_exceptionDuringClose() {
        openConnectionAndResetMocks();
        connection.updateConnectionState(ConnectionState.ACTIVE);

        // Mock jumpToBlock to throw a RuntimeException to trigger the catch block
        doThrow(new RuntimeException("Simulated close error"))
                .when(connectionManager)
                .jumpToBlock(-1L);

        // This should not throw an exception - it should be caught and logged
        connection.close(true);

        // Verify the exception handling path was taken
        verify(connectionManager).jumpToBlock(-1L);
        verify(requestPipeline).onComplete(); // closePipeline should still be called before the exception

        // Connection state should still be CLOSED even after the exception
        assertThat(connection.getConnectionState()).isEqualTo(ConnectionState.CLOSED);
    }

    // Tests exception handling during pipeline completion (should catch and log Exception)
    @Test
    void testClose_exceptionDuringPipelineCompletion() {
        openConnectionAndResetMocks();
        connection.updateConnectionState(ConnectionState.ACTIVE);

        // Mock requestPipeline.onComplete() to throw an Exception to trigger the catch block in closePipeline
        doThrow(new RuntimeException("Simulated pipeline completion error"))
                .when(requestPipeline)
                .onComplete();

        // This should not throw an exception - it should be caught and logged
        connection.close(true);

        // Verify the exception handling path was taken
        verify(requestPipeline).onComplete(); // Should be called and throw exception
        verify(connectionManager).jumpToBlock(-1L); // Should still continue after pipeline exception

        // Connection state should still be CLOSED even after the pipeline exception
        assertThat(connection.getConnectionState()).isEqualTo(ConnectionState.CLOSED);
    }

    // Tests close operation when requestPipeline is null (should skip pipeline closure)
    @Test
    void testClose_pipelineNull() {
        // Don't call openConnectionAndResetMocks() to avoid creating a pipeline
        connection.updateConnectionState(ConnectionState.ACTIVE);
        // requestPipeline remains null since we didn't call createRequestPipeline()

        connection.close(true);

        // Should complete successfully without interacting with pipeline
        assertThat(connection.getConnectionState()).isEqualTo(ConnectionState.CLOSED);
        verify(connectionManager).jumpToBlock(-1L);

        // Should not interact with pipeline since it's null
        verifyNoInteractions(requestPipeline);
        verify(metrics).recordConnectionClosed();
        verifyNoMoreInteractions(metrics);
        verifyNoMoreInteractions(connectionManager);
        verifyNoInteractions(bufferService);
    }

    @Test
    void testClose_alreadyClosed() {
        openConnectionAndResetMocks();
        connection.updateConnectionState(ConnectionState.CLOSED);

        connection.close(true);

        verifyNoInteractions(connectionManager);
        verifyNoInteractions(requestPipeline);
        verifyNoInteractions(metrics);
        verifyNoInteractions(bufferService);
    }

    @Test
    void testClose_alreadyClosing() {
        openConnectionAndResetMocks();
        connection.updateConnectionState(ConnectionState.CLOSING);

        connection.close(true);

        verifyNoInteractions(connectionManager);
        verifyNoInteractions(requestPipeline);
        verifyNoInteractions(metrics);
        verifyNoInteractions(bufferService);
    }

    @Test
    void testOnError_activeConnection() {
        openConnectionAndResetMocks();
        connection.updateConnectionState(ConnectionState.ACTIVE);

        connection.onError(new RuntimeException("oh bother"));

        assertThat(connection.getConnectionState()).isEqualTo(ConnectionState.CLOSED);

        verify(metrics).recordConnectionOnError();
        verify(metrics).recordConnectionClosed();

        verify(connectionManager).jumpToBlock(-1L);
        verify(requestPipeline).onComplete();
        verify(connectionManager).rescheduleConnection(connection, Duration.ofSeconds(30), null, true);
        verifyNoMoreInteractions(metrics);
        verifyNoMoreInteractions(requestPipeline);
        verifyNoMoreInteractions(connectionManager);
        verifyNoInteractions(bufferService);
    }

    @Test
    void testOnError_terminalConnection() {
        openConnectionAndResetMocks();
        connection.updateConnectionState(ConnectionState.CLOSING);

        connection.onError(new RuntimeException("oh bother"));

        verifyNoInteractions(metrics);
        verifyNoInteractions(requestPipeline);
        verifyNoInteractions(connectionManager);
        verifyNoInteractions(bufferService);
    }

    @Test
    void testOnCompleted_streamClosingInProgress() {
        openConnectionAndResetMocks();
        connection.close(true); // call this so we mark the connection as closing
        resetMocks();

        connection.onComplete();

        verify(metrics).recordConnectionOnComplete();
        verifyNoMoreInteractions(metrics);
        verifyNoInteractions(requestPipeline);
        verifyNoInteractions(connectionManager);
        verifyNoInteractions(bufferService);
    }

    // Tests onComplete when streamShutdownInProgress is true but connection not closed
    @Test
    void testOnCompleted_streamShutdownInProgressButNotClosed() throws Exception {
        openConnectionAndResetMocks();
        connection.updateConnectionState(ConnectionState.ACTIVE);

        // Use reflection to set streamShutdownInProgress to true without closing the connection
        // This simulates the race condition where shutdown begins but onComplete arrives first
        final var field = BlockNodeConnection.class.getDeclaredField("streamShutdownInProgress");
        field.setAccessible(true);
        final AtomicBoolean streamShutdownInProgress = (AtomicBoolean) field.get(connection);
        streamShutdownInProgress.set(true);

        connection.onComplete();

        // Should log that stream close was in progress and not call handleStreamFailure
        // The flag should be reset to false by getAndSet(false)
        assertThat(streamShutdownInProgress.get()).isFalse();

        verify(metrics).recordConnectionOnComplete();

        verifyNoMoreInteractions(metrics);
        // Should not interact with dependencies since shutdown was expected
        verifyNoInteractions(requestPipeline);
        verifyNoInteractions(connectionManager);
        verifyNoInteractions(bufferService);
    }

    @Test
    void testOnCompleted_streamClosingNotInProgress() {
        openConnectionAndResetMocks();
        connection.updateConnectionState(ConnectionState.ACTIVE);

        // don't call close so we do not mark the connection as closing
        connection.onComplete();

        verify(connectionManager).jumpToBlock(-1L);
        verify(requestPipeline).onComplete();
        verify(connectionManager).rescheduleConnection(connection, Duration.ofSeconds(30), null, true);
        verify(metrics).recordConnectionOnComplete();
        verify(metrics).recordConnectionClosed();
        verifyNoMoreInteractions(metrics);
        verifyNoMoreInteractions(requestPipeline);
        verifyNoMoreInteractions(connectionManager);
        verifyNoInteractions(bufferService);
    }

    // Tests that no response processing occurs when connection is already closed
    @Test
    void testOnNext_connectionClosed() {
        final PublishStreamResponse response = createBlockAckResponse(10L);
        connection.updateConnectionState(ConnectionState.CLOSED);

        connection.onNext(response);

        // Should not process any response when connection is closed
        verifyNoInteractions(metrics);
        verifyNoInteractions(requestPipeline);
        verifyNoInteractions(connectionManager);
        verifyNoInteractions(bufferService);
    }

    // Tests EndOfStream rate limiting - connection closes when limit exceeded
    @Test
    void testOnNext_endOfStream_rateLimitExceeded() {
        openConnectionAndResetMocks();
        connection.updateConnectionState(ConnectionState.ACTIVE);

        final PublishStreamResponse response = createEndOfStreamResponse(Code.ERROR, 10L);
        when(connectionManager.recordEndOfStreamAndCheckLimit(nodeConfig)).thenReturn(true);
        when(connectionManager.getEndOfStreamScheduleDelay()).thenReturn(Duration.ofMinutes(5));

        connection.onNext(response);

        verify(metrics).recordResponseEndOfStreamReceived(Code.ERROR);
        verify(connectionManager).recordEndOfStreamAndCheckLimit(nodeConfig);
        verify(metrics).recordEndOfStreamLimitExceeded();
        verify(connectionManager).updateLastVerifiedBlock(nodeConfig, 10L);
        verify(connectionManager).rescheduleConnection(connection, Duration.ofMinutes(5));
        verify(requestPipeline).onComplete();
        verify(connectionManager).jumpToBlock(-1L);
        verify(metrics).recordConnectionClosed();
        verifyNoMoreInteractions(metrics);
        verifyNoMoreInteractions(requestPipeline);
    }

    // Tests EndOfStream client failure codes with Long.MAX_VALUE edge case (should restart at block 0)
    @ParameterizedTest
    @EnumSource(
            value = EndOfStream.Code.class,
            names = {"TIMEOUT", "DUPLICATE_BLOCK", "BAD_BLOCK_PROOF", "INVALID_REQUEST"})
    void testOnNext_endOfStream_clientFailures_maxValueBlockNumber(final EndOfStream.Code responseCode) {
        openConnectionAndResetMocks();
        connection.updateConnectionState(ConnectionState.ACTIVE);

        final PublishStreamResponse response = createEndOfStreamResponse(responseCode, Long.MAX_VALUE);
        connection.onNext(response);

        verify(metrics).recordResponseEndOfStreamReceived(responseCode);
        verify(connectionManager).updateLastVerifiedBlock(connection.getNodeConfig(), Long.MAX_VALUE);
        verify(requestPipeline).onComplete();
        verify(connectionManager).jumpToBlock(-1L);
        verify(connectionManager).restartConnection(connection, 0L); // Should restart at 0 for MAX_VALUE
        verify(metrics).recordConnectionClosed();
        verifyNoMoreInteractions(metrics);
        verifyNoMoreInteractions(requestPipeline);

        // Verify connection is closed after handling EndOfStream
        assertThat(connection.getConnectionState()).isEqualTo(ConnectionState.CLOSED);
    }

    // Tests EndOfStream BEHIND code with Long.MAX_VALUE edge case (should restart at block 0)
    @Test
    void testOnNext_endOfStream_blockNodeBehind_maxValueBlockNumber() {
        openConnectionAndResetMocks();
        final PublishStreamResponse response = createEndOfStreamResponse(Code.BEHIND, Long.MAX_VALUE);
        when(bufferService.getBlockState(0L)).thenReturn(new BlockState(0L));
        connection.updateConnectionState(ConnectionState.ACTIVE);

        connection.onNext(response);

        verify(metrics).recordResponseEndOfStreamReceived(Code.BEHIND);
        verify(requestPipeline).onComplete();
        verify(connectionManager).updateLastVerifiedBlock(connection.getNodeConfig(), Long.MAX_VALUE);
        verify(connectionManager).jumpToBlock(-1L);
        verify(connectionManager).restartConnection(connection, 0L); // Should restart at 0 for MAX_VALUE
        verify(bufferService).getBlockState(0L);
        verify(metrics).recordConnectionClosed();
        verifyNoMoreInteractions(metrics);
        verifyNoMoreInteractions(requestPipeline);
    }

    // Tests stream failure handling without calling onComplete on the pipeline
    @Test
    void testHandleStreamFailureWithoutOnComplete() {
        openConnectionAndResetMocks();
        connection.updateConnectionState(ConnectionState.ACTIVE);

        connection.handleStreamFailureWithoutOnComplete();

        final ConnectionState postState = connection.getConnectionState();
        assertThat(postState).isEqualTo(ConnectionState.CLOSED);

        // Should not call onComplete on the pipeline
        verify(connectionManager).rescheduleConnection(connection, Duration.ofSeconds(30));
        verify(connectionManager).jumpToBlock(-1L);
        verifyNoInteractions(requestPipeline);
        verifyNoMoreInteractions(connectionManager);
    }

    // Tests that error handling is skipped when connection is already closed
    @Test
    void testOnError_connectionClosed() {
        connection.updateConnectionState(ConnectionState.CLOSED);

        connection.onError(new RuntimeException("test error"));

        verify(metrics).recordConnectionOnError();

        // Should not handle error when connection is already closed
        verifyNoMoreInteractions(metrics);
        verifyNoInteractions(requestPipeline);
        verifyNoInteractions(connectionManager);
        verifyNoInteractions(bufferService);
    }

    // Tests error handling in PENDING state (should not call onComplete on pipeline)
    @Test
    void testOnError_connectionPending() {
        openConnectionAndResetMocks();
        connection.updateConnectionState(ConnectionState.PENDING);

        connection.onError(new RuntimeException("test error"));

        assertThat(connection.getConnectionState()).isEqualTo(ConnectionState.CLOSED);

        verify(metrics).recordConnectionOnError();
        verify(connectionManager).jumpToBlock(-1L);
        verify(connectionManager).rescheduleConnection(connection, Duration.ofSeconds(30));
        // Should NOT call onComplete when connection is in PENDING state
        verifyNoInteractions(requestPipeline);
        verify(metrics).recordConnectionClosed();
        verifyNoMoreInteractions(metrics);
        verifyNoMoreInteractions(connectionManager);
    }

    // Tests error handling in UNINITIALIZED state (should do nothing)
    @Test
    void testOnError_connectionUninitialized() {
        // Connection starts in UNINITIALIZED state by default
        assertThat(connection.getConnectionState()).isEqualTo(ConnectionState.UNINITIALIZED);

        connection.onError(new RuntimeException("test error"));

        // Should remain in UNINITIALIZED state and not handle the error
        assertThat(connection.getConnectionState()).isEqualTo(ConnectionState.UNINITIALIZED);

        verify(metrics).recordConnectionOnError();

        // Should not interact with any dependencies since error is not handled
        verifyNoMoreInteractions(metrics);
        verifyNoInteractions(requestPipeline);
        verifyNoInteractions(connectionManager);
        verifyNoInteractions(bufferService);
    }

    // Tests explicit stream termination with proper EndStream request parameters
    @Test
    void testEndTheStreamWith() {
        openConnectionAndResetMocks();
        connection.updateConnectionState(ConnectionState.ACTIVE);

        when(bufferService.getEarliestAvailableBlockNumber()).thenReturn(5L);
        when(bufferService.getHighestAckedBlockNumber()).thenReturn(15L);

        connection.endTheStreamWith(PublishStreamRequest.EndStream.Code.RESET);

        // Verify the EndStream request was sent with correct parameters
        verify(bufferService).getEarliestAvailableBlockNumber();
        verify(bufferService).getHighestAckedBlockNumber();
        verify(requestPipeline).onNext(any(PublishStreamRequest.class));
        verify(requestPipeline).onComplete();
        verify(connectionManager).jumpToBlock(-1L);

        assertThat(connection.getConnectionState()).isEqualTo(ConnectionState.CLOSED);
    }

    // Tests client-side end stream handling (should have no side effects)
    @Test
    void testClientEndStreamReceived() {
        // This method calls the superclass implementation - test that it doesn't throw exceptions
        // and doesn't change connection state or interact with dependencies
        final ConnectionState initialState = connection.getConnectionState();

        connection.clientEndStreamReceived();

        // Verify state unchanged and no side effects
        assertThat(connection.getConnectionState()).isEqualTo(initialState);
        verifyNoInteractions(metrics);
        verifyNoInteractions(requestPipeline);
        verifyNoInteractions(connectionManager);
        verifyNoInteractions(bufferService);
    }

    // Tests Flow.Subscriber contract implementation (should request Long.MAX_VALUE)
    @Test
    void testOnSubscribe() {
        final Flow.Subscription subscription = mock(Flow.Subscription.class);

        connection.onSubscribe(subscription);

        verify(subscription).request(Long.MAX_VALUE);
        verifyNoInteractions(metrics);
        verifyNoInteractions(requestPipeline);
        verifyNoInteractions(connectionManager);
        verifyNoInteractions(bufferService);
    }

    // Tests connection state transition from ACTIVE to other states (should cancel reset task)
    @Test
    void testUpdateConnectionState_fromActiveToOther() {
        openConnectionAndResetMocks();
        connection.updateConnectionState(ConnectionState.ACTIVE);

        // Reset mocks to focus on the state change
        reset(executorService);

        // Change from ACTIVE to PENDING should cancel stream reset
        connection.updateConnectionState(ConnectionState.PENDING);

        assertThat(connection.getConnectionState()).isEqualTo(ConnectionState.PENDING);
        verifyNoInteractions(executorService); // No new scheduling should happen
    }

    // Tests cancellation of existing stream reset task when rescheduling (task not done)
    @Test
    void testScheduleStreamReset_cancelExistingTask() {
        openConnectionAndResetMocks();

        // Create a mock ScheduledFuture that is not done to simulate existing task
        final ScheduledFuture<?> mockTask = mock(ScheduledFuture.class);
        when(mockTask.isDone()).thenReturn(false);

        // Configure executor to return our mock task
        doReturn(mockTask)
                .when(executorService)
                .scheduleAtFixedRate(any(Runnable.class), anyLong(), anyLong(), any(TimeUnit.class));

        // First activation - creates initial task
        connection.updateConnectionState(ConnectionState.ACTIVE);

        // Verify first task was scheduled
        verify(executorService)
                .scheduleAtFixedRate(
                        any(Runnable.class),
                        eq(ONCE_PER_DAY_MILLIS),
                        eq(ONCE_PER_DAY_MILLIS),
                        eq(TimeUnit.MILLISECONDS));

        // Reset executor mock but keep the task behavior
        reset(executorService);
        doReturn(mockTask)
                .when(executorService)
                .scheduleAtFixedRate(any(Runnable.class), anyLong(), anyLong(), any(TimeUnit.class));

        // Activate again - this should cancel the existing task and create a new one
        // This covers the lines: if (streamResetTask != null && !streamResetTask.isDone()) {
        // streamResetTask.cancel(false); }
        connection.updateConnectionState(ConnectionState.ACTIVE);

        // Verify the existing task was cancelled
        verify(mockTask).cancel(false);

        // Verify a new task was scheduled
        verify(executorService)
                .scheduleAtFixedRate(
                        any(Runnable.class),
                        eq(ONCE_PER_DAY_MILLIS),
                        eq(ONCE_PER_DAY_MILLIS),
                        eq(TimeUnit.MILLISECONDS));

        assertThat(connection.getConnectionState()).isEqualTo(ConnectionState.ACTIVE);
    }

    // Tests rescheduling when existing stream reset task is already done (should not cancel)
    @Test
    void testScheduleStreamReset_existingTaskAlreadyDone() {
        openConnectionAndResetMocks();

        // Create a mock ScheduledFuture that IS done to simulate completed task
        final ScheduledFuture<?> mockTask = mock(ScheduledFuture.class);
        when(mockTask.isDone()).thenReturn(true); // Task is already done

        // Configure executor to return our mock task
        doReturn(mockTask)
                .when(executorService)
                .scheduleAtFixedRate(any(Runnable.class), anyLong(), anyLong(), any(TimeUnit.class));

        // First activation - creates initial task
        connection.updateConnectionState(ConnectionState.ACTIVE);

        // Verify first task was scheduled
        verify(executorService)
                .scheduleAtFixedRate(
                        any(Runnable.class),
                        eq(ONCE_PER_DAY_MILLIS),
                        eq(ONCE_PER_DAY_MILLIS),
                        eq(TimeUnit.MILLISECONDS));

        // Reset executor mock but keep the task behavior
        reset(executorService);
        doReturn(mockTask)
                .when(executorService)
                .scheduleAtFixedRate(any(Runnable.class), anyLong(), anyLong(), any(TimeUnit.class));

        // Activate again - this should NOT cancel the existing task since it's already done
        // This covers: if (streamResetTask != null && !streamResetTask.isDone()) - the null check passes but isDone()
        // is true
        connection.updateConnectionState(ConnectionState.ACTIVE);

        // Verify the existing task was NOT cancelled since it's already done
        verify(mockTask, times(0)).cancel(false); // Should not be called

        // Verify a new task was still scheduled
        verify(executorService)
                .scheduleAtFixedRate(
                        any(Runnable.class),
                        eq(ONCE_PER_DAY_MILLIS),
                        eq(ONCE_PER_DAY_MILLIS),
                        eq(TimeUnit.MILLISECONDS));

        assertThat(connection.getConnectionState()).isEqualTo(ConnectionState.ACTIVE);
    }

    // Tests cancellation of stream reset task when transitioning away from ACTIVE state
    @Test
    void testCancelStreamReset_existingTask() {
        openConnectionAndResetMocks();

        // Create a mock ScheduledFuture that exists
        final ScheduledFuture<?> mockTask = mock(ScheduledFuture.class);

        // Configure executor to return our mock task
        doReturn(mockTask)
                .when(executorService)
                .scheduleAtFixedRate(any(Runnable.class), anyLong(), anyLong(), any(TimeUnit.class));

        // First, activate the connection to create a stream reset task
        connection.updateConnectionState(ConnectionState.ACTIVE);

        // Verify task was scheduled
        verify(executorService)
                .scheduleAtFixedRate(
                        any(Runnable.class),
                        eq(ONCE_PER_DAY_MILLIS),
                        eq(ONCE_PER_DAY_MILLIS),
                        eq(TimeUnit.MILLISECONDS));

        // Now change to a non-ACTIVE state to trigger cancelStreamReset()
        // This should cover: if (streamResetTask != null) { streamResetTask.cancel(false); ... }
        connection.updateConnectionState(ConnectionState.PENDING);

        // Verify the task was cancelled
        verify(mockTask).cancel(false);

        assertThat(connection.getConnectionState()).isEqualTo(ConnectionState.PENDING);
    }

    // Tests execution of periodic stream reset task (should reset stream and close connection)
    @Test
    void testPeriodicStreamReset() {
        openConnectionAndResetMocks();
        connection.updateConnectionState(ConnectionState.ACTIVE);

        // Capture the scheduled runnable
        final ArgumentCaptor<Runnable> runnableCaptor = ArgumentCaptor.forClass(Runnable.class);
        verify(executorService)
                .scheduleAtFixedRate(
                        runnableCaptor.capture(),
                        eq(ONCE_PER_DAY_MILLIS),
                        eq(ONCE_PER_DAY_MILLIS),
                        eq(TimeUnit.MILLISECONDS));

        reset(connectionManager, bufferService);

        // Execute the periodic reset
        final Runnable periodicReset = runnableCaptor.getValue();
        periodicReset.run();

        // Verify reset behavior
        verify(bufferService).getEarliestAvailableBlockNumber();
        verify(bufferService).getHighestAckedBlockNumber();
        verify(connectionManager).connectionResetsTheStream(connection);
        verify(requestPipeline).onNext(any(PublishStreamRequest.class));
        verify(requestPipeline).onComplete();
        verify(connectionManager).jumpToBlock(-1L);

        assertThat(connection.getConnectionState()).isEqualTo(ConnectionState.CLOSED);
    }

    // Tests that periodic reset task does nothing when connection is not ACTIVE
    @Test
    void testPeriodicStreamReset_connectionNotActive() {
        openConnectionAndResetMocks();
        connection.updateConnectionState(ConnectionState.ACTIVE);

        // Capture the scheduled runnable
        final ArgumentCaptor<Runnable> runnableCaptor = ArgumentCaptor.forClass(Runnable.class);
        verify(executorService)
                .scheduleAtFixedRate(
                        runnableCaptor.capture(),
                        eq(ONCE_PER_DAY_MILLIS),
                        eq(ONCE_PER_DAY_MILLIS),
                        eq(TimeUnit.MILLISECONDS));

        // Change state to PENDING before executing reset
        connection.updateConnectionState(ConnectionState.PENDING);
        reset(connectionManager, bufferService, requestPipeline);

        // Execute the periodic reset
        final Runnable periodicReset = runnableCaptor.getValue();
        periodicReset.run();

        // Should not perform reset when connection is not active
        verifyNoInteractions(connectionManager);
        verifyNoInteractions(bufferService);
        verifyNoInteractions(requestPipeline);
    }

    // Utilities

    private void openConnectionAndResetMocks() {
        connection.createRequestPipeline();
        // reset the mocks interactions to remove tracked interactions as a result of starting the connection
        resetMocks();
    }

    private void resetMocks() {
        reset(connectionManager, requestPipeline, bufferService, metrics);
    }

    private AtomicBoolean isStreamingEnabled() {
        return (AtomicBoolean) isStreamingEnabledHandle.get(connectionManager);
    }

    @SuppressWarnings("unchecked")
    private AtomicReference<ConnectionState> connectionState() {
        return (AtomicReference<ConnectionState>) connectionStateHandle.get(connection);
    }

    private static class TracedAtomicBoolean extends AtomicBoolean {}
}<|MERGE_RESOLUTION|>--- conflicted
+++ resolved
@@ -81,13 +81,8 @@
     @BeforeEach
     @SuppressWarnings("unchecked")
     void beforeEach() {
-<<<<<<< HEAD
-        final ConfigProvider configProvider = createConfigProvider();
-        nodeConfig = newBlockNodeConfig(8080, 1);
-=======
         final ConfigProvider configProvider = createConfigProvider(createDefaultConfigProvider());
         final BlockNodeConfig nodeConfig = newBlockNodeConfig(8080, 1);
->>>>>>> ecbf585d
         connectionManager = mock(BlockNodeConnectionManager.class);
         bufferService = mock(BlockBufferService.class);
         grpcServiceClient = mock(BlockStreamPublishServiceClient.class);
