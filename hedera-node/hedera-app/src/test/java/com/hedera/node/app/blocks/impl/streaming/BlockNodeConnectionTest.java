// SPDX-License-Identifier: Apache-2.0
package com.hedera.node.app.blocks.impl.streaming;

import static org.assertj.core.api.Assertions.assertThat;
import static org.mockito.ArgumentMatchers.any;
import static org.mockito.ArgumentMatchers.eq;
import static org.mockito.Mockito.lenient;
import static org.mockito.Mockito.mock;
import static org.mockito.Mockito.reset;
import static org.mockito.Mockito.times;
import static org.mockito.Mockito.verify;
import static org.mockito.Mockito.verifyNoInteractions;
import static org.mockito.Mockito.verifyNoMoreInteractions;
import static org.mockito.Mockito.when;

import com.hedera.node.app.blocks.impl.streaming.BlockNodeConnection.ConnectionState;
import com.hedera.node.app.metrics.BlockStreamMetrics;
import com.hedera.node.config.ConfigProvider;
import com.hedera.node.internal.network.BlockNodeConfig;
import com.hedera.pbj.runtime.OneOf;
import com.hedera.pbj.runtime.grpc.Pipeline;
import java.lang.invoke.MethodHandles;
import java.lang.invoke.MethodHandles.Lookup;
import java.lang.invoke.VarHandle;
import java.time.Duration;
import java.util.concurrent.ScheduledExecutorService;
import java.util.concurrent.TimeUnit;
import java.util.concurrent.atomic.AtomicBoolean;
import org.hiero.block.api.BlockStreamPublishServiceInterface.BlockStreamPublishServiceClient;
import org.hiero.block.api.PublishStreamRequest;
import org.hiero.block.api.PublishStreamRequest.EndStream;
import org.hiero.block.api.PublishStreamRequest.RequestOneOfType;
import org.hiero.block.api.PublishStreamResponse;
import org.hiero.block.api.PublishStreamResponse.EndOfStream;
import org.hiero.block.api.PublishStreamResponse.EndOfStream.Code;
import org.hiero.block.api.PublishStreamResponse.ResponseOneOfType;
import org.junit.jupiter.api.BeforeEach;
import org.junit.jupiter.api.Test;
import org.junit.jupiter.api.extension.ExtendWith;
import org.junit.jupiter.params.ParameterizedTest;
import org.junit.jupiter.params.provider.EnumSource;
import org.mockito.junit.jupiter.MockitoExtension;

@ExtendWith(MockitoExtension.class)
class BlockNodeConnectionTest extends BlockNodeCommunicationTestBase {
    private static final long ONCE_PER_DAY_MILLIS = Duration.ofHours(24).toMillis();
    private static final VarHandle isStreamingEnabledHandle;

    static {
        try {
            final Lookup lookup = MethodHandles.lookup();
            isStreamingEnabledHandle = MethodHandles.privateLookupIn(BlockNodeConnectionManager.class, lookup)
                    .findVarHandle(BlockNodeConnectionManager.class, "isStreamingEnabled", AtomicBoolean.class);
        } catch (final Exception e) {
            throw new RuntimeException(e);
        }
    }

    private BlockNodeConnection connection;

    private BlockNodeConnectionManager connectionManager;
    private BlockBufferService bufferService;
    private BlockStreamPublishServiceClient grpcServiceClient;
    private BlockStreamMetrics metrics;
    private Pipeline<? super PublishStreamRequest> requestPipeline;
    private ScheduledExecutorService executorService;

    @BeforeEach
    void beforeEach() {
<<<<<<< HEAD
        final ConfigProvider configProvider = createConfigProvider(createDefaultConfigProvider());
        nodeConfig = newBlockNodeConfig(8080, 1);
=======
        final ConfigProvider configProvider = createConfigProvider();
        final BlockNodeConfig nodeConfig = newBlockNodeConfig(8080, 1);
>>>>>>> 335fb2c4
        connectionManager = mock(BlockNodeConnectionManager.class);
        bufferService = mock(BlockBufferService.class);
        grpcServiceClient = mock(BlockStreamPublishServiceClient.class);
        metrics = mock(BlockStreamMetrics.class);
        requestPipeline = mock(Pipeline.class);
        executorService = mock(ScheduledExecutorService.class);

        connection = new BlockNodeConnection(
                configProvider,
                nodeConfig,
                connectionManager,
                bufferService,
                grpcServiceClient,
                metrics,
                executorService);

        lenient().doReturn(requestPipeline).when(grpcServiceClient).publishBlockStream(connection);
    }

    @Test
    void testCreateRequestPipeline() {
        assertThat(connection.getConnectionState()).isEqualTo(ConnectionState.UNINITIALIZED);

        connection.createRequestPipeline();

        assertThat(connection.getConnectionState()).isEqualTo(ConnectionState.PENDING);
        verify(grpcServiceClient).publishBlockStream(connection);
    }

    @Test
    void testCreateRequestPipeline_alreadyExists() {
        connection.createRequestPipeline();
        connection.createRequestPipeline();

        verify(grpcServiceClient).publishBlockStream(connection); // should only be called once
        verifyNoMoreInteractions(grpcServiceClient);
    }

    @Test
    void testUpdatingConnectionState() {
        final ConnectionState preUpdateState = connection.getConnectionState();
        // this should be uninitialized because we haven't called connect yet
        assertThat(preUpdateState).isEqualTo(ConnectionState.UNINITIALIZED);
        connection.updateConnectionState(ConnectionState.ACTIVE);

        // Verify task was scheduled to periodically reset the stream
        verify(executorService)
                .scheduleAtFixedRate(
                        any(Runnable.class),
                        eq(ONCE_PER_DAY_MILLIS), // initial delay
                        eq(ONCE_PER_DAY_MILLIS), // period
                        eq(TimeUnit.MILLISECONDS));

        final ConnectionState postUpdateState = connection.getConnectionState();
        assertThat(postUpdateState).isEqualTo(ConnectionState.ACTIVE);
    }

    @Test
    void testHandleStreamError() {
        openConnectionAndResetMocks();
        connection.updateConnectionState(ConnectionState.ACTIVE);

        // Verify task was scheduled to periodically reset the stream
        verify(executorService)
                .scheduleAtFixedRate(
                        any(Runnable.class),
                        eq(ONCE_PER_DAY_MILLIS), // initial delay
                        eq(ONCE_PER_DAY_MILLIS), // period
                        eq(TimeUnit.MILLISECONDS));

        // do a quick sanity check on the state
        final ConnectionState preState = connection.getConnectionState();
        assertThat(preState).isEqualTo(ConnectionState.ACTIVE);

        connection.handleStreamFailure();

        final ConnectionState postState = connection.getConnectionState();
        assertThat(postState).isEqualTo(ConnectionState.CLOSED);

        verify(requestPipeline).onComplete();
        verify(connectionManager).rescheduleConnection(connection, Duration.ofSeconds(30));
        verify(connectionManager).jumpToBlock(-1L);
        verifyNoMoreInteractions(requestPipeline);
        verifyNoMoreInteractions(connectionManager);
    }

    @Test
    void testOnNext_acknowledgement_notStreaming() {
        final PublishStreamResponse response = createBlockAckResponse(10L);
        when(connectionManager.currentStreamingBlockNumber())
                .thenReturn(-1L); // we aren't streaming anything to the block node

        connection.updateConnectionState(ConnectionState.ACTIVE);
        connection.onNext(response);

        verify(connectionManager).currentStreamingBlockNumber();
        verify(bufferService).getLastBlockNumberProduced();
        verify(connectionManager).updateLastVerifiedBlock(connection.getNodeConfig(), 10L);
        verify(metrics).recordResponseReceived(ResponseOneOfType.ACKNOWLEDGEMENT);
        verifyNoMoreInteractions(metrics);
    }

    @Test
    void testOnNext_acknowledgement_olderThanCurrentStreamingAndProducing() {
        final PublishStreamResponse response = createBlockAckResponse(8L);

        when(connectionManager.currentStreamingBlockNumber()).thenReturn(10L);
        when(bufferService.getLastBlockNumberProduced()).thenReturn(10L);

        connection.updateConnectionState(ConnectionState.ACTIVE);
        connection.onNext(response);

        verify(connectionManager).currentStreamingBlockNumber();
        verify(bufferService).getLastBlockNumberProduced();

        verify(connectionManager).updateLastVerifiedBlock(connection.getNodeConfig(), 8L);
        verify(metrics).recordResponseReceived(ResponseOneOfType.ACKNOWLEDGEMENT);
        verifyNoMoreInteractions(connectionManager);
        verifyNoMoreInteractions(bufferService);
        verifyNoMoreInteractions(metrics);
    }

    @Test
    void testOnNext_acknowledgement_newerThanCurrentProducing() {
        // I don't think this scenario is possible... we should never stream a block that is newer than the block
        // currently being produced.
        final PublishStreamResponse response = createBlockAckResponse(11L);

        when(connectionManager.currentStreamingBlockNumber()).thenReturn(11L);
        when(bufferService.getLastBlockNumberProduced()).thenReturn(10L);

        connection.updateConnectionState(ConnectionState.ACTIVE);
        connection.onNext(response);

        verify(connectionManager).currentStreamingBlockNumber();
        verify(bufferService).getLastBlockNumberProduced();
        verify(connectionManager).updateLastVerifiedBlock(connection.getNodeConfig(), 11L);
        verify(connectionManager).jumpToBlock(12L);
        verify(metrics).recordResponseReceived(ResponseOneOfType.ACKNOWLEDGEMENT);
        verifyNoMoreInteractions(connectionManager);
        verifyNoMoreInteractions(metrics);
    }

    @Test
    void testOnNext_acknowledgement_newerThanCurrentStreaming() {
        final PublishStreamResponse response = createBlockAckResponse(11L);

        when(connectionManager.currentStreamingBlockNumber()).thenReturn(10L);
        when(bufferService.getLastBlockNumberProduced()).thenReturn(12L);

        connection.updateConnectionState(ConnectionState.ACTIVE);
        connection.onNext(response);

        verify(connectionManager).currentStreamingBlockNumber();
        verify(bufferService).getLastBlockNumberProduced();
        verify(connectionManager).updateLastVerifiedBlock(connection.getNodeConfig(), 11L);
        verify(connectionManager).jumpToBlock(12L);
        verify(metrics).recordResponseReceived(ResponseOneOfType.ACKNOWLEDGEMENT);
        verifyNoMoreInteractions(metrics);
    }

    @Test
    void testScheduleStreamResetTask() {
        openConnectionAndResetMocks();
        connection.updateConnectionState(ConnectionState.ACTIVE);

        // Verify task was scheduled to periodically reset the stream
        verify(executorService)
                .scheduleAtFixedRate(
                        any(Runnable.class),
                        eq(ONCE_PER_DAY_MILLIS), // initial delay
                        eq(ONCE_PER_DAY_MILLIS), // period
                        eq(TimeUnit.MILLISECONDS));

        verifyNoMoreInteractions(executorService);
        verifyNoInteractions(metrics);
        verifyNoInteractions(bufferService);
    }

    @ParameterizedTest
    @EnumSource(
            value = EndOfStream.Code.class,
            names = {"ERROR", "PERSISTENCE_FAILED"})
    void testOnNext_endOfStream_blockNodeInternalError(final EndOfStream.Code responseCode) {
        openConnectionAndResetMocks();
        connection.updateConnectionState(ConnectionState.ACTIVE);

        final PublishStreamResponse response = createEndOfStreamResponse(responseCode, 10L);
        connection.onNext(response);

        verify(metrics).recordResponseEndOfStreamReceived(responseCode);
        verify(metrics).recordConnectionClosed();
        verify(requestPipeline).onComplete();
        verify(connectionManager).jumpToBlock(-1L);
        verify(connectionManager).rescheduleConnection(connection, Duration.ofSeconds(30));
        verify(connectionManager).updateLastVerifiedBlock(connection.getNodeConfig(), 10L);
        verifyNoMoreInteractions(metrics);
        verifyNoMoreInteractions(requestPipeline);
    }

    @ParameterizedTest
    @EnumSource(
            value = EndOfStream.Code.class,
            names = {"TIMEOUT", "DUPLICATE_BLOCK", "BAD_BLOCK_PROOF", "INVALID_REQUEST"})
    void testOnNext_endOfStream_clientFailures(final EndOfStream.Code responseCode) {
        openConnectionAndResetMocks();
        connection.updateConnectionState(ConnectionState.ACTIVE);

        final PublishStreamResponse response = createEndOfStreamResponse(responseCode, 10L);
        connection.onNext(response);

        verify(metrics).recordResponseEndOfStreamReceived(responseCode);
        verify(metrics).recordConnectionClosed();
        verify(connectionManager).currentStreamingBlockNumber();
        verify(connectionManager).updateLastVerifiedBlock(connection.getNodeConfig(), 10L);
        verify(requestPipeline).onComplete();
        verify(connectionManager).jumpToBlock(-1L);
        verify(connectionManager).restartConnection(connection, 11L);
        verify(connectionManager).updateLastVerifiedBlock(connection.getNodeConfig(), 10L);
        verifyNoMoreInteractions(metrics);
        verifyNoMoreInteractions(requestPipeline);
    }

    @Test
    void testOnNext_endOfStream_blockNodeGracefulShutdown() {
        openConnectionAndResetMocks();
        // STREAM_ITEMS_SUCCESS is sent when the block node is gracefully shutting down
        final PublishStreamResponse response = createEndOfStreamResponse(Code.SUCCESS, 10L);
        connection.updateConnectionState(ConnectionState.ACTIVE);
        connection.onNext(response);

        verify(metrics).recordResponseEndOfStreamReceived(Code.SUCCESS);
        verify(metrics).recordConnectionClosed();
        verify(requestPipeline).onComplete();
        verify(connectionManager).jumpToBlock(-1L);
        verify(connectionManager).updateLastVerifiedBlock(connection.getNodeConfig(), 10L);
        verify(connectionManager).rescheduleConnection(connection, Duration.ofSeconds(30));
        verifyNoMoreInteractions(metrics);
        verifyNoMoreInteractions(requestPipeline);
    }

    @Test
    void testOnNext_endOfStream_blockNodeBehind_blockExists() {
        openConnectionAndResetMocks();
        final PublishStreamResponse response = createEndOfStreamResponse(Code.BEHIND, 10L);
        when(bufferService.getBlockState(11L)).thenReturn(new BlockState(11L));
        connection.updateConnectionState(ConnectionState.ACTIVE);

        connection.onNext(response);

        verify(metrics).recordResponseEndOfStreamReceived(Code.BEHIND);
        verify(metrics).recordConnectionClosed();
        verify(requestPipeline).onComplete();
        verify(connectionManager).currentStreamingBlockNumber();
        verify(connectionManager).updateLastVerifiedBlock(connection.getNodeConfig(), 10L);
        verify(connectionManager).jumpToBlock(-1L);
        verify(connectionManager).restartConnection(connection, 11L);
        verify(connectionManager).updateLastVerifiedBlock(connection.getNodeConfig(), 10L);
        verify(bufferService).getBlockState(11L);
        verifyNoMoreInteractions(metrics);
        verifyNoMoreInteractions(requestPipeline);
    }

    @Test
    void testOnNext_endOfStream_blockNodeBehind_blockDoesNotExist() {
        openConnectionAndResetMocks();
        final PublishStreamResponse response = createEndOfStreamResponse(Code.BEHIND, 10L);
        when(bufferService.getBlockState(11L)).thenReturn(null);

        connection.updateConnectionState(ConnectionState.ACTIVE);
        connection.onNext(response);

        verify(metrics).recordResponseEndOfStreamReceived(Code.BEHIND);
        verify(metrics).recordConnectionClosed();
        verify(metrics).recordRequestEndStreamSent(EndStream.Code.TOO_FAR_BEHIND);
        verify(bufferService, times(1)).getEarliestAvailableBlockNumber();
        verify(bufferService, times(1)).getHighestAckedBlockNumber();
        verify(bufferService).getBlockState(11L);
        verify(requestPipeline).onNext(createRequest(EndStream.Code.TOO_FAR_BEHIND));
        verify(requestPipeline).onComplete();
        verify(connectionManager).rescheduleConnection(connection, Duration.ofSeconds(30));
        verify(connectionManager).jumpToBlock(-1L);
        verify(connectionManager).updateLastVerifiedBlock(connection.getNodeConfig(), 10L);
        verifyNoMoreInteractions(metrics);
        verifyNoMoreInteractions(requestPipeline);
    }

    @Test
    void testOnNext_endOfStream_itemsUnknown() {
        openConnectionAndResetMocks();
        connection.updateConnectionState(ConnectionState.ACTIVE);

        final PublishStreamResponse response = createEndOfStreamResponse(Code.UNKNOWN, 10L);
        connection.onNext(response);

        verify(metrics).recordResponseEndOfStreamReceived(Code.UNKNOWN);
        verify(metrics).recordConnectionClosed();
        verify(requestPipeline).onComplete();
        verify(connectionManager).jumpToBlock(-1L);
        verify(connectionManager).rescheduleConnection(connection, Duration.ofSeconds(30));
        verify(connectionManager).updateLastVerifiedBlock(connection.getNodeConfig(), 10L);
        verifyNoMoreInteractions(metrics);
        verifyNoMoreInteractions(requestPipeline);
    }

    @Test
    void testOnNext_skipBlock_sameAsStreaming() {
        final PublishStreamResponse response = createSkipBlock(25L);
        when(connectionManager.currentStreamingBlockNumber()).thenReturn(25L);
        connection.updateConnectionState(ConnectionState.ACTIVE);
        connection.onNext(response);

        verify(metrics).recordResponseReceived(ResponseOneOfType.SKIP_BLOCK);
        verify(connectionManager).jumpToBlock(26L); // jump to the response block number + 1
        verify(connectionManager).currentStreamingBlockNumber();
        verifyNoMoreInteractions(metrics);
        verifyNoMoreInteractions(requestPipeline);
        verifyNoMoreInteractions(connectionManager);
        verifyNoInteractions(bufferService);
    }

    @Test
    void testOnNext_skipBlock_notSameAsStreaming() {
        final PublishStreamResponse response = createSkipBlock(25L);
        when(connectionManager.currentStreamingBlockNumber()).thenReturn(26L);
        connection.updateConnectionState(ConnectionState.ACTIVE);

        connection.onNext(response);

        verify(metrics).recordResponseReceived(ResponseOneOfType.SKIP_BLOCK);
        verify(connectionManager).currentStreamingBlockNumber();
        verifyNoMoreInteractions(metrics);
        verifyNoMoreInteractions(requestPipeline);
        verifyNoMoreInteractions(connectionManager);
        verifyNoInteractions(bufferService);
    }

    @Test
    void testOnNext_resendBlock_blockExists() {
        final PublishStreamResponse response = createResendBlock(10L);
        when(bufferService.getBlockState(10L)).thenReturn(new BlockState(10L));

        connection.onNext(response);

        verify(metrics).recordResponseReceived(ResponseOneOfType.RESEND_BLOCK);
        verify(connectionManager).jumpToBlock(10L);
        verify(bufferService).getBlockState(10L);
        verifyNoMoreInteractions(metrics);
        verifyNoMoreInteractions(requestPipeline);
        verifyNoMoreInteractions(connectionManager);
        verifyNoMoreInteractions(bufferService);
    }

    @Test
    void testOnNext_resendBlock_blockDoesNotExist() {
        openConnectionAndResetMocks();

        final PublishStreamResponse response = createResendBlock(10L);
        when(bufferService.getBlockState(10L)).thenReturn(null);
        connection.updateConnectionState(ConnectionState.ACTIVE);

        connection.onNext(response);

        verify(metrics).recordResponseReceived(ResponseOneOfType.RESEND_BLOCK);
        verify(metrics).recordConnectionClosed();
        verify(requestPipeline).onComplete();
        verify(connectionManager).jumpToBlock(-1L);
        verify(connectionManager).rescheduleConnection(connection, Duration.ofSeconds(30));
        verify(bufferService).getBlockState(10L);
        verifyNoMoreInteractions(metrics);
        verifyNoMoreInteractions(requestPipeline);
        verifyNoMoreInteractions(connectionManager);
        verifyNoMoreInteractions(bufferService);
    }

    @Test
    void testOnNext_unknown() {
        final PublishStreamResponse response = new PublishStreamResponse(new OneOf<>(ResponseOneOfType.UNSET, null));
        connection.updateConnectionState(ConnectionState.ACTIVE);
        connection.onNext(response);

        verify(metrics).recordUnknownResponseReceived();

        verifyNoMoreInteractions(metrics);
        verifyNoInteractions(requestPipeline);
        verifyNoInteractions(connectionManager);
        verifyNoInteractions(bufferService);
    }

    @Test
    void testSendRequest() {
        openConnectionAndResetMocks();
        final PublishStreamRequest request = createRequest(newBlockHeaderItem());

        connection.updateConnectionState(ConnectionState.ACTIVE);
        connection.sendRequest(request);

        verify(requestPipeline).onNext(request);
        verify(metrics).recordRequestSent(RequestOneOfType.BLOCK_ITEMS);
        verify(metrics).recordBlockItemsSent(1);
        verifyNoMoreInteractions(metrics);
        verifyNoMoreInteractions(requestPipeline);
        verifyNoMoreInteractions(connectionManager);
        verifyNoInteractions(bufferService);
    }

    @Test
    void testSendRequest_notActive() {
        final PublishStreamRequest request = createRequest(newBlockHeaderItem());

        connection.createRequestPipeline();
        connection.updateConnectionState(ConnectionState.PENDING);
        connection.sendRequest(request);

        verify(metrics).recordConnectionOpened();
        verifyNoMoreInteractions(metrics);
        verifyNoMoreInteractions(requestPipeline);
        verifyNoMoreInteractions(connectionManager);
        verifyNoInteractions(bufferService);
    }

    @Test
    void testSendRequest_observerNull() {
        final PublishStreamRequest request = createRequest(newBlockHeaderItem());

        // don't create the observer
        connection.updateConnectionState(ConnectionState.PENDING);
        connection.sendRequest(request);

        verifyNoInteractions(metrics);
        verifyNoMoreInteractions(requestPipeline);
        verifyNoMoreInteractions(connectionManager);
        verifyNoInteractions(bufferService);
    }

    @Test
    void testClose() {
        openConnectionAndResetMocks();
        connection.updateConnectionState(ConnectionState.ACTIVE);

        // Verify task was scheduled to periodically reset the stream
        verify(executorService)
                .scheduleAtFixedRate(
                        any(Runnable.class),
                        eq(ONCE_PER_DAY_MILLIS), // initial delay
                        eq(ONCE_PER_DAY_MILLIS), // period
                        eq(TimeUnit.MILLISECONDS));

        connection.close(true);

        assertThat(connection.getConnectionState()).isEqualTo(ConnectionState.CLOSED);

        verify(metrics).recordConnectionClosed();
        verify(connectionManager).jumpToBlock(-1L);
        verify(requestPipeline).onComplete();
        verifyNoMoreInteractions(metrics);
        verifyNoMoreInteractions(requestPipeline);
        verifyNoMoreInteractions(connectionManager);
        verifyNoInteractions(bufferService);
    }

    @Test
    void testClose_failure() {
        openConnectionAndResetMocks();
        connection.updateConnectionState(ConnectionState.ACTIVE);

        // Verify task was scheduled to periodically reset the stream
        verify(executorService)
                .scheduleAtFixedRate(
                        any(Runnable.class),
                        eq(ONCE_PER_DAY_MILLIS), // initial delay
                        eq(ONCE_PER_DAY_MILLIS), // period
                        eq(TimeUnit.MILLISECONDS));

        connection.close(true);

        assertThat(connection.getConnectionState()).isEqualTo(ConnectionState.CLOSED);

        verify(connectionManager).jumpToBlock(-1L);
        verify(requestPipeline).onComplete();
        verify(metrics).recordConnectionClosed();
        verifyNoMoreInteractions(metrics);
        verifyNoMoreInteractions(requestPipeline);
        verifyNoMoreInteractions(connectionManager);
        verifyNoInteractions(bufferService);
    }

    @Test
    void testOnError() {
        openConnectionAndResetMocks();
        connection.updateConnectionState(ConnectionState.ACTIVE);

        connection.onError(new RuntimeException("oh bother"));

        assertThat(connection.getConnectionState()).isEqualTo(ConnectionState.CLOSED);

        verify(metrics).recordConnectionOnError();
        verify(metrics).recordConnectionClosed();

        verify(connectionManager).jumpToBlock(-1L);
        verify(requestPipeline).onComplete();
        verify(connectionManager).rescheduleConnection(connection, Duration.ofSeconds(30));
        verifyNoMoreInteractions(metrics);
        verifyNoMoreInteractions(requestPipeline);
        verifyNoMoreInteractions(connectionManager);
        verifyNoInteractions(bufferService);
    }

    @Test
    void testOnCompleted_streamClosingInProgress() {
        openConnectionAndResetMocks();
        connection.close(true); // call this so we mark the connection as closing
        resetMocks();

        connection.onComplete();

        verify(metrics).recordConnectionOnComplete();
        verifyNoMoreInteractions(metrics);
        verifyNoInteractions(requestPipeline);
        verifyNoInteractions(connectionManager);
        verifyNoInteractions(bufferService);
    }

    @Test
    void testOnCompleted_streamClosingNotInProgress() {
        openConnectionAndResetMocks();
        connection.updateConnectionState(ConnectionState.ACTIVE);

        // don't call close so we do not mark the connection as closing
        connection.onComplete();

        verify(connectionManager).jumpToBlock(-1L);
        verify(requestPipeline).onComplete();
        verify(connectionManager).rescheduleConnection(connection, Duration.ofSeconds(30));
        verify(metrics).recordConnectionOnComplete();
        verify(metrics).recordConnectionClosed();
        verifyNoMoreInteractions(metrics);
        verifyNoMoreInteractions(requestPipeline);
        verifyNoMoreInteractions(connectionManager);
        verifyNoInteractions(bufferService);
    }

    // Utilities

    private void openConnectionAndResetMocks() {
        connection.createRequestPipeline();
        // reset the mocks interactions to remove tracked interactions as a result of starting the connection
        resetMocks();
    }

    private void resetMocks() {
        reset(connectionManager, requestPipeline, bufferService, metrics);
    }

    private AtomicBoolean isStreamingEnabled() {
        return (AtomicBoolean) isStreamingEnabledHandle.get(connectionManager);
    }
}<|MERGE_RESOLUTION|>--- conflicted
+++ resolved
@@ -67,13 +67,8 @@
 
     @BeforeEach
     void beforeEach() {
-<<<<<<< HEAD
         final ConfigProvider configProvider = createConfigProvider(createDefaultConfigProvider());
-        nodeConfig = newBlockNodeConfig(8080, 1);
-=======
-        final ConfigProvider configProvider = createConfigProvider();
         final BlockNodeConfig nodeConfig = newBlockNodeConfig(8080, 1);
->>>>>>> 335fb2c4
         connectionManager = mock(BlockNodeConnectionManager.class);
         bufferService = mock(BlockBufferService.class);
         grpcServiceClient = mock(BlockStreamPublishServiceClient.class);
