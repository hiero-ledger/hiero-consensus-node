// SPDX-License-Identifier: Apache-2.0
package com.hedera.node.app.blocks.impl.streaming;

import static org.assertj.core.api.Assertions.assertThat;
import static org.junit.jupiter.api.Assertions.assertEquals;
import static org.mockito.ArgumentMatchers.any;
import static org.mockito.ArgumentMatchers.anyLong;
import static org.mockito.ArgumentMatchers.eq;
import static org.mockito.Mockito.lenient;
import static org.mockito.Mockito.mock;
import static org.mockito.Mockito.reset;
import static org.mockito.Mockito.times;
import static org.mockito.Mockito.verify;
import static org.mockito.Mockito.verifyNoInteractions;
import static org.mockito.Mockito.verifyNoMoreInteractions;
import static org.mockito.Mockito.when;

<<<<<<< HEAD
import com.hedera.hapi.block.stream.BlockItem;
import com.hedera.hapi.block.stream.BlockProof;
import com.hedera.hapi.block.stream.output.BlockHeader;
=======
>>>>>>> ed5a8ba4
import com.hedera.node.app.blocks.impl.streaming.BlockNodeConnection.ConnectionState;
import com.hedera.node.app.metrics.BlockStreamMetrics;
import com.hedera.node.config.ConfigProvider;
import com.hedera.node.internal.network.BlockNodeConfig;
import com.hedera.pbj.runtime.OneOf;
import com.hedera.pbj.runtime.grpc.Pipeline;
import java.lang.invoke.MethodHandles;
import java.lang.invoke.MethodHandles.Lookup;
import java.lang.invoke.VarHandle;
import java.time.Duration;
<<<<<<< HEAD
import java.time.Instant;
import java.util.Map;
import java.util.Queue;
import java.util.concurrent.ConcurrentMap;
=======
>>>>>>> ed5a8ba4
import java.util.concurrent.ScheduledExecutorService;
import java.util.concurrent.TimeUnit;
import java.util.concurrent.atomic.AtomicBoolean;
import org.hiero.block.api.BlockStreamPublishServiceInterface.BlockStreamPublishServiceClient;
import org.hiero.block.api.PublishStreamRequest;
import org.hiero.block.api.PublishStreamRequest.EndStream;
import org.hiero.block.api.PublishStreamResponse;
import org.hiero.block.api.PublishStreamResponse.EndOfStream;
import org.hiero.block.api.PublishStreamResponse.EndOfStream.Code;
import org.hiero.block.api.PublishStreamResponse.ResponseOneOfType;
import org.junit.jupiter.api.BeforeEach;
import org.junit.jupiter.api.Test;
import org.junit.jupiter.api.extension.ExtendWith;
import org.junit.jupiter.params.ParameterizedTest;
import org.junit.jupiter.params.provider.EnumSource;
import org.mockito.ArgumentCaptor;
import org.mockito.junit.jupiter.MockitoExtension;

@ExtendWith(MockitoExtension.class)
class BlockNodeConnectionTest extends BlockNodeCommunicationTestBase {
    private static final long ONCE_PER_DAY_MILLIS = Duration.ofHours(24).toMillis();
<<<<<<< HEAD
    private static final VarHandle eosTimestampsHandle;
    private static final String LOCALHOST_8080 = "localhost:8080";
    private static final VarHandle BLOCK_SEND_TIMESTAMPS_HANDLE;
=======
    private static final VarHandle isStreamingEnabledHandle;
>>>>>>> ed5a8ba4

    static {
        try {
            final Lookup lookup = MethodHandles.lookup();
<<<<<<< HEAD
            eosTimestampsHandle = MethodHandles.privateLookupIn(BlockNodeConnection.class, lookup)
                    .findVarHandle(BlockNodeConnection.class, "endOfStreamTimestamps", Queue.class);
            BLOCK_SEND_TIMESTAMPS_HANDLE = MethodHandles.privateLookupIn(BlockNodeConnection.class, lookup)
                    .findVarHandle(BlockNodeConnection.class, "blockSendTimestamps", ConcurrentMap.class);
=======
            isStreamingEnabledHandle = MethodHandles.privateLookupIn(BlockNodeConnectionManager.class, lookup)
                    .findVarHandle(BlockNodeConnectionManager.class, "isStreamingEnabled", AtomicBoolean.class);
>>>>>>> ed5a8ba4
        } catch (final Exception e) {
            throw new RuntimeException(e);
        }
    }

    private BlockNodeConnection connection;
    private BlockNodeConfig nodeConfig;

    private BlockNodeConnectionManager connectionManager;
    private BlockBufferService bufferService;
    private BlockStreamPublishServiceClient grpcServiceClient;
    private BlockStreamMetrics metrics;
    private Pipeline<? super PublishStreamRequest> requestPipeline;
    private ScheduledExecutorService executorService;

    @BeforeEach
    void beforeEach() {
        final ConfigProvider configProvider = createConfigProvider();
        nodeConfig = newBlockNodeConfig(8080, 1);
        connectionManager = mock(BlockNodeConnectionManager.class);
        bufferService = mock(BlockBufferService.class);
        grpcServiceClient = mock(BlockStreamPublishServiceClient.class);
        metrics = mock(BlockStreamMetrics.class);
        requestPipeline = mock(Pipeline.class);
        executorService = mock(ScheduledExecutorService.class);

        connection = new BlockNodeConnection(
                configProvider,
                nodeConfig,
                connectionManager,
                bufferService,
                grpcServiceClient,
                metrics,
                executorService);

        lenient().doReturn(requestPipeline).when(grpcServiceClient).publishBlockStream(connection);
    }

    @Test
    void testCreateRequestPipeline() {
        assertThat(connection.getConnectionState()).isEqualTo(ConnectionState.UNINITIALIZED);

        connection.createRequestPipeline();

        assertThat(connection.getConnectionState()).isEqualTo(ConnectionState.PENDING);
        verify(grpcServiceClient).publishBlockStream(connection);
    }

    @Test
    void testCreateRequestPipeline_alreadyExists() {
        connection.createRequestPipeline();
        connection.createRequestPipeline();

        verify(grpcServiceClient).publishBlockStream(connection); // should only be called once
        verifyNoMoreInteractions(grpcServiceClient);
    }

    @Test
    void testUpdatingConnectionState() {
        final ConnectionState preUpdateState = connection.getConnectionState();
        // this should be uninitialized because we haven't called connect yet
        assertThat(preUpdateState).isEqualTo(ConnectionState.UNINITIALIZED);
        connection.updateConnectionState(ConnectionState.ACTIVE);

        // Verify task was scheduled to periodically reset the stream
        verify(executorService)
                .scheduleAtFixedRate(
                        any(Runnable.class),
                        eq(ONCE_PER_DAY_MILLIS), // initial delay
                        eq(ONCE_PER_DAY_MILLIS), // period
                        eq(TimeUnit.MILLISECONDS));

        final ConnectionState postUpdateState = connection.getConnectionState();
        assertThat(postUpdateState).isEqualTo(ConnectionState.ACTIVE);
    }

    @Test
    void testHandleStreamError() {
        openConnectionAndResetMocks();
        connection.updateConnectionState(ConnectionState.ACTIVE);

        // Verify task was scheduled to periodically reset the stream
        verify(executorService)
                .scheduleAtFixedRate(
                        any(Runnable.class),
                        eq(ONCE_PER_DAY_MILLIS), // initial delay
                        eq(ONCE_PER_DAY_MILLIS), // period
                        eq(TimeUnit.MILLISECONDS));

        // do a quick sanity check on the state
        final ConnectionState preState = connection.getConnectionState();
        assertThat(preState).isEqualTo(ConnectionState.ACTIVE);

        connection.handleStreamFailure();

        final ConnectionState postState = connection.getConnectionState();
        assertThat(postState).isEqualTo(ConnectionState.CLOSED);

        verify(requestPipeline).onComplete();
        verify(connectionManager).rescheduleConnection(connection, Duration.ofSeconds(30));
        verify(connectionManager).jumpToBlock(-1L);
        verifyNoMoreInteractions(requestPipeline);
        verifyNoMoreInteractions(connectionManager);
    }

    @Test
    void testOnNext_acknowledgement_notStreaming() {
        final PublishStreamResponse response = createBlockAckResponse(10L);
        when(connectionManager.currentStreamingBlockNumber())
                .thenReturn(-1L); // we aren't streaming anything to the block node

        connection.updateConnectionState(ConnectionState.ACTIVE);
        connection.onNext(response);

        verify(connectionManager).currentStreamingBlockNumber();
        verify(bufferService).getLastBlockNumberProduced();
        verify(connectionManager).updateLastVerifiedBlock(connection.getNodeConfig(), 10L);
        verify(metrics).incrementAcknowledgedBlockCount();
        verifyNoMoreInteractions(metrics);
    }

    @Test
    void testOnNext_acknowledgement_olderThanCurrentStreamingAndProducing() {
        final PublishStreamResponse response = createBlockAckResponse(8L);

        when(connectionManager.currentStreamingBlockNumber()).thenReturn(10L);
        when(bufferService.getLastBlockNumberProduced()).thenReturn(10L);

        connection.updateConnectionState(ConnectionState.ACTIVE);
        connection.onNext(response);

        verify(connectionManager).currentStreamingBlockNumber();
        verify(bufferService).getLastBlockNumberProduced();

        verify(connectionManager).updateLastVerifiedBlock(connection.getNodeConfig(), 8L);
        verify(metrics).incrementAcknowledgedBlockCount();
        verifyNoMoreInteractions(connectionManager);
        verifyNoMoreInteractions(bufferService);
        verifyNoMoreInteractions(metrics);
    }

    @Test
    void testOnNext_acknowledgement_newerThanCurrentProducing() {
        // I don't think this scenario is possible... we should never stream a block that is newer than the block
        // currently being produced.
        final PublishStreamResponse response = createBlockAckResponse(11L);

        when(connectionManager.currentStreamingBlockNumber()).thenReturn(11L);
        when(bufferService.getLastBlockNumberProduced()).thenReturn(10L);

        connection.updateConnectionState(ConnectionState.ACTIVE);
        connection.onNext(response);

        verify(connectionManager).currentStreamingBlockNumber();
        verify(bufferService).getLastBlockNumberProduced();
        verify(connectionManager).updateLastVerifiedBlock(connection.getNodeConfig(), 11L);
        verify(connectionManager).jumpToBlock(12L);
        verify(metrics).incrementAcknowledgedBlockCount();
        verifyNoMoreInteractions(connectionManager);
        verifyNoMoreInteractions(metrics);
    }

    @Test
    void testOnNext_acknowledgement_newerThanCurrentStreaming() {
        final PublishStreamResponse response = createBlockAckResponse(11L);

        when(connectionManager.currentStreamingBlockNumber()).thenReturn(10L);
        when(bufferService.getLastBlockNumberProduced()).thenReturn(12L);

        connection.updateConnectionState(ConnectionState.ACTIVE);
        connection.onNext(response);

        verify(connectionManager).currentStreamingBlockNumber();
        verify(bufferService).getLastBlockNumberProduced();
        verify(connectionManager).updateLastVerifiedBlock(connection.getNodeConfig(), 11L);
        verify(connectionManager).jumpToBlock(12L);
        verify(metrics).incrementAcknowledgedBlockCount();
        verifyNoMoreInteractions(metrics);
    }

    @Test
    void testScheduleStreamResetTask() {
        openConnectionAndResetMocks();
        connection.updateConnectionState(ConnectionState.ACTIVE);

        // Verify task was scheduled to periodically reset the stream
        verify(executorService)
                .scheduleAtFixedRate(
                        any(Runnable.class),
                        eq(ONCE_PER_DAY_MILLIS), // initial delay
                        eq(ONCE_PER_DAY_MILLIS), // period
                        eq(TimeUnit.MILLISECONDS));

        verifyNoMoreInteractions(executorService);
        verifyNoInteractions(metrics);
        verifyNoInteractions(bufferService);
    }

    @ParameterizedTest
    @EnumSource(
            value = EndOfStream.Code.class,
            names = {"ERROR", "PERSISTENCE_FAILED"})
    void testOnNext_endOfStream_blockNodeInternalError(final EndOfStream.Code responseCode) {
        openConnectionAndResetMocks();
        connection.updateConnectionState(ConnectionState.ACTIVE);

        final PublishStreamResponse response = createEndOfStreamResponse(responseCode, 10L);
        connection.onNext(response);

        verify(metrics).incrementEndOfStreamCount(responseCode);
        verify(requestPipeline).onComplete();
        verify(connectionManager).jumpToBlock(-1L);
        verify(connectionManager).rescheduleConnection(connection, Duration.ofSeconds(30));
        verify(connectionManager).updateLastVerifiedBlock(connection.getNodeConfig(), 10L);
        verifyNoMoreInteractions(metrics);
        verifyNoMoreInteractions(requestPipeline);
    }

    @ParameterizedTest
    @EnumSource(
            value = EndOfStream.Code.class,
            names = {"TIMEOUT", "DUPLICATE_BLOCK", "BAD_BLOCK_PROOF", "INVALID_REQUEST"})
    void testOnNext_endOfStream_clientFailures(final EndOfStream.Code responseCode) {
        openConnectionAndResetMocks();
        connection.updateConnectionState(ConnectionState.ACTIVE);

        final PublishStreamResponse response = createEndOfStreamResponse(responseCode, 10L);
        connection.onNext(response);

        verify(metrics).incrementEndOfStreamCount(responseCode);
        verify(connectionManager).currentStreamingBlockNumber();
        verify(connectionManager).updateLastVerifiedBlock(connection.getNodeConfig(), 10L);
        verify(requestPipeline).onComplete();
        verify(connectionManager).jumpToBlock(-1L);
        verify(connectionManager).restartConnection(connection, 11L);
        verify(connectionManager).updateLastVerifiedBlock(connection.getNodeConfig(), 10L);
        verifyNoMoreInteractions(metrics);
        verifyNoMoreInteractions(requestPipeline);
    }

    @Test
    void testOnNext_endOfStream_blockNodeGracefulShutdown() {
        openConnectionAndResetMocks();
        // STREAM_ITEMS_SUCCESS is sent when the block node is gracefully shutting down
        final PublishStreamResponse response = createEndOfStreamResponse(Code.SUCCESS, 10L);
        connection.updateConnectionState(ConnectionState.ACTIVE);
        connection.onNext(response);

        verify(metrics).incrementEndOfStreamCount(Code.SUCCESS);
        verify(requestPipeline).onComplete();
        verify(connectionManager).jumpToBlock(-1L);
        verify(connectionManager).updateLastVerifiedBlock(connection.getNodeConfig(), 10L);
        verify(connectionManager).rescheduleConnection(connection, Duration.ofSeconds(30));
        verifyNoMoreInteractions(metrics);
        verifyNoMoreInteractions(requestPipeline);
    }

    @Test
    void testOnNext_endOfStream_blockNodeBehind_blockExists() {
        openConnectionAndResetMocks();
        final PublishStreamResponse response = createEndOfStreamResponse(Code.BEHIND, 10L);
        when(bufferService.getBlockState(11L)).thenReturn(new BlockState(11L));
        connection.updateConnectionState(ConnectionState.ACTIVE);

        connection.onNext(response);

        verify(metrics).incrementEndOfStreamCount(Code.BEHIND);
        verify(requestPipeline).onComplete();
        verify(connectionManager).currentStreamingBlockNumber();
        verify(connectionManager).updateLastVerifiedBlock(connection.getNodeConfig(), 10L);
        verify(connectionManager).jumpToBlock(-1L);
        verify(connectionManager).restartConnection(connection, 11L);
        verify(connectionManager).updateLastVerifiedBlock(connection.getNodeConfig(), 10L);
        verify(bufferService).getBlockState(11L);
        verifyNoMoreInteractions(metrics);
        verifyNoMoreInteractions(requestPipeline);
    }

    @Test
    void testOnNext_endOfStream_blockNodeBehind_blockDoesNotExist() {
        openConnectionAndResetMocks();
        final PublishStreamResponse response = createEndOfStreamResponse(Code.BEHIND, 10L);
        when(bufferService.getBlockState(11L)).thenReturn(null);

        connection.updateConnectionState(ConnectionState.ACTIVE);
        connection.onNext(response);

        verify(metrics).incrementEndOfStreamCount(Code.BEHIND);
        verify(bufferService, times(1)).getEarliestAvailableBlockNumber();
        verify(bufferService, times(1)).getHighestAckedBlockNumber();
        verify(bufferService).getBlockState(11L);
        verify(requestPipeline).onNext(createRequest(EndStream.Code.TOO_FAR_BEHIND));
        verify(requestPipeline).onComplete();
        verify(connectionManager).rescheduleConnection(connection, Duration.ofSeconds(30));
        verify(connectionManager).jumpToBlock(-1L);
        verify(connectionManager).updateLastVerifiedBlock(connection.getNodeConfig(), 10L);
        verifyNoMoreInteractions(metrics);
        verifyNoMoreInteractions(requestPipeline);
    }

    @Test
    void testOnNext_endOfStream_itemsUnknown() {
        openConnectionAndResetMocks();
        connection.updateConnectionState(ConnectionState.ACTIVE);

        final PublishStreamResponse response = createEndOfStreamResponse(Code.UNKNOWN, 10L);
        connection.onNext(response);

        verify(metrics).incrementEndOfStreamCount(Code.UNKNOWN);
        verify(requestPipeline).onComplete();
        verify(connectionManager).jumpToBlock(-1L);
        verify(connectionManager).rescheduleConnection(connection, Duration.ofSeconds(30));
        verify(connectionManager).updateLastVerifiedBlock(connection.getNodeConfig(), 10L);
        verifyNoMoreInteractions(metrics);
        verifyNoMoreInteractions(requestPipeline);
    }

    @Test
    void testOnNext_skipBlock_sameAsStreaming() {
        final PublishStreamResponse response = createSkipBlock(25L);
        when(connectionManager.currentStreamingBlockNumber()).thenReturn(25L);
        connection.updateConnectionState(ConnectionState.ACTIVE);
        connection.onNext(response);

        verify(metrics).incrementSkipBlockCount();
        verify(connectionManager).jumpToBlock(26L); // jump to the response block number + 1
        verify(connectionManager).currentStreamingBlockNumber();
        verifyNoMoreInteractions(metrics);
        verifyNoMoreInteractions(requestPipeline);
        verifyNoMoreInteractions(connectionManager);
        verifyNoInteractions(bufferService);
    }

    @Test
    void testOnNext_skipBlock_notSameAsStreaming() {
        final PublishStreamResponse response = createSkipBlock(25L);
        when(connectionManager.currentStreamingBlockNumber()).thenReturn(26L);
        connection.updateConnectionState(ConnectionState.ACTIVE);

        connection.onNext(response);

        verify(metrics).incrementSkipBlockCount();
        verify(connectionManager).currentStreamingBlockNumber();
        verifyNoMoreInteractions(metrics);
        verifyNoMoreInteractions(requestPipeline);
        verifyNoMoreInteractions(connectionManager);
        verifyNoInteractions(bufferService);
    }

    @Test
    void testOnNext_resendBlock_blockExists() {
        final PublishStreamResponse response = createResendBlock(10L);
        when(bufferService.getBlockState(10L)).thenReturn(new BlockState(10L));

        connection.onNext(response);

        verify(metrics).incrementResendBlockCount();
        verify(connectionManager).jumpToBlock(10L);
        verify(bufferService).getBlockState(10L);
        verifyNoMoreInteractions(metrics);
        verifyNoMoreInteractions(requestPipeline);
        verifyNoMoreInteractions(connectionManager);
        verifyNoMoreInteractions(bufferService);
    }

    @Test
    void testOnNext_resendBlock_blockDoesNotExist() {
        openConnectionAndResetMocks();

        final PublishStreamResponse response = createResendBlock(10L);
        when(bufferService.getBlockState(10L)).thenReturn(null);
        connection.updateConnectionState(ConnectionState.ACTIVE);

        connection.onNext(response);

        verify(metrics).incrementResendBlockCount();
        verify(requestPipeline).onComplete();
        verify(connectionManager).jumpToBlock(-1L);
        verify(connectionManager).rescheduleConnection(connection, Duration.ofSeconds(30));
        verify(bufferService).getBlockState(10L);
        verifyNoMoreInteractions(metrics);
        verifyNoMoreInteractions(requestPipeline);
        verifyNoMoreInteractions(connectionManager);
        verifyNoMoreInteractions(bufferService);
    }

    @Test
    void testOnNext_unknown() {
        final PublishStreamResponse response = new PublishStreamResponse(new OneOf<>(ResponseOneOfType.UNSET, null));
        connection.updateConnectionState(ConnectionState.ACTIVE);
        connection.onNext(response);

        verify(metrics).incrementUnknownResponseCount();

        verifyNoMoreInteractions(metrics);
        verifyNoInteractions(requestPipeline);
        verifyNoInteractions(connectionManager);
        verifyNoInteractions(bufferService);
    }

    @Test
    void testSendRequest() {
        openConnectionAndResetMocks();
        final PublishStreamRequest request = createRequest(newBlockHeaderItem());

        connection.updateConnectionState(ConnectionState.ACTIVE);
        connection.sendRequest(request);

        verify(requestPipeline).onNext(request);
        verifyNoInteractions(metrics);
        verifyNoMoreInteractions(requestPipeline);
        verifyNoMoreInteractions(connectionManager);
        verifyNoInteractions(bufferService);
    }

    @Test
    void testSendRequest_notActive() {
        final PublishStreamRequest request = createRequest(newBlockHeaderItem());

        connection.createRequestPipeline();
        connection.updateConnectionState(ConnectionState.PENDING);
        connection.sendRequest(request);

        verifyNoInteractions(metrics);
        verifyNoMoreInteractions(requestPipeline);
        verifyNoMoreInteractions(connectionManager);
        verifyNoInteractions(bufferService);
    }

    @Test
    void testSendRequest_observerNull() {
        final PublishStreamRequest request = createRequest(newBlockHeaderItem());

        // don't create the observer
        connection.updateConnectionState(ConnectionState.PENDING);
        connection.sendRequest(request);

        verifyNoInteractions(metrics);
        verifyNoMoreInteractions(requestPipeline);
        verifyNoMoreInteractions(connectionManager);
        verifyNoInteractions(bufferService);
    }

    @Test
    void testSendRequest_withBlockProof() {
        openConnectionAndResetMocks();

        final BlockProof blockProof = BlockProof.newBuilder().block(1L).build();
        final BlockItem item = BlockItem.newBuilder().blockProof(blockProof).build();
        final PublishStreamRequest request = createRequest(item);

        connection.updateConnectionState(ConnectionState.ACTIVE);
        connection.sendRequest(request);

        verify(requestObserver).onNext(request);

        final Map<Long, Instant> blockSendTimestamps =
                (Map<Long, Instant>) BLOCK_SEND_TIMESTAMPS_HANDLE.get(connection);
        assertThat(blockSendTimestamps).containsKey(1L);
        assertThat(blockSendTimestamps.get(1L)).isNotNull();

        verifyNoMoreInteractions(requestObserver);
        verifyNoInteractions(metrics);
        verifyNoInteractions(connectionManager);
        verifyNoInteractions(stateManager);
    }

    @Test
    void testSendRequest_withMultipleBlockItems() {
        openConnectionAndResetMocks();

        final BlockProof blockProof = BlockProof.newBuilder().block(1L).build();
        final BlockHeader blockHeader = BlockHeader.newBuilder().number(2L).build();
        final BlockItem item1 = BlockItem.newBuilder().blockProof(blockProof).build();
        final BlockItem item2 = BlockItem.newBuilder().blockHeader(blockHeader).build();
        final PublishStreamRequest request = createRequest(item1, item2);

        connection.updateConnectionState(ConnectionState.ACTIVE);
        connection.sendRequest(request);

        verify(requestObserver).onNext(request);

        final Map<Long, Instant> blockSendTimestamps =
                (Map<Long, Instant>) BLOCK_SEND_TIMESTAMPS_HANDLE.get(connection);
        assertThat(blockSendTimestamps).containsKey(1L);
        assertThat(blockSendTimestamps).doesNotContainKey(2L);
        assertThat(blockSendTimestamps.get(1L)).isNotNull();

        verifyNoMoreInteractions(requestObserver);
        verifyNoInteractions(metrics);
        verifyNoInteractions(connectionManager);
        verifyNoInteractions(stateManager);
    }

    @Test
    void testClose() {
        openConnectionAndResetMocks();
        connection.updateConnectionState(ConnectionState.ACTIVE);

        // Verify task was scheduled to periodically reset the stream
        verify(executorService)
                .scheduleAtFixedRate(
                        any(Runnable.class),
                        eq(ONCE_PER_DAY_MILLIS), // initial delay
                        eq(ONCE_PER_DAY_MILLIS), // period
                        eq(TimeUnit.MILLISECONDS));

        connection.close(true);

        assertThat(connection.getConnectionState()).isEqualTo(ConnectionState.CLOSED);

        verify(connectionManager).jumpToBlock(-1L);
        verify(requestPipeline).onComplete();
        verifyNoInteractions(metrics);
        verifyNoMoreInteractions(requestPipeline);
        verifyNoMoreInteractions(connectionManager);
        verifyNoInteractions(bufferService);
    }

    @Test
    void testClose_failure() {
        openConnectionAndResetMocks();
        connection.updateConnectionState(ConnectionState.ACTIVE);

        // Verify task was scheduled to periodically reset the stream
        verify(executorService)
                .scheduleAtFixedRate(
                        any(Runnable.class),
                        eq(ONCE_PER_DAY_MILLIS), // initial delay
                        eq(ONCE_PER_DAY_MILLIS), // period
                        eq(TimeUnit.MILLISECONDS));

        connection.close(true);

        assertThat(connection.getConnectionState()).isEqualTo(ConnectionState.CLOSED);

        verify(connectionManager).jumpToBlock(-1L);
        verify(requestPipeline).onComplete();
        verifyNoInteractions(metrics);
        verifyNoMoreInteractions(requestPipeline);
        verifyNoMoreInteractions(connectionManager);
        verifyNoInteractions(bufferService);
    }

    @Test
    void testOnError() {
        openConnectionAndResetMocks();
        connection.updateConnectionState(ConnectionState.ACTIVE);

        connection.onError(new RuntimeException("oh bother"));

        assertThat(connection.getConnectionState()).isEqualTo(ConnectionState.CLOSED);

        verify(metrics).incrementOnErrorCount();

        verify(connectionManager).jumpToBlock(-1L);
        verify(requestPipeline).onComplete();
        verify(connectionManager).rescheduleConnection(connection, Duration.ofSeconds(30));
        verifyNoMoreInteractions(metrics);
        verifyNoMoreInteractions(requestPipeline);
        verifyNoMoreInteractions(connectionManager);
        verifyNoInteractions(bufferService);
    }

    @Test
    void testOnCompleted_streamClosingInProgress() {
        openConnectionAndResetMocks();
        connection.close(true); // call this so we mark the connection as closing
        resetMocks();

        connection.onComplete();

        verifyNoInteractions(metrics);
        verifyNoInteractions(requestPipeline);
        verifyNoInteractions(connectionManager);
        verifyNoInteractions(bufferService);
    }

    @Test
    void testOnCompleted_streamClosingNotInProgress() {
        openConnectionAndResetMocks();
        connection.updateConnectionState(ConnectionState.ACTIVE);

        // don't call close so we do not mark the connection as closing
        connection.onComplete();

        verify(connectionManager).jumpToBlock(-1L);
        verify(requestPipeline).onComplete();
        verify(connectionManager).rescheduleConnection(connection, Duration.ofSeconds(30));
        verifyNoMoreInteractions(metrics);
        verifyNoMoreInteractions(requestPipeline);
        verifyNoMoreInteractions(connectionManager);
        verifyNoInteractions(bufferService);
    }

    @Test
    void testHandleAcknowledgement_withLatencyTracking() {
        openConnectionAndResetMocks();

        final ConcurrentMap<Long, Instant> blockSendTimestamps =
                (ConcurrentMap<Long, Instant>) BLOCK_SEND_TIMESTAMPS_HANDLE.get(connection);
        final Instant sendTime = Instant.now().minus(Duration.ofMillis(100));
        blockSendTimestamps.put(1L, sendTime);

        final PublishStreamResponse response = createBlockAckResponse(1L);

        connection.onNext(response);

        verify(metrics).incrementAcknowledgedBlockCount();
        verify(metrics).recordAcknowledgementLatency(eq(LOCALHOST_8080), anyLong());
        verifyNoMoreInteractions(metrics);

        assertThat(blockSendTimestamps).doesNotContainKey(1L);
    }

    @Test
    void testHandleAcknowledgement_withHighLatency() {
        openConnectionAndResetMocks();

        final ConcurrentMap<Long, Instant> blockSendTimestamps =
                (ConcurrentMap<Long, Instant>) BLOCK_SEND_TIMESTAMPS_HANDLE.get(connection);
        final Instant sendTime = Instant.now().minus(Duration.ofMillis(1000));
        blockSendTimestamps.put(1L, sendTime);

        final PublishStreamResponse response = createBlockAckResponse(1L);

        connection.onNext(response);

        verify(metrics).incrementAcknowledgedBlockCount();
        verify(metrics).recordAcknowledgementLatency(eq(LOCALHOST_8080), anyLong());
        verify(metrics).recordHighLatencyEvent(eq(LOCALHOST_8080));
        verifyNoMoreInteractions(metrics);

        assertThat(blockSendTimestamps).doesNotContainKey(1L);
    }

    @Test
    void testHandleAcknowledgement_withConsecutiveHighLatency() {
        openConnectionAndResetMocks();
        connection.updateConnectionState(ConnectionState.ACTIVE);

        final ConcurrentMap<Long, Instant> blockSendTimestamps =
                (ConcurrentMap<Long, Instant>) BLOCK_SEND_TIMESTAMPS_HANDLE.get(connection);
        final Instant sendTime = Instant.now().minus(Duration.ofMillis(1000));
        blockSendTimestamps.put(1L, sendTime);
        blockSendTimestamps.put(2L, sendTime);
        blockSendTimestamps.put(3L, sendTime);

        connection.onNext(createBlockAckResponse(1L));
        connection.onNext(createBlockAckResponse(2L));
        connection.onNext(createBlockAckResponse(3L));

        verify(metrics, times(3)).incrementAcknowledgedBlockCount();
        verify(metrics, times(3)).recordAcknowledgementLatency(eq(LOCALHOST_8080), anyLong());
        verify(metrics, times(3)).recordHighLatencyEvent(eq(LOCALHOST_8080));

        verify(connectionManager)
                .rescheduleAndSelectNewNode(eq(connection), eq(BlockNodeConnection.LONGER_RETRY_DELAY));
        final ArgumentCaptor<PublishStreamRequest> requestCaptor = ArgumentCaptor.forClass(PublishStreamRequest.class);
        verify(requestObserver).onNext(requestCaptor.capture());
        assertEquals(
                PublishStreamRequest.EndStream.Code.TIMEOUT,
                requestCaptor.getValue().endStream().endCode());

        verify(requestObserver).onCompleted();

        assertThat(blockSendTimestamps).isEmpty();
    }

    @Test
    void testHandleAcknowledgement_withNoTimestamp() {
        openConnectionAndResetMocks();

        connection.onNext(createBlockAckResponse(1L));

        verify(metrics).incrementAcknowledgedBlockCount();
        verifyNoMoreInteractions(metrics);
    }

    // Utilities

    private void openConnectionAndResetMocks() {
        connection.createRequestPipeline();
        // reset the mocks interactions to remove tracked interactions as a result of starting the connection
        resetMocks();
    }

    private void resetMocks() {
        reset(connectionManager, requestPipeline, bufferService, metrics);
    }

    private AtomicBoolean isStreamingEnabled() {
        return (AtomicBoolean) isStreamingEnabledHandle.get(connectionManager);
    }
}<|MERGE_RESOLUTION|>--- conflicted
+++ resolved
@@ -15,12 +15,9 @@
 import static org.mockito.Mockito.verifyNoMoreInteractions;
 import static org.mockito.Mockito.when;
 
-<<<<<<< HEAD
 import com.hedera.hapi.block.stream.BlockItem;
 import com.hedera.hapi.block.stream.BlockProof;
 import com.hedera.hapi.block.stream.output.BlockHeader;
-=======
->>>>>>> ed5a8ba4
 import com.hedera.node.app.blocks.impl.streaming.BlockNodeConnection.ConnectionState;
 import com.hedera.node.app.metrics.BlockStreamMetrics;
 import com.hedera.node.config.ConfigProvider;
@@ -31,13 +28,10 @@
 import java.lang.invoke.MethodHandles.Lookup;
 import java.lang.invoke.VarHandle;
 import java.time.Duration;
-<<<<<<< HEAD
 import java.time.Instant;
 import java.util.Map;
 import java.util.Queue;
 import java.util.concurrent.ConcurrentMap;
-=======
->>>>>>> ed5a8ba4
 import java.util.concurrent.ScheduledExecutorService;
 import java.util.concurrent.TimeUnit;
 import java.util.concurrent.atomic.AtomicBoolean;
@@ -59,26 +53,17 @@
 @ExtendWith(MockitoExtension.class)
 class BlockNodeConnectionTest extends BlockNodeCommunicationTestBase {
     private static final long ONCE_PER_DAY_MILLIS = Duration.ofHours(24).toMillis();
-<<<<<<< HEAD
-    private static final VarHandle eosTimestampsHandle;
+    private static final VarHandle isStreamingEnabledHandle;
     private static final String LOCALHOST_8080 = "localhost:8080";
     private static final VarHandle BLOCK_SEND_TIMESTAMPS_HANDLE;
-=======
-    private static final VarHandle isStreamingEnabledHandle;
->>>>>>> ed5a8ba4
 
     static {
         try {
             final Lookup lookup = MethodHandles.lookup();
-<<<<<<< HEAD
-            eosTimestampsHandle = MethodHandles.privateLookupIn(BlockNodeConnection.class, lookup)
-                    .findVarHandle(BlockNodeConnection.class, "endOfStreamTimestamps", Queue.class);
+            isStreamingEnabledHandle = MethodHandles.privateLookupIn(BlockNodeConnectionManager.class, lookup)
+                    .findVarHandle(BlockNodeConnectionManager.class, "isStreamingEnabled", AtomicBoolean.class);
             BLOCK_SEND_TIMESTAMPS_HANDLE = MethodHandles.privateLookupIn(BlockNodeConnection.class, lookup)
                     .findVarHandle(BlockNodeConnection.class, "blockSendTimestamps", ConcurrentMap.class);
-=======
-            isStreamingEnabledHandle = MethodHandles.privateLookupIn(BlockNodeConnectionManager.class, lookup)
-                    .findVarHandle(BlockNodeConnectionManager.class, "isStreamingEnabled", AtomicBoolean.class);
->>>>>>> ed5a8ba4
         } catch (final Exception e) {
             throw new RuntimeException(e);
         }
