// SPDX-License-Identifier: Apache-2.0
package com.hedera.node.app.blocks.impl.streaming;

import static org.assertj.core.api.Assertions.assertThat;
import static org.assertj.core.api.Assertions.catchRuntimeException;
import static org.mockito.ArgumentMatchers.any;
import static org.mockito.ArgumentMatchers.anyLong;
import static org.mockito.ArgumentMatchers.eq;
import static org.mockito.Mockito.atLeast;
import static org.mockito.Mockito.atLeastOnce;
import static org.mockito.Mockito.doAnswer;
import static org.mockito.Mockito.doReturn;
import static org.mockito.Mockito.doThrow;
import static org.mockito.Mockito.lenient;
import static org.mockito.Mockito.mock;
import static org.mockito.Mockito.reset;
import static org.mockito.Mockito.spy;
import static org.mockito.Mockito.times;
import static org.mockito.Mockito.verify;
import static org.mockito.Mockito.verifyNoInteractions;
import static org.mockito.Mockito.verifyNoMoreInteractions;
import static org.mockito.Mockito.when;

import com.hedera.hapi.block.stream.BlockItem;
import com.hedera.node.app.blocks.impl.streaming.BlockNodeConnection.BlockItemsStreamRequest;
import com.hedera.node.app.blocks.impl.streaming.BlockNodeConnection.ConnectionState;
import com.hedera.node.app.blocks.impl.streaming.BlockNodeConnection.StreamRequest;
import com.hedera.node.app.metrics.BlockStreamMetrics;
import com.hedera.node.config.ConfigProvider;
import com.hedera.pbj.grpc.client.helidon.PbjGrpcClientConfig;
import com.hedera.pbj.runtime.OneOf;
import com.hedera.pbj.runtime.grpc.GrpcException;
import com.hedera.pbj.runtime.grpc.GrpcStatus;
import com.hedera.pbj.runtime.grpc.Pipeline;
import com.hedera.pbj.runtime.grpc.ServiceInterface.RequestOptions;
import io.helidon.webclient.api.WebClient;
import java.lang.invoke.MethodHandle;
import java.lang.invoke.MethodHandles;
import java.lang.invoke.MethodHandles.Lookup;
import java.lang.invoke.VarHandle;
import java.lang.reflect.Constructor;
import java.lang.reflect.Method;
import java.time.Duration;
import java.time.Instant;
import java.util.ArrayList;
import java.util.List;
import java.util.concurrent.ExecutorService;
import java.util.concurrent.Executors;
import java.util.concurrent.Flow;
import java.util.concurrent.Future;
import java.util.concurrent.ScheduledExecutorService;
import java.util.concurrent.ScheduledFuture;
import java.util.concurrent.TimeUnit;
import java.util.concurrent.TimeoutException;
import java.util.concurrent.atomic.AtomicBoolean;
import java.util.concurrent.atomic.AtomicLong;
import java.util.concurrent.atomic.AtomicReference;
import org.hiero.block.api.BlockItemSet;
import org.hiero.block.api.BlockStreamPublishServiceInterface.BlockStreamPublishServiceClient;
import org.hiero.block.api.PublishStreamRequest;
import org.hiero.block.api.PublishStreamRequest.EndStream;
import org.hiero.block.api.PublishStreamRequest.RequestOneOfType;
import org.hiero.block.api.PublishStreamResponse;
import org.hiero.block.api.PublishStreamResponse.EndOfStream;
import org.hiero.block.api.PublishStreamResponse.EndOfStream.Code;
import org.hiero.block.api.PublishStreamResponse.ResponseOneOfType;
import org.junit.jupiter.api.AfterEach;
import org.junit.jupiter.api.BeforeEach;
import org.junit.jupiter.api.Test;
import org.junit.jupiter.api.extension.ExtendWith;
import org.junit.jupiter.params.ParameterizedTest;
import org.junit.jupiter.params.provider.EnumSource;
import org.mockito.ArgumentCaptor;
import org.mockito.junit.jupiter.MockitoExtension;

@ExtendWith(MockitoExtension.class)
class BlockNodeConnectionTest extends BlockNodeCommunicationTestBase {
    private static final long ONCE_PER_DAY_MILLIS = Duration.ofHours(24).toMillis();
    private static final VarHandle connectionStateHandle;
    private static final Thread FAKE_WORKER_THREAD = new Thread(() -> {}, "fake-worker");
    private static final VarHandle streamingBlockNumberHandle;
    private static final VarHandle workerThreadRefHandle;
    private static final MethodHandle sendRequestHandle;

    static {
        try {
            final Lookup lookup = MethodHandles.lookup();
            connectionStateHandle = MethodHandles.privateLookupIn(BlockNodeConnection.class, lookup)
                    .findVarHandle(BlockNodeConnection.class, "connectionState", AtomicReference.class);
            streamingBlockNumberHandle = MethodHandles.privateLookupIn(BlockNodeConnection.class, lookup)
                    .findVarHandle(BlockNodeConnection.class, "streamingBlockNumber", AtomicLong.class);
            workerThreadRefHandle = MethodHandles.privateLookupIn(BlockNodeConnection.class, lookup)
                    .findVarHandle(BlockNodeConnection.class, "workerThreadRef", AtomicReference.class);

            final Method sendRequest = BlockNodeConnection.class.getDeclaredMethod("sendRequest", StreamRequest.class);
            sendRequest.setAccessible(true);
            sendRequestHandle = lookup.unreflect(sendRequest);
        } catch (final Exception e) {
            throw new RuntimeException(e);
        }
    }

    private BlockNodeConnection connection;
    private ConfigProvider configProvider;
    private BlockNodeConfiguration nodeConfig;
    private BlockNodeConnectionManager connectionManager;
    private BlockBufferService bufferService;
    private BlockStreamPublishServiceClient grpcServiceClient;
    private BlockStreamMetrics metrics;
    private Pipeline<? super PublishStreamRequest> requestPipeline;
    private ScheduledExecutorService executorService;
    private ExecutorService pipelineExecutor;
    private BlockNodeStats.HighLatencyResult latencyResult;
    private BlockNodeClientFactory clientFactory;

    private ExecutorService realExecutor;

    @BeforeEach
    @SuppressWarnings("unchecked")
    void beforeEach() throws Exception {
        configProvider = createConfigProvider(createDefaultConfigProvider());
        nodeConfig = newBlockNodeConfig(8080, 1);
        connectionManager = mock(BlockNodeConnectionManager.class);
        bufferService = mock(BlockBufferService.class);
        grpcServiceClient = mock(BlockStreamPublishServiceClient.class);
        metrics = mock(BlockStreamMetrics.class);
        requestPipeline = mock(Pipeline.class);
        executorService = mock(ScheduledExecutorService.class);
        pipelineExecutor = mock(ExecutorService.class);
        latencyResult = mock(BlockNodeStats.HighLatencyResult.class);

        // Set up default behavior for pipelineExecutor using a real executor
        // This ensures proper Future semantics while still being fast for tests
        // Individual tests can override this with their own specific mocks for timeout scenarios
        realExecutor = Executors.newCachedThreadPool();
        lenient()
                .doAnswer(invocation -> {
                    final Runnable runnable = invocation.getArgument(0);
                    return realExecutor.submit(runnable);
                })
                .when(pipelineExecutor)
                .submit(any(Runnable.class));

        // Also handle shutdown for cleanup
        lenient()
                .doAnswer(invocation -> {
                    realExecutor.shutdown();
                    return null;
                })
                .when(pipelineExecutor)
                .shutdown();

        lenient()
                .doAnswer(invocation -> {
                    final long timeout = invocation.getArgument(0);
                    final TimeUnit unit = invocation.getArgument(1);
                    return realExecutor.awaitTermination(timeout, unit);
                })
                .when(pipelineExecutor)
                .awaitTermination(anyLong(), any(TimeUnit.class));

        clientFactory = mock(BlockNodeClientFactory.class);
        lenient()
                .doReturn(grpcServiceClient)
                .when(clientFactory)
                .createClient(any(WebClient.class), any(PbjGrpcClientConfig.class), any(RequestOptions.class));
        connection = new BlockNodeConnection(
                configProvider,
                nodeConfig,
                connectionManager,
                bufferService,
                metrics,
                executorService,
                pipelineExecutor,
                null,
                clientFactory);

        // To avoid potential non-deterministic effects due to the worker thread, assign a fake worker thread to the
        // connection that does nothing.
        final AtomicReference<Thread> workerThreadRef = workerThreadRef();
        workerThreadRef.set(FAKE_WORKER_THREAD);

        lenient().doReturn(requestPipeline).when(grpcServiceClient).publishBlockStream(connection);
    }

    @AfterEach
    void afterEach() throws Exception {
        if (realExecutor != null) {
            realExecutor.shutdownNow();
        }

        // set the connection to closed so the worker thread stops gracefully
        connection.updateConnectionState(ConnectionState.CLOSED);
        final AtomicReference<Thread> workerThreadRef = workerThreadRef();

        // Wait for worker thread to terminate
        final Thread workerThread = workerThreadRef.get();
        if (workerThread != null && !workerThread.equals(FAKE_WORKER_THREAD)) {
            assertThat(workerThread.join(Duration.ofSeconds(2))).isTrue();
        }
    }

    @Test
    void testCreateRequestPipeline() {
        assertThat(connection.getConnectionState()).isEqualTo(ConnectionState.UNINITIALIZED);

        connection.createRequestPipeline();

        assertThat(connection.getConnectionState()).isEqualTo(ConnectionState.PENDING);
        verify(grpcServiceClient).publishBlockStream(connection);
        verify(clientFactory)
                .createClient(any(WebClient.class), any(PbjGrpcClientConfig.class), any(RequestOptions.class));
    }

    @Test
    void testCreateRequestPipeline_alreadyExists() {
        connection.createRequestPipeline();
        connection.createRequestPipeline();

        verify(grpcServiceClient).publishBlockStream(connection); // should only be called once
        verifyNoMoreInteractions(grpcServiceClient);
    }

    @Test
    void testConstructorWithInitialBlock() {
        // Create connection with initial block number
        connection = new BlockNodeConnection(
                configProvider,
                nodeConfig,
                connectionManager,
                bufferService,
                metrics,
                executorService,
                pipelineExecutor,
                100L,
                clientFactory);

        // Verify the streamingBlockNumber was set
        final AtomicLong streamingBlockNumber = streamingBlockNumber();
        assertThat(streamingBlockNumber).hasValue(100L);
    }

    /**
     * Tests TimeoutException handling during pipeline creation.
     * Uses mocks to simulate a timeout without actually waiting, making the test fast.
     */
    @Test
    void testCreateRequestPipeline_timeoutException() throws Exception {
        // Create a mock Future that will throw TimeoutException when get() is called
        @SuppressWarnings("unchecked")
        final Future<Object> mockFuture = mock(Future.class);
        when(mockFuture.get(anyLong(), any(TimeUnit.class))).thenThrow(new TimeoutException("Simulated timeout"));

        // Set up the pipelineExecutor to return mock future
        doReturn(mockFuture).when(pipelineExecutor).submit(any(Runnable.class));

        // Attempt to create pipeline - should timeout and throw
        final RuntimeException exception = catchRuntimeException(() -> connection.createRequestPipeline());

        assertThat(exception).isNotNull();
        assertThat(exception.getMessage()).contains("Pipeline creation timed out");
        assertThat(exception.getCause()).isInstanceOf(TimeoutException.class);

        // Verify timeout was detected and recorded
        verify(mockFuture).get(anyLong(), any(TimeUnit.class));
        verify(mockFuture).cancel(true);
        verify(metrics).recordPipelineOperationTimeout();

        // Connection should still be UNINITIALIZED since pipeline creation failed
        assertThat(connection.getConnectionState()).isEqualTo(ConnectionState.UNINITIALIZED);
    }

    /**
     * Tests InterruptedException handling during pipeline creation.
     * Uses mocks to simulate an interruption without actually waiting, making the test fast.
     */
    @Test
    void testCreateRequestPipeline_interruptedException() throws Exception {
        // Create a mock Future that will throw InterruptedException when get() is called
        @SuppressWarnings("unchecked")
        final Future<Object> mockFuture = mock(Future.class);
        when(mockFuture.get(anyLong(), any(TimeUnit.class)))
                .thenThrow(new InterruptedException("Simulated interruption"));

        // Set up the pipelineExecutor to return mock future
        doReturn(mockFuture).when(pipelineExecutor).submit(any(Runnable.class));

        // Attempt to create pipeline - should handle interruption and throw
        final RuntimeException exception = catchRuntimeException(() -> connection.createRequestPipeline());

        assertThat(exception).isNotNull();
        assertThat(exception.getMessage()).contains("Interrupted while creating pipeline");
        assertThat(exception.getCause()).isInstanceOf(InterruptedException.class);

        // Verify interruption was handled
        verify(mockFuture).get(anyLong(), any(TimeUnit.class));

        // Connection should still be UNINITIALIZED since pipeline creation failed
        assertThat(connection.getConnectionState()).isEqualTo(ConnectionState.UNINITIALIZED);
    }

    /**
     * Tests ExecutionException handling during pipeline creation.
     * Uses mocks to simulate an execution error without actually waiting, making the test fast.
     */
    @Test
    void testCreateRequestPipeline_executionException() throws Exception {
        // Create a mock Future that will throw ExecutionException when get() is called
        @SuppressWarnings("unchecked")
        final Future<Object> mockFuture = mock(Future.class);
        when(mockFuture.get(anyLong(), any(TimeUnit.class)))
                .thenThrow(new java.util.concurrent.ExecutionException(
                        "Simulated execution error", new RuntimeException("Underlying cause")));

        // Set up the pipelineExecutor to return mock future
        doReturn(mockFuture).when(pipelineExecutor).submit(any(Runnable.class));

        // Attempt to create pipeline - should handle execution exception and throw
        final RuntimeException exception = catchRuntimeException(() -> connection.createRequestPipeline());

        assertThat(exception).isNotNull();
        assertThat(exception.getMessage()).contains("Error creating pipeline");
        assertThat(exception.getCause()).isInstanceOf(RuntimeException.class);
        assertThat(exception.getCause().getMessage()).isEqualTo("Underlying cause");

        // Verify execution exception was handled
        verify(mockFuture).get(anyLong(), any(TimeUnit.class));

        // Connection should still be UNINITIALIZED since pipeline creation failed
        assertThat(connection.getConnectionState()).isEqualTo(ConnectionState.UNINITIALIZED);
    }

    @Test
    void testUpdatingConnectionState() {
        final ConnectionState preUpdateState = connection.getConnectionState();
        // this should be uninitialized because we haven't called connect yet
        assertThat(preUpdateState).isEqualTo(ConnectionState.UNINITIALIZED);
        connection.updateConnectionState(ConnectionState.ACTIVE);

        // Verify task was scheduled to periodically reset the stream
        verify(executorService)
                .scheduleAtFixedRate(
                        any(Runnable.class),
                        eq(ONCE_PER_DAY_MILLIS), // initial delay
                        eq(ONCE_PER_DAY_MILLIS), // period
                        eq(TimeUnit.MILLISECONDS));

        final ConnectionState postUpdateState = connection.getConnectionState();
        assertThat(postUpdateState).isEqualTo(ConnectionState.ACTIVE);
    }

    @Test
    void testHandleStreamError() {
        openConnectionAndResetMocks();
        connection.updateConnectionState(ConnectionState.ACTIVE);

        // Verify task was scheduled to periodically reset the stream
        verify(executorService)
                .scheduleAtFixedRate(
                        any(Runnable.class),
                        eq(ONCE_PER_DAY_MILLIS), // initial delay
                        eq(ONCE_PER_DAY_MILLIS), // period
                        eq(TimeUnit.MILLISECONDS));

        // do a quick sanity check on the state
        final ConnectionState preState = connection.getConnectionState();
        assertThat(preState).isEqualTo(ConnectionState.ACTIVE);

        connection.handleStreamFailure();

        final ConnectionState postState = connection.getConnectionState();
        assertThat(postState).isEqualTo(ConnectionState.CLOSED);

        verify(requestPipeline).onComplete();
        verify(connectionManager).rescheduleConnection(connection, Duration.ofSeconds(30), null, true);
        verifyNoMoreInteractions(requestPipeline);
    }

    @Test
    void testOnNext_acknowledgement_notStreaming() {
        final AtomicLong streamingBlockNumber = streamingBlockNumber();
        streamingBlockNumber.set(-1); // pretend we are currently not streaming any blocks
        final PublishStreamResponse response = createBlockAckResponse(10L);
        when(connectionManager.recordBlockAckAndCheckLatency(eq(connection.getNodeConfig()), eq(10L), any()))
                .thenReturn(latencyResult);
        when(latencyResult.shouldSwitch()).thenReturn(false);

        connection.updateConnectionState(ConnectionState.ACTIVE);
        connection.onNext(response);

        assertThat(streamingBlockNumber).hasValue(11); // moved to acked block + 1

        verify(connectionManager)
                .recordBlockAckAndCheckLatency(eq(connection.getNodeConfig()), eq(10L), any(Instant.class));
        verify(bufferService).getLastBlockNumberProduced();
        verify(bufferService).setLatestAcknowledgedBlock(10);
        verify(bufferService).getHighestAckedBlockNumber();
        verify(bufferService).getEarliestAvailableBlockNumber();
        verify(metrics).recordResponseReceived(ResponseOneOfType.ACKNOWLEDGEMENT);
        verify(metrics).recordStreamingBlockNumber(11);
        verifyNoMoreInteractions(metrics);
        verifyNoMoreInteractions(bufferService);
        verifyNoMoreInteractions(connectionManager);
    }

    @Test
    void testOnNext_acknowledgement_olderThanCurrentStreamingAndProducing() {
        final AtomicLong streamingBlockNumber = streamingBlockNumber();
        streamingBlockNumber.set(10); // pretend we are streaming block 10
        final PublishStreamResponse response = createBlockAckResponse(8L);
        when(bufferService.getLastBlockNumberProduced()).thenReturn(10L);
        when(connectionManager.recordBlockAckAndCheckLatency(eq(connection.getNodeConfig()), eq(8L), any()))
                .thenReturn(latencyResult);
        when(latencyResult.shouldSwitch()).thenReturn(false);

        connection.updateConnectionState(ConnectionState.ACTIVE);
        connection.onNext(response);

        assertThat(streamingBlockNumber).hasValue(10L); // should not change

        verify(bufferService).getLastBlockNumberProduced();
        verify(bufferService).setLatestAcknowledgedBlock(8);
        verify(bufferService).getHighestAckedBlockNumber();
        verify(bufferService).getEarliestAvailableBlockNumber();
        verify(metrics).recordResponseReceived(ResponseOneOfType.ACKNOWLEDGEMENT);
        verify(bufferService, times(8)).getBlockState(anyLong());
        verifyNoMoreInteractions(connectionManager);
        verifyNoMoreInteractions(bufferService);
        verifyNoMoreInteractions(metrics);
    }

    @Test
    void testOnNext_acknowledgement_newerThanCurrentProducing() {
        final AtomicLong streamingBlockNumber = streamingBlockNumber();
        streamingBlockNumber.set(10); // pretend we are streaming block 10
        final PublishStreamResponse response = createBlockAckResponse(11L);

        when(bufferService.getLastBlockNumberProduced()).thenReturn(10L);
        when(connectionManager.recordBlockAckAndCheckLatency(eq(connection.getNodeConfig()), eq(11L), any()))
                .thenReturn(latencyResult);
        when(latencyResult.shouldSwitch()).thenReturn(false);

        connection.updateConnectionState(ConnectionState.ACTIVE);
        connection.onNext(response);

        assertThat(streamingBlockNumber).hasValue(12); // should be 1 + acked block number

        verify(bufferService).getLastBlockNumberProduced();
        verify(bufferService).setLatestAcknowledgedBlock(11L);
        verify(bufferService).getHighestAckedBlockNumber();
        verify(bufferService).getEarliestAvailableBlockNumber();
        verify(metrics).recordResponseReceived(ResponseOneOfType.ACKNOWLEDGEMENT);
        verify(metrics).recordStreamingBlockNumber(12L);
        verify(bufferService, times(10)).getBlockState(anyLong());
        verifyNoMoreInteractions(connectionManager);
        verifyNoMoreInteractions(metrics);
        verifyNoMoreInteractions(bufferService);
    }

    @Test
    void testOnNext_acknowledgement_newerThanCurrentStreaming() {
        final AtomicLong streamingBlockNumber = streamingBlockNumber();
        streamingBlockNumber.set(8); // pretend we are streaming block 8
        final PublishStreamResponse response = createBlockAckResponse(11L);

        when(bufferService.getLastBlockNumberProduced()).thenReturn(12L);
        when(connectionManager.recordBlockAckAndCheckLatency(eq(connection.getNodeConfig()), eq(11L), any()))
                .thenReturn(latencyResult);
        when(latencyResult.shouldSwitch()).thenReturn(false);

        connection.updateConnectionState(ConnectionState.ACTIVE);
        connection.onNext(response);

        assertThat(streamingBlockNumber).hasValue(12); // should be 1 + acked block number

        verify(bufferService).getLastBlockNumberProduced();
        verify(bufferService).setLatestAcknowledgedBlock(11L);
        verify(bufferService).getHighestAckedBlockNumber();
        verify(bufferService).getEarliestAvailableBlockNumber();
        verify(metrics).recordResponseReceived(ResponseOneOfType.ACKNOWLEDGEMENT);
        verify(metrics).recordStreamingBlockNumber(12L);
        verify(bufferService, times(11)).getBlockState(anyLong());
        verifyNoMoreInteractions(connectionManager);
        verifyNoMoreInteractions(metrics);
        verifyNoMoreInteractions(bufferService);
    }

    // Tests acknowledgement equal to current streaming/producing blocks (should not jump)
    @Test
    void testOnNext_acknowledgement_equalToCurrentStreamingAndProducing() {
        final AtomicLong streamingBlockNumber = streamingBlockNumber();
        streamingBlockNumber.set(10); // pretend we are streaming block 10
        final PublishStreamResponse response = createBlockAckResponse(10L);

        when(bufferService.getLastBlockNumberProduced()).thenReturn(10L);
        when(connectionManager.recordBlockAckAndCheckLatency(eq(connection.getNodeConfig()), eq(10L), any()))
                .thenReturn(latencyResult);
        when(latencyResult.shouldSwitch()).thenReturn(false);

        connection.updateConnectionState(ConnectionState.ACTIVE);
        connection.onNext(response);

        // Should not jump to block since acknowledgement is not newer
        assertThat(streamingBlockNumber).hasValue(10L);

        verify(bufferService).getLastBlockNumberProduced();
        verify(bufferService).setLatestAcknowledgedBlock(10L);
        verify(bufferService).getHighestAckedBlockNumber();
        verify(bufferService).getEarliestAvailableBlockNumber();
        verify(metrics).recordResponseReceived(ResponseOneOfType.ACKNOWLEDGEMENT);
        verify(bufferService, times(10)).getBlockState(anyLong());
        verifyNoMoreInteractions(connectionManager);
        verifyNoMoreInteractions(metrics);
        verifyNoMoreInteractions(bufferService);
    }

    @Test
    void testOnNext_acknowledgement_highLatencyShouldSwitch() {
        final AtomicLong streamingBlockNumber = streamingBlockNumber();
        streamingBlockNumber.set(10);
        final PublishStreamResponse response = createBlockAckResponse(10L);

        when(bufferService.getLastBlockNumberProduced()).thenReturn(10L);
        when(connectionManager.recordBlockAckAndCheckLatency(eq(connection.getNodeConfig()), eq(10L), any()))
                .thenReturn(latencyResult);
        when(latencyResult.shouldSwitch()).thenReturn(true);
        when(latencyResult.consecutiveHighLatencyEvents()).thenReturn(5);
        when(connectionManager.isOnlyOneBlockNodeConfigured()).thenReturn(false);

        connection.updateConnectionState(ConnectionState.ACTIVE);
        connection.onNext(response);

        // Should not jump to block since acknowledgement is not newer
        assertThat(streamingBlockNumber).hasValue(10L);

        verify(bufferService).getLastBlockNumberProduced();
        verify(bufferService).setLatestAcknowledgedBlock(10L);
        verify(metrics).recordResponseReceived(ResponseOneOfType.ACKNOWLEDGEMENT);
        verify(connectionManager).isOnlyOneBlockNodeConfigured();
        verify(connectionManager).rescheduleConnection(eq(connection), any(Duration.class), eq(null), eq(true));
    }

    @Test
    void testScheduleStreamResetTask() {
        openConnectionAndResetMocks();
        connection.updateConnectionState(ConnectionState.ACTIVE);

        // Verify task was scheduled to periodically reset the stream
        verify(executorService)
                .scheduleAtFixedRate(
                        any(Runnable.class),
                        eq(ONCE_PER_DAY_MILLIS), // initial delay
                        eq(ONCE_PER_DAY_MILLIS), // period
                        eq(TimeUnit.MILLISECONDS));

        verifyNoMoreInteractions(executorService);
        verifyNoInteractions(metrics);
        verifyNoInteractions(bufferService);
    }

    @ParameterizedTest
    @EnumSource(
            value = EndOfStream.Code.class,
            names = {"ERROR", "PERSISTENCE_FAILED"})
    void testOnNext_endOfStream_blockNodeInternalError(final EndOfStream.Code responseCode) {
        openConnectionAndResetMocks();
        connection.updateConnectionState(ConnectionState.ACTIVE);

        final PublishStreamResponse response = createEndOfStreamResponse(responseCode, 10L);
        connection.onNext(response);

        verify(metrics).recordLatestBlockEndOfStream(10L);
        verify(metrics).recordResponseEndOfStreamReceived(responseCode);
        verify(metrics).recordConnectionClosed();
        verify(metrics).recordActiveConnectionIp(-1L);
        verify(requestPipeline).onComplete();
        verify(connectionManager).rescheduleConnection(connection, Duration.ofSeconds(30), null, true);
        verifyNoMoreInteractions(metrics);
        verifyNoMoreInteractions(requestPipeline);
    }

    @ParameterizedTest
    @EnumSource(
            value = EndOfStream.Code.class,
            names = {"TIMEOUT", "DUPLICATE_BLOCK", "BAD_BLOCK_PROOF", "INVALID_REQUEST"})
    void testOnNext_endOfStream_clientFailures(final EndOfStream.Code responseCode) {
        openConnectionAndResetMocks();
        connection.updateConnectionState(ConnectionState.ACTIVE);

        final PublishStreamResponse response = createEndOfStreamResponse(responseCode, 10L);
        connection.onNext(response);

        verify(metrics).recordLatestBlockEndOfStream(10L);
        verify(metrics).recordResponseEndOfStreamReceived(responseCode);
        verify(metrics).recordConnectionClosed();
        verify(metrics).recordActiveConnectionIp(-1L);
        verify(requestPipeline).onComplete();
        verify(connectionManager).rescheduleConnection(connection, null, 11L, false);
        verifyNoMoreInteractions(metrics);
        verifyNoMoreInteractions(requestPipeline);
    }

    @Test
    void testOnNext_endOfStream_blockNodeGracefulShutdown() {
        openConnectionAndResetMocks();
        // STREAM_ITEMS_SUCCESS is sent when the block node is gracefully shutting down
        final PublishStreamResponse response = createEndOfStreamResponse(Code.SUCCESS, 10L);
        connection.updateConnectionState(ConnectionState.ACTIVE);
        connection.onNext(response);

        verify(metrics).recordLatestBlockEndOfStream(10L);
        verify(metrics).recordResponseEndOfStreamReceived(Code.SUCCESS);
        verify(metrics).recordConnectionClosed();
        verify(metrics).recordActiveConnectionIp(-1L);
        verify(requestPipeline).onComplete();
        verify(connectionManager).rescheduleConnection(connection, Duration.ofSeconds(30), null, true);
        verifyNoMoreInteractions(metrics);
        verifyNoMoreInteractions(requestPipeline);
    }

    @Test
    void testOnNext_endOfStream_blockNodeBehind_blockExists() {
        openConnectionAndResetMocks();
        final PublishStreamResponse response = createEndOfStreamResponse(Code.BEHIND, 10L);
        when(bufferService.getHighestAckedBlockNumber()).thenReturn(10L);
        when(bufferService.getBlockState(11L)).thenReturn(new BlockState(11L));
        connection.updateConnectionState(ConnectionState.ACTIVE);

        connection.onNext(response);

        verify(metrics).recordLatestBlockEndOfStream(10L);
        verify(metrics).recordResponseEndOfStreamReceived(Code.BEHIND);
        verify(metrics).recordConnectionClosed();
        verify(metrics).recordActiveConnectionIp(-1L);
        verify(requestPipeline).onComplete();
        verify(connectionManager).rescheduleConnection(connection, null, 11L, false);
        verify(bufferService).getBlockState(11L);
        verifyNoMoreInteractions(metrics);
        verifyNoMoreInteractions(requestPipeline);
    }

    @Test
    void testOnNext_endOfStream_blockNodeBehind_blockDoesNotExist() {
        openConnectionAndResetMocks();
        final PublishStreamResponse response = createEndOfStreamResponse(Code.BEHIND, 10L);
        when(bufferService.getHighestAckedBlockNumber()).thenReturn(10L);
        when(bufferService.getBlockState(11L)).thenReturn(null);

        connection.updateConnectionState(ConnectionState.ACTIVE);
        connection.onNext(response);

        verify(metrics).recordLatestBlockEndOfStream(10L);
        verify(metrics).recordResponseEndOfStreamReceived(Code.BEHIND);
        verify(metrics).recordConnectionClosed();
        verify(metrics).recordActiveConnectionIp(-1L);
        verify(metrics).recordRequestEndStreamSent(EndStream.Code.TOO_FAR_BEHIND);
        verify(metrics).recordRequestLatency(anyLong());
        verify(bufferService, times(1)).getEarliestAvailableBlockNumber();
        verify(bufferService, times(2)).getHighestAckedBlockNumber();
        verify(bufferService).getBlockState(11L);
        verify(requestPipeline)
                .onNext(PublishStreamRequest.newBuilder()
                        .endStream(EndStream.newBuilder()
                                .endCode(EndStream.Code.TOO_FAR_BEHIND)
                                .latestBlockNumber(10L)
                                .build())
                        .build());
        verify(requestPipeline).onComplete();
        verify(connectionManager).rescheduleConnection(connection, Duration.ofSeconds(30), null, true);
        verifyNoMoreInteractions(metrics);
        verifyNoMoreInteractions(requestPipeline);
    }

    @Test
    void testOnNext_endOfStream_itemsUnknown() {
        openConnectionAndResetMocks();
        connection.updateConnectionState(ConnectionState.ACTIVE);

        final PublishStreamResponse response = createEndOfStreamResponse(Code.UNKNOWN, 10L);
        connection.onNext(response);

        verify(metrics).recordLatestBlockEndOfStream(10L);
        verify(metrics).recordResponseEndOfStreamReceived(Code.UNKNOWN);
        verify(metrics).recordConnectionClosed();
        verify(metrics).recordActiveConnectionIp(-1L);
        verify(requestPipeline).onComplete();
        verify(connectionManager).rescheduleConnection(connection, Duration.ofSeconds(30), null, true);
        verifyNoMoreInteractions(metrics);
        verifyNoMoreInteractions(requestPipeline);
    }

    @Test
    void testOnNext_skipBlock_sameAsStreaming() {
        final AtomicLong streamingBlockNumber = streamingBlockNumber();
        streamingBlockNumber.set(25); // pretend we are currently streaming block 25
        final PublishStreamResponse response = createSkipBlock(25L);
        connection.updateConnectionState(ConnectionState.ACTIVE);
        connection.onNext(response);

        assertThat(streamingBlockNumber).hasValue(26);

        verify(metrics).recordLatestBlockSkipBlock(25L);
        verify(metrics).recordResponseReceived(ResponseOneOfType.SKIP_BLOCK);
        verify(metrics).recordStreamingBlockNumber(26);
        verifyNoMoreInteractions(metrics);
        verifyNoMoreInteractions(requestPipeline);
        verifyNoMoreInteractions(connectionManager);
        verifyNoInteractions(bufferService);
    }

    @Test
    void testOnNext_skipBlockOlderBlock() {
        final AtomicLong streamingBlockNumber = streamingBlockNumber();
        streamingBlockNumber.set(27); // pretend we are currently streaming block 27
        final PublishStreamResponse response = createSkipBlock(25L);
        connection.updateConnectionState(ConnectionState.ACTIVE);

        connection.onNext(response);

        assertThat(streamingBlockNumber).hasValue(27);

        verify(metrics).recordLatestBlockSkipBlock(25L);
        verify(metrics).recordResponseReceived(ResponseOneOfType.SKIP_BLOCK);
        verifyNoMoreInteractions(metrics);
        verifyNoMoreInteractions(requestPipeline);
        verifyNoMoreInteractions(connectionManager);
        verifyNoInteractions(bufferService);
    }

    @Test
    void testOnNext_resendBlock_blockExists() {
        final AtomicLong streamingBlockNumber = streamingBlockNumber();
        streamingBlockNumber.set(11); // pretend we are currently streaming block 11
        final PublishStreamResponse response = createResendBlock(10L);
        when(bufferService.getBlockState(10L)).thenReturn(new BlockState(10L));

        connection.onNext(response);

        assertThat(streamingBlockNumber).hasValue(10);

        verify(metrics).recordLatestBlockResendBlock(10L);
        verify(metrics).recordResponseReceived(ResponseOneOfType.RESEND_BLOCK);
        verify(metrics).recordStreamingBlockNumber(10);
        verify(bufferService).getBlockState(10L);
        verifyNoMoreInteractions(metrics);
        verifyNoMoreInteractions(requestPipeline);
        verifyNoMoreInteractions(connectionManager);
        verifyNoMoreInteractions(bufferService);
    }

    @Test
    void testOnNext_resendBlock_blockDoesNotExist_TooFarBehind() {
        openConnectionAndResetMocks();

        final AtomicLong streamingBlockNumber = streamingBlockNumber();
        streamingBlockNumber.set(11); // pretend we are currently streaming block 11
        final PublishStreamResponse response = createResendBlock(10L);
        when(bufferService.getBlockState(10L)).thenReturn(null);
        when(bufferService.getEarliestAvailableBlockNumber()).thenReturn(11L);
        connection.updateConnectionState(ConnectionState.ACTIVE);

        connection.onNext(response);

        verify(metrics).recordLatestBlockResendBlock(10L);
        verify(metrics).recordResponseReceived(ResponseOneOfType.RESEND_BLOCK);
        verify(metrics).recordConnectionClosed();
        verify(metrics).recordActiveConnectionIp(-1L);
        verify(metrics).recordRequestLatency(anyLong());
        verify(metrics).recordRequestEndStreamSent(EndStream.Code.TOO_FAR_BEHIND);
        verify(requestPipeline).onNext(createRequest(EndStream.Code.TOO_FAR_BEHIND, 11L));
        verify(requestPipeline).onComplete();
        verify(connectionManager).rescheduleConnection(connection, Duration.ofSeconds(30), null, true);
        verify(connectionManager).notifyConnectionClosed(connection);
        verify(bufferService).getBlockState(10L);
        verify(bufferService, times(2)).getEarliestAvailableBlockNumber();
        verify(bufferService).getHighestAckedBlockNumber();
        verifyNoMoreInteractions(metrics);
        verifyNoMoreInteractions(requestPipeline);
        verifyNoMoreInteractions(connectionManager);
        verifyNoMoreInteractions(bufferService);
    }

    @Test
    void testOnNext_resendBlock_blockDoesNotExist_Error() {
        openConnectionAndResetMocks();

        final AtomicLong streamingBlockNumber = streamingBlockNumber();
        streamingBlockNumber.set(11); // pretend we are currently streaming block 11
        final PublishStreamResponse response = createResendBlock(10L);
        when(bufferService.getBlockState(10L)).thenReturn(null);
        connection.updateConnectionState(ConnectionState.ACTIVE);

        connection.onNext(response);

        verify(metrics).recordLatestBlockResendBlock(10L);
        verify(metrics).recordResponseReceived(ResponseOneOfType.RESEND_BLOCK);
        verify(metrics).recordConnectionClosed();
        verify(metrics).recordActiveConnectionIp(-1L);
        verify(metrics).recordRequestLatency(anyLong());
        verify(metrics).recordRequestEndStreamSent(EndStream.Code.ERROR);
        verify(requestPipeline).onNext(createRequest(EndStream.Code.ERROR));
        verify(requestPipeline).onComplete();
        verify(connectionManager).rescheduleConnection(connection, Duration.ofSeconds(30), null, true);
        verify(bufferService).getBlockState(10L);
        verify(bufferService, times(2)).getEarliestAvailableBlockNumber();
        verify(bufferService).getLastBlockNumberProduced();
        verify(bufferService).getHighestAckedBlockNumber();
        verifyNoMoreInteractions(metrics);
        verifyNoMoreInteractions(requestPipeline);
        verifyNoMoreInteractions(bufferService);
    }

    @Test
    void testOnNext_unknown() {
        final PublishStreamResponse response = new PublishStreamResponse(new OneOf<>(ResponseOneOfType.UNSET, null));
        connection.updateConnectionState(ConnectionState.ACTIVE);
        connection.onNext(response);

        verify(metrics).recordUnknownResponseReceived();

        verifyNoMoreInteractions(metrics);
        verifyNoInteractions(requestPipeline);
        verifyNoInteractions(connectionManager);
        verifyNoInteractions(bufferService);
    }

    @Test
    void testSendRequest() {
        openConnectionAndResetMocks();
        final PublishStreamRequest request = createRequest(newBlockHeaderItem());

        connection.updateConnectionState(ConnectionState.ACTIVE);
        sendRequest(new BlockItemsStreamRequest(request, 1L, 1, 1, false, false));

        verify(requestPipeline).onNext(request);
        verify(metrics).recordRequestSent(RequestOneOfType.BLOCK_ITEMS);
        verify(metrics).recordBlockItemsSent(1);
        verify(metrics).recordRequestLatency(anyLong());
        verify(metrics).recordRequestBlockItemCount(1);
        verify(metrics).recordRequestBytes(anyLong());
        verifyNoMoreInteractions(metrics);
        verifyNoMoreInteractions(requestPipeline);
        verifyNoMoreInteractions(connectionManager);
        verifyNoInteractions(bufferService);
    }

    @Test
    void testSendRequest_notActive() {
        final PublishStreamRequest request = createRequest(newBlockHeaderItem());

        connection.createRequestPipeline();
        connection.updateConnectionState(ConnectionState.PENDING);
        sendRequest(new BlockItemsStreamRequest(request, 1L, 1, 1, false, false));

        verify(metrics).recordConnectionOpened();
        verifyNoMoreInteractions(metrics);
        verifyNoMoreInteractions(requestPipeline);
        verifyNoMoreInteractions(connectionManager);
        verifyNoInteractions(bufferService);
    }

    @Test
    void testSendRequest_observerNull() {
        final PublishStreamRequest request = createRequest(newBlockHeaderItem());

        // don't create the observer
        connection.updateConnectionState(ConnectionState.PENDING);
        sendRequest(new BlockItemsStreamRequest(request, 1L, 1, 1, false, false));

        verifyNoInteractions(metrics);
        verifyNoMoreInteractions(requestPipeline);
        verifyNoMoreInteractions(connectionManager);
        verifyNoInteractions(bufferService);
    }

    @Test
    void testSendRequest_errorWhileActive() {
        openConnectionAndResetMocks();
        connection.updateConnectionState(ConnectionState.ACTIVE);
        doThrow(new RuntimeException("kaboom!")).when(requestPipeline).onNext(any());
        final PublishStreamRequest request = createRequest(newBlockHeaderItem());

        final RuntimeException e =
                catchRuntimeException(() -> sendRequest(new BlockItemsStreamRequest(request, 1L, 1, 1, false, false)));
        assertThat(e).isInstanceOf(RuntimeException.class);
        // Exception gets wrapped when executed in virtual thread executor
        assertThat(e.getMessage()).contains("Error executing pipeline.onNext()");
        assertThat(e.getCause()).isInstanceOf(RuntimeException.class);
        assertThat(e.getCause().getMessage()).isEqualTo("kaboom!");

        verify(metrics).recordRequestSendFailure();
        verifyNoMoreInteractions(metrics);
    }

    @Test
    void testSendRequest_errorWhileNotActive() {
        openConnectionAndResetMocks();
        doThrow(new RuntimeException("kaboom!")).when(requestPipeline).onNext(any());

        final BlockNodeConnection spiedConnection = spy(connection);
        doReturn(ConnectionState.ACTIVE, ConnectionState.CLOSING)
                .when(spiedConnection)
                .getConnectionState();
        final PublishStreamRequest request = createRequest(newBlockHeaderItem());

        sendRequest(spiedConnection, new BlockItemsStreamRequest(request, 1L, 1, 1, false, false));

        verify(requestPipeline).onNext(any());
        verify(spiedConnection, atLeast(2)).getConnectionState();

        verifyNoInteractions(metrics);
    }

    // Tests sendRequest when ACTIVE but requestPipeline is null (should do nothing)
    @Test
    void testSendRequest_activeButPipelineNull() {
        final PublishStreamRequest request = createRequest(newBlockHeaderItem());

        // Set to ACTIVE state but don't create the pipeline
        connection.updateConnectionState(ConnectionState.ACTIVE);
        // requestPipeline remains null since we didn't call createRequestPipeline()

        sendRequest(new BlockItemsStreamRequest(request, 1L, 1, 1, false, false));

        // Should not interact with anything since pipeline is null
        verifyNoInteractions(metrics);
        verifyNoInteractions(requestPipeline);
        verifyNoInteractions(connectionManager);
        verifyNoInteractions(bufferService);
    }

    @Test
<<<<<<< HEAD
    void testCloseAtBlockBoundary_noActiveBlock() throws Exception {
        // re-create the connection so we get the worker thread to run
        final long blockNumber = 10;
        // indicate we want to start with block 10, but don't add the block to the buffer

        connection = new BlockNodeConnection(
                configProvider,
                nodeConfig,
                connectionManager,
                bufferService,
                metrics,
                executorService,
                pipelineExecutor,
                blockNumber, // start streaming with block 10
                clientFactory);

        lenient().doReturn(requestPipeline).when(grpcServiceClient).publishBlockStream(connection);

        connection.createRequestPipeline();
        connection.updateConnectionState(ConnectionState.ACTIVE); // this will start the worker thread

        assertThat(workerThreadRef()).doesNotHaveNullValue();

        // sleep for a bit to let the worker run
        sleep(250);

        // signal to close at the block boundary
        connection.closeAtBlockBoundary();

        // the worker should determine there is no block available to stream and with the flag enabled to close at the
        // nearest block boundary, the connection should be closed without sending any items

        // sleep for a short period to make sure the worker as run after setting the flag
        sleep(100);

        // now the connection should be closed and all the items are sent
        assertThat(connection.getConnectionState()).isEqualTo(ConnectionState.CLOSED);

        final ArgumentCaptor<PublishStreamRequest> requestCaptor = ArgumentCaptor.forClass(PublishStreamRequest.class);

        // only one request should be sent and it should be the EndStream message
        verify(requestPipeline).onNext(requestCaptor.capture());

        assertThat(requestCaptor.getAllValues()).hasSize(1);
        final PublishStreamRequest req = requestCaptor.getAllValues().getFirst();
        final EndStream endStream = req.endStream();
        assertThat(endStream).isNotNull();
        assertThat(endStream.endCode()).isEqualTo(EndStream.Code.RESET);

        verify(requestPipeline).onComplete();
        verify(bufferService, atLeastOnce()).getBlockState(blockNumber);
        verify(bufferService, atLeastOnce()).getEarliestAvailableBlockNumber();
        verify(bufferService).getHighestAckedBlockNumber();
        verify(metrics).recordConnectionOpened();
        verify(metrics).recordRequestLatency(anyLong());
        verify(metrics).recordRequestEndStreamSent(EndStream.Code.RESET);
        verify(metrics).recordConnectionClosed();
        verify(metrics).recordActiveConnectionIp(-1L);
        verify(metrics).recordStreamingBlockNumber(10L);

        verifyNoMoreInteractions(metrics);
        verifyNoMoreInteractions(requestPipeline);
        verifyNoMoreInteractions(bufferService);
    }

    @Test
    void testCloseAtBlockBoundary_activeBlock() throws Exception {
        // re-create the connection so we get the worker thread to run
        final long blockNumber = 10;
        final BlockState block = new BlockState(blockNumber);
        when(bufferService.getBlockState(blockNumber)).thenReturn(block);

        connection = new BlockNodeConnection(
                configProvider,
                nodeConfig,
                connectionManager,
                bufferService,
                metrics,
                executorService,
                pipelineExecutor,
                blockNumber, // start streaming with block 10
                clientFactory);

        lenient().doReturn(requestPipeline).when(grpcServiceClient).publishBlockStream(connection);

        connection.createRequestPipeline();
        connection.updateConnectionState(ConnectionState.ACTIVE); // this will start the worker thread

        assertThat(workerThreadRef()).doesNotHaveNullValue();

        block.addItem(newBlockHeaderItem(blockNumber));
        block.addItem(newBlockTxItem(1_345));

        sleep(500); // sleep for a bit to ensure the items get sent

        // now signal to close the connection at the block boundary
        connection.closeAtBlockBoundary();

        // sleep for a little bit, then add more items including the proof and ensure they are all sent
        sleep(100);

        block.addItem(newBlockTxItem(5_039));
        block.addItem(newBlockTxItem(590));
        block.addItem(newBlockProofItem(blockNumber, 3_501));
        block.closeBlock();

        sleep(500);

        // now the connection should be closed and all the items are sent
        assertThat(connection.getConnectionState()).isEqualTo(ConnectionState.CLOSED);

        final ArgumentCaptor<PublishStreamRequest> requestCaptor = ArgumentCaptor.forClass(PublishStreamRequest.class);

        /*
        There should be at least 3 requests.
        All items, in order are:
        1) Block header         <-+
        2) Signed transaction     |
        3) Signed transaction     +- 1 or more requests
        4) Signed transaction     |
        5) Block proof          <-+
        6) Block end            <--- single request
        7) EndStream with RESET <--- single request
         */

        verify(requestPipeline, atLeast(3)).onNext(requestCaptor.capture());
        final List<PublishStreamRequest> requests = requestCaptor.getAllValues();

        final PublishStreamRequest lastRequest = requests.getLast();
        final EndStream endStream = lastRequest.endStream();
        assertThat(endStream).isNotNull();
        assertThat(endStream.endCode()).isEqualTo(EndStream.Code.RESET);

        final PublishStreamRequest secondToLastRequest = requests.get(requests.size() - 2);
        final BlockEnd blockEnd = secondToLastRequest.endOfBlock();
        assertThat(blockEnd).isNotNull();
        assertThat(blockEnd.blockNumber()).isEqualTo(blockNumber);

        // collect the block items
        final List<BlockItem> items = new ArrayList<>();
        for (int i = 0; i < requests.size() - 2; ++i) {
            final PublishStreamRequest request = requests.get(i);
            final BlockItemSet bis = request.blockItems();
            if (bis != null) {
                items.addAll(bis.blockItems());
            }
        }

        // there should be 5 items
        assertThat(items).hasSize(5);
        for (int i = 0; i < 5; ++i) {
            final BlockItem blockItem = items.get(i);

            if (i == 0) {
                // the first item should be the block header
                final BlockHeader header = blockItem.blockHeader();
                assertThat(header).isNotNull();
                assertThat(header.number()).isEqualTo(blockNumber);
            } else if (i == 4) {
                // the last item should be the block proof
                final BlockProof proof = blockItem.blockProof();
                assertThat(proof).isNotNull();
                assertThat(proof.block()).isEqualTo(blockNumber);
            } else {
                // the other items should all be signed transactions
                assertThat(blockItem.signedTransaction()).isNotNull();
            }
        }

        verify(requestPipeline).onComplete();
        verify(bufferService).getBlockState(blockNumber);
        verify(bufferService).getEarliestAvailableBlockNumber();
        verify(bufferService).getHighestAckedBlockNumber();
        verify(metrics).recordConnectionOpened();
        verify(metrics, atLeastOnce()).recordRequestLatency(anyLong());
        verify(metrics, atLeastOnce()).recordRequestSent(RequestOneOfType.BLOCK_ITEMS);
        verify(metrics, atLeastOnce()).recordBlockItemsSent(anyInt());
        verify(metrics).recordRequestSent(RequestOneOfType.END_OF_BLOCK);
        verify(metrics).recordRequestEndStreamSent(EndStream.Code.RESET);
        verify(metrics).recordConnectionClosed();
        verify(metrics).recordActiveConnectionIp(-1L);
        verify(metrics, atLeast(2)).recordRequestBlockItemCount(anyInt());
        verify(metrics).recordStreamingBlockNumber(10L);
        verify(metrics, atLeast(2)).recordRequestBytes(anyLong());
        verify(metrics).recordLatestBlockEndOfBlockSent(anyLong());
        verify(metrics).recordHeaderSentToBlockEndSentLatency(anyLong());

        verifyNoMoreInteractions(metrics);
        verifyNoMoreInteractions(requestPipeline);
        verifyNoMoreInteractions(bufferService);
    }

    @Test
=======
>>>>>>> 89a6b335
    void testClose() {
        openConnectionAndResetMocks();
        connection.updateConnectionState(ConnectionState.ACTIVE);

        // Verify task was scheduled to periodically reset the stream
        verify(executorService)
                .scheduleAtFixedRate(
                        any(Runnable.class),
                        eq(ONCE_PER_DAY_MILLIS), // initial delay
                        eq(ONCE_PER_DAY_MILLIS), // period
                        eq(TimeUnit.MILLISECONDS));

        connection.close(true);

        assertThat(connection.getConnectionState()).isEqualTo(ConnectionState.CLOSED);

        verify(metrics).recordConnectionClosed();
        verify(metrics).recordActiveConnectionIp(-1L);
        verify(requestPipeline).onComplete();
        verifyNoMoreInteractions(metrics);
        verifyNoMoreInteractions(requestPipeline);
        verifyNoInteractions(bufferService);
    }

    @Test
    void testClose_failure() {
        openConnectionAndResetMocks();
        connection.updateConnectionState(ConnectionState.ACTIVE);

        // Verify task was scheduled to periodically reset the stream
        verify(executorService)
                .scheduleAtFixedRate(
                        any(Runnable.class),
                        eq(ONCE_PER_DAY_MILLIS), // initial delay
                        eq(ONCE_PER_DAY_MILLIS), // period
                        eq(TimeUnit.MILLISECONDS));

        connection.close(true);

        assertThat(connection.getConnectionState()).isEqualTo(ConnectionState.CLOSED);

        verify(requestPipeline).onComplete();
        verify(metrics).recordConnectionClosed();
        verify(metrics).recordActiveConnectionIp(-1L);
        verifyNoMoreInteractions(metrics);
        verifyNoMoreInteractions(requestPipeline);
        verifyNoInteractions(bufferService);
    }

    // Tests close operation without calling onComplete on pipeline
    @Test
    void testClose_withoutOnComplete() {
        openConnectionAndResetMocks();
        connection.updateConnectionState(ConnectionState.ACTIVE);

        connection.close(false);

        assertThat(connection.getConnectionState()).isEqualTo(ConnectionState.CLOSED);

        // Should not call onComplete when callOnComplete is false
        verify(metrics).recordConnectionClosed();
        verify(metrics).recordActiveConnectionIp(-1L);
        verifyNoMoreInteractions(metrics);
        verifyNoInteractions(bufferService);
        verifyNoInteractions(requestPipeline);
    }

    // Tests close operation when connection is not in ACTIVE state
    @Test
    void testClose_notActiveState() {
        openConnectionAndResetMocks();
        connection.updateConnectionState(ConnectionState.PENDING);

        connection.close(true);

        assertThat(connection.getConnectionState()).isEqualTo(ConnectionState.CLOSED);

        // Should call onComplete when callOnComplete=true and state transitions to CLOSING
        verify(requestPipeline).onComplete();
        verify(metrics).recordConnectionClosed();
        verify(metrics).recordActiveConnectionIp(-1L);
        verifyNoMoreInteractions(metrics);
        verifyNoMoreInteractions(requestPipeline);
        verifyNoInteractions(bufferService);
    }

    // Tests exception handling during close operation (should catch and log RuntimeException)
    @Test
    void testClose_exceptionDuringClose() {
        openConnectionAndResetMocks();
        connection.updateConnectionState(ConnectionState.ACTIVE);

        // Mock Pipeline#onComplete to throw a RuntimeException to trigger the catch block
        doThrow(new RuntimeException("Simulated close error"))
                .when(requestPipeline)
                .onComplete();

        // This should not throw an exception - it should be caught and logged
        connection.close(true);

        // Verify the exception handling path was taken
        verify(requestPipeline).onComplete(); // closePipeline should still be called before the exception

        // Connection state should still be CLOSED even after the exception
        assertThat(connection.getConnectionState()).isEqualTo(ConnectionState.CLOSED);
    }

    // Tests exception handling during pipeline completion (should catch and log Exception)
    @Test
    void testClose_exceptionDuringPipelineCompletion() {
        openConnectionAndResetMocks();
        connection.updateConnectionState(ConnectionState.ACTIVE);

        // Mock requestPipeline.onComplete() to throw an Exception to trigger the catch block in closePipeline
        doThrow(new RuntimeException("Simulated pipeline completion error"))
                .when(requestPipeline)
                .onComplete();

        // This should not throw an exception - it should be caught and logged
        connection.close(true);

        // Verify the exception handling path was taken
        verify(requestPipeline).onComplete(); // Should be called and throw exception

        // Connection state should still be CLOSED even after the pipeline exception
        assertThat(connection.getConnectionState()).isEqualTo(ConnectionState.CLOSED);
    }

    // Tests close operation when requestPipeline is null (should skip pipeline closure)
    @Test
    void testClose_pipelineNull() {
        // Don't call openConnectionAndResetMocks() to avoid creating a pipeline
        connection.updateConnectionState(ConnectionState.ACTIVE);
        // requestPipeline remains null since we didn't call createRequestPipeline()

        connection.close(true);

        // Should complete successfully without interacting with pipeline
        assertThat(connection.getConnectionState()).isEqualTo(ConnectionState.CLOSED);

        // Should not interact with pipeline since it's null
        verifyNoInteractions(requestPipeline);
        verify(metrics).recordConnectionClosed();
        verify(metrics).recordActiveConnectionIp(-1L);
        verifyNoMoreInteractions(metrics);
        verifyNoInteractions(bufferService);
    }

    @Test
    void testClose_alreadyClosed() {
        openConnectionAndResetMocks();
        connection.updateConnectionState(ConnectionState.CLOSED);

        connection.close(true);

        verifyNoInteractions(connectionManager);
        verifyNoInteractions(requestPipeline);
        verifyNoInteractions(metrics);
        verifyNoInteractions(bufferService);
    }

    @Test
    void testClose_alreadyClosing() {
        openConnectionAndResetMocks();
        connection.updateConnectionState(ConnectionState.CLOSING);

        connection.close(true);

        verifyNoInteractions(connectionManager);
        verifyNoInteractions(requestPipeline);
        verifyNoInteractions(metrics);
        verifyNoInteractions(bufferService);
    }

    @Test
    void testClose_stateChangedDuringClose() {
        openConnectionAndResetMocks();
        connection.updateConnectionState(ConnectionState.ACTIVE);

        // Create a spy to intercept the close method and change state during execution
        final BlockNodeConnection spyConnection = spy(connection);
        final AtomicBoolean stateChanged = new AtomicBoolean(false);

        // Override getConnectionState to trigger state change on first call
        doAnswer(invocation -> {
                    final ConnectionState result = (ConnectionState) invocation.callRealMethod();
                    if (!stateChanged.get()) {
                        stateChanged.set(true);
                        // Change the actual internal state to cause fail
                        final AtomicReference<ConnectionState> state = connectionState();
                        state.set(ConnectionState.PENDING);
                    }
                    return result;
                })
                .when(spyConnection)
                .getConnectionState();

        // Now call close - it will get ACTIVE from getConnectionState,
        // but then the state will be PENDING when it tries to CAS
        spyConnection.close(true);

        // The close should have aborted due to state mismatch
        // State should still be PENDING (not changed to CLOSING or CLOSED)
        assertThat(connection.getConnectionState()).isEqualTo(ConnectionState.PENDING);

        // No interactions should have occurred since close aborted early
        verifyNoInteractions(requestPipeline);
    }

    @Test
    void testOnError_activeConnection() {
        openConnectionAndResetMocks();
        connection.updateConnectionState(ConnectionState.ACTIVE);

        connection.onError(new RuntimeException("oh bother"));

        assertThat(connection.getConnectionState()).isEqualTo(ConnectionState.CLOSED);

        verify(metrics).recordConnectionOnError();
        verify(metrics).recordConnectionClosed();
        verify(metrics).recordActiveConnectionIp(-1L);
        verify(requestPipeline).onComplete();
        verify(connectionManager).rescheduleConnection(connection, Duration.ofSeconds(30), null, true);
        verifyNoMoreInteractions(metrics);
        verifyNoMoreInteractions(requestPipeline);
        verifyNoInteractions(bufferService);
    }

    @Test
    void testOnError_grpcException() {
        openConnectionAndResetMocks();
        connection.updateConnectionState(ConnectionState.ACTIVE);

        // Create a real GrpcException
        final GrpcException grpcException =
                new GrpcException(GrpcStatus.UNAVAILABLE, new RuntimeException("Service unavailable"));

        connection.onError(grpcException);

        assertThat(connection.getConnectionState()).isEqualTo(ConnectionState.CLOSED);

        verify(metrics).recordConnectionOnError();
        verify(metrics).recordConnectionClosed();
        verify(metrics).recordActiveConnectionIp(-1L);
        verify(requestPipeline).onComplete();
        verify(connectionManager).rescheduleConnection(connection, Duration.ofSeconds(30), null, true);
    }

    @Test
    void testOnError_terminalConnection() {
        openConnectionAndResetMocks();
        connection.updateConnectionState(ConnectionState.CLOSING);

        connection.onError(new RuntimeException("oh bother"));

        verifyNoInteractions(metrics);
        verifyNoInteractions(requestPipeline);
        verifyNoInteractions(connectionManager);
        verifyNoInteractions(bufferService);
    }

    @Test
    void testOnCompleted_streamClosingInProgress() {
        openConnectionAndResetMocks();
        connection.close(true); // call this so we mark the connection as closing
        resetMocks();

        connection.onComplete();

        verify(metrics).recordConnectionOnComplete();
        verifyNoMoreInteractions(metrics);
        verifyNoInteractions(requestPipeline);
        verifyNoInteractions(connectionManager);
        verifyNoInteractions(bufferService);
    }

    // Tests onComplete when streamShutdownInProgress is true but connection not closed
    @Test
    void testOnCompleted_streamShutdownInProgressButNotClosed() throws Exception {
        openConnectionAndResetMocks();
        connection.updateConnectionState(ConnectionState.ACTIVE);

        // Use reflection to set streamShutdownInProgress to true without closing the connection
        // This simulates the race condition where shutdown begins but onComplete arrives first
        final var field = BlockNodeConnection.class.getDeclaredField("streamShutdownInProgress");
        field.setAccessible(true);
        final AtomicBoolean streamShutdownInProgress = (AtomicBoolean) field.get(connection);
        streamShutdownInProgress.set(true);

        connection.onComplete();

        // Should log that stream close was in progress and not call handleStreamFailure
        // The flag should be reset to false by getAndSet(false)
        assertThat(streamShutdownInProgress.get()).isFalse();

        verify(metrics).recordConnectionOnComplete();

        verifyNoMoreInteractions(metrics);
        // Should not interact with dependencies since shutdown was expected
        verifyNoInteractions(requestPipeline);
        verifyNoInteractions(connectionManager);
        verifyNoInteractions(bufferService);
    }

    @Test
    void testOnCompleted_streamClosingNotInProgress() {
        openConnectionAndResetMocks();
        connection.updateConnectionState(ConnectionState.ACTIVE);

        // don't call close so we do not mark the connection as closing
        connection.onComplete();

        verify(requestPipeline).onComplete();
        verify(connectionManager).rescheduleConnection(connection, Duration.ofSeconds(30), null, true);
        verify(metrics).recordConnectionOnComplete();
        verify(metrics).recordConnectionClosed();
        verify(metrics).recordActiveConnectionIp(-1L);
        verifyNoMoreInteractions(metrics);
        verifyNoMoreInteractions(requestPipeline);
        verifyNoInteractions(bufferService);
    }

    @Test
    void testConnectionWorker_switchBlock_initialValue() throws Exception {
        openConnectionAndResetMocks();
        connection.createRequestPipeline();
        connection.updateConnectionState(ConnectionState.ACTIVE);
        final AtomicLong streamingBlockNumber = streamingBlockNumber();

        doReturn(101L).when(bufferService).getLastBlockNumberProduced();
        doReturn(new BlockState(101)).when(bufferService).getBlockState(101);

        assertThat(streamingBlockNumber).hasValue(-1);

        // Call doWork directly instead of starting the worker thread
        final Object worker = createWorker();
        invokeDoWork(worker);

        assertThat(streamingBlockNumber).hasValue(101);

        verify(bufferService).getLastBlockNumberProduced();
        verify(bufferService).getBlockState(101);
        verify(metrics, atLeastOnce()).recordStreamingBlockNumber(anyLong());
        verifyNoMoreInteractions(bufferService);
        verifyNoInteractions(connectionManager);
        verifyNoMoreInteractions(metrics);
        verifyNoInteractions(requestPipeline);
    }

    @Test
<<<<<<< HEAD
    void testConnectionWorker_switchBlock_initializeToEarliestBlock() throws Exception {
        openConnectionAndResetMocks();
        final AtomicReference<Thread> workerThreadRef = workerThreadRef();
        workerThreadRef.set(null); // clear out the fake worker thread so a real one can be initialized
        final AtomicLong streamingBlockNumber = streamingBlockNumber();

        doReturn(-1L).when(bufferService).getHighestAckedBlockNumber();
        doReturn(12L).when(bufferService).getEarliestAvailableBlockNumber();
        doReturn(new BlockState(12)).when(bufferService).getBlockState(12);

        assertThat(streamingBlockNumber).hasValue(-1);

        connection.updateConnectionState(ConnectionState.ACTIVE);
        sleep(50); // give some time for the worker loop to detect the changes

        assertThat(workerThreadRef).doesNotHaveNullValue();
        assertThat(streamingBlockNumber).hasValue(12);

        verify(bufferService).getHighestAckedBlockNumber();
        verify(bufferService).getEarliestAvailableBlockNumber();
        verify(bufferService).getBlockState(12);
        verify(metrics).recordStreamingBlockNumber(anyLong());
        verifyNoMoreInteractions(bufferService);
        verifyNoInteractions(connectionManager);
        verifyNoMoreInteractions(metrics);
        verifyNoInteractions(requestPipeline);
    }

    @Test
=======
>>>>>>> 89a6b335
    void testConnectionWorker_switchBlock_noBlockAvailable() throws Exception {
        openConnectionAndResetMocks();
        connection.createRequestPipeline();
        connection.updateConnectionState(ConnectionState.ACTIVE);
        final AtomicLong streamingBlockNumber = streamingBlockNumber();

        doReturn(-1L).when(bufferService).getLastBlockNumberProduced();

        assertThat(streamingBlockNumber).hasValue(-1);

        final Object worker = createWorker();
        invokeDoWork(worker);

        assertThat(streamingBlockNumber).hasValue(-1);

<<<<<<< HEAD
        verify(bufferService, atLeastOnce()).getHighestAckedBlockNumber();
        verify(bufferService, atLeastOnce()).getEarliestAvailableBlockNumber();
        verify(metrics, times(5)).recordStreamingBlockNumber(anyLong());
=======
        verify(bufferService).getLastBlockNumberProduced();
>>>>>>> 89a6b335
        verifyNoMoreInteractions(bufferService);
        verifyNoMoreInteractions(metrics);
        verifyNoInteractions(connectionManager);
        verifyNoInteractions(requestPipeline);
    }

    @Test
<<<<<<< HEAD
    void testConnectionWorker_sendRequests() throws Exception {
        openConnectionAndResetMocks();
        final AtomicReference<Thread> workerThreadRef = workerThreadRef();
        workerThreadRef.set(null); // clear the fake worker thread
        final AtomicLong streamingBlockNumber = streamingBlockNumber();

        streamingBlockNumber.set(10);

        final BlockState block = new BlockState(10);

        doReturn(block).when(bufferService).getBlockState(10);

        final ArgumentCaptor<PublishStreamRequest> requestCaptor = ArgumentCaptor.forClass(PublishStreamRequest.class);

        connection.updateConnectionState(ConnectionState.ACTIVE);
        // sleep to let the worker detect the state change and start doing work
        sleep(100);

        // add the header to the block, then wait for the max request delay... a request with the header should be sent
        final BlockItem item1 = newBlockHeaderItem();
        block.addItem(item1);

        sleep(400);
        verify(requestPipeline, atLeastOnce()).onNext(requestCaptor.capture());
        final List<PublishStreamRequest> requests1 = requestCaptor.getAllValues();
        reset(requestPipeline);

        assertThat(requests1).hasSize(1);
        assertRequestContainsItems(requests1.getFirst(), item1);

        // add multiple small items to the block and wait for them to be sent in one batch
        final BlockItem item2 = newBlockTxItem(15);
        final BlockItem item3 = newBlockTxItem(20);
        final BlockItem item4 = newBlockTxItem(50);
        block.addItem(item2);
        block.addItem(item3);
        block.addItem(item4);

        sleep(400);

        verify(requestPipeline, atLeastOnce()).onNext(requestCaptor.capture());
        final List<PublishStreamRequest> requests2 = requestCaptor.getAllValues();
        reset(requestPipeline);
        requests2.removeAll(requests1);
        assertRequestContainsItems(requests2, item2, item3, item4);

        // add a large item and a smaller item
        final BlockItem item5 = newBlockTxItem(2_097_000);
        final BlockItem item6 = newBlockTxItem(1_000_250);
        block.addItem(item5);
        block.addItem(item6);

        sleep(500);

        verify(requestPipeline, times(2)).onNext(requestCaptor.capture());
        final List<PublishStreamRequest> requests3 = requestCaptor.getAllValues();
        reset(requestPipeline);
        requests3.removeAll(requests1);
        requests3.removeAll(requests2);
        // there should be two requests since the items together exceed the max per request
        assertThat(requests3).hasSize(2);
        assertRequestContainsItems(requests3, item5, item6);

        // now add some more items and the block proof, then close the block
        // after these requests are sent, we should see the worker loop move to the next block
        final BlockItem item7 = newBlockTxItem(100);
        final BlockItem item8 = newBlockTxItem(250);
        final BlockItem item9 = newPreProofBlockStateChangesItem();
        final BlockItem item10 = newBlockProofItem(10, 1_420_910);
        block.addItem(item7);
        block.addItem(item8);
        block.addItem(item9);
        block.addItem(item10);
        block.closeBlock();

        sleep(500);

        verify(requestPipeline, atLeastOnce()).onNext(requestCaptor.capture());
        final List<PublishStreamRequest> requests4 = requestCaptor.getAllValues();
        final int totalRequestsSent = requests4.size();
        final int endOfBlockRequest = 1;

        reset(requestPipeline);
        requests4.removeAll(requests1);
        requests4.removeAll(requests2);
        requests4.removeAll(requests3);
        assertRequestContainsItems(requests4, item7, item8, item9, item10);
        assertThat(requests4.getLast()).isEqualTo(createRequest(10));

        assertThat(streamingBlockNumber).hasValue(11);

        verify(metrics, times(endOfBlockRequest)).recordRequestSent(RequestOneOfType.END_OF_BLOCK);
        verify(metrics, times(totalRequestsSent - endOfBlockRequest)).recordRequestSent(RequestOneOfType.BLOCK_ITEMS);
        verify(metrics, times(totalRequestsSent - endOfBlockRequest)).recordBlockItemsSent(anyInt());
        verify(metrics, times(totalRequestsSent)).recordRequestLatency(anyLong());
        verify(connectionManager).recordBlockProofSent(eq(connection.getNodeConfig()), eq(10L), any(Instant.class));
        verify(bufferService, atLeastOnce()).getBlockState(10);
        verify(bufferService, atLeastOnce()).getBlockState(11);
        verify(bufferService, atLeastOnce()).getEarliestAvailableBlockNumber();
        verify(metrics, times(5)).recordRequestBlockItemCount(anyInt());
        verify(metrics, times(5)).recordRequestBytes(anyLong());
        verify(metrics).recordLatestBlockEndOfBlockSent(anyLong());
        verify(metrics).recordHeaderSentToBlockEndSentLatency(anyLong());
        verify(metrics).recordStreamingBlockNumber(anyLong());
        verifyNoMoreInteractions(metrics);
        verifyNoMoreInteractions(bufferService);
        verifyNoMoreInteractions(connectionManager);
        verifyNoMoreInteractions(requestPipeline);
    }

    @Test
=======
>>>>>>> 89a6b335
    void testConnectionWorker_noItemsAvailable() throws Exception {
        openConnectionAndResetMocks();
        connection.createRequestPipeline();
        connection.updateConnectionState(ConnectionState.ACTIVE);
        final AtomicLong streamingBlockNumber = streamingBlockNumber();

        streamingBlockNumber.set(10);
        doReturn(new BlockState(10)).when(bufferService).getBlockState(10);

        // Call doWork directly - with no items in the block, nothing should be sent
        final Object worker = createWorker();
        invokeDoWork(worker);

        assertThat(streamingBlockNumber).hasValue(10);

        verify(bufferService).getBlockState(10);
        verifyNoMoreInteractions(bufferService);
        verifyNoInteractions(connectionManager);
        verifyNoInteractions(metrics);
        verifyNoInteractions(requestPipeline);
    }

    @Test
    void testConnectionWorker_blockNodeTooFarBehind() throws Exception {
        openConnectionAndResetMocks();
        connection.createRequestPipeline();
        connection.updateConnectionState(ConnectionState.ACTIVE);
        final AtomicLong streamingBlockNumber = streamingBlockNumber();

        streamingBlockNumber.set(10);
        when(bufferService.getEarliestAvailableBlockNumber()).thenReturn(15L);
        when(bufferService.getBlockState(anyLong())).thenReturn(null);
        when(bufferService.getHighestAckedBlockNumber()).thenReturn(-1L);

        // block 10 is too far behind, should send TOO_FAR_BEHIND
        final Object worker = createWorker();
        invokeDoWork(worker);

        assertThat(streamingBlockNumber).hasValue(10);

        verify(metrics).recordRequestLatency(anyLong());
        verify(metrics).recordRequestEndStreamSent(EndStream.Code.TOO_FAR_BEHIND);
        verify(metrics).recordConnectionClosed();
        verify(metrics).recordActiveConnectionIp(-1L);
        verify(bufferService, times(2)).getEarliestAvailableBlockNumber();
        verify(bufferService).getHighestAckedBlockNumber();
        verify(connectionManager).notifyConnectionClosed(connection);
        verify(connectionManager).rescheduleConnection(connection, Duration.ofSeconds(30), null, true);

        final ArgumentCaptor<PublishStreamRequest> requestCaptor = ArgumentCaptor.forClass(PublishStreamRequest.class);
        verify(requestPipeline).onNext(requestCaptor.capture());
        verify(requestPipeline).onComplete();

        verifyNoMoreInteractions(metrics);
        verifyNoMoreInteractions(bufferService);
        verifyNoMoreInteractions(requestPipeline);
    }

    @Test
    void testConnectionWorker_blockJump() throws Exception {
        openConnectionAndResetMocks();
        connection.createRequestPipeline();
        connection.updateConnectionState(ConnectionState.ACTIVE);
        final AtomicLong streamingBlockNumber = streamingBlockNumber();

        streamingBlockNumber.set(10);

        final BlockState block10 = new BlockState(10);
        final BlockItem block10Header = newBlockHeaderItem(10);
        block10.addItem(block10Header);

        final BlockState block11 = new BlockState(11);
        final BlockItem block11Header = newBlockHeaderItem(11);
        block11.addItem(block11Header);

        doReturn(block10).when(bufferService).getBlockState(10);
        doReturn(block11).when(bufferService).getBlockState(11);
        lenient().doReturn(null).when(bufferService).getBlockState(12L); // May check for block 12 after advancing

        final ArgumentCaptor<PublishStreamRequest> requestCaptor = ArgumentCaptor.forClass(PublishStreamRequest.class);
        final Object worker = createWorker();

        // Call doWork - accumulates block 10 header (doesn't send yet)
        invokeDoWork(worker);

        // Verify nothing sent yet
        verify(requestPipeline, times(0)).onNext(any());

        // Now simulate a skip block response - forces jump to block 11
        final PublishStreamResponse skipResponse = createSkipBlock(10L);
        connection.onNext(skipResponse);

        // Call doWork again - should now process block 11 header
        block11.closeBlock(); // Close block 11 to force sending
        invokeDoWork(worker);

        // After sending block 11 completely, it will advance to block 12
        assertThat(streamingBlockNumber).hasValue(12);

        verify(requestPipeline, atLeastOnce()).onNext(requestCaptor.capture());
        List<PublishStreamRequest> allRequests = requestCaptor.getAllValues();
        // Should have sent block 11 header and EndOfBlock
        assertRequestContainsItems(allRequests.getFirst(), block11Header);

        verify(metrics, atLeast(1)).recordRequestSent(RequestOneOfType.BLOCK_ITEMS);
        verify(metrics, times(1)).recordRequestSent(RequestOneOfType.END_OF_BLOCK);
        verify(metrics, atLeast(1)).recordBlockItemsSent(1);
        verify(metrics, atLeast(2)).recordRequestLatency(anyLong());
        verify(metrics).recordLatestBlockSkipBlock(10);
        verify(metrics).recordResponseReceived(ResponseOneOfType.SKIP_BLOCK);
        verify(bufferService, atLeastOnce()).getBlockState(10);
        verify(bufferService, atLeastOnce()).getBlockState(11);
<<<<<<< HEAD
        verify(metrics, times(2)).recordRequestBlockItemCount(1);
        verify(metrics, times(2)).recordRequestBytes(anyLong());
        verify(metrics).recordStreamingBlockNumber(anyLong());
=======
        verify(bufferService, atLeastOnce()).getBlockState(12);
        verify(bufferService, atLeastOnce()).getEarliestAvailableBlockNumber();
>>>>>>> 89a6b335

        verifyNoMoreInteractions(bufferService);
        verifyNoMoreInteractions(connectionManager);
        verifyNoMoreInteractions(metrics);
        verifyNoMoreInteractions(requestPipeline);
    }

    @Test
    void testConnectionWorker_hugeItems() throws Exception {
        openConnectionAndResetMocks();
        connection.createRequestPipeline();
        connection.updateConnectionState(ConnectionState.ACTIVE);
        final AtomicLong streamingBlockNumber = streamingBlockNumber();

        streamingBlockNumber.set(10);

        final BlockNodeConfiguration config = connection.getNodeConfig();
        // sanity check to make sure the sizes we are about to use are within the scope of the soft and hard limits
        assertThat(config.messageSizeSoftLimitBytes()).isEqualTo(2_097_152L); // soft limit = 2 MB
        assertThat(config.messageSizeHardLimitBytes()).isEqualTo(6_292_480L); // hard limit = 6 MB + 1 KB

        final BlockState block = new BlockState(10);
        final BlockItem item1 = newBlockHeaderItem(10);
        final BlockItem item2 = newBlockTxItem(5_000);
        final BlockItem item3 = newBlockTxItem(5_000);
        final BlockItem item4 = newBlockTxItem(3_001_500);
        final BlockItem item5 = newBlockTxItem(255);
        final BlockItem item6 = newBlockTxItem(1_950_000);
        final BlockItem item7 = newBlockTxItem(1_750_000);
        final BlockItem item8 = newBlockTxItem(25);
        final BlockItem item9 = newBlockTxItem(9_002_875);

        block.addItem(item1);
        block.addItem(item2);
        block.addItem(item3);
        block.addItem(item4);
        block.addItem(item5);
        block.addItem(item6);
        block.addItem(item7);
        block.addItem(item8);
        block.addItem(item9);
        doReturn(block).when(bufferService).getBlockState(10);
        lenient().when(bufferService.getEarliestAvailableBlockNumber()).thenReturn(10L);
        lenient().when(bufferService.getHighestAckedBlockNumber()).thenReturn(-1L);

        final ArgumentCaptor<PublishStreamRequest> requestCaptor = ArgumentCaptor.forClass(PublishStreamRequest.class);
        final Object worker = createWorker();

        invokeDoWork(worker);
        invokeDoWork(worker);
        invokeDoWork(worker);
        invokeDoWork(worker);
        invokeDoWork(worker);
        invokeDoWork(worker);

        verify(requestPipeline, times(5)).onNext(requestCaptor.capture());

        /*
        There should be 5 requests:
        Request 1: item 1, 2, and 3
        Request 2: item 4
        Request 3: item 5 and 6
        Request 4: item 7 and 8
        Request 5: EndStream.Error because item 8 was too big
         */

        assertThat(requestCaptor.getAllValues()).hasSize(5);
        final List<PublishStreamRequest> requests = requestCaptor.getAllValues();

        final PublishStreamRequest req1 = requests.get(0);
        assertThat(req1.blockItemsOrElse(BlockItemSet.DEFAULT).blockItems())
                .hasSize(3)
                .containsExactly(item1, item2, item3);
        final PublishStreamRequest req2 = requests.get(1);
        assertThat(req2.blockItemsOrElse(BlockItemSet.DEFAULT).blockItems())
                .hasSize(1)
                .containsExactly(item4);
        final PublishStreamRequest req3 = requests.get(2);
        assertThat(req3.blockItemsOrElse(BlockItemSet.DEFAULT).blockItems())
                .hasSize(2)
                .containsExactly(item5, item6);
        final PublishStreamRequest req4 = requests.get(3);
        assertThat(req4.blockItemsOrElse(BlockItemSet.DEFAULT).blockItems())
                .hasSize(2)
                .containsExactly(item7, item8);
        final PublishStreamRequest req5 = requests.get(4);
        assertThat(req5.hasEndStream()).isTrue();
        final EndStream endStream = req5.endStream();
        assertThat(endStream).isNotNull();
        assertThat(endStream.endCode()).isEqualTo(EndStream.Code.ERROR);

        verify(metrics, times(4)).recordRequestSent(RequestOneOfType.BLOCK_ITEMS);
        verify(metrics).recordRequestEndStreamSent(EndStream.Code.ERROR);

        final ArgumentCaptor<Integer> metricItemsSentCaptor = ArgumentCaptor.forClass(Integer.class);
        verify(metrics, times(4)).recordBlockItemsSent(metricItemsSentCaptor.capture());
        int totalItems = 0;
        for (final int count : metricItemsSentCaptor.getAllValues()) {
            totalItems += count;
        }
        assertThat(totalItems).isEqualTo(8);

        verify(metrics, times(6)).recordRequestExceedsHardLimit();
        verify(metrics).recordConnectionClosed();
        verify(metrics).recordActiveConnectionIp(-1L);
        verify(metrics, times(5)).recordRequestLatency(anyLong());
        verify(requestPipeline).onComplete();
        verify(bufferService, times(6)).getEarliestAvailableBlockNumber();
        verify(bufferService, times(6)).getHighestAckedBlockNumber();
        verify(connectionManager).notifyConnectionClosed(connection);

        verifyNoMoreInteractions(metrics);
        verifyNoMoreInteractions(requestPipeline);
        verifyNoMoreInteractions(connectionManager);
        verifyNoMoreInteractions(bufferService);
    }

    // Tests that no response processing occurs when connection is already closed
    @Test
    void testOnNext_connectionClosed() {
        final PublishStreamResponse response = createBlockAckResponse(10L);
        connection.updateConnectionState(ConnectionState.CLOSED);

        connection.onNext(response);

        // Should not process any response when connection is closed
        verifyNoInteractions(metrics);
        verifyNoInteractions(requestPipeline);
        verifyNoInteractions(connectionManager);
        verifyNoInteractions(bufferService);
    }

    // Tests EndOfStream rate limiting - connection closes when limit exceeded
    @Test
    void testOnNext_endOfStream_rateLimitExceeded() {
        openConnectionAndResetMocks();
        connection.updateConnectionState(ConnectionState.ACTIVE);
        final PublishStreamResponse response = createEndOfStreamResponse(Code.ERROR, 10L);

        when(connectionManager.recordEndOfStreamAndCheckLimit(eq(nodeConfig), any()))
                .thenReturn(true);
        when(connectionManager.getEndOfStreamScheduleDelay()).thenReturn(Duration.ofMinutes(5));

        connection.onNext(response);

        verify(metrics).recordLatestBlockEndOfStream(10L);
        verify(metrics).recordResponseEndOfStreamReceived(Code.ERROR);
        verify(metrics).recordEndOfStreamLimitExceeded();
        verify(metrics).recordConnectionClosed();
        verify(metrics).recordActiveConnectionIp(-1L);
        verify(connectionManager).recordEndOfStreamAndCheckLimit(eq(nodeConfig), any());
        verify(connectionManager).rescheduleConnection(connection, Duration.ofMinutes(5), null, true);
        verify(requestPipeline).onComplete();
        verifyNoMoreInteractions(metrics);
        verifyNoMoreInteractions(requestPipeline);
    }

    // Tests EndOfStream client failure codes with Long.MAX_VALUE edge case (should restart at block 0)
    @ParameterizedTest
    @EnumSource(
            value = EndOfStream.Code.class,
            names = {"TIMEOUT", "DUPLICATE_BLOCK", "BAD_BLOCK_PROOF", "INVALID_REQUEST"})
    void testOnNext_endOfStream_clientFailures_maxValueBlockNumber(final EndOfStream.Code responseCode) {
        openConnectionAndResetMocks();
        connection.updateConnectionState(ConnectionState.ACTIVE);

        final PublishStreamResponse response = createEndOfStreamResponse(responseCode, Long.MAX_VALUE);
        connection.onNext(response);

        verify(metrics).recordLatestBlockEndOfStream(Long.MAX_VALUE);
        verify(metrics).recordResponseEndOfStreamReceived(responseCode);
        verify(metrics).recordConnectionClosed();
        verify(metrics).recordActiveConnectionIp(-1L);
        verify(requestPipeline).onComplete();
        verify(connectionManager).rescheduleConnection(connection, null, 0L, false);

        verifyNoMoreInteractions(metrics);
        verifyNoMoreInteractions(requestPipeline);

        // Verify connection is closed after handling EndOfStream
        assertThat(connection.getConnectionState()).isEqualTo(ConnectionState.CLOSED);
    }

    // Tests EndOfStream BEHIND code with Long.MAX_VALUE edge case (should restart at block 0)
    @Test
    void testOnNext_endOfStream_blockNodeBehind_maxValueBlockNumber() {
        openConnectionAndResetMocks();
        final PublishStreamResponse response = createEndOfStreamResponse(Code.BEHIND, Long.MAX_VALUE);
        when(bufferService.getBlockState(0L)).thenReturn(new BlockState(0L));
        connection.updateConnectionState(ConnectionState.ACTIVE);

        connection.onNext(response);

        verify(metrics).recordLatestBlockEndOfStream(Long.MAX_VALUE);
        verify(metrics).recordResponseEndOfStreamReceived(Code.BEHIND);
        verify(requestPipeline).onComplete();
        verify(connectionManager)
                .rescheduleConnection(connection, null, 0L, false); // Should restart at 0 for MAX_VALUE
        verify(bufferService).getBlockState(0L);
        verify(metrics).recordConnectionClosed();
        verify(metrics).recordActiveConnectionIp(-1L);
        verifyNoMoreInteractions(metrics);
        verifyNoMoreInteractions(requestPipeline);
    }

    // Tests stream failure handling without calling onComplete on the pipeline
    @Test
    void testHandleStreamFailureWithoutOnComplete() {
        openConnectionAndResetMocks();
        connection.updateConnectionState(ConnectionState.ACTIVE);

        connection.handleStreamFailureWithoutOnComplete();

        final ConnectionState postState = connection.getConnectionState();
        assertThat(postState).isEqualTo(ConnectionState.CLOSED);

        // Should not call onComplete on the pipeline
        verify(connectionManager).rescheduleConnection(connection, Duration.ofSeconds(30), null, true);
        verifyNoInteractions(requestPipeline);
    }

    // Tests that error handling is skipped when connection is already closed
    @Test
    void testOnError_connectionClosed() {
        connection.updateConnectionState(ConnectionState.CLOSED);

        connection.onError(new RuntimeException("test error"));

        // Should not handle error when connection is already closed (terminal state)
        verifyNoInteractions(metrics);
        verifyNoInteractions(requestPipeline);
        verifyNoInteractions(connectionManager);
        verifyNoInteractions(bufferService);
    }

    // Tests error handling in PENDING state (should not call onComplete on pipeline)
    @Test
    void testOnError_connectionPending() {
        openConnectionAndResetMocks();
        connection.updateConnectionState(ConnectionState.PENDING);

        connection.onError(new RuntimeException("test error"));

        assertThat(connection.getConnectionState()).isEqualTo(ConnectionState.CLOSED);

        verify(metrics).recordConnectionOnError();
        verify(metrics).recordConnectionClosed();
        verify(metrics).recordActiveConnectionIp(-1L);
        verify(connectionManager).rescheduleConnection(connection, Duration.ofSeconds(30), null, true);
        // Should call onComplete when callOnComplete=true (from handleStreamFailure)
        verify(requestPipeline).onComplete();
        verifyNoMoreInteractions(metrics);
        verifyNoMoreInteractions(requestPipeline);
    }

    // Tests error handling in UNINITIALIZED state (should do nothing)
    @Test
    void testOnError_connectionUninitialized() {
        // Connection starts in UNINITIALIZED state by default
        assertThat(connection.getConnectionState()).isEqualTo(ConnectionState.UNINITIALIZED);

        connection.onError(new RuntimeException("test error"));

        // Should transition to CLOSED state after handling the error
        assertThat(connection.getConnectionState()).isEqualTo(ConnectionState.CLOSED);

        verify(metrics).recordConnectionOnError();
        verify(connectionManager).rescheduleConnection(connection, Duration.ofSeconds(30), null, true);
        verify(metrics).recordConnectionClosed();
        verify(metrics).recordActiveConnectionIp(-1L);
        verifyNoMoreInteractions(metrics);
        verifyNoInteractions(requestPipeline);
        verifyNoInteractions(bufferService);
    }

    // Tests explicit stream termination with proper EndStream request parameters
    @Test
    void testEndTheStreamWith() {
        openConnectionAndResetMocks();
        connection.updateConnectionState(ConnectionState.ACTIVE);

        when(bufferService.getEarliestAvailableBlockNumber()).thenReturn(5L);
        when(bufferService.getHighestAckedBlockNumber()).thenReturn(15L);

        connection.endTheStreamWith(PublishStreamRequest.EndStream.Code.RESET);

        // Verify the EndStream request was sent with correct parameters
        verify(bufferService).getEarliestAvailableBlockNumber();
        verify(bufferService).getHighestAckedBlockNumber();
        verify(requestPipeline).onNext(any(PublishStreamRequest.class));
        verify(requestPipeline).onComplete();

        assertThat(connection.getConnectionState()).isEqualTo(ConnectionState.CLOSED);
    }

    // Tests client-side end stream handling (should have no side effects)
    @Test
    void testClientEndStreamReceived() {
        // This method calls the superclass implementation - test that it doesn't throw exceptions
        // and doesn't change connection state or interact with dependencies
        final ConnectionState initialState = connection.getConnectionState();

        connection.clientEndStreamReceived();

        // Verify state unchanged and no side effects
        assertThat(connection.getConnectionState()).isEqualTo(initialState);
        verifyNoInteractions(metrics);
        verifyNoInteractions(requestPipeline);
        verifyNoInteractions(connectionManager);
        verifyNoInteractions(bufferService);
    }

    // Tests Flow.Subscriber contract implementation (should request Long.MAX_VALUE)
    @Test
    void testOnSubscribe() {
        final Flow.Subscription subscription = mock(Flow.Subscription.class);

        connection.onSubscribe(subscription);

        verify(subscription).request(Long.MAX_VALUE);
        verifyNoInteractions(metrics);
        verifyNoInteractions(requestPipeline);
        verifyNoInteractions(connectionManager);
        verifyNoInteractions(bufferService);
    }

    // Tests connection state transition from ACTIVE to other states (should cancel reset task)
    @Test
    void testUpdateConnectionState_fromActiveToOther() {
        openConnectionAndResetMocks();
        connection.updateConnectionState(ConnectionState.ACTIVE);

        // Reset mocks to focus on the state change
        reset(executorService);

        // Change from ACTIVE to PENDING should cancel stream reset
        connection.updateConnectionState(ConnectionState.PENDING);

        assertThat(connection.getConnectionState()).isEqualTo(ConnectionState.PENDING);
        verifyNoInteractions(executorService); // No new scheduling should happen
    }

    // Tests cancellation of existing stream reset task when rescheduling (task not done)
    @Test
    void testScheduleStreamReset_cancelExistingTask() {
        openConnectionAndResetMocks();

        // Create a mock ScheduledFuture that is not done to simulate existing task
        final ScheduledFuture<?> mockTask = mock(ScheduledFuture.class);
        when(mockTask.isDone()).thenReturn(false);

        // Configure executor to return our mock task
        doReturn(mockTask)
                .when(executorService)
                .scheduleAtFixedRate(any(Runnable.class), anyLong(), anyLong(), any(TimeUnit.class));

        // First activation - creates initial task
        connection.updateConnectionState(ConnectionState.ACTIVE);

        // Verify first task was scheduled
        verify(executorService)
                .scheduleAtFixedRate(
                        any(Runnable.class),
                        eq(ONCE_PER_DAY_MILLIS),
                        eq(ONCE_PER_DAY_MILLIS),
                        eq(TimeUnit.MILLISECONDS));

        // Reset executor mock but keep the task behavior
        reset(executorService);
        doReturn(mockTask)
                .when(executorService)
                .scheduleAtFixedRate(any(Runnable.class), anyLong(), anyLong(), any(TimeUnit.class));

        // Activate again - this should cancel the existing task and create a new one
        // This covers the lines: if (streamResetTask != null && !streamResetTask.isDone()) {
        // streamResetTask.cancel(false); }
        connection.updateConnectionState(ConnectionState.ACTIVE);

        // Verify the existing task was cancelled
        verify(mockTask).cancel(false);

        // Verify a new task was scheduled
        verify(executorService)
                .scheduleAtFixedRate(
                        any(Runnable.class),
                        eq(ONCE_PER_DAY_MILLIS),
                        eq(ONCE_PER_DAY_MILLIS),
                        eq(TimeUnit.MILLISECONDS));

        assertThat(connection.getConnectionState()).isEqualTo(ConnectionState.ACTIVE);
    }

    // Tests rescheduling when existing stream reset task is already done (should not cancel)
    @Test
    void testScheduleStreamReset_existingTaskAlreadyDone() {
        openConnectionAndResetMocks();

        // Create a mock ScheduledFuture that IS done to simulate completed task
        final ScheduledFuture<?> mockTask = mock(ScheduledFuture.class);
        when(mockTask.isDone()).thenReturn(true); // Task is already done

        // Configure executor to return our mock task
        doReturn(mockTask)
                .when(executorService)
                .scheduleAtFixedRate(any(Runnable.class), anyLong(), anyLong(), any(TimeUnit.class));

        // First activation - creates initial task
        connection.updateConnectionState(ConnectionState.ACTIVE);

        // Verify first task was scheduled
        verify(executorService)
                .scheduleAtFixedRate(
                        any(Runnable.class),
                        eq(ONCE_PER_DAY_MILLIS),
                        eq(ONCE_PER_DAY_MILLIS),
                        eq(TimeUnit.MILLISECONDS));

        // Reset executor mock but keep the task behavior
        reset(executorService);
        doReturn(mockTask)
                .when(executorService)
                .scheduleAtFixedRate(any(Runnable.class), anyLong(), anyLong(), any(TimeUnit.class));

        // Activate again - this should NOT cancel the existing task since it's already done
        // This covers: if (streamResetTask != null && !streamResetTask.isDone()) - the null check passes but isDone()
        // is true
        connection.updateConnectionState(ConnectionState.ACTIVE);

        // Verify the existing task was NOT cancelled since it's already done
        verify(mockTask, times(0)).cancel(false); // Should not be called

        // Verify a new task was still scheduled
        verify(executorService)
                .scheduleAtFixedRate(
                        any(Runnable.class),
                        eq(ONCE_PER_DAY_MILLIS),
                        eq(ONCE_PER_DAY_MILLIS),
                        eq(TimeUnit.MILLISECONDS));

        assertThat(connection.getConnectionState()).isEqualTo(ConnectionState.ACTIVE);
    }

    // Tests cancellation of stream reset task when transitioning away from ACTIVE state
    @Test
    void testCancelStreamReset_existingTask() {
        openConnectionAndResetMocks();

        // Create a mock ScheduledFuture that exists
        final ScheduledFuture<?> mockTask = mock(ScheduledFuture.class);

        // Configure executor to return our mock task
        doReturn(mockTask)
                .when(executorService)
                .scheduleAtFixedRate(any(Runnable.class), anyLong(), anyLong(), any(TimeUnit.class));

        // First, activate the connection to create a stream reset task
        connection.updateConnectionState(ConnectionState.ACTIVE);

        // Verify task was scheduled
        verify(executorService)
                .scheduleAtFixedRate(
                        any(Runnable.class),
                        eq(ONCE_PER_DAY_MILLIS),
                        eq(ONCE_PER_DAY_MILLIS),
                        eq(TimeUnit.MILLISECONDS));

        // Now change to a non-ACTIVE state to trigger cancelStreamReset()
        // This should cover: if (streamResetTask != null) { streamResetTask.cancel(false); ... }
        connection.updateConnectionState(ConnectionState.PENDING);

        // Verify the task was cancelled
        verify(mockTask).cancel(false);

        assertThat(connection.getConnectionState()).isEqualTo(ConnectionState.PENDING);
    }

    // Tests execution of periodic stream reset task (should reset stream and close connection)
    @Test
    void testPeriodicStreamReset() {
        openConnectionAndResetMocks();
        connection.updateConnectionState(ConnectionState.ACTIVE);

        // Capture the scheduled runnable
        final ArgumentCaptor<Runnable> runnableCaptor = ArgumentCaptor.forClass(Runnable.class);
        verify(executorService)
                .scheduleAtFixedRate(
                        runnableCaptor.capture(),
                        eq(ONCE_PER_DAY_MILLIS),
                        eq(ONCE_PER_DAY_MILLIS),
                        eq(TimeUnit.MILLISECONDS));

        reset(connectionManager, bufferService);

        // Execute the periodic reset
        final Runnable periodicReset = runnableCaptor.getValue();
        periodicReset.run();

        // Verify reset behavior
        verify(bufferService).getEarliestAvailableBlockNumber();
        verify(bufferService).getHighestAckedBlockNumber();
        verify(connectionManager).selectNewBlockNodeForStreaming(false);
        verify(requestPipeline).onNext(any(PublishStreamRequest.class));
        verify(requestPipeline).onComplete();

        assertThat(connection.getConnectionState()).isEqualTo(ConnectionState.CLOSED);
    }

    // Tests that periodic reset task does nothing when connection is not ACTIVE
    @Test
    void testPeriodicStreamReset_connectionNotActive() {
        openConnectionAndResetMocks();
        connection.updateConnectionState(ConnectionState.ACTIVE);

        // Capture the scheduled runnable
        final ArgumentCaptor<Runnable> runnableCaptor = ArgumentCaptor.forClass(Runnable.class);
        verify(executorService)
                .scheduleAtFixedRate(
                        runnableCaptor.capture(),
                        eq(ONCE_PER_DAY_MILLIS),
                        eq(ONCE_PER_DAY_MILLIS),
                        eq(TimeUnit.MILLISECONDS));

        // Change state to PENDING before executing reset
        connection.updateConnectionState(ConnectionState.PENDING);
        reset(connectionManager, bufferService, requestPipeline);

        // Execute the periodic reset
        final Runnable periodicReset = runnableCaptor.getValue();
        periodicReset.run();

        // Should not perform reset when connection is not active
        verifyNoInteractions(connectionManager);
        verifyNoInteractions(bufferService);
        verifyNoInteractions(requestPipeline);
    }

    // Pipeline operation timeout tests

    /**
     * Tests onNext() normal (non-timeout) path.
     */
    @Test
    void testSendRequest_onNextCompletesSuccessfully() {
        openConnectionAndResetMocks();
        connection.updateConnectionState(ConnectionState.ACTIVE);

        final PublishStreamRequest request = createRequest(newBlockHeaderItem());
        sendRequest(new BlockItemsStreamRequest(request, 1L, 1, 1, false, false));

        // Verify the request was sent successfully
        verify(requestPipeline).onNext(request);
        verify(metrics).recordRequestSent(RequestOneOfType.BLOCK_ITEMS);
        verify(metrics).recordBlockItemsSent(1);
        verify(metrics).recordRequestLatency(anyLong());

        // Verify no timeout was recorded
        verify(metrics, times(0)).recordPipelineOperationTimeout();

        // Connection should still be ACTIVE
        assertThat(connection.getConnectionState()).isEqualTo(ConnectionState.ACTIVE);
    }

    /**
     * Tests that sendRequest does not execute if connection is no longer ACTIVE.
     */
    @Test
    void testSendRequest_connectionNotActive() {
        openConnectionAndResetMocks();
        // Start in CLOSING state
        connection.updateConnectionState(ConnectionState.CLOSING);

        final PublishStreamRequest request = createRequest(newBlockHeaderItem());

        // Since connection is not ACTIVE, sendRequest should not do anything
        sendRequest(new BlockItemsStreamRequest(request, 1L, 1, 1, false, false));

        // Verify no interactions since connection is not ACTIVE
        verifyNoInteractions(requestPipeline);
        verifyNoInteractions(metrics);
        verifyNoInteractions(connectionManager);
    }

    /**
     * Tests that close operation completes successfully.
     */
    @Test
    void testClose_completesSuccessfully() {
        openConnectionAndResetMocks();
        connection.updateConnectionState(ConnectionState.ACTIVE);

        // Close connection normally
        connection.close(true);

        // Verify close completed successfully
        verify(requestPipeline).onComplete();
        verify(metrics).recordConnectionClosed();
        verify(metrics).recordActiveConnectionIp(-1L);

        // Connection should be CLOSED
        assertThat(connection.getConnectionState()).isEqualTo(ConnectionState.CLOSED);
    }

    /**
     * Tests that closing without calling onComplete does not call onComplete on pipeline.
     * This covers the case where callOnComplete=false.
     */
    @Test
    void testClose_withoutOnCompleteDoesNotCallOnComplete() {
        openConnectionAndResetMocks();
        connection.updateConnectionState(ConnectionState.ACTIVE);

        // Close without calling onComplete
        connection.close(false);

        // Verify onComplete was not called on pipeline
        verifyNoInteractions(requestPipeline);
        verify(metrics).recordConnectionClosed();
        verify(metrics).recordActiveConnectionIp(-1L);

        // Connection should be CLOSED
        assertThat(connection.getConnectionState()).isEqualTo(ConnectionState.CLOSED);
    }

    /**
     * Tests that error during pipeline operation is handled properly.
     * This tests the exception handling in sendRequest when pipeline.onNext throws.
     */
    @Test
    void testSendRequest_pipelineThrowsException() {
        openConnectionAndResetMocks();
        connection.updateConnectionState(ConnectionState.ACTIVE);

        // Mock requestPipeline.onNext() to throw an exception
        doThrow(new RuntimeException("Pipeline error")).when(requestPipeline).onNext(any());

        final PublishStreamRequest request = createRequest(newBlockHeaderItem());

        // Should throw RuntimeException wrapped by the executor
        final RuntimeException exception =
                catchRuntimeException(() -> sendRequest(new BlockItemsStreamRequest(request, 1L, 1, 1, false, false)));

        assertThat(exception).isNotNull();
        // Exception gets wrapped when executed in virtual thread executor
        assertThat(exception.getMessage()).contains("Error executing pipeline.onNext()");
        assertThat(exception.getCause()).isInstanceOf(RuntimeException.class);
        assertThat(exception.getCause().getMessage()).isEqualTo("Pipeline error");

        // Verify error was recorded
        verify(requestPipeline).onNext(request);
        verify(metrics).recordRequestSendFailure();
    }

    /**
     * Tests that the pipelineExecutor is properly shut down when the connection closes.
     * This ensures no resource leaks and that the executor won't accept new tasks after close.
     */
    @Test
    void testClose_pipelineExecutorShutdown() throws InterruptedException {
        openConnectionAndResetMocks();
        connection.updateConnectionState(ConnectionState.ACTIVE);

        // Close the connection
        connection.close(true);

        // Verify connection is closed
        assertThat(connection.getConnectionState()).isEqualTo(ConnectionState.CLOSED);

        // Try to send a request after close - should be ignored since connection is CLOSED
        final PublishStreamRequest request = createRequest(newBlockHeaderItem());
        sendRequest(new BlockItemsStreamRequest(request, 1L, 1, 1, false, false));

        // Verify that the pipeline was NOT called (executor should be shut down and connection is CLOSED)
        verify(requestPipeline, times(1)).onComplete(); // Only from the close() call
        verify(requestPipeline, times(0)).onNext(any()); // sendRequest should not execute

        // Verify no additional interactions beyond the close operation
        verify(metrics).recordConnectionClosed();
        verify(metrics).recordActiveConnectionIp(-1L);
        verifyNoMoreInteractions(requestPipeline);
    }

    /**
     * Tests TimeoutException handling when pipeline.onNext() times out.
     * Uses mocks to simulate a timeout without actually waiting, making the test fast.
     */
    @Test
    void testSendRequest_timeoutException() throws Exception {
        openConnectionAndResetMocks();
        connection.updateConnectionState(ConnectionState.ACTIVE);

        // Create a mock Future that will throw TimeoutException when get() is called
        @SuppressWarnings("unchecked")
        final Future<Object> mockFuture = mock(Future.class);
        when(mockFuture.get(anyLong(), any(TimeUnit.class))).thenThrow(new TimeoutException("Simulated timeout"));

        // Set up the pipelineExecutor to return mock future
        doReturn(mockFuture).when(pipelineExecutor).submit(any(Runnable.class));

        final PublishStreamRequest request = createRequest(newBlockHeaderItem());

        // Send request - should trigger timeout handling immediately
        sendRequest(new BlockItemsStreamRequest(request, 1L, 1, 1, false, false));

        // Verify timeout was detected and handled
        // Note: future.get() is called twice - once for sendRequest (times out)
        // and once for closePipeline/onComplete (also times out during cleanup)
        verify(mockFuture, times(2)).get(anyLong(), any(TimeUnit.class));
        verify(mockFuture, times(2)).cancel(true); // Future should be cancelled both times

        // Timeout metric is recorded twice - once for sendRequest, once for onComplete during close
        verify(metrics, times(2)).recordPipelineOperationTimeout();
        verify(metrics).recordConnectionClosed();
        verify(connectionManager).rescheduleConnection(eq(connection), eq(Duration.ofSeconds(30)), eq(null), eq(true));

        // Connection should be CLOSED after timeout
        assertThat(connection.getConnectionState()).isEqualTo(ConnectionState.CLOSED);
    }

    /**
     * Tests TimeoutException handling when pipeline.onComplete() times out during close.
     * Uses mocks to simulate a timeout without actually waiting, making the test fast.
     */
    @Test
    void testClose_onCompleteTimeoutException() throws Exception {
        openConnectionAndResetMocks();
        connection.updateConnectionState(ConnectionState.ACTIVE);

        // Create a mock Future that will throw TimeoutException when get() is called
        @SuppressWarnings("unchecked")
        final Future<Object> mockFuture = mock(Future.class);
        when(mockFuture.get(anyLong(), any(TimeUnit.class))).thenThrow(new TimeoutException("Simulated timeout"));

        // Set up the pipelineExecutor to return mock future
        doReturn(mockFuture).when(pipelineExecutor).submit(any(Runnable.class));

        // Close connection - should trigger timeout during onComplete
        connection.close(true);

        // Verify timeout was detected during onComplete
        verify(mockFuture).get(anyLong(), any(TimeUnit.class));
        verify(mockFuture).cancel(true);
        verify(metrics).recordPipelineOperationTimeout();
        verify(metrics).recordConnectionClosed();

        // Connection should still be CLOSED despite timeout
        assertThat(connection.getConnectionState()).isEqualTo(ConnectionState.CLOSED);
    }

    /**
     * Tests InterruptedException handling during pipelineExecutor.awaitTermination() in close().
     * This covers the exception handling when shutting down the executor is interrupted.
     */
    @Test
    void testClose_executorShutdownInterruptedException() throws Exception {
        openConnectionAndResetMocks();
        connection.updateConnectionState(ConnectionState.ACTIVE);

        // Set up the pipelineExecutor to throw InterruptedException during awaitTermination
        when(pipelineExecutor.awaitTermination(anyLong(), any(TimeUnit.class)))
                .thenThrow(new InterruptedException("Simulated shutdown interruption"));

        // Close connection - should handle interruption during executor shutdown
        connection.close(true);

        // Verify executor shutdown was attempted
        verify(pipelineExecutor).shutdown();
        verify(pipelineExecutor).awaitTermination(5, TimeUnit.SECONDS);

        // Verify shutdownNow was called after interruption
        verify(pipelineExecutor).shutdownNow();

        verify(metrics).recordConnectionClosed();

        // Connection should still be CLOSED despite interruption
        assertThat(connection.getConnectionState()).isEqualTo(ConnectionState.CLOSED);
    }

    /**
<<<<<<< HEAD
     * Tests InterruptedException handling during pipeline operation.
     */
    @Test
    void testSendRequest_interruptedException() throws Exception {
        openConnectionAndResetMocks();
        connection.updateConnectionState(ConnectionState.ACTIVE);

        // Create a latch to coordinate the test
        final CountDownLatch latch = new CountDownLatch(1);
        final AtomicReference<RuntimeException> exceptionRef = new AtomicReference<>();

        // Make the pipeline block until interrupted
        doAnswer(invocation -> {
                    try {
                        latch.await();
                    } catch (final InterruptedException e) {
                        Thread.currentThread().interrupt();
                        throw new RuntimeException("Interrupted", e);
                    }
                    return null;
                })
                .when(requestPipeline)
                .onNext(any());

        final PublishStreamRequest request = createRequest(newBlockHeaderItem());

        // Send request in a separate thread
        final Thread testThread = Thread.ofVirtual().start(() -> {
            try {
                sendRequest(new BlockItemsStreamRequest(request, 1L, 1, 1, false, false));
            } catch (final RuntimeException e) {
                exceptionRef.set(e);
            }
        });

        // Give the thread time to start and block
        sleep(100);

        // Interrupt the thread
        testThread.interrupt();

        // Wait for thread to complete
        testThread.join(2000);

        // Verify exception was thrown
        assertThat(exceptionRef.get()).isNotNull();
        assertThat(exceptionRef.get().getMessage()).contains("Interrupted while waiting for pipeline.onNext()");
        assertThat(exceptionRef.get().getCause()).isInstanceOf(InterruptedException.class);
    }

    /**
=======
>>>>>>> 89a6b335
     * Tests ExecutionException handling when pipeline.onNext() throws an exception.
     * This is already covered by testSendRequest_pipelineThrowsException but included
     * here for completeness of exception handling coverage.
     */
    @Test
    void testSendRequest_executionException() {
        openConnectionAndResetMocks();
        connection.updateConnectionState(ConnectionState.ACTIVE);

        // Mock requestPipeline.onNext() to throw an exception
        doThrow(new RuntimeException("Execution failed")).when(requestPipeline).onNext(any());

        final PublishStreamRequest request = createRequest(newBlockHeaderItem());
        final BlockItemsStreamRequest bisReq = new BlockItemsStreamRequest(request, 10L, 1, 1, false, false);

        // Should throw RuntimeException wrapping ExecutionException
        final RuntimeException exception = catchRuntimeException(() -> sendRequest(bisReq));

        assertThat(exception).isNotNull();
        assertThat(exception.getMessage()).contains("Error executing pipeline.onNext()");
        assertThat(exception.getCause()).isInstanceOf(RuntimeException.class);
        assertThat(exception.getCause().getMessage()).isEqualTo("Execution failed");

        verify(metrics).recordRequestSendFailure();
    }

    /**
     * Tests that closing the connection multiple times doesn't cause issues with executor shutdown.
     * The executor should only be shut down once, and subsequent closes should be idempotent.
     */
    @Test
    void testClose_multipleCloseCallsHandleExecutorShutdownGracefully() {
        openConnectionAndResetMocks();
        connection.updateConnectionState(ConnectionState.ACTIVE);

        // Close the connection first time
        connection.close(true);
        assertThat(connection.getConnectionState()).isEqualTo(ConnectionState.CLOSED);

        // Reset mocks to verify second close behavior
        reset(requestPipeline, metrics, connectionManager);

        // Close again - should be idempotent (no-op since already closed)
        connection.close(true);

        // Verify no additional operations were performed
        verifyNoInteractions(requestPipeline);
        verifyNoInteractions(metrics);
        verifyNoInteractions(connectionManager);

        // Connection should still be CLOSED
        assertThat(connection.getConnectionState()).isEqualTo(ConnectionState.CLOSED);
    }

    // Utilities

    private void openConnectionAndResetMocks() {
        connection.createRequestPipeline();
        // reset the mocks interactions to remove tracked interactions as a result of starting the connection
        resetMocks();
    }

    private void resetMocks() {
        reset(connectionManager, requestPipeline, bufferService, metrics);
    }

    @SuppressWarnings("unchecked")
    private AtomicReference<ConnectionState> connectionState() {
        return (AtomicReference<ConnectionState>) connectionStateHandle.get(connection);
    }

    private AtomicLong streamingBlockNumber() {
        return (AtomicLong) streamingBlockNumberHandle.get(connection);
    }

    @SuppressWarnings("unchecked")
    private AtomicReference<Thread> workerThreadRef() {
        return (AtomicReference<Thread>) workerThreadRefHandle.get(connection);
    }

    private void assertRequestContainsItems(final PublishStreamRequest request, final BlockItem... expectedItems) {
        assertRequestContainsItems(List.of(request), expectedItems);
    }

    private void assertRequestContainsItems(
            final List<PublishStreamRequest> requests, final BlockItem... expectedItems) {
        final List<BlockItem> actualItems = new ArrayList<>();
        for (final PublishStreamRequest request : requests) {
            final BlockItemSet bis = request.blockItems();
            if (bis != null) {
                actualItems.addAll(bis.blockItems());
            }
        }

        assertThat(actualItems).hasSize(expectedItems.length);

        for (int i = 0; i < actualItems.size(); ++i) {
            final BlockItem actualItem = actualItems.get(i);
            assertThat(actualItem)
                    .withFailMessage("Block item at index " + i + " different. Expected: " + expectedItems[i]
                            + " but found " + actualItem)
                    .isSameAs(expectedItems[i]);
        }
    }

    /**
     * Helper method to create a ConnectionWorkerLoopTask instance using reflection.
     * The worker task is an inner class of BlockNodeConnection.
     *
     * @return a new ConnectionWorkerLoopTask instance
     * @throws Exception if reflection fails
     */
    private Object createWorker() throws Exception {
        Class<?> workerClass = null;
        for (Class<?> innerClass : BlockNodeConnection.class.getDeclaredClasses()) {
            if (innerClass.getSimpleName().equals("ConnectionWorkerLoopTask")) {
                workerClass = innerClass;
                break;
            }
        }
        if (workerClass == null) {
            throw new IllegalStateException("ConnectionWorkerLoopTask inner class not found");
        }

        final Constructor<?> constructor = workerClass.getDeclaredConstructor(BlockNodeConnection.class);
        constructor.setAccessible(true);
        return constructor.newInstance(connection);
    }

    /**
     * Helper method to invoke the doWork() method on a ConnectionWorkerLoopTask instance
     * using reflection.
     *
     * @param worker the worker instance (from createWorker())
     * @throws Exception if reflection or doWork() execution fails
     */
    private void invokeDoWork(final Object worker) throws Exception {
        final Method doWorkMethod = worker.getClass().getDeclaredMethod("doWork");
        doWorkMethod.setAccessible(true);
        doWorkMethod.invoke(worker);
    }

    private void sendRequest(final StreamRequest request) {
        sendRequest(connection, request);
    }

    private void sendRequest(final BlockNodeConnection connection, final StreamRequest request) {
        try {
            sendRequestHandle.invoke(connection, request);
        } catch (final Throwable e) {
            if (e instanceof final RuntimeException re) {
                throw re;
            } else {
                throw new RuntimeException(e);
            }
        }
    }
}<|MERGE_RESOLUTION|>--- conflicted
+++ resolved
@@ -930,202 +930,6 @@
     }
 
     @Test
-<<<<<<< HEAD
-    void testCloseAtBlockBoundary_noActiveBlock() throws Exception {
-        // re-create the connection so we get the worker thread to run
-        final long blockNumber = 10;
-        // indicate we want to start with block 10, but don't add the block to the buffer
-
-        connection = new BlockNodeConnection(
-                configProvider,
-                nodeConfig,
-                connectionManager,
-                bufferService,
-                metrics,
-                executorService,
-                pipelineExecutor,
-                blockNumber, // start streaming with block 10
-                clientFactory);
-
-        lenient().doReturn(requestPipeline).when(grpcServiceClient).publishBlockStream(connection);
-
-        connection.createRequestPipeline();
-        connection.updateConnectionState(ConnectionState.ACTIVE); // this will start the worker thread
-
-        assertThat(workerThreadRef()).doesNotHaveNullValue();
-
-        // sleep for a bit to let the worker run
-        sleep(250);
-
-        // signal to close at the block boundary
-        connection.closeAtBlockBoundary();
-
-        // the worker should determine there is no block available to stream and with the flag enabled to close at the
-        // nearest block boundary, the connection should be closed without sending any items
-
-        // sleep for a short period to make sure the worker as run after setting the flag
-        sleep(100);
-
-        // now the connection should be closed and all the items are sent
-        assertThat(connection.getConnectionState()).isEqualTo(ConnectionState.CLOSED);
-
-        final ArgumentCaptor<PublishStreamRequest> requestCaptor = ArgumentCaptor.forClass(PublishStreamRequest.class);
-
-        // only one request should be sent and it should be the EndStream message
-        verify(requestPipeline).onNext(requestCaptor.capture());
-
-        assertThat(requestCaptor.getAllValues()).hasSize(1);
-        final PublishStreamRequest req = requestCaptor.getAllValues().getFirst();
-        final EndStream endStream = req.endStream();
-        assertThat(endStream).isNotNull();
-        assertThat(endStream.endCode()).isEqualTo(EndStream.Code.RESET);
-
-        verify(requestPipeline).onComplete();
-        verify(bufferService, atLeastOnce()).getBlockState(blockNumber);
-        verify(bufferService, atLeastOnce()).getEarliestAvailableBlockNumber();
-        verify(bufferService).getHighestAckedBlockNumber();
-        verify(metrics).recordConnectionOpened();
-        verify(metrics).recordRequestLatency(anyLong());
-        verify(metrics).recordRequestEndStreamSent(EndStream.Code.RESET);
-        verify(metrics).recordConnectionClosed();
-        verify(metrics).recordActiveConnectionIp(-1L);
-        verify(metrics).recordStreamingBlockNumber(10L);
-
-        verifyNoMoreInteractions(metrics);
-        verifyNoMoreInteractions(requestPipeline);
-        verifyNoMoreInteractions(bufferService);
-    }
-
-    @Test
-    void testCloseAtBlockBoundary_activeBlock() throws Exception {
-        // re-create the connection so we get the worker thread to run
-        final long blockNumber = 10;
-        final BlockState block = new BlockState(blockNumber);
-        when(bufferService.getBlockState(blockNumber)).thenReturn(block);
-
-        connection = new BlockNodeConnection(
-                configProvider,
-                nodeConfig,
-                connectionManager,
-                bufferService,
-                metrics,
-                executorService,
-                pipelineExecutor,
-                blockNumber, // start streaming with block 10
-                clientFactory);
-
-        lenient().doReturn(requestPipeline).when(grpcServiceClient).publishBlockStream(connection);
-
-        connection.createRequestPipeline();
-        connection.updateConnectionState(ConnectionState.ACTIVE); // this will start the worker thread
-
-        assertThat(workerThreadRef()).doesNotHaveNullValue();
-
-        block.addItem(newBlockHeaderItem(blockNumber));
-        block.addItem(newBlockTxItem(1_345));
-
-        sleep(500); // sleep for a bit to ensure the items get sent
-
-        // now signal to close the connection at the block boundary
-        connection.closeAtBlockBoundary();
-
-        // sleep for a little bit, then add more items including the proof and ensure they are all sent
-        sleep(100);
-
-        block.addItem(newBlockTxItem(5_039));
-        block.addItem(newBlockTxItem(590));
-        block.addItem(newBlockProofItem(blockNumber, 3_501));
-        block.closeBlock();
-
-        sleep(500);
-
-        // now the connection should be closed and all the items are sent
-        assertThat(connection.getConnectionState()).isEqualTo(ConnectionState.CLOSED);
-
-        final ArgumentCaptor<PublishStreamRequest> requestCaptor = ArgumentCaptor.forClass(PublishStreamRequest.class);
-
-        /*
-        There should be at least 3 requests.
-        All items, in order are:
-        1) Block header         <-+
-        2) Signed transaction     |
-        3) Signed transaction     +- 1 or more requests
-        4) Signed transaction     |
-        5) Block proof          <-+
-        6) Block end            <--- single request
-        7) EndStream with RESET <--- single request
-         */
-
-        verify(requestPipeline, atLeast(3)).onNext(requestCaptor.capture());
-        final List<PublishStreamRequest> requests = requestCaptor.getAllValues();
-
-        final PublishStreamRequest lastRequest = requests.getLast();
-        final EndStream endStream = lastRequest.endStream();
-        assertThat(endStream).isNotNull();
-        assertThat(endStream.endCode()).isEqualTo(EndStream.Code.RESET);
-
-        final PublishStreamRequest secondToLastRequest = requests.get(requests.size() - 2);
-        final BlockEnd blockEnd = secondToLastRequest.endOfBlock();
-        assertThat(blockEnd).isNotNull();
-        assertThat(blockEnd.blockNumber()).isEqualTo(blockNumber);
-
-        // collect the block items
-        final List<BlockItem> items = new ArrayList<>();
-        for (int i = 0; i < requests.size() - 2; ++i) {
-            final PublishStreamRequest request = requests.get(i);
-            final BlockItemSet bis = request.blockItems();
-            if (bis != null) {
-                items.addAll(bis.blockItems());
-            }
-        }
-
-        // there should be 5 items
-        assertThat(items).hasSize(5);
-        for (int i = 0; i < 5; ++i) {
-            final BlockItem blockItem = items.get(i);
-
-            if (i == 0) {
-                // the first item should be the block header
-                final BlockHeader header = blockItem.blockHeader();
-                assertThat(header).isNotNull();
-                assertThat(header.number()).isEqualTo(blockNumber);
-            } else if (i == 4) {
-                // the last item should be the block proof
-                final BlockProof proof = blockItem.blockProof();
-                assertThat(proof).isNotNull();
-                assertThat(proof.block()).isEqualTo(blockNumber);
-            } else {
-                // the other items should all be signed transactions
-                assertThat(blockItem.signedTransaction()).isNotNull();
-            }
-        }
-
-        verify(requestPipeline).onComplete();
-        verify(bufferService).getBlockState(blockNumber);
-        verify(bufferService).getEarliestAvailableBlockNumber();
-        verify(bufferService).getHighestAckedBlockNumber();
-        verify(metrics).recordConnectionOpened();
-        verify(metrics, atLeastOnce()).recordRequestLatency(anyLong());
-        verify(metrics, atLeastOnce()).recordRequestSent(RequestOneOfType.BLOCK_ITEMS);
-        verify(metrics, atLeastOnce()).recordBlockItemsSent(anyInt());
-        verify(metrics).recordRequestSent(RequestOneOfType.END_OF_BLOCK);
-        verify(metrics).recordRequestEndStreamSent(EndStream.Code.RESET);
-        verify(metrics).recordConnectionClosed();
-        verify(metrics).recordActiveConnectionIp(-1L);
-        verify(metrics, atLeast(2)).recordRequestBlockItemCount(anyInt());
-        verify(metrics).recordStreamingBlockNumber(10L);
-        verify(metrics, atLeast(2)).recordRequestBytes(anyLong());
-        verify(metrics).recordLatestBlockEndOfBlockSent(anyLong());
-        verify(metrics).recordHeaderSentToBlockEndSentLatency(anyLong());
-
-        verifyNoMoreInteractions(metrics);
-        verifyNoMoreInteractions(requestPipeline);
-        verifyNoMoreInteractions(bufferService);
-    }
-
-    @Test
-=======
->>>>>>> 89a6b335
     void testClose() {
         openConnectionAndResetMocks();
         connection.updateConnectionState(ConnectionState.ACTIVE);
@@ -1476,38 +1280,6 @@
     }
 
     @Test
-<<<<<<< HEAD
-    void testConnectionWorker_switchBlock_initializeToEarliestBlock() throws Exception {
-        openConnectionAndResetMocks();
-        final AtomicReference<Thread> workerThreadRef = workerThreadRef();
-        workerThreadRef.set(null); // clear out the fake worker thread so a real one can be initialized
-        final AtomicLong streamingBlockNumber = streamingBlockNumber();
-
-        doReturn(-1L).when(bufferService).getHighestAckedBlockNumber();
-        doReturn(12L).when(bufferService).getEarliestAvailableBlockNumber();
-        doReturn(new BlockState(12)).when(bufferService).getBlockState(12);
-
-        assertThat(streamingBlockNumber).hasValue(-1);
-
-        connection.updateConnectionState(ConnectionState.ACTIVE);
-        sleep(50); // give some time for the worker loop to detect the changes
-
-        assertThat(workerThreadRef).doesNotHaveNullValue();
-        assertThat(streamingBlockNumber).hasValue(12);
-
-        verify(bufferService).getHighestAckedBlockNumber();
-        verify(bufferService).getEarliestAvailableBlockNumber();
-        verify(bufferService).getBlockState(12);
-        verify(metrics).recordStreamingBlockNumber(anyLong());
-        verifyNoMoreInteractions(bufferService);
-        verifyNoInteractions(connectionManager);
-        verifyNoMoreInteractions(metrics);
-        verifyNoInteractions(requestPipeline);
-    }
-
-    @Test
-=======
->>>>>>> 89a6b335
     void testConnectionWorker_switchBlock_noBlockAvailable() throws Exception {
         openConnectionAndResetMocks();
         connection.createRequestPipeline();
@@ -1523,13 +1295,10 @@
 
         assertThat(streamingBlockNumber).hasValue(-1);
 
-<<<<<<< HEAD
         verify(bufferService, atLeastOnce()).getHighestAckedBlockNumber();
         verify(bufferService, atLeastOnce()).getEarliestAvailableBlockNumber();
         verify(metrics, times(5)).recordStreamingBlockNumber(anyLong());
-=======
         verify(bufferService).getLastBlockNumberProduced();
->>>>>>> 89a6b335
         verifyNoMoreInteractions(bufferService);
         verifyNoMoreInteractions(metrics);
         verifyNoInteractions(connectionManager);
@@ -1537,120 +1306,6 @@
     }
 
     @Test
-<<<<<<< HEAD
-    void testConnectionWorker_sendRequests() throws Exception {
-        openConnectionAndResetMocks();
-        final AtomicReference<Thread> workerThreadRef = workerThreadRef();
-        workerThreadRef.set(null); // clear the fake worker thread
-        final AtomicLong streamingBlockNumber = streamingBlockNumber();
-
-        streamingBlockNumber.set(10);
-
-        final BlockState block = new BlockState(10);
-
-        doReturn(block).when(bufferService).getBlockState(10);
-
-        final ArgumentCaptor<PublishStreamRequest> requestCaptor = ArgumentCaptor.forClass(PublishStreamRequest.class);
-
-        connection.updateConnectionState(ConnectionState.ACTIVE);
-        // sleep to let the worker detect the state change and start doing work
-        sleep(100);
-
-        // add the header to the block, then wait for the max request delay... a request with the header should be sent
-        final BlockItem item1 = newBlockHeaderItem();
-        block.addItem(item1);
-
-        sleep(400);
-        verify(requestPipeline, atLeastOnce()).onNext(requestCaptor.capture());
-        final List<PublishStreamRequest> requests1 = requestCaptor.getAllValues();
-        reset(requestPipeline);
-
-        assertThat(requests1).hasSize(1);
-        assertRequestContainsItems(requests1.getFirst(), item1);
-
-        // add multiple small items to the block and wait for them to be sent in one batch
-        final BlockItem item2 = newBlockTxItem(15);
-        final BlockItem item3 = newBlockTxItem(20);
-        final BlockItem item4 = newBlockTxItem(50);
-        block.addItem(item2);
-        block.addItem(item3);
-        block.addItem(item4);
-
-        sleep(400);
-
-        verify(requestPipeline, atLeastOnce()).onNext(requestCaptor.capture());
-        final List<PublishStreamRequest> requests2 = requestCaptor.getAllValues();
-        reset(requestPipeline);
-        requests2.removeAll(requests1);
-        assertRequestContainsItems(requests2, item2, item3, item4);
-
-        // add a large item and a smaller item
-        final BlockItem item5 = newBlockTxItem(2_097_000);
-        final BlockItem item6 = newBlockTxItem(1_000_250);
-        block.addItem(item5);
-        block.addItem(item6);
-
-        sleep(500);
-
-        verify(requestPipeline, times(2)).onNext(requestCaptor.capture());
-        final List<PublishStreamRequest> requests3 = requestCaptor.getAllValues();
-        reset(requestPipeline);
-        requests3.removeAll(requests1);
-        requests3.removeAll(requests2);
-        // there should be two requests since the items together exceed the max per request
-        assertThat(requests3).hasSize(2);
-        assertRequestContainsItems(requests3, item5, item6);
-
-        // now add some more items and the block proof, then close the block
-        // after these requests are sent, we should see the worker loop move to the next block
-        final BlockItem item7 = newBlockTxItem(100);
-        final BlockItem item8 = newBlockTxItem(250);
-        final BlockItem item9 = newPreProofBlockStateChangesItem();
-        final BlockItem item10 = newBlockProofItem(10, 1_420_910);
-        block.addItem(item7);
-        block.addItem(item8);
-        block.addItem(item9);
-        block.addItem(item10);
-        block.closeBlock();
-
-        sleep(500);
-
-        verify(requestPipeline, atLeastOnce()).onNext(requestCaptor.capture());
-        final List<PublishStreamRequest> requests4 = requestCaptor.getAllValues();
-        final int totalRequestsSent = requests4.size();
-        final int endOfBlockRequest = 1;
-
-        reset(requestPipeline);
-        requests4.removeAll(requests1);
-        requests4.removeAll(requests2);
-        requests4.removeAll(requests3);
-        assertRequestContainsItems(requests4, item7, item8, item9, item10);
-        assertThat(requests4.getLast()).isEqualTo(createRequest(10));
-
-        assertThat(streamingBlockNumber).hasValue(11);
-
-        verify(metrics, times(endOfBlockRequest)).recordRequestSent(RequestOneOfType.END_OF_BLOCK);
-        verify(metrics, times(totalRequestsSent - endOfBlockRequest)).recordRequestSent(RequestOneOfType.BLOCK_ITEMS);
-        verify(metrics, times(totalRequestsSent - endOfBlockRequest)).recordBlockItemsSent(anyInt());
-        verify(metrics, times(totalRequestsSent)).recordRequestLatency(anyLong());
-        verify(connectionManager).recordBlockProofSent(eq(connection.getNodeConfig()), eq(10L), any(Instant.class));
-        verify(bufferService, atLeastOnce()).getBlockState(10);
-        verify(bufferService, atLeastOnce()).getBlockState(11);
-        verify(bufferService, atLeastOnce()).getEarliestAvailableBlockNumber();
-        verify(metrics, times(5)).recordRequestBlockItemCount(anyInt());
-        verify(metrics, times(5)).recordRequestBytes(anyLong());
-        verify(metrics).recordLatestBlockEndOfBlockSent(anyLong());
-        verify(metrics).recordHeaderSentToBlockEndSentLatency(anyLong());
-        verify(metrics).recordStreamingBlockNumber(anyLong());
-        verifyNoMoreInteractions(metrics);
-        verifyNoMoreInteractions(bufferService);
-        verifyNoMoreInteractions(connectionManager);
-        verifyNoMoreInteractions(requestPipeline);
-    }
-
-    @Test
-=======
->>>>>>> 89a6b335
     void testConnectionWorker_noItemsAvailable() throws Exception {
         openConnectionAndResetMocks();
         connection.createRequestPipeline();
@@ -1763,14 +1418,11 @@
         verify(metrics).recordResponseReceived(ResponseOneOfType.SKIP_BLOCK);
         verify(bufferService, atLeastOnce()).getBlockState(10);
         verify(bufferService, atLeastOnce()).getBlockState(11);
-<<<<<<< HEAD
+        verify(bufferService, atLeastOnce()).getBlockState(12);
+        verify(bufferService, atLeastOnce()).getEarliestAvailableBlockNumber();
         verify(metrics, times(2)).recordRequestBlockItemCount(1);
         verify(metrics, times(2)).recordRequestBytes(anyLong());
         verify(metrics).recordStreamingBlockNumber(anyLong());
-=======
-        verify(bufferService, atLeastOnce()).getBlockState(12);
-        verify(bufferService, atLeastOnce()).getEarliestAvailableBlockNumber();
->>>>>>> 89a6b335
 
         verifyNoMoreInteractions(bufferService);
         verifyNoMoreInteractions(connectionManager);
@@ -2549,60 +2201,6 @@
     }
 
     /**
-<<<<<<< HEAD
-     * Tests InterruptedException handling during pipeline operation.
-     */
-    @Test
-    void testSendRequest_interruptedException() throws Exception {
-        openConnectionAndResetMocks();
-        connection.updateConnectionState(ConnectionState.ACTIVE);
-
-        // Create a latch to coordinate the test
-        final CountDownLatch latch = new CountDownLatch(1);
-        final AtomicReference<RuntimeException> exceptionRef = new AtomicReference<>();
-
-        // Make the pipeline block until interrupted
-        doAnswer(invocation -> {
-                    try {
-                        latch.await();
-                    } catch (final InterruptedException e) {
-                        Thread.currentThread().interrupt();
-                        throw new RuntimeException("Interrupted", e);
-                    }
-                    return null;
-                })
-                .when(requestPipeline)
-                .onNext(any());
-
-        final PublishStreamRequest request = createRequest(newBlockHeaderItem());
-
-        // Send request in a separate thread
-        final Thread testThread = Thread.ofVirtual().start(() -> {
-            try {
-                sendRequest(new BlockItemsStreamRequest(request, 1L, 1, 1, false, false));
-            } catch (final RuntimeException e) {
-                exceptionRef.set(e);
-            }
-        });
-
-        // Give the thread time to start and block
-        sleep(100);
-
-        // Interrupt the thread
-        testThread.interrupt();
-
-        // Wait for thread to complete
-        testThread.join(2000);
-
-        // Verify exception was thrown
-        assertThat(exceptionRef.get()).isNotNull();
-        assertThat(exceptionRef.get().getMessage()).contains("Interrupted while waiting for pipeline.onNext()");
-        assertThat(exceptionRef.get().getCause()).isInstanceOf(InterruptedException.class);
-    }
-
-    /**
-=======
->>>>>>> 89a6b335
      * Tests ExecutionException handling when pipeline.onNext() throws an exception.
      * This is already covered by testSendRequest_pipelineThrowsException but included
      * here for completeness of exception handling coverage.
