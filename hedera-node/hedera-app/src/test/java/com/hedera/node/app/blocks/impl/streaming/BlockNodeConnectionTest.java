--- conflicted
+++ resolved
@@ -97,13 +97,8 @@
     }
 
     private BlockNodeConnection connection;
-<<<<<<< HEAD
-    private BlockNodeConfig nodeConfig;
     private ConfigProvider configProvider;
-=======
     private BlockNodeProtocolConfig nodeConfig;
-
->>>>>>> 44f994a3
     private BlockNodeConnectionManager connectionManager;
     private BlockBufferService bufferService;
     private BlockStreamPublishServiceClient grpcServiceClient;
