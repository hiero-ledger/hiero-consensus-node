// SPDX-License-Identifier: Apache-2.0
package com.hedera.node.app.blocks.impl.streaming;

import static org.assertj.core.api.Assertions.assertThat;
import static org.assertj.core.api.Assertions.catchRuntimeException;
import static org.mockito.ArgumentMatchers.any;
import static org.mockito.ArgumentMatchers.anyLong;
import static org.mockito.ArgumentMatchers.eq;
import static org.mockito.Mockito.atLeast;
import static org.mockito.Mockito.atLeastOnce;
import static org.mockito.Mockito.doAnswer;
import static org.mockito.Mockito.doReturn;
import static org.mockito.Mockito.doThrow;
import static org.mockito.Mockito.lenient;
import static org.mockito.Mockito.mock;
import static org.mockito.Mockito.reset;
import static org.mockito.Mockito.spy;
import static org.mockito.Mockito.times;
import static org.mockito.Mockito.verify;
import static org.mockito.Mockito.verifyNoInteractions;
import static org.mockito.Mockito.verifyNoMoreInteractions;
import static org.mockito.Mockito.when;

import com.hedera.hapi.block.stream.BlockItem;
import com.hedera.node.app.blocks.impl.streaming.BlockNodeConnection.BlockItemsStreamRequest;
import com.hedera.node.app.blocks.impl.streaming.BlockNodeConnection.ConnectionState;
import com.hedera.node.app.blocks.impl.streaming.BlockNodeConnection.StreamRequest;
import com.hedera.node.app.metrics.BlockStreamMetrics;
import com.hedera.node.config.ConfigProvider;
import com.hedera.pbj.grpc.client.helidon.PbjGrpcClientConfig;
import com.hedera.pbj.runtime.OneOf;
import com.hedera.pbj.runtime.grpc.GrpcException;
import com.hedera.pbj.runtime.grpc.GrpcStatus;
import com.hedera.pbj.runtime.grpc.Pipeline;
import com.hedera.pbj.runtime.grpc.ServiceInterface.RequestOptions;
import io.helidon.webclient.api.WebClient;
import java.lang.invoke.MethodHandle;
import java.lang.invoke.MethodHandles;
import java.lang.invoke.MethodHandles.Lookup;
import java.lang.invoke.VarHandle;
import java.lang.reflect.Constructor;
import java.lang.reflect.Method;
import java.time.Duration;
import java.time.Instant;
import java.util.ArrayList;
import java.util.List;
import java.util.concurrent.ExecutorService;
import java.util.concurrent.Executors;
import java.util.concurrent.Flow;
import java.util.concurrent.Future;
import java.util.concurrent.ScheduledExecutorService;
import java.util.concurrent.ScheduledFuture;
import java.util.concurrent.TimeUnit;
import java.util.concurrent.TimeoutException;
import java.util.concurrent.atomic.AtomicBoolean;
import java.util.concurrent.atomic.AtomicLong;
import java.util.concurrent.atomic.AtomicReference;
import org.hiero.block.api.BlockItemSet;
import org.hiero.block.api.BlockStreamPublishServiceInterface.BlockStreamPublishServiceClient;
import org.hiero.block.api.PublishStreamRequest;
import org.hiero.block.api.PublishStreamRequest.EndStream;
import org.hiero.block.api.PublishStreamRequest.RequestOneOfType;
import org.hiero.block.api.PublishStreamResponse;
import org.hiero.block.api.PublishStreamResponse.EndOfStream;
import org.hiero.block.api.PublishStreamResponse.EndOfStream.Code;
import org.hiero.block.api.PublishStreamResponse.ResponseOneOfType;
import org.junit.jupiter.api.AfterEach;
import org.junit.jupiter.api.BeforeEach;
import org.junit.jupiter.api.Test;
import org.junit.jupiter.api.extension.ExtendWith;
import org.junit.jupiter.params.ParameterizedTest;
import org.junit.jupiter.params.provider.EnumSource;
import org.mockito.ArgumentCaptor;
import org.mockito.junit.jupiter.MockitoExtension;

@ExtendWith(MockitoExtension.class)
class BlockNodeConnectionTest extends BlockNodeCommunicationTestBase {
    private static final long ONCE_PER_DAY_MILLIS = Duration.ofHours(24).toMillis();
    private static final VarHandle connectionStateHandle;
    private static final Thread FAKE_WORKER_THREAD = new Thread(() -> {}, "fake-worker");
    private static final VarHandle streamingBlockNumberHandle;
    private static final VarHandle workerThreadRefHandle;
    private static final MethodHandle sendRequestHandle;

    static {
        try {
            final Lookup lookup = MethodHandles.lookup();
            connectionStateHandle = MethodHandles.privateLookupIn(BlockNodeConnection.class, lookup)
                    .findVarHandle(BlockNodeConnection.class, "connectionState", AtomicReference.class);
            streamingBlockNumberHandle = MethodHandles.privateLookupIn(BlockNodeConnection.class, lookup)
                    .findVarHandle(BlockNodeConnection.class, "streamingBlockNumber", AtomicLong.class);
            workerThreadRefHandle = MethodHandles.privateLookupIn(BlockNodeConnection.class, lookup)
                    .findVarHandle(BlockNodeConnection.class, "workerThreadRef", AtomicReference.class);

            final Method sendRequest = BlockNodeConnection.class.getDeclaredMethod("sendRequest", StreamRequest.class);
            sendRequest.setAccessible(true);
            sendRequestHandle = lookup.unreflect(sendRequest);
        } catch (final Exception e) {
            throw new RuntimeException(e);
        }
    }

    private BlockNodeConnection connection;
    private ConfigProvider configProvider;
    private BlockNodeConfiguration nodeConfig;
    private BlockNodeConnectionManager connectionManager;
    private BlockBufferService bufferService;
    private BlockStreamPublishServiceClient grpcServiceClient;
    private BlockStreamMetrics metrics;
    private Pipeline<? super PublishStreamRequest> requestPipeline;
    private ScheduledExecutorService executorService;
    private ExecutorService pipelineExecutor;
    private BlockNodeStats.HighLatencyResult latencyResult;
    private BlockNodeClientFactory clientFactory;

    private ExecutorService realExecutor;

    @BeforeEach
    @SuppressWarnings("unchecked")
    void beforeEach() throws Exception {
        configProvider = createConfigProvider(createDefaultConfigProvider());
        nodeConfig = newBlockNodeConfig(8080, 1);
        connectionManager = mock(BlockNodeConnectionManager.class);
        bufferService = mock(BlockBufferService.class);
        grpcServiceClient = mock(BlockStreamPublishServiceClient.class);
        metrics = mock(BlockStreamMetrics.class);
        requestPipeline = mock(Pipeline.class);
        executorService = mock(ScheduledExecutorService.class);
        pipelineExecutor = mock(ExecutorService.class);
        latencyResult = mock(BlockNodeStats.HighLatencyResult.class);

        // Set up default behavior for pipelineExecutor using a real executor
        // This ensures proper Future semantics while still being fast for tests
        // Individual tests can override this with their own specific mocks for timeout scenarios
        realExecutor = Executors.newCachedThreadPool();
        lenient()
                .doAnswer(invocation -> {
                    final Runnable runnable = invocation.getArgument(0);
                    return realExecutor.submit(runnable);
                })
                .when(pipelineExecutor)
                .submit(any(Runnable.class));

        // Also handle shutdown for cleanup
        lenient()
                .doAnswer(invocation -> {
                    realExecutor.shutdown();
                    return null;
                })
                .when(pipelineExecutor)
                .shutdown();

        lenient()
                .doAnswer(invocation -> {
                    final long timeout = invocation.getArgument(0);
                    final TimeUnit unit = invocation.getArgument(1);
                    return realExecutor.awaitTermination(timeout, unit);
                })
                .when(pipelineExecutor)
                .awaitTermination(anyLong(), any(TimeUnit.class));

        clientFactory = mock(BlockNodeClientFactory.class);
        lenient()
                .doReturn(grpcServiceClient)
                .when(clientFactory)
                .createClient(any(WebClient.class), any(PbjGrpcClientConfig.class), any(RequestOptions.class));
        connection = new BlockNodeConnection(
                configProvider,
                nodeConfig,
                connectionManager,
                bufferService,
                metrics,
                executorService,
                pipelineExecutor,
                null,
                clientFactory);

        // To avoid potential non-deterministic effects due to the worker thread, assign a fake worker thread to the
        // connection that does nothing.
        final AtomicReference<Thread> workerThreadRef = workerThreadRef();
        workerThreadRef.set(FAKE_WORKER_THREAD);

        lenient().doReturn(requestPipeline).when(grpcServiceClient).publishBlockStream(connection);
    }

    @AfterEach
    void afterEach() throws Exception {
        if (realExecutor != null) {
            realExecutor.shutdownNow();
        }

        // set the connection to closed so the worker thread stops gracefully
        connection.updateConnectionState(ConnectionState.CLOSED);
        final AtomicReference<Thread> workerThreadRef = workerThreadRef();

        // Wait for worker thread to terminate
        final Thread workerThread = workerThreadRef.get();
        if (workerThread != null && !workerThread.equals(FAKE_WORKER_THREAD)) {
            assertThat(workerThread.join(Duration.ofSeconds(2))).isTrue();
        }
    }

    @Test
    void testCreateRequestPipeline() {
        assertThat(connection.getConnectionState()).isEqualTo(ConnectionState.UNINITIALIZED);

        connection.createRequestPipeline();

        assertThat(connection.getConnectionState()).isEqualTo(ConnectionState.PENDING);
        verify(grpcServiceClient).publishBlockStream(connection);
        verify(clientFactory)
                .createClient(any(WebClient.class), any(PbjGrpcClientConfig.class), any(RequestOptions.class));
    }

    @Test
    void testCreateRequestPipeline_alreadyExists() {
        connection.createRequestPipeline();
        connection.createRequestPipeline();

        verify(grpcServiceClient).publishBlockStream(connection); // should only be called once
        verifyNoMoreInteractions(grpcServiceClient);
    }

    @Test
    void testConstructorWithInitialBlock() {
        // Create connection with initial block number
        connection = new BlockNodeConnection(
                configProvider,
                nodeConfig,
                connectionManager,
                bufferService,
                metrics,
                executorService,
                pipelineExecutor,
                100L,
                clientFactory);

        // Verify the streamingBlockNumber was set
        final AtomicLong streamingBlockNumber = streamingBlockNumber();
        assertThat(streamingBlockNumber).hasValue(100L);
    }

    /**
     * Tests TimeoutException handling during pipeline creation.
     * Uses mocks to simulate a timeout without actually waiting, making the test fast.
     */
    @Test
    void testCreateRequestPipeline_timeoutException() throws Exception {
        // Create a mock Future that will throw TimeoutException when get() is called
        @SuppressWarnings("unchecked")
        final Future<Object> mockFuture = mock(Future.class);
        when(mockFuture.get(anyLong(), any(TimeUnit.class))).thenThrow(new TimeoutException("Simulated timeout"));

        // Set up the pipelineExecutor to return mock future
        doReturn(mockFuture).when(pipelineExecutor).submit(any(Runnable.class));

        // Attempt to create pipeline - should timeout and throw
        final RuntimeException exception = catchRuntimeException(() -> connection.createRequestPipeline());

        assertThat(exception).isNotNull();
        assertThat(exception.getMessage()).contains("Pipeline creation timed out");
        assertThat(exception.getCause()).isInstanceOf(TimeoutException.class);

        // Verify timeout was detected and recorded
        verify(mockFuture).get(anyLong(), any(TimeUnit.class));
        verify(mockFuture).cancel(true);
        verify(metrics).recordPipelineOperationTimeout();

        // Connection should still be UNINITIALIZED since pipeline creation failed
        assertThat(connection.getConnectionState()).isEqualTo(ConnectionState.UNINITIALIZED);
    }

    /**
     * Tests InterruptedException handling during pipeline creation.
     * Uses mocks to simulate an interruption without actually waiting, making the test fast.
     */
    @Test
    void testCreateRequestPipeline_interruptedException() throws Exception {
        // Create a mock Future that will throw InterruptedException when get() is called
        @SuppressWarnings("unchecked")
        final Future<Object> mockFuture = mock(Future.class);
        when(mockFuture.get(anyLong(), any(TimeUnit.class)))
                .thenThrow(new InterruptedException("Simulated interruption"));

        // Set up the pipelineExecutor to return mock future
        doReturn(mockFuture).when(pipelineExecutor).submit(any(Runnable.class));

        // Attempt to create pipeline - should handle interruption and throw
        final RuntimeException exception = catchRuntimeException(() -> connection.createRequestPipeline());

        assertThat(exception).isNotNull();
        assertThat(exception.getMessage()).contains("Interrupted while creating pipeline");
        assertThat(exception.getCause()).isInstanceOf(InterruptedException.class);

        // Verify interruption was handled
        verify(mockFuture).get(anyLong(), any(TimeUnit.class));

        // Connection should still be UNINITIALIZED since pipeline creation failed
        assertThat(connection.getConnectionState()).isEqualTo(ConnectionState.UNINITIALIZED);
    }

    /**
     * Tests ExecutionException handling during pipeline creation.
     * Uses mocks to simulate an execution error without actually waiting, making the test fast.
     */
    @Test
    void testCreateRequestPipeline_executionException() throws Exception {
        // Create a mock Future that will throw ExecutionException when get() is called
        @SuppressWarnings("unchecked")
        final Future<Object> mockFuture = mock(Future.class);
        when(mockFuture.get(anyLong(), any(TimeUnit.class)))
                .thenThrow(new java.util.concurrent.ExecutionException(
                        "Simulated execution error", new RuntimeException("Underlying cause")));

        // Set up the pipelineExecutor to return mock future
        doReturn(mockFuture).when(pipelineExecutor).submit(any(Runnable.class));

        // Attempt to create pipeline - should handle execution exception and throw
        final RuntimeException exception = catchRuntimeException(() -> connection.createRequestPipeline());

        assertThat(exception).isNotNull();
        assertThat(exception.getMessage()).contains("Error creating pipeline");
        assertThat(exception.getCause()).isInstanceOf(RuntimeException.class);
        assertThat(exception.getCause().getMessage()).isEqualTo("Underlying cause");

        // Verify execution exception was handled
        verify(mockFuture).get(anyLong(), any(TimeUnit.class));

        // Connection should still be UNINITIALIZED since pipeline creation failed
        assertThat(connection.getConnectionState()).isEqualTo(ConnectionState.UNINITIALIZED);
    }

    @Test
    void testUpdatingConnectionState() {
        final ConnectionState preUpdateState = connection.getConnectionState();
        // this should be uninitialized because we haven't called connect yet
        assertThat(preUpdateState).isEqualTo(ConnectionState.UNINITIALIZED);
        connection.updateConnectionState(ConnectionState.ACTIVE);

        // Verify task was scheduled to periodically reset the stream
        verify(executorService)
                .scheduleAtFixedRate(
                        any(Runnable.class),
                        eq(ONCE_PER_DAY_MILLIS), // initial delay
                        eq(ONCE_PER_DAY_MILLIS), // period
                        eq(TimeUnit.MILLISECONDS));

        final ConnectionState postUpdateState = connection.getConnectionState();
        assertThat(postUpdateState).isEqualTo(ConnectionState.ACTIVE);
    }

    @Test
    void testHandleStreamError() {
        openConnectionAndResetMocks();
        connection.updateConnectionState(ConnectionState.ACTIVE);

        // Verify task was scheduled to periodically reset the stream
        verify(executorService)
                .scheduleAtFixedRate(
                        any(Runnable.class),
                        eq(ONCE_PER_DAY_MILLIS), // initial delay
                        eq(ONCE_PER_DAY_MILLIS), // period
                        eq(TimeUnit.MILLISECONDS));

        // do a quick sanity check on the state
        final ConnectionState preState = connection.getConnectionState();
        assertThat(preState).isEqualTo(ConnectionState.ACTIVE);

        connection.handleStreamFailure();

        final ConnectionState postState = connection.getConnectionState();
        assertThat(postState).isEqualTo(ConnectionState.CLOSED);

        verify(requestPipeline).onComplete();
        verify(connectionManager).rescheduleConnection(connection, Duration.ofSeconds(30), null, true);
        verifyNoMoreInteractions(requestPipeline);
    }

    @Test
    void testOnNext_acknowledgement_notStreaming() {
        final AtomicLong streamingBlockNumber = streamingBlockNumber();
        streamingBlockNumber.set(-1); // pretend we are currently not streaming any blocks
        final PublishStreamResponse response = createBlockAckResponse(10L);
        when(connectionManager.recordBlockAckAndCheckLatency(eq(connection.getNodeConfig()), eq(10L), any()))
                .thenReturn(latencyResult);
        when(latencyResult.shouldSwitch()).thenReturn(false);

        connection.updateConnectionState(ConnectionState.ACTIVE);
        connection.onNext(response);

        assertThat(streamingBlockNumber).hasValue(11); // moved to acked block + 1

        verify(connectionManager)
                .recordBlockAckAndCheckLatency(eq(connection.getNodeConfig()), eq(10L), any(Instant.class));
        verify(bufferService).getLastBlockNumberProduced();
        verify(bufferService).setLatestAcknowledgedBlock(10);
        verify(metrics).recordResponseReceived(ResponseOneOfType.ACKNOWLEDGEMENT);
        verifyNoMoreInteractions(metrics);
        verifyNoMoreInteractions(bufferService);
        verifyNoMoreInteractions(connectionManager);
    }

    @Test
    void testOnNext_acknowledgement_olderThanCurrentStreamingAndProducing() {
        final AtomicLong streamingBlockNumber = streamingBlockNumber();
        streamingBlockNumber.set(10); // pretend we are streaming block 10
        final PublishStreamResponse response = createBlockAckResponse(8L);
        when(bufferService.getLastBlockNumberProduced()).thenReturn(10L);
        when(connectionManager.recordBlockAckAndCheckLatency(eq(connection.getNodeConfig()), eq(8L), any()))
                .thenReturn(latencyResult);
        when(latencyResult.shouldSwitch()).thenReturn(false);

        connection.updateConnectionState(ConnectionState.ACTIVE);
        connection.onNext(response);

        assertThat(streamingBlockNumber).hasValue(10L); // should not change

        verify(bufferService).getLastBlockNumberProduced();
        verify(bufferService).setLatestAcknowledgedBlock(8);
        verify(metrics).recordResponseReceived(ResponseOneOfType.ACKNOWLEDGEMENT);
        verifyNoMoreInteractions(connectionManager);
        verifyNoMoreInteractions(bufferService);
        verifyNoMoreInteractions(metrics);
    }

    @Test
    void testOnNext_acknowledgement_newerThanCurrentProducing() {
        final AtomicLong streamingBlockNumber = streamingBlockNumber();
        streamingBlockNumber.set(10); // pretend we are streaming block 10
        final PublishStreamResponse response = createBlockAckResponse(11L);

        when(bufferService.getLastBlockNumberProduced()).thenReturn(10L);
        when(connectionManager.recordBlockAckAndCheckLatency(eq(connection.getNodeConfig()), eq(11L), any()))
                .thenReturn(latencyResult);
        when(latencyResult.shouldSwitch()).thenReturn(false);

        connection.updateConnectionState(ConnectionState.ACTIVE);
        connection.onNext(response);

        assertThat(streamingBlockNumber).hasValue(12); // should be 1 + acked block number

        verify(bufferService).getLastBlockNumberProduced();
        verify(bufferService).setLatestAcknowledgedBlock(11L);
        verify(metrics).recordResponseReceived(ResponseOneOfType.ACKNOWLEDGEMENT);
        verifyNoMoreInteractions(connectionManager);
        verifyNoMoreInteractions(metrics);
        verifyNoMoreInteractions(bufferService);
    }

    @Test
    void testOnNext_acknowledgement_newerThanCurrentStreaming() {
        final AtomicLong streamingBlockNumber = streamingBlockNumber();
        streamingBlockNumber.set(8); // pretend we are streaming block 8
        final PublishStreamResponse response = createBlockAckResponse(11L);

        when(bufferService.getLastBlockNumberProduced()).thenReturn(12L);
        when(connectionManager.recordBlockAckAndCheckLatency(eq(connection.getNodeConfig()), eq(11L), any()))
                .thenReturn(latencyResult);
        when(latencyResult.shouldSwitch()).thenReturn(false);

        connection.updateConnectionState(ConnectionState.ACTIVE);
        connection.onNext(response);

        assertThat(streamingBlockNumber).hasValue(12); // should be 1 + acked block number

        verify(bufferService).getLastBlockNumberProduced();
        verify(bufferService).setLatestAcknowledgedBlock(11L);
        verify(metrics).recordResponseReceived(ResponseOneOfType.ACKNOWLEDGEMENT);
        verifyNoMoreInteractions(connectionManager);
        verifyNoMoreInteractions(metrics);
        verifyNoMoreInteractions(bufferService);
    }

    // Tests acknowledgement equal to current streaming/producing blocks (should not jump)
    @Test
    void testOnNext_acknowledgement_equalToCurrentStreamingAndProducing() {
        final AtomicLong streamingBlockNumber = streamingBlockNumber();
        streamingBlockNumber.set(10); // pretend we are streaming block 10
        final PublishStreamResponse response = createBlockAckResponse(10L);

        when(bufferService.getLastBlockNumberProduced()).thenReturn(10L);
        when(connectionManager.recordBlockAckAndCheckLatency(eq(connection.getNodeConfig()), eq(10L), any()))
                .thenReturn(latencyResult);
        when(latencyResult.shouldSwitch()).thenReturn(false);

        connection.updateConnectionState(ConnectionState.ACTIVE);
        connection.onNext(response);

        // Should not jump to block since acknowledgement is not newer
        assertThat(streamingBlockNumber).hasValue(10L);

        verify(bufferService).getLastBlockNumberProduced();
        verify(bufferService).setLatestAcknowledgedBlock(10L);
        verify(metrics).recordResponseReceived(ResponseOneOfType.ACKNOWLEDGEMENT);
        verifyNoMoreInteractions(connectionManager);
        verifyNoMoreInteractions(metrics);
        verifyNoMoreInteractions(bufferService);
    }

    @Test
    void testOnNext_acknowledgement_highLatencyShouldSwitch() {
        final AtomicLong streamingBlockNumber = streamingBlockNumber();
        streamingBlockNumber.set(10);
        final PublishStreamResponse response = createBlockAckResponse(10L);

        when(bufferService.getLastBlockNumberProduced()).thenReturn(10L);
        when(connectionManager.recordBlockAckAndCheckLatency(eq(connection.getNodeConfig()), eq(10L), any()))
                .thenReturn(latencyResult);
        when(latencyResult.shouldSwitch()).thenReturn(true);
        when(latencyResult.consecutiveHighLatencyEvents()).thenReturn(5);
        when(connectionManager.isOnlyOneBlockNodeConfigured()).thenReturn(false);

        connection.updateConnectionState(ConnectionState.ACTIVE);
        connection.onNext(response);

        // Should not jump to block since acknowledgement is not newer
        assertThat(streamingBlockNumber).hasValue(10L);

        verify(bufferService).getLastBlockNumberProduced();
        verify(bufferService).setLatestAcknowledgedBlock(10L);
        verify(metrics).recordResponseReceived(ResponseOneOfType.ACKNOWLEDGEMENT);
        verify(connectionManager).isOnlyOneBlockNodeConfigured();
        verify(connectionManager).rescheduleConnection(eq(connection), any(Duration.class), eq(null), eq(true));
    }

    @Test
    void testScheduleStreamResetTask() {
        openConnectionAndResetMocks();
        connection.updateConnectionState(ConnectionState.ACTIVE);

        // Verify task was scheduled to periodically reset the stream
        verify(executorService)
                .scheduleAtFixedRate(
                        any(Runnable.class),
                        eq(ONCE_PER_DAY_MILLIS), // initial delay
                        eq(ONCE_PER_DAY_MILLIS), // period
                        eq(TimeUnit.MILLISECONDS));

        verifyNoMoreInteractions(executorService);
        verifyNoInteractions(metrics);
        verifyNoInteractions(bufferService);
    }

    @ParameterizedTest
    @EnumSource(
            value = EndOfStream.Code.class,
            names = {"ERROR", "PERSISTENCE_FAILED"})
    void testOnNext_endOfStream_blockNodeInternalError(final EndOfStream.Code responseCode) {
        openConnectionAndResetMocks();
        connection.updateConnectionState(ConnectionState.ACTIVE);

        final PublishStreamResponse response = createEndOfStreamResponse(responseCode, 10L);
        connection.onNext(response);

        verify(metrics).recordLatestBlockEndOfStream(10L);
        verify(metrics).recordResponseEndOfStreamReceived(responseCode);
        verify(metrics).recordConnectionClosed();
        verify(metrics).recordActiveConnectionIp(-1L);
        verify(requestPipeline).onComplete();
        verify(connectionManager).rescheduleConnection(connection, Duration.ofSeconds(30), null, true);
        verifyNoMoreInteractions(metrics);
        verifyNoMoreInteractions(requestPipeline);
    }

    @ParameterizedTest
    @EnumSource(
            value = EndOfStream.Code.class,
            names = {"TIMEOUT", "DUPLICATE_BLOCK", "BAD_BLOCK_PROOF", "INVALID_REQUEST"})
    void testOnNext_endOfStream_clientFailures(final EndOfStream.Code responseCode) {
        openConnectionAndResetMocks();
        connection.updateConnectionState(ConnectionState.ACTIVE);

        final PublishStreamResponse response = createEndOfStreamResponse(responseCode, 10L);
        connection.onNext(response);

        verify(metrics).recordLatestBlockEndOfStream(10L);
        verify(metrics).recordResponseEndOfStreamReceived(responseCode);
        verify(metrics).recordConnectionClosed();
        verify(metrics).recordActiveConnectionIp(-1L);
        verify(requestPipeline).onComplete();
        verify(connectionManager).rescheduleConnection(connection, null, 11L, false);
        verifyNoMoreInteractions(metrics);
        verifyNoMoreInteractions(requestPipeline);
    }

    @Test
    void testOnNext_endOfStream_blockNodeGracefulShutdown() {
        openConnectionAndResetMocks();
        // STREAM_ITEMS_SUCCESS is sent when the block node is gracefully shutting down
        final PublishStreamResponse response = createEndOfStreamResponse(Code.SUCCESS, 10L);
        connection.updateConnectionState(ConnectionState.ACTIVE);
        connection.onNext(response);

        verify(metrics).recordLatestBlockEndOfStream(10L);
        verify(metrics).recordResponseEndOfStreamReceived(Code.SUCCESS);
        verify(metrics).recordConnectionClosed();
        verify(metrics).recordActiveConnectionIp(-1L);
        verify(requestPipeline).onComplete();
        verify(connectionManager).rescheduleConnection(connection, Duration.ofSeconds(30), null, true);
        verifyNoMoreInteractions(metrics);
        verifyNoMoreInteractions(requestPipeline);
    }

    @Test
    void testOnNext_endOfStream_blockNodeBehind_blockExists() {
        openConnectionAndResetMocks();
        final PublishStreamResponse response = createEndOfStreamResponse(Code.BEHIND, 10L);
        when(bufferService.getBlockState(11L)).thenReturn(new BlockState(11L));
        connection.updateConnectionState(ConnectionState.ACTIVE);

        connection.onNext(response);

        verify(metrics).recordLatestBlockEndOfStream(10L);
        verify(metrics).recordResponseEndOfStreamReceived(Code.BEHIND);
        verify(metrics).recordConnectionClosed();
        verify(metrics).recordActiveConnectionIp(-1L);
        verify(requestPipeline).onComplete();
        verify(connectionManager).rescheduleConnection(connection, null, 11L, false);
        verify(bufferService).getBlockState(11L);
        verifyNoMoreInteractions(metrics);
        verifyNoMoreInteractions(requestPipeline);
    }

    @Test
    void testOnNext_endOfStream_blockNodeBehind_blockDoesNotExist() {
        openConnectionAndResetMocks();
        final PublishStreamResponse response = createEndOfStreamResponse(Code.BEHIND, 10L);
        when(bufferService.getBlockState(11L)).thenReturn(null);

        connection.updateConnectionState(ConnectionState.ACTIVE);
        connection.onNext(response);

        verify(metrics).recordLatestBlockEndOfStream(10L);
        verify(metrics).recordResponseEndOfStreamReceived(Code.BEHIND);
        verify(metrics).recordConnectionClosed();
        verify(metrics).recordActiveConnectionIp(-1L);
        verify(metrics).recordRequestEndStreamSent(EndStream.Code.TOO_FAR_BEHIND);
        verify(metrics).recordRequestLatency(anyLong());
        verify(bufferService, times(1)).getEarliestAvailableBlockNumber();
        verify(bufferService, times(1)).getHighestAckedBlockNumber();
        verify(bufferService).getBlockState(11L);
        verify(requestPipeline).onNext(createRequest(EndStream.Code.TOO_FAR_BEHIND));
        verify(requestPipeline).onComplete();
        verify(connectionManager).rescheduleConnection(connection, Duration.ofSeconds(30), null, true);
        verifyNoMoreInteractions(metrics);
        verifyNoMoreInteractions(requestPipeline);
    }

    @Test
    void testOnNext_endOfStream_itemsUnknown() {
        openConnectionAndResetMocks();
        connection.updateConnectionState(ConnectionState.ACTIVE);

        final PublishStreamResponse response = createEndOfStreamResponse(Code.UNKNOWN, 10L);
        connection.onNext(response);

        verify(metrics).recordLatestBlockEndOfStream(10L);
        verify(metrics).recordResponseEndOfStreamReceived(Code.UNKNOWN);
        verify(metrics).recordConnectionClosed();
        verify(metrics).recordActiveConnectionIp(-1L);
        verify(requestPipeline).onComplete();
        verify(connectionManager).rescheduleConnection(connection, Duration.ofSeconds(30), null, true);
        verifyNoMoreInteractions(metrics);
        verifyNoMoreInteractions(requestPipeline);
    }

    @Test
    void testOnNext_skipBlock_sameAsStreaming() {
        final AtomicLong streamingBlockNumber = streamingBlockNumber();
        streamingBlockNumber.set(25); // pretend we are currently streaming block 25
        final PublishStreamResponse response = createSkipBlock(25L);
        connection.updateConnectionState(ConnectionState.ACTIVE);
        connection.onNext(response);

        assertThat(streamingBlockNumber).hasValue(26);

        verify(metrics).recordLatestBlockSkipBlock(25L);
        verify(metrics).recordResponseReceived(ResponseOneOfType.SKIP_BLOCK);
        verifyNoMoreInteractions(metrics);
        verifyNoMoreInteractions(requestPipeline);
        verifyNoMoreInteractions(connectionManager);
        verifyNoInteractions(bufferService);
    }

    @Test
    void testOnNext_skipBlockOlderBlock() {
        final AtomicLong streamingBlockNumber = streamingBlockNumber();
        streamingBlockNumber.set(27); // pretend we are currently streaming block 27
        final PublishStreamResponse response = createSkipBlock(25L);
        connection.updateConnectionState(ConnectionState.ACTIVE);

        connection.onNext(response);

        assertThat(streamingBlockNumber).hasValue(27);

        verify(metrics).recordLatestBlockSkipBlock(25L);
        verify(metrics).recordResponseReceived(ResponseOneOfType.SKIP_BLOCK);
        verifyNoMoreInteractions(metrics);
        verifyNoMoreInteractions(requestPipeline);
        verifyNoMoreInteractions(connectionManager);
        verifyNoInteractions(bufferService);
    }

    @Test
    void testOnNext_resendBlock_blockExists() {
        final AtomicLong streamingBlockNumber = streamingBlockNumber();
        streamingBlockNumber.set(11); // pretend we are currently streaming block 11
        final PublishStreamResponse response = createResendBlock(10L);
        when(bufferService.getBlockState(10L)).thenReturn(new BlockState(10L));

        connection.onNext(response);

        assertThat(streamingBlockNumber).hasValue(10);

        verify(metrics).recordLatestBlockResendBlock(10L);
        verify(metrics).recordResponseReceived(ResponseOneOfType.RESEND_BLOCK);
        verify(bufferService).getBlockState(10L);
        verifyNoMoreInteractions(metrics);
        verifyNoMoreInteractions(requestPipeline);
        verifyNoMoreInteractions(connectionManager);
        verifyNoMoreInteractions(bufferService);
    }

    @Test
    void testOnNext_resendBlock_blockDoesNotExist_TooFarBehind() {
        openConnectionAndResetMocks();

        final AtomicLong streamingBlockNumber = streamingBlockNumber();
        streamingBlockNumber.set(11); // pretend we are currently streaming block 11
        final PublishStreamResponse response = createResendBlock(10L);
        when(bufferService.getBlockState(10L)).thenReturn(null);
        when(bufferService.getEarliestAvailableBlockNumber()).thenReturn(11L);
        connection.updateConnectionState(ConnectionState.ACTIVE);

        connection.onNext(response);

        verify(metrics).recordLatestBlockResendBlock(10L);
        verify(metrics).recordResponseReceived(ResponseOneOfType.RESEND_BLOCK);
        verify(metrics).recordConnectionClosed();
        verify(metrics).recordActiveConnectionIp(-1L);
        verify(metrics).recordRequestLatency(anyLong());
        verify(metrics).recordRequestEndStreamSent(EndStream.Code.TOO_FAR_BEHIND);
        verify(requestPipeline).onNext(createRequest(EndStream.Code.TOO_FAR_BEHIND, 11L));
        verify(requestPipeline).onComplete();
        verify(connectionManager).rescheduleConnection(connection, Duration.ofSeconds(30), null, true);
        verify(connectionManager).notifyConnectionClosed(connection);
        verify(bufferService).getBlockState(10L);
        verify(bufferService, times(2)).getEarliestAvailableBlockNumber();
        verify(bufferService).getHighestAckedBlockNumber();
        verifyNoMoreInteractions(metrics);
        verifyNoMoreInteractions(requestPipeline);
        verifyNoMoreInteractions(connectionManager);
        verifyNoMoreInteractions(bufferService);
    }

    @Test
    void testOnNext_resendBlock_blockDoesNotExist_Error() {
        openConnectionAndResetMocks();

        final AtomicLong streamingBlockNumber = streamingBlockNumber();
        streamingBlockNumber.set(11); // pretend we are currently streaming block 11
        final PublishStreamResponse response = createResendBlock(10L);
        when(bufferService.getBlockState(10L)).thenReturn(null);
        connection.updateConnectionState(ConnectionState.ACTIVE);

        connection.onNext(response);

        verify(metrics).recordLatestBlockResendBlock(10L);
        verify(metrics).recordResponseReceived(ResponseOneOfType.RESEND_BLOCK);
        verify(metrics).recordConnectionClosed();
        verify(metrics).recordActiveConnectionIp(-1L);
        verify(metrics).recordRequestLatency(anyLong());
        verify(metrics).recordRequestEndStreamSent(EndStream.Code.ERROR);
        verify(requestPipeline).onNext(createRequest(EndStream.Code.ERROR));
        verify(requestPipeline).onComplete();
        verify(connectionManager).rescheduleConnection(connection, Duration.ofSeconds(30), null, true);
        verify(bufferService).getBlockState(10L);
        verify(bufferService, times(2)).getEarliestAvailableBlockNumber();
        verify(bufferService).getLastBlockNumberProduced();
        verify(bufferService).getHighestAckedBlockNumber();
        verifyNoMoreInteractions(metrics);
        verifyNoMoreInteractions(requestPipeline);
        verifyNoMoreInteractions(bufferService);
    }

    @Test
    void testOnNext_unknown() {
        final PublishStreamResponse response = new PublishStreamResponse(new OneOf<>(ResponseOneOfType.UNSET, null));
        connection.updateConnectionState(ConnectionState.ACTIVE);
        connection.onNext(response);

        verify(metrics).recordUnknownResponseReceived();

        verifyNoMoreInteractions(metrics);
        verifyNoInteractions(requestPipeline);
        verifyNoInteractions(connectionManager);
        verifyNoInteractions(bufferService);
    }

    @Test
    void testSendRequest() {
        openConnectionAndResetMocks();
        final PublishStreamRequest request = createRequest(newBlockHeaderItem());

        connection.updateConnectionState(ConnectionState.ACTIVE);
        sendRequest(new BlockItemsStreamRequest(request, 1L, 1, 1, false));

        verify(requestPipeline).onNext(request);
        verify(metrics).recordRequestSent(RequestOneOfType.BLOCK_ITEMS);
        verify(metrics).recordBlockItemsSent(1);
        verify(metrics).recordRequestLatency(anyLong());
        verifyNoMoreInteractions(metrics);
        verifyNoMoreInteractions(requestPipeline);
        verifyNoMoreInteractions(connectionManager);
        verifyNoInteractions(bufferService);
    }

    @Test
    void testSendRequest_notActive() {
        final PublishStreamRequest request = createRequest(newBlockHeaderItem());

        connection.createRequestPipeline();
        connection.updateConnectionState(ConnectionState.PENDING);
        sendRequest(new BlockItemsStreamRequest(request, 1L, 1, 1, false));

        verify(metrics).recordConnectionOpened();
        verifyNoMoreInteractions(metrics);
        verifyNoMoreInteractions(requestPipeline);
        verifyNoMoreInteractions(connectionManager);
        verifyNoInteractions(bufferService);
    }

    @Test
    void testSendRequest_observerNull() {
        final PublishStreamRequest request = createRequest(newBlockHeaderItem());

        // don't create the observer
        connection.updateConnectionState(ConnectionState.PENDING);
        sendRequest(new BlockItemsStreamRequest(request, 1L, 1, 1, false));

        verifyNoInteractions(metrics);
        verifyNoMoreInteractions(requestPipeline);
        verifyNoMoreInteractions(connectionManager);
        verifyNoInteractions(bufferService);
    }

    @Test
    void testSendRequest_errorWhileActive() {
        openConnectionAndResetMocks();
        connection.updateConnectionState(ConnectionState.ACTIVE);
        doThrow(new RuntimeException("kaboom!")).when(requestPipeline).onNext(any());
        final PublishStreamRequest request = createRequest(newBlockHeaderItem());

        final RuntimeException e =
                catchRuntimeException(() -> sendRequest(new BlockItemsStreamRequest(request, 1L, 1, 1, false)));
        assertThat(e).isInstanceOf(RuntimeException.class);
        // Exception gets wrapped when executed in virtual thread executor
        assertThat(e.getMessage()).contains("Error executing pipeline.onNext()");
        assertThat(e.getCause()).isInstanceOf(RuntimeException.class);
        assertThat(e.getCause().getMessage()).isEqualTo("kaboom!");

        verify(metrics).recordRequestSendFailure();
        verifyNoMoreInteractions(metrics);
    }

    @Test
    void testSendRequest_errorWhileNotActive() {
        openConnectionAndResetMocks();
        doThrow(new RuntimeException("kaboom!")).when(requestPipeline).onNext(any());

        final BlockNodeConnection spiedConnection = spy(connection);
        doReturn(ConnectionState.ACTIVE, ConnectionState.CLOSING)
                .when(spiedConnection)
                .getConnectionState();
        final PublishStreamRequest request = createRequest(newBlockHeaderItem());

        sendRequest(spiedConnection, new BlockItemsStreamRequest(request, 1L, 1, 1, false));

        verify(requestPipeline).onNext(any());
        verify(spiedConnection, atLeast(2)).getConnectionState();

        verifyNoInteractions(metrics);
    }

    // Tests sendRequest when ACTIVE but requestPipeline is null (should do nothing)
    @Test
    void testSendRequest_activeButPipelineNull() {
        final PublishStreamRequest request = createRequest(newBlockHeaderItem());

        // Set to ACTIVE state but don't create the pipeline
        connection.updateConnectionState(ConnectionState.ACTIVE);
        // requestPipeline remains null since we didn't call createRequestPipeline()

        sendRequest(new BlockItemsStreamRequest(request, 1L, 1, 1, false));

        // Should not interact with anything since pipeline is null
        verifyNoInteractions(metrics);
        verifyNoInteractions(requestPipeline);
        verifyNoInteractions(connectionManager);
        verifyNoInteractions(bufferService);
    }

    @Test
    void testClose() {
        openConnectionAndResetMocks();
        connection.updateConnectionState(ConnectionState.ACTIVE);

        // Verify task was scheduled to periodically reset the stream
        verify(executorService)
                .scheduleAtFixedRate(
                        any(Runnable.class),
                        eq(ONCE_PER_DAY_MILLIS), // initial delay
                        eq(ONCE_PER_DAY_MILLIS), // period
                        eq(TimeUnit.MILLISECONDS));

        connection.close(true);

        assertThat(connection.getConnectionState()).isEqualTo(ConnectionState.CLOSED);

        verify(metrics).recordConnectionClosed();
        verify(metrics).recordActiveConnectionIp(-1L);
        verify(requestPipeline).onComplete();
        verifyNoMoreInteractions(metrics);
        verifyNoMoreInteractions(requestPipeline);
        verifyNoInteractions(bufferService);
    }

    @Test
    void testClose_failure() {
        openConnectionAndResetMocks();
        connection.updateConnectionState(ConnectionState.ACTIVE);

        // Verify task was scheduled to periodically reset the stream
        verify(executorService)
                .scheduleAtFixedRate(
                        any(Runnable.class),
                        eq(ONCE_PER_DAY_MILLIS), // initial delay
                        eq(ONCE_PER_DAY_MILLIS), // period
                        eq(TimeUnit.MILLISECONDS));

        connection.close(true);

        assertThat(connection.getConnectionState()).isEqualTo(ConnectionState.CLOSED);

        verify(requestPipeline).onComplete();
        verify(metrics).recordConnectionClosed();
        verify(metrics).recordActiveConnectionIp(-1L);
        verifyNoMoreInteractions(metrics);
        verifyNoMoreInteractions(requestPipeline);
        verifyNoInteractions(bufferService);
    }

    // Tests close operation without calling onComplete on pipeline
    @Test
    void testClose_withoutOnComplete() {
        openConnectionAndResetMocks();
        connection.updateConnectionState(ConnectionState.ACTIVE);

        connection.close(false);

        assertThat(connection.getConnectionState()).isEqualTo(ConnectionState.CLOSED);

        // Should not call onComplete when callOnComplete is false
        verify(metrics).recordConnectionClosed();
        verify(metrics).recordActiveConnectionIp(-1L);
        verifyNoMoreInteractions(metrics);
        verifyNoInteractions(bufferService);
        verifyNoInteractions(requestPipeline);
    }

    // Tests close operation when connection is not in ACTIVE state
    @Test
    void testClose_notActiveState() {
        openConnectionAndResetMocks();
        connection.updateConnectionState(ConnectionState.PENDING);

        connection.close(true);

        assertThat(connection.getConnectionState()).isEqualTo(ConnectionState.CLOSED);

        // Should call onComplete when callOnComplete=true and state transitions to CLOSING
        verify(requestPipeline).onComplete();
        verify(metrics).recordConnectionClosed();
        verify(metrics).recordActiveConnectionIp(-1L);
        verifyNoMoreInteractions(metrics);
        verifyNoMoreInteractions(requestPipeline);
        verifyNoInteractions(bufferService);
    }

    // Tests exception handling during close operation (should catch and log RuntimeException)
    @Test
    void testClose_exceptionDuringClose() {
        openConnectionAndResetMocks();
        connection.updateConnectionState(ConnectionState.ACTIVE);

        // Mock Pipeline#onComplete to throw a RuntimeException to trigger the catch block
        doThrow(new RuntimeException("Simulated close error"))
                .when(requestPipeline)
                .onComplete();

        // This should not throw an exception - it should be caught and logged
        connection.close(true);

        // Verify the exception handling path was taken
        verify(requestPipeline).onComplete(); // closePipeline should still be called before the exception

        // Connection state should still be CLOSED even after the exception
        assertThat(connection.getConnectionState()).isEqualTo(ConnectionState.CLOSED);
    }

    // Tests exception handling during pipeline completion (should catch and log Exception)
    @Test
    void testClose_exceptionDuringPipelineCompletion() {
        openConnectionAndResetMocks();
        connection.updateConnectionState(ConnectionState.ACTIVE);

        // Mock requestPipeline.onComplete() to throw an Exception to trigger the catch block in closePipeline
        doThrow(new RuntimeException("Simulated pipeline completion error"))
                .when(requestPipeline)
                .onComplete();

        // This should not throw an exception - it should be caught and logged
        connection.close(true);

        // Verify the exception handling path was taken
        verify(requestPipeline).onComplete(); // Should be called and throw exception

        // Connection state should still be CLOSED even after the pipeline exception
        assertThat(connection.getConnectionState()).isEqualTo(ConnectionState.CLOSED);
    }

    // Tests close operation when requestPipeline is null (should skip pipeline closure)
    @Test
    void testClose_pipelineNull() {
        // Don't call openConnectionAndResetMocks() to avoid creating a pipeline
        connection.updateConnectionState(ConnectionState.ACTIVE);
        // requestPipeline remains null since we didn't call createRequestPipeline()

        connection.close(true);

        // Should complete successfully without interacting with pipeline
        assertThat(connection.getConnectionState()).isEqualTo(ConnectionState.CLOSED);

        // Should not interact with pipeline since it's null
        verifyNoInteractions(requestPipeline);
        verify(metrics).recordConnectionClosed();
        verify(metrics).recordActiveConnectionIp(-1L);
        verifyNoMoreInteractions(metrics);
        verifyNoInteractions(bufferService);
    }

    @Test
    void testClose_alreadyClosed() {
        openConnectionAndResetMocks();
        connection.updateConnectionState(ConnectionState.CLOSED);

        connection.close(true);

        verifyNoInteractions(connectionManager);
        verifyNoInteractions(requestPipeline);
        verifyNoInteractions(metrics);
        verifyNoInteractions(bufferService);
    }

    @Test
    void testClose_alreadyClosing() {
        openConnectionAndResetMocks();
        connection.updateConnectionState(ConnectionState.CLOSING);

        connection.close(true);

        verifyNoInteractions(connectionManager);
        verifyNoInteractions(requestPipeline);
        verifyNoInteractions(metrics);
        verifyNoInteractions(bufferService);
    }

    @Test
    void testClose_stateChangedDuringClose() {
        openConnectionAndResetMocks();
        connection.updateConnectionState(ConnectionState.ACTIVE);

        // Create a spy to intercept the close method and change state during execution
        final BlockNodeConnection spyConnection = spy(connection);
        final AtomicBoolean stateChanged = new AtomicBoolean(false);

        // Override getConnectionState to trigger state change on first call
        doAnswer(invocation -> {
                    final ConnectionState result = (ConnectionState) invocation.callRealMethod();
                    if (!stateChanged.get()) {
                        stateChanged.set(true);
                        // Change the actual internal state to cause fail
                        final AtomicReference<ConnectionState> state = connectionState();
                        state.set(ConnectionState.PENDING);
                    }
                    return result;
                })
                .when(spyConnection)
                .getConnectionState();

        // Now call close - it will get ACTIVE from getConnectionState,
        // but then the state will be PENDING when it tries to CAS
        spyConnection.close(true);

        // The close should have aborted due to state mismatch
        // State should still be PENDING (not changed to CLOSING or CLOSED)
        assertThat(connection.getConnectionState()).isEqualTo(ConnectionState.PENDING);

        // No interactions should have occurred since close aborted early
        verifyNoInteractions(requestPipeline);
    }

    @Test
    void testOnError_activeConnection() {
        openConnectionAndResetMocks();
        connection.updateConnectionState(ConnectionState.ACTIVE);

        connection.onError(new RuntimeException("oh bother"));

        assertThat(connection.getConnectionState()).isEqualTo(ConnectionState.CLOSED);

        verify(metrics).recordConnectionOnError();
        verify(metrics).recordConnectionClosed();
        verify(metrics).recordActiveConnectionIp(-1L);
        verify(requestPipeline).onComplete();
        verify(connectionManager).rescheduleConnection(connection, Duration.ofSeconds(30), null, true);
        verifyNoMoreInteractions(metrics);
        verifyNoMoreInteractions(requestPipeline);
        verifyNoInteractions(bufferService);
    }

    @Test
    void testOnError_grpcException() {
        openConnectionAndResetMocks();
        connection.updateConnectionState(ConnectionState.ACTIVE);

        // Create a real GrpcException
        final GrpcException grpcException =
                new GrpcException(GrpcStatus.UNAVAILABLE, new RuntimeException("Service unavailable"));

        connection.onError(grpcException);

        assertThat(connection.getConnectionState()).isEqualTo(ConnectionState.CLOSED);

        verify(metrics).recordConnectionOnError();
        verify(metrics).recordConnectionClosed();
        verify(metrics).recordActiveConnectionIp(-1L);
        verify(requestPipeline).onComplete();
        verify(connectionManager).rescheduleConnection(connection, Duration.ofSeconds(30), null, true);
    }

    @Test
    void testOnError_terminalConnection() {
        openConnectionAndResetMocks();
        connection.updateConnectionState(ConnectionState.CLOSING);

        connection.onError(new RuntimeException("oh bother"));

        verifyNoInteractions(metrics);
        verifyNoInteractions(requestPipeline);
        verifyNoInteractions(connectionManager);
        verifyNoInteractions(bufferService);
    }

    @Test
    void testOnCompleted_streamClosingInProgress() {
        openConnectionAndResetMocks();
        connection.close(true); // call this so we mark the connection as closing
        resetMocks();

        connection.onComplete();

        verify(metrics).recordConnectionOnComplete();
        verifyNoMoreInteractions(metrics);
        verifyNoInteractions(requestPipeline);
        verifyNoInteractions(connectionManager);
        verifyNoInteractions(bufferService);
    }

    // Tests onComplete when streamShutdownInProgress is true but connection not closed
    @Test
    void testOnCompleted_streamShutdownInProgressButNotClosed() throws Exception {
        openConnectionAndResetMocks();
        connection.updateConnectionState(ConnectionState.ACTIVE);

        // Use reflection to set streamShutdownInProgress to true without closing the connection
        // This simulates the race condition where shutdown begins but onComplete arrives first
        final var field = BlockNodeConnection.class.getDeclaredField("streamShutdownInProgress");
        field.setAccessible(true);
        final AtomicBoolean streamShutdownInProgress = (AtomicBoolean) field.get(connection);
        streamShutdownInProgress.set(true);

        connection.onComplete();

        // Should log that stream close was in progress and not call handleStreamFailure
        // The flag should be reset to false by getAndSet(false)
        assertThat(streamShutdownInProgress.get()).isFalse();

        verify(metrics).recordConnectionOnComplete();

        verifyNoMoreInteractions(metrics);
        // Should not interact with dependencies since shutdown was expected
        verifyNoInteractions(requestPipeline);
        verifyNoInteractions(connectionManager);
        verifyNoInteractions(bufferService);
    }

    @Test
    void testOnCompleted_streamClosingNotInProgress() {
        openConnectionAndResetMocks();
        connection.updateConnectionState(ConnectionState.ACTIVE);

        // don't call close so we do not mark the connection as closing
        connection.onComplete();

        verify(requestPipeline).onComplete();
        verify(connectionManager).rescheduleConnection(connection, Duration.ofSeconds(30), null, true);
        verify(metrics).recordConnectionOnComplete();
        verify(metrics).recordConnectionClosed();
        verify(metrics).recordActiveConnectionIp(-1L);
        verifyNoMoreInteractions(metrics);
        verifyNoMoreInteractions(requestPipeline);
        verifyNoInteractions(bufferService);
    }

    @Test
<<<<<<< HEAD
    void testConnectionWorkerLifecycle() throws Exception {
        final AtomicReference<Thread> workerThreadRef = workerThreadRef();
        workerThreadRef.set(null); // clear out the fake worker thread so a real one can be initialized

        openConnectionAndResetMocks();
        connection.updateConnectionState(ConnectionState.ACTIVE);

        // the act of having the connection go active will start the worker thread
        final Thread workerThread = workerThreadRef.get();
        assertThat(workerThread).isNotNull();
        assertThat(workerThread.isAlive()).isTrue();

        // set the connection state to closing. this will terminate the worker thread
        connection.updateConnectionState(ConnectionState.CLOSING);

        // sleep for a little bit to give the worker a chance to detect the connection state change
        sleep(100);

        assertThat(workerThreadRef).hasNullValue();
        assertThat(workerThread.isAlive()).isFalse();
    }

    @Test
    void testConnectionWorker_switchBlock_initialValue() throws Exception {
=======
    void testConnectionWorker_switchBlock_initializeToHighestAckedBlock() throws Exception {
>>>>>>> 41d65649
        openConnectionAndResetMocks();
        connection.createRequestPipeline();
        connection.updateConnectionState(ConnectionState.ACTIVE);
        final AtomicLong streamingBlockNumber = streamingBlockNumber();

        doReturn(100L).when(bufferService).getLastBlockNumberProduced();
        doReturn(new BlockState(100L)).when(bufferService).getBlockState(100);

        assertThat(streamingBlockNumber).hasValue(-1);

        // Call doWork directly instead of starting the worker thread
        final Object worker = createWorker();
        invokeDoWork(worker);

<<<<<<< HEAD
        assertThat(workerThreadRef).doesNotHaveNullValue();
        assertThat(streamingBlockNumber).hasValue(100);

        verify(bufferService).getLastBlockNumberProduced();
        verify(bufferService).getBlockState(100);
=======
        assertThat(streamingBlockNumber).hasValue(101);

        verify(bufferService).getHighestAckedBlockNumber();
        verify(bufferService).getBlockState(101);
        verifyNoMoreInteractions(bufferService);
        verifyNoInteractions(connectionManager);
        verifyNoInteractions(metrics);
        verifyNoInteractions(requestPipeline);
    }

    @Test
    void testConnectionWorker_switchBlock_initializeToEarliestBlock() throws Exception {
        openConnectionAndResetMocks();
        connection.createRequestPipeline();
        connection.updateConnectionState(ConnectionState.ACTIVE);
        final AtomicLong streamingBlockNumber = streamingBlockNumber();

        doReturn(-1L).when(bufferService).getHighestAckedBlockNumber();
        doReturn(12L).when(bufferService).getEarliestAvailableBlockNumber();
        doReturn(new BlockState(12)).when(bufferService).getBlockState(12);

        assertThat(streamingBlockNumber).hasValue(-1);

        // Call doWork directly instead of starting the worker thread
        final Object worker = createWorker();
        invokeDoWork(worker);

        assertThat(streamingBlockNumber).hasValue(12);

        verify(bufferService).getHighestAckedBlockNumber();
        verify(bufferService).getEarliestAvailableBlockNumber();
        verify(bufferService).getBlockState(12);
>>>>>>> 41d65649
        verifyNoMoreInteractions(bufferService);
        verifyNoInteractions(connectionManager);
        verifyNoInteractions(metrics);
        verifyNoInteractions(requestPipeline);
    }

    @Test
    void testConnectionWorker_switchBlock_noBlockAvailable() throws Exception {
        openConnectionAndResetMocks();
        connection.createRequestPipeline();
        connection.updateConnectionState(ConnectionState.ACTIVE);
        final AtomicLong streamingBlockNumber = streamingBlockNumber();

        doReturn(-1L).when(bufferService).getLastBlockNumberProduced();

        assertThat(streamingBlockNumber).hasValue(-1);

        final Object worker = createWorker();
        invokeDoWork(worker);

        assertThat(streamingBlockNumber).hasValue(-1);

<<<<<<< HEAD
        verify(bufferService, atLeastOnce()).getLastBlockNumberProduced();
=======
        verify(bufferService).getHighestAckedBlockNumber();
        verify(bufferService).getEarliestAvailableBlockNumber();
>>>>>>> 41d65649
        verifyNoMoreInteractions(bufferService);
        verifyNoInteractions(connectionManager);
        verifyNoInteractions(metrics);
        verifyNoInteractions(requestPipeline);
    }

    @Test
    void testConnectionWorker_noItemsAvailable() throws Exception {
        openConnectionAndResetMocks();
        connection.createRequestPipeline();
        connection.updateConnectionState(ConnectionState.ACTIVE);
        final AtomicLong streamingBlockNumber = streamingBlockNumber();

        streamingBlockNumber.set(10);
        doReturn(new BlockState(10)).when(bufferService).getBlockState(10);

        // Call doWork directly - with no items in the block, nothing should be sent
        final Object worker = createWorker();
        invokeDoWork(worker);

        assertThat(streamingBlockNumber).hasValue(10);

        verify(bufferService).getBlockState(10);
        verifyNoMoreInteractions(bufferService);
        verifyNoInteractions(connectionManager);
        verifyNoInteractions(metrics);
        verifyNoInteractions(requestPipeline);
    }

    @Test
    void testConnectionWorker_blockNodeTooFarBehind() throws Exception {
        openConnectionAndResetMocks();
        connection.createRequestPipeline();
        connection.updateConnectionState(ConnectionState.ACTIVE);
        final AtomicLong streamingBlockNumber = streamingBlockNumber();

        streamingBlockNumber.set(10);
        when(bufferService.getEarliestAvailableBlockNumber()).thenReturn(15L);
        when(bufferService.getBlockState(anyLong())).thenReturn(null);
        when(bufferService.getHighestAckedBlockNumber()).thenReturn(-1L);

        // block 10 is too far behind, should send TOO_FAR_BEHIND
        final Object worker = createWorker();
        invokeDoWork(worker);

        assertThat(streamingBlockNumber).hasValue(10);

        verify(metrics).recordRequestLatency(anyLong());
        verify(metrics).recordRequestEndStreamSent(EndStream.Code.TOO_FAR_BEHIND);
        verify(metrics).recordConnectionClosed();
        verify(metrics).recordActiveConnectionIp(-1L);
        verify(bufferService, times(2)).getEarliestAvailableBlockNumber();
        verify(bufferService).getHighestAckedBlockNumber();
        verify(connectionManager).notifyConnectionClosed(connection);
        verify(connectionManager).rescheduleConnection(connection, Duration.ofSeconds(30), null, true);

        final ArgumentCaptor<PublishStreamRequest> requestCaptor = ArgumentCaptor.forClass(PublishStreamRequest.class);
        verify(requestPipeline).onNext(requestCaptor.capture());
        verify(requestPipeline).onComplete();

        verifyNoMoreInteractions(metrics);
        verifyNoMoreInteractions(bufferService);
        verifyNoMoreInteractions(requestPipeline);
    }

    @Test
    void testConnectionWorker_blockJump() throws Exception {
        openConnectionAndResetMocks();
        connection.createRequestPipeline();
        connection.updateConnectionState(ConnectionState.ACTIVE);
        final AtomicLong streamingBlockNumber = streamingBlockNumber();

        streamingBlockNumber.set(10);

        final BlockState block10 = new BlockState(10);
        final BlockItem block10Header = newBlockHeaderItem(10);
        block10.addItem(block10Header);

        final BlockState block11 = new BlockState(11);
        final BlockItem block11Header = newBlockHeaderItem(11);
        block11.addItem(block11Header);

        doReturn(block10).when(bufferService).getBlockState(10);
        doReturn(block11).when(bufferService).getBlockState(11);
        lenient().doReturn(null).when(bufferService).getBlockState(12L); // May check for block 12 after advancing

        final ArgumentCaptor<PublishStreamRequest> requestCaptor = ArgumentCaptor.forClass(PublishStreamRequest.class);
        final Object worker = createWorker();

        // Call doWork - accumulates block 10 header (doesn't send yet)
        invokeDoWork(worker);

        // Verify nothing sent yet
        verify(requestPipeline, times(0)).onNext(any());

        // Now simulate a skip block response - forces jump to block 11
        final PublishStreamResponse skipResponse = createSkipBlock(10L);
        connection.onNext(skipResponse);

        // Call doWork again - should now process block 11 header
        block11.closeBlock(); // Close block 11 to force sending
        invokeDoWork(worker);

        // After sending block 11 completely, it will advance to block 12
        assertThat(streamingBlockNumber).hasValue(12);

        verify(requestPipeline, atLeastOnce()).onNext(requestCaptor.capture());
        List<PublishStreamRequest> allRequests = requestCaptor.getAllValues();
        // Should have sent block 11 header and EndOfBlock
        assertRequestContainsItems(allRequests.getFirst(), block11Header);

        verify(metrics, atLeast(1)).recordRequestSent(RequestOneOfType.BLOCK_ITEMS);
        verify(metrics, times(1)).recordRequestSent(RequestOneOfType.END_OF_BLOCK);
        verify(metrics, atLeast(1)).recordBlockItemsSent(1);
        verify(metrics, atLeast(2)).recordRequestLatency(anyLong());
        verify(metrics).recordLatestBlockSkipBlock(10);
        verify(metrics).recordResponseReceived(ResponseOneOfType.SKIP_BLOCK);
        verify(bufferService, atLeastOnce()).getBlockState(10);
        verify(bufferService, atLeastOnce()).getBlockState(11);
        verify(bufferService, atLeastOnce()).getBlockState(12);
        verify(bufferService, atLeastOnce()).getEarliestAvailableBlockNumber();

        verifyNoMoreInteractions(bufferService);
        verifyNoMoreInteractions(connectionManager);
        verifyNoMoreInteractions(metrics);
        verifyNoMoreInteractions(requestPipeline);
    }

    @Test
    void testConnectionWorker_hugeItems() throws Exception {
        openConnectionAndResetMocks();
        connection.createRequestPipeline();
        connection.updateConnectionState(ConnectionState.ACTIVE);
        final AtomicLong streamingBlockNumber = streamingBlockNumber();

        streamingBlockNumber.set(10);

        final BlockNodeConfiguration config = connection.getNodeConfig();
        // sanity check to make sure the sizes we are about to use are within the scope of the soft and hard limits
        assertThat(config.messageSizeSoftLimitBytes()).isEqualTo(2_097_152L); // soft limit = 2 MB
        assertThat(config.messageSizeHardLimitBytes()).isEqualTo(6_292_480L); // hard limit = 6 MB + 1 KB

        final BlockState block = new BlockState(10);
        final BlockItem item1 = newBlockHeaderItem(10);
        final BlockItem item2 = newBlockTxItem(5_000);
        final BlockItem item3 = newBlockTxItem(5_000);
        final BlockItem item4 = newBlockTxItem(3_001_500);
        final BlockItem item5 = newBlockTxItem(255);
        final BlockItem item6 = newBlockTxItem(1_950_000);
        final BlockItem item7 = newBlockTxItem(1_750_000);
        final BlockItem item8 = newBlockTxItem(25);
        final BlockItem item9 = newBlockTxItem(9_002_875);

        block.addItem(item1);
        block.addItem(item2);
        block.addItem(item3);
        block.addItem(item4);
        block.addItem(item5);
        block.addItem(item6);
        block.addItem(item7);
        block.addItem(item8);
        block.addItem(item9);
        doReturn(block).when(bufferService).getBlockState(10);
        lenient().when(bufferService.getEarliestAvailableBlockNumber()).thenReturn(10L);
        lenient().when(bufferService.getHighestAckedBlockNumber()).thenReturn(-1L);

        final ArgumentCaptor<PublishStreamRequest> requestCaptor = ArgumentCaptor.forClass(PublishStreamRequest.class);
        final Object worker = createWorker();

        invokeDoWork(worker);
        invokeDoWork(worker);
        invokeDoWork(worker);
        invokeDoWork(worker);
        invokeDoWork(worker);
        invokeDoWork(worker);

        verify(requestPipeline, times(5)).onNext(requestCaptor.capture());

        /*
        There should be 5 requests:
        Request 1: item 1, 2, and 3
        Request 2: item 4
        Request 3: item 5 and 6
        Request 4: item 7 and 8
        Request 5: EndStream.Error because item 8 was too big
         */

        assertThat(requestCaptor.getAllValues()).hasSize(5);
        final List<PublishStreamRequest> requests = requestCaptor.getAllValues();

        final PublishStreamRequest req1 = requests.get(0);
        assertThat(req1.blockItemsOrElse(BlockItemSet.DEFAULT).blockItems())
                .hasSize(3)
                .containsExactly(item1, item2, item3);
        final PublishStreamRequest req2 = requests.get(1);
        assertThat(req2.blockItemsOrElse(BlockItemSet.DEFAULT).blockItems())
                .hasSize(1)
                .containsExactly(item4);
        final PublishStreamRequest req3 = requests.get(2);
        assertThat(req3.blockItemsOrElse(BlockItemSet.DEFAULT).blockItems())
                .hasSize(2)
                .containsExactly(item5, item6);
        final PublishStreamRequest req4 = requests.get(3);
        assertThat(req4.blockItemsOrElse(BlockItemSet.DEFAULT).blockItems())
                .hasSize(2)
                .containsExactly(item7, item8);
        final PublishStreamRequest req5 = requests.get(4);
        assertThat(req5.hasEndStream()).isTrue();
        final EndStream endStream = req5.endStream();
        assertThat(endStream).isNotNull();
        assertThat(endStream.endCode()).isEqualTo(EndStream.Code.ERROR);

        verify(metrics, times(4)).recordRequestSent(RequestOneOfType.BLOCK_ITEMS);
        verify(metrics).recordRequestEndStreamSent(EndStream.Code.ERROR);

        final ArgumentCaptor<Integer> metricItemsSentCaptor = ArgumentCaptor.forClass(Integer.class);
        verify(metrics, times(4)).recordBlockItemsSent(metricItemsSentCaptor.capture());
        int totalItems = 0;
        for (final int count : metricItemsSentCaptor.getAllValues()) {
            totalItems += count;
        }
        assertThat(totalItems).isEqualTo(8);

        verify(metrics, times(6)).recordRequestExceedsHardLimit();
        verify(metrics).recordConnectionClosed();
        verify(metrics).recordActiveConnectionIp(-1L);
        verify(metrics, times(5)).recordRequestLatency(anyLong());
        verify(requestPipeline).onComplete();
        verify(bufferService, times(6)).getEarliestAvailableBlockNumber();
        verify(bufferService, times(6)).getHighestAckedBlockNumber();
        verify(connectionManager).notifyConnectionClosed(connection);

        verifyNoMoreInteractions(metrics);
        verifyNoMoreInteractions(requestPipeline);
        verifyNoMoreInteractions(connectionManager);
        verifyNoMoreInteractions(bufferService);
    }

<<<<<<< HEAD
    @Test
    void testWorkerConstructor_respectsMaxMessageSizeFromProtocolConfig() throws Exception {
        // Provide a protocol config with a smaller max message size than the hard cap
        final int softLimitBytes = 1_000_000;
        final int hardLimitBytes = 2_000_000;

        // Recreate connection with a protocol config that sets a smaller max message size
        final BlockNodeClientFactory localFactory = mock(BlockNodeClientFactory.class);
        lenient()
                .doReturn(grpcServiceClient)
                .when(localFactory)
                .createClient(any(WebClient.class), any(PbjGrpcClientConfig.class), any(RequestOptions.class));

        final BlockNodeConfiguration cfgWithMax = BlockNodeConfiguration.newBuilder()
                .address(nodeConfig.address())
                .port(nodeConfig.port())
                .priority(nodeConfig.priority())
                .messageSizeSoftLimitBytes(softLimitBytes)
                .messageSizeHardLimitBytes(hardLimitBytes)
                .build();

        connection = new BlockNodeConnection(
                configProvider,
                cfgWithMax,
                connectionManager,
                bufferService,
                metrics,
                executorService,
                pipelineExecutor,
                null,
                localFactory);

        // Ensure publish stream returns pipeline
        lenient().doReturn(requestPipeline).when(grpcServiceClient).publishBlockStream(connection);

        // Start the connection to trigger worker construction
        final AtomicReference<Thread> workerThreadRef = workerThreadRef();
        workerThreadRef.set(null);
        connection.createRequestPipeline();

        // Feed one item just over configuredMax to force fatal branch if limit not respected
        final AtomicLong streamingBlockNumber = streamingBlockNumber();
        streamingBlockNumber.set(5);
        final BlockState block = new BlockState(5);
        final BlockItem header = newBlockHeaderItem(5);
        block.addItem(header);
        // Slightly over configuredMax to ensure split/end if not honored
        final BlockItem tooLarge = newBlockTxItem(hardLimitBytes + 10);
        block.addItem(tooLarge);
        doReturn(block).when(bufferService).getBlockState(5);

        connection.updateConnectionState(ConnectionState.ACTIVE);

        // Should have sent header, then ended stream due to size violation under configured limit
        verify(requestPipeline, timeout(2_000).atLeast(2)).onNext(any(PublishStreamRequest.class));
        verify(connectionManager, timeout(2_000)).notifyConnectionClosed(connection);
    }

=======
>>>>>>> 41d65649
    // Tests that no response processing occurs when connection is already closed
    @Test
    void testOnNext_connectionClosed() {
        final PublishStreamResponse response = createBlockAckResponse(10L);
        connection.updateConnectionState(ConnectionState.CLOSED);

        connection.onNext(response);

        // Should not process any response when connection is closed
        verifyNoInteractions(metrics);
        verifyNoInteractions(requestPipeline);
        verifyNoInteractions(connectionManager);
        verifyNoInteractions(bufferService);
    }

    // Tests EndOfStream rate limiting - connection closes when limit exceeded
    @Test
    void testOnNext_endOfStream_rateLimitExceeded() {
        openConnectionAndResetMocks();
        connection.updateConnectionState(ConnectionState.ACTIVE);
        final PublishStreamResponse response = createEndOfStreamResponse(Code.ERROR, 10L);

        when(connectionManager.recordEndOfStreamAndCheckLimit(eq(nodeConfig), any()))
                .thenReturn(true);
        when(connectionManager.getEndOfStreamScheduleDelay()).thenReturn(Duration.ofMinutes(5));

        connection.onNext(response);

        verify(metrics).recordLatestBlockEndOfStream(10L);
        verify(metrics).recordResponseEndOfStreamReceived(Code.ERROR);
        verify(metrics).recordEndOfStreamLimitExceeded();
        verify(metrics).recordConnectionClosed();
        verify(metrics).recordActiveConnectionIp(-1L);
        verify(connectionManager).recordEndOfStreamAndCheckLimit(eq(nodeConfig), any());
        verify(connectionManager).rescheduleConnection(connection, Duration.ofMinutes(5), null, true);
        verify(requestPipeline).onComplete();
        verifyNoMoreInteractions(metrics);
        verifyNoMoreInteractions(requestPipeline);
    }

    // Tests EndOfStream client failure codes with Long.MAX_VALUE edge case (should restart at block 0)
    @ParameterizedTest
    @EnumSource(
            value = EndOfStream.Code.class,
            names = {"TIMEOUT", "DUPLICATE_BLOCK", "BAD_BLOCK_PROOF", "INVALID_REQUEST"})
    void testOnNext_endOfStream_clientFailures_maxValueBlockNumber(final EndOfStream.Code responseCode) {
        openConnectionAndResetMocks();
        connection.updateConnectionState(ConnectionState.ACTIVE);

        final PublishStreamResponse response = createEndOfStreamResponse(responseCode, Long.MAX_VALUE);
        connection.onNext(response);

        verify(metrics).recordLatestBlockEndOfStream(Long.MAX_VALUE);
        verify(metrics).recordResponseEndOfStreamReceived(responseCode);
        verify(metrics).recordConnectionClosed();
        verify(metrics).recordActiveConnectionIp(-1L);
        verify(requestPipeline).onComplete();
        verify(connectionManager).rescheduleConnection(connection, null, 0L, false);

        verifyNoMoreInteractions(metrics);
        verifyNoMoreInteractions(requestPipeline);

        // Verify connection is closed after handling EndOfStream
        assertThat(connection.getConnectionState()).isEqualTo(ConnectionState.CLOSED);
    }

    // Tests EndOfStream BEHIND code with Long.MAX_VALUE edge case (should restart at block 0)
    @Test
    void testOnNext_endOfStream_blockNodeBehind_maxValueBlockNumber() {
        openConnectionAndResetMocks();
        final PublishStreamResponse response = createEndOfStreamResponse(Code.BEHIND, Long.MAX_VALUE);
        when(bufferService.getBlockState(0L)).thenReturn(new BlockState(0L));
        connection.updateConnectionState(ConnectionState.ACTIVE);

        connection.onNext(response);

        verify(metrics).recordLatestBlockEndOfStream(Long.MAX_VALUE);
        verify(metrics).recordResponseEndOfStreamReceived(Code.BEHIND);
        verify(requestPipeline).onComplete();
        verify(connectionManager)
                .rescheduleConnection(connection, null, 0L, false); // Should restart at 0 for MAX_VALUE
        verify(bufferService).getBlockState(0L);
        verify(metrics).recordConnectionClosed();
        verify(metrics).recordActiveConnectionIp(-1L);
        verifyNoMoreInteractions(metrics);
        verifyNoMoreInteractions(requestPipeline);
    }

    // Tests stream failure handling without calling onComplete on the pipeline
    @Test
    void testHandleStreamFailureWithoutOnComplete() {
        openConnectionAndResetMocks();
        connection.updateConnectionState(ConnectionState.ACTIVE);

        connection.handleStreamFailureWithoutOnComplete();

        final ConnectionState postState = connection.getConnectionState();
        assertThat(postState).isEqualTo(ConnectionState.CLOSED);

        // Should not call onComplete on the pipeline
        verify(connectionManager).rescheduleConnection(connection, Duration.ofSeconds(30), null, true);
        verifyNoInteractions(requestPipeline);
    }

    // Tests that error handling is skipped when connection is already closed
    @Test
    void testOnError_connectionClosed() {
        connection.updateConnectionState(ConnectionState.CLOSED);

        connection.onError(new RuntimeException("test error"));

        // Should not handle error when connection is already closed (terminal state)
        verifyNoInteractions(metrics);
        verifyNoInteractions(requestPipeline);
        verifyNoInteractions(connectionManager);
        verifyNoInteractions(bufferService);
    }

    // Tests error handling in PENDING state (should not call onComplete on pipeline)
    @Test
    void testOnError_connectionPending() {
        openConnectionAndResetMocks();
        connection.updateConnectionState(ConnectionState.PENDING);

        connection.onError(new RuntimeException("test error"));

        assertThat(connection.getConnectionState()).isEqualTo(ConnectionState.CLOSED);

        verify(metrics).recordConnectionOnError();
        verify(metrics).recordConnectionClosed();
        verify(metrics).recordActiveConnectionIp(-1L);
        verify(connectionManager).rescheduleConnection(connection, Duration.ofSeconds(30), null, true);
        // Should call onComplete when callOnComplete=true (from handleStreamFailure)
        verify(requestPipeline).onComplete();
        verifyNoMoreInteractions(metrics);
        verifyNoMoreInteractions(requestPipeline);
    }

    // Tests error handling in UNINITIALIZED state (should do nothing)
    @Test
    void testOnError_connectionUninitialized() {
        // Connection starts in UNINITIALIZED state by default
        assertThat(connection.getConnectionState()).isEqualTo(ConnectionState.UNINITIALIZED);

        connection.onError(new RuntimeException("test error"));

        // Should transition to CLOSED state after handling the error
        assertThat(connection.getConnectionState()).isEqualTo(ConnectionState.CLOSED);

        verify(metrics).recordConnectionOnError();
        verify(connectionManager).rescheduleConnection(connection, Duration.ofSeconds(30), null, true);
        verify(metrics).recordConnectionClosed();
        verify(metrics).recordActiveConnectionIp(-1L);
        verifyNoMoreInteractions(metrics);
        verifyNoInteractions(requestPipeline);
        verifyNoInteractions(bufferService);
    }

    // Tests explicit stream termination with proper EndStream request parameters
    @Test
    void testEndTheStreamWith() {
        openConnectionAndResetMocks();
        connection.updateConnectionState(ConnectionState.ACTIVE);

        when(bufferService.getEarliestAvailableBlockNumber()).thenReturn(5L);
        when(bufferService.getHighestAckedBlockNumber()).thenReturn(15L);

        connection.endTheStreamWith(PublishStreamRequest.EndStream.Code.RESET);

        // Verify the EndStream request was sent with correct parameters
        verify(bufferService).getEarliestAvailableBlockNumber();
        verify(bufferService).getHighestAckedBlockNumber();
        verify(requestPipeline).onNext(any(PublishStreamRequest.class));
        verify(requestPipeline).onComplete();

        assertThat(connection.getConnectionState()).isEqualTo(ConnectionState.CLOSED);
    }

    // Tests client-side end stream handling (should have no side effects)
    @Test
    void testClientEndStreamReceived() {
        // This method calls the superclass implementation - test that it doesn't throw exceptions
        // and doesn't change connection state or interact with dependencies
        final ConnectionState initialState = connection.getConnectionState();

        connection.clientEndStreamReceived();

        // Verify state unchanged and no side effects
        assertThat(connection.getConnectionState()).isEqualTo(initialState);
        verifyNoInteractions(metrics);
        verifyNoInteractions(requestPipeline);
        verifyNoInteractions(connectionManager);
        verifyNoInteractions(bufferService);
    }

    // Tests Flow.Subscriber contract implementation (should request Long.MAX_VALUE)
    @Test
    void testOnSubscribe() {
        final Flow.Subscription subscription = mock(Flow.Subscription.class);

        connection.onSubscribe(subscription);

        verify(subscription).request(Long.MAX_VALUE);
        verifyNoInteractions(metrics);
        verifyNoInteractions(requestPipeline);
        verifyNoInteractions(connectionManager);
        verifyNoInteractions(bufferService);
    }

    // Tests connection state transition from ACTIVE to other states (should cancel reset task)
    @Test
    void testUpdateConnectionState_fromActiveToOther() {
        openConnectionAndResetMocks();
        connection.updateConnectionState(ConnectionState.ACTIVE);

        // Reset mocks to focus on the state change
        reset(executorService);

        // Change from ACTIVE to PENDING should cancel stream reset
        connection.updateConnectionState(ConnectionState.PENDING);

        assertThat(connection.getConnectionState()).isEqualTo(ConnectionState.PENDING);
        verifyNoInteractions(executorService); // No new scheduling should happen
    }

    // Tests cancellation of existing stream reset task when rescheduling (task not done)
    @Test
    void testScheduleStreamReset_cancelExistingTask() {
        openConnectionAndResetMocks();

        // Create a mock ScheduledFuture that is not done to simulate existing task
        final ScheduledFuture<?> mockTask = mock(ScheduledFuture.class);
        when(mockTask.isDone()).thenReturn(false);

        // Configure executor to return our mock task
        doReturn(mockTask)
                .when(executorService)
                .scheduleAtFixedRate(any(Runnable.class), anyLong(), anyLong(), any(TimeUnit.class));

        // First activation - creates initial task
        connection.updateConnectionState(ConnectionState.ACTIVE);

        // Verify first task was scheduled
        verify(executorService)
                .scheduleAtFixedRate(
                        any(Runnable.class),
                        eq(ONCE_PER_DAY_MILLIS),
                        eq(ONCE_PER_DAY_MILLIS),
                        eq(TimeUnit.MILLISECONDS));

        // Reset executor mock but keep the task behavior
        reset(executorService);
        doReturn(mockTask)
                .when(executorService)
                .scheduleAtFixedRate(any(Runnable.class), anyLong(), anyLong(), any(TimeUnit.class));

        // Activate again - this should cancel the existing task and create a new one
        // This covers the lines: if (streamResetTask != null && !streamResetTask.isDone()) {
        // streamResetTask.cancel(false); }
        connection.updateConnectionState(ConnectionState.ACTIVE);

        // Verify the existing task was cancelled
        verify(mockTask).cancel(false);

        // Verify a new task was scheduled
        verify(executorService)
                .scheduleAtFixedRate(
                        any(Runnable.class),
                        eq(ONCE_PER_DAY_MILLIS),
                        eq(ONCE_PER_DAY_MILLIS),
                        eq(TimeUnit.MILLISECONDS));

        assertThat(connection.getConnectionState()).isEqualTo(ConnectionState.ACTIVE);
    }

    // Tests rescheduling when existing stream reset task is already done (should not cancel)
    @Test
    void testScheduleStreamReset_existingTaskAlreadyDone() {
        openConnectionAndResetMocks();

        // Create a mock ScheduledFuture that IS done to simulate completed task
        final ScheduledFuture<?> mockTask = mock(ScheduledFuture.class);
        when(mockTask.isDone()).thenReturn(true); // Task is already done

        // Configure executor to return our mock task
        doReturn(mockTask)
                .when(executorService)
                .scheduleAtFixedRate(any(Runnable.class), anyLong(), anyLong(), any(TimeUnit.class));

        // First activation - creates initial task
        connection.updateConnectionState(ConnectionState.ACTIVE);

        // Verify first task was scheduled
        verify(executorService)
                .scheduleAtFixedRate(
                        any(Runnable.class),
                        eq(ONCE_PER_DAY_MILLIS),
                        eq(ONCE_PER_DAY_MILLIS),
                        eq(TimeUnit.MILLISECONDS));

        // Reset executor mock but keep the task behavior
        reset(executorService);
        doReturn(mockTask)
                .when(executorService)
                .scheduleAtFixedRate(any(Runnable.class), anyLong(), anyLong(), any(TimeUnit.class));

        // Activate again - this should NOT cancel the existing task since it's already done
        // This covers: if (streamResetTask != null && !streamResetTask.isDone()) - the null check passes but isDone()
        // is true
        connection.updateConnectionState(ConnectionState.ACTIVE);

        // Verify the existing task was NOT cancelled since it's already done
        verify(mockTask, times(0)).cancel(false); // Should not be called

        // Verify a new task was still scheduled
        verify(executorService)
                .scheduleAtFixedRate(
                        any(Runnable.class),
                        eq(ONCE_PER_DAY_MILLIS),
                        eq(ONCE_PER_DAY_MILLIS),
                        eq(TimeUnit.MILLISECONDS));

        assertThat(connection.getConnectionState()).isEqualTo(ConnectionState.ACTIVE);
    }

    // Tests cancellation of stream reset task when transitioning away from ACTIVE state
    @Test
    void testCancelStreamReset_existingTask() {
        openConnectionAndResetMocks();

        // Create a mock ScheduledFuture that exists
        final ScheduledFuture<?> mockTask = mock(ScheduledFuture.class);

        // Configure executor to return our mock task
        doReturn(mockTask)
                .when(executorService)
                .scheduleAtFixedRate(any(Runnable.class), anyLong(), anyLong(), any(TimeUnit.class));

        // First, activate the connection to create a stream reset task
        connection.updateConnectionState(ConnectionState.ACTIVE);

        // Verify task was scheduled
        verify(executorService)
                .scheduleAtFixedRate(
                        any(Runnable.class),
                        eq(ONCE_PER_DAY_MILLIS),
                        eq(ONCE_PER_DAY_MILLIS),
                        eq(TimeUnit.MILLISECONDS));

        // Now change to a non-ACTIVE state to trigger cancelStreamReset()
        // This should cover: if (streamResetTask != null) { streamResetTask.cancel(false); ... }
        connection.updateConnectionState(ConnectionState.PENDING);

        // Verify the task was cancelled
        verify(mockTask).cancel(false);

        assertThat(connection.getConnectionState()).isEqualTo(ConnectionState.PENDING);
    }

    // Tests execution of periodic stream reset task (should reset stream and close connection)
    @Test
    void testPeriodicStreamReset() {
        openConnectionAndResetMocks();
        connection.updateConnectionState(ConnectionState.ACTIVE);

        // Capture the scheduled runnable
        final ArgumentCaptor<Runnable> runnableCaptor = ArgumentCaptor.forClass(Runnable.class);
        verify(executorService)
                .scheduleAtFixedRate(
                        runnableCaptor.capture(),
                        eq(ONCE_PER_DAY_MILLIS),
                        eq(ONCE_PER_DAY_MILLIS),
                        eq(TimeUnit.MILLISECONDS));

        reset(connectionManager, bufferService);

        // Execute the periodic reset
        final Runnable periodicReset = runnableCaptor.getValue();
        periodicReset.run();

        // Verify reset behavior
        verify(bufferService).getEarliestAvailableBlockNumber();
        verify(bufferService).getHighestAckedBlockNumber();
        verify(connectionManager).selectNewBlockNodeForStreaming(false);
        verify(requestPipeline).onNext(any(PublishStreamRequest.class));
        verify(requestPipeline).onComplete();

        assertThat(connection.getConnectionState()).isEqualTo(ConnectionState.CLOSED);
    }

    // Tests that periodic reset task does nothing when connection is not ACTIVE
    @Test
    void testPeriodicStreamReset_connectionNotActive() {
        openConnectionAndResetMocks();
        connection.updateConnectionState(ConnectionState.ACTIVE);

        // Capture the scheduled runnable
        final ArgumentCaptor<Runnable> runnableCaptor = ArgumentCaptor.forClass(Runnable.class);
        verify(executorService)
                .scheduleAtFixedRate(
                        runnableCaptor.capture(),
                        eq(ONCE_PER_DAY_MILLIS),
                        eq(ONCE_PER_DAY_MILLIS),
                        eq(TimeUnit.MILLISECONDS));

        // Change state to PENDING before executing reset
        connection.updateConnectionState(ConnectionState.PENDING);
        reset(connectionManager, bufferService, requestPipeline);

        // Execute the periodic reset
        final Runnable periodicReset = runnableCaptor.getValue();
        periodicReset.run();

        // Should not perform reset when connection is not active
        verifyNoInteractions(connectionManager);
        verifyNoInteractions(bufferService);
        verifyNoInteractions(requestPipeline);
    }

    // Pipeline operation timeout tests

    /**
     * Tests onNext() normal (non-timeout) path.
     */
    @Test
    void testSendRequest_onNextCompletesSuccessfully() {
        openConnectionAndResetMocks();
        connection.updateConnectionState(ConnectionState.ACTIVE);

        final PublishStreamRequest request = createRequest(newBlockHeaderItem());
        sendRequest(new BlockItemsStreamRequest(request, 1L, 1, 1, false));

        // Verify the request was sent successfully
        verify(requestPipeline).onNext(request);
        verify(metrics).recordRequestSent(RequestOneOfType.BLOCK_ITEMS);
        verify(metrics).recordBlockItemsSent(1);
        verify(metrics).recordRequestLatency(anyLong());

        // Verify no timeout was recorded
        verify(metrics, times(0)).recordPipelineOperationTimeout();

        // Connection should still be ACTIVE
        assertThat(connection.getConnectionState()).isEqualTo(ConnectionState.ACTIVE);
    }

    /**
     * Tests that sendRequest does not execute if connection is no longer ACTIVE.
     */
    @Test
    void testSendRequest_connectionNotActive() {
        openConnectionAndResetMocks();
        // Start in CLOSING state
        connection.updateConnectionState(ConnectionState.CLOSING);

        final PublishStreamRequest request = createRequest(newBlockHeaderItem());

        // Since connection is not ACTIVE, sendRequest should not do anything
        sendRequest(new BlockItemsStreamRequest(request, 1L, 1, 1, false));

        // Verify no interactions since connection is not ACTIVE
        verifyNoInteractions(requestPipeline);
        verifyNoInteractions(metrics);
        verifyNoInteractions(connectionManager);
    }

    /**
     * Tests that close operation completes successfully.
     */
    @Test
    void testClose_completesSuccessfully() {
        openConnectionAndResetMocks();
        connection.updateConnectionState(ConnectionState.ACTIVE);

        // Close connection normally
        connection.close(true);

        // Verify close completed successfully
        verify(requestPipeline).onComplete();
        verify(metrics).recordConnectionClosed();
        verify(metrics).recordActiveConnectionIp(-1L);

        // Connection should be CLOSED
        assertThat(connection.getConnectionState()).isEqualTo(ConnectionState.CLOSED);
    }

    /**
     * Tests that closing without calling onComplete does not call onComplete on pipeline.
     * This covers the case where callOnComplete=false.
     */
    @Test
    void testClose_withoutOnCompleteDoesNotCallOnComplete() {
        openConnectionAndResetMocks();
        connection.updateConnectionState(ConnectionState.ACTIVE);

        // Close without calling onComplete
        connection.close(false);

        // Verify onComplete was not called on pipeline
        verifyNoInteractions(requestPipeline);
        verify(metrics).recordConnectionClosed();
        verify(metrics).recordActiveConnectionIp(-1L);

        // Connection should be CLOSED
        assertThat(connection.getConnectionState()).isEqualTo(ConnectionState.CLOSED);
    }

    /**
     * Tests that error during pipeline operation is handled properly.
     * This tests the exception handling in sendRequest when pipeline.onNext throws.
     */
    @Test
    void testSendRequest_pipelineThrowsException() {
        openConnectionAndResetMocks();
        connection.updateConnectionState(ConnectionState.ACTIVE);

        // Mock requestPipeline.onNext() to throw an exception
        doThrow(new RuntimeException("Pipeline error")).when(requestPipeline).onNext(any());

        final PublishStreamRequest request = createRequest(newBlockHeaderItem());

        // Should throw RuntimeException wrapped by the executor
        final RuntimeException exception =
                catchRuntimeException(() -> sendRequest(new BlockItemsStreamRequest(request, 1L, 1, 1, false)));

        assertThat(exception).isNotNull();
        // Exception gets wrapped when executed in virtual thread executor
        assertThat(exception.getMessage()).contains("Error executing pipeline.onNext()");
        assertThat(exception.getCause()).isInstanceOf(RuntimeException.class);
        assertThat(exception.getCause().getMessage()).isEqualTo("Pipeline error");

        // Verify error was recorded
        verify(requestPipeline).onNext(request);
        verify(metrics).recordRequestSendFailure();
    }

    /**
     * Tests that the pipelineExecutor is properly shut down when the connection closes.
     * This ensures no resource leaks and that the executor won't accept new tasks after close.
     */
    @Test
    void testClose_pipelineExecutorShutdown() throws InterruptedException {
        openConnectionAndResetMocks();
        connection.updateConnectionState(ConnectionState.ACTIVE);

        // Close the connection
        connection.close(true);

        // Verify connection is closed
        assertThat(connection.getConnectionState()).isEqualTo(ConnectionState.CLOSED);

        // Try to send a request after close - should be ignored since connection is CLOSED
        final PublishStreamRequest request = createRequest(newBlockHeaderItem());
        sendRequest(new BlockItemsStreamRequest(request, 1L, 1, 1, false));

        // Verify that the pipeline was NOT called (executor should be shut down and connection is CLOSED)
        verify(requestPipeline, times(1)).onComplete(); // Only from the close() call
        verify(requestPipeline, times(0)).onNext(any()); // sendRequest should not execute

        // Verify no additional interactions beyond the close operation
        verify(metrics).recordConnectionClosed();
        verify(metrics).recordActiveConnectionIp(-1L);
        verifyNoMoreInteractions(requestPipeline);
    }

    /**
     * Tests TimeoutException handling when pipeline.onNext() times out.
     * Uses mocks to simulate a timeout without actually waiting, making the test fast.
     */
    @Test
    void testSendRequest_timeoutException() throws Exception {
        openConnectionAndResetMocks();
        connection.updateConnectionState(ConnectionState.ACTIVE);

        // Create a mock Future that will throw TimeoutException when get() is called
        @SuppressWarnings("unchecked")
        final Future<Object> mockFuture = mock(Future.class);
        when(mockFuture.get(anyLong(), any(TimeUnit.class))).thenThrow(new TimeoutException("Simulated timeout"));

        // Set up the pipelineExecutor to return mock future
        doReturn(mockFuture).when(pipelineExecutor).submit(any(Runnable.class));

        final PublishStreamRequest request = createRequest(newBlockHeaderItem());

        // Send request - should trigger timeout handling immediately
        sendRequest(new BlockItemsStreamRequest(request, 1L, 1, 1, false));

        // Verify timeout was detected and handled
        // Note: future.get() is called twice - once for sendRequest (times out)
        // and once for closePipeline/onComplete (also times out during cleanup)
        verify(mockFuture, times(2)).get(anyLong(), any(TimeUnit.class));
        verify(mockFuture, times(2)).cancel(true); // Future should be cancelled both times

        // Timeout metric is recorded twice - once for sendRequest, once for onComplete during close
        verify(metrics, times(2)).recordPipelineOperationTimeout();
        verify(metrics).recordConnectionClosed();
        verify(connectionManager).rescheduleConnection(eq(connection), eq(Duration.ofSeconds(30)), eq(null), eq(true));

        // Connection should be CLOSED after timeout
        assertThat(connection.getConnectionState()).isEqualTo(ConnectionState.CLOSED);
    }

    /**
     * Tests TimeoutException handling when pipeline.onComplete() times out during close.
     * Uses mocks to simulate a timeout without actually waiting, making the test fast.
     */
    @Test
    void testClose_onCompleteTimeoutException() throws Exception {
        openConnectionAndResetMocks();
        connection.updateConnectionState(ConnectionState.ACTIVE);

        // Create a mock Future that will throw TimeoutException when get() is called
        @SuppressWarnings("unchecked")
        final Future<Object> mockFuture = mock(Future.class);
        when(mockFuture.get(anyLong(), any(TimeUnit.class))).thenThrow(new TimeoutException("Simulated timeout"));

        // Set up the pipelineExecutor to return mock future
        doReturn(mockFuture).when(pipelineExecutor).submit(any(Runnable.class));

        // Close connection - should trigger timeout during onComplete
        connection.close(true);

        // Verify timeout was detected during onComplete
        verify(mockFuture).get(anyLong(), any(TimeUnit.class));
        verify(mockFuture).cancel(true);
        verify(metrics).recordPipelineOperationTimeout();
        verify(metrics).recordConnectionClosed();

        // Connection should still be CLOSED despite timeout
        assertThat(connection.getConnectionState()).isEqualTo(ConnectionState.CLOSED);
    }

    /**
     * Tests InterruptedException handling during pipelineExecutor.awaitTermination() in close().
     * This covers the exception handling when shutting down the executor is interrupted.
     */
    @Test
    void testClose_executorShutdownInterruptedException() throws Exception {
        openConnectionAndResetMocks();
        connection.updateConnectionState(ConnectionState.ACTIVE);

        // Set up the pipelineExecutor to throw InterruptedException during awaitTermination
        when(pipelineExecutor.awaitTermination(anyLong(), any(TimeUnit.class)))
                .thenThrow(new InterruptedException("Simulated shutdown interruption"));

        // Close connection - should handle interruption during executor shutdown
        connection.close(true);

        // Verify executor shutdown was attempted
        verify(pipelineExecutor).shutdown();
        verify(pipelineExecutor).awaitTermination(5, TimeUnit.SECONDS);

        // Verify shutdownNow was called after interruption
        verify(pipelineExecutor).shutdownNow();

        verify(metrics).recordConnectionClosed();

        // Connection should still be CLOSED despite interruption
        assertThat(connection.getConnectionState()).isEqualTo(ConnectionState.CLOSED);
    }

    /**
     * Tests ExecutionException handling when pipeline.onNext() throws an exception.
     * This is already covered by testSendRequest_pipelineThrowsException but included
     * here for completeness of exception handling coverage.
     */
    @Test
    void testSendRequest_executionException() {
        openConnectionAndResetMocks();
        connection.updateConnectionState(ConnectionState.ACTIVE);

        // Mock requestPipeline.onNext() to throw an exception
        doThrow(new RuntimeException("Execution failed")).when(requestPipeline).onNext(any());

        final PublishStreamRequest request = createRequest(newBlockHeaderItem());
        final BlockItemsStreamRequest bisReq = new BlockItemsStreamRequest(request, 10L, 1, 1, false);

        // Should throw RuntimeException wrapping ExecutionException
        final RuntimeException exception = catchRuntimeException(() -> sendRequest(bisReq));

        assertThat(exception).isNotNull();
        assertThat(exception.getMessage()).contains("Error executing pipeline.onNext()");
        assertThat(exception.getCause()).isInstanceOf(RuntimeException.class);
        assertThat(exception.getCause().getMessage()).isEqualTo("Execution failed");

        verify(metrics).recordRequestSendFailure();
    }

    /**
     * Tests that closing the connection multiple times doesn't cause issues with executor shutdown.
     * The executor should only be shut down once, and subsequent closes should be idempotent.
     */
    @Test
    void testClose_multipleCloseCallsHandleExecutorShutdownGracefully() {
        openConnectionAndResetMocks();
        connection.updateConnectionState(ConnectionState.ACTIVE);

        // Close the connection first time
        connection.close(true);
        assertThat(connection.getConnectionState()).isEqualTo(ConnectionState.CLOSED);

        // Reset mocks to verify second close behavior
        reset(requestPipeline, metrics, connectionManager);

        // Close again - should be idempotent (no-op since already closed)
        connection.close(true);

        // Verify no additional operations were performed
        verifyNoInteractions(requestPipeline);
        verifyNoInteractions(metrics);
        verifyNoInteractions(connectionManager);

        // Connection should still be CLOSED
        assertThat(connection.getConnectionState()).isEqualTo(ConnectionState.CLOSED);
    }

    // Utilities

    private void openConnectionAndResetMocks() {
        connection.createRequestPipeline();
        // reset the mocks interactions to remove tracked interactions as a result of starting the connection
        resetMocks();
    }

    private void resetMocks() {
        reset(connectionManager, requestPipeline, bufferService, metrics);
    }

    @SuppressWarnings("unchecked")
    private AtomicReference<ConnectionState> connectionState() {
        return (AtomicReference<ConnectionState>) connectionStateHandle.get(connection);
    }

    private AtomicLong streamingBlockNumber() {
        return (AtomicLong) streamingBlockNumberHandle.get(connection);
    }

    @SuppressWarnings("unchecked")
    private AtomicReference<Thread> workerThreadRef() {
        return (AtomicReference<Thread>) workerThreadRefHandle.get(connection);
    }

    private void assertRequestContainsItems(final PublishStreamRequest request, final BlockItem... expectedItems) {
        assertRequestContainsItems(List.of(request), expectedItems);
    }

    private void assertRequestContainsItems(
            final List<PublishStreamRequest> requests, final BlockItem... expectedItems) {
        final List<BlockItem> actualItems = new ArrayList<>();
        for (final PublishStreamRequest request : requests) {
            final BlockItemSet bis = request.blockItems();
            if (bis != null) {
                actualItems.addAll(bis.blockItems());
            }
        }

        assertThat(actualItems).hasSize(expectedItems.length);

        for (int i = 0; i < actualItems.size(); ++i) {
            final BlockItem actualItem = actualItems.get(i);
            assertThat(actualItem)
                    .withFailMessage("Block item at index " + i + " different. Expected: " + expectedItems[i]
                            + " but found " + actualItem)
                    .isSameAs(expectedItems[i]);
        }
    }

    /**
     * Helper method to create a ConnectionWorkerLoopTask instance using reflection.
     * The worker task is an inner class of BlockNodeConnection.
     *
     * @return a new ConnectionWorkerLoopTask instance
     * @throws Exception if reflection fails
     */
    private Object createWorker() throws Exception {
        Class<?> workerClass = null;
        for (Class<?> innerClass : BlockNodeConnection.class.getDeclaredClasses()) {
            if (innerClass.getSimpleName().equals("ConnectionWorkerLoopTask")) {
                workerClass = innerClass;
                break;
            }
        }
        if (workerClass == null) {
            throw new IllegalStateException("ConnectionWorkerLoopTask inner class not found");
        }

        final Constructor<?> constructor = workerClass.getDeclaredConstructor(BlockNodeConnection.class);
        constructor.setAccessible(true);
        return constructor.newInstance(connection);
    }

    /**
     * Helper method to invoke the doWork() method on a ConnectionWorkerLoopTask instance
     * using reflection.
     *
     * @param worker the worker instance (from createWorker())
     * @throws Exception if reflection or doWork() execution fails
     */
    private void invokeDoWork(Object worker) throws Exception {
        final Method doWorkMethod = worker.getClass().getDeclaredMethod("doWork");
        doWorkMethod.setAccessible(true);
        doWorkMethod.invoke(worker);
    }

    private void sendRequest(final StreamRequest request) {
        sendRequest(connection, request);
    }

    private void sendRequest(final BlockNodeConnection connection, final StreamRequest request) {
        try {
            sendRequestHandle.invoke(connection, request);
        } catch (final Throwable e) {
            if (e instanceof final RuntimeException re) {
                throw re;
            } else {
                throw new RuntimeException(e);
            }
        }
    }
}<|MERGE_RESOLUTION|>--- conflicted
+++ resolved
@@ -1086,15 +1086,15 @@
 
         // Override getConnectionState to trigger state change on first call
         doAnswer(invocation -> {
-                    final ConnectionState result = (ConnectionState) invocation.callRealMethod();
-                    if (!stateChanged.get()) {
-                        stateChanged.set(true);
-                        // Change the actual internal state to cause fail
-                        final AtomicReference<ConnectionState> state = connectionState();
-                        state.set(ConnectionState.PENDING);
-                    }
-                    return result;
-                })
+            final ConnectionState result = (ConnectionState) invocation.callRealMethod();
+            if (!stateChanged.get()) {
+                stateChanged.set(true);
+                // Change the actual internal state to cause fail
+                final AtomicReference<ConnectionState> state = connectionState();
+                state.set(ConnectionState.PENDING);
+            }
+            return result;
+        })
                 .when(spyConnection)
                 .getConnectionState();
 
@@ -1224,41 +1224,14 @@
     }
 
     @Test
-<<<<<<< HEAD
-    void testConnectionWorkerLifecycle() throws Exception {
-        final AtomicReference<Thread> workerThreadRef = workerThreadRef();
-        workerThreadRef.set(null); // clear out the fake worker thread so a real one can be initialized
-
-        openConnectionAndResetMocks();
-        connection.updateConnectionState(ConnectionState.ACTIVE);
-
-        // the act of having the connection go active will start the worker thread
-        final Thread workerThread = workerThreadRef.get();
-        assertThat(workerThread).isNotNull();
-        assertThat(workerThread.isAlive()).isTrue();
-
-        // set the connection state to closing. this will terminate the worker thread
-        connection.updateConnectionState(ConnectionState.CLOSING);
-
-        // sleep for a little bit to give the worker a chance to detect the connection state change
-        sleep(100);
-
-        assertThat(workerThreadRef).hasNullValue();
-        assertThat(workerThread.isAlive()).isFalse();
-    }
-
-    @Test
     void testConnectionWorker_switchBlock_initialValue() throws Exception {
-=======
-    void testConnectionWorker_switchBlock_initializeToHighestAckedBlock() throws Exception {
->>>>>>> 41d65649
         openConnectionAndResetMocks();
         connection.createRequestPipeline();
         connection.updateConnectionState(ConnectionState.ACTIVE);
         final AtomicLong streamingBlockNumber = streamingBlockNumber();
 
-        doReturn(100L).when(bufferService).getLastBlockNumberProduced();
-        doReturn(new BlockState(100L)).when(bufferService).getBlockState(100);
+        doReturn(101L).when(bufferService).getLastBlockNumberProduced();
+        doReturn(new BlockState(101)).when(bufferService).getBlockState(101);
 
         assertThat(streamingBlockNumber).hasValue(-1);
 
@@ -1266,16 +1239,9 @@
         final Object worker = createWorker();
         invokeDoWork(worker);
 
-<<<<<<< HEAD
-        assertThat(workerThreadRef).doesNotHaveNullValue();
-        assertThat(streamingBlockNumber).hasValue(100);
+        assertThat(streamingBlockNumber).hasValue(101);
 
         verify(bufferService).getLastBlockNumberProduced();
-        verify(bufferService).getBlockState(100);
-=======
-        assertThat(streamingBlockNumber).hasValue(101);
-
-        verify(bufferService).getHighestAckedBlockNumber();
         verify(bufferService).getBlockState(101);
         verifyNoMoreInteractions(bufferService);
         verifyNoInteractions(connectionManager);
@@ -1284,56 +1250,22 @@
     }
 
     @Test
-    void testConnectionWorker_switchBlock_initializeToEarliestBlock() throws Exception {
+    void testConnectionWorker_switchBlock_noBlockAvailable() throws Exception {
         openConnectionAndResetMocks();
         connection.createRequestPipeline();
         connection.updateConnectionState(ConnectionState.ACTIVE);
         final AtomicLong streamingBlockNumber = streamingBlockNumber();
 
-        doReturn(-1L).when(bufferService).getHighestAckedBlockNumber();
-        doReturn(12L).when(bufferService).getEarliestAvailableBlockNumber();
-        doReturn(new BlockState(12)).when(bufferService).getBlockState(12);
+        doReturn(-1L).when(bufferService).getLastBlockNumberProduced();
 
         assertThat(streamingBlockNumber).hasValue(-1);
 
-        // Call doWork directly instead of starting the worker thread
         final Object worker = createWorker();
         invokeDoWork(worker);
 
-        assertThat(streamingBlockNumber).hasValue(12);
-
-        verify(bufferService).getHighestAckedBlockNumber();
-        verify(bufferService).getEarliestAvailableBlockNumber();
-        verify(bufferService).getBlockState(12);
->>>>>>> 41d65649
-        verifyNoMoreInteractions(bufferService);
-        verifyNoInteractions(connectionManager);
-        verifyNoInteractions(metrics);
-        verifyNoInteractions(requestPipeline);
-    }
-
-    @Test
-    void testConnectionWorker_switchBlock_noBlockAvailable() throws Exception {
-        openConnectionAndResetMocks();
-        connection.createRequestPipeline();
-        connection.updateConnectionState(ConnectionState.ACTIVE);
-        final AtomicLong streamingBlockNumber = streamingBlockNumber();
-
-        doReturn(-1L).when(bufferService).getLastBlockNumberProduced();
-
         assertThat(streamingBlockNumber).hasValue(-1);
 
-        final Object worker = createWorker();
-        invokeDoWork(worker);
-
-        assertThat(streamingBlockNumber).hasValue(-1);
-
-<<<<<<< HEAD
-        verify(bufferService, atLeastOnce()).getLastBlockNumberProduced();
-=======
-        verify(bufferService).getHighestAckedBlockNumber();
-        verify(bufferService).getEarliestAvailableBlockNumber();
->>>>>>> 41d65649
+        verify(bufferService).getLastBlockNumberProduced();
         verifyNoMoreInteractions(bufferService);
         verifyNoInteractions(connectionManager);
         verifyNoInteractions(metrics);
@@ -1572,67 +1504,6 @@
         verifyNoMoreInteractions(bufferService);
     }
 
-<<<<<<< HEAD
-    @Test
-    void testWorkerConstructor_respectsMaxMessageSizeFromProtocolConfig() throws Exception {
-        // Provide a protocol config with a smaller max message size than the hard cap
-        final int softLimitBytes = 1_000_000;
-        final int hardLimitBytes = 2_000_000;
-
-        // Recreate connection with a protocol config that sets a smaller max message size
-        final BlockNodeClientFactory localFactory = mock(BlockNodeClientFactory.class);
-        lenient()
-                .doReturn(grpcServiceClient)
-                .when(localFactory)
-                .createClient(any(WebClient.class), any(PbjGrpcClientConfig.class), any(RequestOptions.class));
-
-        final BlockNodeConfiguration cfgWithMax = BlockNodeConfiguration.newBuilder()
-                .address(nodeConfig.address())
-                .port(nodeConfig.port())
-                .priority(nodeConfig.priority())
-                .messageSizeSoftLimitBytes(softLimitBytes)
-                .messageSizeHardLimitBytes(hardLimitBytes)
-                .build();
-
-        connection = new BlockNodeConnection(
-                configProvider,
-                cfgWithMax,
-                connectionManager,
-                bufferService,
-                metrics,
-                executorService,
-                pipelineExecutor,
-                null,
-                localFactory);
-
-        // Ensure publish stream returns pipeline
-        lenient().doReturn(requestPipeline).when(grpcServiceClient).publishBlockStream(connection);
-
-        // Start the connection to trigger worker construction
-        final AtomicReference<Thread> workerThreadRef = workerThreadRef();
-        workerThreadRef.set(null);
-        connection.createRequestPipeline();
-
-        // Feed one item just over configuredMax to force fatal branch if limit not respected
-        final AtomicLong streamingBlockNumber = streamingBlockNumber();
-        streamingBlockNumber.set(5);
-        final BlockState block = new BlockState(5);
-        final BlockItem header = newBlockHeaderItem(5);
-        block.addItem(header);
-        // Slightly over configuredMax to ensure split/end if not honored
-        final BlockItem tooLarge = newBlockTxItem(hardLimitBytes + 10);
-        block.addItem(tooLarge);
-        doReturn(block).when(bufferService).getBlockState(5);
-
-        connection.updateConnectionState(ConnectionState.ACTIVE);
-
-        // Should have sent header, then ended stream due to size violation under configured limit
-        verify(requestPipeline, timeout(2_000).atLeast(2)).onNext(any(PublishStreamRequest.class));
-        verify(connectionManager, timeout(2_000)).notifyConnectionClosed(connection);
-    }
-
-=======
->>>>>>> 41d65649
     // Tests that no response processing occurs when connection is already closed
     @Test
     void testOnNext_connectionClosed() {
@@ -2430,7 +2301,7 @@
      * @param worker the worker instance (from createWorker())
      * @throws Exception if reflection or doWork() execution fails
      */
-    private void invokeDoWork(Object worker) throws Exception {
+    private void invokeDoWork(final Object worker) throws Exception {
         final Method doWorkMethod = worker.getClass().getDeclaredMethod("doWork");
         doWorkMethod.setAccessible(true);
         doWorkMethod.invoke(worker);
