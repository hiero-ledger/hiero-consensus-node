// SPDX-License-Identifier: Apache-2.0
package com.hedera.node.app.state.merkle.disk;

import static com.swirlds.common.test.fixtures.AssertionUtils.assertEventuallyEquals;
import static org.assertj.core.api.Assertions.assertThat;
import static org.mockito.Mockito.lenient;
import static org.mockito.Mockito.mock;

import com.hedera.hapi.node.base.AccountID;
import com.hedera.hapi.node.state.token.Account;
import com.hedera.node.app.state.merkle.MerkleSchemaRegistry;
import com.hedera.node.app.state.merkle.SchemaApplications;
import com.hedera.node.config.data.HederaConfig;
import com.swirlds.common.io.utility.LegacyTemporaryFileBuilder;
import com.swirlds.config.api.Configuration;
import com.swirlds.merkledb.MerkleDbDataSource;
import com.swirlds.merkledb.MerkleDbDataSourceBuilder;
import com.swirlds.merkledb.MerkleDbTableConfig;
import com.swirlds.merkledb.test.fixtures.MerkleDbTestUtils;
import com.swirlds.platform.test.fixtures.state.MerkleTestBase;
import com.swirlds.state.lifecycle.Schema;
import com.swirlds.state.lifecycle.StateDefinition;
import com.swirlds.state.lifecycle.StateMetadata;
import com.swirlds.state.merkle.disk.OnDiskReadableKVState;
import com.swirlds.state.merkle.disk.OnDiskWritableKVState;
import com.swirlds.virtualmap.VirtualMap;
import edu.umd.cs.findbugs.annotations.NonNull;
import java.io.IOException;
import java.nio.file.Path;
import java.time.Duration;
import java.time.temporal.ChronoUnit;
import java.util.Set;
import org.hiero.base.crypto.DigestType;
import org.junit.jupiter.api.AfterEach;
import org.junit.jupiter.api.BeforeEach;
import org.junit.jupiter.api.Test;

/**
 * A variety of robust tests for the on-disk merkle data structure, especially including
 * serialization to/from disk (under normal operation) and to/from saved state. These tests use a
 * more complex map, with full objects to store and retrieve objects from the virtual map, and when
 * serializing for hashing, and for serializing when saving state.
 */
class OnDiskTest extends MerkleTestBase {

<<<<<<< HEAD
    private static final String SERVICE_NAME = "CryptoService";
    private static final String ACCOUNT_STATE_KEY = "Account";
=======
    private static final String SERVICE_NAME = "TokenService";
    private static final String ACCOUNT_STATE_KEY = "ACCOUNTS";
>>>>>>> b4b97530

    private Schema schema;
    private StateDefinition<AccountID, Account> def;
    private VirtualMap virtualMap;

    @BeforeEach
    void setUp() throws IOException {
        setupConstructableRegistry();
        final Path storageDir = LegacyTemporaryFileBuilder.buildTemporaryDirectory(CONFIGURATION);

        def = StateDefinition.onDisk(ACCOUNT_STATE_KEY, AccountID.PROTOBUF, Account.PROTOBUF, 100);

        //noinspection rawtypes
        schema = new Schema(version(1, 0, 0)) {
            @NonNull
            @Override
            public Set<StateDefinition> statesToCreate() {
                return Set.of(def);
            }
        };

        final var tableConfig = new MerkleDbTableConfig(
                (short) 1,
                DigestType.SHA_384,
                100,
                // Force all hashes to disk, to make sure we're going through all the
                // serialization paths we can
                0);

        final var builder = new MerkleDbDataSourceBuilder(storageDir, tableConfig, CONFIGURATION);
        virtualMap =
                new VirtualMap(StateMetadata.computeLabel(SERVICE_NAME, ACCOUNT_STATE_KEY), builder, CONFIGURATION);

        Configuration config = mock(Configuration.class);
        final var hederaConfig = mock(HederaConfig.class);
        lenient().when(config.getConfigData(HederaConfig.class)).thenReturn(hederaConfig);
    }

    VirtualMap copyHashAndFlush(VirtualMap map) {
        // Make the fast copy
        final var copy = map.copy();

        // Hash the now immutable map
        CRYPTO.digestTreeSync(map);

        // Flush to disk
        map.enableFlush();
        map.release();
        try {
            map.waitUntilFlushed();
        } catch (InterruptedException e) {
            System.err.println("Unable to complete the test, the root node never flushed!");
            throw new RuntimeException(e);
        }

        // And we're done
        return copy;
    }

    @Test
    void populateTheMapAndFlushToDiskAndReadBack() throws IOException {
        // Populate the data set and flush it all to disk
        final var ws = new OnDiskWritableKVState<>(
                SERVICE_NAME, ACCOUNT_STATE_KEY, AccountID.PROTOBUF, Account.PROTOBUF, virtualMap);
        for (int i = 0; i < 10; i++) {
            final var id = AccountID.newBuilder().accountNum(i).build();
            final var acct = Account.newBuilder()
                    .accountId(id)
                    .memo("Account " + i)
                    .tinybarBalance(i)
                    .build();

            ws.put(id, acct);
        }
        ws.commit();
        virtualMap = copyHashAndFlush(virtualMap);

        // We will now make another fast copy of our working copy of the tree.
        // Then we will hash the immutable copy and write it out. Then we will
        // release the immutable copy.
        VirtualMap copy = virtualMap.copy(); // throw away the copy, we won't use it
        copy.release();
        CRYPTO.digestTreeSync(virtualMap);

        final var snapshotDir = LegacyTemporaryFileBuilder.buildTemporaryDirectory("snapshot", CONFIGURATION);
        final byte[] serializedBytes = writeTree(virtualMap, snapshotDir);

        // Before we can read the data back, we need to register the data types
        // I plan to deserialize.
        final var r = new MerkleSchemaRegistry(registry, SERVICE_NAME, CONFIGURATION, new SchemaApplications());
        r.register(schema);

        virtualMap.release();

        // read it back now as our map and validate the data come back fine
        virtualMap = parseTree(serializedBytes, snapshotDir);
        final var rs = new OnDiskReadableKVState<>(
                SERVICE_NAME, ACCOUNT_STATE_KEY, AccountID.PROTOBUF, Account.PROTOBUF, virtualMap);
        for (int i = 0; i < 10; i++) {
            final var id = AccountID.newBuilder().accountNum(i).build();
            final var acct = rs.get(id);
            assertThat(acct).isNotNull();
            assertThat(acct.accountId()).isEqualTo(id);
            assertThat(acct.memo()).isEqualTo("Account " + i);
            assertThat(acct.tinybarBalance()).isEqualTo(i);
        }
    }

    @Test
    void populateFlushToDisk() {
        final var ws = new OnDiskWritableKVState<>(
                SERVICE_NAME, ACCOUNT_STATE_KEY, AccountID.PROTOBUF, Account.PROTOBUF, virtualMap);
        for (int i = 1; i < 10; i++) {
            final var id = AccountID.newBuilder().accountNum(i).build();
            final var acct = Account.newBuilder()
                    .accountId(id)
                    .memo("Account " + i)
                    .tinybarBalance(i)
                    .build();
            ws.put(id, acct);
        }
        ws.commit();
        virtualMap = copyHashAndFlush(virtualMap);

        final var rs = new OnDiskReadableKVState<>(
                SERVICE_NAME, ACCOUNT_STATE_KEY, AccountID.PROTOBUF, Account.PROTOBUF, virtualMap);
        for (int i = 1; i < 10; i++) {
            final var id = AccountID.newBuilder().accountNum(i).build();
            final var acct = rs.get(id);
            assertThat(acct).isNotNull();
            assertThat(acct.accountId()).isEqualTo(id);
            assertThat(acct.memo()).isEqualTo("Account " + i);
            assertThat(acct.tinybarBalance()).isEqualTo(i);
        }
    }

    @AfterEach
    void tearDown() {
        virtualMap.release();
<<<<<<< HEAD

        assertEventuallyEquals(
                0L,
                MerkleDbDataSource::getCountOfOpenDatabases,
                Duration.of(5, ChronoUnit.SECONDS),
                "All databases should be closed");
=======
        MerkleDbTestUtils.assertAllDatabasesClosed();
>>>>>>> b4b97530
    }
}<|MERGE_RESOLUTION|>--- conflicted
+++ resolved
@@ -1,7 +1,6 @@
 // SPDX-License-Identifier: Apache-2.0
 package com.hedera.node.app.state.merkle.disk;
 
-import static com.swirlds.common.test.fixtures.AssertionUtils.assertEventuallyEquals;
 import static org.assertj.core.api.Assertions.assertThat;
 import static org.mockito.Mockito.lenient;
 import static org.mockito.Mockito.mock;
@@ -13,7 +12,6 @@
 import com.hedera.node.config.data.HederaConfig;
 import com.swirlds.common.io.utility.LegacyTemporaryFileBuilder;
 import com.swirlds.config.api.Configuration;
-import com.swirlds.merkledb.MerkleDbDataSource;
 import com.swirlds.merkledb.MerkleDbDataSourceBuilder;
 import com.swirlds.merkledb.MerkleDbTableConfig;
 import com.swirlds.merkledb.test.fixtures.MerkleDbTestUtils;
@@ -27,8 +25,6 @@
 import edu.umd.cs.findbugs.annotations.NonNull;
 import java.io.IOException;
 import java.nio.file.Path;
-import java.time.Duration;
-import java.time.temporal.ChronoUnit;
 import java.util.Set;
 import org.hiero.base.crypto.DigestType;
 import org.junit.jupiter.api.AfterEach;
@@ -43,13 +39,8 @@
  */
 class OnDiskTest extends MerkleTestBase {
 
-<<<<<<< HEAD
-    private static final String SERVICE_NAME = "CryptoService";
-    private static final String ACCOUNT_STATE_KEY = "Account";
-=======
     private static final String SERVICE_NAME = "TokenService";
     private static final String ACCOUNT_STATE_KEY = "ACCOUNTS";
->>>>>>> b4b97530
 
     private Schema schema;
     private StateDefinition<AccountID, Account> def;
@@ -189,15 +180,6 @@
     @AfterEach
     void tearDown() {
         virtualMap.release();
-<<<<<<< HEAD
-
-        assertEventuallyEquals(
-                0L,
-                MerkleDbDataSource::getCountOfOpenDatabases,
-                Duration.of(5, ChronoUnit.SECONDS),
-                "All databases should be closed");
-=======
         MerkleDbTestUtils.assertAllDatabasesClosed();
->>>>>>> b4b97530
     }
 }