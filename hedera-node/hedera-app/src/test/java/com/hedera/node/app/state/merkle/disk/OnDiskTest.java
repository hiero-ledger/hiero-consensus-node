--- conflicted
+++ resolved
@@ -56,36 +56,9 @@
             }
         };
 
-<<<<<<< HEAD
-        final KeySerializer<OnDiskKey<AccountID>> keySerializer = new OnDiskKeySerializer<>(
-                onDiskKeySerializerClassId(SERVICE_NAME, ACCOUNT_STATE_KEY),
-                onDiskKeyClassId(SERVICE_NAME, ACCOUNT_STATE_KEY),
-                AccountID.PROTOBUF);
-        final ValueSerializer<OnDiskValue<Account>> valueSerializer = new OnDiskValueSerializer<>(
-                onDiskValueSerializerClassId(SERVICE_NAME, ACCOUNT_STATE_KEY),
-                onDiskValueClassId(SERVICE_NAME, ACCOUNT_STATE_KEY),
-                Account.PROTOBUF);
-
         final var builder = new MerkleDbDataSourceBuilder(CONFIGURATION, 100, 0);
-        virtualMap = new VirtualMap<>(
-                StateMetadata.computeLabel(SERVICE_NAME, ACCOUNT_STATE_KEY),
-                keySerializer,
-                valueSerializer,
-                builder,
-                CONFIGURATION);
-=======
-        final var tableConfig = new MerkleDbTableConfig(
-                (short) 1,
-                DigestType.SHA_384,
-                100,
-                // Force all hashes to disk, to make sure we're going through all the
-                // serialization paths we can
-                0);
-
-        final var builder = new MerkleDbDataSourceBuilder(storageDir, tableConfig, CONFIGURATION);
         virtualMap =
                 new VirtualMap(StateMetadata.computeLabel(TokenService.NAME, ACCOUNTS_KEY), builder, CONFIGURATION);
->>>>>>> 503927c9
 
         Configuration config = mock(Configuration.class);
         final var hederaConfig = mock(HederaConfig.class);
