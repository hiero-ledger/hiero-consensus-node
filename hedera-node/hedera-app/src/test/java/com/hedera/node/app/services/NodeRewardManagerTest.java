// SPDX-License-Identifier: Apache-2.0
package com.hedera.node.app.services;

import static com.hedera.hapi.util.HapiUtils.asTimestamp;
import static com.hedera.node.app.ids.schemas.V0490EntityIdSchema.ENTITY_ID_STATE_KEY;
import static com.hedera.node.app.ids.schemas.V0590EntityIdSchema.ENTITY_COUNTS_KEY;
import static com.hedera.node.app.service.token.impl.handlers.BaseCryptoHandler.asAccount;
import static com.hedera.node.app.service.token.impl.schemas.V0490TokenSchema.ACCOUNTS_KEY;
import static com.hedera.node.app.service.token.impl.schemas.V0490TokenSchema.STAKING_NETWORK_REWARDS_KEY;
import static com.hedera.node.app.service.token.impl.schemas.V0610TokenSchema.NODE_REWARDS_KEY;
import static com.swirlds.platform.state.service.schemas.V0540PlatformStateSchema.PLATFORM_STATE_KEY;
import static com.swirlds.platform.state.service.schemas.V0540RosterBaseSchema.ROSTER_KEY;
import static com.swirlds.platform.state.service.schemas.V0540RosterBaseSchema.ROSTER_STATES_KEY;
import static org.junit.jupiter.api.Assertions.*;
import static org.mockito.BDDMockito.given;
import static org.mockito.Mockito.*;

import com.hedera.hapi.node.base.AccountID;
import com.hedera.hapi.node.base.SemanticVersion;
import com.hedera.hapi.node.state.common.EntityNumber;
import com.hedera.hapi.node.state.entity.EntityCounts;
import com.hedera.hapi.node.state.primitives.ProtoBytes;
import com.hedera.hapi.node.state.roster.Roster;
import com.hedera.hapi.node.state.roster.RosterEntry;
import com.hedera.hapi.node.state.roster.RosterState;
import com.hedera.hapi.node.state.roster.RoundRosterPair;
import com.hedera.hapi.node.state.token.Account;
import com.hedera.hapi.node.state.token.NetworkStakingRewards;
import com.hedera.hapi.node.state.token.NodeActivity;
import com.hedera.hapi.node.state.token.NodeRewards;
import com.hedera.hapi.platform.state.ConsensusSnapshot;
import com.hedera.hapi.platform.state.JudgeId;
import com.hedera.hapi.platform.state.PlatformState;
import com.hedera.node.app.blocks.BlockStreamService;
import com.hedera.node.app.fees.ExchangeRateManager;
import com.hedera.node.app.ids.EntityIdService;
import com.hedera.node.app.metrics.NodeMetrics;
import com.hedera.node.app.roster.RosterService;
import com.hedera.node.app.service.token.TokenService;
import com.hedera.node.app.spi.fixtures.ids.FakeEntityIdFactoryImpl;
import com.hedera.node.app.workflows.handle.record.SystemTransactions;
import com.hedera.node.config.ConfigProvider;
import com.hedera.node.config.VersionedConfigImpl;
import com.hedera.node.config.testfixtures.HederaTestConfigBuilder;
import com.hedera.pbj.runtime.io.buffer.Bytes;
import com.swirlds.common.config.StateCommonConfig;
import com.swirlds.common.io.config.TemporaryFileConfig;
import com.swirlds.common.metrics.noop.NoOpMetrics;
<<<<<<< HEAD
import com.swirlds.config.api.Configuration;
import com.swirlds.config.api.ConfigurationBuilder;
import com.swirlds.merkledb.MerkleDb;
import com.swirlds.merkledb.MerkleDbDataSourceBuilder;
import com.swirlds.merkledb.MerkleDbTableConfig;
import com.swirlds.merkledb.config.MerkleDbConfig;
=======
import com.swirlds.merkledb.MerkleDb;
>>>>>>> b4b97530
import com.swirlds.platform.state.service.PlatformStateService;
import com.swirlds.state.State;
import com.swirlds.state.lifecycle.EntityIdFactory;
import com.swirlds.state.spi.CommittableWritableStates;
import com.swirlds.state.spi.ReadableStates;
import com.swirlds.state.spi.WritableKVState;
import com.swirlds.state.spi.WritableSingletonStateBase;
import com.swirlds.state.spi.WritableStates;
import com.swirlds.state.test.fixtures.FunctionReadableSingletonState;
import com.swirlds.state.test.fixtures.FunctionWritableSingletonState;
import com.swirlds.state.test.fixtures.MapWritableKVState;
import com.swirlds.virtualmap.config.VirtualMapConfig;
import com.swirlds.virtualmap.datasource.VirtualDataSourceBuilder;
import edu.umd.cs.findbugs.annotations.Nullable;
import java.time.Instant;
import java.util.Collections;
import java.util.List;
import java.util.SortedMap;
import java.util.concurrent.atomic.AtomicReference;
import org.hiero.base.crypto.DigestType;
import org.hiero.consensus.roster.WritableRosterStore;
import org.junit.jupiter.api.BeforeEach;
import org.junit.jupiter.api.Test;
import org.junit.jupiter.api.extension.ExtendWith;
import org.mockito.Mock;
import org.mockito.junit.jupiter.MockitoExtension;
import org.mockito.quality.Strictness;

@ExtendWith(MockitoExtension.class)
class NodeRewardManagerTest {

<<<<<<< HEAD
    private static final Configuration CONFIGURATION = ConfigurationBuilder.create()
            .withConfigDataType(MerkleDbConfig.class)
            .withConfigDataType(VirtualMapConfig.class)
            .withConfigDataType(TemporaryFileConfig.class)
            .withConfigDataType(StateCommonConfig.class)
            .build();

=======
>>>>>>> b4b97530
    private static final SemanticVersion CREATION_VERSION = new SemanticVersion(1, 2, 3, "alpha.1", "2");

    @Mock(strictness = Mock.Strictness.LENIENT)
    private ConfigProvider configProvider;

    private EntityIdFactory entityIdFactory = new FakeEntityIdFactoryImpl(0, 0);

    @Mock
    private ExchangeRateManager exchangeRateManager;

    @Mock
    private State state;

    private WritableStates writableStates;

    @Mock(strictness = Mock.Strictness.LENIENT)
    private ReadableStates readableStates;

    @Mock
    private SystemTransactions systemTransactions;

    private NodeRewardManager nodeRewardManager;
    private final AtomicReference<NodeRewards> nodeRewardsRef = new AtomicReference<>();
    private WritableSingletonStateBase<NodeRewards> nodeRewardsState;
    private final AtomicReference<PlatformState> stateRef = new AtomicReference<>();
    private final AtomicReference<NetworkStakingRewards> networkStakingRewardsRef = new AtomicReference<>();
    private final AtomicReference<RosterState> rosterStateRef = new AtomicReference<>();

    private static final Instant NOW = Instant.ofEpochSecond(1_234_567L);
    private static final Instant NOW_MINUS_600 = NOW.minusSeconds(600);
    private static final Instant PREV_PERIOD = NOW.minusSeconds(1500);

    @BeforeEach
    void setUp() {
<<<<<<< HEAD
        final MerkleDbConfig merkleDbConfig = CONFIGURATION.getConfigData(MerkleDbConfig.class);
        final MerkleDbTableConfig tableConfig = new MerkleDbTableConfig(
                (short) 1,
                DigestType.SHA_384,
                merkleDbConfig.maxNumOfKeys(),
                merkleDbConfig.hashesRamToDiskThreshold());
        // to make it work for the multiple node in one JVM case, we need reset the default instance path every time
        // we create another instance of MerkleDB.
        MerkleDb.resetDefaultInstancePath();
        final VirtualDataSourceBuilder dsBuilder = new MerkleDbDataSourceBuilder(tableConfig, CONFIGURATION);

=======
        // to make it work for the multiple node in one JVM case, we need reset the default instance path every time
        // we create another instance of MerkleDB.
        MerkleDb.resetDefaultInstancePath();
>>>>>>> b4b97530
        writableStates = mock(
                WritableStates.class,
                withSettings().extraInterfaces(CommittableWritableStates.class).strictness(Strictness.LENIENT));
        final var config = HederaTestConfigBuilder.create()
                .withValue("staking.periodMins", 1)
                .getOrCreateConfig();
        given(configProvider.getConfiguration()).willReturn(new VersionedConfigImpl(config, 1));
        nodeRewardManager = new NodeRewardManager(
                configProvider, entityIdFactory, exchangeRateManager, new NodeMetrics(new NoOpMetrics()));
    }

    @Test
    void testOnOpenBlockClearsAndLoadsState() {
        NodeRewards initialRewards = NodeRewards.newBuilder()
                .numRoundsInStakingPeriod(10)
                .nodeFeesCollected(1000)
                .nodeActivities(Collections.singletonList(NodeActivity.newBuilder()
                        .nodeId(101L)
                        .numMissedJudgeRounds(2)
                        .build()))
                .build();

        givenSetup(initialRewards, platformStateWithFreezeTime(null), null);

        nodeRewardManager.onOpenBlock(state);

        assertEquals(10, nodeRewardManager.getRoundsThisStakingPeriod());
        SortedMap<Long, Long> missedCounts = nodeRewardManager.getMissedJudgeCounts();
        assertEquals(1, missedCounts.size());
    }

    @Test
    void testUpdateJudgesOnEndRoundIncrementsRoundsAndMissedCounts() {
        assertEquals(0, nodeRewardManager.getRoundsThisStakingPeriod());
        givenSetup(NodeRewards.DEFAULT, platformStateWithFreezeTime(null), null);

        nodeRewardManager.updateJudgesOnEndRound(state);

        assertEquals(1, nodeRewardManager.getRoundsThisStakingPeriod());
        assertFalse(nodeRewardManager.getMissedJudgeCounts().isEmpty());

        nodeRewardManager.resetNodeRewards();
        assertEquals(0, nodeRewardManager.getRoundsThisStakingPeriod());
        assertTrue(nodeRewardManager.getMissedJudgeCounts().isEmpty());
    }

    @Test
    void testMaybeRewardActiveNodeRewardsDisabled() {
        final var config = HederaTestConfigBuilder.create()
                .withValue("nodes.nodeRewardsEnabled", false)
                .getOrCreateConfig();
        given(configProvider.getConfiguration()).willReturn(new VersionedConfigImpl(config, 1L));

        nodeRewardManager = new NodeRewardManager(
                configProvider, entityIdFactory, exchangeRateManager, new NodeMetrics(new NoOpMetrics()));

        nodeRewardManager.maybeRewardActiveNodes(state, Instant.now(), systemTransactions);
        verify(systemTransactions, never())
                .dispatchNodeRewards(any(), any(), any(), anyLong(), any(), anyLong(), anyLong(), any());
    }

    @Test
    void testMaybeRewardActiveNodesWhenCurrentPeriod() {
        givenSetup(NodeRewards.DEFAULT, platformStateWithFreezeTime(null), null);
        nodeRewardManager = new NodeRewardManager(
                configProvider, entityIdFactory, exchangeRateManager, new NodeMetrics(new NoOpMetrics()));
        nodeRewardManager.maybeRewardActiveNodes(state, NOW_MINUS_600, systemTransactions);
        verify(systemTransactions, never())
                .dispatchNodeRewards(any(), any(), any(), anyLong(), any(), anyLong(), anyLong(), any());
    }

    @Test
    void testMaybeRewardActiveNodesWhenPreviousPeriod() {
        final var networkStakingRewards = NetworkStakingRewards.newBuilder()
                .totalStakedStart(0)
                .totalStakedRewardStart(0)
                .pendingRewards(0)
                .lastNodeRewardPaymentsTime(asTimestamp(PREV_PERIOD))
                .stakingRewardsActivated(true)
                .build();
        givenSetup(NodeRewards.DEFAULT, platformStateWithFreezeTime(null), networkStakingRewards);
        nodeRewardManager = new NodeRewardManager(
                configProvider, entityIdFactory, exchangeRateManager, new NodeMetrics(new NoOpMetrics()));
        when(exchangeRateManager.getTinybarsFromTinycents(anyLong(), any())).thenReturn(5000L);

        nodeRewardManager.maybeRewardActiveNodes(state, NOW, systemTransactions);

        verify(systemTransactions)
                .dispatchNodeRewards(any(), any(), any(), anyLong(), any(), anyLong(), anyLong(), any());
    }

    private void givenSetup(
            NodeRewards nodeRewards,
            final PlatformState platformState,
            final NetworkStakingRewards networkStakingRewards) {
        nodeRewardsState = new FunctionWritableSingletonState<>(
                TokenService.NAME, NODE_REWARDS_KEY, nodeRewardsRef::get, nodeRewardsRef::set);
        nodeRewardsRef.set(nodeRewards);
        rosterStateRef.set(RosterState.newBuilder()
                .roundRosterPairs(RoundRosterPair.newBuilder()
                        .roundNumber(0)
                        .activeRosterHash(Bytes.wrap("ACTIVE"))
                        .build())
                .build());
        stateRef.set(platformState);
        if (networkStakingRewards == null) {
            networkStakingRewardsRef.set(NetworkStakingRewards.newBuilder()
                    .totalStakedStart(0)
                    .totalStakedRewardStart(0)
                    .pendingRewards(0)
                    .lastNodeRewardPaymentsTime(asTimestamp(NOW_MINUS_600))
                    .stakingRewardsActivated(false)
                    .build());
        } else {
            networkStakingRewardsRef.set(networkStakingRewards);
        }

        lenient().when(state.getWritableStates(BlockStreamService.NAME)).thenReturn(writableStates);
        lenient().when(state.getReadableStates(BlockStreamService.NAME)).thenReturn(readableStates);
        lenient().when(state.getReadableStates(PlatformStateService.NAME)).thenReturn(readableStates);
        lenient().when(state.getReadableStates(TokenService.NAME)).thenReturn(readableStates);
        lenient().when(state.getWritableStates(TokenService.NAME)).thenReturn(writableStates);
        lenient().when(state.getReadableStates(RosterService.NAME)).thenReturn(readableStates);
        lenient().when(state.getWritableStates(RosterService.NAME)).thenReturn(writableStates);
        lenient().when(state.getReadableStates(EntityIdService.NAME)).thenReturn(readableStates);
        lenient().when(state.getWritableStates(EntityIdService.NAME)).thenReturn(writableStates);

        given(writableStates.<NodeRewards>getSingleton(NODE_REWARDS_KEY)).willReturn(nodeRewardsState);
        given(readableStates.<NodeRewards>getSingleton(NODE_REWARDS_KEY)).willReturn(nodeRewardsState);
        given(readableStates.<PlatformState>getSingleton(PLATFORM_STATE_KEY))
                .willReturn(new FunctionWritableSingletonState<>(
                        PlatformStateService.NAME, PLATFORM_STATE_KEY, stateRef::get, stateRef::set));
        given(readableStates.<RosterState>getSingleton(ROSTER_STATES_KEY))
                .willReturn(new FunctionWritableSingletonState<>(
                        RosterService.NAME, ROSTER_STATES_KEY, rosterStateRef::get, rosterStateRef::set));
        given(readableStates.getSingleton(ENTITY_ID_STATE_KEY))
                .willReturn(new FunctionReadableSingletonState<>(
                        EntityIdService.NAME, ENTITY_ID_STATE_KEY, () -> EntityNumber.newBuilder()
                                .build()));
        given(readableStates.getSingleton(ENTITY_COUNTS_KEY))
                .willReturn(new FunctionReadableSingletonState<>(
                        EntityIdService.NAME,
                        ENTITY_COUNTS_KEY,
                        () -> EntityCounts.newBuilder().numNodes(1).build()));
        final var networkRewardState = new FunctionWritableSingletonState<>(
                TokenService.NAME,
                STAKING_NETWORK_REWARDS_KEY,
                networkStakingRewardsRef::get,
                networkStakingRewardsRef::set);
        final var readableNetworkRewardState = new FunctionReadableSingletonState<>(
                TokenService.NAME, STAKING_NETWORK_REWARDS_KEY, networkStakingRewardsRef::get);
        given(readableStates.<NetworkStakingRewards>getSingleton(STAKING_NETWORK_REWARDS_KEY))
                .willReturn(networkRewardState);
        given(writableStates.<NetworkStakingRewards>getSingleton(STAKING_NETWORK_REWARDS_KEY))
                .willReturn(networkRewardState);
        //        given(readableNetworkRewardState.get()).willReturn(networkStakingRewardsRef.get());
        final WritableKVState<ProtoBytes, Roster> rosters = MapWritableKVState.<ProtoBytes, Roster>builder(
                        RosterService.NAME, WritableRosterStore.ROSTER_KEY)
                .build();
        rosters.put(
                ProtoBytes.newBuilder().value(Bytes.wrap("ACTIVE")).build(),
                Roster.newBuilder()
                        .rosterEntries(List.of(
                                RosterEntry.newBuilder().nodeId(0L).build(),
                                RosterEntry.newBuilder().nodeId(1L).build()))
                        .build());
        lenient().when(readableStates.<ProtoBytes, Roster>get(ROSTER_KEY)).thenReturn(rosters);
        final var readableAccounts = MapWritableKVState.<AccountID, Account>builder(TokenService.NAME, ACCOUNTS_KEY)
                .value(asAccount(0, 0, 801), Account.DEFAULT)
                .build();
        given(readableStates.<AccountID, Account>get(ACCOUNTS_KEY)).willReturn(readableAccounts);
        given(writableStates.<AccountID, Account>get(ACCOUNTS_KEY)).willReturn(readableAccounts);
    }

    private PlatformState platformStateWithFreezeTime(@Nullable final Instant freezeTime) {
        return PlatformState.newBuilder()
                .creationSoftwareVersion(CREATION_VERSION)
                .consensusSnapshot(ConsensusSnapshot.newBuilder()
                        .judgeIds(List.of(new JudgeId(0, Bytes.wrap("test"))))
                        .build())
                .freezeTime(freezeTime == null ? null : asTimestamp(freezeTime))
                .build();
    }
}<|MERGE_RESOLUTION|>--- conflicted
+++ resolved
@@ -43,19 +43,8 @@
 import com.hedera.node.config.VersionedConfigImpl;
 import com.hedera.node.config.testfixtures.HederaTestConfigBuilder;
 import com.hedera.pbj.runtime.io.buffer.Bytes;
-import com.swirlds.common.config.StateCommonConfig;
-import com.swirlds.common.io.config.TemporaryFileConfig;
 import com.swirlds.common.metrics.noop.NoOpMetrics;
-<<<<<<< HEAD
-import com.swirlds.config.api.Configuration;
-import com.swirlds.config.api.ConfigurationBuilder;
 import com.swirlds.merkledb.MerkleDb;
-import com.swirlds.merkledb.MerkleDbDataSourceBuilder;
-import com.swirlds.merkledb.MerkleDbTableConfig;
-import com.swirlds.merkledb.config.MerkleDbConfig;
-=======
-import com.swirlds.merkledb.MerkleDb;
->>>>>>> b4b97530
 import com.swirlds.platform.state.service.PlatformStateService;
 import com.swirlds.state.State;
 import com.swirlds.state.lifecycle.EntityIdFactory;
@@ -67,15 +56,12 @@
 import com.swirlds.state.test.fixtures.FunctionReadableSingletonState;
 import com.swirlds.state.test.fixtures.FunctionWritableSingletonState;
 import com.swirlds.state.test.fixtures.MapWritableKVState;
-import com.swirlds.virtualmap.config.VirtualMapConfig;
-import com.swirlds.virtualmap.datasource.VirtualDataSourceBuilder;
 import edu.umd.cs.findbugs.annotations.Nullable;
 import java.time.Instant;
 import java.util.Collections;
 import java.util.List;
 import java.util.SortedMap;
 import java.util.concurrent.atomic.AtomicReference;
-import org.hiero.base.crypto.DigestType;
 import org.hiero.consensus.roster.WritableRosterStore;
 import org.junit.jupiter.api.BeforeEach;
 import org.junit.jupiter.api.Test;
@@ -87,16 +73,6 @@
 @ExtendWith(MockitoExtension.class)
 class NodeRewardManagerTest {
 
-<<<<<<< HEAD
-    private static final Configuration CONFIGURATION = ConfigurationBuilder.create()
-            .withConfigDataType(MerkleDbConfig.class)
-            .withConfigDataType(VirtualMapConfig.class)
-            .withConfigDataType(TemporaryFileConfig.class)
-            .withConfigDataType(StateCommonConfig.class)
-            .build();
-
-=======
->>>>>>> b4b97530
     private static final SemanticVersion CREATION_VERSION = new SemanticVersion(1, 2, 3, "alpha.1", "2");
 
     @Mock(strictness = Mock.Strictness.LENIENT)
@@ -131,23 +107,9 @@
 
     @BeforeEach
     void setUp() {
-<<<<<<< HEAD
-        final MerkleDbConfig merkleDbConfig = CONFIGURATION.getConfigData(MerkleDbConfig.class);
-        final MerkleDbTableConfig tableConfig = new MerkleDbTableConfig(
-                (short) 1,
-                DigestType.SHA_384,
-                merkleDbConfig.maxNumOfKeys(),
-                merkleDbConfig.hashesRamToDiskThreshold());
         // to make it work for the multiple node in one JVM case, we need reset the default instance path every time
         // we create another instance of MerkleDB.
         MerkleDb.resetDefaultInstancePath();
-        final VirtualDataSourceBuilder dsBuilder = new MerkleDbDataSourceBuilder(tableConfig, CONFIGURATION);
-
-=======
-        // to make it work for the multiple node in one JVM case, we need reset the default instance path every time
-        // we create another instance of MerkleDB.
-        MerkleDb.resetDefaultInstancePath();
->>>>>>> b4b97530
         writableStates = mock(
                 WritableStates.class,
                 withSettings().extraInterfaces(CommittableWritableStates.class).strictness(Strictness.LENIENT));
