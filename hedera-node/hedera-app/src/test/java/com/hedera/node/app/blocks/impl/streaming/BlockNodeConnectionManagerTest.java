// SPDX-License-Identifier: Apache-2.0
package com.hedera.node.app.blocks.impl.streaming;

import static java.util.Objects.requireNonNull;
import static org.assertj.core.api.Assertions.assertThat;
import static org.mockito.ArgumentMatchers.any;
import static org.mockito.ArgumentMatchers.anyLong;
import static org.mockito.ArgumentMatchers.eq;
import static org.mockito.Mockito.atLeast;
import static org.mockito.Mockito.doReturn;
import static org.mockito.Mockito.doThrow;
import static org.mockito.Mockito.mock;
import static org.mockito.Mockito.never;
import static org.mockito.Mockito.reset;
import static org.mockito.Mockito.times;
import static org.mockito.Mockito.verify;
import static org.mockito.Mockito.verifyNoInteractions;
import static org.mockito.Mockito.verifyNoMoreInteractions;

import com.hedera.node.app.blocks.impl.streaming.BlockNodeConnection.ConnectionState;
import com.hedera.node.app.blocks.impl.streaming.BlockNodeConnectionManager.BlockNodeConnectionTask;
import com.hedera.node.app.blocks.impl.streaming.BlockNodeConnectionManager.RetryState;
import com.hedera.node.app.metrics.BlockStreamMetrics;
import com.hedera.node.config.ConfigProvider;
import com.hedera.node.config.VersionedConfigImpl;
import com.hedera.node.config.testfixtures.HederaTestConfigBuilder;
import com.hedera.node.internal.network.BlockNodeConfig;
import com.hedera.node.internal.network.BlockNodeConnectionInfo;
import com.swirlds.config.extensions.test.fixtures.TestConfigBuilder;
import edu.umd.cs.findbugs.annotations.NonNull;
import java.io.IOException;
import java.lang.invoke.MethodHandle;
import java.lang.invoke.MethodHandles;
import java.lang.invoke.MethodHandles.Lookup;
import java.lang.invoke.VarHandle;
import java.lang.reflect.Method;
import java.nio.charset.StandardCharsets;
import java.nio.file.Files;
import java.nio.file.Path;
import java.nio.file.StandardOpenOption;
import java.time.Duration;
import java.time.Instant;
import java.util.ArrayList;
import java.util.HashSet;
import java.util.List;
import java.util.Map;
import java.util.Objects;
import java.util.Set;
import java.util.concurrent.ScheduledExecutorService;
import java.util.concurrent.TimeUnit;
import java.util.concurrent.atomic.AtomicBoolean;
import java.util.concurrent.atomic.AtomicReference;
import java.util.concurrent.locks.LockSupport;
import java.util.function.BooleanSupplier;
import org.junit.jupiter.api.BeforeEach;
import org.junit.jupiter.api.Test;
import org.junit.jupiter.api.extension.ExtendWith;
import org.junit.jupiter.api.io.TempDir;
import org.mockito.ArgumentCaptor;
import org.mockito.junit.jupiter.MockitoExtension;

@ExtendWith(MockitoExtension.class)
class BlockNodeConnectionManagerTest extends BlockNodeCommunicationTestBase {
    private static final VarHandle isManagerActiveHandle;
    private static final VarHandle connectionsHandle;
    private static final VarHandle availableNodesHandle;
    private static final VarHandle activeConnectionRefHandle;
    private static final VarHandle connectivityTaskConnectionHandle;
    private static final VarHandle nodeStatsHandle;
    private static final VarHandle retryStatesHandle;
    private static final VarHandle sharedExecutorServiceHandle;
    private static final VarHandle blockNodeConfigDirectoryHandle;
    private static final MethodHandle closeAllConnectionsHandle;
    private static final MethodHandle refreshAvailableBlockNodesHandle;
    private static final MethodHandle extractBlockNodesConfigurationsHandle;

    public static final String PBJ_UNIT_TEST_HOST = "pbj-unit-test-host";

    static {
        try {
            final Lookup lookup = MethodHandles.lookup();
            isManagerActiveHandle = MethodHandles.privateLookupIn(BlockNodeConnectionManager.class, lookup)
                    .findVarHandle(BlockNodeConnectionManager.class, "isConnectionManagerActive", AtomicBoolean.class);
            connectionsHandle = MethodHandles.privateLookupIn(BlockNodeConnectionManager.class, lookup)
                    .findVarHandle(BlockNodeConnectionManager.class, "connections", Map.class);
            availableNodesHandle = MethodHandles.privateLookupIn(BlockNodeConnectionManager.class, lookup)
                    .findVarHandle(BlockNodeConnectionManager.class, "availableBlockNodes", List.class);
            activeConnectionRefHandle = MethodHandles.privateLookupIn(BlockNodeConnectionManager.class, lookup)
                    .findVarHandle(BlockNodeConnectionManager.class, "activeConnectionRef", AtomicReference.class);
            connectivityTaskConnectionHandle = MethodHandles.privateLookupIn(BlockNodeConnectionTask.class, lookup)
                    .findVarHandle(BlockNodeConnectionTask.class, "connection", BlockNodeConnection.class);
            nodeStatsHandle = MethodHandles.privateLookupIn(BlockNodeConnectionManager.class, lookup)
                    .findVarHandle(BlockNodeConnectionManager.class, "nodeStats", Map.class);
            retryStatesHandle = MethodHandles.privateLookupIn(BlockNodeConnectionManager.class, lookup)
                    .findVarHandle(BlockNodeConnectionManager.class, "retryStates", Map.class);
            sharedExecutorServiceHandle = MethodHandles.privateLookupIn(BlockNodeConnectionManager.class, lookup)
                    .findVarHandle(
                            BlockNodeConnectionManager.class, "sharedExecutorService", ScheduledExecutorService.class);
            blockNodeConfigDirectoryHandle = MethodHandles.privateLookupIn(BlockNodeConnectionManager.class, lookup)
                    .findVarHandle(BlockNodeConnectionManager.class, "blockNodeConfigDirectory", Path.class);

            final Method closeAllConnections =
                    BlockNodeConnectionManager.class.getDeclaredMethod("closeAllConnections");
            closeAllConnections.setAccessible(true);
            closeAllConnectionsHandle = lookup.unreflect(closeAllConnections);

            final Method refreshAvailableBlockNodes =
                    BlockNodeConnectionManager.class.getDeclaredMethod("refreshAvailableBlockNodes");
            refreshAvailableBlockNodes.setAccessible(true);
            refreshAvailableBlockNodesHandle = lookup.unreflect(refreshAvailableBlockNodes);

            final Method extractBlockNodesConfigurations =
                    BlockNodeConnectionManager.class.getDeclaredMethod("extractBlockNodesConfigurations", String.class);
            extractBlockNodesConfigurations.setAccessible(true);
            extractBlockNodesConfigurationsHandle = lookup.unreflect(extractBlockNodesConfigurations);
        } catch (final Exception e) {
            throw new RuntimeException(e);
        }
    }

    private BlockNodeConnectionManager connectionManager;

    private BlockBufferService bufferService;
    private BlockStreamMetrics metrics;
    private ScheduledExecutorService executorService;

    @TempDir
    Path tempDir;

    private void replaceLocalhostWithPbjUnitTestHost() {
        // Tests here don't want to establish real network connections, and so they use the special
        // PBJ_UNIT_TEST_HOST hostname instead of "localhost". The latter comes from the bootstrap configuration
        // (from the block-nodes.json file.) So we replace the bootstrap endpoints here:
        availableNodes().clear();
        availableNodes().add(newBlockNodeConfig(PBJ_UNIT_TEST_HOST, 8080, 1));
        availableNodes().add(newBlockNodeConfig(PBJ_UNIT_TEST_HOST, 8081, 2));
    }

    @BeforeEach
    void beforeEach() {
        // Use a non-existent directory to prevent loading any existing block-nodes.json during tests
        final ConfigProvider configProvider = createConfigProvider(createDefaultConfigProvider()
                .withValue(
                        "blockNode.blockNodeConnectionFileDir",
                        tempDir.toAbsolutePath().toString()));

        bufferService = mock(BlockBufferService.class);
        metrics = mock(BlockStreamMetrics.class);
        executorService = mock(ScheduledExecutorService.class);

        connectionManager = new BlockNodeConnectionManager(configProvider, bufferService, metrics);
        replaceLocalhostWithPbjUnitTestHost();

        // Inject mock executor to control scheduling behavior in tests.
        // Tests that call start() will have this overwritten by a real executor.
        sharedExecutorServiceHandle.set(connectionManager, executorService);

        // Clear any nodes that might have been loaded
        final List<BlockNodeConfig> availableNodes = availableNodes();
        availableNodes.clear();

        // Clear any connections that might have been created
        final Map<BlockNodeConfig, BlockNodeConnection> connections = connections();
        connections.clear();

        // Clear active connection
        final AtomicReference<BlockNodeConnection> activeConnection = activeConnection();
        activeConnection.set(null);

        // Ensure manager is not active
        final AtomicBoolean isActive = isActiveFlag();
        isActive.set(false);

        resetMocks();
    }

    @Test
    void testRescheduleAndSelectNode() {
        final BlockNodeConnection connection = mock(BlockNodeConnection.class);
        final BlockNodeConfig nodeConfig = newBlockNodeConfig(PBJ_UNIT_TEST_HOST, 8080, 1);
        final Duration delay = Duration.ofSeconds(1);
        doReturn(nodeConfig).when(connection).getNodeConfig();

        // Add both nodes to available nodes so selectNewBlockNodeForStreaming can find a different one
        final List<BlockNodeConfig> availableNodes = availableNodes();
        availableNodes.clear();
        availableNodes.add(nodeConfig);
        availableNodes.add(newBlockNodeConfig(8081, 1));

        // Add the connection to the map so it can be removed during reschedule
        final Map<BlockNodeConfig, BlockNodeConnection> connections = connections();
        connections.put(nodeConfig, connection);

        connectionManager.rescheduleConnection(connection, delay, null, true);

        // Verify at least 2 schedule calls were made (one for retry, one for new node selection)
        verify(executorService, atLeast(2))
                .schedule(any(BlockNodeConnectionTask.class), anyLong(), eq(TimeUnit.MILLISECONDS));

        // Verify new connections were created (map should have 2 entries - retry + new node)
        assertThat(connections).hasSize(2);
        assertThat(connections).containsKeys(nodeConfig, newBlockNodeConfig(8081, 1));
    }

    @Test
    void rescheduleConnectionAndExponentialBackoff() {
        final Map<BlockNodeConfig, RetryState> retryStates = retryStates();
        final BlockNodeConnection connection = mock(BlockNodeConnection.class);
        final BlockNodeConfig nodeConfig = newBlockNodeConfig(PBJ_UNIT_TEST_HOST, 8080, 1);
        doReturn(nodeConfig).when(connection).getNodeConfig();

        connectionManager.rescheduleConnection(connection, Duration.ZERO, null, true);
        connectionManager.rescheduleConnection(connection, Duration.ofMillis(10L), null, true);
        connectionManager.rescheduleConnection(connection, Duration.ofMillis(20L), null, true);
        connectionManager.rescheduleConnection(connection, Duration.ofMillis(30L), null, true);

        assertThat(retryStates).hasSize(1);
        assertThat(retryStates.get(nodeConfig).getRetryAttempt()).isEqualTo(4);

        verifyNoInteractions(bufferService);
        verifyNoInteractions(metrics);
        verifyNoMoreInteractions(connection);
    }

    @Test
    void rescheduleConnectionAndExponentialBackoffResets() throws Throwable {
        final BlockNodeConnection connection = mock(BlockNodeConnection.class);
        final BlockNodeConfig nodeConfig = newBlockNodeConfig(PBJ_UNIT_TEST_HOST, 8080, 1);
        doReturn(nodeConfig).when(connection).getNodeConfig();

        final TestConfigBuilder configBuilder = createDefaultConfigProvider()
                .withValue("blockNode.blockNodeConnectionFileDir", "/tmp/non-existent-test-dir-" + System.nanoTime())
                .withValue("blockNode.protocolExpBackoffTimeframeReset", "1s");
        final ConfigProvider configProvider = createConfigProvider(configBuilder);

        connectionManager = new BlockNodeConnectionManager(configProvider, bufferService, metrics);
        replaceLocalhostWithPbjUnitTestHost();
        // Inject the mock executor service to control scheduling in tests
        sharedExecutorServiceHandle.set(connectionManager, executorService);

        connectionManager.rescheduleConnection(connection, Duration.ZERO, null, true);
        Thread.sleep(1_000L); // sleep to ensure the backoff timeframe has passed
        connectionManager.rescheduleConnection(connection, Duration.ZERO, null, true);

        final Map<BlockNodeConfig, RetryState> retryStates = retryStates();
        assertThat(retryStates).hasSize(1);
        assertThat(retryStates.get(nodeConfig).getRetryAttempt()).isEqualTo(1);

        verifyNoInteractions(bufferService);
        verifyNoInteractions(metrics);
        verifyNoMoreInteractions(connection);
    }

    @Test
    void testShutdown() {
        final Map<BlockNodeConfig, BlockNodeConnection> connections = connections();
        // add some fake connections
        final BlockNodeConfig node1Config = newBlockNodeConfig(PBJ_UNIT_TEST_HOST, 8080, 1);
        final BlockNodeConnection node1Conn = mock(BlockNodeConnection.class);
        final BlockNodeConfig node2Config = newBlockNodeConfig(PBJ_UNIT_TEST_HOST, 8081, 2);
        final BlockNodeConnection node2Conn = mock(BlockNodeConnection.class);
        final BlockNodeConfig node3Config = newBlockNodeConfig(PBJ_UNIT_TEST_HOST, 8082, 3);
        final BlockNodeConnection node3Conn = mock(BlockNodeConnection.class);
        connections.put(node1Config, node1Conn);
        connections.put(node2Config, node2Conn);
        connections.put(node3Config, node3Conn);

        // introduce a failure on one of the connection closes to ensure the shutdown process does not fail prematurely
        doThrow(new RuntimeException("oops, I did it again")).when(node2Conn).close(true);

        final AtomicBoolean isActive = isActiveFlag();
        isActive.set(true);

        connectionManager.shutdown();

        final AtomicReference<BlockNodeConnection> activeConnRef = activeConnection();
        assertThat(activeConnRef).hasNullValue();

        assertThat(connections).isEmpty();
        assertThat(isActive).isFalse();

        final Map<BlockNodeConfig, BlockNodeStats> nodeStats = nodeStats();
        assertThat(nodeStats).isEmpty();

        // calling shutdown again would only potentially shutdown the config watcher
        // and not shutdown the buffer service again
        connectionManager.shutdown();

        verify(node1Conn).close(true);
        verify(node2Conn).close(true);
        verify(node3Conn).close(true);
        verify(bufferService).shutdown();
        verifyNoMoreInteractions(node1Conn);
        verifyNoMoreInteractions(node2Conn);
        verifyNoMoreInteractions(node3Conn);
        verifyNoMoreInteractions(bufferService);
        verifyNoInteractions(metrics);
    }

    @Test
    void testStartup_alreadyActive() {
        final AtomicBoolean isActive = isActiveFlag();
        isActive.set(true);

        connectionManager.start();

        verifyNoInteractions(executorService);
        verifyNoInteractions(bufferService);
        verifyNoInteractions(metrics);
    }

    @Test
    void testStartup_noNodesAvailable() {
        final AtomicBoolean isActive = isActiveFlag();
        isActive.set(false);

        final List<BlockNodeConfig> availableNodes = availableNodes();
        availableNodes.clear(); // remove all available nodes from config

        assertThat(isActive).isFalse();

        verifyNoInteractions(executorService);
        verifyNoMoreInteractions(bufferService);
        verifyNoInteractions(metrics);
    }

    @Test
    void testStartup() throws IOException {
        final AtomicBoolean isActive = isActiveFlag();
        isActive.set(false);

        final Path file = tempDir.resolve("block-nodes.json");
        final List<BlockNodeConfig> availableNodes = new ArrayList<>();
        availableNodes.add(newBlockNodeConfig(PBJ_UNIT_TEST_HOST, 8080, 1));
        availableNodes.add(newBlockNodeConfig(PBJ_UNIT_TEST_HOST, 8081, 1));
        availableNodes.add(newBlockNodeConfig(PBJ_UNIT_TEST_HOST, 8082, 2));
        availableNodes.add(newBlockNodeConfig(PBJ_UNIT_TEST_HOST, 8083, 3));
        availableNodes.add(newBlockNodeConfig(PBJ_UNIT_TEST_HOST, 8084, 3));
        final BlockNodeConnectionInfo connectionInfo = new BlockNodeConnectionInfo(availableNodes);
        final String valid = BlockNodeConnectionInfo.JSON.toJSON(connectionInfo);
        Files.writeString(
                file, valid, StandardCharsets.UTF_8, StandardOpenOption.CREATE, StandardOpenOption.TRUNCATE_EXISTING);

        connectionManager.start();

        // start() creates a real executor, replacing the mock.
        // Verify that a connection was created and scheduled.
        final Map<BlockNodeConfig, BlockNodeConnection> connections = connections();
        assertThat(connections).hasSize(1);

        final BlockNodeConnection connection = connections.values().iterator().next();
        final BlockNodeConfig nodeConfig = connection.getNodeConfig();

        // verify we are trying to connect to one of the priority 1 nodes
        assertThat(nodeConfig.priority()).isEqualTo(1);
        assertThat(connection.getConnectionState()).isEqualTo(ConnectionState.UNINITIALIZED);

        verifyNoInteractions(metrics);
    }

    @Test
    void testSelectNewBlockNodeForStreaming_noneAvailable() {
        final List<BlockNodeConfig> availableNodes = availableNodes();
        availableNodes.clear();

        final boolean isScheduled = connectionManager.selectNewBlockNodeForStreaming(false);

        assertThat(isScheduled).isFalse();

        verifyNoInteractions(executorService);
        verifyNoInteractions(bufferService);
        verifyNoInteractions(metrics);
    }

    @Test
    void testSelectNewBlockNodeForStreaming_noneAvailableInGoodState() {
        final Map<BlockNodeConfig, BlockNodeConnection> connections = connections();
        final List<BlockNodeConfig> availableNodes = availableNodes();
        availableNodes.clear();

        final BlockNodeConfig node1Config = newBlockNodeConfig(PBJ_UNIT_TEST_HOST, 8080, 1);
        final BlockNodeConnection node1Conn = mock(BlockNodeConnection.class);
        final BlockNodeConfig node2Config = newBlockNodeConfig(PBJ_UNIT_TEST_HOST, 8081, 2);
        final BlockNodeConnection node2Conn = mock(BlockNodeConnection.class);

        availableNodes.add(node1Config);
        availableNodes.add(node2Config);
        connections.put(node1Config, node1Conn);
        connections.put(node2Config, node2Conn);

        final boolean isScheduled = connectionManager.selectNewBlockNodeForStreaming(false);

        assertThat(isScheduled).isFalse();

        verifyNoInteractions(executorService);
        verifyNoInteractions(bufferService);
        verifyNoInteractions(metrics);
    }

    @Test
    void testSelectNewBlockNodeForStreaming_higherPriorityThanActive() {
        final Map<BlockNodeConfig, BlockNodeConnection> connections = connections();
        final List<BlockNodeConfig> availableNodes = availableNodes();
        final AtomicReference<BlockNodeConnection> activeConnection = activeConnection();

        final BlockNodeConfig node1Config = newBlockNodeConfig(PBJ_UNIT_TEST_HOST, 8081, 1);
        final BlockNodeConfig node2Config = newBlockNodeConfig(PBJ_UNIT_TEST_HOST, 8082, 2);
        final BlockNodeConnection node2Conn = mock(BlockNodeConnection.class);
        final BlockNodeConfig node3Config = newBlockNodeConfig(PBJ_UNIT_TEST_HOST, 8083, 3);

        connections.put(node2Config, node2Conn);
        availableNodes.add(node1Config);
        availableNodes.add(node2Config);
        availableNodes.add(node3Config);
        activeConnection.set(node2Conn);

        final boolean isScheduled = connectionManager.selectNewBlockNodeForStreaming(false);

        assertThat(isScheduled).isTrue();

        final ArgumentCaptor<BlockNodeConnectionTask> taskCaptor =
                ArgumentCaptor.forClass(BlockNodeConnectionTask.class);

        verify(executorService).schedule(taskCaptor.capture(), eq(0L), eq(TimeUnit.MILLISECONDS));

        final BlockNodeConnectionTask task = taskCaptor.getValue();
        final BlockNodeConnection connection = connectionFromTask(task);
        final BlockNodeConfig nodeConfig = connection.getNodeConfig();

        // verify we are trying to connect to one of the priority 1 nodes
        assertThat(nodeConfig.priority()).isEqualTo(1);
        assertThat(connection.getConnectionState()).isEqualTo(ConnectionState.UNINITIALIZED);

        verifyNoMoreInteractions(executorService);
        verifyNoInteractions(bufferService);
        verifyNoInteractions(metrics);
    }

    @Test
    void testSelectNewBlockNodeForStreaming_lowerPriorityThanActive() {
        final Map<BlockNodeConfig, BlockNodeConnection> connections = connections();
        final List<BlockNodeConfig> availableNodes = availableNodes();
        final AtomicReference<BlockNodeConnection> activeConnection = activeConnection();

        final BlockNodeConfig node1Config = newBlockNodeConfig(PBJ_UNIT_TEST_HOST, 8080, 1);
        final BlockNodeConnection node1Conn = mock(BlockNodeConnection.class);
        final BlockNodeConfig node2Config = newBlockNodeConfig(PBJ_UNIT_TEST_HOST, 8081, 2);
        final BlockNodeConnection node2Conn = mock(BlockNodeConnection.class);
        final BlockNodeConfig node3Config = newBlockNodeConfig(PBJ_UNIT_TEST_HOST, 8082, 3);

        connections.put(node1Config, node1Conn);
        connections.put(node2Config, node2Conn);
        availableNodes.add(node1Config);
        availableNodes.add(node2Config);
        availableNodes.add(node3Config);
        activeConnection.set(node2Conn);

        final boolean isScheduled = connectionManager.selectNewBlockNodeForStreaming(false);

        assertThat(isScheduled).isTrue();

        final ArgumentCaptor<BlockNodeConnectionTask> taskCaptor =
                ArgumentCaptor.forClass(BlockNodeConnectionTask.class);

        verify(executorService, atLeast(1)).schedule(taskCaptor.capture(), eq(0L), eq(TimeUnit.MILLISECONDS));

        final BlockNodeConnectionTask task = taskCaptor.getValue();
        final BlockNodeConnection connection = connectionFromTask(task);
        final BlockNodeConfig nodeConfig = connection.getNodeConfig();

        // verify we are trying to connect to one of the priority 1 nodes
        assertThat(nodeConfig.priority()).isEqualTo(3);
        assertThat(nodeConfig.port()).isEqualTo(8082);
        assertThat(connection.getConnectionState()).isEqualTo(ConnectionState.UNINITIALIZED);

        verifyNoMoreInteractions(executorService);
        verifyNoInteractions(bufferService);
        verifyNoInteractions(metrics);
    }

    @Test
    void testSelectNewBlockNodeForStreaming_samePriority() {
        final Map<BlockNodeConfig, BlockNodeConnection> connections = connections();
        final List<BlockNodeConfig> availableNodes = availableNodes();
        final AtomicReference<BlockNodeConnection> activeConnection = activeConnection();

        final BlockNodeConfig node1Config = newBlockNodeConfig(PBJ_UNIT_TEST_HOST, 8080, 1);
        final BlockNodeConnection node1Conn = mock(BlockNodeConnection.class);
        final BlockNodeConfig node2Config = newBlockNodeConfig(PBJ_UNIT_TEST_HOST, 8081, 2);
        final BlockNodeConnection node2Conn = mock(BlockNodeConnection.class);
        final BlockNodeConfig node3Config = newBlockNodeConfig(PBJ_UNIT_TEST_HOST, 8082, 2);
        final BlockNodeConfig node4Config = newBlockNodeConfig(PBJ_UNIT_TEST_HOST, 8083, 3);

        connections.put(node1Config, node1Conn);
        connections.put(node2Config, node2Conn);
        availableNodes.add(node1Config);
        availableNodes.add(node2Config);
        availableNodes.add(node3Config);
        availableNodes.add(node4Config);
        activeConnection.set(node2Conn);

        final boolean isScheduled = connectionManager.selectNewBlockNodeForStreaming(false);

        assertThat(isScheduled).isTrue();

        final ArgumentCaptor<BlockNodeConnectionTask> taskCaptor =
                ArgumentCaptor.forClass(BlockNodeConnectionTask.class);

        verify(executorService, atLeast(1)).schedule(taskCaptor.capture(), eq(0L), eq(TimeUnit.MILLISECONDS));

        final BlockNodeConnectionTask task = taskCaptor.getValue();
        final BlockNodeConnection connection = connectionFromTask(task);
        final BlockNodeConfig nodeConfig = connection.getNodeConfig();

        // verify we are trying to connect to one of the priority 1 nodes
        assertThat(nodeConfig.priority()).isEqualTo(2);
        assertThat(nodeConfig.port()).isEqualTo(8082);
        assertThat(connection.getConnectionState()).isEqualTo(ConnectionState.UNINITIALIZED);

        verifyNoMoreInteractions(executorService);
        verifyNoInteractions(bufferService);
        verifyNoInteractions(metrics);
    }

    @Test
    void testConnectionTask_managerNotActive() {
        final AtomicBoolean isManagerActive = isActiveFlag();
        isManagerActive.set(false);

        final BlockNodeConnection connection = mock(BlockNodeConnection.class);

        connectionManager.new BlockNodeConnectionTask(connection, Duration.ofSeconds(1), false).run();

        verifyNoInteractions(connection);
        verifyNoInteractions(executorService);
        verifyNoInteractions(bufferService);
        verifyNoInteractions(metrics);
    }

    @Test
    void testConnectionTask_higherPriorityConnectionExists_withoutForce() {
        isActiveFlag().set(true);
        final AtomicReference<BlockNodeConnection> activeConnectionRef = activeConnection();
        final BlockNodeConnection activeConnection = mock(BlockNodeConnection.class);
        final BlockNodeConfig activeConnectionConfig = newBlockNodeConfig(PBJ_UNIT_TEST_HOST, 8080, 1);
        doReturn(activeConnectionConfig).when(activeConnection).getNodeConfig();
        activeConnectionRef.set(activeConnection);

        final BlockNodeConnection newConnection = mock(BlockNodeConnection.class);
        final BlockNodeConfig newConnectionConfig = newBlockNodeConfig(PBJ_UNIT_TEST_HOST, 8081, 2);
        doReturn(newConnectionConfig).when(newConnection).getNodeConfig();

        connectionManager.new BlockNodeConnectionTask(newConnection, Duration.ofSeconds(1), false).run();

        assertThat(activeConnectionRef).hasValue(activeConnection);

        verify(activeConnection).getNodeConfig();
        verify(newConnection).getNodeConfig();
        verify(newConnection).close(true);

        verifyNoMoreInteractions(activeConnection);
        verifyNoMoreInteractions(newConnection);
        verifyNoInteractions(executorService);
        verifyNoInteractions(bufferService);
        verifyNoInteractions(metrics);
    }

    @Test
    void testConnectionTask_higherPriorityConnectionExists_withForce() {
        isActiveFlag().set(true);

        final AtomicReference<BlockNodeConnection> activeConnectionRef = activeConnection();
        final BlockNodeConnection activeConnection = mock(BlockNodeConnection.class);
        final BlockNodeConfig activeConnectionConfig = newBlockNodeConfig(PBJ_UNIT_TEST_HOST, 8080, 1);
        doReturn(activeConnectionConfig).when(activeConnection).getNodeConfig();
        activeConnectionRef.set(activeConnection);

        final BlockNodeConnection newConnection = mock(BlockNodeConnection.class);
        final BlockNodeConfig newConnectionConfig = newBlockNodeConfig(PBJ_UNIT_TEST_HOST, 8081, 2);
        doReturn(newConnectionConfig).when(newConnection).getNodeConfig();

        connectionManager.new BlockNodeConnectionTask(newConnection, Duration.ofSeconds(1), true).run();

        assertThat(activeConnectionRef).hasValue(newConnection);

        verify(activeConnection).getNodeConfig();
        verify(activeConnection).close(true);
        verify(newConnection, times(2)).getNodeConfig();
        verify(newConnection).createRequestPipeline();
        verify(newConnection).updateConnectionState(ConnectionState.ACTIVE);
        verify(metrics).recordActiveConnectionIp(anyLong());

        verifyNoMoreInteractions(activeConnection);
        verifyNoMoreInteractions(newConnection);
        verifyNoInteractions(executorService);
        verifyNoMoreInteractions(bufferService);
        verifyNoMoreInteractions(metrics);
    }

    @Test
    void testConnectionTask_connectionUninitialized_withActiveLowerPriorityConnection() {
        // also put an active connection into the state, but let it have a lower priority so the new connection
        // takes its place as the active one
        final AtomicReference<BlockNodeConnection> activeConnectionRef = activeConnection();
        final BlockNodeConnection activeConnection = mock(BlockNodeConnection.class);
        final BlockNodeConfig activeConnectionConfig = newBlockNodeConfig(PBJ_UNIT_TEST_HOST, 8080, 2);
        doReturn(activeConnectionConfig).when(activeConnection).getNodeConfig();
        activeConnectionRef.set(activeConnection);
        isActiveFlag().set(true);

        final BlockNodeConnection newConnection = mock(BlockNodeConnection.class);
        final BlockNodeConfig newConnectionConfig = newBlockNodeConfig(PBJ_UNIT_TEST_HOST, 8081, 1);
        doReturn(newConnectionConfig).when(newConnection).getNodeConfig();

        connectionManager.new BlockNodeConnectionTask(newConnection, Duration.ofSeconds(1), false).run();

        assertThat(activeConnectionRef).hasValue(newConnection);

        verify(activeConnection).getNodeConfig();
        verify(activeConnection).close(true);
        verify(newConnection, times(2)).getNodeConfig();
        verify(newConnection).createRequestPipeline();
        verify(newConnection).updateConnectionState(ConnectionState.ACTIVE);
        verify(metrics).recordActiveConnectionIp(anyLong());

        verifyNoMoreInteractions(activeConnection);
        verifyNoMoreInteractions(newConnection);
        verifyNoInteractions(executorService);
        verifyNoMoreInteractions(bufferService);
        verifyNoMoreInteractions(metrics);
    }

    @Test
    void testConnectionTask_sameConnectionAsActive() {
        final AtomicReference<BlockNodeConnection> activeConnectionRef = activeConnection();
        final BlockNodeConnection activeConnection = mock(BlockNodeConnection.class);
        activeConnectionRef.set(activeConnection);

        connectionManager.new BlockNodeConnectionTask(activeConnection, Duration.ofSeconds(1), false).run();

        verifyNoInteractions(activeConnection);
        verifyNoInteractions(executorService);
        verifyNoInteractions(bufferService);
        verifyNoInteractions(metrics);
    }

    @Test
    void testConnectionTask_noActiveConnection() {
        isActiveFlag().set(true);
        final AtomicReference<BlockNodeConnection> activeConnectionRef = activeConnection();
        activeConnectionRef.set(null);

        final BlockNodeConfig newConnectionConfig = newBlockNodeConfig(PBJ_UNIT_TEST_HOST, 8081, 1);
        final BlockNodeConnection newConnection = mock(BlockNodeConnection.class);
        doReturn(newConnectionConfig).when(newConnection).getNodeConfig();

        connectionManager.new BlockNodeConnectionTask(newConnection, Duration.ofSeconds(1), false).run();

        assertThat(activeConnectionRef).hasValue(newConnection);

        verify(newConnection).createRequestPipeline();
        verify(newConnection).updateConnectionState(ConnectionState.ACTIVE);
        verify(metrics).recordActiveConnectionIp(anyLong());

        verifyNoMoreInteractions(newConnection);
        verifyNoInteractions(executorService);
        verifyNoMoreInteractions(bufferService);
        verifyNoMoreInteractions(metrics);
    }

    @Test
    void testConnectionTask_closeExistingActiveFailed() {
        isActiveFlag().set(true);
        final AtomicReference<BlockNodeConnection> activeConnectionRef = activeConnection();
        final BlockNodeConnection activeConnection = mock(BlockNodeConnection.class);
        final BlockNodeConfig activeConnectionConfig = newBlockNodeConfig(PBJ_UNIT_TEST_HOST, 8080, 2);
        doReturn(activeConnectionConfig).when(activeConnection).getNodeConfig();
        doThrow(new RuntimeException("why does this always happen to me"))
                .when(activeConnection)
                .close(true);
        activeConnectionRef.set(activeConnection);

        final BlockNodeConnection newConnection = mock(BlockNodeConnection.class);
        final BlockNodeConfig newConnectionConfig = newBlockNodeConfig(PBJ_UNIT_TEST_HOST, 8081, 1);
        doReturn(newConnectionConfig).when(newConnection).getNodeConfig();

        connectionManager.new BlockNodeConnectionTask(newConnection, Duration.ofSeconds(1), false).run();

        assertThat(activeConnectionRef).hasValue(newConnection);

        verify(activeConnection).getNodeConfig();
        verify(activeConnection).close(true);
        verify(newConnection, times(2)).getNodeConfig();
        verify(newConnection).createRequestPipeline();
        verify(newConnection).updateConnectionState(ConnectionState.ACTIVE);
        verify(metrics).recordActiveConnectionIp(anyLong());

        verifyNoMoreInteractions(activeConnection);
        verifyNoMoreInteractions(newConnection);
        verifyNoInteractions(executorService);
        verifyNoMoreInteractions(bufferService);
        verifyNoMoreInteractions(metrics);
    }

    @Test
    void testConnectionTask_reschedule_delayZero() {
        isActiveFlag().set(true);
        final AtomicReference<BlockNodeConnection> activeConnectionRef = activeConnection();
        activeConnectionRef.set(null);

        final BlockNodeConnection connection = mock(BlockNodeConnection.class);
        final BlockNodeConfig nodeConfig = newBlockNodeConfig(8080, 1);
        doReturn(nodeConfig).when(connection).getNodeConfig();
        doThrow(new RuntimeException("are you seeing this?")).when(connection).createRequestPipeline();

        // Add the connection to the connections map so it can be rescheduled
        final Map<BlockNodeConfig, BlockNodeConnection> connections = connections();
        connections.put(nodeConfig, connection);

        // Ensure the node config is available for rescheduling
        final List<BlockNodeConfig> availableNodes = availableNodes();
        availableNodes.clear();
        availableNodes.add(nodeConfig);

        final BlockNodeConnectionTask task =
                connectionManager.new BlockNodeConnectionTask(connection, Duration.ZERO, false);

        task.run();

        verify(connection).createRequestPipeline();
        verify(executorService).schedule(eq(task), anyLong(), eq(TimeUnit.MILLISECONDS));
        verify(metrics).recordConnectionCreateFailure();

        verifyNoMoreInteractions(connection);
        verifyNoMoreInteractions(executorService);
        verifyNoInteractions(bufferService);
        verifyNoMoreInteractions(metrics);
    }

    @Test
    void testConnectionTask_reschedule_delayNonZero() {
        isActiveFlag().set(true);
        final AtomicReference<BlockNodeConnection> activeConnectionRef = activeConnection();
        activeConnectionRef.set(null);

        final BlockNodeConnection connection = mock(BlockNodeConnection.class);
        final BlockNodeConfig nodeConfig = newBlockNodeConfig(8080, 1);
        doReturn(nodeConfig).when(connection).getNodeConfig();
        doThrow(new RuntimeException("are you seeing this?")).when(connection).createRequestPipeline();

        // Add the connection to the connections map so it can be rescheduled
        final Map<BlockNodeConfig, BlockNodeConnection> connections = connections();
        connections.put(nodeConfig, connection);

        // Ensure the node config is available for rescheduling
        final List<BlockNodeConfig> availableNodes = availableNodes();
        availableNodes.clear();
        availableNodes.add(nodeConfig);

        final BlockNodeConnectionTask task =
                connectionManager.new BlockNodeConnectionTask(connection, Duration.ofSeconds(10), false);

        task.run();

        verify(connection).createRequestPipeline();
        verify(executorService).schedule(eq(task), anyLong(), eq(TimeUnit.MILLISECONDS));
        verify(metrics).recordConnectionCreateFailure();
        verifyNoMoreInteractions(connection);
        verifyNoMoreInteractions(executorService);
        verifyNoInteractions(bufferService);
        verifyNoMoreInteractions(metrics);
    }

    @Test
    void testConnectionTask_reschedule_failure() {
        isActiveFlag().set(true);
        final AtomicReference<BlockNodeConnection> activeConnectionRef = activeConnection();
        activeConnectionRef.set(null);
        final Map<BlockNodeConfig, BlockNodeConnection> connections = connections();

        final BlockNodeConfig nodeConfig = newBlockNodeConfig(PBJ_UNIT_TEST_HOST, 8080, 1);
        final BlockNodeConnection connection = mock(BlockNodeConnection.class);
        doReturn(nodeConfig).when(connection).getNodeConfig();
        doThrow(new RuntimeException("are you seeing this?")).when(connection).createRequestPipeline();
        doThrow(new RuntimeException("welp, this is my life now"))
                .when(executorService)
                .schedule(any(Runnable.class), anyLong(), any(TimeUnit.class));

        connections.clear();
        connections.put(nodeConfig, connection);

        // Ensure the node config is available for rescheduling
        final List<BlockNodeConfig> availableNodes = availableNodes();
        availableNodes.clear();
        availableNodes.add(nodeConfig);

        final BlockNodeConnectionTask task =
                connectionManager.new BlockNodeConnectionTask(connection, Duration.ofSeconds(10), false);

        task.run();

        assertThat(connections).isEmpty(); // connection should be removed

        verify(connection).createRequestPipeline();
        verify(executorService).schedule(eq(task), anyLong(), eq(TimeUnit.MILLISECONDS));
        verify(connection, atLeast(1)).getNodeConfig();
        verify(connection).close(true);
        verify(metrics).recordConnectionCreateFailure();

        verifyNoMoreInteractions(connection);
        verifyNoMoreInteractions(executorService);
        verifyNoMoreInteractions(metrics);
        verifyNoInteractions(bufferService);
    }

    @Test
    void testScheduleAndSelectNewNode_streamingDisabled() {
        useStreamingDisabledManager();
        final BlockNodeConnection connection = mock(BlockNodeConnection.class);

        connectionManager.rescheduleConnection(connection, Duration.ZERO, null, true);

        verifyNoInteractions(connection);
        verifyNoInteractions(bufferService);
        verifyNoInteractions(executorService);
        verifyNoInteractions(metrics);
    }

    @Test
    void testShutdown_streamingDisabled() {
        useStreamingDisabledManager();

        connectionManager.shutdown();

        verifyNoInteractions(bufferService);
        verifyNoInteractions(executorService);
        verifyNoInteractions(metrics);
    }

    @Test
    void testStartup_streamingDisabled() {
        useStreamingDisabledManager();

        connectionManager.start();

        final AtomicBoolean isManagerActive = isActiveFlag();
        assertThat(isManagerActive).isFalse();

        verifyNoInteractions(bufferService);
        verifyNoInteractions(executorService);
        verifyNoInteractions(metrics);
    }

    @Test
    void testSelectNewBlockNodeForStreaming_streamingDisabled() {
        useStreamingDisabledManager();

        connectionManager.selectNewBlockNodeForStreaming(false);

        verifyNoInteractions(bufferService);
        verifyNoInteractions(executorService);
        verifyNoInteractions(metrics);
    }

    @Test
    void testConstructor_streamingDisabled() {
        useStreamingDisabledManager();

        final List<BlockNodeConfig> availableNodes = availableNodes();
        assertThat(availableNodes).isEmpty();
    }

    @Test
    void testConstructor_configFileNotFound() {
        // Create a config provider with a non-existent directory to trigger IOException
        final var config = HederaTestConfigBuilder.create()
                .withValue("blockStream.writerMode", "FILE_AND_GRPC")
                .withValue("blockNode.blockNodeConnectionFileDir", "/non/existent/path")
                .withValue("blockNode.blockNodeConnectionFile", "block-nodes.json")
                .getOrCreateConfig();
        final ConfigProvider configProvider = () -> new VersionedConfigImpl(config, 1L);

        connectionManager = new BlockNodeConnectionManager(configProvider, bufferService, metrics);

        // Verify that the manager was created but has no available nodes
        final List<BlockNodeConfig> availableNodes = availableNodes();
        assertThat(availableNodes).isEmpty();
    }

    @Test
    void testRestartConnection() {
        final BlockNodeConnection connection = mock(BlockNodeConnection.class);
        final BlockNodeConfig nodeConfig = newBlockNodeConfig(PBJ_UNIT_TEST_HOST, 8080, 1);
        doReturn(nodeConfig).when(connection).getNodeConfig();

        // Add the connection to the connections map and set it as active
        final Map<BlockNodeConfig, BlockNodeConnection> connections = connections();
        final AtomicReference<BlockNodeConnection> activeConnectionRef = activeConnection();
        connections.put(nodeConfig, connection);
        activeConnectionRef.set(connection);

        // Ensure the node config is available for selection
        final List<BlockNodeConfig> availableNodes = availableNodes();
        availableNodes.clear();
        availableNodes.add(nodeConfig);

        connectionManager.connectionResetsTheStream(connection);

        // Verify the active connection reference was cleared
        assertThat(activeConnectionRef).hasNullValue();
        // Verify a new connection was created and added to the connections map
        assertThat(connections).containsKey(nodeConfig);
        // Verify it's a different connection object (the old one was replaced)
        assertThat(connections.get(nodeConfig)).isNotSameAs(connection);

        // Verify that scheduleConnectionAttempt was called with Duration.ZERO and the block number
        verify(executorService).schedule(any(BlockNodeConnectionTask.class), eq(0L), eq(TimeUnit.MILLISECONDS));
        verifyNoMoreInteractions(connection);
        verifyNoInteractions(bufferService);
        verifyNoInteractions(metrics);
        verifyNoMoreInteractions(executorService);
    }

    @Test
    void testRescheduleConnection_singleBlockNode() {
        // selectNewBlockNodeForStreaming should NOT be called
        final var config = HederaTestConfigBuilder.create()
                .withValue("blockStream.writerMode", "FILE_AND_GRPC")
                .withValue("blockNode.blockNodeConnectionFileDir", "/tmp/non-existent-test-dir-" + System.nanoTime())
                .getOrCreateConfig();
        final ConfigProvider configProvider = () -> new VersionedConfigImpl(config, 1L);

        connectionManager = new BlockNodeConnectionManager(configProvider, bufferService, metrics);

        sharedExecutorServiceHandle.set(connectionManager, executorService);

        final List<BlockNodeConfig> availableNodes = availableNodes();
        availableNodes.clear();
        availableNodes.add(newBlockNodeConfig(PBJ_UNIT_TEST_HOST, 8080, 1));

        reset(executorService);

        final BlockNodeConnection connection = mock(BlockNodeConnection.class);
        final BlockNodeConfig nodeConfig = newBlockNodeConfig(PBJ_UNIT_TEST_HOST, 8080, 1);
        doReturn(nodeConfig).when(connection).getNodeConfig();

        final Map<BlockNodeConfig, BlockNodeConnection> connections = connections();
        connections.put(nodeConfig, connection);

        connectionManager.rescheduleConnection(connection, Duration.ofSeconds(5), null, true);

        // Verify exactly 1 schedule call was made (only the retry, no new node selection since there's only one node)
        verify(executorService, times(1))
                .schedule(any(BlockNodeConnectionTask.class), eq(5000L), eq(TimeUnit.MILLISECONDS));
    }

    @Test
    void testConnectionResetsTheStream_streamingDisabled() {
        useStreamingDisabledManager();
        final BlockNodeConnection connection = mock(BlockNodeConnection.class);

        connectionManager.connectionResetsTheStream(connection);

        verifyNoInteractions(connection);
        verifyNoInteractions(bufferService);
        verifyNoInteractions(executorService);
        verifyNoInteractions(metrics);
    }

    @Test
    void testStart_streamingDisabled() {
        useStreamingDisabledManager();

        connectionManager.start();

        // Verify early return - no interactions with any services
        verifyNoInteractions(bufferService);
        verifyNoInteractions(executorService);
        verifyNoInteractions(metrics);

        // Verify manager remains inactive
        final AtomicBoolean isActive = isActiveFlag();
        assertThat(isActive).isFalse();
<<<<<<< HEAD

        // Verify no worker thread was created
        final AtomicReference<Thread> workerThreadRef = workerThread();
        assertThat(workerThreadRef).hasNullValue();
    }

    @Test
    void testBlockStreamWorkerLoop_uncheckedIOException() throws InterruptedException {
        isActiveFlag().set(true);
        final BlockNodeConnection connection = mock(BlockNodeConnection.class);
        final AtomicReference<BlockNodeConnection> activeConnectionRef = activeConnection();
        activeConnectionRef.set(connection);
        final AtomicLong currentStreamingBlock = streamingBlockNumber();
        currentStreamingBlock.set(10L);

        // Mock connection state to be ACTIVE so processStreamingToBlockNode proceeds
        doReturn(ConnectionState.ACTIVE).when(connection).getConnectionState();

        // Make bufferService throw UncheckedIOException
        when(bufferService.getBlockState(10L))
                .thenThrow(new java.io.UncheckedIOException("IO Error", new java.io.IOException("Test IO error")))
                .thenReturn(null); // Return null on subsequent calls to allow loop to exit

        final CountDownLatch doneLatch = new CountDownLatch(1);
        final AtomicReference<Throwable> errorRef = new AtomicReference<>();

        ForkJoinPool.commonPool().execute(() -> {
            try {
                invoke_blockStreamWorkerLoop();
            } catch (final Throwable e) {
                errorRef.set(e);
            } finally {
                doneLatch.countDown();
            }
        });

        // Give the loop time to execute and handle the exception
        Thread.sleep(100);
        isActiveFlag().set(false); // stop the loop

        assertThat(doneLatch.await(2, TimeUnit.SECONDS)).isTrue();
        assertThat(errorRef).hasNullValue();

        // Verify that handleStreamFailureWithoutOnComplete was called
        verify(connection).handleStreamFailureWithoutOnComplete();
        verify(bufferService, atLeast(1)).getBlockState(10L);

        verifyNoInteractions(executorService);
        verifyNoInteractions(metrics);
    }

    @Test
    void testBlockStreamWorkerLoop_uncheckedIOException_noActiveConnection() throws InterruptedException {
        isActiveFlag().set(true);
        final BlockNodeConnection connection = mock(BlockNodeConnection.class);
        final AtomicReference<BlockNodeConnection> activeConnectionRef = activeConnection();
        final AtomicLong currentStreamingBlock = streamingBlockNumber();
        currentStreamingBlock.set(10L);

        // Start with an active connection so getBlockState gets called
        activeConnectionRef.set(connection);

        // Mock connection state to be ACTIVE so processStreamingToBlockNode proceeds
        doReturn(ConnectionState.ACTIVE).when(connection).getConnectionState();

        // Make bufferService throw UncheckedIOException on first call
        when(bufferService.getBlockState(10L))
                .thenThrow(new java.io.UncheckedIOException("IO Error", new java.io.IOException("Test IO error")));

        final CountDownLatch doneLatch = new CountDownLatch(1);
        final AtomicReference<Throwable> errorRef = new AtomicReference<>();

        ForkJoinPool.commonPool().execute(() -> {
            try {
                invoke_blockStreamWorkerLoop();
            } catch (final Throwable e) {
                errorRef.set(e);
            } finally {
                doneLatch.countDown();
            }
        });

        // Give the loop time to execute and handle the exception, then clear active connection
        Thread.sleep(50);
        activeConnectionRef.set(null); // Clear active connection before exception handling
        Thread.sleep(50);
        isActiveFlag().set(false); // stop the loop

        assertThat(doneLatch.await(2, TimeUnit.SECONDS)).isTrue();
        assertThat(errorRef).hasNullValue();

        // Verify that getBlockState was called (which threw the exception)
        verify(bufferService, atLeast(1)).getBlockState(10L);

        verifyNoInteractions(executorService);
        verifyNoInteractions(metrics);
    }

    @Test
    void testBlockStreamWorkerLoop_exception_noActiveConnection() throws InterruptedException {
        isActiveFlag().set(true);
        final BlockNodeConnection connection = mock(BlockNodeConnection.class);
        final AtomicReference<BlockNodeConnection> activeConnectionRef = activeConnection();
        final AtomicLong currentStreamingBlock = streamingBlockNumber();
        currentStreamingBlock.set(10L);

        // Start with an active connection so getBlockState gets called
        activeConnectionRef.set(connection);

        // Mock connection state to be ACTIVE so processStreamingToBlockNode proceeds
        doReturn(ConnectionState.ACTIVE).when(connection).getConnectionState();

        // Add synchronization latch to ensure getBlockState is actually called before clearing connection
        final CountDownLatch getBlockStateLatch = new CountDownLatch(1);

        // Make bufferService signal AFTER getBlockState is called, THEN throw exception
        when(bufferService.getBlockState(10L)).thenAnswer(invocation -> {
            getBlockStateLatch.countDown(); // Signal that we're in the loop
            throw new RuntimeException("General error");
        });

        final CountDownLatch doneLatch = new CountDownLatch(1);
        final AtomicReference<Throwable> errorRef = new AtomicReference<>();

        ForkJoinPool.commonPool().execute(() -> {
            try {
                invoke_blockStreamWorkerLoop();
            } catch (final Throwable e) {
                errorRef.set(e);
            } finally {
                doneLatch.countDown();
            }
        });

        // Wait for the loop to actually call getBlockState before clearing the connection
        assertThat(getBlockStateLatch.await(2, TimeUnit.SECONDS)).isTrue();

        // Now it's safe to clear the connection
        activeConnectionRef.set(null);
        Thread.sleep(50);
        isActiveFlag().set(false); // stop the loop

        assertThat(doneLatch.await(2, TimeUnit.SECONDS)).isTrue();
        assertThat(errorRef).hasNullValue();

        // Verify that getBlockState was called (which threw the exception)
        verify(bufferService, atLeast(1)).getBlockState(10L);

        verifyNoInteractions(executorService);
        verifyNoInteractions(metrics);
=======
>>>>>>> 5fd761d1
    }

    @Test
    void testConnectionTask_runStreamingDisabled() {
        // Streaming disabled via config in constructor setup
        final BlockNodeConnection connection = mock(BlockNodeConnection.class);

        final BlockNodeConnectionTask task =
                connectionManager.new BlockNodeConnectionTask(connection, Duration.ZERO, false);
        task.run();

        verifyNoInteractions(connection);
        verifyNoInteractions(bufferService);
        verifyNoInteractions(executorService);
        verifyNoInteractions(metrics);
    }

    @Test
    void testConnectionTask_metricsIpFailsInvalidAddress() {
        isActiveFlag().set(true);
        final Map<BlockNodeConfig, BlockNodeConnection> connections = connections();
        final List<BlockNodeConfig> availableNodes = availableNodes();

        final BlockNodeConfig newConnectionConfig = new BlockNodeConfig("::1", 50211, 1);
        final BlockNodeConnection newConnection = mock(BlockNodeConnection.class);
        doReturn(newConnectionConfig).when(newConnection).getNodeConfig();

        connections.put(newConnectionConfig, newConnection);
        availableNodes.add(newConnectionConfig);

        connectionManager.new BlockNodeConnectionTask(newConnection, Duration.ZERO, false).run();

        verify(metrics).recordActiveConnectionIp(-1L);

        verifyNoMoreInteractions(bufferService);
        verifyNoMoreInteractions(metrics);
    }

    @Test
    void testConnectionTask_metricsIpFailsInvalidHost() {
        isActiveFlag().set(true);
        final Map<BlockNodeConfig, BlockNodeConnection> connections = connections();
        final List<BlockNodeConfig> availableNodes = availableNodes();

        final BlockNodeConfig newConnectionConfig = new BlockNodeConfig("invalid.hostname.for.test", 50211, 1);
        final BlockNodeConnection newConnection = mock(BlockNodeConnection.class);
        doReturn(newConnectionConfig).when(newConnection).getNodeConfig();

        connections.put(newConnectionConfig, newConnection);
        availableNodes.add(newConnectionConfig);

        connectionManager.new BlockNodeConnectionTask(newConnection, Duration.ZERO, false).run();

        verify(metrics).recordActiveConnectionIp(-1L);

        verifyNoMoreInteractions(bufferService);
        verifyNoMoreInteractions(metrics);
    }

    @Test
    void testHighLatencyTracking() {
        final BlockNodeConfig nodeConfig = newBlockNodeConfig(PBJ_UNIT_TEST_HOST, 8080, 1);
        final Instant ackedTime = Instant.now();

        connectionManager.recordBlockProofSent(nodeConfig, 1L, ackedTime);
        connectionManager.recordBlockAckAndCheckLatency(nodeConfig, 1L, ackedTime.plusMillis(30001));

        verify(metrics).recordAcknowledgementLatency(30001);
        verify(metrics).recordHighLatencyEvent();
        verifyNoMoreInteractions(metrics);
    }

    @Test
    void testRecordEndOfStreamAndCheckLimit_streamingDisabled() {
        useStreamingDisabledManager();
        final BlockNodeConfig nodeConfig = newBlockNodeConfig(PBJ_UNIT_TEST_HOST, 8080, 1);

        final boolean limitExceeded = connectionManager.recordEndOfStreamAndCheckLimit(nodeConfig, Instant.now());

        assertThat(limitExceeded).isFalse();
    }

    @Test
    void testConnectionResetsTheStream() {
        final BlockNodeConnection connection = mock(BlockNodeConnection.class);
        final BlockNodeConfig nodeConfig = newBlockNodeConfig(8080, 1);
        doReturn(nodeConfig).when(connection).getNodeConfig();
        availableNodes().add(nodeConfig);

        // Add the connection to the connections map and set it as active
        final Map<BlockNodeConfig, BlockNodeConnection> connections = connections();
        final AtomicReference<BlockNodeConnection> activeConnectionRef = activeConnection();
        connections.put(nodeConfig, connection);
        activeConnectionRef.set(connection);

        connectionManager.connectionResetsTheStream(connection);

        // Verify the active connection reference was cleared
        assertThat(activeConnectionRef).hasNullValue();
        // Verify a new connection was created and added to the connections map
        assertThat(connections).containsKey(nodeConfig);
        // Verify it's a different connection object (the old one was replaced)
        assertThat(connections.get(nodeConfig)).isNotSameAs(connection);

        // Verify that selectNewBlockNodeForStreaming was called
        verify(executorService).schedule(any(BlockNodeConnectionTask.class), eq(0L), eq(TimeUnit.MILLISECONDS));
        verifyNoMoreInteractions(connection);
        verifyNoInteractions(bufferService);
        verifyNoInteractions(metrics);
        verifyNoMoreInteractions(executorService);
    }

    @Test
    void testRecordEndOfStreamAndCheckLimit_withinLimit() {
        final BlockNodeConfig nodeConfig = newBlockNodeConfig(PBJ_UNIT_TEST_HOST, 8080, 1);

        final boolean limitExceeded = connectionManager.recordEndOfStreamAndCheckLimit(nodeConfig, Instant.now());

        assertThat(limitExceeded).isFalse();
    }

    @Test
    void testRecordEndOfStreamAndCheckLimit_exceedsLimit() {
        final BlockNodeConfig nodeConfig = newBlockNodeConfig(PBJ_UNIT_TEST_HOST, 8080, 1);

        // Record multiple EndOfStream events to exceed the limit
        // The default maxEndOfStreamsAllowed is 5
        for (int i = 0; i < 5; i++) {
            connectionManager.recordEndOfStreamAndCheckLimit(nodeConfig, Instant.now());
        }
        final boolean limitExceeded = connectionManager.recordEndOfStreamAndCheckLimit(nodeConfig, Instant.now());

        assertThat(limitExceeded).isTrue();
    }

    // Priority based BN selection
    @Test
    void testPriorityBasedSelection_multiplePriority0Nodes_randomSelection() {
        // Setup: Create multiple nodes with priority 0 and some with lower priorities
        final List<BlockNodeConfig> blockNodes = List.of(
                new BlockNodeConfig(PBJ_UNIT_TEST_HOST, 8080, 0), // Priority 0
                new BlockNodeConfig(PBJ_UNIT_TEST_HOST, 8081, 0), // Priority 0
                new BlockNodeConfig(PBJ_UNIT_TEST_HOST, 8082, 0), // Priority 0
                new BlockNodeConfig(PBJ_UNIT_TEST_HOST, 8083, 0), // Priority 0
                new BlockNodeConfig(PBJ_UNIT_TEST_HOST, 8084, 0), // Priority 0
                new BlockNodeConfig(PBJ_UNIT_TEST_HOST, 8085, 0), // Priority 0
                new BlockNodeConfig(PBJ_UNIT_TEST_HOST, 8086, 0), // Priority 0
                new BlockNodeConfig(PBJ_UNIT_TEST_HOST, 8087, 0), // Priority 0
                new BlockNodeConfig(PBJ_UNIT_TEST_HOST, 8088, 0), // Priority 0
                new BlockNodeConfig(PBJ_UNIT_TEST_HOST, 8089, 0), // Priority 0
                new BlockNodeConfig(PBJ_UNIT_TEST_HOST, 8090, 1), // Priority 1
                new BlockNodeConfig(PBJ_UNIT_TEST_HOST, 8091, 2), // Priority 2
                new BlockNodeConfig(PBJ_UNIT_TEST_HOST, 8092, 2), // Priority 2
                new BlockNodeConfig(PBJ_UNIT_TEST_HOST, 8093, 3), // Priority 3
                new BlockNodeConfig(PBJ_UNIT_TEST_HOST, 8094, 3) // Priority 3
                );

        // Track which priority 0 nodes get selected over multiple runs
        final Set<Integer> selectedNodes = new HashSet<>();

        // Run multiple selections to test randomization
        for (int i = 0; i < 50; i++) {
            // Reset mocks for each iteration
            resetMocks();

            // Configure the manager with these nodes
            createConnectionManager(blockNodes);

            // Perform selection - should only select from priority 0 nodes
            connectionManager.selectNewBlockNodeForStreaming(true);

            // Capture the scheduled task and verify it's connecting to a priority 0 node
            final ArgumentCaptor<BlockNodeConnectionTask> taskCaptor =
                    ArgumentCaptor.forClass(BlockNodeConnectionTask.class);
            verify(executorService, atLeast(1)).schedule(taskCaptor.capture(), anyLong(), any(TimeUnit.class));

            final BlockNodeConnectionTask task = taskCaptor.getValue();
            final BlockNodeConnection connection = connectionFromTask(task);
            final BlockNodeConfig selectedConfig = connection.getNodeConfig();

            // Verify only priority 0 nodes are selected
            assertThat(selectedConfig.priority()).isZero();
            assertThat(selectedConfig.port()).isBetween(8080, 8089);

            // Track which node was selected
            selectedNodes.add(selectedConfig.port());
        }

        // Over 50 runs, we should see at least 2 different priority 0 nodes being selected.
        // This verifies the randomization is working (very unlikely to get same node 50 times).
        // The probability of flakiness is effectively zero - around 10^(-47).
        // Failure of this test means the random selection is not working.
        assertThat(selectedNodes).hasSizeGreaterThan(1);
    }

    @Test
    void testPriorityBasedSelection_onlyLowerPriorityNodesAvailable() {
        // Setup: All priority 0 nodes are unavailable, only lower priority nodes available
        final List<BlockNodeConfig> blockNodes = List.of(
                new BlockNodeConfig(PBJ_UNIT_TEST_HOST, 8080, 1), // Priority 1
                new BlockNodeConfig(PBJ_UNIT_TEST_HOST, 8081, 2), // Priority 2
                new BlockNodeConfig(PBJ_UNIT_TEST_HOST, 8082, 3) // Priority 3
                );

        createConnectionManager(blockNodes);

        // Perform selection
        connectionManager.selectNewBlockNodeForStreaming(true);

        // Verify it selects the highest priority available
        final ArgumentCaptor<BlockNodeConnectionTask> taskCaptor =
                ArgumentCaptor.forClass(BlockNodeConnectionTask.class);
        verify(executorService, atLeast(1)).schedule(taskCaptor.capture(), anyLong(), any(TimeUnit.class));

        final BlockNodeConnectionTask task = taskCaptor.getValue();
        final BlockNodeConnection connection = connectionFromTask(task);
        final BlockNodeConfig selectedConfig = connection.getNodeConfig();

        assertThat(selectedConfig.priority()).isEqualTo(1); // Should select priority 1 (highest available)
    }

    @Test
    void testPriorityBasedSelection_mixedPrioritiesWithSomeUnavailable() {
        // Setup: Mix of priorities where some priority 0 nodes are already connected
        final List<BlockNodeConfig> allBlockNodes = List.of(
                new BlockNodeConfig(PBJ_UNIT_TEST_HOST, 8080, 0), // Priority 0 - will be unavailable
                new BlockNodeConfig(PBJ_UNIT_TEST_HOST, 8081, 0), // Priority 0 - available
                new BlockNodeConfig(PBJ_UNIT_TEST_HOST, 8082, 0), // Priority 0 - available
                new BlockNodeConfig(PBJ_UNIT_TEST_HOST, 8083, 1), // Priority 1
                new BlockNodeConfig(PBJ_UNIT_TEST_HOST, 8084, 2) // Priority 2
                );

        createConnectionManager(allBlockNodes);

        // Simulate that node1 is already connected (unavailable)
        final BlockNodeConfig unavailableNode = allBlockNodes.getFirst();
        final BlockNodeConnection existingConnection = mock(BlockNodeConnection.class);

        // Add the existing connection to make node1 unavailable
        final Map<BlockNodeConfig, BlockNodeConnection> connections = connections();
        connections.put(unavailableNode, existingConnection);

        // Perform selection
        connectionManager.selectNewBlockNodeForStreaming(true);

        // Verify it still selects from remaining priority 0 nodes
        final ArgumentCaptor<BlockNodeConnectionTask> taskCaptor =
                ArgumentCaptor.forClass(BlockNodeConnectionTask.class);
        verify(executorService, atLeast(1)).schedule(taskCaptor.capture(), anyLong(), any(TimeUnit.class));

        final BlockNodeConnectionTask task = taskCaptor.getValue();
        final BlockNodeConnection connection = connectionFromTask(task);
        final BlockNodeConfig selectedConfig = connection.getNodeConfig();

        assertThat(selectedConfig.priority()).isZero();
        assertThat(selectedConfig.port()).isIn(8081, 8082);
        assertThat(selectedConfig.port()).isNotEqualTo(8080); // Should not select unavailable node
    }

    @Test
    void testPriorityBasedSelection_allPriority0NodesUnavailable() {
        // Setup: All priority 0 nodes are connected, lower priority nodes available
        final List<BlockNodeConfig> allBlockNodes = List.of(
                new BlockNodeConfig(PBJ_UNIT_TEST_HOST, 8080, 0), // Priority 0 - unavailable
                new BlockNodeConfig(PBJ_UNIT_TEST_HOST, 8081, 0), // Priority 0 - unavailable
                new BlockNodeConfig(PBJ_UNIT_TEST_HOST, 8082, 1), // Priority 1 - available
                new BlockNodeConfig(PBJ_UNIT_TEST_HOST, 8083, 1), // Priority 1 - available
                new BlockNodeConfig(PBJ_UNIT_TEST_HOST, 8084, 2) // Priority 2 - available
                );

        createConnectionManager(allBlockNodes);

        // Make all priority 0 nodes unavailable by adding them to connections
        final Map<BlockNodeConfig, BlockNodeConnection> connections = connections();
        for (int i = 0; i < 2; i++) { // First 2 nodes are priority 0
            final BlockNodeConfig unavailableNode = allBlockNodes.get(i);
            final BlockNodeConnection existingConnection = mock(BlockNodeConnection.class);
            connections.put(unavailableNode, existingConnection);
        }

        // Perform selection
        connectionManager.selectNewBlockNodeForStreaming(true);

        // Verify it selects from next highest priority group (priority 1)
        final ArgumentCaptor<BlockNodeConnectionTask> taskCaptor =
                ArgumentCaptor.forClass(BlockNodeConnectionTask.class);
        verify(executorService, atLeast(1)).schedule(taskCaptor.capture(), anyLong(), any(TimeUnit.class));

        final BlockNodeConnectionTask task = taskCaptor.getValue();
        final BlockNodeConnection connection = connectionFromTask(task);
        final BlockNodeConfig selectedConfig = connection.getNodeConfig();

        assertThat(selectedConfig.priority()).isEqualTo(1); // Should fall back to priority 1
        assertThat(selectedConfig.port()).isIn(8082, 8083);
    }

    @Test
    void testCloseAllConnections() {
        final BlockNodeConnection conn = mock(BlockNodeConnection.class);
        connections().put(newBlockNodeConfig(8080, 1), conn);

        invoke_closeAllConnections();

        verify(conn).close(true);
        assertThat(connections()).isEmpty();
    }

    @Test
    void testCloseAllConnections_whenStreamingDisabled() {
        useStreamingDisabledManager();
        // Streaming disabled via config in constructor setup
        final BlockNodeConnection conn = mock(BlockNodeConnection.class);
        connections().put(newBlockNodeConfig(8080, 1), conn);

        invoke_closeAllConnections();

        verify(conn).close(true);
    }

    @Test
    void testRefreshAvailableBlockNodes() {
        final BlockNodeConnection conn = mock(BlockNodeConnection.class);
        final BlockNodeConfig oldNode = newBlockNodeConfig(9999, 1);
        connections().put(oldNode, conn);
        availableNodes().add(oldNode);

        invoke_refreshAvailableBlockNodes();

        // Verify old connection was closed
        verify(conn).close(true);
    }

    @Test
    void testRefreshAvailableBlockNodes_shutsDownExecutorAndReloads_whenValid() {
        // Point manager at real bootstrap config directory so reload finds valid JSON
        final var configPath = Objects.requireNonNull(
                        BlockNodeCommunicationTestBase.class.getClassLoader().getResource("bootstrap/"))
                .getPath();
        // Replace the directory used by the manager
        blockNodeConfigDirectoryHandle.set(connectionManager, Path.of(configPath));

        // Populate with a dummy existing connection and a mock executor to be shut down
        final BlockNodeConnection existing = mock(BlockNodeConnection.class);
        connections().put(newBlockNodeConfig(4242, 0), existing);
        final ScheduledExecutorService oldExecutor = mock(ScheduledExecutorService.class);
        sharedExecutorServiceHandle.set(connectionManager, oldExecutor);

        // Ensure manager is initially inactive
        isActiveFlag().set(false);

        invoke_refreshAvailableBlockNodes();

        // Old connection closed and executor shut down
        verify(existing).close(true);

        // Available nodes should be reloaded from bootstrap JSON (non-empty)
        assertThat(availableNodes()).isNotEmpty();
    }

    @Test
    void testStartConfigWatcher_reactsToCreateModifyDelete() throws Exception {
        connectionManager.start();
        final Path file = tempDir.resolve("block-nodes.json");
        final List<BlockNodeConfig> configs = new ArrayList<>();
        final BlockNodeConfig config = BlockNodeConfig.newBuilder()
                .address("localhost")
                .port(8080)
                .priority(0)
                .build();
        configs.add(config);
        final BlockNodeConnectionInfo connectionInfo = new BlockNodeConnectionInfo(configs);
        final String valid = BlockNodeConnectionInfo.JSON.toJSON(connectionInfo);
        Files.writeString(
                file, valid, StandardCharsets.UTF_8, StandardOpenOption.CREATE, StandardOpenOption.TRUNCATE_EXISTING);
        awaitCondition(() -> !availableNodes().isEmpty(), 5_000);
        Files.writeString(file, "not json", StandardOpenOption.TRUNCATE_EXISTING);
        awaitCondition(() -> availableNodes().isEmpty(), 5_000);
        Files.writeString(file, valid, StandardOpenOption.TRUNCATE_EXISTING);
        awaitCondition(() -> !availableNodes().isEmpty(), 5_000);
        Files.deleteIfExists(file);
        awaitCondition(() -> availableNodes().isEmpty(), 2_000);
    }

    @Test
    void testCloseAllConnections_withException() {
        final BlockNodeConnection conn = mock(BlockNodeConnection.class);
        doThrow(new RuntimeException("Close failed")).when(conn).close(true);
        connections().put(newBlockNodeConfig(8080, 1), conn);

        // Should not throw - exceptions are caught and logged
        invoke_closeAllConnections();

        verify(conn).close(true);
        assertThat(connections()).isEmpty();
    }

    @Test
    void testExtractBlockNodesConfigurations_fileNotExists() {
        final List<BlockNodeConfig> configs = invoke_extractBlockNodesConfigurations("/non/existent/path");

        assertThat(configs).isEmpty();
    }

    @Test
    void testExtractBlockNodesConfigurations_invalidJson() {
        // Use a path that exists but doesn't contain valid JSON
        final List<BlockNodeConfig> configs = invoke_extractBlockNodesConfigurations("/tmp");

        // Should return empty list when parse fails
        assertThat(configs).isEmpty();
    }

    @Test
    void testConnectionTask_activeConnectionIsSameConnection() {
        final BlockNodeConnection connection = mock(BlockNodeConnection.class);

        activeConnection().set(connection);

        final BlockNodeConnectionTask task =
                connectionManager.new BlockNodeConnectionTask(connection, Duration.ZERO, false);

        task.run();

        // Should return early without creating pipeline
        verify(connection, never()).createRequestPipeline();
    }

    // Utilities

    private void createConnectionManager(final List<BlockNodeConfig> blockNodes) {
        // Create a custom config provider with the specified block nodes
        final ConfigProvider configProvider = createConfigProvider(createDefaultConfigProvider()
                .withValue("blockNode.blockNodeConnectionFileDir", "/tmp/non-existent-test-dir-" + System.nanoTime()));

        // Create the manager
        connectionManager = new BlockNodeConnectionManager(configProvider, bufferService, metrics);

        // Inject the mock executor service to control scheduling in tests
        sharedExecutorServiceHandle.set(connectionManager, executorService);

        // Set the available nodes using reflection
        try {
            final List<BlockNodeConfig> availableNodes = availableNodes();
            availableNodes.clear();
            availableNodes.addAll(blockNodes);
        } catch (final Throwable t) {
            throw new RuntimeException("Failed to set available nodes", t);
        }
    }

    private BlockNodeConnection connectionFromTask(@NonNull final BlockNodeConnectionTask task) {
        requireNonNull(task);
        return (BlockNodeConnection) connectivityTaskConnectionHandle.get(task);
    }

    @SuppressWarnings("unchecked")
    private Map<BlockNodeConfig, RetryState> retryStates() {
        return (Map<BlockNodeConfig, RetryState>) retryStatesHandle.get(connectionManager);
    }

    @SuppressWarnings("unchecked")
    private AtomicReference<BlockNodeConnection> activeConnection() {
        return (AtomicReference<BlockNodeConnection>) activeConnectionRefHandle.get(connectionManager);
    }

    @SuppressWarnings("unchecked")
    private List<BlockNodeConfig> availableNodes() {
        return (List<BlockNodeConfig>) availableNodesHandle.get(connectionManager);
    }

    @SuppressWarnings("unchecked")
    private Map<BlockNodeConfig, BlockNodeConnection> connections() {
        return (Map<BlockNodeConfig, BlockNodeConnection>) connectionsHandle.get(connectionManager);
    }

    private AtomicBoolean isActiveFlag() {
        return (AtomicBoolean) isManagerActiveHandle.get(connectionManager);
    }

    @SuppressWarnings("unchecked")
    private Map<BlockNodeConfig, BlockNodeStats> nodeStats() {
        return (Map<BlockNodeConfig, BlockNodeStats>) nodeStatsHandle.get(connectionManager);
    }

    private void invoke_closeAllConnections() {
        try {
            closeAllConnectionsHandle.invoke(connectionManager);
        } catch (final Throwable e) {
            throw new RuntimeException(e);
        }
    }

    private void invoke_refreshAvailableBlockNodes() {
        try {
            refreshAvailableBlockNodesHandle.invoke(connectionManager);
        } catch (final Throwable e) {
            throw new RuntimeException(e);
        }
    }

    @SuppressWarnings("unchecked")
    private List<BlockNodeConfig> invoke_extractBlockNodesConfigurations(final String path) {
        try {
            return (List<BlockNodeConfig>) extractBlockNodesConfigurationsHandle.invoke(connectionManager, path);
        } catch (final Throwable e) {
            throw new RuntimeException(e);
        }
    }

    private void awaitCondition(final BooleanSupplier condition, final long timeoutMs) {
        final long start = System.currentTimeMillis();
        while (!condition.getAsBoolean() && (System.currentTimeMillis() - start) < timeoutMs) {
            LockSupport.parkNanos(TimeUnit.MILLISECONDS.toNanos(10));
        }
        assertThat(condition.getAsBoolean()).isTrue();
    }

    private void resetMocks() {
        reset(bufferService, metrics, executorService);
    }

    private void useStreamingDisabledManager() {
        // Recreate connectionManager with streaming disabled (writerMode=FILE)
        final var config = HederaTestConfigBuilder.create()
                .withValue("blockStream.writerMode", "FILE")
                .withValue(
                        "blockNode.blockNodeConnectionFileDir",
                        Objects.requireNonNull(BlockNodeCommunicationTestBase.class
                                        .getClassLoader()
                                        .getResource("bootstrap/"))
                                .getPath())
                .getOrCreateConfig();
        final ConfigProvider disabledProvider = () -> new VersionedConfigImpl(config, 1L);
        connectionManager = new BlockNodeConnectionManager(disabledProvider, bufferService, metrics);
        sharedExecutorServiceHandle.set(connectionManager, executorService);
    }
}<|MERGE_RESOLUTION|>--- conflicted
+++ resolved
@@ -981,159 +981,6 @@
         // Verify manager remains inactive
         final AtomicBoolean isActive = isActiveFlag();
         assertThat(isActive).isFalse();
-<<<<<<< HEAD
-
-        // Verify no worker thread was created
-        final AtomicReference<Thread> workerThreadRef = workerThread();
-        assertThat(workerThreadRef).hasNullValue();
-    }
-
-    @Test
-    void testBlockStreamWorkerLoop_uncheckedIOException() throws InterruptedException {
-        isActiveFlag().set(true);
-        final BlockNodeConnection connection = mock(BlockNodeConnection.class);
-        final AtomicReference<BlockNodeConnection> activeConnectionRef = activeConnection();
-        activeConnectionRef.set(connection);
-        final AtomicLong currentStreamingBlock = streamingBlockNumber();
-        currentStreamingBlock.set(10L);
-
-        // Mock connection state to be ACTIVE so processStreamingToBlockNode proceeds
-        doReturn(ConnectionState.ACTIVE).when(connection).getConnectionState();
-
-        // Make bufferService throw UncheckedIOException
-        when(bufferService.getBlockState(10L))
-                .thenThrow(new java.io.UncheckedIOException("IO Error", new java.io.IOException("Test IO error")))
-                .thenReturn(null); // Return null on subsequent calls to allow loop to exit
-
-        final CountDownLatch doneLatch = new CountDownLatch(1);
-        final AtomicReference<Throwable> errorRef = new AtomicReference<>();
-
-        ForkJoinPool.commonPool().execute(() -> {
-            try {
-                invoke_blockStreamWorkerLoop();
-            } catch (final Throwable e) {
-                errorRef.set(e);
-            } finally {
-                doneLatch.countDown();
-            }
-        });
-
-        // Give the loop time to execute and handle the exception
-        Thread.sleep(100);
-        isActiveFlag().set(false); // stop the loop
-
-        assertThat(doneLatch.await(2, TimeUnit.SECONDS)).isTrue();
-        assertThat(errorRef).hasNullValue();
-
-        // Verify that handleStreamFailureWithoutOnComplete was called
-        verify(connection).handleStreamFailureWithoutOnComplete();
-        verify(bufferService, atLeast(1)).getBlockState(10L);
-
-        verifyNoInteractions(executorService);
-        verifyNoInteractions(metrics);
-    }
-
-    @Test
-    void testBlockStreamWorkerLoop_uncheckedIOException_noActiveConnection() throws InterruptedException {
-        isActiveFlag().set(true);
-        final BlockNodeConnection connection = mock(BlockNodeConnection.class);
-        final AtomicReference<BlockNodeConnection> activeConnectionRef = activeConnection();
-        final AtomicLong currentStreamingBlock = streamingBlockNumber();
-        currentStreamingBlock.set(10L);
-
-        // Start with an active connection so getBlockState gets called
-        activeConnectionRef.set(connection);
-
-        // Mock connection state to be ACTIVE so processStreamingToBlockNode proceeds
-        doReturn(ConnectionState.ACTIVE).when(connection).getConnectionState();
-
-        // Make bufferService throw UncheckedIOException on first call
-        when(bufferService.getBlockState(10L))
-                .thenThrow(new java.io.UncheckedIOException("IO Error", new java.io.IOException("Test IO error")));
-
-        final CountDownLatch doneLatch = new CountDownLatch(1);
-        final AtomicReference<Throwable> errorRef = new AtomicReference<>();
-
-        ForkJoinPool.commonPool().execute(() -> {
-            try {
-                invoke_blockStreamWorkerLoop();
-            } catch (final Throwable e) {
-                errorRef.set(e);
-            } finally {
-                doneLatch.countDown();
-            }
-        });
-
-        // Give the loop time to execute and handle the exception, then clear active connection
-        Thread.sleep(50);
-        activeConnectionRef.set(null); // Clear active connection before exception handling
-        Thread.sleep(50);
-        isActiveFlag().set(false); // stop the loop
-
-        assertThat(doneLatch.await(2, TimeUnit.SECONDS)).isTrue();
-        assertThat(errorRef).hasNullValue();
-
-        // Verify that getBlockState was called (which threw the exception)
-        verify(bufferService, atLeast(1)).getBlockState(10L);
-
-        verifyNoInteractions(executorService);
-        verifyNoInteractions(metrics);
-    }
-
-    @Test
-    void testBlockStreamWorkerLoop_exception_noActiveConnection() throws InterruptedException {
-        isActiveFlag().set(true);
-        final BlockNodeConnection connection = mock(BlockNodeConnection.class);
-        final AtomicReference<BlockNodeConnection> activeConnectionRef = activeConnection();
-        final AtomicLong currentStreamingBlock = streamingBlockNumber();
-        currentStreamingBlock.set(10L);
-
-        // Start with an active connection so getBlockState gets called
-        activeConnectionRef.set(connection);
-
-        // Mock connection state to be ACTIVE so processStreamingToBlockNode proceeds
-        doReturn(ConnectionState.ACTIVE).when(connection).getConnectionState();
-
-        // Add synchronization latch to ensure getBlockState is actually called before clearing connection
-        final CountDownLatch getBlockStateLatch = new CountDownLatch(1);
-
-        // Make bufferService signal AFTER getBlockState is called, THEN throw exception
-        when(bufferService.getBlockState(10L)).thenAnswer(invocation -> {
-            getBlockStateLatch.countDown(); // Signal that we're in the loop
-            throw new RuntimeException("General error");
-        });
-
-        final CountDownLatch doneLatch = new CountDownLatch(1);
-        final AtomicReference<Throwable> errorRef = new AtomicReference<>();
-
-        ForkJoinPool.commonPool().execute(() -> {
-            try {
-                invoke_blockStreamWorkerLoop();
-            } catch (final Throwable e) {
-                errorRef.set(e);
-            } finally {
-                doneLatch.countDown();
-            }
-        });
-
-        // Wait for the loop to actually call getBlockState before clearing the connection
-        assertThat(getBlockStateLatch.await(2, TimeUnit.SECONDS)).isTrue();
-
-        // Now it's safe to clear the connection
-        activeConnectionRef.set(null);
-        Thread.sleep(50);
-        isActiveFlag().set(false); // stop the loop
-
-        assertThat(doneLatch.await(2, TimeUnit.SECONDS)).isTrue();
-        assertThat(errorRef).hasNullValue();
-
-        // Verify that getBlockState was called (which threw the exception)
-        verify(bufferService, atLeast(1)).getBlockState(10L);
-
-        verifyNoInteractions(executorService);
-        verifyNoInteractions(metrics);
-=======
->>>>>>> 5fd761d1
     }
 
     @Test
