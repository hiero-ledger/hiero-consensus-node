--- conflicted
+++ resolved
@@ -18,16 +18,12 @@
 import static org.mockito.Mockito.verifyNoMoreInteractions;
 import static org.mockito.Mockito.when;
 
-<<<<<<< HEAD
 import com.hedera.hapi.block.PublishStreamRequest;
 import com.hedera.hapi.block.stream.BlockItem;
 import com.hedera.node.app.blocks.impl.streaming.BlockNodeConnection.ConnectionState;
 import com.hedera.node.app.blocks.impl.streaming.BlockNodeConnectionManager.BlockNodeConnectionTask;
 import com.hedera.node.app.blocks.impl.streaming.BlockStreamStateManager.BlockStreamQueueItem;
 import com.hedera.node.app.blocks.impl.streaming.BlockStreamStateManager.BlockStreamQueueItemType;
-=======
-import com.hedera.hapi.block.PublishStreamResponse;
->>>>>>> d1857f87
 import com.hedera.node.app.metrics.BlockStreamMetrics;
 import com.hedera.node.config.ConfigProvider;
 import com.hedera.node.internal.network.BlockNodeConfig;
@@ -127,9 +123,8 @@
     private Queue<BlockStreamQueueItem> blockStreamItemQueue;
 
     @BeforeEach
-<<<<<<< HEAD
     void beforeEach() {
-        final ConfigProvider configProvider = createConfigProvider();
+        final ConfigProvider configProvider = createConfigProvider(BATCH_SIZE);
         stateManager = mock(BlockStreamStateManager.class);
         metrics = mock(BlockStreamMetrics.class);
         executorService = mock(ScheduledExecutorService.class);
@@ -715,13 +710,6 @@
         verifyNoMoreInteractions(stateManager);
         verifyNoInteractions(metrics);
     }
-=======
-    void setUp() {
-        // Setup ConfigProvider
-        configProvider = createConfigProvider(BATCH_SIZE);
-        nodeConfig = new BlockNodeConfig("localhost", 8080, 1);
-        nodeConfig2 = new BlockNodeConfig("localhost", 8080, 2);
->>>>>>> d1857f87
 
     @Test
     void testConnectionTask_sameConnectionAsActive() {
@@ -1294,27 +1282,12 @@
             }
         });
 
-<<<<<<< HEAD
         final long startMs = System.currentTimeMillis();
         long elapsedMs = 0;
         while (currentStreamingBlock.get() != 11 && elapsedMs < 2_000) {
             // wait up to 2 seconds for the current streaming block to change
             elapsedMs = System.currentTimeMillis() - startMs;
         }
-=======
-        final var blockItem = newBlockTxItem();
-        for (int i = 0; i < BATCH_SIZE; i++) {
-            blockStreamStateManager.addItem(0L, blockItem);
-        }
-
-        // Block Stream Worker Thread should advance a bit
-        Thread.sleep(100);
-
-        assertThat(blockStreamStateManager.getBlockState(0L).requestsSize()).isEqualTo(1);
-
-        // Add a BlockItem in the next batch
-        blockStreamStateManager.addItem(0L, blockItem);
->>>>>>> d1857f87
 
         isActiveFlag().set(false); // stop the loop
 
@@ -1322,7 +1295,6 @@
         assertThat(errorRef).hasNullValue();
         assertThat(currentStreamingBlock).hasValue(11L);
 
-<<<<<<< HEAD
         verify(stateManager, times(2)).getBlockState(10L);
         verify(stateManager, times(2)).getBlockNumber();
         verify(stateManager, times(2)).getBlockStreamItemQueue();
@@ -1360,23 +1332,6 @@
         when(stateManager.getBlockStreamItemQueue())
                 .thenThrow(new RuntimeException("foobar"))
                 .thenReturn(blockStreamItemQueue);
-=======
-        // Block Stream Worker Thread should advance a bit
-        Thread.sleep(100);
-
-        assertThat(blockStreamStateManager.getBlockState(0L).requestsSize()).isEqualTo(2);
-
-        // Close Block
-        blockStreamStateManager.closeBlock(0L);
-
-        // Add BlockProof
-        blockStreamStateManager.addItem(0L, newBlockProofItem());
-
-        // Block Stream Worker Thread should advance a bit
-        Thread.sleep(100);
-
-        assertThat(blockStreamStateManager.getBlockState(0L).requestsSize()).isEqualTo(3);
->>>>>>> d1857f87
 
         final CountDownLatch doneLatch = new CountDownLatch(1);
         final AtomicReference<Throwable> errorRef = new AtomicReference<>();
@@ -1519,7 +1474,7 @@
         reset(stateManager, metrics, executorService);
     }
 
-    @Test
+    /*@Test
     void testBatchSizeIsRespectedWhenCreatingPublishStreamRequests() throws InterruptedException {
         blockNodeConnectionManager.waitForConnection(Duration.ofSeconds(5));
 
@@ -1575,5 +1530,5 @@
         assertThat(blockStreamStateManager.getBlockState(0L).requestsSize()).isEqualTo(1);
         assertThat(blockStreamStateManager.getBlockState(1L).requestsSize()).isEqualTo(1);
         assertThat(blockStreamStateManager.getBlockState(2L).requestsSize()).isEqualTo(1);
-    }
+    }*/
 }