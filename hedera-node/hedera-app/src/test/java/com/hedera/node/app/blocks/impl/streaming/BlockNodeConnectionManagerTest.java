--- conflicted
+++ resolved
@@ -181,21 +181,6 @@
         final AtomicBoolean isActive = isActiveFlag();
         isActive.set(false);
 
-<<<<<<< HEAD
-=======
-        // Clear worker thread
-        final AtomicReference<Thread> workerThread = workerThread();
-        workerThread.set(null);
-
-        // Reset request index
-        setRequestIndex(0);
-
-        // Clear jump target
-        final AtomicLong jumpTarget = jumpTarget();
-        jumpTarget.set(-1);
-        replaceLocalhostWithPbjUnitTestHost();
-
->>>>>>> 6265759c
         resetMocks();
     }
 
@@ -277,66 +262,7 @@
     }
 
     @Test
-<<<<<<< HEAD
-    void testShutdown() {
-=======
-    void testScheduleConnectionAttempt() {
-        final BlockNodeConnection connection = mock(BlockNodeConnection.class);
-        final BlockNodeConfig nodeConfig = newBlockNodeConfig("pbj-unit-test-host", 8080, 1);
-        doReturn(nodeConfig).when(connection).getNodeConfig();
-
-        connectionManager.scheduleConnectionAttempt(connection.getNodeConfig(), Duration.ofSeconds(2), 100L);
-
-        verify(executorService).schedule(any(BlockNodeConnectionTask.class), eq(2_000L), eq(TimeUnit.MILLISECONDS));
-        verifyNoMoreInteractions(connection);
-        verifyNoInteractions(bufferService);
-        verifyNoInteractions(metrics);
-        verifyNoMoreInteractions(executorService);
-    }
-
-    @Test
-    void testScheduleConnectionAttempt_negativeDelay() {
-        final BlockNodeConnection connection = mock(BlockNodeConnection.class);
-        final BlockNodeConfig nodeConfig = newBlockNodeConfig("pbj-unit-test-host", 8080, 1);
-        doReturn(nodeConfig).when(connection).getNodeConfig();
-
-        connectionManager.scheduleConnectionAttempt(connection.getNodeConfig(), Duration.ofSeconds(-2), 100L);
-
-        verify(executorService).schedule(any(BlockNodeConnectionTask.class), eq(0L), eq(TimeUnit.MILLISECONDS));
-        verifyNoInteractions(bufferService);
-        verifyNoInteractions(metrics);
-        verifyNoMoreInteractions(executorService);
-        verifyNoMoreInteractions(connection);
-    }
-
-    @Test
-    void testScheduleConnectionAttempt_failure() {
-        final var logCaptor = new LogCaptor(LogManager.getLogger(BlockNodeConnectionManager.class));
-        final BlockNodeConnection connection = mock(BlockNodeConnection.class);
-        final BlockNodeConfig nodeConfig = newBlockNodeConfig("pbj-unit-test-host", 8080, 1);
-        doReturn(nodeConfig).when(connection).getNodeConfig();
-        doThrow(new RuntimeException("what the..."))
-                .when(executorService)
-                .schedule(any(Runnable.class), anyLong(), any(TimeUnit.class));
-
-        connectionManager.scheduleConnectionAttempt(connection.getNodeConfig(), Duration.ofSeconds(2), 100L);
-
-        assertThat(logCaptor.errorLogs())
-                .anyMatch(msg -> msg.contains("Failed to schedule connection task for block node."));
-
-        verify(executorService).schedule(any(BlockNodeConnectionTask.class), eq(2_000L), eq(TimeUnit.MILLISECONDS));
-        verify(metrics).recordConnectionClosed();
-        verify(metrics).recordActiveConnectionIp(-1L);
-
-        verifyNoInteractions(bufferService);
-        verifyNoMoreInteractions(metrics);
-        verifyNoMoreInteractions(executorService);
-        verifyNoMoreInteractions(connection);
-    }
-
-    @Test
     void testShutdown() throws InterruptedException {
->>>>>>> 6265759c
         final Map<BlockNodeConfig, BlockNodeConnection> connections = connections();
         // add some fake connections
         final BlockNodeConfig node1Config = newBlockNodeConfig("pbj-unit-test-host", 8080, 1);
@@ -415,21 +341,12 @@
 
         final Path file = tempDir.resolve("block-nodes.json");
         final List<BlockNodeConfig> availableNodes = new ArrayList<>();
-<<<<<<< HEAD
-        availableNodes.add(newBlockNodeConfig(8080, 1));
-        availableNodes.add(newBlockNodeConfig(8081, 1));
-        availableNodes.add(newBlockNodeConfig(8082, 2));
-        availableNodes.add(newBlockNodeConfig(8083, 3));
-        availableNodes.add(newBlockNodeConfig(8084, 3));
-        final BlockNodeConnectionInfo connectionInfo = new BlockNodeConnectionInfo(availableNodes);
-=======
         availableNodes.add(newBlockNodeConfig("pbj-unit-test-host", 8080, 1));
         availableNodes.add(newBlockNodeConfig("pbj-unit-test-host", 8081, 1));
         availableNodes.add(newBlockNodeConfig("pbj-unit-test-host", 8082, 2));
         availableNodes.add(newBlockNodeConfig("pbj-unit-test-host", 8083, 3));
         availableNodes.add(newBlockNodeConfig("pbj-unit-test-host", 8084, 3));
         BlockNodeConnectionInfo connectionInfo = new BlockNodeConnectionInfo(availableNodes);
->>>>>>> 6265759c
         final String valid = BlockNodeConnectionInfo.JSON.toJSON(connectionInfo);
         Files.writeString(
                 file, valid, StandardCharsets.UTF_8, StandardOpenOption.CREATE, StandardOpenOption.TRUNCATE_EXISTING);
@@ -616,140 +533,6 @@
     }
 
     @Test
-<<<<<<< HEAD
-=======
-    void testOpenBlock_noActiveConnection() {
-        final AtomicReference<BlockNodeConnection> activeConnection = activeConnection();
-        final AtomicLong streamingBlockNumber = streamingBlockNumber();
-        final AtomicLong jumpTargetBlock = jumpTarget();
-
-        activeConnection.set(null);
-        streamingBlockNumber.set(-1);
-        jumpTargetBlock.set(-1);
-
-        connectionManager.openBlock(100L);
-
-        assertThat(streamingBlockNumber).hasValue(-1L);
-        assertThat(jumpTargetBlock).hasValue(-1L);
-
-        verify(metrics).recordNoActiveConnection();
-        verifyNoInteractions(executorService);
-        verifyNoInteractions(bufferService);
-        verifyNoMoreInteractions(metrics);
-    }
-
-    @Test
-    void testOpenBlock_alreadyStreaming() {
-        final AtomicReference<BlockNodeConnection> activeConnection = activeConnection();
-        final AtomicLong streamingBlockNumber = streamingBlockNumber();
-        final AtomicLong jumpTargetBlock = jumpTarget();
-        final BlockNodeConnection connection = mock(BlockNodeConnection.class);
-
-        activeConnection.set(connection);
-        streamingBlockNumber.set(99);
-        jumpTargetBlock.set(-1);
-
-        connectionManager.openBlock(100L);
-
-        assertThat(streamingBlockNumber).hasValue(99L);
-        assertThat(jumpTargetBlock).hasValue(-1L);
-
-        verifyNoInteractions(executorService);
-        verifyNoInteractions(bufferService);
-        verifyNoInteractions(metrics);
-    }
-
-    @Test
-    void testOpenBlock() {
-        final AtomicReference<BlockNodeConnection> activeConnection = activeConnection();
-        final AtomicLong streamingBlockNumber = streamingBlockNumber();
-        final AtomicLong jumpTargetBlock = jumpTarget();
-        final BlockNodeConnection connection = mock(BlockNodeConnection.class);
-
-        activeConnection.set(connection);
-        streamingBlockNumber.set(-1L);
-        jumpTargetBlock.set(-1);
-
-        connectionManager.openBlock(100L);
-
-        assertThat(streamingBlockNumber).hasValue(-1L);
-        assertThat(jumpTargetBlock).hasValue(100L);
-
-        verifyNoInteractions(executorService);
-        verifyNoInteractions(bufferService);
-        verifyNoInteractions(metrics);
-    }
-
-    @Test
-    void testUpdateLastVerifiedBlock_connDoesNotExist() {
-        final Map<BlockNodeConfig, Long> lastVerifiedBlockPerConnection = lastVerifiedBlockPerConnection();
-        lastVerifiedBlockPerConnection.clear(); // ensure nothing exists in the map
-        final BlockNodeConfig nodeConfig = newBlockNodeConfig("pbj-unit-test-host", 8080, 1);
-
-        connectionManager.updateLastVerifiedBlock(nodeConfig, 100L);
-
-        assertThat(lastVerifiedBlockPerConnection).containsEntry(nodeConfig, 100L);
-
-        verify(bufferService).setLatestAcknowledgedBlock(100L);
-        verifyNoInteractions(executorService);
-        verifyNoMoreInteractions(bufferService);
-        verifyNoInteractions(metrics);
-    }
-
-    @Test
-    void testUpdateLastVerifiedBlock_connExists_verifiedNewer() {
-        final Map<BlockNodeConfig, Long> lastVerifiedBlockPerConnection = lastVerifiedBlockPerConnection();
-        lastVerifiedBlockPerConnection.clear();
-        final BlockNodeConfig nodeConfig = newBlockNodeConfig("pbj-unit-test-host", 8080, 1);
-        lastVerifiedBlockPerConnection.put(nodeConfig, 99L);
-
-        // signal a 'newer' block has been verified - newer meaning this block (100) is younger than the older block
-        // (99)
-        connectionManager.updateLastVerifiedBlock(nodeConfig, 100L);
-
-        assertThat(lastVerifiedBlockPerConnection).containsEntry(nodeConfig, 100L);
-
-        verify(bufferService).setLatestAcknowledgedBlock(100L);
-        verifyNoInteractions(executorService);
-        verifyNoMoreInteractions(bufferService);
-        verifyNoInteractions(metrics);
-    }
-
-    @Test
-    void testUpdateLastVerifiedBlock_connExists_verifiedOlder() {
-        final Map<BlockNodeConfig, Long> lastVerifiedBlockPerConnection = lastVerifiedBlockPerConnection();
-        lastVerifiedBlockPerConnection.clear();
-        final BlockNodeConfig nodeConfig = newBlockNodeConfig("pbj-unit-test-host", 8080, 1);
-        lastVerifiedBlockPerConnection.put(nodeConfig, 100L);
-
-        // signal an 'older' block has been verified - older meaning the block number being verified is less than the
-        // one already verified
-        connectionManager.updateLastVerifiedBlock(nodeConfig, 60L);
-
-        assertThat(lastVerifiedBlockPerConnection).containsEntry(nodeConfig, 100L);
-
-        verify(bufferService).setLatestAcknowledgedBlock(60L);
-        verifyNoInteractions(executorService);
-        verifyNoMoreInteractions(bufferService);
-        verifyNoInteractions(metrics);
-    }
-
-    @Test
-    void testJumpToBlock() {
-        final AtomicLong jumpTarget = jumpTarget();
-        jumpTarget.set(-1);
-
-        connectionManager.jumpToBlock(16);
-
-        assertThat(jumpTarget).hasValue(16L);
-
-        verifyNoInteractions(executorService);
-        verifyNoInteractions(bufferService);
-        verifyNoInteractions(metrics);
-    }
-
-    @Test
->>>>>>> 6265759c
     void testConnectionTask_managerNotActive() {
         final AtomicBoolean isManagerActive = isActiveFlag();
         isManagerActive.set(false);
@@ -1065,29 +848,8 @@
     }
 
     @Test
-<<<<<<< HEAD
     void testStartup_streamingDisabled() {
         useStreamingDisabledManager();
-=======
-    void testProcessStreamingToBlockNode_missingBlock_latestBlockAfterCurrentStreaming() {
-        final BlockNodeConfig node1Config = newBlockNodeConfig("pbj-unit-test-host", 8080, 1);
-        final BlockNodeConfig node2Config = newBlockNodeConfig("pbj-unit-test-host", 8081, 2);
-        final List<BlockNodeConfig> availableNodes = availableNodes();
-        availableNodes.clear();
-        availableNodes.add(node1Config);
-        availableNodes.add(node2Config);
-        final BlockNodeConnection connection = mock(BlockNodeConnection.class);
-        final AtomicReference<BlockNodeConnection> activeConnectionRef = activeConnection();
-        activeConnectionRef.set(connection);
-        final AtomicLong currentStreamingBlock = streamingBlockNumber();
-        currentStreamingBlock.set(10L);
-        doReturn(ConnectionState.ACTIVE).when(connection).getConnectionState();
-        doReturn(node1Config).when(connection).getNodeConfig();
-        doReturn(null).when(bufferService).getBlockState(10L);
-        doReturn(11L).when(bufferService).getLastBlockNumberProduced();
-
-        final boolean shouldSleep = invoke_processStreamingToBlockNode(connection);
->>>>>>> 6265759c
 
         connectionManager.start();
 
@@ -1138,7 +900,7 @@
     @Test
     void testRestartConnection() {
         final BlockNodeConnection connection = mock(BlockNodeConnection.class);
-        final BlockNodeConfig nodeConfig = newBlockNodeConfig(8080, 1);
+        final BlockNodeConfig nodeConfig = newBlockNodeConfig("pbj-unit-test-host", 8080, 1);
         doReturn(nodeConfig).when(connection).getNodeConfig();
 
         // Add the connection to the connections map and set it as active
@@ -1166,361 +928,6 @@
         verifyNoMoreInteractions(connection);
         verifyNoInteractions(bufferService);
         verifyNoInteractions(metrics);
-<<<<<<< HEAD
-=======
-    }
-
-    @Test
-    void testProcessStreamingToBlockNode_moreRequestsAvailable() {
-        final BlockNodeConnection connection = mock(BlockNodeConnection.class);
-        final AtomicReference<BlockNodeConnection> activeConnectionRef = activeConnection();
-        activeConnectionRef.set(connection);
-        final AtomicLong currentStreamingBlock = streamingBlockNumber();
-        currentStreamingBlock.set(10L);
-        final BlockState blockState = mock(BlockState.class);
-        final PublishStreamRequest req = createRequest(newBlockHeaderItem());
-        doReturn(ConnectionState.ACTIVE).when(connection).getConnectionState();
-        doReturn(req).when(blockState).getRequest(0);
-        doReturn(2).when(blockState).numRequestsCreated();
-        doReturn(false).when(blockState).isBlockProofSent();
-        doReturn(blockState).when(bufferService).getBlockState(10L);
-        doReturn(10L).when(bufferService).getLastBlockNumberProduced();
-
-        final boolean shouldSleep = invoke_processStreamingToBlockNode(connection);
-        assertThat(shouldSleep).isFalse(); // there is nothing in the queue left to process, so we should sleep
-
-        verify(bufferService).getBlockState(10L);
-        verify(bufferService).getLastBlockNumberProduced();
-        verify(connection).sendRequest(req);
-
-        verifyNoMoreInteractions(connection);
-        verifyNoMoreInteractions(bufferService);
-        verifyNoInteractions(executorService);
-        verifyNoInteractions(metrics);
-    }
-
-    @Test
-    void testProcessStreamingToBlockNode_noConnection() {
-        final boolean shouldSleep = invoke_processStreamingToBlockNode(null);
-        assertThat(shouldSleep).isTrue();
-
-        verifyNoInteractions(bufferService);
-        verifyNoInteractions(executorService);
-        verifyNoInteractions(metrics);
-    }
-
-    @Test
-    void testProcessStreamingToBlockNode_connectionNotActive() {
-        final BlockNodeConnection connection = mock(BlockNodeConnection.class);
-        doReturn(ConnectionState.CLOSING).when(connection).getConnectionState();
-
-        final boolean shouldSleep = invoke_processStreamingToBlockNode(connection);
-        assertThat(shouldSleep).isTrue();
-
-        verify(connection).getConnectionState();
-
-        verifyNoMoreInteractions(connection);
-        verifyNoInteractions(bufferService);
-        verifyNoInteractions(executorService);
-        verifyNoInteractions(metrics);
-    }
-
-    @Test
-    void testBlockStreamWorkerLoop_managerNotActive() {
-        final AtomicBoolean isActive = isActiveFlag();
-        isActive.set(false);
-
-        invoke_blockStreamWorkerLoop();
-
-        verifyNoInteractions(bufferService);
-        verifyNoInteractions(executorService);
-        verifyNoInteractions(metrics);
-    }
-
-    @Test
-    void testBlockStreamWorkerLoop() throws InterruptedException {
-        // Setup: Create a connection with an active state and a block with one request
-        final BlockNodeConnection connection = mock(BlockNodeConnection.class);
-        final BlockState blockState = mock(BlockState.class);
-        final PublishStreamRequest req1 = createRequest(newBlockHeaderItem());
-        final CountDownLatch requestSentLatch = new CountDownLatch(1);
-
-        when(connection.getConnectionState()).thenReturn(ConnectionState.ACTIVE);
-        when(blockState.getRequest(0)).thenReturn(req1);
-        when(blockState.numRequestsCreated()).thenReturn(1);
-        when(bufferService.getBlockState(10L)).thenReturn(blockState);
-        when(bufferService.getLastBlockNumberProduced()).thenReturn(10L);
-
-        // Signal when the request is sent
-        doAnswer(invocation -> {
-                    requestSentLatch.countDown();
-                    return null;
-                })
-                .when(connection)
-                .sendRequest(req1);
-
-        // Set up the manager state
-        activeConnection().set(connection);
-        streamingBlockNumber().set(10L);
-        setRequestIndex(0);
-        isActiveFlag().set(true);
-
-        // Run the worker loop in a separate thread
-        final CountDownLatch doneLatch = new CountDownLatch(1);
-        final AtomicReference<Throwable> errorRef = new AtomicReference<>();
-
-        ForkJoinPool.commonPool().execute(() -> {
-            try {
-                invoke_blockStreamWorkerLoop();
-            } catch (final Throwable e) {
-                errorRef.set(e);
-            } finally {
-                doneLatch.countDown();
-            }
-        });
-
-        // Wait for the request to be sent, then stop the loop
-        assertThat(requestSentLatch.await(2, TimeUnit.SECONDS)).isTrue();
-        isActiveFlag().set(false);
-
-        // Verify the loop completed without errors
-        assertThat(doneLatch.await(2, TimeUnit.SECONDS)).isTrue();
-        assertThat(errorRef).hasNullValue();
-
-        // Verify the worker loop processed the block
-        verify(bufferService, atLeast(1)).getBlockState(10L);
-        verify(connection).sendRequest(req1);
-    }
-
-    @Test
-    void testBlockStreamWorkerLoop_failure() throws InterruptedException {
-        isActiveFlag().set(true);
-        final BlockNodeConnection connection = mock(BlockNodeConnection.class);
-        final AtomicReference<BlockNodeConnection> activeConnectionRef = activeConnection();
-        activeConnectionRef.set(connection);
-        final AtomicLong currentStreamingBlock = streamingBlockNumber();
-        currentStreamingBlock.set(10L);
-        final BlockState blockState = mock(BlockState.class);
-        final PublishStreamRequest req1 = createRequest(newBlockHeaderItem());
-        final PublishStreamRequest req2 = createRequest(newBlockProofItem());
-        doReturn(ConnectionState.ACTIVE).when(connection).getConnectionState();
-        doReturn(req1).when(blockState).getRequest(0);
-        doReturn(req2).when(blockState).getRequest(1);
-        doReturn(2).when(blockState).numRequestsCreated();
-        doReturn(true).when(blockState).isBlockProofSent();
-        doReturn(blockState).when(bufferService).getBlockState(10L);
-        doReturn(10L).when(bufferService).getLastBlockNumberProduced();
-        when(bufferService.getBlockState(10L))
-                .thenThrow(new RuntimeException("foobar"))
-                .thenReturn(blockState);
-
-        final CountDownLatch doneLatch = new CountDownLatch(1);
-        final AtomicReference<Throwable> errorRef = new AtomicReference<>();
-
-        ForkJoinPool.commonPool().execute(() -> {
-            try {
-                invoke_blockStreamWorkerLoop();
-            } catch (final Throwable e) {
-                errorRef.set(e);
-            } finally {
-                doneLatch.countDown();
-            }
-        });
-
-        final long startMs = System.currentTimeMillis();
-        long elapsedMs = 0;
-        while (currentStreamingBlock.get() != 11 && elapsedMs < 2_000) {
-            // wait up to 2 seconds for the current streaming block to change
-            elapsedMs = System.currentTimeMillis() - startMs;
-        }
-
-        isActiveFlag().set(false); // stop the loop
-
-        assertThat(doneLatch.await(2, TimeUnit.SECONDS)).isTrue();
-        assertThat(errorRef).hasNullValue();
-        assertThat(currentStreamingBlock).hasValue(11L);
-
-        verify(bufferService, atLeast(2)).getBlockState(10L);
-        verify(bufferService, atLeast(2)).getLastBlockNumberProduced();
-        verify(connection).sendRequest(req1);
-        verify(connection).sendRequest(req2);
-
-        verifyNoInteractions(executorService);
-        verifyNoInteractions(metrics);
-    }
-
-    @Test
-    void testScheduleAndSelectNewNode_streamingDisabled() {
-        useStreamingDisabledManager();
-        final BlockNodeConnection connection = mock(BlockNodeConnection.class);
-
-        connectionManager.rescheduleConnection(connection, Duration.ZERO, null, true);
-
-        verifyNoInteractions(connection);
-        verifyNoInteractions(bufferService);
-        verifyNoInteractions(executorService);
-        verifyNoInteractions(metrics);
-    }
-
-    @Test
-    void testScheduleConnectionAttempt_streamingDisabled() {
-        useStreamingDisabledManager();
-        final BlockNodeConnection connection = mock(BlockNodeConnection.class);
-
-        connectionManager.scheduleConnectionAttempt(
-                newBlockNodeConfig("pbj-unit-test-host", 8080, 1), Duration.ZERO, 10L);
-
-        verifyNoInteractions(connection);
-        verifyNoInteractions(bufferService);
-        verifyNoInteractions(executorService);
-        verifyNoInteractions(metrics);
-    }
-
-    @Test
-    void testShutdown_streamingDisabled() {
-        useStreamingDisabledManager();
-
-        connectionManager.shutdown();
-
-        verifyNoInteractions(bufferService);
-        verifyNoInteractions(executorService);
-        verifyNoInteractions(metrics);
-    }
-
-    @Test
-    void testStartup_streamingDisabled() {
-        useStreamingDisabledManager();
-
-        connectionManager.start();
-
-        final AtomicBoolean isManagerActive = isActiveFlag();
-        assertThat(isManagerActive).isFalse();
-
-        verifyNoInteractions(bufferService);
-        verifyNoInteractions(executorService);
-        verifyNoInteractions(metrics);
-    }
-
-    @Test
-    void testSelectNewBlockNodeForStreaming_streamingDisabled() {
-        useStreamingDisabledManager();
-
-        connectionManager.selectNewBlockNodeForStreaming(false);
-
-        verifyNoInteractions(bufferService);
-        verifyNoInteractions(executorService);
-        verifyNoInteractions(metrics);
-    }
-
-    @Test
-    void testOpenBlock_streamingDisabled() {
-        useStreamingDisabledManager();
-
-        connectionManager.openBlock(10L);
-
-        verifyNoInteractions(bufferService);
-        verifyNoInteractions(executorService);
-        verifyNoInteractions(metrics);
-    }
-
-    @Test
-    void testUpdateLastVerifiedBlock_streamingDisabled() {
-        useStreamingDisabledManager();
-
-        connectionManager.updateLastVerifiedBlock(mock(BlockNodeConfig.class), 1L);
-
-        verifyNoInteractions(bufferService);
-        verifyNoInteractions(executorService);
-        verifyNoInteractions(metrics);
-    }
-
-    @Test
-    void testJumpToBlock_streamingDisabled() {
-        useStreamingDisabledManager();
-
-        connectionManager.jumpToBlock(100L);
-
-        assertThat(jumpTarget()).hasValue(-1L);
-
-        verifyNoInteractions(bufferService);
-        verifyNoInteractions(executorService);
-        verifyNoInteractions(metrics);
-    }
-
-    @Test
-    void testConstructor_streamingDisabled() {
-        // Create a config provider that disables streaming (writerMode = FILE)
-        final var config = HederaTestConfigBuilder.create()
-                .withValue("blockStream.writerMode", "FILE")
-                .withValue(
-                        "blockNode.blockNodeConnectionFileDir",
-                        Objects.requireNonNull(BlockNodeCommunicationTestBase.class
-                                        .getClassLoader()
-                                        .getResource("bootstrap/"))
-                                .getPath())
-                .getOrCreateConfig();
-        final ConfigProvider configProvider = () -> new VersionedConfigImpl(config, 1L);
-
-        final BlockNodeConnectionManager manager =
-                new BlockNodeConnectionManager(configProvider, bufferService, metrics);
-
-        // Streaming is disabled via config; no internal flag to assert
-
-        final List<BlockNodeConfig> availableNodes = (List<BlockNodeConfig>) availableNodesHandle.get(manager);
-        assertThat(availableNodes).isEmpty();
-    }
-
-    @Test
-    void testConstructor_configFileNotFound() {
-        // Create a config provider with a non-existent directory to trigger IOException
-        final var config = HederaTestConfigBuilder.create()
-                .withValue("blockStream.writerMode", "FILE_AND_GRPC")
-                .withValue("blockNode.blockNodeConnectionFileDir", "/non/existent/path")
-                .withValue("blockNode.blockNodeConnectionFile", "block-nodes.json")
-                .getOrCreateConfig();
-        final ConfigProvider configProvider = () -> new VersionedConfigImpl(config, 1L);
-
-        final BlockNodeConnectionManager manager =
-                new BlockNodeConnectionManager(configProvider, bufferService, metrics);
-
-        // Verify that the manager was created but has no available nodes
-        assertThat(manager).isNotNull();
-        final List<BlockNodeConfig> availableNodes = availableNodes(manager);
-        assertThat(availableNodes).isEmpty();
-    }
-
-    @Test
-    void testRestartConnection() {
-        final BlockNodeConnection connection = mock(BlockNodeConnection.class);
-        final BlockNodeConfig nodeConfig = newBlockNodeConfig("pbj-unit-test-host", 8080, 1);
-        doReturn(nodeConfig).when(connection).getNodeConfig();
-
-        // Add the connection to the connections map and set it as active
-        final Map<BlockNodeConfig, BlockNodeConnection> connections = connections();
-        final AtomicReference<BlockNodeConnection> activeConnectionRef = activeConnection();
-        connections.put(nodeConfig, connection);
-        activeConnectionRef.set(connection);
-
-        // Ensure the node config is available for selection
-        final List<BlockNodeConfig> availableNodes = availableNodes();
-        availableNodes.clear();
-        availableNodes.add(nodeConfig);
-
-        connectionManager.connectionResetsTheStream(connection);
-
-        // Verify the active connection reference was cleared
-        assertThat(activeConnectionRef).hasNullValue();
-        // Verify a new connection was created and added to the connections map
-        assertThat(connections).containsKey(nodeConfig);
-        // Verify it's a different connection object (the old one was replaced)
-        assertThat(connections.get(nodeConfig)).isNotSameAs(connection);
-
-        // Verify that scheduleConnectionAttempt was called with Duration.ZERO and the block number
-        verify(executorService).schedule(any(BlockNodeConnectionTask.class), eq(0L), eq(TimeUnit.MILLISECONDS));
-        verifyNoMoreInteractions(connection);
-        verifyNoInteractions(bufferService);
-        verifyNoInteractions(metrics);
->>>>>>> 6265759c
         verifyNoMoreInteractions(executorService);
     }
 
@@ -1558,43 +965,6 @@
     }
 
     @Test
-<<<<<<< HEAD
-=======
-    void testConnectionResetsTheStream() {
-        final BlockNodeConnection connection = mock(BlockNodeConnection.class);
-        final BlockNodeConfig nodeConfig = newBlockNodeConfig("pbj-unit-test-host", 8080, 1);
-        doReturn(nodeConfig).when(connection).getNodeConfig();
-
-        // Add the connection to the connections map and set it as active
-        final Map<BlockNodeConfig, BlockNodeConnection> connections = connections();
-        final AtomicReference<BlockNodeConnection> activeConnectionRef = activeConnection();
-        connections.put(nodeConfig, connection);
-        activeConnectionRef.set(connection);
-
-        // Ensure the node config is available for selection
-        final List<BlockNodeConfig> availableNodes = availableNodes();
-        availableNodes.clear();
-        availableNodes.add(nodeConfig);
-
-        connectionManager.connectionResetsTheStream(connection);
-
-        // Verify the active connection reference was cleared
-        assertThat(activeConnectionRef).hasNullValue();
-        // Verify a new connection was created and added to the connections map
-        assertThat(connections).containsKey(nodeConfig);
-        // Verify it's a different connection object (the old one was replaced)
-        assertThat(connections.get(nodeConfig)).isNotSameAs(connection);
-
-        // Verify that selectNewBlockNodeForStreaming was called
-        verify(executorService).schedule(any(BlockNodeConnectionTask.class), eq(0L), eq(TimeUnit.MILLISECONDS));
-        verifyNoMoreInteractions(connection);
-        verifyNoInteractions(bufferService);
-        verifyNoInteractions(metrics);
-        verifyNoMoreInteractions(executorService);
-    }
-
-    @Test
->>>>>>> 6265759c
     void testConnectionResetsTheStream_streamingDisabled() {
         useStreamingDisabledManager();
         final BlockNodeConnection connection = mock(BlockNodeConnection.class);
@@ -1802,24 +1172,8 @@
             final BlockNodeConfig selectedConfig = connection.getNodeConfig();
 
             // Verify only priority 0 nodes are selected
-<<<<<<< HEAD
             assertThat(selectedConfig.priority()).isZero();
-            assertThat(selectedConfig.address())
-                    .isIn(
-                            "node1.example.com",
-                            "node2.example.com",
-                            "node3.example.com",
-                            "node4.example.com",
-                            "node5.example.com",
-                            "node6.example.com",
-                            "node7.example.com",
-                            "node8.example.com",
-                            "node9.example.com",
-                            "node10.example.com");
-=======
-            assertThat(selectedConfig.priority()).isEqualTo(0);
             assertThat(selectedConfig.port()).isBetween(8080, 8089);
->>>>>>> 6265759c
 
             // Track which node was selected
             selectedNodes.add(selectedConfig.port());
@@ -1891,15 +1245,9 @@
         final BlockNodeConnection connection = connectionFromTask(task);
         final BlockNodeConfig selectedConfig = connection.getNodeConfig();
 
-<<<<<<< HEAD
         assertThat(selectedConfig.priority()).isZero();
-        assertThat(selectedConfig.address()).isIn("node2.example.com", "node3.example.com");
-        assertThat(selectedConfig.address()).isNotEqualTo("node1.example.com"); // Should not select unavailable node
-=======
-        assertThat(selectedConfig.priority()).isEqualTo(0);
         assertThat(selectedConfig.port()).isIn(8081, 8082);
         assertThat(selectedConfig.port()).isNotEqualTo(8080); // Should not select unavailable node
->>>>>>> 6265759c
     }
 
     @Test
