--- conflicted
+++ resolved
@@ -27,16 +27,12 @@
 import com.hedera.node.config.ConfigProvider;
 import com.hedera.node.config.VersionedConfigImpl;
 import com.hedera.node.config.testfixtures.HederaTestConfigBuilder;
-<<<<<<< HEAD
 import com.hedera.pbj.runtime.ParseException;
 import com.hedera.pbj.runtime.io.buffer.Bytes;
 import io.grpc.Server;
 import io.grpc.ServerBuilder;
 import io.grpc.stub.StreamObserver;
 import java.io.IOException;
-=======
-import com.hedera.node.internal.network.BlockNodeConfig;
->>>>>>> 7d15124f
 import java.time.Duration;
 import java.util.ArrayList;
 import java.util.List;
@@ -194,9 +190,6 @@
 
     @Test
     void testScheduleReconnect() throws InterruptedException {
-        // Configure mock connection to return a non-null node config
-        when(mockConnection.getNodeConfig()).thenReturn(BlockNodeConfig.DEFAULT);
-
         blockNodeConnectionManager.scheduleReconnect(mockConnection);
 
         verifyNoInteractions(mockConnection); // there should be no immediate attempt to establish a stream
@@ -233,7 +226,8 @@
 
         assertThat(logCaptor.infoLogs())
                 .contains(
-                        "Streaming block 1 to 1 active connections", "Successfully streamed block 1 to localhost:8080");
+                        "Streaming block 1 to 1 active connections",
+                        "Sent block 1 to stream observer for Block Node localhost:8080");
     }
 
     @AfterAll
