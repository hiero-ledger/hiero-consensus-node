--- conflicted
+++ resolved
@@ -216,12 +216,7 @@
         connectionManager.scheduleConnectionAttempt(connection, Duration.ofSeconds(2), 100L);
 
         verify(executorService).schedule(any(BlockNodeConnectionTask.class), eq(2_000L), eq(TimeUnit.MILLISECONDS));
-<<<<<<< HEAD
-        verify(connection).close();
-=======
-        verify(connection).updateConnectionState(ConnectionState.CONNECTING);
         verify(connection).close(true);
->>>>>>> c4c6cb5e
         verifyNoInteractions(bufferService);
         verifyNoInteractions(metrics);
         verifyNoMoreInteractions(executorService);
@@ -708,11 +703,7 @@
 
         verify(activeConnection).getNodeConfig();
         verify(newConnection).getNodeConfig();
-<<<<<<< HEAD
-        verify(newConnection).close();
-=======
         verify(newConnection).close(true);
->>>>>>> c4c6cb5e
 
         verifyNoMoreInteractions(activeConnection);
         verifyNoMoreInteractions(newConnection);
@@ -982,21 +973,14 @@
         final BlockNodeConfig node2Config = newBlockNodeConfig(8081, 2);
         final List<BlockNodeConfig> availableNodes = availableNodes();
         availableNodes.clear();
-<<<<<<< HEAD
-        BlockNodeConfig nodeConfig1 = newBlockNodeConfig(8080, 1);
-        BlockNodeConfig nodeConfig2 = newBlockNodeConfig(8081, 2);
-        availableNodes.add(nodeConfig1);
-        availableNodes.add(nodeConfig2);
-=======
         availableNodes.add(node1Config);
         availableNodes.add(node2Config);
->>>>>>> c4c6cb5e
         final BlockNodeConnection connection = mock(BlockNodeConnection.class);
         final AtomicReference<BlockNodeConnection> activeConnectionRef = activeConnection();
         activeConnectionRef.set(connection);
         final AtomicLong currentStreamingBlock = streamingBlockNumber();
         currentStreamingBlock.set(10L);
-        doReturn(nodeConfig1).when(connection).getNodeConfig();
+        doReturn(node1Config).when(connection).getNodeConfig();
         doReturn(null).when(bufferService).getBlockState(10L);
         doReturn(11L).when(bufferService).getLastBlockNumberProduced();
 
@@ -1006,7 +990,7 @@
 
         verify(bufferService).getBlockState(10L);
         verify(bufferService).getLastBlockNumberProduced();
-        verify(connection).close();
+        verify(connection).close(true);
         // one scheduled task to reconnect the existing connection later
         verify(executorService).schedule(any(BlockNodeConnectionTask.class), eq(30_000L), eq(TimeUnit.MILLISECONDS));
         // another task scheduled to connect to a new node immediately
