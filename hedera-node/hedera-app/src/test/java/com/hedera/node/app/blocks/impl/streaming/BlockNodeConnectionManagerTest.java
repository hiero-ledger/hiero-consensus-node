// SPDX-License-Identifier: Apache-2.0
package com.hedera.node.app.blocks.impl.streaming;

import static java.util.Objects.requireNonNull;
import static org.assertj.core.api.Assertions.assertThat;
import static org.assertj.core.api.Assertions.catchException;
import static org.assertj.core.api.Assertions.fail;
import static org.mockito.ArgumentMatchers.any;
import static org.mockito.ArgumentMatchers.anyLong;
import static org.mockito.ArgumentMatchers.eq;
import static org.mockito.Mockito.atLeast;
import static org.mockito.Mockito.doReturn;
import static org.mockito.Mockito.doThrow;
import static org.mockito.Mockito.mock;
import static org.mockito.Mockito.reset;
import static org.mockito.Mockito.times;
import static org.mockito.Mockito.verify;
import static org.mockito.Mockito.verifyNoInteractions;
import static org.mockito.Mockito.verifyNoMoreInteractions;
import static org.mockito.Mockito.when;

import com.hedera.node.app.blocks.impl.streaming.BlockNodeConnection.ConnectionState;
import com.hedera.node.app.blocks.impl.streaming.BlockNodeConnectionManager.BlockNodeConnectionTask;
import com.hedera.node.app.metrics.BlockStreamMetrics;
import com.hedera.node.app.spi.fixtures.util.LogCaptor;
import com.hedera.node.config.ConfigProvider;
import com.hedera.node.internal.network.BlockNodeConfig;
import edu.umd.cs.findbugs.annotations.NonNull;
import java.lang.Thread.State;
import java.lang.invoke.MethodHandle;
import java.lang.invoke.MethodHandles;
import java.lang.invoke.MethodHandles.Lookup;
import java.lang.invoke.VarHandle;
import java.lang.reflect.Method;
import java.time.Duration;
import java.time.Instant;
import java.util.List;
import java.util.Map;
import java.util.concurrent.CountDownLatch;
import java.util.concurrent.ForkJoinPool;
import java.util.concurrent.ScheduledExecutorService;
import java.util.concurrent.TimeUnit;
import java.util.concurrent.atomic.AtomicBoolean;
import java.util.concurrent.atomic.AtomicLong;
import java.util.concurrent.atomic.AtomicReference;
import java.util.concurrent.locks.LockSupport;
import org.apache.logging.log4j.LogManager;
import org.hiero.block.api.PublishStreamRequest;
import org.junit.jupiter.api.AfterEach;
import org.junit.jupiter.api.BeforeEach;
import org.junit.jupiter.api.Test;
import org.junit.jupiter.api.extension.ExtendWith;
import org.mockito.ArgumentCaptor;
import org.mockito.junit.jupiter.MockitoExtension;

@ExtendWith(MockitoExtension.class)
class BlockNodeConnectionManagerTest extends BlockNodeCommunicationTestBase {

    private static final VarHandle isManagerActiveHandle;
    private static final VarHandle workerThreadRefHandle;
    private static final VarHandle connectionsHandle;
    private static final VarHandle availableNodesHandle;
    private static final VarHandle activeConnectionRefHandle;
    private static final VarHandle jumpTargetHandle;
    private static final VarHandle streamingBlockNumberHandle;
    private static final VarHandle lastVerifiedBlockPerConnectionHandle;
    private static final VarHandle connectivityTaskConnectionHandle;
    private static final VarHandle isStreamingEnabledHandle;
    private static final VarHandle nodeStatsHandle;
    private static final MethodHandle jumpToBlockIfNeededHandle;
    private static final MethodHandle processStreamingToBlockNodeHandle;
    private static final MethodHandle blockStreamWorkerLoopHandle;
    private static final MethodHandle createNewGrpcClientHandle;

    static {
        try {
            final Lookup lookup = MethodHandles.lookup();
            isManagerActiveHandle = MethodHandles.privateLookupIn(BlockNodeConnectionManager.class, lookup)
                    .findVarHandle(BlockNodeConnectionManager.class, "isConnectionManagerActive", AtomicBoolean.class);
            workerThreadRefHandle = MethodHandles.privateLookupIn(BlockNodeConnectionManager.class, lookup)
                    .findVarHandle(
                            BlockNodeConnectionManager.class, "blockStreamWorkerThreadRef", AtomicReference.class);
            connectionsHandle = MethodHandles.privateLookupIn(BlockNodeConnectionManager.class, lookup)
                    .findVarHandle(BlockNodeConnectionManager.class, "connections", Map.class);
            availableNodesHandle = MethodHandles.privateLookupIn(BlockNodeConnectionManager.class, lookup)
                    .findVarHandle(BlockNodeConnectionManager.class, "availableBlockNodes", List.class);
            activeConnectionRefHandle = MethodHandles.privateLookupIn(BlockNodeConnectionManager.class, lookup)
                    .findVarHandle(BlockNodeConnectionManager.class, "activeConnectionRef", AtomicReference.class);
            jumpTargetHandle = MethodHandles.privateLookupIn(BlockNodeConnectionManager.class, lookup)
                    .findVarHandle(BlockNodeConnectionManager.class, "jumpTargetBlock", AtomicLong.class);
            streamingBlockNumberHandle = MethodHandles.privateLookupIn(BlockNodeConnectionManager.class, lookup)
                    .findVarHandle(BlockNodeConnectionManager.class, "streamingBlockNumber", AtomicLong.class);
            lastVerifiedBlockPerConnectionHandle = MethodHandles.privateLookupIn(
                            BlockNodeConnectionManager.class, lookup)
                    .findVarHandle(BlockNodeConnectionManager.class, "lastVerifiedBlockPerConnection", Map.class);
            connectivityTaskConnectionHandle = MethodHandles.privateLookupIn(BlockNodeConnectionTask.class, lookup)
                    .findVarHandle(BlockNodeConnectionTask.class, "connection", BlockNodeConnection.class);
            isStreamingEnabledHandle = MethodHandles.privateLookupIn(BlockNodeConnectionManager.class, lookup)
                    .findVarHandle(BlockNodeConnectionManager.class, "isStreamingEnabled", AtomicBoolean.class);
            nodeStatsHandle = MethodHandles.privateLookupIn(BlockNodeConnectionManager.class, lookup)
                    .findVarHandle(BlockNodeConnectionManager.class, "nodeStats", Map.class);

            final Method jumpToBlockIfNeeded =
                    BlockNodeConnectionManager.class.getDeclaredMethod("jumpToBlockIfNeeded");
            jumpToBlockIfNeeded.setAccessible(true);
            jumpToBlockIfNeededHandle = lookup.unreflect(jumpToBlockIfNeeded);

            final Method processStreamingToBlockNode =
                    BlockNodeConnectionManager.class.getDeclaredMethod("processStreamingToBlockNode");
            processStreamingToBlockNode.setAccessible(true);
            processStreamingToBlockNodeHandle = lookup.unreflect(processStreamingToBlockNode);

            final Method blockStreamWorkerLoop =
                    BlockNodeConnectionManager.class.getDeclaredMethod("blockStreamWorkerLoop");
            blockStreamWorkerLoop.setAccessible(true);
            blockStreamWorkerLoopHandle = lookup.unreflect(blockStreamWorkerLoop);

            final Method createNewGrpcClientMethod =
                    BlockNodeConnectionManager.class.getDeclaredMethod("createNewGrpcClient", BlockNodeConfig.class);
            createNewGrpcClientMethod.setAccessible(true);
            createNewGrpcClientHandle = lookup.unreflect(createNewGrpcClientMethod);
        } catch (final Exception e) {
            throw new RuntimeException(e);
        }
    }

    private BlockNodeConnectionManager connectionManager;

    private BlockBufferService bufferService;
    private BlockStreamMetrics metrics;
    private ScheduledExecutorService executorService;

    @BeforeEach
    void beforeEach() {
        final ConfigProvider configProvider = createConfigProvider();
        bufferService = mock(BlockBufferService.class);
        metrics = mock(BlockStreamMetrics.class);
        executorService = mock(ScheduledExecutorService.class);

        connectionManager = new BlockNodeConnectionManager(configProvider, bufferService, metrics, executorService);

        resetMocks();
    }

    @AfterEach
    void afterEach() {
        System.out.println("-- Ensuring worker thread dead -->");
        isActiveFlag().set(false);
        // ensure worker thread is dead

        final Thread workerThread = workerThread().get();
        if (workerThread != null) {
            workerThread.interrupt();
            final long startMillis = System.currentTimeMillis();

            do {
                final long durationMs = System.currentTimeMillis() - startMillis;
                if (durationMs >= 3_000) {
                    fail("Worker thread did not terminate in allotted time");
                    break;
                }

                LockSupport.parkNanos(TimeUnit.MILLISECONDS.toNanos(1));
            } while (State.TERMINATED != workerThread.getState());
        }
        System.out.println("<-- Ensuring worker thread dead --");
    }

    @Test
    void testRescheduleAndSelectNode() {
        final BlockNodeConnection connection = mock(BlockNodeConnection.class);
        final BlockNodeConfig nodeConfig = newBlockNodeConfig(8080, 1);
        final Duration delay = Duration.ofSeconds(1);
        doReturn(nodeConfig).when(connection).getNodeConfig();

        connectionManager.rescheduleConnection(connection, delay);

        // Verify task created to reconnect to the failing connection after a delay
        verify(executorService)
                .schedule(any(BlockNodeConnectionTask.class), eq(delay.toMillis()), eq(TimeUnit.MILLISECONDS));
        // Verify task created to connect to a new node without delay
        verify(executorService).schedule(any(BlockNodeConnectionTask.class), eq(0L), eq(TimeUnit.MILLISECONDS));
        verifyNoMoreInteractions(connection);
        verifyNoInteractions(bufferService);
        verifyNoInteractions(metrics);
        verifyNoMoreInteractions(executorService);
    }

    @Test
    void testScheduleConnectionAttempt() {
        final BlockNodeConnection connection = mock(BlockNodeConnection.class);
        final BlockNodeConfig nodeConfig = newBlockNodeConfig(8080, 1);
        doReturn(nodeConfig).when(connection).getNodeConfig();

        connectionManager.scheduleConnectionAttempt(connection.getNodeConfig(), Duration.ofSeconds(2), 100L);

        verify(executorService).schedule(any(BlockNodeConnectionTask.class), eq(2_000L), eq(TimeUnit.MILLISECONDS));
        verifyNoMoreInteractions(connection);
        verifyNoInteractions(bufferService);
        verifyNoInteractions(metrics);
        verifyNoMoreInteractions(executorService);
    }

    @Test
    void testScheduleConnectionAttempt_negativeDelay() {
        final BlockNodeConnection connection = mock(BlockNodeConnection.class);
        final BlockNodeConfig nodeConfig = newBlockNodeConfig(8080, 1);
        doReturn(nodeConfig).when(connection).getNodeConfig();

        connectionManager.scheduleConnectionAttempt(connection.getNodeConfig(), Duration.ofSeconds(-2), 100L);

        verify(executorService).schedule(any(BlockNodeConnectionTask.class), eq(0L), eq(TimeUnit.MILLISECONDS));
        verifyNoInteractions(bufferService);
        verifyNoInteractions(metrics);
        verifyNoMoreInteractions(executorService);
        verifyNoMoreInteractions(connection);
    }

    @Test
    void testScheduleConnectionAttempt_failure() {
        final var logCaptor = new LogCaptor(LogManager.getLogger(BlockNodeConnectionManager.class));
        final BlockNodeConnection connection = mock(BlockNodeConnection.class);
        final BlockNodeConfig nodeConfig = newBlockNodeConfig(8080, 1);
        doReturn(nodeConfig).when(connection).getNodeConfig();
        doThrow(new RuntimeException("what the..."))
                .when(executorService)
                .schedule(any(Runnable.class), anyLong(), any(TimeUnit.class));

        connectionManager.scheduleConnectionAttempt(connection.getNodeConfig(), Duration.ofSeconds(2), 100L);

        assertThat(logCaptor.errorLogs())
                .anyMatch(msg -> msg.contains("Failed to schedule connection task for block node"));

        verify(executorService).schedule(any(BlockNodeConnectionTask.class), eq(2_000L), eq(TimeUnit.MILLISECONDS));
        verify(metrics).recordConnectionClosed();

        verifyNoInteractions(bufferService);
        verifyNoMoreInteractions(metrics);
        verifyNoMoreInteractions(executorService);
        verifyNoMoreInteractions(connection);
    }

    @Test
    void testShutdown() throws InterruptedException {
        final Map<BlockNodeConfig, BlockNodeConnection> connections = connections();
        // add some fake connections
        final BlockNodeConfig node1Config = newBlockNodeConfig(8080, 1);
        final BlockNodeConnection node1Conn = mock(BlockNodeConnection.class);
        final BlockNodeConfig node2Config = newBlockNodeConfig(8081, 2);
        final BlockNodeConnection node2Conn = mock(BlockNodeConnection.class);
        final BlockNodeConfig node3Config = newBlockNodeConfig(8082, 3);
        final BlockNodeConnection node3Conn = mock(BlockNodeConnection.class);
        connections.put(node1Config, node1Conn);
        connections.put(node2Config, node2Conn);
        connections.put(node3Config, node3Conn);

        // introduce a failure on one of the connection closes to ensure the shutdown process does not fail prematurely
        doThrow(new RuntimeException("oops, I did it again")).when(node2Conn).close(true);

        final AtomicBoolean isActive = isActiveFlag();
        final Thread dummyWorkerThread = mock(Thread.class);
        final AtomicReference<Thread> workerThreadRef = workerThread();
        workerThreadRef.set(dummyWorkerThread);

        isActive.set(true);

        try {
            connectionManager.shutdown();
        } finally {
            // remove the mocked worker thread; failure to do so will cause a failure in afterEach attempting to clean
            // up the worker thread
            workerThreadRef.set(null);
        }

        final AtomicReference<BlockNodeConnection> activeConnRef = activeConnection();
        assertThat(activeConnRef).hasNullValue();

        assertThat(connections).isEmpty();
        assertThat(isActive).isFalse();

        final AtomicLong streamBlockNum = streamingBlockNumber();
        assertThat(streamBlockNum).hasValue(-1);

        final Map<BlockNodeConfig, BlockNodeStats> nodeStats = nodeStats();
        assertThat(nodeStats).isEmpty();

        // calling shutdown again should not fail
        connectionManager.shutdown();

        verify(node1Conn).close(true);
        verify(node2Conn).close(true);
        verify(node3Conn).close(true);
        verify(dummyWorkerThread).interrupt();
        verify(dummyWorkerThread).join();
        verify(bufferService, times(2)).shutdown();
        verifyNoMoreInteractions(node1Conn);
        verifyNoMoreInteractions(node2Conn);
        verifyNoMoreInteractions(node3Conn);
        verifyNoInteractions(executorService);
        verifyNoMoreInteractions(bufferService);
        verifyNoInteractions(metrics);
    }

    @Test
    void testShutdown_withWorkerThreadInterrupt() throws InterruptedException {
        final AtomicBoolean isActive = isActiveFlag();
        final Thread dummyWorkerThread = mock(Thread.class);

        isActive.set(true);

        doThrow(new InterruptedException("wakey wakey, eggs and bakey"))
                .when(dummyWorkerThread)
                .join();

        final AtomicReference<Thread> workerThreadRef = workerThread();
        workerThreadRef.set(dummyWorkerThread);

        try {
            connectionManager.shutdown();
        } finally {
            // remove the mocked worker thread; failure to do so will cause a failure in afterEach attempting to clean
            // up the worker thread
            workerThreadRef.set(null);
        }

        assertThat(isActive).isFalse();

        verify(dummyWorkerThread).interrupt();
        verify(dummyWorkerThread).join();
        verify(bufferService).shutdown();
        verifyNoInteractions(executorService);
        verifyNoMoreInteractions(bufferService);
        verifyNoInteractions(metrics);
    }

    @Test
    void testStartup_alreadyActive() {
        final AtomicBoolean isActive = isActiveFlag();
        isActive.set(true);

        connectionManager.start();

        verifyNoInteractions(executorService);
        verifyNoInteractions(bufferService);
        verifyNoInteractions(metrics);
    }

    @Test
    void testStartup_noNodesAvailable() {
        final AtomicReference<Thread> workerThreadRef = workerThread();
        final AtomicBoolean isActive = isActiveFlag();
        isActive.set(false);

        final List<BlockNodeConfig> availableNodes = availableNodes();
        availableNodes.clear(); // remove all available nodes from config

        assertThat(workerThreadRef).hasNullValue();

        final Exception exception = catchException(() -> connectionManager.start());
        assertThat(exception)
                .isInstanceOf(NoBlockNodesAvailableException.class)
                .hasMessage("No block nodes were available to connect to");

        assertThat(workerThreadRef).doesNotHaveNullValue();
        assertThat(isActive).isFalse();

        verifyNoInteractions(executorService);
        verifyNoMoreInteractions(bufferService);
        verifyNoInteractions(metrics);
    }

    @Test
    void testStartup() {
        final AtomicBoolean isActive = isActiveFlag();
        final AtomicReference<Thread> workerThreadRef = workerThread();
        isActive.set(false);

        final List<BlockNodeConfig> availableNodes = availableNodes();
        availableNodes.clear();
        availableNodes.add(newBlockNodeConfig(8080, 1));
        availableNodes.add(newBlockNodeConfig(8081, 1));
        availableNodes.add(newBlockNodeConfig(8082, 2));
        availableNodes.add(newBlockNodeConfig(8083, 3));
        availableNodes.add(newBlockNodeConfig(8084, 3));

        assertThat(workerThreadRef).hasNullValue(); // sanity check

        connectionManager.start();

        assertThat(workerThreadRef).doesNotHaveNullValue(); // worker thread should be spawned

        final ArgumentCaptor<BlockNodeConnectionTask> taskCaptor =
                ArgumentCaptor.forClass(BlockNodeConnectionTask.class);

        verify(executorService).schedule(taskCaptor.capture(), eq(0L), eq(TimeUnit.MILLISECONDS));

        final BlockNodeConnectionTask task = taskCaptor.getValue();
        final BlockNodeConnection connection = connectionFromTask(task);
        final BlockNodeConfig nodeConfig = connection.getNodeConfig();

        // verify we are trying to connect to one of the priority 1 nodes
        assertThat(nodeConfig.priority()).isEqualTo(1);
        assertThat(connection.getConnectionState()).isEqualTo(ConnectionState.UNINITIALIZED);

        verifyNoMoreInteractions(executorService);
        verifyNoMoreInteractions(bufferService);
        verifyNoInteractions(metrics);
    }

    @Test
    void testSelectNewBlockNodeForStreaming_noneAvailable() {
        final List<BlockNodeConfig> availableNodes = availableNodes();
        availableNodes.clear();

        final boolean isScheduled = connectionManager.selectNewBlockNodeForStreaming(false);

        assertThat(isScheduled).isFalse();

        verifyNoInteractions(executorService);
        verifyNoInteractions(bufferService);
        verifyNoInteractions(metrics);
    }

    @Test
    void testSelectNewBlockNodeForStreaming_noneAvailableInGoodState() {
        final Map<BlockNodeConfig, BlockNodeConnection> connections = connections();
        final List<BlockNodeConfig> availableNodes = availableNodes();
        availableNodes.clear();

        final BlockNodeConfig node1Config = newBlockNodeConfig(8080, 1);
        final BlockNodeConnection node1Conn = mock(BlockNodeConnection.class);
        final BlockNodeConfig node2Config = newBlockNodeConfig(8081, 2);
        final BlockNodeConnection node2Conn = mock(BlockNodeConnection.class);

        availableNodes.add(node1Config);
        availableNodes.add(node2Config);
        connections.put(node1Config, node1Conn);
        connections.put(node2Config, node2Conn);

        final boolean isScheduled = connectionManager.selectNewBlockNodeForStreaming(false);

        assertThat(isScheduled).isFalse();

        verifyNoInteractions(executorService);
        verifyNoInteractions(bufferService);
        verifyNoInteractions(metrics);
    }

    @Test
    void testSelectNewBlockNodeForStreaming_higherPriorityThanActive() {
        final Map<BlockNodeConfig, BlockNodeConnection> connections = connections();
        final List<BlockNodeConfig> availableNodes = availableNodes();
        final AtomicReference<BlockNodeConnection> activeConnection = activeConnection();

        final BlockNodeConfig node1Config = newBlockNodeConfig(8081, 1);
        final BlockNodeConfig node2Config = newBlockNodeConfig(8082, 2);
        final BlockNodeConnection node2Conn = mock(BlockNodeConnection.class);
        final BlockNodeConfig node3Config = newBlockNodeConfig(8083, 3);

        connections.put(node2Config, node2Conn);
        availableNodes.add(node1Config);
        availableNodes.add(node2Config);
        availableNodes.add(node3Config);
        activeConnection.set(node2Conn);

        final boolean isScheduled = connectionManager.selectNewBlockNodeForStreaming(false);

        assertThat(isScheduled).isTrue();

        final ArgumentCaptor<BlockNodeConnectionTask> taskCaptor =
                ArgumentCaptor.forClass(BlockNodeConnectionTask.class);

        verify(executorService).schedule(taskCaptor.capture(), eq(0L), eq(TimeUnit.MILLISECONDS));

        final BlockNodeConnectionTask task = taskCaptor.getValue();
        final BlockNodeConnection connection = connectionFromTask(task);
        final BlockNodeConfig nodeConfig = connection.getNodeConfig();

        // verify we are trying to connect to one of the priority 1 nodes
        assertThat(nodeConfig.priority()).isEqualTo(1);
        assertThat(connection.getConnectionState()).isEqualTo(ConnectionState.UNINITIALIZED);

        verifyNoMoreInteractions(executorService);
        verifyNoInteractions(bufferService);
        verifyNoInteractions(metrics);
    }

    @Test
    void testSelectNewBlockNodeForStreaming_lowerPriorityThanActive() {
        final Map<BlockNodeConfig, BlockNodeConnection> connections = connections();
        final List<BlockNodeConfig> availableNodes = availableNodes();
        final AtomicReference<BlockNodeConnection> activeConnection = activeConnection();

        final BlockNodeConfig node1Config = newBlockNodeConfig(8080, 1);
        final BlockNodeConnection node1Conn = mock(BlockNodeConnection.class);
        final BlockNodeConfig node2Config = newBlockNodeConfig(8081, 2);
        final BlockNodeConnection node2Conn = mock(BlockNodeConnection.class);
        final BlockNodeConfig node3Config = newBlockNodeConfig(8082, 3);

        connections.put(node1Config, node1Conn);
        connections.put(node2Config, node2Conn);
        availableNodes.add(node1Config);
        availableNodes.add(node2Config);
        availableNodes.add(node3Config);
        activeConnection.set(node2Conn);

        final boolean isScheduled = connectionManager.selectNewBlockNodeForStreaming(false);

        assertThat(isScheduled).isTrue();

        final ArgumentCaptor<BlockNodeConnectionTask> taskCaptor =
                ArgumentCaptor.forClass(BlockNodeConnectionTask.class);

        verify(executorService).schedule(taskCaptor.capture(), eq(0L), eq(TimeUnit.MILLISECONDS));

        final BlockNodeConnectionTask task = taskCaptor.getValue();
        final BlockNodeConnection connection = connectionFromTask(task);
        final BlockNodeConfig nodeConfig = connection.getNodeConfig();

        // verify we are trying to connect to one of the priority 1 nodes
        assertThat(nodeConfig.priority()).isEqualTo(3);
        assertThat(nodeConfig.port()).isEqualTo(8082);
        assertThat(connection.getConnectionState()).isEqualTo(ConnectionState.UNINITIALIZED);

        verifyNoMoreInteractions(executorService);
        verifyNoInteractions(bufferService);
        verifyNoInteractions(metrics);
    }

    @Test
    void testSelectNewBlockNodeForStreaming_samePriority() {
        final Map<BlockNodeConfig, BlockNodeConnection> connections = connections();
        final List<BlockNodeConfig> availableNodes = availableNodes();
        final AtomicReference<BlockNodeConnection> activeConnection = activeConnection();

        final BlockNodeConfig node1Config = newBlockNodeConfig(8080, 1);
        final BlockNodeConnection node1Conn = mock(BlockNodeConnection.class);
        final BlockNodeConfig node2Config = newBlockNodeConfig(8081, 2);
        final BlockNodeConnection node2Conn = mock(BlockNodeConnection.class);
        final BlockNodeConfig node3Config = newBlockNodeConfig(8082, 2);
        final BlockNodeConfig node4Config = newBlockNodeConfig(8083, 3);

        connections.put(node1Config, node1Conn);
        connections.put(node2Config, node2Conn);
        availableNodes.add(node1Config);
        availableNodes.add(node2Config);
        availableNodes.add(node3Config);
        availableNodes.add(node4Config);
        activeConnection.set(node2Conn);

        final boolean isScheduled = connectionManager.selectNewBlockNodeForStreaming(false);

        assertThat(isScheduled).isTrue();

        final ArgumentCaptor<BlockNodeConnectionTask> taskCaptor =
                ArgumentCaptor.forClass(BlockNodeConnectionTask.class);

        verify(executorService).schedule(taskCaptor.capture(), eq(0L), eq(TimeUnit.MILLISECONDS));

        final BlockNodeConnectionTask task = taskCaptor.getValue();
        final BlockNodeConnection connection = connectionFromTask(task);
        final BlockNodeConfig nodeConfig = connection.getNodeConfig();

        // verify we are trying to connect to one of the priority 1 nodes
        assertThat(nodeConfig.priority()).isEqualTo(2);
        assertThat(nodeConfig.port()).isEqualTo(8082);
        assertThat(connection.getConnectionState()).isEqualTo(ConnectionState.UNINITIALIZED);

        verifyNoMoreInteractions(executorService);
        verifyNoInteractions(bufferService);
        verifyNoInteractions(metrics);
    }

    @Test
    void testOpenBlock_noActiveConnection() {
        final AtomicReference<BlockNodeConnection> activeConnection = activeConnection();
        final AtomicLong streamingBlockNumber = streamingBlockNumber();
        final AtomicLong jumpTargetBlock = jumpTarget();

        activeConnection.set(null);
        streamingBlockNumber.set(-1);
        jumpTargetBlock.set(-1);

        connectionManager.openBlock(100L);

        assertThat(streamingBlockNumber).hasValue(-1L);
        assertThat(jumpTargetBlock).hasValue(-1L);

        verify(metrics).recordNoActiveConnection();
        verifyNoInteractions(executorService);
        verifyNoInteractions(bufferService);
        verifyNoMoreInteractions(metrics);
    }

    @Test
    void testOpenBlock_alreadyStreaming() {
        final AtomicReference<BlockNodeConnection> activeConnection = activeConnection();
        final AtomicLong streamingBlockNumber = streamingBlockNumber();
        final AtomicLong jumpTargetBlock = jumpTarget();
        final BlockNodeConnection connection = mock(BlockNodeConnection.class);

        activeConnection.set(connection);
        streamingBlockNumber.set(99);
        jumpTargetBlock.set(-1);

        connectionManager.openBlock(100L);

        assertThat(streamingBlockNumber).hasValue(99L);
        assertThat(jumpTargetBlock).hasValue(-1L);

        verifyNoInteractions(executorService);
        verifyNoInteractions(bufferService);
        verifyNoInteractions(metrics);
    }

    @Test
    void testOpenBlock() {
        final AtomicReference<BlockNodeConnection> activeConnection = activeConnection();
        final AtomicLong streamingBlockNumber = streamingBlockNumber();
        final AtomicLong jumpTargetBlock = jumpTarget();
        final BlockNodeConnection connection = mock(BlockNodeConnection.class);

        activeConnection.set(connection);
        streamingBlockNumber.set(-1L);
        jumpTargetBlock.set(-1);

        connectionManager.openBlock(100L);

        assertThat(streamingBlockNumber).hasValue(-1L);
        assertThat(jumpTargetBlock).hasValue(100L);

        verifyNoInteractions(executorService);
        verifyNoInteractions(bufferService);
        verifyNoInteractions(metrics);
    }

    @Test
    void testUpdateLastVerifiedBlock_connDoesNotExist() {
        final Map<BlockNodeConfig, Long> lastVerifiedBlockPerConnection = lastVerifiedBlockPerConnection();
        lastVerifiedBlockPerConnection.clear(); // ensure nothing exists in the map
        final BlockNodeConfig nodeConfig = newBlockNodeConfig(8080, 1);

        connectionManager.updateLastVerifiedBlock(nodeConfig, 100L);

        assertThat(lastVerifiedBlockPerConnection).containsEntry(nodeConfig, 100L);

        verify(bufferService).setLatestAcknowledgedBlock(100L);
        verifyNoInteractions(executorService);
        verifyNoMoreInteractions(bufferService);
        verifyNoInteractions(metrics);
    }

    @Test
    void testUpdateLastVerifiedBlock_connExists_verifiedNewer() {
        final Map<BlockNodeConfig, Long> lastVerifiedBlockPerConnection = lastVerifiedBlockPerConnection();
        lastVerifiedBlockPerConnection.clear();
        final BlockNodeConfig nodeConfig = newBlockNodeConfig(8080, 1);
        lastVerifiedBlockPerConnection.put(nodeConfig, 99L);

        // signal a 'newer' block has been verified - newer meaning this block (100) is younger than the older block
        // (99)
        connectionManager.updateLastVerifiedBlock(nodeConfig, 100L);

        assertThat(lastVerifiedBlockPerConnection).containsEntry(nodeConfig, 100L);

        verify(bufferService).setLatestAcknowledgedBlock(100L);
        verifyNoInteractions(executorService);
        verifyNoMoreInteractions(bufferService);
        verifyNoInteractions(metrics);
    }

    @Test
    void testUpdateLastVerifiedBlock_connExists_verifiedOlder() {
        final Map<BlockNodeConfig, Long> lastVerifiedBlockPerConnection = lastVerifiedBlockPerConnection();
        lastVerifiedBlockPerConnection.clear();
        final BlockNodeConfig nodeConfig = newBlockNodeConfig(8080, 1);
        lastVerifiedBlockPerConnection.put(nodeConfig, 100L);

        // signal an 'older' block has been verified - older meaning the block number being verified is less than the
        // one already verified
        connectionManager.updateLastVerifiedBlock(nodeConfig, 60L);

        assertThat(lastVerifiedBlockPerConnection).containsEntry(nodeConfig, 100L);

        verify(bufferService).setLatestAcknowledgedBlock(60L);
        verifyNoInteractions(executorService);
        verifyNoMoreInteractions(bufferService);
        verifyNoInteractions(metrics);
    }

    @Test
    void testJumpToBlock() {
        final AtomicLong jumpTarget = jumpTarget();
        jumpTarget.set(-1);

        connectionManager.jumpToBlock(16);

        assertThat(jumpTarget).hasValue(16L);

        verifyNoInteractions(executorService);
        verifyNoInteractions(bufferService);
        verifyNoInteractions(metrics);
    }

    @Test
    void testConnectionTask_managerNotActive() {
        final AtomicBoolean isManagerActive = isActiveFlag();
        isManagerActive.set(false);

        final BlockNodeConnection connection = mock(BlockNodeConnection.class);

        connectionManager.new BlockNodeConnectionTask(connection, Duration.ofSeconds(1), null, false).run();

        verifyNoInteractions(connection);
        verifyNoInteractions(executorService);
        verifyNoInteractions(bufferService);
        verifyNoInteractions(metrics);
    }

    @Test
    void testConnectionTask_higherPriorityConnectionExists_withoutForce() {
        isActiveFlag().set(true);
        final AtomicReference<BlockNodeConnection> activeConnectionRef = activeConnection();
        final BlockNodeConnection activeConnection = mock(BlockNodeConnection.class);
        final BlockNodeConfig activeConnectionConfig = newBlockNodeConfig(8080, 1);
        doReturn(activeConnectionConfig).when(activeConnection).getNodeConfig();
        activeConnectionRef.set(activeConnection);

        final BlockNodeConnection newConnection = mock(BlockNodeConnection.class);
        final BlockNodeConfig newConnectionConfig = newBlockNodeConfig(8081, 2);
        doReturn(newConnectionConfig).when(newConnection).getNodeConfig();

        connectionManager.new BlockNodeConnectionTask(newConnection, Duration.ofSeconds(1), null, false).run();

        assertThat(activeConnectionRef).hasValue(activeConnection);

        verify(activeConnection).getNodeConfig();
        verify(newConnection).getNodeConfig();
        verify(newConnection).close(true);

        verifyNoMoreInteractions(activeConnection);
        verifyNoMoreInteractions(newConnection);
        verifyNoInteractions(executorService);
        verifyNoInteractions(bufferService);
        verifyNoInteractions(metrics);
    }

    @Test
    void testConnectionTask_higherPriorityConnectionExists_withForce() {
        isActiveFlag().set(true);

        final AtomicReference<BlockNodeConnection> activeConnectionRef = activeConnection();
        final BlockNodeConnection activeConnection = mock(BlockNodeConnection.class);
        final BlockNodeConfig activeConnectionConfig = newBlockNodeConfig(8080, 1);
        doReturn(activeConnectionConfig).when(activeConnection).getNodeConfig();
        activeConnectionRef.set(activeConnection);

        final BlockNodeConnection newConnection = mock(BlockNodeConnection.class);
        final BlockNodeConfig newConnectionConfig = newBlockNodeConfig(8081, 2);
        doReturn(newConnectionConfig).when(newConnection).getNodeConfig();

        connectionManager.new BlockNodeConnectionTask(newConnection, Duration.ofSeconds(1), null, true).run();

        assertThat(activeConnectionRef).hasValue(newConnection);

        verify(activeConnection).getNodeConfig();
        verify(activeConnection).close(true);
        verify(newConnection, times(2)).getNodeConfig();
        verify(newConnection).createRequestPipeline();
        verify(newConnection).updateConnectionState(ConnectionState.ACTIVE);
        verify(bufferService).getLastBlockNumberProduced();
        verify(metrics).recordActiveConnectionIp(anyLong());

        verifyNoMoreInteractions(activeConnection);
        verifyNoMoreInteractions(newConnection);
        verifyNoInteractions(executorService);
        verifyNoMoreInteractions(bufferService);
        verifyNoMoreInteractions(metrics);
    }

    @Test
    void testConnectionTask_connectionUninitialized_withActiveLowerPriorityConnection() {
        // also put an active connection into the state, but let it have a lower priority so the new connection
        // takes its place as the active one
        final AtomicReference<BlockNodeConnection> activeConnectionRef = activeConnection();
        final BlockNodeConnection activeConnection = mock(BlockNodeConnection.class);
        final BlockNodeConfig activeConnectionConfig = newBlockNodeConfig(8080, 2);
        doReturn(activeConnectionConfig).when(activeConnection).getNodeConfig();
        activeConnectionRef.set(activeConnection);
        isActiveFlag().set(true);

        final BlockNodeConnection newConnection = mock(BlockNodeConnection.class);
        final BlockNodeConfig newConnectionConfig = newBlockNodeConfig(8081, 1);
        doReturn(newConnectionConfig).when(newConnection).getNodeConfig();

        connectionManager.new BlockNodeConnectionTask(newConnection, Duration.ofSeconds(1), 30L, false).run();

        final AtomicLong jumpTarget = jumpTarget();
        assertThat(jumpTarget).hasValue(30L);
        assertThat(activeConnectionRef).hasValue(newConnection);

        verify(activeConnection).getNodeConfig();
        verify(activeConnection).close(true);
        verify(newConnection, times(2)).getNodeConfig();
        verify(newConnection).createRequestPipeline();
        verify(newConnection).updateConnectionState(ConnectionState.ACTIVE);
        verify(metrics).recordActiveConnectionIp(anyLong());

        verifyNoMoreInteractions(activeConnection);
        verifyNoMoreInteractions(newConnection);
        verifyNoInteractions(executorService);
        verifyNoMoreInteractions(bufferService);
        verifyNoMoreInteractions(metrics);
    }

    @Test
    void testConnectionTask_sameConnectionAsActive() {
        final AtomicReference<BlockNodeConnection> activeConnectionRef = activeConnection();
        final BlockNodeConnection activeConnection = mock(BlockNodeConnection.class);
        activeConnectionRef.set(activeConnection);

        connectionManager.new BlockNodeConnectionTask(activeConnection, Duration.ofSeconds(1), null, false).run();

        verifyNoInteractions(activeConnection);
        verifyNoInteractions(executorService);
        verifyNoInteractions(bufferService);
        verifyNoInteractions(metrics);
    }

    @Test
    void testConnectionTask_noActiveConnection() {
        isActiveFlag().set(true);
        final AtomicLong jumpTarget = jumpTarget();
        final AtomicReference<BlockNodeConnection> activeConnectionRef = activeConnection();
        activeConnectionRef.set(null);

        doReturn(10L).when(bufferService).getLastBlockNumberProduced();

        final BlockNodeConfig newConnectionConfig = newBlockNodeConfig(8081, 1);
        final BlockNodeConnection newConnection = mock(BlockNodeConnection.class);
        doReturn(newConnectionConfig).when(newConnection).getNodeConfig();

        connectionManager.new BlockNodeConnectionTask(newConnection, Duration.ofSeconds(1), null, false).run();

        assertThat(jumpTarget).hasValue(10L);
        assertThat(activeConnectionRef).hasValue(newConnection);

        verify(newConnection).createRequestPipeline();
        verify(newConnection).updateConnectionState(ConnectionState.ACTIVE);
        verify(bufferService).getLastBlockNumberProduced();
        verify(metrics).recordActiveConnectionIp(anyLong());

        verifyNoMoreInteractions(newConnection);
        verifyNoInteractions(executorService);
        verifyNoMoreInteractions(bufferService);
        verifyNoMoreInteractions(metrics);
    }

    @Test
    void testConnectionTask_closeExistingActiveFailed() {
        isActiveFlag().set(true);
        final AtomicReference<BlockNodeConnection> activeConnectionRef = activeConnection();
        final BlockNodeConnection activeConnection = mock(BlockNodeConnection.class);
        final BlockNodeConfig activeConnectionConfig = newBlockNodeConfig(8080, 2);
        doReturn(activeConnectionConfig).when(activeConnection).getNodeConfig();
        doThrow(new RuntimeException("why does this always happen to me"))
                .when(activeConnection)
                .close(true);
        activeConnectionRef.set(activeConnection);

        final BlockNodeConnection newConnection = mock(BlockNodeConnection.class);
        final BlockNodeConfig newConnectionConfig = newBlockNodeConfig(8081, 1);
        doReturn(newConnectionConfig).when(newConnection).getNodeConfig();

        connectionManager.new BlockNodeConnectionTask(newConnection, Duration.ofSeconds(1), 30L, false).run();

        final AtomicLong jumpTarget = jumpTarget();
        assertThat(jumpTarget).hasValue(30L);
        assertThat(activeConnectionRef).hasValue(newConnection);

        verify(activeConnection).getNodeConfig();
        verify(activeConnection).close(true);
        verify(newConnection, times(2)).getNodeConfig();
        verify(newConnection).createRequestPipeline();
        verify(newConnection).updateConnectionState(ConnectionState.ACTIVE);
        verify(metrics).recordActiveConnectionIp(anyLong());

        verifyNoMoreInteractions(activeConnection);
        verifyNoMoreInteractions(newConnection);
        verifyNoInteractions(executorService);
        verifyNoMoreInteractions(bufferService);
        verifyNoMoreInteractions(metrics);
    }

    @Test
    void testConnectionTask_reschedule_delayZero() {
        isActiveFlag().set(true);
        final AtomicReference<BlockNodeConnection> activeConnectionRef = activeConnection();
        activeConnectionRef.set(null);

        final BlockNodeConnection connection = mock(BlockNodeConnection.class);
        doThrow(new RuntimeException("are you seeing this?")).when(connection).createRequestPipeline();

        final BlockNodeConnectionTask task =
                connectionManager.new BlockNodeConnectionTask(connection, Duration.ZERO, 10L, false);

        task.run();

        verify(connection).createRequestPipeline();
        verify(executorService).schedule(eq(task), anyLong(), eq(TimeUnit.MILLISECONDS));
        verify(metrics).recordConnectionCreateFailure();
        verifyNoMoreInteractions(connection);
        verifyNoMoreInteractions(executorService);
        verifyNoInteractions(bufferService);
        verifyNoMoreInteractions(metrics);
    }

    @Test
    void testConnectionTask_reschedule_delayNonZero() {
        isActiveFlag().set(true);
        final AtomicReference<BlockNodeConnection> activeConnectionRef = activeConnection();
        activeConnectionRef.set(null);

        final BlockNodeConnection connection = mock(BlockNodeConnection.class);
        doThrow(new RuntimeException("are you seeing this?")).when(connection).createRequestPipeline();

        final BlockNodeConnectionTask task =
                connectionManager.new BlockNodeConnectionTask(connection, Duration.ofSeconds(10), 10L, false);

        task.run();

        verify(connection).createRequestPipeline();
        verify(executorService).schedule(eq(task), anyLong(), eq(TimeUnit.MILLISECONDS));
        verify(metrics).recordConnectionCreateFailure();
        verifyNoMoreInteractions(connection);
        verifyNoMoreInteractions(executorService);
        verifyNoInteractions(bufferService);
        verifyNoMoreInteractions(metrics);
    }

    @Test
    void testConnectionTask_reschedule_failure() {
        isActiveFlag().set(true);
        final AtomicReference<BlockNodeConnection> activeConnectionRef = activeConnection();
        activeConnectionRef.set(null);
        final Map<BlockNodeConfig, BlockNodeConnection> connections = connections();

        final BlockNodeConfig nodeConfig = newBlockNodeConfig(8080, 1);
        final BlockNodeConnection connection = mock(BlockNodeConnection.class);
        doReturn(nodeConfig).when(connection).getNodeConfig();
        doThrow(new RuntimeException("are you seeing this?")).when(connection).createRequestPipeline();
        doThrow(new RuntimeException("welp, this is my life now"))
                .when(executorService)
                .schedule(any(Runnable.class), anyLong(), any(TimeUnit.class));

        connections.clear();
        connections.put(nodeConfig, connection);

        final BlockNodeConnectionTask task =
                connectionManager.new BlockNodeConnectionTask(connection, Duration.ofSeconds(10), 10L, false);

        task.run();

        assertThat(connections).isEmpty(); // connection should be removed

        verify(connection).createRequestPipeline();
        verify(executorService).schedule(eq(task), anyLong(), eq(TimeUnit.MILLISECONDS));
        verify(connection).getNodeConfig();
        verify(connection).close(true);
        verify(metrics).recordConnectionCreateFailure();
        verifyNoMoreInteractions(connection);
        verifyNoMoreInteractions(executorService);
        verifyNoInteractions(bufferService);
        verifyNoMoreInteractions(metrics);
    }

    @Test
    void testJumpToBlockIfNeeded_notSet() {
        final AtomicLong streamingBlockNumber = streamingBlockNumber();
        streamingBlockNumber.set(-1L);
        final AtomicLong jumpTarget = jumpTarget();
        jumpTarget.set(-1L);

        invoke_jumpToBlockIfNeeded();

        assertThat(streamingBlockNumber).hasValue(-1L); // unchanged

        verifyNoInteractions(executorService);
        verifyNoInteractions(bufferService);
        verifyNoInteractions(metrics);
    }

    @Test
    void testJumpToBlockIfNeeded() {
        final AtomicLong streamingBlockNumber = streamingBlockNumber();
        streamingBlockNumber.set(-1L);
        final AtomicLong jumpTarget = jumpTarget();
        jumpTarget.set(10L);

        invoke_jumpToBlockIfNeeded();

        assertThat(streamingBlockNumber).hasValue(10L);

        verifyNoInteractions(executorService);
        verifyNoInteractions(bufferService);
        verifyNoInteractions(metrics);
    }

    @Test
    void testProcessStreamingToBlockNode_missingBlock_latestBlockAfterCurrentStreaming() {
        final BlockNodeConfig node1Config = newBlockNodeConfig(8080, 1);
        final BlockNodeConfig node2Config = newBlockNodeConfig(8081, 2);
        final List<BlockNodeConfig> availableNodes = availableNodes();
        availableNodes.clear();
        availableNodes.add(node1Config);
        availableNodes.add(node2Config);
        final BlockNodeConnection connection = mock(BlockNodeConnection.class);
        final AtomicReference<BlockNodeConnection> activeConnectionRef = activeConnection();
        activeConnectionRef.set(connection);
        final AtomicLong currentStreamingBlock = streamingBlockNumber();
        currentStreamingBlock.set(10L);
        doReturn(node1Config).when(connection).getNodeConfig();
        doReturn(null).when(bufferService).getBlockState(10L);
        doReturn(11L).when(bufferService).getLastBlockNumberProduced();

        final boolean shouldSleep = invoke_processStreamingToBlockNode();

        assertThat(shouldSleep).isTrue();

        verify(bufferService).getBlockState(10L);
        verify(bufferService).getLastBlockNumberProduced();
        verify(connection).close(true);
        // one scheduled task to reconnect the existing connection later
        verify(executorService).schedule(any(BlockNodeConnectionTask.class), eq(30_000L), eq(TimeUnit.MILLISECONDS));
        // another task scheduled to connect to a new node immediately
        verify(executorService).schedule(any(BlockNodeConnectionTask.class), eq(0L), eq(TimeUnit.MILLISECONDS));

        verifyNoMoreInteractions(connection);
        verifyNoMoreInteractions(bufferService);
        verifyNoMoreInteractions(executorService);
        verifyNoInteractions(metrics);
    }

    @Test
    void testProcessStreamingToBlockNode_missingBlock() {
        final BlockNodeConnection connection = mock(BlockNodeConnection.class);
        final AtomicReference<BlockNodeConnection> activeConnectionRef = activeConnection();
        activeConnectionRef.set(connection);
        final AtomicLong currentStreamingBlock = streamingBlockNumber();
        currentStreamingBlock.set(10L);
        doReturn(null).when(bufferService).getBlockState(10L);
        doReturn(10L).when(bufferService).getLastBlockNumberProduced();

        final boolean shouldSleep = invoke_processStreamingToBlockNode();

        assertThat(shouldSleep).isTrue();

        verify(bufferService).getBlockState(10L);
        verify(bufferService).getLastBlockNumberProduced();

        verifyNoMoreInteractions(bufferService);
        verifyNoInteractions(executorService);
        verifyNoInteractions(metrics);
    }

    @Test
    void testProcessStreamingToBlockNode_zeroRequests() {
        final BlockNodeConnection connection = mock(BlockNodeConnection.class);
        final AtomicReference<BlockNodeConnection> activeConnectionRef = activeConnection();
        activeConnectionRef.set(connection);
        final AtomicLong currentStreamingBlock = streamingBlockNumber();
        currentStreamingBlock.set(10L);
        final BlockState blockState = new BlockState(10L);
        doReturn(blockState).when(bufferService).getBlockState(10L);
        doReturn(10L).when(bufferService).getLastBlockNumberProduced();

        final boolean shouldSleep = invoke_processStreamingToBlockNode();

        assertThat(shouldSleep).isTrue();

        verify(bufferService).getBlockState(10L);
        verify(bufferService).getLastBlockNumberProduced();

        verifyNoMoreInteractions(bufferService);
        verifyNoInteractions(executorService);
        verifyNoInteractions(metrics);
    }

    @Test
    void testProcessStreamingToBlockNode_requestsReady() {
        final BlockNodeConnection connection = mock(BlockNodeConnection.class);
        final AtomicReference<BlockNodeConnection> activeConnectionRef = activeConnection();
        activeConnectionRef.set(connection);
        final AtomicLong currentStreamingBlock = streamingBlockNumber();
        currentStreamingBlock.set(10L);
        final BlockState blockState = mock(BlockState.class);
        final PublishStreamRequest req = createRequest(newBlockHeaderItem());
        doReturn(req).when(blockState).getRequest(0);
        doReturn(1).when(blockState).numRequestsCreated();
        doReturn(blockState).when(bufferService).getBlockState(10L);
        doReturn(10L).when(bufferService).getLastBlockNumberProduced();

        final boolean shouldSleep = invoke_processStreamingToBlockNode();
        assertThat(shouldSleep).isTrue(); // there is nothing in the queue left to process, so we should sleep

        verify(bufferService).getBlockState(10L);
        verify(bufferService).getLastBlockNumberProduced();
        verify(connection).sendRequest(req);

        verifyNoMoreInteractions(connection);
        verifyNoMoreInteractions(bufferService);
        verifyNoInteractions(executorService);
        verifyNoInteractions(metrics);
    }

    @Test
    void testProcessStreamingToBlockNode_blockEnd_moveToNextBlock() {
        final BlockNodeConnection connection = mock(BlockNodeConnection.class);
        final AtomicReference<BlockNodeConnection> activeConnectionRef = activeConnection();
        activeConnectionRef.set(connection);
        final AtomicLong currentStreamingBlock = streamingBlockNumber();
        currentStreamingBlock.set(10L);
        final BlockState blockState = mock(BlockState.class);
        final PublishStreamRequest req = createRequest(newBlockHeaderItem());
        doReturn(req).when(blockState).getRequest(0);
        doReturn(1).when(blockState).numRequestsCreated();
        doReturn(true).when(blockState).isBlockProofSent();
        doReturn(blockState).when(bufferService).getBlockState(10L);
        doReturn(10L).when(bufferService).getLastBlockNumberProduced();

        final boolean shouldSleep = invoke_processStreamingToBlockNode();
        assertThat(shouldSleep)
                .isFalse(); // since we are moving blocks, we should not sleep and instead immediately re-check
        assertThat(currentStreamingBlock).hasValue(11L); // this should get incremented as we move to next

        verify(bufferService).getBlockState(10L);
        verify(bufferService).getLastBlockNumberProduced();
        verify(connection).sendRequest(req);

        verifyNoMoreInteractions(connection);
        verifyNoMoreInteractions(bufferService);
        verifyNoInteractions(executorService);
        verifyNoInteractions(metrics);
    }

    @Test
    void testProcessStreamingToBlockNode_moreRequestsAvailable() {
        final BlockNodeConnection connection = mock(BlockNodeConnection.class);
        final AtomicReference<BlockNodeConnection> activeConnectionRef = activeConnection();
        activeConnectionRef.set(connection);
        final AtomicLong currentStreamingBlock = streamingBlockNumber();
        currentStreamingBlock.set(10L);
        final BlockState blockState = mock(BlockState.class);
        final PublishStreamRequest req = createRequest(newBlockHeaderItem());
        doReturn(req).when(blockState).getRequest(0);
        doReturn(2).when(blockState).numRequestsCreated();
        doReturn(false).when(blockState).isBlockProofSent();
        doReturn(blockState).when(bufferService).getBlockState(10L);
        doReturn(10L).when(bufferService).getLastBlockNumberProduced();

        final boolean shouldSleep = invoke_processStreamingToBlockNode();
        assertThat(shouldSleep).isFalse(); // there is nothing in the queue left to process, so we should sleep

        verify(bufferService).getBlockState(10L);
        verify(bufferService).getLastBlockNumberProduced();
        verify(connection).sendRequest(req);

        verifyNoMoreInteractions(connection);
        verifyNoMoreInteractions(bufferService);
        verifyNoInteractions(executorService);
        verifyNoInteractions(metrics);
    }

    @Test
    void testBlockStreamWorkerLoop_managerNotActive() {
        final AtomicBoolean isActive = isActiveFlag();
        isActive.set(false);

        invoke_blockStreamWorkerLoop();

        verifyNoInteractions(bufferService);
        verifyNoInteractions(executorService);
        verifyNoInteractions(metrics);
    }

    @Test
    void testBlockStreamWorkerLoop() throws InterruptedException {
        isActiveFlag().set(true);
        final BlockNodeConnection connection = mock(BlockNodeConnection.class);
        final AtomicReference<BlockNodeConnection> activeConnectionRef = activeConnection();
        activeConnectionRef.set(connection);
        final AtomicLong currentStreamingBlock = streamingBlockNumber();
        currentStreamingBlock.set(10L);
        final BlockState blockState = mock(BlockState.class);
        final PublishStreamRequest req1 = createRequest(newBlockHeaderItem());
        final PublishStreamRequest req2 = createRequest(newBlockProofItem());
        doReturn(req1).when(blockState).getRequest(0);
        doReturn(req2).when(blockState).getRequest(1);
        doReturn(2).when(blockState).numRequestsCreated();
        doReturn(true).when(blockState).isBlockProofSent();
        doReturn(blockState).when(bufferService).getBlockState(10L);
        doReturn(10L).when(bufferService).getLastBlockNumberProduced();

        final CountDownLatch doneLatch = new CountDownLatch(1);
        final AtomicReference<Throwable> errorRef = new AtomicReference<>();

        ForkJoinPool.commonPool().execute(() -> {
            try {
                invoke_blockStreamWorkerLoop();
            } catch (final Throwable e) {
                errorRef.set(e);
            } finally {
                doneLatch.countDown();
            }
        });

        final long startMs = System.currentTimeMillis();
        long elapsedMs = 0;
        while (currentStreamingBlock.get() != 11 && elapsedMs < 2_000) {
            // wait up to 2 seconds for the current streaming block to change
            elapsedMs = System.currentTimeMillis() - startMs;
        }

        isActiveFlag().set(false); // stop the loop

        assertThat(doneLatch.await(2, TimeUnit.SECONDS)).isTrue();
        assertThat(errorRef).hasNullValue();
        assertThat(currentStreamingBlock).hasValue(11L);

        verify(bufferService, atLeast(2)).getBlockState(10L);
        verify(bufferService, atLeast(2)).getLastBlockNumberProduced();
        verify(connection).sendRequest(req1);
        verify(connection).sendRequest(req2);

        verifyNoMoreInteractions(connection);
        verifyNoInteractions(executorService);
        verifyNoInteractions(metrics);
    }

    @Test
    void testBlockStreamWorkerLoop_failure() throws InterruptedException {
        isActiveFlag().set(true);
        final BlockNodeConnection connection = mock(BlockNodeConnection.class);
        final AtomicReference<BlockNodeConnection> activeConnectionRef = activeConnection();
        activeConnectionRef.set(connection);
        final AtomicLong currentStreamingBlock = streamingBlockNumber();
        currentStreamingBlock.set(10L);
        final BlockState blockState = mock(BlockState.class);
        final PublishStreamRequest req1 = createRequest(newBlockHeaderItem());
        final PublishStreamRequest req2 = createRequest(newBlockProofItem());
        doReturn(req1).when(blockState).getRequest(0);
        doReturn(req2).when(blockState).getRequest(1);
        doReturn(2).when(blockState).numRequestsCreated();
        doReturn(true).when(blockState).isBlockProofSent();
        doReturn(blockState).when(bufferService).getBlockState(10L);
        doReturn(10L).when(bufferService).getLastBlockNumberProduced();
        when(bufferService.getBlockState(10L))
                .thenThrow(new RuntimeException("foobar"))
                .thenReturn(blockState);

        final CountDownLatch doneLatch = new CountDownLatch(1);
        final AtomicReference<Throwable> errorRef = new AtomicReference<>();

        ForkJoinPool.commonPool().execute(() -> {
            try {
                invoke_blockStreamWorkerLoop();
            } catch (final Throwable e) {
                errorRef.set(e);
            } finally {
                doneLatch.countDown();
            }
        });

        final long startMs = System.currentTimeMillis();
        long elapsedMs = 0;
        while (currentStreamingBlock.get() != 11 && elapsedMs < 2_000) {
            // wait up to 2 seconds for the current streaming block to change
            elapsedMs = System.currentTimeMillis() - startMs;
        }

        isActiveFlag().set(false); // stop the loop

        assertThat(doneLatch.await(2, TimeUnit.SECONDS)).isTrue();
        assertThat(errorRef).hasNullValue();
        assertThat(currentStreamingBlock).hasValue(11L);

        verify(bufferService, atLeast(2)).getBlockState(10L);
        verify(bufferService, atLeast(2)).getLastBlockNumberProduced();
        verify(connection).sendRequest(req1);
        verify(connection).sendRequest(req2);

        verifyNoInteractions(executorService);
        verifyNoInteractions(metrics);
    }

    @Test
    void testScheduleAndSelectNewNode_streamingDisabled() {
        final AtomicBoolean isStreamingEnabled = isStreamingEnabled();
        isStreamingEnabled.set(false);
        final BlockNodeConnection connection = mock(BlockNodeConnection.class);

        connectionManager.rescheduleConnection(connection, Duration.ZERO);

        verifyNoInteractions(connection);
        verifyNoInteractions(bufferService);
        verifyNoInteractions(executorService);
        verifyNoInteractions(metrics);
    }

    @Test
    void testScheduleConnectionAttempt_streamingDisabled() {
        final AtomicBoolean isStreamingEnabled = isStreamingEnabled();
        isStreamingEnabled.set(false);
        final BlockNodeConnection connection = mock(BlockNodeConnection.class);

        connectionManager.scheduleConnectionAttempt(newBlockNodeConfig(8080, 1), Duration.ZERO, 10L);

        verifyNoInteractions(connection);
        verifyNoInteractions(bufferService);
        verifyNoInteractions(executorService);
        verifyNoInteractions(metrics);
    }

    @Test
    void testShutdown_streamingDisabled() {
        final AtomicBoolean isStreamingEnabled = isStreamingEnabled();
        isStreamingEnabled.set(false);

        connectionManager.shutdown();

        verifyNoInteractions(bufferService);
        verifyNoInteractions(executorService);
        verifyNoInteractions(metrics);
    }

    @Test
    void testStartup_streamingDisabled() {
        final AtomicBoolean isStreamingEnabled = isStreamingEnabled();
        final AtomicBoolean isManagerActive = isActiveFlag();
        isStreamingEnabled.set(false);
        isManagerActive.set(false);

        assertThat(isManagerActive).isFalse();

        verifyNoInteractions(bufferService);
        verifyNoInteractions(executorService);
        verifyNoInteractions(metrics);
    }

    @Test
    void testSelectNewBlockNodeForStreaming_streamingDisabled() {
        final AtomicBoolean isStreamingEnabled = isStreamingEnabled();
        isStreamingEnabled.set(false);

        connectionManager.selectNewBlockNodeForStreaming(false);

        verifyNoInteractions(bufferService);
        verifyNoInteractions(executorService);
        verifyNoInteractions(metrics);
    }

    @Test
    void testOpenBlock_streamingDisabled() {
        final AtomicBoolean isStreamingEnabled = isStreamingEnabled();
        isStreamingEnabled.set(false);

        connectionManager.openBlock(10L);

        verifyNoInteractions(bufferService);
        verifyNoInteractions(executorService);
        verifyNoInteractions(metrics);
    }

    @Test
    void testUpdateLastVerifiedBlock_streamingDisabled() {
        final AtomicBoolean isStreamingEnabled = isStreamingEnabled();
        isStreamingEnabled.set(false);

        connectionManager.updateLastVerifiedBlock(mock(BlockNodeConfig.class), 1L);

        verifyNoInteractions(bufferService);
        verifyNoInteractions(executorService);
        verifyNoInteractions(metrics);
    }

    @Test
    void testJumpToBlock_streamingDisabled() {
        final AtomicBoolean isStreamingEnabled = isStreamingEnabled();
        isStreamingEnabled.set(false);

        connectionManager.jumpToBlock(100L);

        assertThat(jumpTarget()).hasValue(-1L);

        verifyNoInteractions(bufferService);
        verifyNoInteractions(executorService);
        verifyNoInteractions(metrics);
    }

    @Test
    void testConnectionTask_run_streamingDisabled() {
        final AtomicBoolean isStreamingEnabled = isStreamingEnabled();
        isStreamingEnabled.set(false);
        final BlockNodeConnection connection = mock(BlockNodeConnection.class);

        connectionManager.new BlockNodeConnectionTask(connection, Duration.ZERO, 100L, false);

        verifyNoInteractions(connection);
        verifyNoInteractions(bufferService);
        verifyNoInteractions(executorService);
        verifyNoInteractions(metrics);
    }

    @Test
<<<<<<< HEAD
    void testHighLatencyTracking() {
        final BlockNodeConfig nodeConfig = newBlockNodeConfig(8080, 1);
        final Instant ackedTime = Instant.now();

        connectionManager.recordBlockSent(nodeConfig, 1L, ackedTime);
        connectionManager.recordBlockAckAndCheckLatency(nodeConfig, 1L, ackedTime.plusMillis(1000));

        verify(metrics).recordAcknowledgementLatency(1000);
        verify(metrics).recordHighLatencyEvent();
=======
    void testConnectionTask_MetricsIpFailsInvalidAddress() {
        isActiveFlag().set(true);
        final Map<BlockNodeConfig, BlockNodeConnection> connections = connections();
        final List<BlockNodeConfig> availableNodes = availableNodes();

        final BlockNodeConfig newConnectionConfig = new BlockNodeConfig("::1", 50211, 1);
        final BlockNodeConnection newConnection = mock(BlockNodeConnection.class);
        doReturn(newConnectionConfig).when(newConnection).getNodeConfig();

        connections.put(newConnectionConfig, newConnection);
        availableNodes.add(newConnectionConfig);

        connectionManager.new BlockNodeConnectionTask(newConnection, Duration.ZERO, null, false).run();

        verify(bufferService).getLastBlockNumberProduced();
        verify(metrics).recordActiveConnectionIp(-1L);

        verifyNoMoreInteractions(bufferService);
        verifyNoMoreInteractions(metrics);
    }

    @Test
    void testConnectionTask_MetricsIpFailsInvalidHost() {
        isActiveFlag().set(true);
        final Map<BlockNodeConfig, BlockNodeConnection> connections = connections();
        final List<BlockNodeConfig> availableNodes = availableNodes();

        final BlockNodeConfig newConnectionConfig = new BlockNodeConfig("invalid.hostname.for.test", 50211, 1);
        final BlockNodeConnection newConnection = mock(BlockNodeConnection.class);
        doReturn(newConnectionConfig).when(newConnection).getNodeConfig();

        connections.put(newConnectionConfig, newConnection);
        availableNodes.add(newConnectionConfig);

        connectionManager.new BlockNodeConnectionTask(newConnection, Duration.ZERO, null, false).run();

        verify(bufferService).getLastBlockNumberProduced();
        verify(metrics).recordActiveConnectionIp(-1L);

        verifyNoMoreInteractions(bufferService);
>>>>>>> 88939719
        verifyNoMoreInteractions(metrics);
    }

    // Utilities

    private void invoke_createNewGrpcClient(final BlockNodeConfig config) {
        try {
            createNewGrpcClientHandle.invoke(connectionManager, config);
        } catch (final Throwable t) {
            throw new RuntimeException(t);
        }
    }

    private void invoke_blockStreamWorkerLoop() {
        try {
            blockStreamWorkerLoopHandle.invoke(connectionManager);
        } catch (final Throwable t) {
            throw new RuntimeException(t);
        }
    }

    private void invoke_jumpToBlockIfNeeded() {
        try {
            jumpToBlockIfNeededHandle.invoke(connectionManager);
        } catch (final Throwable t) {
            throw new RuntimeException(t);
        }
    }

    private boolean invoke_processStreamingToBlockNode() {
        try {
            return (Boolean) processStreamingToBlockNodeHandle.invoke(connectionManager);
        } catch (final Throwable t) {
            throw new RuntimeException(t);
        }
    }

    private BlockNodeConnection connectionFromTask(@NonNull final BlockNodeConnectionTask task) {
        requireNonNull(task);
        return (BlockNodeConnection) connectivityTaskConnectionHandle.get(task);
    }

    private AtomicBoolean isStreamingEnabled() {
        return (AtomicBoolean) isStreamingEnabledHandle.get(connectionManager);
    }

    @SuppressWarnings("unchecked")
    private Map<BlockNodeConfig, Long> lastVerifiedBlockPerConnection() {
        return (Map<BlockNodeConfig, Long>) lastVerifiedBlockPerConnectionHandle.get(connectionManager);
    }

    private AtomicLong streamingBlockNumber() {
        return (AtomicLong) streamingBlockNumberHandle.get(connectionManager);
    }

    private AtomicLong jumpTarget() {
        return (AtomicLong) jumpTargetHandle.get(connectionManager);
    }

    @SuppressWarnings("unchecked")
    private AtomicReference<BlockNodeConnection> activeConnection() {
        return (AtomicReference<BlockNodeConnection>) activeConnectionRefHandle.get(connectionManager);
    }

    @SuppressWarnings("unchecked")
    private List<BlockNodeConfig> availableNodes() {
        return (List<BlockNodeConfig>) availableNodesHandle.get(connectionManager);
    }

    @SuppressWarnings("unchecked")
    private Map<BlockNodeConfig, BlockNodeConnection> connections() {
        return (Map<BlockNodeConfig, BlockNodeConnection>) connectionsHandle.get(connectionManager);
    }

    private AtomicBoolean isActiveFlag() {
        return (AtomicBoolean) isManagerActiveHandle.get(connectionManager);
    }

    @SuppressWarnings("unchecked")
    private AtomicReference<Thread> workerThread() {
        return (AtomicReference<Thread>) workerThreadRefHandle.get(connectionManager);
    }

    @SuppressWarnings("unchecked")
    private Map<BlockNodeConfig, BlockNodeStats> nodeStats() {
        return (Map<BlockNodeConfig, BlockNodeStats>) nodeStatsHandle.get(connectionManager);
    }

    private void resetMocks() {
        reset(bufferService, metrics, executorService);
    }
}<|MERGE_RESOLUTION|>--- conflicted
+++ resolved
@@ -70,7 +70,6 @@
     private static final MethodHandle jumpToBlockIfNeededHandle;
     private static final MethodHandle processStreamingToBlockNodeHandle;
     private static final MethodHandle blockStreamWorkerLoopHandle;
-    private static final MethodHandle createNewGrpcClientHandle;
 
     static {
         try {
@@ -115,10 +114,6 @@
             blockStreamWorkerLoop.setAccessible(true);
             blockStreamWorkerLoopHandle = lookup.unreflect(blockStreamWorkerLoop);
 
-            final Method createNewGrpcClientMethod =
-                    BlockNodeConnectionManager.class.getDeclaredMethod("createNewGrpcClient", BlockNodeConfig.class);
-            createNewGrpcClientMethod.setAccessible(true);
-            createNewGrpcClientHandle = lookup.unreflect(createNewGrpcClientMethod);
         } catch (final Exception e) {
             throw new RuntimeException(e);
         }
@@ -1412,17 +1407,6 @@
     }
 
     @Test
-<<<<<<< HEAD
-    void testHighLatencyTracking() {
-        final BlockNodeConfig nodeConfig = newBlockNodeConfig(8080, 1);
-        final Instant ackedTime = Instant.now();
-
-        connectionManager.recordBlockSent(nodeConfig, 1L, ackedTime);
-        connectionManager.recordBlockAckAndCheckLatency(nodeConfig, 1L, ackedTime.plusMillis(1000));
-
-        verify(metrics).recordAcknowledgementLatency(1000);
-        verify(metrics).recordHighLatencyEvent();
-=======
     void testConnectionTask_MetricsIpFailsInvalidAddress() {
         isActiveFlag().set(true);
         final Map<BlockNodeConfig, BlockNodeConnection> connections = connections();
@@ -1463,19 +1447,23 @@
         verify(metrics).recordActiveConnectionIp(-1L);
 
         verifyNoMoreInteractions(bufferService);
->>>>>>> 88939719
         verifyNoMoreInteractions(metrics);
     }
 
+    @Test
+    void testHighLatencyTracking() {
+        final BlockNodeConfig nodeConfig = newBlockNodeConfig(8080, 1);
+        final Instant ackedTime = Instant.now();
+
+        connectionManager.recordBlockSent(nodeConfig, 1L, ackedTime);
+        connectionManager.recordBlockAckAndCheckLatency(nodeConfig, 1L, ackedTime.plusMillis(1000));
+
+        verify(metrics).recordAcknowledgementLatency(1000);
+        verify(metrics).recordHighLatencyEvent();
+        verifyNoMoreInteractions(metrics);
+    }
+
     // Utilities
-
-    private void invoke_createNewGrpcClient(final BlockNodeConfig config) {
-        try {
-            createNewGrpcClientHandle.invoke(connectionManager, config);
-        } catch (final Throwable t) {
-            throw new RuntimeException(t);
-        }
-    }
 
     private void invoke_blockStreamWorkerLoop() {
         try {
