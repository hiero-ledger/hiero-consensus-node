// SPDX-License-Identifier: Apache-2.0
package com.hedera.node.app.blocks.impl.streaming;

import static java.util.Objects.requireNonNull;
import static org.assertj.core.api.Assertions.assertThat;
import static org.mockito.ArgumentMatchers.any;
import static org.mockito.ArgumentMatchers.anyLong;
import static org.mockito.ArgumentMatchers.eq;
import static org.mockito.Mockito.atLeast;
import static org.mockito.Mockito.doAnswer;
import static org.mockito.Mockito.doReturn;
import static org.mockito.Mockito.doThrow;
import static org.mockito.Mockito.mock;
import static org.mockito.Mockito.never;
import static org.mockito.Mockito.reset;
import static org.mockito.Mockito.times;
import static org.mockito.Mockito.verify;
import static org.mockito.Mockito.verifyNoInteractions;
import static org.mockito.Mockito.verifyNoMoreInteractions;

import com.hedera.node.app.blocks.impl.streaming.BlockNodeConnection.ConnectionState;
import com.hedera.node.app.blocks.impl.streaming.BlockNodeConnectionManager.BlockNodeConnectionTask;
import com.hedera.node.app.blocks.impl.streaming.BlockNodeConnectionManager.RetryState;
import com.hedera.node.app.metrics.BlockStreamMetrics;
import com.hedera.node.config.ConfigProvider;
import com.hedera.node.config.VersionedConfigImpl;
import com.hedera.node.config.testfixtures.HederaTestConfigBuilder;
import com.hedera.node.internal.network.BlockNodeConfig;
import com.hedera.node.internal.network.BlockNodeConnectionInfo;
import com.swirlds.config.extensions.test.fixtures.TestConfigBuilder;
import edu.umd.cs.findbugs.annotations.NonNull;
import java.io.IOException;
import java.lang.invoke.MethodHandle;
import java.lang.invoke.MethodHandles;
import java.lang.invoke.MethodHandles.Lookup;
import java.lang.invoke.VarHandle;
import java.lang.reflect.Method;
import java.nio.charset.StandardCharsets;
import java.nio.file.Files;
import java.nio.file.Path;
import java.nio.file.StandardOpenOption;
import java.nio.file.WatchService;
import java.time.Duration;
import java.time.Instant;
import java.util.ArrayList;
import java.util.HashMap;
import java.util.HashSet;
import java.util.List;
import java.util.Map;
import java.util.Objects;
import java.util.Set;
import java.util.concurrent.ScheduledExecutorService;
import java.util.concurrent.TimeUnit;
import java.util.concurrent.atomic.AtomicBoolean;
import java.util.concurrent.atomic.AtomicReference;
import java.util.concurrent.locks.LockSupport;
import java.util.function.BooleanSupplier;
import org.junit.jupiter.api.BeforeEach;
import org.junit.jupiter.api.Test;
import org.junit.jupiter.api.extension.ExtendWith;
import org.junit.jupiter.api.io.TempDir;
import org.mockito.ArgumentCaptor;
import org.mockito.junit.jupiter.MockitoExtension;

@ExtendWith(MockitoExtension.class)
class BlockNodeConnectionManagerTest extends BlockNodeCommunicationTestBase {
    private static final VarHandle isManagerActiveHandle;
    private static final VarHandle connectionsHandle;
    private static final VarHandle availableNodesHandle;
    private static final VarHandle activeConnectionRefHandle;
    private static final VarHandle connectivityTaskConnectionHandle;
    private static final VarHandle nodeStatsHandle;
    private static final VarHandle retryStatesHandle;
    private static final VarHandle sharedExecutorServiceHandle;
    private static final VarHandle blockNodeConfigDirectoryHandle;
    private static final VarHandle configWatchServiceHandle;
    private static final VarHandle configWatcherThreadRef;
    private static final MethodHandle closeAllConnectionsHandle;
    private static final MethodHandle refreshAvailableBlockNodesHandle;
    private static final MethodHandle extractBlockNodesConfigurationsHandle;
    private static final MethodHandle scheduleConnectionAttemptHandle;

    public static final String PBJ_UNIT_TEST_HOST = "pbj-unit-test-host";

    static {
        try {
            final Lookup lookup = MethodHandles.lookup();
            isManagerActiveHandle = MethodHandles.privateLookupIn(BlockNodeConnectionManager.class, lookup)
                    .findVarHandle(BlockNodeConnectionManager.class, "isConnectionManagerActive", AtomicBoolean.class);
            connectionsHandle = MethodHandles.privateLookupIn(BlockNodeConnectionManager.class, lookup)
                    .findVarHandle(BlockNodeConnectionManager.class, "connections", Map.class);
            availableNodesHandle = MethodHandles.privateLookupIn(BlockNodeConnectionManager.class, lookup)
                    .findVarHandle(BlockNodeConnectionManager.class, "availableBlockNodes", List.class);
            activeConnectionRefHandle = MethodHandles.privateLookupIn(BlockNodeConnectionManager.class, lookup)
                    .findVarHandle(BlockNodeConnectionManager.class, "activeConnectionRef", AtomicReference.class);
            connectivityTaskConnectionHandle = MethodHandles.privateLookupIn(BlockNodeConnectionTask.class, lookup)
                    .findVarHandle(BlockNodeConnectionTask.class, "connection", BlockNodeConnection.class);
            nodeStatsHandle = MethodHandles.privateLookupIn(BlockNodeConnectionManager.class, lookup)
                    .findVarHandle(BlockNodeConnectionManager.class, "nodeStats", Map.class);
            retryStatesHandle = MethodHandles.privateLookupIn(BlockNodeConnectionManager.class, lookup)
                    .findVarHandle(BlockNodeConnectionManager.class, "retryStates", Map.class);
            sharedExecutorServiceHandle = MethodHandles.privateLookupIn(BlockNodeConnectionManager.class, lookup)
                    .findVarHandle(
                            BlockNodeConnectionManager.class, "sharedExecutorService", ScheduledExecutorService.class);
            blockNodeConfigDirectoryHandle = MethodHandles.privateLookupIn(BlockNodeConnectionManager.class, lookup)
                    .findVarHandle(BlockNodeConnectionManager.class, "blockNodeConfigDirectory", Path.class);
            configWatchServiceHandle = MethodHandles.privateLookupIn(BlockNodeConnectionManager.class, lookup)
                    .findVarHandle(BlockNodeConnectionManager.class, "configWatchServiceRef", AtomicReference.class);
            configWatcherThreadRef = MethodHandles.privateLookupIn(BlockNodeConnectionManager.class, lookup)
                    .findVarHandle(BlockNodeConnectionManager.class, "configWatcherThreadRef", AtomicReference.class);

            final Method closeAllConnections =
                    BlockNodeConnectionManager.class.getDeclaredMethod("closeAllConnections");
            closeAllConnections.setAccessible(true);
            closeAllConnectionsHandle = lookup.unreflect(closeAllConnections);

            final Method refreshAvailableBlockNodes =
                    BlockNodeConnectionManager.class.getDeclaredMethod("refreshAvailableBlockNodes");
            refreshAvailableBlockNodes.setAccessible(true);
            refreshAvailableBlockNodesHandle = lookup.unreflect(refreshAvailableBlockNodes);

            final Method extractBlockNodesConfigurations =
                    BlockNodeConnectionManager.class.getDeclaredMethod("extractBlockNodesConfigurations", String.class);
            extractBlockNodesConfigurations.setAccessible(true);
            extractBlockNodesConfigurationsHandle = lookup.unreflect(extractBlockNodesConfigurations);

            final Method scheduleConnectionAttempt = BlockNodeConnectionManager.class.getDeclaredMethod(
                    "scheduleConnectionAttempt", BlockNodeConfig.class, Duration.class, Long.class, boolean.class);
            scheduleConnectionAttempt.setAccessible(true);
            scheduleConnectionAttemptHandle = lookup.unreflect(scheduleConnectionAttempt);
        } catch (final Exception e) {
            throw new RuntimeException(e);
        }
    }

    private BlockNodeConnectionManager connectionManager;

    private BlockBufferService bufferService;
    private BlockStreamMetrics metrics;
    private ScheduledExecutorService executorService;

    @TempDir
    Path tempDir;

    private void replaceLocalhostWithPbjUnitTestHost() {
        // Tests here don't want to establish real network connections, and so they use the special
        // PBJ_UNIT_TEST_HOST hostname instead of "localhost". The latter comes from the bootstrap configuration
        // (from the block-nodes.json file.) So we replace the bootstrap endpoints here:
        availableNodes().clear();
        availableNodes().add(newBlockNodeConfig(PBJ_UNIT_TEST_HOST, 8080, 1));
        availableNodes().add(newBlockNodeConfig(PBJ_UNIT_TEST_HOST, 8081, 2));
    }

    @BeforeEach
    void beforeEach() {
        // Use a non-existent directory to prevent loading any existing block-nodes.json during tests
        final ConfigProvider configProvider = createConfigProvider(createDefaultConfigProvider()
                .withValue(
                        "blockNode.blockNodeConnectionFileDir",
                        tempDir.toAbsolutePath().toString()));

        bufferService = mock(BlockBufferService.class);
        metrics = mock(BlockStreamMetrics.class);
        executorService = mock(ScheduledExecutorService.class);

        connectionManager = new BlockNodeConnectionManager(configProvider, bufferService, metrics);
        replaceLocalhostWithPbjUnitTestHost();

        // Inject mock executor to control scheduling behavior in tests.
        // Tests that call start() will have this overwritten by a real executor.
        sharedExecutorServiceHandle.set(connectionManager, executorService);

        // Clear any nodes that might have been loaded
        final List<BlockNodeConfig> availableNodes = availableNodes();
        availableNodes.clear();

        // Clear any connections that might have been created
        final Map<BlockNodeConfig, BlockNodeConnection> connections = connections();
        connections.clear();

        // Clear active connection
        final AtomicReference<BlockNodeConnection> activeConnection = activeConnection();
        activeConnection.set(null);

        // Ensure manager is not active
        final AtomicBoolean isActive = isActiveFlag();
        isActive.set(false);

        resetMocks();
    }

    @Test
    void testRescheduleAndSelectNode() {
        final BlockNodeConnection connection = mock(BlockNodeConnection.class);
        final BlockNodeConfig nodeConfig = newBlockNodeConfig(PBJ_UNIT_TEST_HOST, 8080, 1);
        final Duration delay = Duration.ofSeconds(1);
        doReturn(nodeConfig).when(connection).getNodeConfig();

        // Add both nodes to available nodes so selectNewBlockNodeForStreaming can find a different one
        final List<BlockNodeConfig> availableNodes = availableNodes();
        availableNodes.clear();
        availableNodes.add(nodeConfig);
        availableNodes.add(newBlockNodeConfig(8081, 1));

        // Add the connection to the map so it can be removed during reschedule
        final Map<BlockNodeConfig, BlockNodeConnection> connections = connections();
        connections.put(nodeConfig, connection);

        connectionManager.rescheduleConnection(connection, delay, null, true);

        // Verify at least 2 schedule calls were made (one for retry, one for new node selection)
        verify(executorService, atLeast(2))
                .schedule(any(BlockNodeConnectionTask.class), anyLong(), eq(TimeUnit.MILLISECONDS));

        // Verify new connections were created (map should have 2 entries - retry + new node)
        assertThat(connections).hasSize(2);
        assertThat(connections).containsKeys(nodeConfig, newBlockNodeConfig(8081, 1));
    }

    @Test
    void rescheduleConnectionAndExponentialBackoff() {
        final Map<BlockNodeConfig, RetryState> retryStates = retryStates();
        final BlockNodeConnection connection = mock(BlockNodeConnection.class);
        final BlockNodeConfig nodeConfig = newBlockNodeConfig(PBJ_UNIT_TEST_HOST, 8080, 1);
        doReturn(nodeConfig).when(connection).getNodeConfig();

        connectionManager.rescheduleConnection(connection, Duration.ZERO, null, true);
        connectionManager.rescheduleConnection(connection, Duration.ofMillis(10L), null, true);
        connectionManager.rescheduleConnection(connection, Duration.ofMillis(20L), null, true);
        connectionManager.rescheduleConnection(connection, Duration.ofMillis(30L), null, true);

        assertThat(retryStates).hasSize(1);
        assertThat(retryStates.get(nodeConfig).getRetryAttempt()).isEqualTo(4);

        verifyNoInteractions(bufferService);
        verifyNoInteractions(metrics);
        verifyNoMoreInteractions(connection);
    }

    @Test
    void rescheduleConnectionAndExponentialBackoffResets() throws Throwable {
        final BlockNodeConnection connection = mock(BlockNodeConnection.class);
        final BlockNodeConfig nodeConfig = newBlockNodeConfig(PBJ_UNIT_TEST_HOST, 8080, 1);
        doReturn(nodeConfig).when(connection).getNodeConfig();

        final TestConfigBuilder configBuilder = createDefaultConfigProvider()
                .withValue("blockNode.blockNodeConnectionFileDir", "/tmp/non-existent-test-dir-" + System.nanoTime())
                .withValue("blockNode.protocolExpBackoffTimeframeReset", "1s");
        final ConfigProvider configProvider = createConfigProvider(configBuilder);

        connectionManager = new BlockNodeConnectionManager(configProvider, bufferService, metrics);
        replaceLocalhostWithPbjUnitTestHost();
        // Inject the mock executor service to control scheduling in tests
        sharedExecutorServiceHandle.set(connectionManager, executorService);

        connectionManager.rescheduleConnection(connection, Duration.ZERO, null, true);
        Thread.sleep(1_000L); // sleep to ensure the backoff timeframe has passed
        connectionManager.rescheduleConnection(connection, Duration.ZERO, null, true);

        final Map<BlockNodeConfig, RetryState> retryStates = retryStates();
        assertThat(retryStates).hasSize(1);
        assertThat(retryStates.get(nodeConfig).getRetryAttempt()).isEqualTo(1);

        verifyNoInteractions(bufferService);
        verifyNoInteractions(metrics);
        verifyNoMoreInteractions(connection);
    }

    @Test
    void testScheduleConnectionAttempt_streamingDisabledReturnsEarly() {
        final BlockNodeConfig nodeConfig = newBlockNodeConfig(PBJ_UNIT_TEST_HOST, 8080, 1);
        useStreamingDisabledManager();
        try {
            scheduleConnectionAttemptHandle.invoke(connectionManager, nodeConfig, Duration.ZERO, null, false);
        } catch (final Throwable ignored) {
            // Intentionally ignored — safe to continue
        }

        // Ensure nothing was scheduled or stored due to early return
        verifyNoInteractions(executorService);
        assertThat(connections()).doesNotContainKey(nodeConfig);

        verifyNoInteractions(bufferService);
        verifyNoInteractions(metrics);
    }

    @Test
    void testShutdown() {
        final Map<BlockNodeConfig, BlockNodeConnection> connections = connections();
        // add some fake connections
        final BlockNodeConfig node1Config = newBlockNodeConfig(PBJ_UNIT_TEST_HOST, 8080, 1);
        final BlockNodeConnection node1Conn = mock(BlockNodeConnection.class);
        final BlockNodeConfig node2Config = newBlockNodeConfig(PBJ_UNIT_TEST_HOST, 8081, 2);
        final BlockNodeConnection node2Conn = mock(BlockNodeConnection.class);
        final BlockNodeConfig node3Config = newBlockNodeConfig(PBJ_UNIT_TEST_HOST, 8082, 3);
        final BlockNodeConnection node3Conn = mock(BlockNodeConnection.class);
        connections.put(node1Config, node1Conn);
        connections.put(node2Config, node2Conn);
        connections.put(node3Config, node3Conn);

        // introduce a failure on one of the connection closes to ensure the shutdown process does not fail prematurely
        doThrow(new RuntimeException("oops, I did it again")).when(node2Conn).close(true);

        final AtomicBoolean isActive = isActiveFlag();
        isActive.set(true);

        connectionManager.shutdown();

        final AtomicReference<BlockNodeConnection> activeConnRef = activeConnection();
        assertThat(activeConnRef).hasNullValue();

        assertThat(connections).isEmpty();
        assertThat(isActive).isFalse();

        final Map<BlockNodeConfig, BlockNodeStats> nodeStats = nodeStats();
        assertThat(nodeStats).isEmpty();

        // calling shutdown again would only potentially shutdown the config watcher
        // and not shutdown the buffer service again
        connectionManager.shutdown();

        verify(node1Conn).close(true);
        verify(node2Conn).close(true);
        verify(node3Conn).close(true);
        verify(bufferService).shutdown();
        verifyNoMoreInteractions(node1Conn);
        verifyNoMoreInteractions(node2Conn);
        verifyNoMoreInteractions(node3Conn);
        verifyNoMoreInteractions(bufferService);
        verifyNoInteractions(metrics);
    }

    @Test
    void testStartup_alreadyActive() {
        final AtomicBoolean isActive = isActiveFlag();
        isActive.set(true);

        connectionManager.start();

        verifyNoInteractions(executorService);
        verifyNoInteractions(bufferService);
        verifyNoInteractions(metrics);
    }

    @Test
    void testStartup_noNodesAvailable() {
        final AtomicBoolean isActive = isActiveFlag();
        isActive.set(false);

        final List<BlockNodeConfig> availableNodes = availableNodes();
        availableNodes.clear(); // remove all available nodes from config

        assertThat(isActive).isFalse();

        verifyNoInteractions(executorService);
        verifyNoMoreInteractions(bufferService);
        verifyNoInteractions(metrics);
    }

    @Test
    void testStartup() throws IOException {
        final AtomicBoolean isActive = isActiveFlag();
        isActive.set(false);

        final Path file = tempDir.resolve("block-nodes.json");
        final List<BlockNodeConfig> availableNodes = new ArrayList<>();
        availableNodes.add(newBlockNodeConfig(PBJ_UNIT_TEST_HOST, 8080, 1));
        availableNodes.add(newBlockNodeConfig(PBJ_UNIT_TEST_HOST, 8081, 1));
        availableNodes.add(newBlockNodeConfig(PBJ_UNIT_TEST_HOST, 8082, 2));
        availableNodes.add(newBlockNodeConfig(PBJ_UNIT_TEST_HOST, 8083, 3));
        availableNodes.add(newBlockNodeConfig(PBJ_UNIT_TEST_HOST, 8084, 3));
        final BlockNodeConnectionInfo connectionInfo = new BlockNodeConnectionInfo(availableNodes);
        final String valid = BlockNodeConnectionInfo.JSON.toJSON(connectionInfo);
        Files.writeString(
                file, valid, StandardCharsets.UTF_8, StandardOpenOption.CREATE, StandardOpenOption.TRUNCATE_EXISTING);

        connectionManager.start();

        // start() creates a real executor, replacing the mock.
        // Verify that a connection was created and scheduled.
        final Map<BlockNodeConfig, BlockNodeConnection> connections = connections();
        assertThat(connections).hasSize(1);

        final BlockNodeConnection connection = connections.values().iterator().next();
        final BlockNodeConfig nodeConfig = connection.getNodeConfig();

        // verify we are trying to connect to one of the priority 1 nodes
        assertThat(nodeConfig.priority()).isEqualTo(1);
        assertThat(connection.getConnectionState()).isEqualTo(ConnectionState.UNINITIALIZED);

        verifyNoInteractions(metrics);
    }

    @Test
    void testSelectNewBlockNodeForStreaming_noneAvailable() {
        final List<BlockNodeConfig> availableNodes = availableNodes();
        availableNodes.clear();

        final boolean isScheduled = connectionManager.selectNewBlockNodeForStreaming(false);

        assertThat(isScheduled).isFalse();

        verifyNoInteractions(executorService);
        verifyNoInteractions(bufferService);
        verifyNoInteractions(metrics);
    }

    @Test
    void testSelectNewBlockNodeForStreaming_noneAvailableInGoodState() {
        final Map<BlockNodeConfig, BlockNodeConnection> connections = connections();
        final List<BlockNodeConfig> availableNodes = availableNodes();
        availableNodes.clear();

        final BlockNodeConfig node1Config = newBlockNodeConfig(PBJ_UNIT_TEST_HOST, 8080, 1);
        final BlockNodeConnection node1Conn = mock(BlockNodeConnection.class);
        final BlockNodeConfig node2Config = newBlockNodeConfig(PBJ_UNIT_TEST_HOST, 8081, 2);
        final BlockNodeConnection node2Conn = mock(BlockNodeConnection.class);

        availableNodes.add(node1Config);
        availableNodes.add(node2Config);
        connections.put(node1Config, node1Conn);
        connections.put(node2Config, node2Conn);

        final boolean isScheduled = connectionManager.selectNewBlockNodeForStreaming(false);

        assertThat(isScheduled).isFalse();

        verifyNoInteractions(executorService);
        verifyNoInteractions(bufferService);
        verifyNoInteractions(metrics);
    }

    @Test
    void testSelectNewBlockNodeForStreaming_higherPriorityThanActive() {
        final Map<BlockNodeConfig, BlockNodeConnection> connections = connections();
        final List<BlockNodeConfig> availableNodes = availableNodes();
        final AtomicReference<BlockNodeConnection> activeConnection = activeConnection();

        final BlockNodeConfig node1Config = newBlockNodeConfig(PBJ_UNIT_TEST_HOST, 8081, 1);
        final BlockNodeConfig node2Config = newBlockNodeConfig(PBJ_UNIT_TEST_HOST, 8082, 2);
        final BlockNodeConnection node2Conn = mock(BlockNodeConnection.class);
        final BlockNodeConfig node3Config = newBlockNodeConfig(PBJ_UNIT_TEST_HOST, 8083, 3);

        connections.put(node2Config, node2Conn);
        availableNodes.add(node1Config);
        availableNodes.add(node2Config);
        availableNodes.add(node3Config);
        activeConnection.set(node2Conn);

        final boolean isScheduled = connectionManager.selectNewBlockNodeForStreaming(false);

        assertThat(isScheduled).isTrue();

        final ArgumentCaptor<BlockNodeConnectionTask> taskCaptor =
                ArgumentCaptor.forClass(BlockNodeConnectionTask.class);

        verify(executorService).schedule(taskCaptor.capture(), eq(0L), eq(TimeUnit.MILLISECONDS));

        final BlockNodeConnectionTask task = taskCaptor.getValue();
        final BlockNodeConnection connection = connectionFromTask(task);
        final BlockNodeConfig nodeConfig = connection.getNodeConfig();

        // verify we are trying to connect to one of the priority 1 nodes
        assertThat(nodeConfig.priority()).isEqualTo(1);
        assertThat(connection.getConnectionState()).isEqualTo(ConnectionState.UNINITIALIZED);

        verifyNoMoreInteractions(executorService);
        verifyNoInteractions(bufferService);
        verifyNoInteractions(metrics);
    }

    @Test
    void testSelectNewBlockNodeForStreaming_lowerPriorityThanActive() {
        final Map<BlockNodeConfig, BlockNodeConnection> connections = connections();
        final List<BlockNodeConfig> availableNodes = availableNodes();
        final AtomicReference<BlockNodeConnection> activeConnection = activeConnection();

        final BlockNodeConfig node1Config = newBlockNodeConfig(PBJ_UNIT_TEST_HOST, 8080, 1);
        final BlockNodeConnection node1Conn = mock(BlockNodeConnection.class);
        final BlockNodeConfig node2Config = newBlockNodeConfig(PBJ_UNIT_TEST_HOST, 8081, 2);
        final BlockNodeConnection node2Conn = mock(BlockNodeConnection.class);
        final BlockNodeConfig node3Config = newBlockNodeConfig(PBJ_UNIT_TEST_HOST, 8082, 3);

        connections.put(node1Config, node1Conn);
        connections.put(node2Config, node2Conn);
        availableNodes.add(node1Config);
        availableNodes.add(node2Config);
        availableNodes.add(node3Config);
        activeConnection.set(node2Conn);

        final boolean isScheduled = connectionManager.selectNewBlockNodeForStreaming(false);

        assertThat(isScheduled).isTrue();

        final ArgumentCaptor<BlockNodeConnectionTask> taskCaptor =
                ArgumentCaptor.forClass(BlockNodeConnectionTask.class);

        verify(executorService, atLeast(1)).schedule(taskCaptor.capture(), eq(0L), eq(TimeUnit.MILLISECONDS));

        final BlockNodeConnectionTask task = taskCaptor.getValue();
        final BlockNodeConnection connection = connectionFromTask(task);
        final BlockNodeConfig nodeConfig = connection.getNodeConfig();

        // verify we are trying to connect to one of the priority 1 nodes
        assertThat(nodeConfig.priority()).isEqualTo(3);
        assertThat(nodeConfig.port()).isEqualTo(8082);
        assertThat(connection.getConnectionState()).isEqualTo(ConnectionState.UNINITIALIZED);

        verifyNoMoreInteractions(executorService);
        verifyNoInteractions(bufferService);
        verifyNoInteractions(metrics);
    }

    @Test
    void testSelectNewBlockNodeForStreaming_samePriority() {
        final Map<BlockNodeConfig, BlockNodeConnection> connections = connections();
        final List<BlockNodeConfig> availableNodes = availableNodes();
        final AtomicReference<BlockNodeConnection> activeConnection = activeConnection();

        final BlockNodeConfig node1Config = newBlockNodeConfig(PBJ_UNIT_TEST_HOST, 8080, 1);
        final BlockNodeConnection node1Conn = mock(BlockNodeConnection.class);
        final BlockNodeConfig node2Config = newBlockNodeConfig(PBJ_UNIT_TEST_HOST, 8081, 2);
        final BlockNodeConnection node2Conn = mock(BlockNodeConnection.class);
        final BlockNodeConfig node3Config = newBlockNodeConfig(PBJ_UNIT_TEST_HOST, 8082, 2);
        final BlockNodeConfig node4Config = newBlockNodeConfig(PBJ_UNIT_TEST_HOST, 8083, 3);

        connections.put(node1Config, node1Conn);
        connections.put(node2Config, node2Conn);
        availableNodes.add(node1Config);
        availableNodes.add(node2Config);
        availableNodes.add(node3Config);
        availableNodes.add(node4Config);
        activeConnection.set(node2Conn);

        final boolean isScheduled = connectionManager.selectNewBlockNodeForStreaming(false);

        assertThat(isScheduled).isTrue();

        final ArgumentCaptor<BlockNodeConnectionTask> taskCaptor =
                ArgumentCaptor.forClass(BlockNodeConnectionTask.class);

        verify(executorService, atLeast(1)).schedule(taskCaptor.capture(), eq(0L), eq(TimeUnit.MILLISECONDS));

        final BlockNodeConnectionTask task = taskCaptor.getValue();
        final BlockNodeConnection connection = connectionFromTask(task);
        final BlockNodeConfig nodeConfig = connection.getNodeConfig();

        // verify we are trying to connect to one of the priority 1 nodes
        assertThat(nodeConfig.priority()).isEqualTo(2);
        assertThat(nodeConfig.port()).isEqualTo(8082);
        assertThat(connection.getConnectionState()).isEqualTo(ConnectionState.UNINITIALIZED);

        verifyNoMoreInteractions(executorService);
        verifyNoInteractions(bufferService);
        verifyNoInteractions(metrics);
    }

    @Test
    void testConnectionTask_managerNotActive() {
        final AtomicBoolean isManagerActive = isActiveFlag();
        isManagerActive.set(false);

        final BlockNodeConnection connection = mock(BlockNodeConnection.class);

        connectionManager.new BlockNodeConnectionTask(connection, Duration.ofSeconds(1), false).run();

        verifyNoInteractions(connection);
        verifyNoInteractions(executorService);
        verifyNoInteractions(bufferService);
        verifyNoInteractions(metrics);
    }

    @Test
    void testConnectionTask_higherPriorityConnectionExists_withoutForce() {
        isActiveFlag().set(true);
        final AtomicReference<BlockNodeConnection> activeConnectionRef = activeConnection();
        final BlockNodeConnection activeConnection = mock(BlockNodeConnection.class);
        final BlockNodeConfig activeConnectionConfig = newBlockNodeConfig(PBJ_UNIT_TEST_HOST, 8080, 1);
        doReturn(activeConnectionConfig).when(activeConnection).getNodeConfig();
        activeConnectionRef.set(activeConnection);

        final BlockNodeConnection newConnection = mock(BlockNodeConnection.class);
        final BlockNodeConfig newConnectionConfig = newBlockNodeConfig(PBJ_UNIT_TEST_HOST, 8081, 2);
        doReturn(newConnectionConfig).when(newConnection).getNodeConfig();

        connectionManager.new BlockNodeConnectionTask(newConnection, Duration.ofSeconds(1), false).run();

        assertThat(activeConnectionRef).hasValue(activeConnection);

        verify(activeConnection).getNodeConfig();
        verify(newConnection).getNodeConfig();
        verify(newConnection).closeAtBlockBoundary();

        verifyNoMoreInteractions(activeConnection);
        verifyNoMoreInteractions(newConnection);
        verifyNoInteractions(executorService);
        verifyNoInteractions(bufferService);
        verifyNoInteractions(metrics);
    }

    @Test
    void testConnectionTask_higherPriorityConnectionExists_withForce() {
        isActiveFlag().set(true);

        final AtomicReference<BlockNodeConnection> activeConnectionRef = activeConnection();
        final BlockNodeConnection activeConnection = mock(BlockNodeConnection.class);
        final BlockNodeConfig activeConnectionConfig = newBlockNodeConfig(PBJ_UNIT_TEST_HOST, 8080, 1);
        doReturn(activeConnectionConfig).when(activeConnection).getNodeConfig();
        activeConnectionRef.set(activeConnection);

        final BlockNodeConnection newConnection = mock(BlockNodeConnection.class);
        final BlockNodeConfig newConnectionConfig = newBlockNodeConfig(PBJ_UNIT_TEST_HOST, 8081, 2);
        doReturn(newConnectionConfig).when(newConnection).getNodeConfig();

        connectionManager.new BlockNodeConnectionTask(newConnection, Duration.ofSeconds(1), true).run();

        assertThat(activeConnectionRef).hasValue(newConnection);

<<<<<<< HEAD
        verify(activeConnection).getNodeConfig();
        verify(activeConnection).closeAtBlockBoundary();
=======
        verify(activeConnection, times(2)).getNodeConfig();
        verify(activeConnection).close(true);
>>>>>>> 15d522de
        verify(newConnection, times(2)).getNodeConfig();
        verify(newConnection).createRequestPipeline();
        verify(newConnection).updateConnectionState(ConnectionState.ACTIVE);
        verify(metrics).recordActiveConnectionIp(anyLong());

        verifyNoMoreInteractions(activeConnection);
        verifyNoMoreInteractions(newConnection);
        verifyNoMoreInteractions(bufferService);
        verifyNoMoreInteractions(metrics);
    }

    @Test
    void testConnectionTask_connectionUninitialized_withActiveLowerPriorityConnection() {
        // also put an active connection into the state, but let it have a lower priority so the new connection
        // takes its place as the active one
        final AtomicReference<BlockNodeConnection> activeConnectionRef = activeConnection();
        final BlockNodeConnection activeConnection = mock(BlockNodeConnection.class);
        final BlockNodeConfig activeConnectionConfig = newBlockNodeConfig(PBJ_UNIT_TEST_HOST, 8080, 2);
        doReturn(activeConnectionConfig).when(activeConnection).getNodeConfig();
        activeConnectionRef.set(activeConnection);
        isActiveFlag().set(true);

        final BlockNodeConnection newConnection = mock(BlockNodeConnection.class);
        final BlockNodeConfig newConnectionConfig = newBlockNodeConfig(PBJ_UNIT_TEST_HOST, 8081, 1);
        doReturn(newConnectionConfig).when(newConnection).getNodeConfig();

        connectionManager.new BlockNodeConnectionTask(newConnection, Duration.ofSeconds(1), false).run();

        assertThat(activeConnectionRef).hasValue(newConnection);

        verify(activeConnection).getNodeConfig();
        verify(activeConnection).closeAtBlockBoundary();
        verify(newConnection, times(2)).getNodeConfig();
        verify(newConnection).createRequestPipeline();
        verify(newConnection).updateConnectionState(ConnectionState.ACTIVE);
        verify(metrics).recordActiveConnectionIp(anyLong());

        verifyNoMoreInteractions(activeConnection);
        verifyNoMoreInteractions(newConnection);
        verifyNoInteractions(executorService);
        verifyNoMoreInteractions(bufferService);
        verifyNoMoreInteractions(metrics);
    }

    @Test
    void testConnectionTask_sameConnectionAsActive() {
        final AtomicReference<BlockNodeConnection> activeConnectionRef = activeConnection();
        final BlockNodeConnection activeConnection = mock(BlockNodeConnection.class);
        activeConnectionRef.set(activeConnection);

        connectionManager.new BlockNodeConnectionTask(activeConnection, Duration.ofSeconds(1), false).run();

        verifyNoInteractions(activeConnection);
        verifyNoInteractions(executorService);
        verifyNoInteractions(bufferService);
        verifyNoInteractions(metrics);
    }

    @Test
    void testConnectionTask_noActiveConnection() {
        isActiveFlag().set(true);
        final AtomicReference<BlockNodeConnection> activeConnectionRef = activeConnection();
        activeConnectionRef.set(null);

        final BlockNodeConfig newConnectionConfig = newBlockNodeConfig(PBJ_UNIT_TEST_HOST, 8081, 1);
        final BlockNodeConnection newConnection = mock(BlockNodeConnection.class);
        doReturn(newConnectionConfig).when(newConnection).getNodeConfig();

        connectionManager.new BlockNodeConnectionTask(newConnection, Duration.ofSeconds(1), false).run();

        assertThat(activeConnectionRef).hasValue(newConnection);

        verify(newConnection).createRequestPipeline();
        verify(newConnection).updateConnectionState(ConnectionState.ACTIVE);
        verify(metrics).recordActiveConnectionIp(anyLong());

        verifyNoMoreInteractions(newConnection);
        verifyNoInteractions(executorService);
        verifyNoMoreInteractions(bufferService);
        verifyNoMoreInteractions(metrics);
    }

    @Test
    void testConnectionTask_closeExistingActiveFailed() {
        isActiveFlag().set(true);
        final AtomicReference<BlockNodeConnection> activeConnectionRef = activeConnection();
        final BlockNodeConnection activeConnection = mock(BlockNodeConnection.class);
        final BlockNodeConfig activeConnectionConfig = newBlockNodeConfig(PBJ_UNIT_TEST_HOST, 8080, 2);
        doReturn(activeConnectionConfig).when(activeConnection).getNodeConfig();
        doThrow(new RuntimeException("why does this always happen to me"))
                .when(activeConnection)
                .closeAtBlockBoundary();
        activeConnectionRef.set(activeConnection);

        final BlockNodeConnection newConnection = mock(BlockNodeConnection.class);
        final BlockNodeConfig newConnectionConfig = newBlockNodeConfig(PBJ_UNIT_TEST_HOST, 8081, 1);
        doReturn(newConnectionConfig).when(newConnection).getNodeConfig();

        connectionManager.new BlockNodeConnectionTask(newConnection, Duration.ofSeconds(1), false).run();

        assertThat(activeConnectionRef).hasValue(newConnection);

        verify(activeConnection).getNodeConfig();
        verify(activeConnection).closeAtBlockBoundary();
        verify(newConnection, times(2)).getNodeConfig();
        verify(newConnection).createRequestPipeline();
        verify(newConnection).updateConnectionState(ConnectionState.ACTIVE);
        verify(metrics).recordActiveConnectionIp(anyLong());

        verifyNoMoreInteractions(activeConnection);
        verifyNoMoreInteractions(newConnection);
        verifyNoInteractions(executorService);
        verifyNoMoreInteractions(bufferService);
        verifyNoMoreInteractions(metrics);
    }

    @Test
    void testConnectionTask_reschedule_delayZero() {
        isActiveFlag().set(true);
        final AtomicReference<BlockNodeConnection> activeConnectionRef = activeConnection();
        activeConnectionRef.set(null);

        final BlockNodeConnection connection = mock(BlockNodeConnection.class);
        final BlockNodeConfig nodeConfig = newBlockNodeConfig(8080, 1);
        doReturn(nodeConfig).when(connection).getNodeConfig();
        doThrow(new RuntimeException("are you seeing this?")).when(connection).createRequestPipeline();

        // Add the connection to the connections map so it can be rescheduled
        final Map<BlockNodeConfig, BlockNodeConnection> connections = connections();
        connections.put(nodeConfig, connection);

        // Ensure the node config is available for rescheduling
        final List<BlockNodeConfig> availableNodes = availableNodes();
        availableNodes.clear();
        availableNodes.add(nodeConfig);

        final BlockNodeConnectionTask task =
                connectionManager.new BlockNodeConnectionTask(connection, Duration.ZERO, false);

        task.run();

        verify(connection).createRequestPipeline();
        verify(executorService).schedule(eq(task), anyLong(), eq(TimeUnit.MILLISECONDS));
        verify(metrics).recordConnectionCreateFailure();

        verifyNoMoreInteractions(connection);
        verifyNoMoreInteractions(executorService);
        verifyNoInteractions(bufferService);
        verifyNoMoreInteractions(metrics);
    }

    @Test
    void testConnectionTask_reschedule_delayNonZero() {
        isActiveFlag().set(true);
        final AtomicReference<BlockNodeConnection> activeConnectionRef = activeConnection();
        activeConnectionRef.set(null);

        final BlockNodeConnection connection = mock(BlockNodeConnection.class);
        final BlockNodeConfig nodeConfig = newBlockNodeConfig(8080, 1);
        doReturn(nodeConfig).when(connection).getNodeConfig();
        doThrow(new RuntimeException("are you seeing this?")).when(connection).createRequestPipeline();

        // Add the connection to the connections map so it can be rescheduled
        final Map<BlockNodeConfig, BlockNodeConnection> connections = connections();
        connections.put(nodeConfig, connection);

        // Ensure the node config is available for rescheduling
        final List<BlockNodeConfig> availableNodes = availableNodes();
        availableNodes.clear();
        availableNodes.add(nodeConfig);

        final BlockNodeConnectionTask task =
                connectionManager.new BlockNodeConnectionTask(connection, Duration.ofSeconds(10), false);

        task.run();

        verify(connection).createRequestPipeline();
        verify(executorService).schedule(eq(task), anyLong(), eq(TimeUnit.MILLISECONDS));
        verify(metrics).recordConnectionCreateFailure();
        verifyNoMoreInteractions(connection);
        verifyNoMoreInteractions(executorService);
        verifyNoInteractions(bufferService);
        verifyNoMoreInteractions(metrics);
    }

    @Test
    void testConnectionTask_reschedule_failure() {
        isActiveFlag().set(true);
        final AtomicReference<BlockNodeConnection> activeConnectionRef = activeConnection();
        activeConnectionRef.set(null);
        final Map<BlockNodeConfig, BlockNodeConnection> connections = connections();

        final BlockNodeConfig nodeConfig = newBlockNodeConfig(PBJ_UNIT_TEST_HOST, 8080, 1);
        final BlockNodeConnection connection = mock(BlockNodeConnection.class);
        doReturn(nodeConfig).when(connection).getNodeConfig();
        doThrow(new RuntimeException("are you seeing this?")).when(connection).createRequestPipeline();
        doThrow(new RuntimeException("welp, this is my life now"))
                .when(executorService)
                .schedule(any(Runnable.class), anyLong(), any(TimeUnit.class));

        connections.clear();
        connections.put(nodeConfig, connection);

        // Ensure the node config is available for rescheduling
        final List<BlockNodeConfig> availableNodes = availableNodes();
        availableNodes.clear();
        availableNodes.add(nodeConfig);

        final BlockNodeConnectionTask task =
                connectionManager.new BlockNodeConnectionTask(connection, Duration.ofSeconds(10), false);

        task.run();

        verify(connection).createRequestPipeline();
        verify(executorService).schedule(eq(task), anyLong(), eq(TimeUnit.MILLISECONDS));
        verify(connection, atLeast(1)).getNodeConfig();
        verify(connection).closeAtBlockBoundary();
        verify(metrics).recordConnectionCreateFailure();

        verifyNoMoreInteractions(connection);
        verifyNoMoreInteractions(executorService);
        verifyNoMoreInteractions(metrics);
        verifyNoInteractions(bufferService);
    }

    @Test
    void testScheduleAndSelectNewNode_streamingDisabled() {
        useStreamingDisabledManager();
        final BlockNodeConnection connection = mock(BlockNodeConnection.class);

        connectionManager.rescheduleConnection(connection, Duration.ZERO, null, true);

        verifyNoInteractions(connection);
        verifyNoInteractions(bufferService);
        verifyNoInteractions(executorService);
        verifyNoInteractions(metrics);
    }

    @Test
    void testShutdown_streamingDisabled() {
        useStreamingDisabledManager();

        connectionManager.shutdown();

        verifyNoInteractions(bufferService);
        verifyNoInteractions(executorService);
        verifyNoInteractions(metrics);
    }

    @Test
    void testStartup_streamingDisabled() {
        useStreamingDisabledManager();

        connectionManager.start();

        final AtomicBoolean isManagerActive = isActiveFlag();
        assertThat(isManagerActive).isFalse();

        verifyNoInteractions(bufferService);
        verifyNoInteractions(executorService);
        verifyNoInteractions(metrics);
    }

    @Test
    void testSelectNewBlockNodeForStreaming_streamingDisabled() {
        useStreamingDisabledManager();

        connectionManager.selectNewBlockNodeForStreaming(false);

        verifyNoInteractions(bufferService);
        verifyNoInteractions(executorService);
        verifyNoInteractions(metrics);
    }

    @Test
    void testConstructor_streamingDisabled() {
        useStreamingDisabledManager();

        final List<BlockNodeConfig> availableNodes = availableNodes();
        assertThat(availableNodes).isEmpty();
    }

    @Test
    void testConstructor_configFileNotFound() {
        // Create a config provider with a non-existent directory to trigger IOException
        final var config = HederaTestConfigBuilder.create()
                .withValue("blockStream.writerMode", "FILE_AND_GRPC")
                .withValue("blockNode.blockNodeConnectionFileDir", "/non/existent/path")
                .withValue("blockNode.blockNodeConnectionFile", "block-nodes.json")
                .getOrCreateConfig();
        final ConfigProvider configProvider = () -> new VersionedConfigImpl(config, 1L);

        connectionManager = new BlockNodeConnectionManager(configProvider, bufferService, metrics);

        // Verify that the manager was created but has no available nodes
        final List<BlockNodeConfig> availableNodes = availableNodes();
        assertThat(availableNodes).isEmpty();
    }

    @Test
    void testRescheduleConnection_singleBlockNode() {
        // selectNewBlockNodeForStreaming should NOT be called
        final var config = HederaTestConfigBuilder.create()
                .withValue("blockStream.writerMode", "FILE_AND_GRPC")
                .withValue("blockNode.blockNodeConnectionFileDir", "/tmp/non-existent-test-dir-" + System.nanoTime())
                .getOrCreateConfig();
        final ConfigProvider configProvider = () -> new VersionedConfigImpl(config, 1L);

        connectionManager = new BlockNodeConnectionManager(configProvider, bufferService, metrics);

        sharedExecutorServiceHandle.set(connectionManager, executorService);

        final List<BlockNodeConfig> availableNodes = availableNodes();
        availableNodes.clear();
        availableNodes.add(newBlockNodeConfig(PBJ_UNIT_TEST_HOST, 8080, 1));

        reset(executorService);

        final BlockNodeConnection connection = mock(BlockNodeConnection.class);
        final BlockNodeConfig nodeConfig = newBlockNodeConfig(PBJ_UNIT_TEST_HOST, 8080, 1);
        doReturn(nodeConfig).when(connection).getNodeConfig();

        final Map<BlockNodeConfig, BlockNodeConnection> connections = connections();
        connections.put(nodeConfig, connection);

        connectionManager.rescheduleConnection(connection, Duration.ofSeconds(5), null, true);

        // Verify exactly 1 schedule call was made (only the retry, no new node selection since there's only one node)
        verify(executorService, times(1))
                .schedule(any(BlockNodeConnectionTask.class), eq(5000L), eq(TimeUnit.MILLISECONDS));
    }

    @Test
    void testStart_streamingDisabled() {
        useStreamingDisabledManager();

        connectionManager.start();

        // Verify early return - no interactions with any services
        verifyNoInteractions(bufferService);
        verifyNoInteractions(executorService);
        verifyNoInteractions(metrics);

        // Verify manager remains inactive
        final AtomicBoolean isActive = isActiveFlag();
        assertThat(isActive).isFalse();
    }

    @Test
    void testConnectionTask_runStreamingDisabled() {
        // Streaming disabled via config in constructor setup
        final BlockNodeConnection connection = mock(BlockNodeConnection.class);

        final BlockNodeConnectionTask task =
                connectionManager.new BlockNodeConnectionTask(connection, Duration.ZERO, false);
        task.run();

        verifyNoInteractions(connection);
        verifyNoInteractions(bufferService);
        verifyNoInteractions(executorService);
        verifyNoInteractions(metrics);
    }

    @Test
    void testConnectionTask_metricsIpFailsInvalidAddress() {
        isActiveFlag().set(true);
        final Map<BlockNodeConfig, BlockNodeConnection> connections = connections();
        final List<BlockNodeConfig> availableNodes = availableNodes();

        final BlockNodeConfig newConnectionConfig = new BlockNodeConfig("::1", 50211, 1);
        final BlockNodeConnection newConnection = mock(BlockNodeConnection.class);
        doReturn(newConnectionConfig).when(newConnection).getNodeConfig();

        connections.put(newConnectionConfig, newConnection);
        availableNodes.add(newConnectionConfig);

        connectionManager.new BlockNodeConnectionTask(newConnection, Duration.ZERO, false).run();

        verify(metrics).recordActiveConnectionIp(-1L);

        verifyNoMoreInteractions(bufferService);
        verifyNoMoreInteractions(metrics);
    }

    @Test
    void testConnectionTask_metricsIpFailsInvalidHost() {
        isActiveFlag().set(true);
        final Map<BlockNodeConfig, BlockNodeConnection> connections = connections();
        final List<BlockNodeConfig> availableNodes = availableNodes();

        final BlockNodeConfig newConnectionConfig = new BlockNodeConfig("invalid.hostname.for.test", 50211, 1);
        final BlockNodeConnection newConnection = mock(BlockNodeConnection.class);
        doReturn(newConnectionConfig).when(newConnection).getNodeConfig();

        connections.put(newConnectionConfig, newConnection);
        availableNodes.add(newConnectionConfig);

        connectionManager.new BlockNodeConnectionTask(newConnection, Duration.ZERO, false).run();

        verify(metrics).recordActiveConnectionIp(-1L);

        verifyNoMoreInteractions(bufferService);
        verifyNoMoreInteractions(metrics);
    }

    @Test
    void testHighLatencyTracking() {
        final BlockNodeConfig nodeConfig = newBlockNodeConfig(PBJ_UNIT_TEST_HOST, 8080, 1);
        final Instant ackedTime = Instant.now();

        connectionManager.recordBlockProofSent(nodeConfig, 1L, ackedTime);
        connectionManager.recordBlockAckAndCheckLatency(nodeConfig, 1L, ackedTime.plusMillis(30001));

        verify(metrics).recordAcknowledgementLatency(30001);
        verify(metrics).recordHighLatencyEvent();
        verifyNoMoreInteractions(metrics);
    }

    @Test
    void testRecordEndOfStreamAndCheckLimit_streamingDisabled() {
        useStreamingDisabledManager();
        final BlockNodeConfig nodeConfig = newBlockNodeConfig(PBJ_UNIT_TEST_HOST, 8080, 1);

        final boolean limitExceeded = connectionManager.recordEndOfStreamAndCheckLimit(nodeConfig, Instant.now());

        assertThat(limitExceeded).isFalse();
    }

    @Test
    void testRecordEndOfStreamAndCheckLimit_withinLimit() {
        final BlockNodeConfig nodeConfig = newBlockNodeConfig(PBJ_UNIT_TEST_HOST, 8080, 1);

        final boolean limitExceeded = connectionManager.recordEndOfStreamAndCheckLimit(nodeConfig, Instant.now());

        assertThat(limitExceeded).isFalse();
    }

    @Test
    void testRecordEndOfStreamAndCheckLimit_exceedsLimit() {
        final BlockNodeConfig nodeConfig = newBlockNodeConfig(PBJ_UNIT_TEST_HOST, 8080, 1);

        // Record multiple EndOfStream events to exceed the limit
        // The default maxEndOfStreamsAllowed is 5
        for (int i = 0; i < 5; i++) {
            connectionManager.recordEndOfStreamAndCheckLimit(nodeConfig, Instant.now());
        }
        final boolean limitExceeded = connectionManager.recordEndOfStreamAndCheckLimit(nodeConfig, Instant.now());

        assertThat(limitExceeded).isTrue();
    }

    // Priority based BN selection
    @Test
    void testPriorityBasedSelection_multiplePriority0Nodes_randomSelection() {
        // Setup: Create multiple nodes with priority 0 and some with lower priorities
        final List<BlockNodeConfig> blockNodes = List.of(
                new BlockNodeConfig(PBJ_UNIT_TEST_HOST, 8080, 0), // Priority 0
                new BlockNodeConfig(PBJ_UNIT_TEST_HOST, 8081, 0), // Priority 0
                new BlockNodeConfig(PBJ_UNIT_TEST_HOST, 8082, 0), // Priority 0
                new BlockNodeConfig(PBJ_UNIT_TEST_HOST, 8083, 0), // Priority 0
                new BlockNodeConfig(PBJ_UNIT_TEST_HOST, 8084, 0), // Priority 0
                new BlockNodeConfig(PBJ_UNIT_TEST_HOST, 8085, 0), // Priority 0
                new BlockNodeConfig(PBJ_UNIT_TEST_HOST, 8086, 0), // Priority 0
                new BlockNodeConfig(PBJ_UNIT_TEST_HOST, 8087, 0), // Priority 0
                new BlockNodeConfig(PBJ_UNIT_TEST_HOST, 8088, 0), // Priority 0
                new BlockNodeConfig(PBJ_UNIT_TEST_HOST, 8089, 0), // Priority 0
                new BlockNodeConfig(PBJ_UNIT_TEST_HOST, 8090, 1), // Priority 1
                new BlockNodeConfig(PBJ_UNIT_TEST_HOST, 8091, 2), // Priority 2
                new BlockNodeConfig(PBJ_UNIT_TEST_HOST, 8092, 2), // Priority 2
                new BlockNodeConfig(PBJ_UNIT_TEST_HOST, 8093, 3), // Priority 3
                new BlockNodeConfig(PBJ_UNIT_TEST_HOST, 8094, 3) // Priority 3
                );

        // Track which priority 0 nodes get selected over multiple runs
        final Set<Integer> selectedNodes = new HashSet<>();

        // Run multiple selections to test randomization
        for (int i = 0; i < 50; i++) {
            // Reset mocks for each iteration
            resetMocks();

            // Configure the manager with these nodes
            createConnectionManager(blockNodes);

            // Perform selection - should only select from priority 0 nodes
            connectionManager.selectNewBlockNodeForStreaming(true);

            // Capture the scheduled task and verify it's connecting to a priority 0 node
            final ArgumentCaptor<BlockNodeConnectionTask> taskCaptor =
                    ArgumentCaptor.forClass(BlockNodeConnectionTask.class);
            verify(executorService, atLeast(1)).schedule(taskCaptor.capture(), anyLong(), any(TimeUnit.class));

            final BlockNodeConnectionTask task = taskCaptor.getValue();
            final BlockNodeConnection connection = connectionFromTask(task);
            final BlockNodeConfig selectedConfig = connection.getNodeConfig();

            // Verify only priority 0 nodes are selected
            assertThat(selectedConfig.priority()).isZero();
            assertThat(selectedConfig.port()).isBetween(8080, 8089);

            // Track which node was selected
            selectedNodes.add(selectedConfig.port());
        }

        // Over 50 runs, we should see at least 2 different priority 0 nodes being selected.
        // This verifies the randomization is working (very unlikely to get same node 50 times).
        // The probability of flakiness is effectively zero - around 10^(-47).
        // Failure of this test means the random selection is not working.
        assertThat(selectedNodes).hasSizeGreaterThan(1);
    }

    @Test
    void testPriorityBasedSelection_onlyLowerPriorityNodesAvailable() {
        // Setup: All priority 0 nodes are unavailable, only lower priority nodes available
        final List<BlockNodeConfig> blockNodes = List.of(
                new BlockNodeConfig(PBJ_UNIT_TEST_HOST, 8080, 1), // Priority 1
                new BlockNodeConfig(PBJ_UNIT_TEST_HOST, 8081, 2), // Priority 2
                new BlockNodeConfig(PBJ_UNIT_TEST_HOST, 8082, 3) // Priority 3
                );

        createConnectionManager(blockNodes);

        // Perform selection
        connectionManager.selectNewBlockNodeForStreaming(true);

        // Verify it selects the highest priority available
        final ArgumentCaptor<BlockNodeConnectionTask> taskCaptor =
                ArgumentCaptor.forClass(BlockNodeConnectionTask.class);
        verify(executorService, atLeast(1)).schedule(taskCaptor.capture(), anyLong(), any(TimeUnit.class));

        final BlockNodeConnectionTask task = taskCaptor.getValue();
        final BlockNodeConnection connection = connectionFromTask(task);
        final BlockNodeConfig selectedConfig = connection.getNodeConfig();

        assertThat(selectedConfig.priority()).isEqualTo(1); // Should select priority 1 (highest available)
    }

    @Test
    void testPriorityBasedSelection_mixedPrioritiesWithSomeUnavailable() {
        // Setup: Mix of priorities where some priority 0 nodes are already connected
        final List<BlockNodeConfig> allBlockNodes = List.of(
                new BlockNodeConfig(PBJ_UNIT_TEST_HOST, 8080, 0), // Priority 0 - will be unavailable
                new BlockNodeConfig(PBJ_UNIT_TEST_HOST, 8081, 0), // Priority 0 - available
                new BlockNodeConfig(PBJ_UNIT_TEST_HOST, 8082, 0), // Priority 0 - available
                new BlockNodeConfig(PBJ_UNIT_TEST_HOST, 8083, 1), // Priority 1
                new BlockNodeConfig(PBJ_UNIT_TEST_HOST, 8084, 2) // Priority 2
                );

        createConnectionManager(allBlockNodes);

        // Simulate that node1 is already connected (unavailable)
        final BlockNodeConfig unavailableNode = allBlockNodes.getFirst();
        final BlockNodeConnection existingConnection = mock(BlockNodeConnection.class);

        // Add the existing connection to make node1 unavailable
        final Map<BlockNodeConfig, BlockNodeConnection> connections = connections();
        connections.put(unavailableNode, existingConnection);

        // Perform selection
        connectionManager.selectNewBlockNodeForStreaming(true);

        // Verify it still selects from remaining priority 0 nodes
        final ArgumentCaptor<BlockNodeConnectionTask> taskCaptor =
                ArgumentCaptor.forClass(BlockNodeConnectionTask.class);
        verify(executorService, atLeast(1)).schedule(taskCaptor.capture(), anyLong(), any(TimeUnit.class));

        final BlockNodeConnectionTask task = taskCaptor.getValue();
        final BlockNodeConnection connection = connectionFromTask(task);
        final BlockNodeConfig selectedConfig = connection.getNodeConfig();

        assertThat(selectedConfig.priority()).isZero();
        assertThat(selectedConfig.port()).isIn(8081, 8082);
        assertThat(selectedConfig.port()).isNotEqualTo(8080); // Should not select unavailable node
    }

    @Test
    void testPriorityBasedSelection_allPriority0NodesUnavailable() {
        // Setup: All priority 0 nodes are connected, lower priority nodes available
        final List<BlockNodeConfig> allBlockNodes = List.of(
                new BlockNodeConfig(PBJ_UNIT_TEST_HOST, 8080, 0), // Priority 0 - unavailable
                new BlockNodeConfig(PBJ_UNIT_TEST_HOST, 8081, 0), // Priority 0 - unavailable
                new BlockNodeConfig(PBJ_UNIT_TEST_HOST, 8082, 1), // Priority 1 - available
                new BlockNodeConfig(PBJ_UNIT_TEST_HOST, 8083, 1), // Priority 1 - available
                new BlockNodeConfig(PBJ_UNIT_TEST_HOST, 8084, 2) // Priority 2 - available
                );

        createConnectionManager(allBlockNodes);

        // Make all priority 0 nodes unavailable by adding them to connections
        final Map<BlockNodeConfig, BlockNodeConnection> connections = connections();
        for (int i = 0; i < 2; i++) { // First 2 nodes are priority 0
            final BlockNodeConfig unavailableNode = allBlockNodes.get(i);
            final BlockNodeConnection existingConnection = mock(BlockNodeConnection.class);
            connections.put(unavailableNode, existingConnection);
        }

        // Perform selection
        connectionManager.selectNewBlockNodeForStreaming(true);

        // Verify it selects from next highest priority group (priority 1)
        final ArgumentCaptor<BlockNodeConnectionTask> taskCaptor =
                ArgumentCaptor.forClass(BlockNodeConnectionTask.class);
        verify(executorService, atLeast(1)).schedule(taskCaptor.capture(), anyLong(), any(TimeUnit.class));

        final BlockNodeConnectionTask task = taskCaptor.getValue();
        final BlockNodeConnection connection = connectionFromTask(task);
        final BlockNodeConfig selectedConfig = connection.getNodeConfig();

        assertThat(selectedConfig.priority()).isEqualTo(1); // Should fall back to priority 1
        assertThat(selectedConfig.port()).isIn(8082, 8083);
    }

    @Test
    void testCloseAllConnections() {
        final BlockNodeConnection conn = mock(BlockNodeConnection.class);
        connections().put(newBlockNodeConfig(8080, 1), conn);

        invoke_closeAllConnections();

        verify(conn).close(true);
        assertThat(connections()).isEmpty();
    }

    @Test
    void testCloseAllConnections_whenStreamingDisabled() {
        useStreamingDisabledManager();
        // Streaming disabled via config in constructor setup
        final BlockNodeConnection conn = mock(BlockNodeConnection.class);
        connections().put(newBlockNodeConfig(8080, 1), conn);

        invoke_closeAllConnections();

        verify(conn).close(true);
    }

    @Test
    void testRefreshAvailableBlockNodes() {
        final BlockNodeConnection conn = mock(BlockNodeConnection.class);
        final BlockNodeConfig oldNode = newBlockNodeConfig(9999, 1);
        connections().put(oldNode, conn);
        availableNodes().add(oldNode);

        invoke_refreshAvailableBlockNodes();

        // Verify old connection was closed
        verify(conn).close(true);
    }

    @Test
    void testRefreshAvailableBlockNodes_shutsDownExecutorAndReloads_whenValid() {
        // Point manager at real bootstrap config directory so reload finds valid JSON
        final var configPath = Objects.requireNonNull(
                        BlockNodeCommunicationTestBase.class.getClassLoader().getResource("bootstrap/"))
                .getPath();
        // Replace the directory used by the manager
        blockNodeConfigDirectoryHandle.set(connectionManager, Path.of(configPath));

        // Populate with a dummy existing connection and a mock executor to be shut down
        final BlockNodeConnection existing = mock(BlockNodeConnection.class);
        connections().put(newBlockNodeConfig(4242, 0), existing);
        final ScheduledExecutorService oldExecutor = mock(ScheduledExecutorService.class);
        sharedExecutorServiceHandle.set(connectionManager, oldExecutor);

        // Ensure manager is initially inactive
        isActiveFlag().set(false);

        invoke_refreshAvailableBlockNodes();

        // Old connection closed and executor shut down
        verify(existing).close(true);

        // Available nodes should be reloaded from bootstrap JSON (non-empty)
        assertThat(availableNodes()).isNotEmpty();
    }

    @Test
    void testStartConfigWatcher_alreadyRunning() throws Exception {
        connectionManager.start(); // This starts the config watcher

        // Call startConfigWatcher again via reflection to trigger the "already running" check
        final var method = BlockNodeConnectionManager.class.getDeclaredMethod("startConfigWatcher");
        method.setAccessible(true);
        method.invoke(connectionManager);

        // Verify the manager is still active
        assertThat(isActiveFlag().get()).isTrue();
    }

    @Test
    void testRescheduleConnection_withNullDelay() {
        final BlockNodeConnection connection = mock(BlockNodeConnection.class);
        final BlockNodeConfig nodeConfig = newBlockNodeConfig(PBJ_UNIT_TEST_HOST, 8080, 1);
        doReturn(nodeConfig).when(connection).getNodeConfig();

        final List<BlockNodeConfig> availableNodes = availableNodes();
        availableNodes.clear();
        availableNodes.add(nodeConfig);

        // Call rescheduleConnection with null delay to trigger the calculateJitteredDelayMs path
        connectionManager.rescheduleConnection(connection, null, null, true);

        // Verify the retry state was created and connection was scheduled
        final Map<BlockNodeConfig, RetryState> retryStates = retryStates();
        assertThat(retryStates).containsKey(nodeConfig);
    }

    @Test
    void testRecordActiveConnectionIp() throws Exception {
        final var method =
                BlockNodeConnectionManager.class.getDeclaredMethod("recordActiveConnectionIp", BlockNodeConfig.class);
        method.setAccessible(true);

        final BlockNodeConfig config = newBlockNodeConfig("localhost", 8080, 1);

        method.invoke(connectionManager, config);

        verify(metrics).recordActiveConnectionIp(anyLong());
    }

    @Test
    void testStartConfigWatcher_reactsToCreateModifyDelete() throws Exception {
        // Ensure the watcher monitors the temp directory used by this test
        blockNodeConfigDirectoryHandle.set(connectionManager, tempDir);
        connectionManager.start();
        final Path file = tempDir.resolve("block-nodes.json");
        final List<BlockNodeConfig> configs = new ArrayList<>();
        final BlockNodeConfig config = BlockNodeConfig.newBuilder()
                .address("localhost")
                .port(8080)
                .priority(0)
                .build();
        configs.add(config);
        final BlockNodeConnectionInfo connectionInfo = new BlockNodeConnectionInfo(configs);
        final String valid = BlockNodeConnectionInfo.JSON.toJSON(connectionInfo);
        Files.writeString(
                file, valid, StandardCharsets.UTF_8, StandardOpenOption.CREATE, StandardOpenOption.TRUNCATE_EXISTING);
        awaitCondition(() -> !availableNodes().isEmpty(), 5_000);
        Files.writeString(file, "not json", StandardOpenOption.TRUNCATE_EXISTING);
        awaitCondition(() -> availableNodes().isEmpty(), 5_000);
        Files.writeString(file, valid, StandardOpenOption.TRUNCATE_EXISTING);
        awaitCondition(() -> !availableNodes().isEmpty(), 5_000);
        Files.deleteIfExists(file);
        awaitCondition(() -> availableNodes().isEmpty(), 2_000);

        // Exercise unchanged path: write back same content and ensure no restart occurs
        Files.writeString(
                file, valid, StandardCharsets.UTF_8, StandardOpenOption.CREATE, StandardOpenOption.TRUNCATE_EXISTING);
        awaitCondition(() -> !availableNodes().isEmpty(), 2_000);
        final Map<BlockNodeConfig, BlockNodeConnection> before = new HashMap<>(connections());
        invoke_refreshAvailableBlockNodes();
        final Map<BlockNodeConfig, BlockNodeConnection> after = new HashMap<>(connections());
        assertThat(after.keySet()).isEqualTo(before.keySet());
    }

    @Test
    void testCloseAllConnections_withException() {
        final BlockNodeConnection conn = mock(BlockNodeConnection.class);
        doThrow(new RuntimeException("Close failed")).when(conn).close(true);
        connections().put(newBlockNodeConfig(8080, 1), conn);

        // Should not throw - exceptions are caught and logged
        invoke_closeAllConnections();

        verify(conn).close(true);
        assertThat(connections()).isEmpty();
    }

    @Test
    void testExtractBlockNodesConfigurations_fileNotExists() {
        final List<BlockNodeConfig> configs = invoke_extractBlockNodesConfigurations("/non/existent/path");

        assertThat(configs).isEmpty();
    }

    @Test
    void testExtractBlockNodesConfigurations_invalidJson() {
        // Use a path that exists but doesn't contain valid JSON
        final List<BlockNodeConfig> configs = invoke_extractBlockNodesConfigurations("/tmp");

        // Should return empty list when parse fails
        assertThat(configs).isEmpty();
    }

    @Test
    void testConnectionTask_activeConnectionIsSameConnection() {
        final BlockNodeConnection connection = mock(BlockNodeConnection.class);

        activeConnection().set(connection);

        final BlockNodeConnectionTask task =
                connectionManager.new BlockNodeConnectionTask(connection, Duration.ZERO, false);

        task.run();

        // Should return early without creating pipeline
        verify(connection, never()).createRequestPipeline();
    }

    @Test
    void testConnectionTask_preempted_reschedules() {
        // compareAndSet fails due to preemption, then reschedules
        isActiveFlag().set(true);
        final AtomicReference<BlockNodeConnection> activeRef = activeConnection();

        // Start with an active connection of lower priority than the candidate
        final BlockNodeConnection initialActive = mock(BlockNodeConnection.class);
        final BlockNodeConfig initialActiveCfg = newBlockNodeConfig(PBJ_UNIT_TEST_HOST, 8092, 2);
        doReturn(initialActiveCfg).when(initialActive).getNodeConfig();
        activeRef.set(initialActive);

        // Candidate has higher priority.
        final BlockNodeConfig candidateCfg = newBlockNodeConfig(PBJ_UNIT_TEST_HOST, 8093, 1);
        final BlockNodeConnection candidate = mock(BlockNodeConnection.class);
        // Ensure priority comparison path is exercised and pipeline is created
        doReturn(candidateCfg).when(candidate).getNodeConfig();

        // Ensure candidate's node remains available for reschedule path
        final List<BlockNodeConfig> avail = availableNodes();
        avail.add(candidateCfg);

        // Simulate preemption: during pipeline creation, another connection becomes active
        final BlockNodeConnection preemptor = mock(BlockNodeConnection.class);

        doAnswer(invocation -> {
                    activeRef.set(preemptor);
                    return null;
                })
                .when(candidate)
                .createRequestPipeline();

        final BlockNodeConnectionTask task =
                connectionManager.new BlockNodeConnectionTask(candidate, Duration.ZERO, false);
        task.run();

        // the task should have been rescheduled
        verify(executorService).schedule(eq(task), anyLong(), eq(TimeUnit.MILLISECONDS));
    }

    @Test
    void testConnectionTask_runStreamingDisabledEarlyReturn() {
        useStreamingDisabledManager();

        final BlockNodeConnection connection = mock(BlockNodeConnection.class);

        connectionManager.new BlockNodeConnectionTask(connection, Duration.ZERO, false).run();

        verifyNoInteractions(connection);
        verifyNoInteractions(executorService);
        verifyNoInteractions(bufferService);
        verifyNoInteractions(metrics);
    }

    @Test
    void testConfigWatcher_handlesExceptionInRefresh() throws Exception {
        final Path file = tempDir.resolve("block-nodes.json");

        // Start with valid config
        final List<BlockNodeConfig> configs = new ArrayList<>();
        configs.add(newBlockNodeConfig(PBJ_UNIT_TEST_HOST, 8080, 1));
        final BlockNodeConnectionInfo connectionInfo = new BlockNodeConnectionInfo(configs);
        final String valid = BlockNodeConnectionInfo.JSON.toJSON(connectionInfo);
        Files.writeString(
                file, valid, StandardCharsets.UTF_8, StandardOpenOption.CREATE, StandardOpenOption.TRUNCATE_EXISTING);

        connectionManager.start();

        // Wait for initial load
        awaitCondition(() -> !availableNodes().isEmpty(), 2_000);

        // Replace blockNodeConfigDirectory with an invalid path that will cause issues
        // This will trigger an exception when refreshAvailableBlockNodes() is called
        final Path invalidPath = Path.of("/invalid/nonexistent/path/that/will/cause/issues");
        blockNodeConfigDirectoryHandle.set(connectionManager, invalidPath);

        // Modify the file to trigger a watch event
        Files.writeString(file, valid + "\n", StandardCharsets.UTF_8, StandardOpenOption.APPEND);

        // Give the watcher time to detect the change and handle the exception
        Thread.sleep(500);

        connectionManager.shutdown();
    }

    @Test
    void testConfigWatcher_handlesInterruptedException() throws Exception {
        final Path file = tempDir.resolve("block-nodes.json");
        final List<BlockNodeConfig> configs = new ArrayList<>();
        configs.add(newBlockNodeConfig(PBJ_UNIT_TEST_HOST, 8080, 1));
        final BlockNodeConnectionInfo connectionInfo = new BlockNodeConnectionInfo(configs);
        final String valid = BlockNodeConnectionInfo.JSON.toJSON(connectionInfo);
        Files.writeString(
                file, valid, StandardCharsets.UTF_8, StandardOpenOption.CREATE, StandardOpenOption.TRUNCATE_EXISTING);

        connectionManager.start();
        awaitCondition(() -> !availableNodes().isEmpty(), 2_000);

        // Shutdown will interrupt the watcher thread
        connectionManager.shutdown();

        // Verify the watcher thread is no longer running
        @SuppressWarnings("unchecked")
        final AtomicReference<Thread> threadRef =
                (AtomicReference<Thread>) configWatcherThreadRef.get(connectionManager);
        final Thread watcherThread = threadRef.get();
        if (watcherThread != null) {
            watcherThread.join(1000);
            assertThat(watcherThread.isAlive()).isFalse();
        }
    }

    @Test
    void testConfigWatcher_generalExceptionThenInterrupt_exitsCleanly() throws Exception {
        final Path file = tempDir.resolve("block-nodes.json");
        final List<BlockNodeConfig> configs = new ArrayList<>();
        configs.add(newBlockNodeConfig(PBJ_UNIT_TEST_HOST, 8080, 1));
        final BlockNodeConnectionInfo connectionInfo = new BlockNodeConnectionInfo(configs);
        final String valid = BlockNodeConnectionInfo.JSON.toJSON(connectionInfo);
        Files.writeString(
                file, valid, StandardCharsets.UTF_8, StandardOpenOption.CREATE, StandardOpenOption.TRUNCATE_EXISTING);

        connectionManager.start();
        awaitCondition(() -> !availableNodes().isEmpty(), 2_000);

        // Force the watch service to throw from take() by closing it,
        // which will cause a ClosedWatchServiceException wrapped as a general Exception path
        @SuppressWarnings("unchecked")
        final AtomicReference<WatchService> wsRef =
                (AtomicReference<WatchService>) configWatchServiceHandle.get(connectionManager);
        final WatchService ws = wsRef.get();
        assertThat(ws).isNotNull();
        ws.close();

        // Give time for watcher loop to hit the catch(Exception) and evaluate interrupted branch (should be false)
        Thread.sleep(500);

        // Now interrupt the watcher thread to exercise the interrupted branch inside the exception handler
        @SuppressWarnings("unchecked")
        final AtomicReference<Thread> threadRef =
                (AtomicReference<Thread>) configWatcherThreadRef.get(connectionManager);
        final Thread watcherThread = threadRef.get();
        if (watcherThread != null) {
            watcherThread.interrupt();
            watcherThread.join(1000);
        }

        // Ensure we can shutdown cleanly
        connectionManager.shutdown();
    }

    @Test
    void testRescheduleConnection_multipleNodesButSelectNewFalse() {
        final BlockNodeConnection connection = mock(BlockNodeConnection.class);
        final BlockNodeConfig nodeConfig1 = newBlockNodeConfig(PBJ_UNIT_TEST_HOST, 8080, 1);
        final BlockNodeConfig nodeConfig2 = newBlockNodeConfig(PBJ_UNIT_TEST_HOST, 8081, 1);
        doReturn(nodeConfig1).when(connection).getNodeConfig();

        availableNodes().add(nodeConfig1);
        availableNodes().add(nodeConfig2);
        connections().put(nodeConfig1, connection);

        connectionManager.rescheduleConnection(connection, Duration.ofSeconds(1), null, false);

        // Verify only one schedule call (for the reschedule, not for new node selection)
        verify(executorService, times(1))
                .schedule(any(BlockNodeConnectionTask.class), anyLong(), eq(TimeUnit.MILLISECONDS));
    }

    @Test
    void testRescheduleConnection_negativeDelayClampedToZero() {
        final BlockNodeConnection connection = mock(BlockNodeConnection.class);
        final BlockNodeConfig nodeConfig = newBlockNodeConfig(PBJ_UNIT_TEST_HOST, 8080, 1);
        doReturn(nodeConfig).when(connection).getNodeConfig();

        availableNodes().add(nodeConfig);
        connections().put(nodeConfig, connection);

        connectionManager.rescheduleConnection(connection, Duration.ofMillis(-5), null, false);

        final ArgumentCaptor<Long> delayCaptor = ArgumentCaptor.forClass(Long.class);
        verify(executorService)
                .schedule(any(BlockNodeConnectionTask.class), delayCaptor.capture(), eq(TimeUnit.MILLISECONDS));
        assertThat(delayCaptor.getValue()).isEqualTo(0L);
    }

    @Test
    void testConnectionTask_reschedule_exceedsMaxBackoff() {
        isActiveFlag().set(true);
        final BlockNodeConnection connection = mock(BlockNodeConnection.class);
        final BlockNodeConfig nodeConfig = newBlockNodeConfig(PBJ_UNIT_TEST_HOST, 8080, 1);
        doReturn(nodeConfig).when(connection).getNodeConfig();
        doThrow(new RuntimeException("Connection failed")).when(connection).createRequestPipeline();

        connections().put(nodeConfig, connection);
        availableNodes().add(nodeConfig);

        // Create task with a very large initial delay to exceed max backoff
        final BlockNodeConnectionTask task =
                connectionManager.new BlockNodeConnectionTask(connection, Duration.ofHours(10), false);

        task.run();

        // Verify it was rescheduled
        verify(executorService).schedule(eq(task), anyLong(), eq(TimeUnit.MILLISECONDS));
        verify(metrics).recordConnectionCreateFailure();
    }

    @Test
    void testIsOnlyOneBlockNodeConfigured_true() {
        availableNodes().clear();
        availableNodes().add(newBlockNodeConfig(PBJ_UNIT_TEST_HOST, 8080, 1));

        assertThat(connectionManager.isOnlyOneBlockNodeConfigured()).isTrue();
    }

    @Test
    void testIsOnlyOneBlockNodeConfigured_false() {
        availableNodes().clear();
        availableNodes().add(newBlockNodeConfig(PBJ_UNIT_TEST_HOST, 8080, 1));
        availableNodes().add(newBlockNodeConfig(PBJ_UNIT_TEST_HOST, 8081, 1));

        assertThat(connectionManager.isOnlyOneBlockNodeConfigured()).isFalse();
    }

    @Test
    void testIsOnlyOneBlockNodeConfigured_empty() {
        availableNodes().clear();

        assertThat(connectionManager.isOnlyOneBlockNodeConfigured()).isFalse();
    }

    @Test
    void testRecordBlockAckAndCheckLatency_normalLatency() {
        final BlockNodeConfig nodeConfig = newBlockNodeConfig(PBJ_UNIT_TEST_HOST, 8080, 1);
        final Instant sentTime = Instant.now();
        final Instant ackedTime = sentTime.plusMillis(100); // Normal latency

        connectionManager.recordBlockProofSent(nodeConfig, 1L, sentTime);
        final BlockNodeStats.HighLatencyResult result =
                connectionManager.recordBlockAckAndCheckLatency(nodeConfig, 1L, ackedTime);

        assertThat(result.isHighLatency()).isFalse();
        assertThat(result.shouldSwitch()).isFalse();
        verify(metrics).recordAcknowledgementLatency(100L);
    }

    @Test
    void testGetEndOfStreamCount() {
        final BlockNodeConfig nodeConfig = newBlockNodeConfig(PBJ_UNIT_TEST_HOST, 8080, 1);

        connectionManager.recordEndOfStreamAndCheckLimit(nodeConfig, Instant.now());
        connectionManager.recordEndOfStreamAndCheckLimit(nodeConfig, Instant.now());

        final int count = connectionManager.getEndOfStreamCount(nodeConfig);
        assertThat(count).isEqualTo(2);
    }

    @Test
    void testGetEndOfStreamCount_unknownNode() {
        final BlockNodeConfig nodeConfig = newBlockNodeConfig(PBJ_UNIT_TEST_HOST, 8080, 1);

        final int count = connectionManager.getEndOfStreamCount(nodeConfig);
        assertThat(count).isZero();
    }

    @Test
    void testGetEndOfStreamScheduleDelay() {
        final Duration delay = connectionManager.getEndOfStreamScheduleDelay();
        assertThat(delay).isNotNull();
    }

    @Test
    void testGetEndOfStreamTimeframe() {
        final Duration timeframe = connectionManager.getEndOfStreamTimeframe();
        assertThat(timeframe).isNotNull();
    }

    @Test
    void testGetMaxEndOfStreamsAllowed() {
        final int max = connectionManager.getMaxEndOfStreamsAllowed();
        assertThat(max).isGreaterThan(0);
    }

    @Test
    void testShutdownScheduledExecutorService_nullExecutor() {
        sharedExecutorServiceHandle.set(connectionManager, null);

        // Should handle null executor gracefully
        connectionManager.shutdown();

        verifyNoInteractions(executorService);
    }

    @Test
    void testConnectionTask_closeOldActiveConnectionThrowsException() {
        isActiveFlag().set(true);
        final AtomicReference<BlockNodeConnection> activeConnectionRef = activeConnection();

        final BlockNodeConnection oldActive = mock(BlockNodeConnection.class);
        final BlockNodeConfig oldConfig = newBlockNodeConfig(PBJ_UNIT_TEST_HOST, 8080, 2);
        doReturn(oldConfig).when(oldActive).getNodeConfig();
        doThrow(new RuntimeException("Close failed")).when(oldActive).closeAtBlockBoundary();
        activeConnectionRef.set(oldActive);

        final BlockNodeConnection newConnection = mock(BlockNodeConnection.class);
        final BlockNodeConfig newConfig = newBlockNodeConfig(PBJ_UNIT_TEST_HOST, 8081, 1);
        doReturn(newConfig).when(newConnection).getNodeConfig();

        // Should handle exception gracefully
        connectionManager.new BlockNodeConnectionTask(newConnection, Duration.ZERO, false).run();

        verify(oldActive).closeAtBlockBoundary();
        verify(newConnection).createRequestPipeline();
        verify(newConnection).updateConnectionState(ConnectionState.ACTIVE);
        assertThat(activeConnectionRef).hasValue(newConnection);
    }

    // Utilities

    private void createConnectionManager(final List<BlockNodeConfig> blockNodes) {
        // Create a custom config provider with the specified block nodes
        final ConfigProvider configProvider = createConfigProvider(createDefaultConfigProvider()
                .withValue("blockNode.blockNodeConnectionFileDir", "/tmp/non-existent-test-dir-" + System.nanoTime()));

        // Create the manager
        connectionManager = new BlockNodeConnectionManager(configProvider, bufferService, metrics);

        // Inject the mock executor service to control scheduling in tests
        sharedExecutorServiceHandle.set(connectionManager, executorService);

        // Set the available nodes using reflection
        try {
            final List<BlockNodeConfig> availableNodes = availableNodes();
            availableNodes.clear();
            availableNodes.addAll(blockNodes);
        } catch (final Throwable t) {
            throw new RuntimeException("Failed to set available nodes", t);
        }
    }

    private BlockNodeConnection connectionFromTask(@NonNull final BlockNodeConnectionTask task) {
        requireNonNull(task);
        return (BlockNodeConnection) connectivityTaskConnectionHandle.get(task);
    }

    @SuppressWarnings("unchecked")
    private Map<BlockNodeConfig, RetryState> retryStates() {
        return (Map<BlockNodeConfig, RetryState>) retryStatesHandle.get(connectionManager);
    }

    @SuppressWarnings("unchecked")
    private AtomicReference<BlockNodeConnection> activeConnection() {
        return (AtomicReference<BlockNodeConnection>) activeConnectionRefHandle.get(connectionManager);
    }

    @SuppressWarnings("unchecked")
    private List<BlockNodeConfig> availableNodes() {
        return (List<BlockNodeConfig>) availableNodesHandle.get(connectionManager);
    }

    @SuppressWarnings("unchecked")
    private Map<BlockNodeConfig, BlockNodeConnection> connections() {
        return (Map<BlockNodeConfig, BlockNodeConnection>) connectionsHandle.get(connectionManager);
    }

    private AtomicBoolean isActiveFlag() {
        return (AtomicBoolean) isManagerActiveHandle.get(connectionManager);
    }

    @SuppressWarnings("unchecked")
    private Map<BlockNodeConfig, BlockNodeStats> nodeStats() {
        return (Map<BlockNodeConfig, BlockNodeStats>) nodeStatsHandle.get(connectionManager);
    }

    private void invoke_closeAllConnections() {
        try {
            closeAllConnectionsHandle.invoke(connectionManager);
        } catch (final Throwable e) {
            throw new RuntimeException(e);
        }
    }

    private void invoke_refreshAvailableBlockNodes() {
        try {
            refreshAvailableBlockNodesHandle.invoke(connectionManager);
        } catch (final Throwable e) {
            throw new RuntimeException(e);
        }
    }

    @SuppressWarnings("unchecked")
    private List<BlockNodeConfig> invoke_extractBlockNodesConfigurations(final String path) {
        try {
            return (List<BlockNodeConfig>) extractBlockNodesConfigurationsHandle.invoke(connectionManager, path);
        } catch (final Throwable e) {
            throw new RuntimeException(e);
        }
    }

    private void awaitCondition(final BooleanSupplier condition, final long timeoutMs) {
        final long start = System.currentTimeMillis();
        while (!condition.getAsBoolean() && (System.currentTimeMillis() - start) < timeoutMs) {
            LockSupport.parkNanos(TimeUnit.MILLISECONDS.toNanos(10));
        }
        assertThat(condition.getAsBoolean()).isTrue();
    }

    private void resetMocks() {
        reset(bufferService, metrics, executorService);
    }

    private void useStreamingDisabledManager() {
        // Recreate connectionManager with streaming disabled (writerMode=FILE)
        final var config = HederaTestConfigBuilder.create()
                .withValue("blockStream.writerMode", "FILE")
                .withValue(
                        "blockNode.blockNodeConnectionFileDir",
                        Objects.requireNonNull(BlockNodeCommunicationTestBase.class
                                        .getClassLoader()
                                        .getResource("bootstrap/"))
                                .getPath())
                .getOrCreateConfig();
        final ConfigProvider disabledProvider = () -> new VersionedConfigImpl(config, 1L);
        connectionManager = new BlockNodeConnectionManager(disabledProvider, bufferService, metrics);
        sharedExecutorServiceHandle.set(connectionManager, executorService);
    }
}<|MERGE_RESOLUTION|>--- conflicted
+++ resolved
@@ -616,13 +616,8 @@
 
         assertThat(activeConnectionRef).hasValue(newConnection);
 
-<<<<<<< HEAD
-        verify(activeConnection).getNodeConfig();
+        verify(activeConnection, times(2)).getNodeConfig();
         verify(activeConnection).closeAtBlockBoundary();
-=======
-        verify(activeConnection, times(2)).getNodeConfig();
-        verify(activeConnection).close(true);
->>>>>>> 15d522de
         verify(newConnection, times(2)).getNodeConfig();
         verify(newConnection).createRequestPipeline();
         verify(newConnection).updateConnectionState(ConnectionState.ACTIVE);
