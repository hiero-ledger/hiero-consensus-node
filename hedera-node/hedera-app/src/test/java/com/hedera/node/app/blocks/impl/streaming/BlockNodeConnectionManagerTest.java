// SPDX-License-Identifier: Apache-2.0
package com.hedera.node.app.blocks.impl.streaming;

import static java.util.Objects.requireNonNull;
import static org.assertj.core.api.Assertions.assertThat;
import static org.mockito.ArgumentMatchers.any;
import static org.mockito.ArgumentMatchers.anyLong;
import static org.mockito.ArgumentMatchers.eq;
import static org.mockito.Mockito.atLeast;
import static org.mockito.Mockito.doAnswer;
import static org.mockito.Mockito.doReturn;
import static org.mockito.Mockito.doThrow;
import static org.mockito.Mockito.mock;
import static org.mockito.Mockito.never;
import static org.mockito.Mockito.reset;
import static org.mockito.Mockito.times;
import static org.mockito.Mockito.verify;
import static org.mockito.Mockito.verifyNoInteractions;
import static org.mockito.Mockito.verifyNoMoreInteractions;
import static org.mockito.Mockito.when;

import com.hedera.node.app.blocks.impl.streaming.BlockNodeConnection.ConnectionState;
import com.hedera.node.app.blocks.impl.streaming.BlockNodeConnectionManager.BlockNodeConnectionTask;
import com.hedera.node.app.blocks.impl.streaming.BlockNodeConnectionManager.RetryState;
import com.hedera.node.app.metrics.BlockStreamMetrics;
import com.hedera.node.config.ConfigProvider;
import com.hedera.node.config.VersionedConfigImpl;
import com.hedera.node.config.testfixtures.HederaTestConfigBuilder;
import com.hedera.node.internal.network.BlockNodeConfig;
import com.hedera.node.internal.network.BlockNodeConnectionInfo;
import com.hedera.pbj.runtime.io.buffer.Bytes;
import com.swirlds.config.extensions.test.fixtures.TestConfigBuilder;
import edu.umd.cs.findbugs.annotations.NonNull;
import java.io.IOException;
import java.lang.invoke.MethodHandle;
import java.lang.invoke.MethodHandles;
import java.lang.invoke.MethodHandles.Lookup;
import java.lang.invoke.VarHandle;
import java.lang.reflect.Method;
import java.nio.charset.StandardCharsets;
import java.nio.file.Files;
import java.nio.file.Path;
import java.nio.file.StandardOpenOption;
import java.time.Duration;
import java.time.Instant;
import java.util.ArrayList;
import java.util.HashMap;
import java.util.HashSet;
import java.util.List;
import java.util.Map;
import java.util.Objects;
import java.util.Set;
import java.util.concurrent.ScheduledExecutorService;
import java.util.concurrent.TimeUnit;
import java.util.concurrent.atomic.AtomicBoolean;
import java.util.concurrent.atomic.AtomicReference;
import java.util.concurrent.locks.LockSupport;
import java.util.function.BooleanSupplier;
import org.junit.jupiter.api.BeforeEach;
import org.junit.jupiter.api.Test;
import org.junit.jupiter.api.extension.ExtendWith;
import org.junit.jupiter.api.io.TempDir;
import org.mockito.ArgumentCaptor;
import org.mockito.junit.jupiter.MockitoExtension;

@ExtendWith(MockitoExtension.class)
class BlockNodeConnectionManagerTest extends BlockNodeCommunicationTestBase {
    private static final VarHandle isManagerActiveHandle;
    private static final VarHandle connectionsHandle;
    private static final VarHandle availableNodesHandle;
    private static final VarHandle activeConnectionRefHandle;
    private static final VarHandle connectivityTaskConnectionHandle;
    private static final VarHandle nodeStatsHandle;
    private static final VarHandle retryStatesHandle;
    private static final VarHandle sharedExecutorServiceHandle;
    private static final VarHandle blockNodeConfigDirectoryHandle;
    private static final VarHandle configWatchServiceHandle;
    private static final VarHandle configWatcherThreadRef;
    private static final MethodHandle closeAllConnectionsHandle;
    private static final MethodHandle refreshAvailableBlockNodesHandle;
    private static final MethodHandle extractBlockNodesConfigurationsHandle;
    private static final MethodHandle scheduleConnectionAttemptHandle;
    private static final MethodHandle extractOptionalGrpcClientProtocolConfigHandle;

    public static final String PBJ_UNIT_TEST_HOST = "pbj-unit-test-host";

    static {
        try {
            final Lookup lookup = MethodHandles.lookup();
            isManagerActiveHandle = MethodHandles.privateLookupIn(BlockNodeConnectionManager.class, lookup)
                    .findVarHandle(BlockNodeConnectionManager.class, "isConnectionManagerActive", AtomicBoolean.class);
            connectionsHandle = MethodHandles.privateLookupIn(BlockNodeConnectionManager.class, lookup)
                    .findVarHandle(BlockNodeConnectionManager.class, "connections", Map.class);
            availableNodesHandle = MethodHandles.privateLookupIn(BlockNodeConnectionManager.class, lookup)
                    .findVarHandle(BlockNodeConnectionManager.class, "availableBlockNodes", List.class);
            activeConnectionRefHandle = MethodHandles.privateLookupIn(BlockNodeConnectionManager.class, lookup)
                    .findVarHandle(BlockNodeConnectionManager.class, "activeConnectionRef", AtomicReference.class);
            connectivityTaskConnectionHandle = MethodHandles.privateLookupIn(BlockNodeConnectionTask.class, lookup)
                    .findVarHandle(BlockNodeConnectionTask.class, "connection", BlockNodeConnection.class);
            nodeStatsHandle = MethodHandles.privateLookupIn(BlockNodeConnectionManager.class, lookup)
                    .findVarHandle(BlockNodeConnectionManager.class, "nodeStats", Map.class);
            retryStatesHandle = MethodHandles.privateLookupIn(BlockNodeConnectionManager.class, lookup)
                    .findVarHandle(BlockNodeConnectionManager.class, "retryStates", Map.class);
            sharedExecutorServiceHandle = MethodHandles.privateLookupIn(BlockNodeConnectionManager.class, lookup)
                    .findVarHandle(
                            BlockNodeConnectionManager.class, "sharedExecutorService", ScheduledExecutorService.class);
            blockNodeConfigDirectoryHandle = MethodHandles.privateLookupIn(BlockNodeConnectionManager.class, lookup)
                    .findVarHandle(BlockNodeConnectionManager.class, "blockNodeConfigDirectory", Path.class);
            configWatchServiceHandle = MethodHandles.privateLookupIn(BlockNodeConnectionManager.class, lookup)
                    .findVarHandle(BlockNodeConnectionManager.class, "configWatchServiceRef", AtomicReference.class);
            configWatcherThreadRef = MethodHandles.privateLookupIn(BlockNodeConnectionManager.class, lookup)
                    .findVarHandle(BlockNodeConnectionManager.class, "configWatcherThreadRef", AtomicReference.class);

            final Method closeAllConnections =
                    BlockNodeConnectionManager.class.getDeclaredMethod("closeAllConnections");
            closeAllConnections.setAccessible(true);
            closeAllConnectionsHandle = lookup.unreflect(closeAllConnections);

            final Method refreshAvailableBlockNodes =
                    BlockNodeConnectionManager.class.getDeclaredMethod("refreshAvailableBlockNodes");
            refreshAvailableBlockNodes.setAccessible(true);
            refreshAvailableBlockNodesHandle = lookup.unreflect(refreshAvailableBlockNodes);

            final Method extractBlockNodesConfigurations =
                    BlockNodeConnectionManager.class.getDeclaredMethod("extractBlockNodesConfigurations", String.class);
            extractBlockNodesConfigurations.setAccessible(true);
            extractBlockNodesConfigurationsHandle = lookup.unreflect(extractBlockNodesConfigurations);

            final Method scheduleConnectionAttempt = BlockNodeConnectionManager.class.getDeclaredMethod(
                    "scheduleConnectionAttempt",
                    BlockNodeProtocolConfig.class,
                    Duration.class,
                    Long.class,
                    boolean.class);
            scheduleConnectionAttempt.setAccessible(true);
            scheduleConnectionAttemptHandle = lookup.unreflect(scheduleConnectionAttempt);

            final Method extractOptionalGrpcClientProtocolConfig = BlockNodeConnectionManager.class.getDeclaredMethod(
                    "extractOptionalGrpcClientProtocolConfig", BlockNodeConfig.class);
            extractOptionalGrpcClientProtocolConfig.setAccessible(true);
            extractOptionalGrpcClientProtocolConfigHandle = lookup.unreflect(extractOptionalGrpcClientProtocolConfig);
        } catch (final Exception e) {
            throw new RuntimeException(e);
        }
    }

    private BlockNodeConnectionManager connectionManager;

    private BlockBufferService bufferService;
    private BlockStreamMetrics metrics;
    private ScheduledExecutorService executorService;

    @TempDir
    Path tempDir;

    private void replaceLocalhostWithPbjUnitTestHost() {
        // Tests here don't want to establish real network connections, and so they use the special
        // PBJ_UNIT_TEST_HOST hostname instead of "localhost". The latter comes from the bootstrap configuration
        // (from the block-nodes.json file.) So we replace the bootstrap endpoints here:
        availableNodes().clear();
<<<<<<< HEAD
        availableNodes()
                .add(new BlockNodeProtocolConfig(newBlockNodeConfig(PBJ_UNIT_TEST_HOST, 8080, 1), null, null, null));
        availableNodes()
                .add(new BlockNodeProtocolConfig(newBlockNodeConfig(PBJ_UNIT_TEST_HOST, 8081, 2), null, null, null));
=======
        availableNodes().add(new BlockNodeProtocolConfig(newBlockNodeConfig(PBJ_UNIT_TEST_HOST, 8080, 1), null));
        availableNodes().add(new BlockNodeProtocolConfig(newBlockNodeConfig(PBJ_UNIT_TEST_HOST, 8081, 2), null));
>>>>>>> 37369ef7
    }

    @BeforeEach
    void beforeEach() {
        // Use a non-existent directory to prevent loading any existing block-nodes.json during tests
        final ConfigProvider configProvider = createConfigProvider(createDefaultConfigProvider()
                .withValue(
                        "blockNode.blockNodeConnectionFileDir",
                        tempDir.toAbsolutePath().toString()));

        bufferService = mock(BlockBufferService.class);
        metrics = mock(BlockStreamMetrics.class);
        executorService = mock(ScheduledExecutorService.class);

        connectionManager = new BlockNodeConnectionManager(configProvider, bufferService, metrics);
        replaceLocalhostWithPbjUnitTestHost();

        // Inject mock executor to control scheduling behavior in tests.
        // Tests that call start() will have this overwritten by a real executor.
        sharedExecutorServiceHandle.set(connectionManager, executorService);

        // Clear any nodes that might have been loaded
        final List<BlockNodeProtocolConfig> availableNodes = availableNodes();
        availableNodes.clear();

        // Clear any connections that might have been created
        final Map<BlockNodeProtocolConfig, BlockNodeConnection> connections = connections();
        connections.clear();

        // Clear active connection
        final AtomicReference<BlockNodeConnection> activeConnection = activeConnection();
        activeConnection.set(null);

        // Ensure manager is not active
        final AtomicBoolean isActive = isActiveFlag();
        isActive.set(false);

        resetMocks();
    }

    @Test
    void testRescheduleAndSelectNode() {
        final BlockNodeConnection connection = mock(BlockNodeConnection.class);
        final BlockNodeConfig nodeConfig = newBlockNodeConfig(PBJ_UNIT_TEST_HOST, 8080, 1);
        final Duration delay = Duration.ofSeconds(1);
        doReturn(nodeConfig).when(connection).getNodeConfig();
<<<<<<< HEAD
        BlockNodeProtocolConfig nodeConnConfig = new BlockNodeProtocolConfig(nodeConfig, null, null, null);
=======
        BlockNodeProtocolConfig nodeConnConfig = new BlockNodeProtocolConfig(nodeConfig, null);
>>>>>>> 37369ef7
        doReturn(nodeConnConfig).when(connection).getBlockNodeConnectionConfig();

        // Add both nodes to available nodes so selectNewBlockNodeForStreaming can find a different one
        final List<BlockNodeProtocolConfig> availableNodes = availableNodes();
        availableNodes.clear();
<<<<<<< HEAD
        nodeConnConfig = new BlockNodeProtocolConfig(nodeConfig, null, null, null);
        availableNodes.add(nodeConnConfig);
        availableNodes.add(
                new BlockNodeProtocolConfig(newBlockNodeConfig(PBJ_UNIT_TEST_HOST, 8081, 1), null, null, null));
=======
        nodeConnConfig = new BlockNodeProtocolConfig(nodeConfig, null);
        availableNodes.add(nodeConnConfig);
        availableNodes.add(new BlockNodeProtocolConfig(newBlockNodeConfig(PBJ_UNIT_TEST_HOST, 8081, 1), null));
>>>>>>> 37369ef7

        // Add the connection to the map so it can be removed during reschedule
        final Map<BlockNodeProtocolConfig, BlockNodeConnection> connections = connections();
        connections.put(nodeConnConfig, connection);

        connectionManager.rescheduleConnection(connection, delay, null, true);

        // Verify at least 2 schedule calls were made (one for retry, one for new node selection)
        verify(executorService, atLeast(2))
                .schedule(any(BlockNodeConnectionTask.class), anyLong(), eq(TimeUnit.MILLISECONDS));

        // Verify new connections were created (map should have 2 entries - retry + new node)
        assertThat(connections).hasSize(2);
        assertThat(connections)
                .containsKeys(
                        nodeConnConfig,
<<<<<<< HEAD
                        new BlockNodeProtocolConfig(newBlockNodeConfig(PBJ_UNIT_TEST_HOST, 8081, 1), null, null, null));
=======
                        new BlockNodeProtocolConfig(newBlockNodeConfig(PBJ_UNIT_TEST_HOST, 8081, 1), null));
>>>>>>> 37369ef7
    }

    @Test
    void rescheduleConnectionAndExponentialBackoff() {
        final Map<BlockNodeConfig, RetryState> retryStates = retryStates();
        final BlockNodeConnection connection = mock(BlockNodeConnection.class);
        final BlockNodeConfig nodeConfig = newBlockNodeConfig(PBJ_UNIT_TEST_HOST, 8080, 1);
        doReturn(nodeConfig).when(connection).getNodeConfig();
<<<<<<< HEAD
        doReturn(new BlockNodeProtocolConfig(nodeConfig, null, null, null))
                .when(connection)
                .getBlockNodeConnectionConfig();
=======
        doReturn(new BlockNodeProtocolConfig(nodeConfig, null)).when(connection).getBlockNodeConnectionConfig();
>>>>>>> 37369ef7

        connectionManager.rescheduleConnection(connection, Duration.ZERO, null, true);
        connectionManager.rescheduleConnection(connection, Duration.ofMillis(10L), null, true);
        connectionManager.rescheduleConnection(connection, Duration.ofMillis(20L), null, true);
        connectionManager.rescheduleConnection(connection, Duration.ofMillis(30L), null, true);

        assertThat(retryStates).hasSize(1);
        assertThat(retryStates.get(nodeConfig).getRetryAttempt()).isEqualTo(4);

        verifyNoInteractions(bufferService);
        verifyNoInteractions(metrics);
        verifyNoMoreInteractions(connection);
    }

    @Test
    void rescheduleConnectionAndExponentialBackoffResets() throws Throwable {
        final BlockNodeConnection connection = mock(BlockNodeConnection.class);
        final BlockNodeConfig nodeConfig = newBlockNodeConfig(PBJ_UNIT_TEST_HOST, 8080, 1);
<<<<<<< HEAD
        doReturn(new BlockNodeProtocolConfig(nodeConfig, null, null, null))
                .when(connection)
                .getBlockNodeConnectionConfig();
=======
        doReturn(new BlockNodeProtocolConfig(nodeConfig, null)).when(connection).getBlockNodeConnectionConfig();
>>>>>>> 37369ef7
        doReturn(nodeConfig).when(connection).getNodeConfig();

        final TestConfigBuilder configBuilder = createDefaultConfigProvider()
                .withValue("blockNode.blockNodeConnectionFileDir", "/tmp/non-existent-test-dir-" + System.nanoTime())
                .withValue("blockNode.protocolExpBackoffTimeframeReset", "1s");
        final ConfigProvider configProvider = createConfigProvider(configBuilder);

        connectionManager = new BlockNodeConnectionManager(configProvider, bufferService, metrics);
        replaceLocalhostWithPbjUnitTestHost();
        // Inject the mock executor service to control scheduling in tests
        sharedExecutorServiceHandle.set(connectionManager, executorService);

        connectionManager.rescheduleConnection(connection, Duration.ZERO, null, true);
        Thread.sleep(1_000L); // sleep to ensure the backoff timeframe has passed
        connectionManager.rescheduleConnection(connection, Duration.ZERO, null, true);

        final Map<BlockNodeConfig, RetryState> retryStates = retryStates();
        assertThat(retryStates).hasSize(1);
        assertThat(retryStates.get(nodeConfig).getRetryAttempt()).isEqualTo(1);

        verifyNoInteractions(bufferService);
        verifyNoInteractions(metrics);
        verifyNoMoreInteractions(connection);
    }

    @Test
    void testScheduleConnectionAttempt_streamingDisabledReturnsEarly() {
        final BlockNodeProtocolConfig nodeConfig =
<<<<<<< HEAD
                new BlockNodeProtocolConfig(newBlockNodeConfig(PBJ_UNIT_TEST_HOST, 8080, 1), null, null, null);
=======
                new BlockNodeProtocolConfig(newBlockNodeConfig(PBJ_UNIT_TEST_HOST, 8080, 1), null);
>>>>>>> 37369ef7
        useStreamingDisabledManager();
        try {
            scheduleConnectionAttemptHandle.invoke(connectionManager, nodeConfig, Duration.ZERO, null, false);
        } catch (final Throwable ignored) {
            // Intentionally ignored — safe to continue
        }

        // Ensure nothing was scheduled or stored due to early return
        verifyNoInteractions(executorService);
        assertThat(connections()).doesNotContainKey(nodeConfig);

        verifyNoInteractions(bufferService);
        verifyNoInteractions(metrics);
    }

    @Test
    void testShutdown() {
        final Map<BlockNodeProtocolConfig, BlockNodeConnection> connections = connections();
        // add some fake connections
        final BlockNodeConfig node1Config = newBlockNodeConfig(PBJ_UNIT_TEST_HOST, 8080, 1);
        final BlockNodeConnection node1Conn = mock(BlockNodeConnection.class);
        final BlockNodeConfig node2Config = newBlockNodeConfig(PBJ_UNIT_TEST_HOST, 8081, 2);
        final BlockNodeConnection node2Conn = mock(BlockNodeConnection.class);
        final BlockNodeConfig node3Config = newBlockNodeConfig(PBJ_UNIT_TEST_HOST, 8082, 3);
        final BlockNodeConnection node3Conn = mock(BlockNodeConnection.class);
<<<<<<< HEAD
        connections.put(new BlockNodeProtocolConfig(node1Config, null, null, null), node1Conn);
        connections.put(new BlockNodeProtocolConfig(node2Config, null, null, null), node2Conn);
        connections.put(new BlockNodeProtocolConfig(node3Config, null, null, null), node3Conn);
=======
        connections.put(new BlockNodeProtocolConfig(node1Config, null), node1Conn);
        connections.put(new BlockNodeProtocolConfig(node2Config, null), node2Conn);
        connections.put(new BlockNodeProtocolConfig(node3Config, null), node3Conn);
>>>>>>> 37369ef7

        // introduce a failure on one of the connection closes to ensure the shutdown process does not fail prematurely
        doThrow(new RuntimeException("oops, I did it again")).when(node2Conn).close(true);

        final AtomicBoolean isActive = isActiveFlag();
        isActive.set(true);

        connectionManager.shutdown();

        final AtomicReference<BlockNodeConnection> activeConnRef = activeConnection();
        assertThat(activeConnRef).hasNullValue();

        assertThat(connections).isEmpty();
        assertThat(isActive).isFalse();

        final Map<BlockNodeConfig, BlockNodeStats> nodeStats = nodeStats();
        assertThat(nodeStats).isEmpty();

        // calling shutdown again would only potentially shutdown the config watcher
        // and not shutdown the buffer service again
        connectionManager.shutdown();

        verify(node1Conn).close(true);
        verify(node2Conn).close(true);
        verify(node3Conn).close(true);
        verify(bufferService).shutdown();
        verifyNoMoreInteractions(node1Conn);
        verifyNoMoreInteractions(node2Conn);
        verifyNoMoreInteractions(node3Conn);
        verifyNoMoreInteractions(bufferService);
        verifyNoInteractions(metrics);
    }

    @Test
    void testStartup_alreadyActive() {
        final AtomicBoolean isActive = isActiveFlag();
        isActive.set(true);

        connectionManager.start();

        verifyNoInteractions(executorService);
        verifyNoInteractions(bufferService);
        verifyNoInteractions(metrics);
    }

    @Test
    void testStartup_noNodesAvailable() {
        final AtomicBoolean isActive = isActiveFlag();
        isActive.set(false);

        final List<BlockNodeProtocolConfig> availableNodes = availableNodes();
        availableNodes.clear(); // remove all available nodes from config

        assertThat(isActive).isFalse();

        verifyNoInteractions(executorService);
        verifyNoMoreInteractions(bufferService);
        verifyNoInteractions(metrics);
    }

    @Test
    void testStartup() throws IOException {
        final AtomicBoolean isActive = isActiveFlag();
        isActive.set(false);

        final Path file = tempDir.resolve("block-nodes.json");
        final List<BlockNodeConfig> availableNodes = new ArrayList<>();
        availableNodes.add(newBlockNodeConfig(PBJ_UNIT_TEST_HOST, 8080, 1));
        availableNodes.add(newBlockNodeConfig(PBJ_UNIT_TEST_HOST, 8081, 1));
        availableNodes.add(newBlockNodeConfig(PBJ_UNIT_TEST_HOST, 8082, 2));
        availableNodes.add(newBlockNodeConfig(PBJ_UNIT_TEST_HOST, 8083, 3));
        availableNodes.add(newBlockNodeConfig(PBJ_UNIT_TEST_HOST, 8084, 3));
        final BlockNodeConnectionInfo connectionInfo = new BlockNodeConnectionInfo(availableNodes);
        final String valid = BlockNodeConnectionInfo.JSON.toJSON(connectionInfo);
        Files.writeString(
                file, valid, StandardCharsets.UTF_8, StandardOpenOption.CREATE, StandardOpenOption.TRUNCATE_EXISTING);

        connectionManager.start();

        // start() creates a real executor, replacing the mock.
        // Verify that a connection was created and scheduled.
        final Map<BlockNodeProtocolConfig, BlockNodeConnection> connections = connections();
        assertThat(connections).hasSize(1);

        final BlockNodeConnection connection = connections.values().iterator().next();
        final BlockNodeConfig nodeConfig = connection.getNodeConfig();

        // verify we are trying to connect to one of the priority 1 nodes
        assertThat(nodeConfig.priority()).isEqualTo(1);
        assertThat(connection.getConnectionState()).isEqualTo(ConnectionState.UNINITIALIZED);

        verifyNoInteractions(metrics);
    }

    @Test
    void testSelectNewBlockNodeForStreaming_noneAvailable() {
        final List<BlockNodeProtocolConfig> availableNodes = availableNodes();
        availableNodes.clear();

        final boolean isScheduled = connectionManager.selectNewBlockNodeForStreaming(false);

        assertThat(isScheduled).isFalse();

        verifyNoInteractions(executorService);
        verifyNoInteractions(bufferService);
        verifyNoInteractions(metrics);
    }

    @Test
    void testSelectNewBlockNodeForStreaming_noneAvailableInGoodState() {
        final Map<BlockNodeProtocolConfig, BlockNodeConnection> connections = connections();
        final List<BlockNodeProtocolConfig> availableNodes = availableNodes();
        availableNodes.clear();

        final BlockNodeConfig node1Config = newBlockNodeConfig(PBJ_UNIT_TEST_HOST, 8080, 1);
        final BlockNodeConnection node1Conn = mock(BlockNodeConnection.class);
        final BlockNodeConfig node2Config = newBlockNodeConfig(PBJ_UNIT_TEST_HOST, 8081, 2);
        final BlockNodeConnection node2Conn = mock(BlockNodeConnection.class);

<<<<<<< HEAD
        availableNodes.add(new BlockNodeProtocolConfig(node1Config, null, null, null));
        availableNodes.add(new BlockNodeProtocolConfig(node2Config, null, null, null));
        connections.put(new BlockNodeProtocolConfig(node1Config, null, null, null), node1Conn);
        connections.put(new BlockNodeProtocolConfig(node2Config, null, null, null), node2Conn);
=======
        availableNodes.add(new BlockNodeProtocolConfig(node1Config, null));
        availableNodes.add(new BlockNodeProtocolConfig(node2Config, null));
        connections.put(new BlockNodeProtocolConfig(node1Config, null), node1Conn);
        connections.put(new BlockNodeProtocolConfig(node2Config, null), node2Conn);
>>>>>>> 37369ef7

        final boolean isScheduled = connectionManager.selectNewBlockNodeForStreaming(false);

        assertThat(isScheduled).isFalse();

        verifyNoInteractions(executorService);
        verifyNoInteractions(bufferService);
        verifyNoInteractions(metrics);
    }

    @Test
    void testSelectNewBlockNodeForStreaming_higherPriorityThanActive() {
        final Map<BlockNodeProtocolConfig, BlockNodeConnection> connections = connections();
        final List<BlockNodeProtocolConfig> availableNodes = availableNodes();
        final AtomicReference<BlockNodeConnection> activeConnection = activeConnection();

        final BlockNodeConfig node1Config = newBlockNodeConfig(PBJ_UNIT_TEST_HOST, 8081, 1);
        final BlockNodeConfig node2Config = newBlockNodeConfig(PBJ_UNIT_TEST_HOST, 8082, 2);
        final BlockNodeConnection node2Conn = mock(BlockNodeConnection.class);
        final BlockNodeConfig node3Config = newBlockNodeConfig(PBJ_UNIT_TEST_HOST, 8083, 3);

<<<<<<< HEAD
        connections.put(new BlockNodeProtocolConfig(node2Config, null, null, null), node2Conn);
        availableNodes.add(new BlockNodeProtocolConfig(node1Config, null, null, null));
        availableNodes.add(new BlockNodeProtocolConfig(node2Config, null, null, null));
        availableNodes.add(new BlockNodeProtocolConfig(node3Config, null, null, null));
=======
        connections.put(new BlockNodeProtocolConfig(node2Config, null), node2Conn);
        availableNodes.add(new BlockNodeProtocolConfig(node1Config, null));
        availableNodes.add(new BlockNodeProtocolConfig(node2Config, null));
        availableNodes.add(new BlockNodeProtocolConfig(node3Config, null));
>>>>>>> 37369ef7
        activeConnection.set(node2Conn);

        final boolean isScheduled = connectionManager.selectNewBlockNodeForStreaming(false);

        assertThat(isScheduled).isTrue();

        final ArgumentCaptor<BlockNodeConnectionTask> taskCaptor =
                ArgumentCaptor.forClass(BlockNodeConnectionTask.class);

        verify(executorService).schedule(taskCaptor.capture(), eq(0L), eq(TimeUnit.MILLISECONDS));

        final BlockNodeConnectionTask task = taskCaptor.getValue();
        final BlockNodeConnection connection = connectionFromTask(task);
        final BlockNodeConfig nodeConfig = connection.getNodeConfig();

        // verify we are trying to connect to one of the priority 1 nodes
        assertThat(nodeConfig.priority()).isEqualTo(1);
        assertThat(connection.getConnectionState()).isEqualTo(ConnectionState.UNINITIALIZED);

        verifyNoMoreInteractions(executorService);
        verifyNoInteractions(bufferService);
        verifyNoInteractions(metrics);
    }

    @Test
    void testSelectNewBlockNodeForStreaming_lowerPriorityThanActive() {
        final Map<BlockNodeProtocolConfig, BlockNodeConnection> connections = connections();
        final List<BlockNodeProtocolConfig> availableNodes = availableNodes();
        final AtomicReference<BlockNodeConnection> activeConnection = activeConnection();

        final BlockNodeConfig node1Config = newBlockNodeConfig(PBJ_UNIT_TEST_HOST, 8080, 1);
        final BlockNodeConnection node1Conn = mock(BlockNodeConnection.class);
        final BlockNodeConfig node2Config = newBlockNodeConfig(PBJ_UNIT_TEST_HOST, 8081, 2);
        final BlockNodeConnection node2Conn = mock(BlockNodeConnection.class);
        final BlockNodeConfig node3Config = newBlockNodeConfig(PBJ_UNIT_TEST_HOST, 8082, 3);

<<<<<<< HEAD
        connections.put(new BlockNodeProtocolConfig(node1Config, null, null, null), node1Conn);
        connections.put(new BlockNodeProtocolConfig(node2Config, null, null, null), node2Conn);
        availableNodes.add(new BlockNodeProtocolConfig(node1Config, null, null, null));
        availableNodes.add(new BlockNodeProtocolConfig(node2Config, null, null, null));
        availableNodes.add(new BlockNodeProtocolConfig(node3Config, null, null, null));
=======
        connections.put(new BlockNodeProtocolConfig(node1Config, null), node1Conn);
        connections.put(new BlockNodeProtocolConfig(node2Config, null), node2Conn);
        availableNodes.add(new BlockNodeProtocolConfig(node1Config, null));
        availableNodes.add(new BlockNodeProtocolConfig(node2Config, null));
        availableNodes.add(new BlockNodeProtocolConfig(node3Config, null));
>>>>>>> 37369ef7
        activeConnection.set(node2Conn);

        final boolean isScheduled = connectionManager.selectNewBlockNodeForStreaming(false);

        assertThat(isScheduled).isTrue();

        final ArgumentCaptor<BlockNodeConnectionTask> taskCaptor =
                ArgumentCaptor.forClass(BlockNodeConnectionTask.class);

        verify(executorService, atLeast(1)).schedule(taskCaptor.capture(), eq(0L), eq(TimeUnit.MILLISECONDS));

        final BlockNodeConnectionTask task = taskCaptor.getValue();
        final BlockNodeConnection connection = connectionFromTask(task);
        final BlockNodeConfig nodeConfig = connection.getNodeConfig();

        // verify we are trying to connect to one of the priority 1 nodes
        assertThat(nodeConfig.priority()).isEqualTo(3);
        assertThat(nodeConfig.port()).isEqualTo(8082);
        assertThat(connection.getConnectionState()).isEqualTo(ConnectionState.UNINITIALIZED);

        verifyNoMoreInteractions(executorService);
        verifyNoInteractions(bufferService);
        verifyNoInteractions(metrics);
    }

    @Test
    void testSelectNewBlockNodeForStreaming_samePriority() {
        final Map<BlockNodeProtocolConfig, BlockNodeConnection> connections = connections();
        final List<BlockNodeProtocolConfig> availableNodes = availableNodes();
        final AtomicReference<BlockNodeConnection> activeConnection = activeConnection();

        final BlockNodeConfig node1Config = newBlockNodeConfig(PBJ_UNIT_TEST_HOST, 8080, 1);
        final BlockNodeConnection node1Conn = mock(BlockNodeConnection.class);
        final BlockNodeConfig node2Config = newBlockNodeConfig(PBJ_UNIT_TEST_HOST, 8081, 2);
        final BlockNodeConnection node2Conn = mock(BlockNodeConnection.class);
        final BlockNodeConfig node3Config = newBlockNodeConfig(PBJ_UNIT_TEST_HOST, 8082, 2);
        final BlockNodeConfig node4Config = newBlockNodeConfig(PBJ_UNIT_TEST_HOST, 8083, 3);

<<<<<<< HEAD
        connections.put(new BlockNodeProtocolConfig(node1Config, null, null, null), node1Conn);
        connections.put(new BlockNodeProtocolConfig(node2Config, null, null, null), node2Conn);
        availableNodes.add(new BlockNodeProtocolConfig(node1Config, null, null, null));
        availableNodes.add(new BlockNodeProtocolConfig(node2Config, null, null, null));
        availableNodes.add(new BlockNodeProtocolConfig(node3Config, null, null, null));
        availableNodes.add(new BlockNodeProtocolConfig(node4Config, null, null, null));
=======
        connections.put(new BlockNodeProtocolConfig(node1Config, null), node1Conn);
        connections.put(new BlockNodeProtocolConfig(node2Config, null), node2Conn);
        availableNodes.add(new BlockNodeProtocolConfig(node1Config, null));
        availableNodes.add(new BlockNodeProtocolConfig(node2Config, null));
        availableNodes.add(new BlockNodeProtocolConfig(node3Config, null));
        availableNodes.add(new BlockNodeProtocolConfig(node4Config, null));
>>>>>>> 37369ef7
        activeConnection.set(node2Conn);

        final boolean isScheduled = connectionManager.selectNewBlockNodeForStreaming(false);

        assertThat(isScheduled).isTrue();

        final ArgumentCaptor<BlockNodeConnectionTask> taskCaptor =
                ArgumentCaptor.forClass(BlockNodeConnectionTask.class);

        verify(executorService, atLeast(1)).schedule(taskCaptor.capture(), eq(0L), eq(TimeUnit.MILLISECONDS));

        final BlockNodeConnectionTask task = taskCaptor.getValue();
        final BlockNodeConnection connection = connectionFromTask(task);
        final BlockNodeConfig nodeConfig = connection.getNodeConfig();

        // verify we are trying to connect to one of the priority 1 nodes
        assertThat(nodeConfig.priority()).isEqualTo(2);
        assertThat(nodeConfig.port()).isEqualTo(8082);
        assertThat(connection.getConnectionState()).isEqualTo(ConnectionState.UNINITIALIZED);

        verifyNoMoreInteractions(executorService);
        verifyNoInteractions(bufferService);
        verifyNoInteractions(metrics);
    }

    @Test
    void testConnectionTask_managerNotActive() {
        final AtomicBoolean isManagerActive = isActiveFlag();
        isManagerActive.set(false);

        final BlockNodeConnection connection = mock(BlockNodeConnection.class);
        connectionManager.new BlockNodeConnectionTask(connection, Duration.ofSeconds(1), false).run();

        verifyNoInteractions(connection);
        verifyNoInteractions(executorService);
        verifyNoInteractions(bufferService);
        verifyNoInteractions(metrics);
    }

    @Test
    void testConnectionTask_higherPriorityConnectionExists_withoutForce() {
        isActiveFlag().set(true);
        final AtomicReference<BlockNodeConnection> activeConnectionRef = activeConnection();
        final BlockNodeConnection activeConnection = mock(BlockNodeConnection.class);
        final BlockNodeConfig activeConnectionConfig = newBlockNodeConfig(PBJ_UNIT_TEST_HOST, 8080, 1);
        doReturn(activeConnectionConfig).when(activeConnection).getNodeConfig();
        activeConnectionRef.set(activeConnection);

        final BlockNodeConnection newConnection = mock(BlockNodeConnection.class);
        final BlockNodeConfig newConnectionConfig = newBlockNodeConfig(PBJ_UNIT_TEST_HOST, 8081, 2);
        doReturn(newConnectionConfig).when(newConnection).getNodeConfig();

        connectionManager.new BlockNodeConnectionTask(newConnection, Duration.ofSeconds(1), false).run();

        assertThat(activeConnectionRef).hasValue(activeConnection);

        verify(activeConnection).getNodeConfig();
        verify(newConnection).getNodeConfig();
        verify(newConnection).close(false);

        verifyNoMoreInteractions(activeConnection);
        verifyNoMoreInteractions(newConnection);
        verifyNoInteractions(executorService);
        verifyNoInteractions(bufferService);
        verifyNoInteractions(metrics);
    }

    @Test
    void testConnectionTask_higherPriorityConnectionExists_withForce() {
        isActiveFlag().set(true);

        final AtomicReference<BlockNodeConnection> activeConnectionRef = activeConnection();
        final BlockNodeConnection activeConnection = mock(BlockNodeConnection.class);
        final BlockNodeConfig activeConnectionConfig = newBlockNodeConfig(PBJ_UNIT_TEST_HOST, 8080, 1);
        doReturn(activeConnectionConfig).when(activeConnection).getNodeConfig();
        activeConnectionRef.set(activeConnection);

        final BlockNodeConnection newConnection = mock(BlockNodeConnection.class);
        final BlockNodeConfig newConnectionConfig = newBlockNodeConfig(PBJ_UNIT_TEST_HOST, 8081, 2);
        doReturn(newConnectionConfig).when(newConnection).getNodeConfig();

        connectionManager.new BlockNodeConnectionTask(newConnection, Duration.ofSeconds(1), true).run();

        assertThat(activeConnectionRef).hasValue(newConnection);

        verify(activeConnection, times(2)).getNodeConfig();
        verify(activeConnection).closeAtBlockBoundary();
        verify(newConnection, times(2)).getNodeConfig();
        verify(newConnection).createRequestPipeline();
        verify(newConnection).updateConnectionState(ConnectionState.ACTIVE);
        verify(metrics).recordActiveConnectionIp(anyLong());

        verifyNoMoreInteractions(newConnection);
        verifyNoMoreInteractions(bufferService);
        verifyNoMoreInteractions(metrics);
    }

    @Test
    void testConnectionTask_connectionUninitialized_withActiveLowerPriorityConnection() {
        // also put an active connection into the state, but let it have a lower priority so the new connection
        // takes its place as the active one
        final AtomicReference<BlockNodeConnection> activeConnectionRef = activeConnection();
        final BlockNodeConnection activeConnection = mock(BlockNodeConnection.class);
        final BlockNodeConfig activeConnectionConfig = newBlockNodeConfig(PBJ_UNIT_TEST_HOST, 8080, 2);
        doReturn(activeConnectionConfig).when(activeConnection).getNodeConfig();
        activeConnectionRef.set(activeConnection);
        isActiveFlag().set(true);

        final BlockNodeConnection newConnection = mock(BlockNodeConnection.class);
        final BlockNodeConfig newConnectionConfig = newBlockNodeConfig(PBJ_UNIT_TEST_HOST, 8081, 1);
        doReturn(newConnectionConfig).when(newConnection).getNodeConfig();

        connectionManager.new BlockNodeConnectionTask(newConnection, Duration.ofSeconds(1), false).run();

        assertThat(activeConnectionRef).hasValue(newConnection);

        verify(activeConnection).getNodeConfig();
        verify(activeConnection).closeAtBlockBoundary();
        verify(newConnection, times(2)).getNodeConfig();
        verify(newConnection).createRequestPipeline();
        verify(newConnection).updateConnectionState(ConnectionState.ACTIVE);
        verify(metrics).recordActiveConnectionIp(anyLong());

        verifyNoMoreInteractions(activeConnection);
        verifyNoMoreInteractions(newConnection);
        verifyNoInteractions(executorService);
        verifyNoMoreInteractions(bufferService);
        verifyNoMoreInteractions(metrics);
    }

    @Test
    void testConnectionTask_sameConnectionAsActive() {
        final AtomicReference<BlockNodeConnection> activeConnectionRef = activeConnection();
        final BlockNodeConnection activeConnection = mock(BlockNodeConnection.class);
        activeConnectionRef.set(activeConnection);

        connectionManager.new BlockNodeConnectionTask(activeConnection, Duration.ofSeconds(1), false).run();

        verifyNoInteractions(activeConnection);
        verifyNoInteractions(executorService);
        verifyNoInteractions(bufferService);
        verifyNoInteractions(metrics);
    }

    @Test
    void testConnectionTask_noActiveConnection() {
        isActiveFlag().set(true);
        final AtomicReference<BlockNodeConnection> activeConnectionRef = activeConnection();
        activeConnectionRef.set(null);

        final BlockNodeConfig newConnectionConfig = newBlockNodeConfig(PBJ_UNIT_TEST_HOST, 8081, 1);
        final BlockNodeConnection newConnection = mock(BlockNodeConnection.class);
        doReturn(newConnectionConfig).when(newConnection).getNodeConfig();

        connectionManager.new BlockNodeConnectionTask(newConnection, Duration.ofSeconds(1), false).run();

        assertThat(activeConnectionRef).hasValue(newConnection);

        verify(newConnection).createRequestPipeline();
        verify(newConnection).updateConnectionState(ConnectionState.ACTIVE);
        verify(metrics).recordActiveConnectionIp(anyLong());

        verifyNoMoreInteractions(newConnection);
        verifyNoInteractions(executorService);
        verifyNoMoreInteractions(bufferService);
        verifyNoMoreInteractions(metrics);
    }

    @Test
    void testConnectionTask_closeExistingActiveFailed() {
        isActiveFlag().set(true);
        final AtomicReference<BlockNodeConnection> activeConnectionRef = activeConnection();
        final BlockNodeConnection activeConnection = mock(BlockNodeConnection.class);
        final BlockNodeConfig activeConnectionConfig = newBlockNodeConfig(PBJ_UNIT_TEST_HOST, 8080, 2);
        doReturn(activeConnectionConfig).when(activeConnection).getNodeConfig();
        doThrow(new RuntimeException("why does this always happen to me"))
                .when(activeConnection)
                .closeAtBlockBoundary();
        activeConnectionRef.set(activeConnection);

        final BlockNodeConnection newConnection = mock(BlockNodeConnection.class);
        final BlockNodeConfig newConnectionConfig = newBlockNodeConfig(PBJ_UNIT_TEST_HOST, 8081, 1);
        doReturn(newConnectionConfig).when(newConnection).getNodeConfig();

        connectionManager.new BlockNodeConnectionTask(newConnection, Duration.ofSeconds(1), false).run();

        assertThat(activeConnectionRef).hasValue(newConnection);

        verify(activeConnection).getNodeConfig();
        verify(activeConnection).closeAtBlockBoundary();
        verify(newConnection, times(2)).getNodeConfig();
        verify(newConnection).createRequestPipeline();
        verify(newConnection).updateConnectionState(ConnectionState.ACTIVE);
        verify(metrics).recordActiveConnectionIp(anyLong());

        verifyNoMoreInteractions(activeConnection);
        verifyNoMoreInteractions(newConnection);
        verifyNoInteractions(executorService);
        verifyNoMoreInteractions(bufferService);
        verifyNoMoreInteractions(metrics);
    }

    @Test
    void testConnectionTask_reschedule_delayZero() {
        isActiveFlag().set(true);
        final AtomicReference<BlockNodeConnection> activeConnectionRef = activeConnection();
        activeConnectionRef.set(null);

        final BlockNodeConnection connection = mock(BlockNodeConnection.class);
        final BlockNodeConfig nodeConfig = newBlockNodeConfig(PBJ_UNIT_TEST_HOST, 8080, 1);
<<<<<<< HEAD
        doReturn(new BlockNodeProtocolConfig(nodeConfig, null, null, null))
                .when(connection)
                .getBlockNodeConnectionConfig();
=======
        doReturn(new BlockNodeProtocolConfig(nodeConfig, null)).when(connection).getBlockNodeConnectionConfig();
>>>>>>> 37369ef7
        doThrow(new RuntimeException("are you seeing this?")).when(connection).createRequestPipeline();

        // Add the connection to the connections map so it can be rescheduled
        final Map<BlockNodeProtocolConfig, BlockNodeConnection> connections = connections();
<<<<<<< HEAD
        connections.put(new BlockNodeProtocolConfig(nodeConfig, null, null, null), connection);
=======
        connections.put(new BlockNodeProtocolConfig(nodeConfig, null), connection);
>>>>>>> 37369ef7

        // Ensure the node config is available for rescheduling
        final List<BlockNodeProtocolConfig> availableNodes = availableNodes();
        availableNodes.clear();
<<<<<<< HEAD
        availableNodes.add(new BlockNodeProtocolConfig(nodeConfig, null, null, null));
=======
        availableNodes.add(new BlockNodeProtocolConfig(nodeConfig, null));
>>>>>>> 37369ef7

        final BlockNodeConnectionTask task =
                connectionManager.new BlockNodeConnectionTask(connection, Duration.ZERO, false);

        task.run();

        verify(connection).createRequestPipeline();
        verify(executorService).schedule(eq(task), anyLong(), eq(TimeUnit.MILLISECONDS));
        verify(metrics).recordConnectionCreateFailure();

        verifyNoMoreInteractions(connection);
        verifyNoMoreInteractions(executorService);
        verifyNoInteractions(bufferService);
        verifyNoMoreInteractions(metrics);
    }

    @Test
    void testConnectionTask_reschedule_delayNonZero() {
        isActiveFlag().set(true);
        final AtomicReference<BlockNodeConnection> activeConnectionRef = activeConnection();
        activeConnectionRef.set(null);

        final BlockNodeConnection connection = mock(BlockNodeConnection.class);
        final BlockNodeConfig nodeConfig = newBlockNodeConfig(PBJ_UNIT_TEST_HOST, 8080, 1);
<<<<<<< HEAD
        doReturn(new BlockNodeProtocolConfig(nodeConfig, null, null, null))
                .when(connection)
                .getBlockNodeConnectionConfig();
=======
        doReturn(new BlockNodeProtocolConfig(nodeConfig, null)).when(connection).getBlockNodeConnectionConfig();
>>>>>>> 37369ef7

        doThrow(new RuntimeException("are you seeing this?")).when(connection).createRequestPipeline();

        // Add the connection to the connections map so it can be rescheduled
        final Map<BlockNodeProtocolConfig, BlockNodeConnection> connections = connections();
<<<<<<< HEAD
        connections.put(new BlockNodeProtocolConfig(nodeConfig, null, null, null), connection);
=======
        connections.put(new BlockNodeProtocolConfig(nodeConfig, null), connection);
>>>>>>> 37369ef7

        // Ensure the node config is available for rescheduling
        final List<BlockNodeProtocolConfig> availableNodes = availableNodes();
        availableNodes.clear();
<<<<<<< HEAD
        availableNodes.add(new BlockNodeProtocolConfig(nodeConfig, null, null, null));
=======
        availableNodes.add(new BlockNodeProtocolConfig(nodeConfig, null));
>>>>>>> 37369ef7

        final BlockNodeConnectionTask task =
                connectionManager.new BlockNodeConnectionTask(connection, Duration.ofSeconds(10), false);

        task.run();

        verify(connection).createRequestPipeline();
        verify(executorService).schedule(eq(task), anyLong(), eq(TimeUnit.MILLISECONDS));
        verify(metrics).recordConnectionCreateFailure();
        verifyNoMoreInteractions(connection);
        verifyNoMoreInteractions(executorService);
        verifyNoInteractions(bufferService);
        verifyNoMoreInteractions(metrics);
    }

    @Test
    void testConnectionTask_reschedule_failure() {
        isActiveFlag().set(true);
        final AtomicReference<BlockNodeConnection> activeConnectionRef = activeConnection();
        activeConnectionRef.set(null);
        final Map<BlockNodeProtocolConfig, BlockNodeConnection> connections = connections();

        final BlockNodeConfig nodeConfig = newBlockNodeConfig(PBJ_UNIT_TEST_HOST, 8080, 1);
        final BlockNodeConnection connection = mock(BlockNodeConnection.class);
<<<<<<< HEAD
        doReturn(new BlockNodeProtocolConfig(nodeConfig, null, null, null))
                .when(connection)
                .getBlockNodeConnectionConfig();
=======
        doReturn(new BlockNodeProtocolConfig(nodeConfig, null)).when(connection).getBlockNodeConnectionConfig();
>>>>>>> 37369ef7
        doThrow(new RuntimeException("are you seeing this?")).when(connection).createRequestPipeline();
        doThrow(new RuntimeException("welp, this is my life now"))
                .when(executorService)
                .schedule(any(Runnable.class), anyLong(), any(TimeUnit.class));

        connections.clear();
<<<<<<< HEAD
        connections.put(new BlockNodeProtocolConfig(nodeConfig, null, null, null), connection);
=======
        connections.put(new BlockNodeProtocolConfig(nodeConfig, null), connection);
>>>>>>> 37369ef7

        // Ensure the node config is available for rescheduling
        final List<BlockNodeProtocolConfig> availableNodes = availableNodes();
        availableNodes.clear();
<<<<<<< HEAD
        availableNodes.add(new BlockNodeProtocolConfig(nodeConfig, null, null, null));
=======
        availableNodes.add(new BlockNodeProtocolConfig(nodeConfig, null));
>>>>>>> 37369ef7

        final BlockNodeConnectionTask task =
                connectionManager.new BlockNodeConnectionTask(connection, Duration.ofSeconds(10), false);

        task.run();

        verify(connection).createRequestPipeline();
        verify(executorService).schedule(eq(task), anyLong(), eq(TimeUnit.MILLISECONDS));
<<<<<<< HEAD
        verify(connection).close(true);
=======
        verify(connection).closeAtBlockBoundary();
>>>>>>> 37369ef7
        verify(metrics).recordConnectionCreateFailure();

        verifyNoMoreInteractions(connection);
        verifyNoMoreInteractions(executorService);
        verifyNoMoreInteractions(metrics);
        verifyNoInteractions(bufferService);
    }

    @Test
    void testScheduleAndSelectNewNode_streamingDisabled() {
        useStreamingDisabledManager();
        final BlockNodeConnection connection = mock(BlockNodeConnection.class);

        connectionManager.rescheduleConnection(connection, Duration.ZERO, null, true);

        verifyNoInteractions(connection);
        verifyNoInteractions(bufferService);
        verifyNoInteractions(executorService);
        verifyNoInteractions(metrics);
    }

    @Test
    void testShutdown_streamingDisabled() {
        useStreamingDisabledManager();

        connectionManager.shutdown();

        verifyNoInteractions(bufferService);
        verifyNoInteractions(executorService);
        verifyNoInteractions(metrics);
    }

    @Test
    void testStartup_streamingDisabled() {
        useStreamingDisabledManager();

        connectionManager.start();

        final AtomicBoolean isManagerActive = isActiveFlag();
        assertThat(isManagerActive).isFalse();

        verifyNoInteractions(bufferService);
        verifyNoInteractions(executorService);
        verifyNoInteractions(metrics);
    }

    @Test
    void testSelectNewBlockNodeForStreaming_streamingDisabled() {
        useStreamingDisabledManager();

        connectionManager.selectNewBlockNodeForStreaming(false);

        verifyNoInteractions(bufferService);
        verifyNoInteractions(executorService);
        verifyNoInteractions(metrics);
    }

    @Test
    void testConstructor_streamingDisabled() {
        useStreamingDisabledManager();

        final List<BlockNodeProtocolConfig> availableNodes = availableNodes();
        assertThat(availableNodes).isEmpty();
    }

    @Test
    void testConstructor_configFileNotFound() {
        // Create a config provider with a non-existent directory to trigger IOException
        final var config = HederaTestConfigBuilder.create()
                .withValue("blockStream.writerMode", "FILE_AND_GRPC")
                .withValue("blockNode.blockNodeConnectionFileDir", "/non/existent/path")
                .withValue("blockNode.blockNodeConnectionFile", "block-nodes.json")
                .getOrCreateConfig();
        final ConfigProvider configProvider = () -> new VersionedConfigImpl(config, 1L);

        connectionManager = new BlockNodeConnectionManager(configProvider, bufferService, metrics);

        // Verify that the manager was created but has no available nodes
        final List<BlockNodeProtocolConfig> availableNodes = availableNodes();
        assertThat(availableNodes).isEmpty();
    }

    @Test
    void testRescheduleConnection_singleBlockNode() {
        // selectNewBlockNodeForStreaming should NOT be called
        final var config = HederaTestConfigBuilder.create()
                .withValue("blockStream.writerMode", "FILE_AND_GRPC")
                .withValue("blockNode.blockNodeConnectionFileDir", "/tmp/non-existent-test-dir-" + System.nanoTime())
                .getOrCreateConfig();
        final ConfigProvider configProvider = () -> new VersionedConfigImpl(config, 1L);

        connectionManager = new BlockNodeConnectionManager(configProvider, bufferService, metrics);

        sharedExecutorServiceHandle.set(connectionManager, executorService);

        final List<BlockNodeProtocolConfig> availableNodes = availableNodes();
        availableNodes.clear();
<<<<<<< HEAD
        availableNodes.add(
                new BlockNodeProtocolConfig(newBlockNodeConfig(PBJ_UNIT_TEST_HOST, 8080, 1), null, null, null));
=======
        availableNodes.add(new BlockNodeProtocolConfig(newBlockNodeConfig(PBJ_UNIT_TEST_HOST, 8080, 1), null));
>>>>>>> 37369ef7

        reset(executorService);

        final BlockNodeConnection connection = mock(BlockNodeConnection.class);
        final BlockNodeConfig nodeConfig = newBlockNodeConfig(PBJ_UNIT_TEST_HOST, 8080, 1);
<<<<<<< HEAD
        doReturn(new BlockNodeProtocolConfig(nodeConfig, null, null, null))
                .when(connection)
                .getBlockNodeConnectionConfig();
        doReturn(nodeConfig).when(connection).getNodeConfig();

        final Map<BlockNodeProtocolConfig, BlockNodeConnection> connections = connections();
        connections.put(new BlockNodeProtocolConfig(nodeConfig, null, null, null), connection);
=======
        doReturn(new BlockNodeProtocolConfig(nodeConfig, null)).when(connection).getBlockNodeConnectionConfig();
        doReturn(nodeConfig).when(connection).getNodeConfig();

        final Map<BlockNodeProtocolConfig, BlockNodeConnection> connections = connections();
        connections.put(new BlockNodeProtocolConfig(nodeConfig, null), connection);
>>>>>>> 37369ef7

        connectionManager.rescheduleConnection(connection, Duration.ofSeconds(5), null, true);

        // Verify exactly 1 schedule call was made (only the retry, no new node selection since there's only one node)
        verify(executorService, times(1))
                .schedule(any(BlockNodeConnectionTask.class), eq(5000L), eq(TimeUnit.MILLISECONDS));
    }

    @Test
    void testStart_streamingDisabled() {
        useStreamingDisabledManager();

        connectionManager.start();

        // Verify early return - no interactions with any services
        verifyNoInteractions(bufferService);
        verifyNoInteractions(executorService);
        verifyNoInteractions(metrics);

        // Verify manager remains inactive
        final AtomicBoolean isActive = isActiveFlag();
        assertThat(isActive).isFalse();
    }

    @Test
    void testConnectionTask_runStreamingDisabled() {
        // Streaming disabled via config in constructor setup
        final BlockNodeConnection connection = mock(BlockNodeConnection.class);

        final BlockNodeConnectionTask task =
                connectionManager.new BlockNodeConnectionTask(connection, Duration.ZERO, false);
        task.run();

        verifyNoInteractions(connection);
        verifyNoInteractions(bufferService);
        verifyNoInteractions(executorService);
        verifyNoInteractions(metrics);
    }

    @Test
    void testConnectionTask_metricsIpFailsInvalidAddress() {
        isActiveFlag().set(true);
        final Map<BlockNodeProtocolConfig, BlockNodeConnection> connections = connections();
        final List<BlockNodeProtocolConfig> availableNodes = availableNodes();

<<<<<<< HEAD
        final BlockNodeConfig newConnectionConfig = new BlockNodeConfig("::1", 50211, 1, null, null, null);
        final BlockNodeConnection newConnection = mock(BlockNodeConnection.class);
        doReturn(newConnectionConfig).when(newConnection).getNodeConfig();

        connections.put(new BlockNodeProtocolConfig(newConnectionConfig, null, null, null), newConnection);
        availableNodes.add(new BlockNodeProtocolConfig(newConnectionConfig, null, null, null));
=======
        final BlockNodeConfig newConnectionConfig = BlockNodeConfig.newBuilder()
                .address("::1")
                .port(50211)
                .priority(1)
                .build();
        final BlockNodeConnection newConnection = mock(BlockNodeConnection.class);
        doReturn(newConnectionConfig).when(newConnection).getNodeConfig();

        connections.put(new BlockNodeProtocolConfig(newConnectionConfig, null), newConnection);
        availableNodes.add(new BlockNodeProtocolConfig(newConnectionConfig, null));
>>>>>>> 37369ef7

        connectionManager.new BlockNodeConnectionTask(newConnection, Duration.ZERO, false).run();

        verify(metrics).recordActiveConnectionIp(-1L);

        verifyNoMoreInteractions(bufferService);
        verifyNoMoreInteractions(metrics);
    }

    @Test
    void testConnectionTask_metricsIpFailsInvalidHost() {
        isActiveFlag().set(true);
        final Map<BlockNodeProtocolConfig, BlockNodeConnection> connections = connections();
        final List<BlockNodeProtocolConfig> availableNodes = availableNodes();

<<<<<<< HEAD
        final BlockNodeConfig newConnectionConfig =
                new BlockNodeConfig("invalid.hostname.for.test", 50211, 1, null, null, null);
        final BlockNodeConnection newConnection = mock(BlockNodeConnection.class);
        doReturn(newConnectionConfig).when(newConnection).getNodeConfig();

        connections.put(new BlockNodeProtocolConfig(newConnectionConfig, null, null, null), newConnection);
        availableNodes.add(new BlockNodeProtocolConfig(newConnectionConfig, null, null, null));
=======
        final BlockNodeConfig newConnectionConfig = BlockNodeConfig.newBuilder()
                .address("invalid.hostname.for.test")
                .port(50211)
                .priority(1)
                .build();
        final BlockNodeConnection newConnection = mock(BlockNodeConnection.class);
        doReturn(newConnectionConfig).when(newConnection).getNodeConfig();

        connections.put(new BlockNodeProtocolConfig(newConnectionConfig, null), newConnection);
        availableNodes.add(new BlockNodeProtocolConfig(newConnectionConfig, null));
>>>>>>> 37369ef7

        connectionManager.new BlockNodeConnectionTask(newConnection, Duration.ZERO, false).run();

        verify(metrics).recordActiveConnectionIp(-1L);

        verifyNoMoreInteractions(bufferService);
        verifyNoMoreInteractions(metrics);
    }

    @Test
    void testHighLatencyTracking() {
        final BlockNodeConfig nodeConfig = newBlockNodeConfig(PBJ_UNIT_TEST_HOST, 8080, 1);
        final Instant ackedTime = Instant.now();

        connectionManager.recordBlockProofSent(nodeConfig, 1L, ackedTime);
        connectionManager.recordBlockAckAndCheckLatency(nodeConfig, 1L, ackedTime.plusMillis(30001));

        verify(metrics).recordAcknowledgementLatency(30001);
        verify(metrics).recordHighLatencyEvent();
        verifyNoMoreInteractions(metrics);
    }

    @Test
    void testRecordEndOfStreamAndCheckLimit_streamingDisabled() {
        useStreamingDisabledManager();
        final BlockNodeConfig nodeConfig = newBlockNodeConfig(PBJ_UNIT_TEST_HOST, 8080, 1);

        final boolean limitExceeded = connectionManager.recordEndOfStreamAndCheckLimit(nodeConfig, Instant.now());

        assertThat(limitExceeded).isFalse();
    }

    @Test
    void testRecordEndOfStreamAndCheckLimit_withinLimit() {
        final BlockNodeConfig nodeConfig = newBlockNodeConfig(PBJ_UNIT_TEST_HOST, 8080, 1);

        final boolean limitExceeded = connectionManager.recordEndOfStreamAndCheckLimit(nodeConfig, Instant.now());

        assertThat(limitExceeded).isFalse();
    }

    @Test
    void testRecordEndOfStreamAndCheckLimit_exceedsLimit() {
        final BlockNodeConfig nodeConfig = newBlockNodeConfig(PBJ_UNIT_TEST_HOST, 8080, 1);

        // Record multiple EndOfStream events to exceed the limit
        // The default maxEndOfStreamsAllowed is 5
        for (int i = 0; i < 5; i++) {
            connectionManager.recordEndOfStreamAndCheckLimit(nodeConfig, Instant.now());
        }
        final boolean limitExceeded = connectionManager.recordEndOfStreamAndCheckLimit(nodeConfig, Instant.now());

        assertThat(limitExceeded).isTrue();
    }

    // Priority based BN selection
    @Test
    void testPriorityBasedSelection_multiplePriority0Nodes_randomSelection() {
        // Setup: Create multiple nodes with priority 0 and some with lower priorities
        final List<BlockNodeConfig> blockNodes = List.of(
<<<<<<< HEAD
                new BlockNodeConfig(PBJ_UNIT_TEST_HOST, 8080, 0, null, null, null), // Priority 0
                new BlockNodeConfig(PBJ_UNIT_TEST_HOST, 8081, 0, null, null, null), // Priority 0
                new BlockNodeConfig(PBJ_UNIT_TEST_HOST, 8082, 0, null, null, null), // Priority 0
                new BlockNodeConfig(PBJ_UNIT_TEST_HOST, 8083, 0, null, null, null), // Priority 0
                new BlockNodeConfig(PBJ_UNIT_TEST_HOST, 8084, 0, null, null, null), // Priority 0
                new BlockNodeConfig(PBJ_UNIT_TEST_HOST, 8085, 0, null, null, null), // Priority 0
                new BlockNodeConfig(PBJ_UNIT_TEST_HOST, 8086, 0, null, null, null), // Priority 0
                new BlockNodeConfig(PBJ_UNIT_TEST_HOST, 8087, 0, null, null, null), // Priority 0
                new BlockNodeConfig(PBJ_UNIT_TEST_HOST, 8088, 0, null, null, null), // Priority 0
                new BlockNodeConfig(PBJ_UNIT_TEST_HOST, 8089, 0, null, null, null), // Priority 0
                new BlockNodeConfig(PBJ_UNIT_TEST_HOST, 8090, 1, null, null, null), // Priority 1
                new BlockNodeConfig(PBJ_UNIT_TEST_HOST, 8091, 2, null, null, null), // Priority 2
                new BlockNodeConfig(PBJ_UNIT_TEST_HOST, 8092, 2, null, null, null), // Priority 2
                new BlockNodeConfig(PBJ_UNIT_TEST_HOST, 8093, 3, null, null, null), // Priority 3
                new BlockNodeConfig(PBJ_UNIT_TEST_HOST, 8094, 3, null, null, null) // Priority 3
=======
                newBlockNodeConfig(PBJ_UNIT_TEST_HOST, 8080, 0), // Priority 0
                newBlockNodeConfig(PBJ_UNIT_TEST_HOST, 8081, 0), // Priority 0
                newBlockNodeConfig(PBJ_UNIT_TEST_HOST, 8082, 0), // Priority 0
                newBlockNodeConfig(PBJ_UNIT_TEST_HOST, 8083, 0), // Priority 0
                newBlockNodeConfig(PBJ_UNIT_TEST_HOST, 8084, 0), // Priority 0
                newBlockNodeConfig(PBJ_UNIT_TEST_HOST, 8085, 0), // Priority 0
                newBlockNodeConfig(PBJ_UNIT_TEST_HOST, 8086, 0), // Priority 0
                newBlockNodeConfig(PBJ_UNIT_TEST_HOST, 8087, 0), // Priority 0
                newBlockNodeConfig(PBJ_UNIT_TEST_HOST, 8088, 0), // Priority 0
                newBlockNodeConfig(PBJ_UNIT_TEST_HOST, 8089, 0), // Priority 0
                newBlockNodeConfig(PBJ_UNIT_TEST_HOST, 8090, 1), // Priority 1
                newBlockNodeConfig(PBJ_UNIT_TEST_HOST, 8091, 2), // Priority 2
                newBlockNodeConfig(PBJ_UNIT_TEST_HOST, 8092, 2), // Priority 2
                newBlockNodeConfig(PBJ_UNIT_TEST_HOST, 8093, 3), // Priority 3
                newBlockNodeConfig(PBJ_UNIT_TEST_HOST, 8094, 3) // Priority 3
>>>>>>> 37369ef7
                );

        // Track which priority 0 nodes get selected over multiple runs
        final Set<Integer> selectedNodes = new HashSet<>();

        // Run multiple selections to test randomization
        for (int i = 0; i < 50; i++) {
            // Reset mocks for each iteration
            resetMocks();

            // Configure the manager with these nodes
            createConnectionManager(blockNodes);

            // Perform selection - should only select from priority 0 nodes
            connectionManager.selectNewBlockNodeForStreaming(true);

            // Capture the scheduled task and verify it's connecting to a priority 0 node
            final ArgumentCaptor<BlockNodeConnectionTask> taskCaptor =
                    ArgumentCaptor.forClass(BlockNodeConnectionTask.class);
            verify(executorService, atLeast(1)).schedule(taskCaptor.capture(), anyLong(), any(TimeUnit.class));

            final BlockNodeConnectionTask task = taskCaptor.getValue();
            final BlockNodeConnection connection = connectionFromTask(task);
            final BlockNodeConfig selectedConfig = connection.getNodeConfig();

            // Verify only priority 0 nodes are selected
            assertThat(selectedConfig.priority()).isZero();
            assertThat(selectedConfig.port()).isBetween(8080, 8089);

            // Track which node was selected
            selectedNodes.add(selectedConfig.port());
        }

        // Over 50 runs, we should see at least 2 different priority 0 nodes being selected.
        // This verifies the randomization is working (very unlikely to get same node 50 times).
        // The probability of flakiness is effectively zero - around 10^(-47).
        // Failure of this test means the random selection is not working.
        assertThat(selectedNodes).hasSizeGreaterThan(1);
    }

    @Test
    void testPriorityBasedSelection_onlyLowerPriorityNodesAvailable() {
        // Setup: All priority 0 nodes are unavailable, only lower priority nodes available
        final List<BlockNodeConfig> blockNodes = List.of(
<<<<<<< HEAD
                new BlockNodeConfig(PBJ_UNIT_TEST_HOST, 8080, 1, null, null, null), // Priority 1
                new BlockNodeConfig(PBJ_UNIT_TEST_HOST, 8081, 2, null, null, null), // Priority 2
                new BlockNodeConfig(PBJ_UNIT_TEST_HOST, 8082, 3, null, null, null) // Priority 3
=======
                newBlockNodeConfig(PBJ_UNIT_TEST_HOST, 8080, 1), // Priority 1
                newBlockNodeConfig(PBJ_UNIT_TEST_HOST, 8081, 2), // Priority 2
                newBlockNodeConfig(PBJ_UNIT_TEST_HOST, 8082, 3) // Priority 3
>>>>>>> 37369ef7
                );

        createConnectionManager(blockNodes);

        // Perform selection
        connectionManager.selectNewBlockNodeForStreaming(true);

        // Verify it selects the highest priority available
        final ArgumentCaptor<BlockNodeConnectionTask> taskCaptor =
                ArgumentCaptor.forClass(BlockNodeConnectionTask.class);
        verify(executorService, atLeast(1)).schedule(taskCaptor.capture(), anyLong(), any(TimeUnit.class));

        final BlockNodeConnectionTask task = taskCaptor.getValue();
        final BlockNodeConnection connection = connectionFromTask(task);
        final BlockNodeConfig selectedConfig = connection.getNodeConfig();

        assertThat(selectedConfig.priority()).isEqualTo(1); // Should select priority 1 (highest available)
    }

    @Test
    void testPriorityBasedSelection_mixedPrioritiesWithSomeUnavailable() {
        // Setup: Mix of priorities where some priority 0 nodes are already connected
        final List<BlockNodeConfig> allBlockNodes = List.of(
<<<<<<< HEAD
                new BlockNodeConfig(PBJ_UNIT_TEST_HOST, 8080, 0, null, null, null), // Priority 0 - will be unavailable
                new BlockNodeConfig(PBJ_UNIT_TEST_HOST, 8081, 0, null, null, null), // Priority 0 - available
                new BlockNodeConfig(PBJ_UNIT_TEST_HOST, 8082, 0, null, null, null), // Priority 0 - available
                new BlockNodeConfig(PBJ_UNIT_TEST_HOST, 8083, 1, null, null, null), // Priority 1
                new BlockNodeConfig(PBJ_UNIT_TEST_HOST, 8084, 2, null, null, null) // Priority 2
=======
                newBlockNodeConfig(PBJ_UNIT_TEST_HOST, 8080, 0), // Priority 0 - will be unavailable
                newBlockNodeConfig(PBJ_UNIT_TEST_HOST, 8081, 0), // Priority 0 - available
                newBlockNodeConfig(PBJ_UNIT_TEST_HOST, 8082, 0), // Priority 0 - available
                newBlockNodeConfig(PBJ_UNIT_TEST_HOST, 8083, 1), // Priority 1
                newBlockNodeConfig(PBJ_UNIT_TEST_HOST, 8084, 2) // Priority 2
>>>>>>> 37369ef7
                );

        createConnectionManager(allBlockNodes);

        // Simulate that node1 is already connected (unavailable)
        final BlockNodeConfig unavailableNode = allBlockNodes.getFirst();
        final BlockNodeConnection existingConnection = mock(BlockNodeConnection.class);

        // Add the existing connection to make node1 unavailable
        final Map<BlockNodeProtocolConfig, BlockNodeConnection> connections = connections();
<<<<<<< HEAD
        connections.put(new BlockNodeProtocolConfig(unavailableNode, null, null, null), existingConnection);
=======
        connections.put(new BlockNodeProtocolConfig(unavailableNode, null), existingConnection);
>>>>>>> 37369ef7

        // Perform selection
        connectionManager.selectNewBlockNodeForStreaming(true);

        // Verify it still selects from remaining priority 0 nodes
        final ArgumentCaptor<BlockNodeConnectionTask> taskCaptor =
                ArgumentCaptor.forClass(BlockNodeConnectionTask.class);
        verify(executorService, atLeast(1)).schedule(taskCaptor.capture(), anyLong(), any(TimeUnit.class));

        final BlockNodeConnectionTask task = taskCaptor.getValue();
        final BlockNodeConnection connection = connectionFromTask(task);
        final BlockNodeConfig selectedConfig = connection.getNodeConfig();

        assertThat(selectedConfig.priority()).isZero();
        assertThat(selectedConfig.port()).isIn(8081, 8082);
        assertThat(selectedConfig.port()).isNotEqualTo(8080); // Should not select unavailable node
    }

    @Test
    void testPriorityBasedSelection_allPriority0NodesUnavailable() {
        // Setup: All priority 0 nodes are connected, lower priority nodes available
        final List<BlockNodeConfig> allBlockNodes = List.of(
<<<<<<< HEAD
                new BlockNodeConfig(PBJ_UNIT_TEST_HOST, 8080, 0, null, null, null), // Priority 0 - unavailable
                new BlockNodeConfig(PBJ_UNIT_TEST_HOST, 8081, 0, null, null, null), // Priority 0 - unavailable
                new BlockNodeConfig(PBJ_UNIT_TEST_HOST, 8082, 1, null, null, null), // Priority 1 - available
                new BlockNodeConfig(PBJ_UNIT_TEST_HOST, 8083, 1, null, null, null), // Priority 1 - available
                new BlockNodeConfig(PBJ_UNIT_TEST_HOST, 8084, 2, null, null, null) // Priority 2 - available
=======
                newBlockNodeConfig(PBJ_UNIT_TEST_HOST, 8080, 0), // Priority 0 - unavailable
                newBlockNodeConfig(PBJ_UNIT_TEST_HOST, 8081, 0), // Priority 0 - unavailable
                newBlockNodeConfig(PBJ_UNIT_TEST_HOST, 8082, 1), // Priority 1 - available
                newBlockNodeConfig(PBJ_UNIT_TEST_HOST, 8083, 1), // Priority 1 - available
                newBlockNodeConfig(PBJ_UNIT_TEST_HOST, 8084, 2) // Priority 2 - available
>>>>>>> 37369ef7
                );

        createConnectionManager(allBlockNodes);

        // Make all priority 0 nodes unavailable by adding them to connections
        final Map<BlockNodeProtocolConfig, BlockNodeConnection> connections = connections();
        for (int i = 0; i < 2; i++) { // First 2 nodes are priority 0
            final BlockNodeConfig unavailableNode = allBlockNodes.get(i);
            final BlockNodeConnection existingConnection = mock(BlockNodeConnection.class);
<<<<<<< HEAD
            connections.put(new BlockNodeProtocolConfig(unavailableNode, null, null, null), existingConnection);
=======
            connections.put(new BlockNodeProtocolConfig(unavailableNode, null), existingConnection);
>>>>>>> 37369ef7
        }

        // Perform selection
        connectionManager.selectNewBlockNodeForStreaming(true);

        // Verify it selects from next highest priority group (priority 1)
        final ArgumentCaptor<BlockNodeConnectionTask> taskCaptor =
                ArgumentCaptor.forClass(BlockNodeConnectionTask.class);
        verify(executorService, atLeast(1)).schedule(taskCaptor.capture(), anyLong(), any(TimeUnit.class));

        final BlockNodeConnectionTask task = taskCaptor.getValue();
        final BlockNodeConnection connection = connectionFromTask(task);
        final BlockNodeConfig selectedConfig = connection.getNodeConfig();

        assertThat(selectedConfig.priority()).isEqualTo(1); // Should fall back to priority 1
        assertThat(selectedConfig.port()).isIn(8082, 8083);
    }

    @Test
    void testCloseAllConnections() {
        final BlockNodeConnection conn = mock(BlockNodeConnection.class);
        connections().put(newBlockNodeConfig(8080, 1), conn);

        invoke_closeAllConnections();

        verify(conn).close(true);
        assertThat(connections()).isEmpty();
    }

    @Test
    void testCloseAllConnections_whenStreamingDisabled() {
        useStreamingDisabledManager();
        // Streaming disabled via config in constructor setup
        final BlockNodeConnection conn = mock(BlockNodeConnection.class);
        connections().put(newBlockNodeConfig(8080, 1), conn);

        invoke_closeAllConnections();

        verify(conn).close(true);
    }

    @Test
    void testRefreshAvailableBlockNodes() {
        final BlockNodeConnection conn = mock(BlockNodeConnection.class);
        final BlockNodeConfig oldNode = newBlockNodeConfig(PBJ_UNIT_TEST_HOST, 9999, 1);
<<<<<<< HEAD
        connections().put(new BlockNodeProtocolConfig(oldNode, null, null, null), conn);
        availableNodes().add(new BlockNodeProtocolConfig(oldNode, null, null, null));
=======
        connections().put(new BlockNodeProtocolConfig(oldNode, null), conn);
        availableNodes().add(new BlockNodeProtocolConfig(oldNode, null));
>>>>>>> 37369ef7

        invoke_refreshAvailableBlockNodes();

        // Verify old connection was closed
        verify(conn).close(true);
    }

    @Test
    void testRefreshAvailableBlockNodes_shutsDownExecutorAndReloads_whenValid() {
        // Point manager at real bootstrap config directory so reload finds valid JSON
        final var configPath = Objects.requireNonNull(
                        BlockNodeCommunicationTestBase.class.getClassLoader().getResource("bootstrap/"))
                .getPath();
        // Replace the directory used by the manager
        blockNodeConfigDirectoryHandle.set(connectionManager, Path.of(configPath));

        // Populate with a dummy existing connection and a mock executor to be shut down
        final BlockNodeConnection existing = mock(BlockNodeConnection.class);
        connections().put(newBlockNodeConfig(4242, 0), existing);
        final ScheduledExecutorService oldExecutor = mock(ScheduledExecutorService.class);
        sharedExecutorServiceHandle.set(connectionManager, oldExecutor);

        // Ensure manager is initially inactive
        isActiveFlag().set(false);

        invoke_refreshAvailableBlockNodes();

        // Old connection closed and executor shut down
        verify(existing).close(true);

        // Available nodes should be reloaded from bootstrap JSON (non-empty)
        assertThat(availableNodes()).isNotEmpty();
    }

    @Test
    void testStartConfigWatcher_alreadyRunning() throws Exception {
        connectionManager.start(); // This starts the config watcher

        // Call startConfigWatcher again via reflection to trigger the "already running" check
        final var method = BlockNodeConnectionManager.class.getDeclaredMethod("startConfigWatcher");
        method.setAccessible(true);
        method.invoke(connectionManager);

        // Verify the manager is still active
        assertThat(isActiveFlag().get()).isTrue();
    }

    @Test
    void testRescheduleConnection_withNullDelay() {
        final BlockNodeConnection connection = mock(BlockNodeConnection.class);
        final BlockNodeConfig nodeConfig = newBlockNodeConfig(PBJ_UNIT_TEST_HOST, 8080, 1);
        doReturn(nodeConfig).when(connection).getNodeConfig();
<<<<<<< HEAD
        doReturn(new BlockNodeProtocolConfig(nodeConfig, null, null, null))
                .when(connection)
                .getBlockNodeConnectionConfig();

        final List<BlockNodeProtocolConfig> availableNodes = availableNodes();
        availableNodes.clear();
        availableNodes.add(new BlockNodeProtocolConfig(nodeConfig, null, null, null));
=======
        doReturn(new BlockNodeProtocolConfig(nodeConfig, null)).when(connection).getBlockNodeConnectionConfig();

        final List<BlockNodeProtocolConfig> availableNodes = availableNodes();
        availableNodes.clear();
        availableNodes.add(new BlockNodeProtocolConfig(nodeConfig, null));
>>>>>>> 37369ef7

        // Call rescheduleConnection with null delay to trigger the calculateJitteredDelayMs path
        connectionManager.rescheduleConnection(connection, null, null, true);

        // Verify the retry state was created and connection was scheduled
        final Map<BlockNodeConfig, RetryState> retryStates = retryStates();
        assertThat(retryStates).containsKey(nodeConfig);
    }

    @Test
    void testRecordActiveConnectionIp() throws Exception {
        final var method =
                BlockNodeConnectionManager.class.getDeclaredMethod("recordActiveConnectionIp", BlockNodeConfig.class);
        method.setAccessible(true);

        final BlockNodeConfig config = newBlockNodeConfig("localhost", 8080, 1);

        method.invoke(connectionManager, config);

        verify(metrics).recordActiveConnectionIp(anyLong());
    }

    @Test
    void testStartConfigWatcher_reactsToCreateModifyDelete() throws Exception {
        // Ensure the watcher monitors the temp directory used by this test
        blockNodeConfigDirectoryHandle.set(connectionManager, tempDir);
        connectionManager.start();
        final Path file = tempDir.resolve("block-nodes.json");
        final List<BlockNodeConfig> configs = new ArrayList<>();
        final BlockNodeConfig config = BlockNodeConfig.newBuilder()
                .address("localhost")
                .port(8080)
                .priority(0)
                .build();
        configs.add(config);
        final BlockNodeConnectionInfo connectionInfo = new BlockNodeConnectionInfo(configs);
        final String valid = BlockNodeConnectionInfo.JSON.toJSON(connectionInfo);
        Files.writeString(
                file, valid, StandardCharsets.UTF_8, StandardOpenOption.CREATE, StandardOpenOption.TRUNCATE_EXISTING);
        awaitCondition(() -> !availableNodes().isEmpty(), 5_000);
        Files.writeString(file, "not json", StandardOpenOption.TRUNCATE_EXISTING);
        awaitCondition(() -> availableNodes().isEmpty(), 5_000);
        Files.writeString(file, valid, StandardOpenOption.TRUNCATE_EXISTING);
        awaitCondition(() -> !availableNodes().isEmpty(), 5_000);
        Files.deleteIfExists(file);
        awaitCondition(() -> availableNodes().isEmpty(), 3_000);

        // Exercise unchanged path: write back same content and ensure no restart occurs
        Files.writeString(
                file, valid, StandardCharsets.UTF_8, StandardOpenOption.CREATE, StandardOpenOption.TRUNCATE_EXISTING);
        awaitCondition(() -> !availableNodes().isEmpty(), 5_000);
        final Map<BlockNodeProtocolConfig, BlockNodeConnection> before = new HashMap<>(connections());
        invoke_refreshAvailableBlockNodes();
        final Map<BlockNodeProtocolConfig, BlockNodeConnection> after = new HashMap<>(connections());
        assertThat(after.keySet()).isEqualTo(before.keySet());
    }

    @Test
    void testCloseAllConnections_withException() {
        final BlockNodeConnection conn = mock(BlockNodeConnection.class);
        doThrow(new RuntimeException("Close failed")).when(conn).close(true);
        connections().put(newBlockNodeConfig(8080, 1), conn);

        // Should not throw - exceptions are caught and logged
        invoke_closeAllConnections();

        verify(conn).close(true);
        assertThat(connections()).isEmpty();
    }

    @Test
    void testExtractBlockNodesConfigurations_fileNotExists() {
        final List<BlockNodeProtocolConfig> configs = invoke_extractBlockNodesConfigurations("/non/existent/path");

        assertThat(configs).isEmpty();
    }

    @Test
    void testExtractBlockNodesConfigurations_invalidJson() {
        // Use a path that exists but doesn't contain valid JSON
        final List<BlockNodeProtocolConfig> configs = invoke_extractBlockNodesConfigurations("/tmp");

        // Should return empty list when parse fails
        assertThat(configs).isEmpty();
    }

    @Test
    void testExtractBlockNodesConfigurations_validJson_populatesProtocolConfigs() throws Exception {
        final Path dir = tempDir;
        final Path file = dir.resolve("block-nodes.json");

        final String json = "{\n"
                + "  \"nodes\": [\n"
                + "    {\n"
                + "      \"address\": \"localhost\",\n"
                + "      \"port\": 50051,\n"
                + "      \"priority\": 1,\n"
<<<<<<< HEAD
                + "      \"http2ClientProtocolConfig\": {\n"
                + "        \"flowControlBlockTimeout\": \"PT1S\",\n"
                + "        \"initialWindowSize\": 12345,\n"
                + "        \"maxFrameSize\": 16384,\n"
                + "        \"maxHeaderListSize\": \"-1\",\n"
                + "        \"name\": \"h2\",\n"
                + "        \"ping\": true,\n"
                + "        \"pingTimeout\": \"PT0.5S\",\n"
                + "        \"priorKnowledge\": false\n"
                + "      },\n"
                + "      \"grpcClientProtocolConfig\": {\n"
                + "        \"abortPollTimeExpired\": false,\n"
                + "        \"heartbeatPeriod\": \"PT0S\",\n"
                + "        \"initBufferSize\": 1024,\n"
                + "        \"name\": \"grpc\",\n"
                + "        \"pollWaitTime\": \"PT10S\"\n"
                + "      },\n"
=======
>>>>>>> 37369ef7
                + "      \"maxMessageSizeBytes\": 1500000\n"
                + "    }\n"
                + "  ]\n"
                + "}";

        Files.writeString(file, json, StandardOpenOption.CREATE, StandardOpenOption.TRUNCATE_EXISTING);

        final List<BlockNodeProtocolConfig> configs = invoke_extractBlockNodesConfigurations(dir.toString());

        assertThat(configs).hasSize(1);

        final BlockNodeProtocolConfig protocol = configs.getFirst();
<<<<<<< HEAD
        assertThat(protocol.http2ClientProtocolConfig()).isNotNull();
        assertThat(protocol.grpcClientProtocolConfig()).isNotNull();
=======
>>>>>>> 37369ef7
        assertThat(protocol.maxMessageSizeBytes()).isEqualTo(1_500_000);
    }

    @Test
<<<<<<< HEAD
    void testExtractOptionalGrpcClientProtocolConfig_noConfigReturnsNull() throws Throwable {
        final BlockNodeConfig node = newBlockNodeConfig(PBJ_UNIT_TEST_HOST, 50051, 1);
        final Object result = extractOptionalGrpcClientProtocolConfigHandle.invoke(connectionManager, node);
        assertThat(result).isNull();
    }

    @Test
    void testExtractOptionalGrpcClientProtocolConfig_withValidValues() throws Throwable {
        final String json = "{\n"
                + "  \"nodes\": [\n"
                + "    {\n"
                + "      \"address\": \"localhost\",\n"
                + "      \"port\": 50051,\n"
                + "      \"priority\": 1,\n"
                + "      \"grpcClientProtocolConfig\": {\n"
                + "        \"abortPollTimeExpired\": true,\n"
                + "        \"heartbeatPeriod\": \"PT5S\",\n"
                + "        \"initBufferSize\": 2048,\n"
                + "        \"name\": \"grpc\",\n"
                + "        \"pollWaitTime\": \"PT2S\"\n"
                + "      }\n"
                + "    }\n"
                + "  ]\n"
                + "}";

        final BlockNodeConnectionInfo info =
                BlockNodeConnectionInfo.JSON.parse(Bytes.wrap(json.getBytes(StandardCharsets.UTF_8)));
        final BlockNodeConfig node = info.nodes().getFirst();

        final Object obj = extractOptionalGrpcClientProtocolConfigHandle.invoke(connectionManager, node);
        assertThat(obj).isInstanceOf(io.helidon.webclient.grpc.GrpcClientProtocolConfig.class);
        final io.helidon.webclient.grpc.GrpcClientProtocolConfig cfg =
                (io.helidon.webclient.grpc.GrpcClientProtocolConfig) obj;

        assertThat(cfg.abortPollTimeExpired()).isTrue();
        assertThat(cfg.heartbeatPeriod()).isEqualTo(Duration.parse("PT5S"));
        assertThat(cfg.initBufferSize()).isEqualTo(2048);
        assertThat(cfg.name()).isEqualTo("grpc");
        assertThat(cfg.pollWaitTime()).isEqualTo(Duration.parse("PT2S"));
    }

    @Test
    void testExtractOptionalGrpcClientProtocolConfig_invalidDurations_doNotThrow() throws Throwable {
        final String json = "{\n"
                + "  \"nodes\": [\n"
                + "    {\n"
                + "      \"address\": \"localhost\",\n"
                + "      \"port\": 50052,\n"
                + "      \"priority\": 1,\n"
                + "      \"grpcClientProtocolConfig\": {\n"
                + "        \"abortPollTimeExpired\": false,\n"
                + "        \"heartbeatPeriod\": \"not-a-duration\",\n"
                + "        \"initBufferSize\": 4096,\n"
                + "        \"name\": \"g\",\n"
                + "        \"pollWaitTime\": \"also-bad\"\n"
                + "      }\n"
                + "    }\n"
                + "  ]\n"
                + "}";

        final BlockNodeConnectionInfo info =
                BlockNodeConnectionInfo.JSON.parse(Bytes.wrap(json.getBytes(StandardCharsets.UTF_8)));
        final BlockNodeConfig node = info.nodes().getFirst();

        final Object obj = extractOptionalGrpcClientProtocolConfigHandle.invoke(connectionManager, node);
        assertThat(obj).isInstanceOf(io.helidon.webclient.grpc.GrpcClientProtocolConfig.class);
        final io.helidon.webclient.grpc.GrpcClientProtocolConfig cfg =
                (io.helidon.webclient.grpc.GrpcClientProtocolConfig) obj;

        // Non-duration fields should still be applied; invalid durations are ignored internally
        assertThat(cfg.abortPollTimeExpired()).isFalse();
        assertThat(cfg.initBufferSize()).isEqualTo(4096);
        assertThat(cfg.name()).isEqualTo("g");
        // Do not assert heartbeatPeriod/pollWaitTime values; branch exercised by invalid inputs
    }

    @Test
=======
>>>>>>> 37369ef7
    void testConnectionTask_activeConnectionIsSameConnection() {
        final BlockNodeConnection connection = mock(BlockNodeConnection.class);

        activeConnection().set(connection);

        final BlockNodeConnectionTask task =
                connectionManager.new BlockNodeConnectionTask(connection, Duration.ZERO, false);

        task.run();

        // Should return early without creating pipeline
        verify(connection, never()).createRequestPipeline();
    }

    @Test
    void testConnectionTask_preempted_reschedules() {
        // compareAndSet fails due to preemption, then reschedules
        isActiveFlag().set(true);
        final AtomicReference<BlockNodeConnection> activeRef = activeConnection();

        // Start with an active connection of lower priority than the candidate
        final BlockNodeConnection initialActive = mock(BlockNodeConnection.class);
        final BlockNodeConfig initialActiveCfg = newBlockNodeConfig(PBJ_UNIT_TEST_HOST, 8092, 2);
        doReturn(initialActiveCfg).when(initialActive).getNodeConfig();
        activeRef.set(initialActive);

        // Candidate has higher priority.
        final BlockNodeConfig candidateCfg = newBlockNodeConfig(PBJ_UNIT_TEST_HOST, 8093, 1);
        final BlockNodeConnection candidate = mock(BlockNodeConnection.class);
        // Ensure priority comparison path is exercised and pipeline is created
        doReturn(candidateCfg).when(candidate).getNodeConfig();
<<<<<<< HEAD
        doReturn(new BlockNodeProtocolConfig(candidateCfg, null, null, null))
=======
        doReturn(new BlockNodeProtocolConfig(candidateCfg, null))
>>>>>>> 37369ef7
                .when(candidate)
                .getBlockNodeConnectionConfig();

        // Ensure candidate's node remains available for reschedule path
        final List<BlockNodeProtocolConfig> avail = availableNodes();
<<<<<<< HEAD
        avail.add(new BlockNodeProtocolConfig(candidateCfg, null, null, null));
=======
        avail.add(new BlockNodeProtocolConfig(candidateCfg, null));
>>>>>>> 37369ef7

        // Simulate preemption: during pipeline creation, another connection becomes active
        final BlockNodeConnection preemptor = mock(BlockNodeConnection.class);

        doAnswer(invocation -> {
                    activeRef.set(preemptor);
                    return null;
                })
                .when(candidate)
                .createRequestPipeline();

        final BlockNodeConnectionTask task =
                connectionManager.new BlockNodeConnectionTask(candidate, Duration.ZERO, false);
        task.run();

        // the task should have been rescheduled
        verify(executorService).schedule(eq(task), anyLong(), eq(TimeUnit.MILLISECONDS));
    }

    @Test
    void testConnectionTask_runStreamingDisabledEarlyReturn() {
        useStreamingDisabledManager();

        final BlockNodeConnection connection = mock(BlockNodeConnection.class);

        connectionManager.new BlockNodeConnectionTask(connection, Duration.ZERO, false).run();

        verifyNoInteractions(connection);
        verifyNoInteractions(executorService);
        verifyNoInteractions(bufferService);
        verifyNoInteractions(metrics);
    }

    @Test
    void testConfigWatcher_handlesExceptionInRefresh() throws Exception {
        final Path file = tempDir.resolve("block-nodes.json");

        // Start with valid config
        final List<BlockNodeConfig> configs = new ArrayList<>();
        configs.add(newBlockNodeConfig(PBJ_UNIT_TEST_HOST, 8080, 1));
        final BlockNodeConnectionInfo connectionInfo = new BlockNodeConnectionInfo(configs);
        final String valid = BlockNodeConnectionInfo.JSON.toJSON(connectionInfo);
        Files.writeString(
                file, valid, StandardCharsets.UTF_8, StandardOpenOption.CREATE, StandardOpenOption.TRUNCATE_EXISTING);

        connectionManager.start();

        // Wait for initial load
        awaitCondition(() -> !availableNodes().isEmpty(), 2_000);

        // Replace blockNodeConfigDirectory with an invalid path that will cause issues
        // This will trigger an exception when refreshAvailableBlockNodes() is called
        final Path invalidPath = Path.of("/invalid/nonexistent/path/that/will/cause/issues");
        blockNodeConfigDirectoryHandle.set(connectionManager, invalidPath);

        // Modify the file to trigger a watch event
        Files.writeString(file, valid + "\n", StandardCharsets.UTF_8, StandardOpenOption.APPEND);

        // Give the watcher time to detect the change and handle the exception
        Thread.sleep(500);

        connectionManager.shutdown();
    }

    @Test
    void testStartConfigWatcher_handlesIOException() throws Exception {
        // Create a file instead of directory to trigger IOException when trying to watch it
        final Path fileNotDir = tempDir.resolve("not-a-directory.txt");
        Files.writeString(fileNotDir, "test", StandardOpenOption.CREATE);

        final var configProvider = createConfigProvider(createDefaultConfigProvider()
                .withValue(
                        "blockNode.blockNodeConnectionFileDir",
                        fileNotDir.toAbsolutePath().toString()));

        // This should trigger IOException when trying to create WatchService on a file
        final var manager = new BlockNodeConnectionManager(configProvider, bufferService, metrics);
        manager.start();

        // Manager should start successfully even though config watcher failed
        Thread.sleep(500);

        manager.shutdown();
    }

    @Test
    void testConfigWatcher_handlesInterruptedException() throws Exception {
        final Path file = tempDir.resolve("block-nodes.json");
        final List<BlockNodeConfig> configs = new ArrayList<>();
        configs.add(newBlockNodeConfig(PBJ_UNIT_TEST_HOST, 8080, 1));
        final BlockNodeConnectionInfo connectionInfo = new BlockNodeConnectionInfo(configs);
        final String valid = BlockNodeConnectionInfo.JSON.toJSON(connectionInfo);
        Files.writeString(
                file, valid, StandardCharsets.UTF_8, StandardOpenOption.CREATE, StandardOpenOption.TRUNCATE_EXISTING);

        connectionManager.start();
        awaitCondition(() -> !availableNodes().isEmpty(), 2_000);

        // Shutdown will interrupt the watcher thread
        connectionManager.shutdown();

        // Verify the watcher thread is no longer running
        @SuppressWarnings("unchecked")
        final AtomicReference<Thread> threadRef =
                (AtomicReference<Thread>) configWatcherThreadRef.get(connectionManager);
        final Thread watcherThread = threadRef.get();
        if (watcherThread != null) {
            watcherThread.join(1000);
            assertThat(watcherThread.isAlive()).isFalse();
        }
    }

    @Test
    void testRescheduleConnection_multipleNodesButSelectNewFalse() {
        final BlockNodeConnection connection = mock(BlockNodeConnection.class);
        final BlockNodeConfig nodeConfig1 = newBlockNodeConfig(PBJ_UNIT_TEST_HOST, 8080, 1);
        final BlockNodeConfig nodeConfig2 = newBlockNodeConfig(PBJ_UNIT_TEST_HOST, 8081, 1);
        doReturn(nodeConfig1).when(connection).getNodeConfig();
<<<<<<< HEAD
        doReturn(new BlockNodeProtocolConfig(nodeConfig1, null, null, null))
                .when(connection)
                .getBlockNodeConnectionConfig();

        availableNodes().add(new BlockNodeProtocolConfig(nodeConfig1, null, null, null));
        availableNodes().add(new BlockNodeProtocolConfig(nodeConfig2, null, null, null));
        connections().put(new BlockNodeProtocolConfig(nodeConfig1, null, null, null), connection);
=======
        doReturn(new BlockNodeProtocolConfig(nodeConfig1, null))
                .when(connection)
                .getBlockNodeConnectionConfig();

        availableNodes().add(new BlockNodeProtocolConfig(nodeConfig1, null));
        availableNodes().add(new BlockNodeProtocolConfig(nodeConfig2, null));
        connections().put(new BlockNodeProtocolConfig(nodeConfig1, null), connection);
>>>>>>> 37369ef7

        connectionManager.rescheduleConnection(connection, Duration.ofSeconds(1), null, false);

        // Verify only one schedule call (for the reschedule, not for new node selection)
        verify(executorService, times(1))
                .schedule(any(BlockNodeConnectionTask.class), anyLong(), eq(TimeUnit.MILLISECONDS));
    }

    @Test
    void testRescheduleConnection_negativeDelayClampedToZero() {
        final BlockNodeConnection connection = mock(BlockNodeConnection.class);
        final BlockNodeConfig nodeConfig = newBlockNodeConfig(PBJ_UNIT_TEST_HOST, 8080, 1);
        doReturn(nodeConfig).when(connection).getNodeConfig();
<<<<<<< HEAD
        doReturn(new BlockNodeProtocolConfig(nodeConfig, null, null, null))
                .when(connection)
                .getBlockNodeConnectionConfig();

        availableNodes().add(new BlockNodeProtocolConfig(nodeConfig, null, null, null));
        connections().put(new BlockNodeProtocolConfig(nodeConfig, null, null, null), connection);
=======
        doReturn(new BlockNodeProtocolConfig(nodeConfig, null)).when(connection).getBlockNodeConnectionConfig();

        availableNodes().add(new BlockNodeProtocolConfig(nodeConfig, null));
        connections().put(new BlockNodeProtocolConfig(nodeConfig, null), connection);
>>>>>>> 37369ef7

        connectionManager.rescheduleConnection(connection, Duration.ofMillis(-5), null, false);

        final ArgumentCaptor<Long> delayCaptor = ArgumentCaptor.forClass(Long.class);
        verify(executorService)
                .schedule(any(BlockNodeConnectionTask.class), delayCaptor.capture(), eq(TimeUnit.MILLISECONDS));
        assertThat(delayCaptor.getValue()).isEqualTo(0L);
    }

    @Test
    void testConnectionTask_reschedule_exceedsMaxBackoff() {
        isActiveFlag().set(true);
        final BlockNodeConnection connection = mock(BlockNodeConnection.class);
        final BlockNodeConfig nodeConfig = newBlockNodeConfig(PBJ_UNIT_TEST_HOST, 8080, 1);
<<<<<<< HEAD
        doReturn(new BlockNodeProtocolConfig(nodeConfig, null, null, null))
                .when(connection)
                .getBlockNodeConnectionConfig();

        doThrow(new RuntimeException("Connection failed")).when(connection).createRequestPipeline();

        connections().put(new BlockNodeProtocolConfig(nodeConfig, null, null, null), connection);
        availableNodes().add(new BlockNodeProtocolConfig(nodeConfig, null, null, null));
=======
        doReturn(new BlockNodeProtocolConfig(nodeConfig, null)).when(connection).getBlockNodeConnectionConfig();

        doThrow(new RuntimeException("Connection failed")).when(connection).createRequestPipeline();

        connections().put(new BlockNodeProtocolConfig(nodeConfig, null), connection);
        availableNodes().add(new BlockNodeProtocolConfig(nodeConfig, null));
>>>>>>> 37369ef7

        // Create task with a very large initial delay to exceed max backoff
        final BlockNodeConnectionTask task =
                connectionManager.new BlockNodeConnectionTask(connection, Duration.ofHours(10), false);

        task.run();

        // Verify it was rescheduled
        verify(executorService).schedule(eq(task), anyLong(), eq(TimeUnit.MILLISECONDS));
        verify(metrics).recordConnectionCreateFailure();
    }

    @Test
    void testIsOnlyOneBlockNodeConfigured_true() {
        availableNodes().clear();
        availableNodes().add(newBlockNodeConfig(8080, 1));

        assertThat(connectionManager.isOnlyOneBlockNodeConfigured()).isTrue();
    }

    @Test
    void testIsOnlyOneBlockNodeConfigured_false() {
        availableNodes().clear();
        availableNodes().add(newBlockNodeConfig(8080, 1));
        availableNodes().add(newBlockNodeConfig(8081, 1));

        assertThat(connectionManager.isOnlyOneBlockNodeConfigured()).isFalse();
    }

    @Test
    void testIsOnlyOneBlockNodeConfigured_empty() {
        availableNodes().clear();

        assertThat(connectionManager.isOnlyOneBlockNodeConfigured()).isFalse();
    }

    @Test
    void testRecordBlockAckAndCheckLatency_normalLatency() {
        final BlockNodeConfig nodeConfig = newBlockNodeConfig(PBJ_UNIT_TEST_HOST, 8080, 1);
        final Instant sentTime = Instant.now();
        final Instant ackedTime = sentTime.plusMillis(100); // Normal latency

        connectionManager.recordBlockProofSent(nodeConfig, 1L, sentTime);
        final BlockNodeStats.HighLatencyResult result =
                connectionManager.recordBlockAckAndCheckLatency(nodeConfig, 1L, ackedTime);

        assertThat(result.isHighLatency()).isFalse();
        assertThat(result.shouldSwitch()).isFalse();
        verify(metrics).recordAcknowledgementLatency(100L);
    }

    @Test
    void testGetEndOfStreamCount() {
        final BlockNodeConfig nodeConfig = newBlockNodeConfig(PBJ_UNIT_TEST_HOST, 8080, 1);

        connectionManager.recordEndOfStreamAndCheckLimit(nodeConfig, Instant.now());
        connectionManager.recordEndOfStreamAndCheckLimit(nodeConfig, Instant.now());

        final int count = connectionManager.getEndOfStreamCount(nodeConfig);
        assertThat(count).isEqualTo(2);
    }

    @Test
    void testGetEndOfStreamCount_unknownNode() {
        final BlockNodeConfig nodeConfig = newBlockNodeConfig(PBJ_UNIT_TEST_HOST, 8080, 1);

        final int count = connectionManager.getEndOfStreamCount(nodeConfig);
        assertThat(count).isZero();
    }

    @Test
    void testGetEndOfStreamScheduleDelay() {
        final Duration delay = connectionManager.getEndOfStreamScheduleDelay();
        assertThat(delay).isNotNull();
    }

    @Test
    void testGetEndOfStreamTimeframe() {
        final Duration timeframe = connectionManager.getEndOfStreamTimeframe();
        assertThat(timeframe).isNotNull();
    }

    @Test
    void testGetMaxEndOfStreamsAllowed() {
        final int max = connectionManager.getMaxEndOfStreamsAllowed();
        assertThat(max).isGreaterThan(0);
    }

    @Test
    void testShutdownScheduledExecutorService_nullExecutor() {
        sharedExecutorServiceHandle.set(connectionManager, null);

        // Should handle null executor gracefully
        connectionManager.shutdown();

        verifyNoInteractions(executorService);
    }

    @Test
    void testConnectionTask_closeOldActiveConnectionThrowsException() {
        isActiveFlag().set(true);
        final AtomicReference<BlockNodeConnection> activeConnectionRef = activeConnection();

        final BlockNodeConnection oldActive = mock(BlockNodeConnection.class);
        final BlockNodeConfig oldConfig = newBlockNodeConfig(PBJ_UNIT_TEST_HOST, 8080, 2);
        doReturn(oldConfig).when(oldActive).getNodeConfig();
        doThrow(new RuntimeException("Close failed")).when(oldActive).closeAtBlockBoundary();
        activeConnectionRef.set(oldActive);

        final BlockNodeConnection newConnection = mock(BlockNodeConnection.class);
        final BlockNodeConfig newConfig = newBlockNodeConfig(PBJ_UNIT_TEST_HOST, 8081, 1);
        doReturn(newConfig).when(newConnection).getNodeConfig();

        // Should handle exception gracefully
        connectionManager.new BlockNodeConnectionTask(newConnection, Duration.ZERO, false).run();

        verify(oldActive).closeAtBlockBoundary();
        verify(newConnection).createRequestPipeline();
        verify(newConnection).updateConnectionState(ConnectionState.ACTIVE);
        assertThat(activeConnectionRef).hasValue(newConnection);
    }

    // Utilities

    private void createConnectionManager(final List<BlockNodeConfig> blockNodes) {
        // Create a custom config provider with the specified block nodes
        final ConfigProvider configProvider = createConfigProvider(createDefaultConfigProvider()
                .withValue("blockNode.blockNodeConnectionFileDir", "/tmp/non-existent-test-dir-" + System.nanoTime()));

        // Create the manager
        connectionManager = new BlockNodeConnectionManager(configProvider, bufferService, metrics);

        // Inject the mock executor service to control scheduling in tests
        sharedExecutorServiceHandle.set(connectionManager, executorService);

        // Set the available nodes using reflection
        try {
            final List<BlockNodeProtocolConfig> availableNodes = availableNodes();
            availableNodes.clear();
            for (final BlockNodeConfig cfg : blockNodes) {
<<<<<<< HEAD
                availableNodes.add(new BlockNodeProtocolConfig(cfg, null, null, null));
=======
                availableNodes.add(new BlockNodeProtocolConfig(cfg, null));
>>>>>>> 37369ef7
            }
        } catch (final Throwable t) {
            throw new RuntimeException("Failed to set available nodes", t);
        }
    }

    private BlockNodeConnection connectionFromTask(@NonNull final BlockNodeConnectionTask task) {
        requireNonNull(task);
        return (BlockNodeConnection) connectivityTaskConnectionHandle.get(task);
    }

    @SuppressWarnings("unchecked")
    private Map<BlockNodeConfig, RetryState> retryStates() {
        return (Map<BlockNodeConfig, RetryState>) retryStatesHandle.get(connectionManager);
    }

    @SuppressWarnings("unchecked")
    private AtomicReference<BlockNodeConnection> activeConnection() {
        return (AtomicReference<BlockNodeConnection>) activeConnectionRefHandle.get(connectionManager);
    }

    @SuppressWarnings("unchecked")
    private List<BlockNodeProtocolConfig> availableNodes() {
        return (List<BlockNodeProtocolConfig>) availableNodesHandle.get(connectionManager);
    }

    @SuppressWarnings("unchecked")
    private Map<BlockNodeProtocolConfig, BlockNodeConnection> connections() {
        return (Map<BlockNodeProtocolConfig, BlockNodeConnection>) connectionsHandle.get(connectionManager);
    }

    private AtomicBoolean isActiveFlag() {
        return (AtomicBoolean) isManagerActiveHandle.get(connectionManager);
    }

    @SuppressWarnings("unchecked")
    private Map<BlockNodeConfig, BlockNodeStats> nodeStats() {
        return (Map<BlockNodeConfig, BlockNodeStats>) nodeStatsHandle.get(connectionManager);
    }

    private void invoke_closeAllConnections() {
        try {
            closeAllConnectionsHandle.invoke(connectionManager);
        } catch (final Throwable e) {
            throw new RuntimeException(e);
        }
    }

    private void invoke_refreshAvailableBlockNodes() {
        try {
            refreshAvailableBlockNodesHandle.invoke(connectionManager);
        } catch (final Throwable e) {
            throw new RuntimeException(e);
        }
    }

    @SuppressWarnings("unchecked")
    private List<BlockNodeProtocolConfig> invoke_extractBlockNodesConfigurations(final String path) {
        try {
            return (List<BlockNodeProtocolConfig>)
                    extractBlockNodesConfigurationsHandle.invoke(connectionManager, path);
        } catch (final Throwable e) {
            throw new RuntimeException(e);
        }
    }

    private void awaitCondition(final BooleanSupplier condition, final long timeoutMs) {
        final long start = System.currentTimeMillis();
        while (!condition.getAsBoolean() && (System.currentTimeMillis() - start) < timeoutMs) {
            LockSupport.parkNanos(TimeUnit.MILLISECONDS.toNanos(10));
        }
        assertThat(condition.getAsBoolean()).isTrue();
    }

    private void resetMocks() {
        reset(bufferService, metrics, executorService);
    }

    private void useStreamingDisabledManager() {
        // Recreate connectionManager with streaming disabled (writerMode=FILE)
        final var config = HederaTestConfigBuilder.create()
                .withValue("blockStream.writerMode", "FILE")
                .withValue(
                        "blockNode.blockNodeConnectionFileDir",
                        Objects.requireNonNull(BlockNodeCommunicationTestBase.class
                                        .getClassLoader()
                                        .getResource("bootstrap/"))
                                .getPath())
                .getOrCreateConfig();
        final ConfigProvider disabledProvider = () -> new VersionedConfigImpl(config, 1L);
        connectionManager = new BlockNodeConnectionManager(disabledProvider, bufferService, metrics);
        sharedExecutorServiceHandle.set(connectionManager, executorService);
    }

    @Test
    void parsesBootstrapBlockNodesJsonWithBlockNodeConfigCodec() throws Exception {
        final var url = Objects.requireNonNull(
                BlockNodeCommunicationTestBase.class.getClassLoader().getResource("bootstrap/block-nodes.json"));
        final var dirPath = Path.of(url.getPath());
        final byte[] jsonConfig = Files.readAllBytes(dirPath);
        final BlockNodeConnectionInfo protoConfig = BlockNodeConnectionInfo.JSON.parse(Bytes.wrap(jsonConfig));
        assertThat(protoConfig).isNotNull();
<<<<<<< HEAD
        assertThat(protoConfig.nodes().getFirst().hasHttp2ClientProtocolConfig())
                .isTrue();
=======
        assertThat(protoConfig.nodes().getFirst().maxMessageSizeBytes()).isNotNull();
    }

    @Test
    void testNotifyConnectionClosed_removesNonActiveConnection() {
        final BlockNodeConnection conn = mock(BlockNodeConnection.class);
        final BlockNodeConfig cfg = newBlockNodeConfig(PBJ_UNIT_TEST_HOST, 4242, 1);
        final BlockNodeProtocolConfig proto = new BlockNodeProtocolConfig(cfg, null);
        when(conn.getBlockNodeConnectionConfig()).thenReturn(proto);

        // Put the connection into the connections map
        connections().put(proto, conn);

        // Ensure it's not the active connection
        activeConnection().set(null);

        // Call notifyConnectionClosed
        connectionManager.notifyConnectionClosed(conn);

        // The connection should be removed from the map
        assertThat(connections()).doesNotContainKey(proto);

        // No scheduling or other side-effects expected
        verifyNoInteractions(executorService);
        verifyNoInteractions(bufferService);
        verifyNoInteractions(metrics);
>>>>>>> 37369ef7
    }
}<|MERGE_RESOLUTION|>--- conflicted
+++ resolved
@@ -158,15 +158,10 @@
         // PBJ_UNIT_TEST_HOST hostname instead of "localhost". The latter comes from the bootstrap configuration
         // (from the block-nodes.json file.) So we replace the bootstrap endpoints here:
         availableNodes().clear();
-<<<<<<< HEAD
         availableNodes()
                 .add(new BlockNodeProtocolConfig(newBlockNodeConfig(PBJ_UNIT_TEST_HOST, 8080, 1), null, null, null));
         availableNodes()
                 .add(new BlockNodeProtocolConfig(newBlockNodeConfig(PBJ_UNIT_TEST_HOST, 8081, 2), null, null, null));
-=======
-        availableNodes().add(new BlockNodeProtocolConfig(newBlockNodeConfig(PBJ_UNIT_TEST_HOST, 8080, 1), null));
-        availableNodes().add(new BlockNodeProtocolConfig(newBlockNodeConfig(PBJ_UNIT_TEST_HOST, 8081, 2), null));
->>>>>>> 37369ef7
     }
 
     @BeforeEach
@@ -213,26 +208,16 @@
         final BlockNodeConfig nodeConfig = newBlockNodeConfig(PBJ_UNIT_TEST_HOST, 8080, 1);
         final Duration delay = Duration.ofSeconds(1);
         doReturn(nodeConfig).when(connection).getNodeConfig();
-<<<<<<< HEAD
         BlockNodeProtocolConfig nodeConnConfig = new BlockNodeProtocolConfig(nodeConfig, null, null, null);
-=======
-        BlockNodeProtocolConfig nodeConnConfig = new BlockNodeProtocolConfig(nodeConfig, null);
->>>>>>> 37369ef7
         doReturn(nodeConnConfig).when(connection).getBlockNodeConnectionConfig();
 
         // Add both nodes to available nodes so selectNewBlockNodeForStreaming can find a different one
         final List<BlockNodeProtocolConfig> availableNodes = availableNodes();
         availableNodes.clear();
-<<<<<<< HEAD
         nodeConnConfig = new BlockNodeProtocolConfig(nodeConfig, null, null, null);
         availableNodes.add(nodeConnConfig);
         availableNodes.add(
                 new BlockNodeProtocolConfig(newBlockNodeConfig(PBJ_UNIT_TEST_HOST, 8081, 1), null, null, null));
-=======
-        nodeConnConfig = new BlockNodeProtocolConfig(nodeConfig, null);
-        availableNodes.add(nodeConnConfig);
-        availableNodes.add(new BlockNodeProtocolConfig(newBlockNodeConfig(PBJ_UNIT_TEST_HOST, 8081, 1), null));
->>>>>>> 37369ef7
 
         // Add the connection to the map so it can be removed during reschedule
         final Map<BlockNodeProtocolConfig, BlockNodeConnection> connections = connections();
@@ -249,11 +234,7 @@
         assertThat(connections)
                 .containsKeys(
                         nodeConnConfig,
-<<<<<<< HEAD
                         new BlockNodeProtocolConfig(newBlockNodeConfig(PBJ_UNIT_TEST_HOST, 8081, 1), null, null, null));
-=======
-                        new BlockNodeProtocolConfig(newBlockNodeConfig(PBJ_UNIT_TEST_HOST, 8081, 1), null));
->>>>>>> 37369ef7
     }
 
     @Test
@@ -262,13 +243,9 @@
         final BlockNodeConnection connection = mock(BlockNodeConnection.class);
         final BlockNodeConfig nodeConfig = newBlockNodeConfig(PBJ_UNIT_TEST_HOST, 8080, 1);
         doReturn(nodeConfig).when(connection).getNodeConfig();
-<<<<<<< HEAD
         doReturn(new BlockNodeProtocolConfig(nodeConfig, null, null, null))
                 .when(connection)
                 .getBlockNodeConnectionConfig();
-=======
-        doReturn(new BlockNodeProtocolConfig(nodeConfig, null)).when(connection).getBlockNodeConnectionConfig();
->>>>>>> 37369ef7
 
         connectionManager.rescheduleConnection(connection, Duration.ZERO, null, true);
         connectionManager.rescheduleConnection(connection, Duration.ofMillis(10L), null, true);
@@ -287,13 +264,9 @@
     void rescheduleConnectionAndExponentialBackoffResets() throws Throwable {
         final BlockNodeConnection connection = mock(BlockNodeConnection.class);
         final BlockNodeConfig nodeConfig = newBlockNodeConfig(PBJ_UNIT_TEST_HOST, 8080, 1);
-<<<<<<< HEAD
         doReturn(new BlockNodeProtocolConfig(nodeConfig, null, null, null))
                 .when(connection)
                 .getBlockNodeConnectionConfig();
-=======
-        doReturn(new BlockNodeProtocolConfig(nodeConfig, null)).when(connection).getBlockNodeConnectionConfig();
->>>>>>> 37369ef7
         doReturn(nodeConfig).when(connection).getNodeConfig();
 
         final TestConfigBuilder configBuilder = createDefaultConfigProvider()
@@ -322,11 +295,7 @@
     @Test
     void testScheduleConnectionAttempt_streamingDisabledReturnsEarly() {
         final BlockNodeProtocolConfig nodeConfig =
-<<<<<<< HEAD
                 new BlockNodeProtocolConfig(newBlockNodeConfig(PBJ_UNIT_TEST_HOST, 8080, 1), null, null, null);
-=======
-                new BlockNodeProtocolConfig(newBlockNodeConfig(PBJ_UNIT_TEST_HOST, 8080, 1), null);
->>>>>>> 37369ef7
         useStreamingDisabledManager();
         try {
             scheduleConnectionAttemptHandle.invoke(connectionManager, nodeConfig, Duration.ZERO, null, false);
@@ -352,15 +321,9 @@
         final BlockNodeConnection node2Conn = mock(BlockNodeConnection.class);
         final BlockNodeConfig node3Config = newBlockNodeConfig(PBJ_UNIT_TEST_HOST, 8082, 3);
         final BlockNodeConnection node3Conn = mock(BlockNodeConnection.class);
-<<<<<<< HEAD
         connections.put(new BlockNodeProtocolConfig(node1Config, null, null, null), node1Conn);
         connections.put(new BlockNodeProtocolConfig(node2Config, null, null, null), node2Conn);
         connections.put(new BlockNodeProtocolConfig(node3Config, null, null, null), node3Conn);
-=======
-        connections.put(new BlockNodeProtocolConfig(node1Config, null), node1Conn);
-        connections.put(new BlockNodeProtocolConfig(node2Config, null), node2Conn);
-        connections.put(new BlockNodeProtocolConfig(node3Config, null), node3Conn);
->>>>>>> 37369ef7
 
         // introduce a failure on one of the connection closes to ensure the shutdown process does not fail prematurely
         doThrow(new RuntimeException("oops, I did it again")).when(node2Conn).close(true);
@@ -480,17 +443,10 @@
         final BlockNodeConfig node2Config = newBlockNodeConfig(PBJ_UNIT_TEST_HOST, 8081, 2);
         final BlockNodeConnection node2Conn = mock(BlockNodeConnection.class);
 
-<<<<<<< HEAD
         availableNodes.add(new BlockNodeProtocolConfig(node1Config, null, null, null));
         availableNodes.add(new BlockNodeProtocolConfig(node2Config, null, null, null));
         connections.put(new BlockNodeProtocolConfig(node1Config, null, null, null), node1Conn);
         connections.put(new BlockNodeProtocolConfig(node2Config, null, null, null), node2Conn);
-=======
-        availableNodes.add(new BlockNodeProtocolConfig(node1Config, null));
-        availableNodes.add(new BlockNodeProtocolConfig(node2Config, null));
-        connections.put(new BlockNodeProtocolConfig(node1Config, null), node1Conn);
-        connections.put(new BlockNodeProtocolConfig(node2Config, null), node2Conn);
->>>>>>> 37369ef7
 
         final boolean isScheduled = connectionManager.selectNewBlockNodeForStreaming(false);
 
@@ -512,17 +468,10 @@
         final BlockNodeConnection node2Conn = mock(BlockNodeConnection.class);
         final BlockNodeConfig node3Config = newBlockNodeConfig(PBJ_UNIT_TEST_HOST, 8083, 3);
 
-<<<<<<< HEAD
         connections.put(new BlockNodeProtocolConfig(node2Config, null, null, null), node2Conn);
         availableNodes.add(new BlockNodeProtocolConfig(node1Config, null, null, null));
         availableNodes.add(new BlockNodeProtocolConfig(node2Config, null, null, null));
         availableNodes.add(new BlockNodeProtocolConfig(node3Config, null, null, null));
-=======
-        connections.put(new BlockNodeProtocolConfig(node2Config, null), node2Conn);
-        availableNodes.add(new BlockNodeProtocolConfig(node1Config, null));
-        availableNodes.add(new BlockNodeProtocolConfig(node2Config, null));
-        availableNodes.add(new BlockNodeProtocolConfig(node3Config, null));
->>>>>>> 37369ef7
         activeConnection.set(node2Conn);
 
         final boolean isScheduled = connectionManager.selectNewBlockNodeForStreaming(false);
@@ -559,19 +508,11 @@
         final BlockNodeConnection node2Conn = mock(BlockNodeConnection.class);
         final BlockNodeConfig node3Config = newBlockNodeConfig(PBJ_UNIT_TEST_HOST, 8082, 3);
 
-<<<<<<< HEAD
         connections.put(new BlockNodeProtocolConfig(node1Config, null, null, null), node1Conn);
         connections.put(new BlockNodeProtocolConfig(node2Config, null, null, null), node2Conn);
         availableNodes.add(new BlockNodeProtocolConfig(node1Config, null, null, null));
         availableNodes.add(new BlockNodeProtocolConfig(node2Config, null, null, null));
         availableNodes.add(new BlockNodeProtocolConfig(node3Config, null, null, null));
-=======
-        connections.put(new BlockNodeProtocolConfig(node1Config, null), node1Conn);
-        connections.put(new BlockNodeProtocolConfig(node2Config, null), node2Conn);
-        availableNodes.add(new BlockNodeProtocolConfig(node1Config, null));
-        availableNodes.add(new BlockNodeProtocolConfig(node2Config, null));
-        availableNodes.add(new BlockNodeProtocolConfig(node3Config, null));
->>>>>>> 37369ef7
         activeConnection.set(node2Conn);
 
         final boolean isScheduled = connectionManager.selectNewBlockNodeForStreaming(false);
@@ -610,21 +551,12 @@
         final BlockNodeConfig node3Config = newBlockNodeConfig(PBJ_UNIT_TEST_HOST, 8082, 2);
         final BlockNodeConfig node4Config = newBlockNodeConfig(PBJ_UNIT_TEST_HOST, 8083, 3);
 
-<<<<<<< HEAD
         connections.put(new BlockNodeProtocolConfig(node1Config, null, null, null), node1Conn);
         connections.put(new BlockNodeProtocolConfig(node2Config, null, null, null), node2Conn);
         availableNodes.add(new BlockNodeProtocolConfig(node1Config, null, null, null));
         availableNodes.add(new BlockNodeProtocolConfig(node2Config, null, null, null));
         availableNodes.add(new BlockNodeProtocolConfig(node3Config, null, null, null));
         availableNodes.add(new BlockNodeProtocolConfig(node4Config, null, null, null));
-=======
-        connections.put(new BlockNodeProtocolConfig(node1Config, null), node1Conn);
-        connections.put(new BlockNodeProtocolConfig(node2Config, null), node2Conn);
-        availableNodes.add(new BlockNodeProtocolConfig(node1Config, null));
-        availableNodes.add(new BlockNodeProtocolConfig(node2Config, null));
-        availableNodes.add(new BlockNodeProtocolConfig(node3Config, null));
-        availableNodes.add(new BlockNodeProtocolConfig(node4Config, null));
->>>>>>> 37369ef7
         activeConnection.set(node2Conn);
 
         final boolean isScheduled = connectionManager.selectNewBlockNodeForStreaming(false);
@@ -835,31 +767,19 @@
 
         final BlockNodeConnection connection = mock(BlockNodeConnection.class);
         final BlockNodeConfig nodeConfig = newBlockNodeConfig(PBJ_UNIT_TEST_HOST, 8080, 1);
-<<<<<<< HEAD
         doReturn(new BlockNodeProtocolConfig(nodeConfig, null, null, null))
                 .when(connection)
                 .getBlockNodeConnectionConfig();
-=======
-        doReturn(new BlockNodeProtocolConfig(nodeConfig, null)).when(connection).getBlockNodeConnectionConfig();
->>>>>>> 37369ef7
         doThrow(new RuntimeException("are you seeing this?")).when(connection).createRequestPipeline();
 
         // Add the connection to the connections map so it can be rescheduled
         final Map<BlockNodeProtocolConfig, BlockNodeConnection> connections = connections();
-<<<<<<< HEAD
         connections.put(new BlockNodeProtocolConfig(nodeConfig, null, null, null), connection);
-=======
-        connections.put(new BlockNodeProtocolConfig(nodeConfig, null), connection);
->>>>>>> 37369ef7
 
         // Ensure the node config is available for rescheduling
         final List<BlockNodeProtocolConfig> availableNodes = availableNodes();
         availableNodes.clear();
-<<<<<<< HEAD
         availableNodes.add(new BlockNodeProtocolConfig(nodeConfig, null, null, null));
-=======
-        availableNodes.add(new BlockNodeProtocolConfig(nodeConfig, null));
->>>>>>> 37369ef7
 
         final BlockNodeConnectionTask task =
                 connectionManager.new BlockNodeConnectionTask(connection, Duration.ZERO, false);
@@ -884,32 +804,20 @@
 
         final BlockNodeConnection connection = mock(BlockNodeConnection.class);
         final BlockNodeConfig nodeConfig = newBlockNodeConfig(PBJ_UNIT_TEST_HOST, 8080, 1);
-<<<<<<< HEAD
         doReturn(new BlockNodeProtocolConfig(nodeConfig, null, null, null))
                 .when(connection)
                 .getBlockNodeConnectionConfig();
-=======
-        doReturn(new BlockNodeProtocolConfig(nodeConfig, null)).when(connection).getBlockNodeConnectionConfig();
->>>>>>> 37369ef7
 
         doThrow(new RuntimeException("are you seeing this?")).when(connection).createRequestPipeline();
 
         // Add the connection to the connections map so it can be rescheduled
         final Map<BlockNodeProtocolConfig, BlockNodeConnection> connections = connections();
-<<<<<<< HEAD
         connections.put(new BlockNodeProtocolConfig(nodeConfig, null, null, null), connection);
-=======
-        connections.put(new BlockNodeProtocolConfig(nodeConfig, null), connection);
->>>>>>> 37369ef7
 
         // Ensure the node config is available for rescheduling
         final List<BlockNodeProtocolConfig> availableNodes = availableNodes();
         availableNodes.clear();
-<<<<<<< HEAD
         availableNodes.add(new BlockNodeProtocolConfig(nodeConfig, null, null, null));
-=======
-        availableNodes.add(new BlockNodeProtocolConfig(nodeConfig, null));
->>>>>>> 37369ef7
 
         final BlockNodeConnectionTask task =
                 connectionManager.new BlockNodeConnectionTask(connection, Duration.ofSeconds(10), false);
@@ -934,33 +842,21 @@
 
         final BlockNodeConfig nodeConfig = newBlockNodeConfig(PBJ_UNIT_TEST_HOST, 8080, 1);
         final BlockNodeConnection connection = mock(BlockNodeConnection.class);
-<<<<<<< HEAD
         doReturn(new BlockNodeProtocolConfig(nodeConfig, null, null, null))
                 .when(connection)
                 .getBlockNodeConnectionConfig();
-=======
-        doReturn(new BlockNodeProtocolConfig(nodeConfig, null)).when(connection).getBlockNodeConnectionConfig();
->>>>>>> 37369ef7
         doThrow(new RuntimeException("are you seeing this?")).when(connection).createRequestPipeline();
         doThrow(new RuntimeException("welp, this is my life now"))
                 .when(executorService)
                 .schedule(any(Runnable.class), anyLong(), any(TimeUnit.class));
 
         connections.clear();
-<<<<<<< HEAD
         connections.put(new BlockNodeProtocolConfig(nodeConfig, null, null, null), connection);
-=======
-        connections.put(new BlockNodeProtocolConfig(nodeConfig, null), connection);
->>>>>>> 37369ef7
 
         // Ensure the node config is available for rescheduling
         final List<BlockNodeProtocolConfig> availableNodes = availableNodes();
         availableNodes.clear();
-<<<<<<< HEAD
         availableNodes.add(new BlockNodeProtocolConfig(nodeConfig, null, null, null));
-=======
-        availableNodes.add(new BlockNodeProtocolConfig(nodeConfig, null));
->>>>>>> 37369ef7
 
         final BlockNodeConnectionTask task =
                 connectionManager.new BlockNodeConnectionTask(connection, Duration.ofSeconds(10), false);
@@ -969,11 +865,7 @@
 
         verify(connection).createRequestPipeline();
         verify(executorService).schedule(eq(task), anyLong(), eq(TimeUnit.MILLISECONDS));
-<<<<<<< HEAD
         verify(connection).close(true);
-=======
-        verify(connection).closeAtBlockBoundary();
->>>>>>> 37369ef7
         verify(metrics).recordConnectionCreateFailure();
 
         verifyNoMoreInteractions(connection);
@@ -1071,18 +963,13 @@
 
         final List<BlockNodeProtocolConfig> availableNodes = availableNodes();
         availableNodes.clear();
-<<<<<<< HEAD
         availableNodes.add(
                 new BlockNodeProtocolConfig(newBlockNodeConfig(PBJ_UNIT_TEST_HOST, 8080, 1), null, null, null));
-=======
-        availableNodes.add(new BlockNodeProtocolConfig(newBlockNodeConfig(PBJ_UNIT_TEST_HOST, 8080, 1), null));
->>>>>>> 37369ef7
 
         reset(executorService);
 
         final BlockNodeConnection connection = mock(BlockNodeConnection.class);
         final BlockNodeConfig nodeConfig = newBlockNodeConfig(PBJ_UNIT_TEST_HOST, 8080, 1);
-<<<<<<< HEAD
         doReturn(new BlockNodeProtocolConfig(nodeConfig, null, null, null))
                 .when(connection)
                 .getBlockNodeConnectionConfig();
@@ -1090,13 +977,6 @@
 
         final Map<BlockNodeProtocolConfig, BlockNodeConnection> connections = connections();
         connections.put(new BlockNodeProtocolConfig(nodeConfig, null, null, null), connection);
-=======
-        doReturn(new BlockNodeProtocolConfig(nodeConfig, null)).when(connection).getBlockNodeConnectionConfig();
-        doReturn(nodeConfig).when(connection).getNodeConfig();
-
-        final Map<BlockNodeProtocolConfig, BlockNodeConnection> connections = connections();
-        connections.put(new BlockNodeProtocolConfig(nodeConfig, null), connection);
->>>>>>> 37369ef7
 
         connectionManager.rescheduleConnection(connection, Duration.ofSeconds(5), null, true);
 
@@ -1142,25 +1022,12 @@
         final Map<BlockNodeProtocolConfig, BlockNodeConnection> connections = connections();
         final List<BlockNodeProtocolConfig> availableNodes = availableNodes();
 
-<<<<<<< HEAD
         final BlockNodeConfig newConnectionConfig = new BlockNodeConfig("::1", 50211, 1, null, null, null);
         final BlockNodeConnection newConnection = mock(BlockNodeConnection.class);
         doReturn(newConnectionConfig).when(newConnection).getNodeConfig();
 
         connections.put(new BlockNodeProtocolConfig(newConnectionConfig, null, null, null), newConnection);
         availableNodes.add(new BlockNodeProtocolConfig(newConnectionConfig, null, null, null));
-=======
-        final BlockNodeConfig newConnectionConfig = BlockNodeConfig.newBuilder()
-                .address("::1")
-                .port(50211)
-                .priority(1)
-                .build();
-        final BlockNodeConnection newConnection = mock(BlockNodeConnection.class);
-        doReturn(newConnectionConfig).when(newConnection).getNodeConfig();
-
-        connections.put(new BlockNodeProtocolConfig(newConnectionConfig, null), newConnection);
-        availableNodes.add(new BlockNodeProtocolConfig(newConnectionConfig, null));
->>>>>>> 37369ef7
 
         connectionManager.new BlockNodeConnectionTask(newConnection, Duration.ZERO, false).run();
 
@@ -1176,7 +1043,6 @@
         final Map<BlockNodeProtocolConfig, BlockNodeConnection> connections = connections();
         final List<BlockNodeProtocolConfig> availableNodes = availableNodes();
 
-<<<<<<< HEAD
         final BlockNodeConfig newConnectionConfig =
                 new BlockNodeConfig("invalid.hostname.for.test", 50211, 1, null, null, null);
         final BlockNodeConnection newConnection = mock(BlockNodeConnection.class);
@@ -1184,18 +1050,6 @@
 
         connections.put(new BlockNodeProtocolConfig(newConnectionConfig, null, null, null), newConnection);
         availableNodes.add(new BlockNodeProtocolConfig(newConnectionConfig, null, null, null));
-=======
-        final BlockNodeConfig newConnectionConfig = BlockNodeConfig.newBuilder()
-                .address("invalid.hostname.for.test")
-                .port(50211)
-                .priority(1)
-                .build();
-        final BlockNodeConnection newConnection = mock(BlockNodeConnection.class);
-        doReturn(newConnectionConfig).when(newConnection).getNodeConfig();
-
-        connections.put(new BlockNodeProtocolConfig(newConnectionConfig, null), newConnection);
-        availableNodes.add(new BlockNodeProtocolConfig(newConnectionConfig, null));
->>>>>>> 37369ef7
 
         connectionManager.new BlockNodeConnectionTask(newConnection, Duration.ZERO, false).run();
 
@@ -1256,7 +1110,6 @@
     void testPriorityBasedSelection_multiplePriority0Nodes_randomSelection() {
         // Setup: Create multiple nodes with priority 0 and some with lower priorities
         final List<BlockNodeConfig> blockNodes = List.of(
-<<<<<<< HEAD
                 new BlockNodeConfig(PBJ_UNIT_TEST_HOST, 8080, 0, null, null, null), // Priority 0
                 new BlockNodeConfig(PBJ_UNIT_TEST_HOST, 8081, 0, null, null, null), // Priority 0
                 new BlockNodeConfig(PBJ_UNIT_TEST_HOST, 8082, 0, null, null, null), // Priority 0
@@ -1272,23 +1125,6 @@
                 new BlockNodeConfig(PBJ_UNIT_TEST_HOST, 8092, 2, null, null, null), // Priority 2
                 new BlockNodeConfig(PBJ_UNIT_TEST_HOST, 8093, 3, null, null, null), // Priority 3
                 new BlockNodeConfig(PBJ_UNIT_TEST_HOST, 8094, 3, null, null, null) // Priority 3
-=======
-                newBlockNodeConfig(PBJ_UNIT_TEST_HOST, 8080, 0), // Priority 0
-                newBlockNodeConfig(PBJ_UNIT_TEST_HOST, 8081, 0), // Priority 0
-                newBlockNodeConfig(PBJ_UNIT_TEST_HOST, 8082, 0), // Priority 0
-                newBlockNodeConfig(PBJ_UNIT_TEST_HOST, 8083, 0), // Priority 0
-                newBlockNodeConfig(PBJ_UNIT_TEST_HOST, 8084, 0), // Priority 0
-                newBlockNodeConfig(PBJ_UNIT_TEST_HOST, 8085, 0), // Priority 0
-                newBlockNodeConfig(PBJ_UNIT_TEST_HOST, 8086, 0), // Priority 0
-                newBlockNodeConfig(PBJ_UNIT_TEST_HOST, 8087, 0), // Priority 0
-                newBlockNodeConfig(PBJ_UNIT_TEST_HOST, 8088, 0), // Priority 0
-                newBlockNodeConfig(PBJ_UNIT_TEST_HOST, 8089, 0), // Priority 0
-                newBlockNodeConfig(PBJ_UNIT_TEST_HOST, 8090, 1), // Priority 1
-                newBlockNodeConfig(PBJ_UNIT_TEST_HOST, 8091, 2), // Priority 2
-                newBlockNodeConfig(PBJ_UNIT_TEST_HOST, 8092, 2), // Priority 2
-                newBlockNodeConfig(PBJ_UNIT_TEST_HOST, 8093, 3), // Priority 3
-                newBlockNodeConfig(PBJ_UNIT_TEST_HOST, 8094, 3) // Priority 3
->>>>>>> 37369ef7
                 );
 
         // Track which priority 0 nodes get selected over multiple runs
@@ -1333,15 +1169,9 @@
     void testPriorityBasedSelection_onlyLowerPriorityNodesAvailable() {
         // Setup: All priority 0 nodes are unavailable, only lower priority nodes available
         final List<BlockNodeConfig> blockNodes = List.of(
-<<<<<<< HEAD
                 new BlockNodeConfig(PBJ_UNIT_TEST_HOST, 8080, 1, null, null, null), // Priority 1
                 new BlockNodeConfig(PBJ_UNIT_TEST_HOST, 8081, 2, null, null, null), // Priority 2
                 new BlockNodeConfig(PBJ_UNIT_TEST_HOST, 8082, 3, null, null, null) // Priority 3
-=======
-                newBlockNodeConfig(PBJ_UNIT_TEST_HOST, 8080, 1), // Priority 1
-                newBlockNodeConfig(PBJ_UNIT_TEST_HOST, 8081, 2), // Priority 2
-                newBlockNodeConfig(PBJ_UNIT_TEST_HOST, 8082, 3) // Priority 3
->>>>>>> 37369ef7
                 );
 
         createConnectionManager(blockNodes);
@@ -1365,19 +1195,11 @@
     void testPriorityBasedSelection_mixedPrioritiesWithSomeUnavailable() {
         // Setup: Mix of priorities where some priority 0 nodes are already connected
         final List<BlockNodeConfig> allBlockNodes = List.of(
-<<<<<<< HEAD
                 new BlockNodeConfig(PBJ_UNIT_TEST_HOST, 8080, 0, null, null, null), // Priority 0 - will be unavailable
                 new BlockNodeConfig(PBJ_UNIT_TEST_HOST, 8081, 0, null, null, null), // Priority 0 - available
                 new BlockNodeConfig(PBJ_UNIT_TEST_HOST, 8082, 0, null, null, null), // Priority 0 - available
                 new BlockNodeConfig(PBJ_UNIT_TEST_HOST, 8083, 1, null, null, null), // Priority 1
                 new BlockNodeConfig(PBJ_UNIT_TEST_HOST, 8084, 2, null, null, null) // Priority 2
-=======
-                newBlockNodeConfig(PBJ_UNIT_TEST_HOST, 8080, 0), // Priority 0 - will be unavailable
-                newBlockNodeConfig(PBJ_UNIT_TEST_HOST, 8081, 0), // Priority 0 - available
-                newBlockNodeConfig(PBJ_UNIT_TEST_HOST, 8082, 0), // Priority 0 - available
-                newBlockNodeConfig(PBJ_UNIT_TEST_HOST, 8083, 1), // Priority 1
-                newBlockNodeConfig(PBJ_UNIT_TEST_HOST, 8084, 2) // Priority 2
->>>>>>> 37369ef7
                 );
 
         createConnectionManager(allBlockNodes);
@@ -1388,11 +1210,7 @@
 
         // Add the existing connection to make node1 unavailable
         final Map<BlockNodeProtocolConfig, BlockNodeConnection> connections = connections();
-<<<<<<< HEAD
         connections.put(new BlockNodeProtocolConfig(unavailableNode, null, null, null), existingConnection);
-=======
-        connections.put(new BlockNodeProtocolConfig(unavailableNode, null), existingConnection);
->>>>>>> 37369ef7
 
         // Perform selection
         connectionManager.selectNewBlockNodeForStreaming(true);
@@ -1415,19 +1233,11 @@
     void testPriorityBasedSelection_allPriority0NodesUnavailable() {
         // Setup: All priority 0 nodes are connected, lower priority nodes available
         final List<BlockNodeConfig> allBlockNodes = List.of(
-<<<<<<< HEAD
                 new BlockNodeConfig(PBJ_UNIT_TEST_HOST, 8080, 0, null, null, null), // Priority 0 - unavailable
                 new BlockNodeConfig(PBJ_UNIT_TEST_HOST, 8081, 0, null, null, null), // Priority 0 - unavailable
                 new BlockNodeConfig(PBJ_UNIT_TEST_HOST, 8082, 1, null, null, null), // Priority 1 - available
                 new BlockNodeConfig(PBJ_UNIT_TEST_HOST, 8083, 1, null, null, null), // Priority 1 - available
                 new BlockNodeConfig(PBJ_UNIT_TEST_HOST, 8084, 2, null, null, null) // Priority 2 - available
-=======
-                newBlockNodeConfig(PBJ_UNIT_TEST_HOST, 8080, 0), // Priority 0 - unavailable
-                newBlockNodeConfig(PBJ_UNIT_TEST_HOST, 8081, 0), // Priority 0 - unavailable
-                newBlockNodeConfig(PBJ_UNIT_TEST_HOST, 8082, 1), // Priority 1 - available
-                newBlockNodeConfig(PBJ_UNIT_TEST_HOST, 8083, 1), // Priority 1 - available
-                newBlockNodeConfig(PBJ_UNIT_TEST_HOST, 8084, 2) // Priority 2 - available
->>>>>>> 37369ef7
                 );
 
         createConnectionManager(allBlockNodes);
@@ -1437,11 +1247,7 @@
         for (int i = 0; i < 2; i++) { // First 2 nodes are priority 0
             final BlockNodeConfig unavailableNode = allBlockNodes.get(i);
             final BlockNodeConnection existingConnection = mock(BlockNodeConnection.class);
-<<<<<<< HEAD
             connections.put(new BlockNodeProtocolConfig(unavailableNode, null, null, null), existingConnection);
-=======
-            connections.put(new BlockNodeProtocolConfig(unavailableNode, null), existingConnection);
->>>>>>> 37369ef7
         }
 
         // Perform selection
@@ -1487,13 +1293,8 @@
     void testRefreshAvailableBlockNodes() {
         final BlockNodeConnection conn = mock(BlockNodeConnection.class);
         final BlockNodeConfig oldNode = newBlockNodeConfig(PBJ_UNIT_TEST_HOST, 9999, 1);
-<<<<<<< HEAD
         connections().put(new BlockNodeProtocolConfig(oldNode, null, null, null), conn);
         availableNodes().add(new BlockNodeProtocolConfig(oldNode, null, null, null));
-=======
-        connections().put(new BlockNodeProtocolConfig(oldNode, null), conn);
-        availableNodes().add(new BlockNodeProtocolConfig(oldNode, null));
->>>>>>> 37369ef7
 
         invoke_refreshAvailableBlockNodes();
 
@@ -1546,7 +1347,6 @@
         final BlockNodeConnection connection = mock(BlockNodeConnection.class);
         final BlockNodeConfig nodeConfig = newBlockNodeConfig(PBJ_UNIT_TEST_HOST, 8080, 1);
         doReturn(nodeConfig).when(connection).getNodeConfig();
-<<<<<<< HEAD
         doReturn(new BlockNodeProtocolConfig(nodeConfig, null, null, null))
                 .when(connection)
                 .getBlockNodeConnectionConfig();
@@ -1554,13 +1354,6 @@
         final List<BlockNodeProtocolConfig> availableNodes = availableNodes();
         availableNodes.clear();
         availableNodes.add(new BlockNodeProtocolConfig(nodeConfig, null, null, null));
-=======
-        doReturn(new BlockNodeProtocolConfig(nodeConfig, null)).when(connection).getBlockNodeConnectionConfig();
-
-        final List<BlockNodeProtocolConfig> availableNodes = availableNodes();
-        availableNodes.clear();
-        availableNodes.add(new BlockNodeProtocolConfig(nodeConfig, null));
->>>>>>> 37369ef7
 
         // Call rescheduleConnection with null delay to trigger the calculateJitteredDelayMs path
         connectionManager.rescheduleConnection(connection, null, null, true);
@@ -1658,7 +1451,6 @@
                 + "      \"address\": \"localhost\",\n"
                 + "      \"port\": 50051,\n"
                 + "      \"priority\": 1,\n"
-<<<<<<< HEAD
                 + "      \"http2ClientProtocolConfig\": {\n"
                 + "        \"flowControlBlockTimeout\": \"PT1S\",\n"
                 + "        \"initialWindowSize\": 12345,\n"
@@ -1676,8 +1468,6 @@
                 + "        \"name\": \"grpc\",\n"
                 + "        \"pollWaitTime\": \"PT10S\"\n"
                 + "      },\n"
-=======
->>>>>>> 37369ef7
                 + "      \"maxMessageSizeBytes\": 1500000\n"
                 + "    }\n"
                 + "  ]\n"
@@ -1690,16 +1480,12 @@
         assertThat(configs).hasSize(1);
 
         final BlockNodeProtocolConfig protocol = configs.getFirst();
-<<<<<<< HEAD
         assertThat(protocol.http2ClientProtocolConfig()).isNotNull();
         assertThat(protocol.grpcClientProtocolConfig()).isNotNull();
-=======
->>>>>>> 37369ef7
         assertThat(protocol.maxMessageSizeBytes()).isEqualTo(1_500_000);
     }
 
     @Test
-<<<<<<< HEAD
     void testExtractOptionalGrpcClientProtocolConfig_noConfigReturnsNull() throws Throwable {
         final BlockNodeConfig node = newBlockNodeConfig(PBJ_UNIT_TEST_HOST, 50051, 1);
         final Object result = extractOptionalGrpcClientProtocolConfigHandle.invoke(connectionManager, node);
@@ -1777,8 +1563,6 @@
     }
 
     @Test
-=======
->>>>>>> 37369ef7
     void testConnectionTask_activeConnectionIsSameConnection() {
         final BlockNodeConnection connection = mock(BlockNodeConnection.class);
 
@@ -1810,21 +1594,13 @@
         final BlockNodeConnection candidate = mock(BlockNodeConnection.class);
         // Ensure priority comparison path is exercised and pipeline is created
         doReturn(candidateCfg).when(candidate).getNodeConfig();
-<<<<<<< HEAD
         doReturn(new BlockNodeProtocolConfig(candidateCfg, null, null, null))
-=======
-        doReturn(new BlockNodeProtocolConfig(candidateCfg, null))
->>>>>>> 37369ef7
                 .when(candidate)
                 .getBlockNodeConnectionConfig();
 
         // Ensure candidate's node remains available for reschedule path
         final List<BlockNodeProtocolConfig> avail = availableNodes();
-<<<<<<< HEAD
         avail.add(new BlockNodeProtocolConfig(candidateCfg, null, null, null));
-=======
-        avail.add(new BlockNodeProtocolConfig(candidateCfg, null));
->>>>>>> 37369ef7
 
         // Simulate preemption: during pipeline creation, another connection becomes active
         final BlockNodeConnection preemptor = mock(BlockNodeConnection.class);
@@ -1943,7 +1719,6 @@
         final BlockNodeConfig nodeConfig1 = newBlockNodeConfig(PBJ_UNIT_TEST_HOST, 8080, 1);
         final BlockNodeConfig nodeConfig2 = newBlockNodeConfig(PBJ_UNIT_TEST_HOST, 8081, 1);
         doReturn(nodeConfig1).when(connection).getNodeConfig();
-<<<<<<< HEAD
         doReturn(new BlockNodeProtocolConfig(nodeConfig1, null, null, null))
                 .when(connection)
                 .getBlockNodeConnectionConfig();
@@ -1951,15 +1726,6 @@
         availableNodes().add(new BlockNodeProtocolConfig(nodeConfig1, null, null, null));
         availableNodes().add(new BlockNodeProtocolConfig(nodeConfig2, null, null, null));
         connections().put(new BlockNodeProtocolConfig(nodeConfig1, null, null, null), connection);
-=======
-        doReturn(new BlockNodeProtocolConfig(nodeConfig1, null))
-                .when(connection)
-                .getBlockNodeConnectionConfig();
-
-        availableNodes().add(new BlockNodeProtocolConfig(nodeConfig1, null));
-        availableNodes().add(new BlockNodeProtocolConfig(nodeConfig2, null));
-        connections().put(new BlockNodeProtocolConfig(nodeConfig1, null), connection);
->>>>>>> 37369ef7
 
         connectionManager.rescheduleConnection(connection, Duration.ofSeconds(1), null, false);
 
@@ -1973,19 +1739,12 @@
         final BlockNodeConnection connection = mock(BlockNodeConnection.class);
         final BlockNodeConfig nodeConfig = newBlockNodeConfig(PBJ_UNIT_TEST_HOST, 8080, 1);
         doReturn(nodeConfig).when(connection).getNodeConfig();
-<<<<<<< HEAD
         doReturn(new BlockNodeProtocolConfig(nodeConfig, null, null, null))
                 .when(connection)
                 .getBlockNodeConnectionConfig();
 
         availableNodes().add(new BlockNodeProtocolConfig(nodeConfig, null, null, null));
         connections().put(new BlockNodeProtocolConfig(nodeConfig, null, null, null), connection);
-=======
-        doReturn(new BlockNodeProtocolConfig(nodeConfig, null)).when(connection).getBlockNodeConnectionConfig();
-
-        availableNodes().add(new BlockNodeProtocolConfig(nodeConfig, null));
-        connections().put(new BlockNodeProtocolConfig(nodeConfig, null), connection);
->>>>>>> 37369ef7
 
         connectionManager.rescheduleConnection(connection, Duration.ofMillis(-5), null, false);
 
@@ -2000,7 +1759,6 @@
         isActiveFlag().set(true);
         final BlockNodeConnection connection = mock(BlockNodeConnection.class);
         final BlockNodeConfig nodeConfig = newBlockNodeConfig(PBJ_UNIT_TEST_HOST, 8080, 1);
-<<<<<<< HEAD
         doReturn(new BlockNodeProtocolConfig(nodeConfig, null, null, null))
                 .when(connection)
                 .getBlockNodeConnectionConfig();
@@ -2009,14 +1767,6 @@
 
         connections().put(new BlockNodeProtocolConfig(nodeConfig, null, null, null), connection);
         availableNodes().add(new BlockNodeProtocolConfig(nodeConfig, null, null, null));
-=======
-        doReturn(new BlockNodeProtocolConfig(nodeConfig, null)).when(connection).getBlockNodeConnectionConfig();
-
-        doThrow(new RuntimeException("Connection failed")).when(connection).createRequestPipeline();
-
-        connections().put(new BlockNodeProtocolConfig(nodeConfig, null), connection);
-        availableNodes().add(new BlockNodeProtocolConfig(nodeConfig, null));
->>>>>>> 37369ef7
 
         // Create task with a very large initial delay to exceed max backoff
         final BlockNodeConnectionTask task =
@@ -2157,11 +1907,7 @@
             final List<BlockNodeProtocolConfig> availableNodes = availableNodes();
             availableNodes.clear();
             for (final BlockNodeConfig cfg : blockNodes) {
-<<<<<<< HEAD
                 availableNodes.add(new BlockNodeProtocolConfig(cfg, null, null, null));
-=======
-                availableNodes.add(new BlockNodeProtocolConfig(cfg, null));
->>>>>>> 37369ef7
             }
         } catch (final Throwable t) {
             throw new RuntimeException("Failed to set available nodes", t);
@@ -2264,36 +2010,7 @@
         final byte[] jsonConfig = Files.readAllBytes(dirPath);
         final BlockNodeConnectionInfo protoConfig = BlockNodeConnectionInfo.JSON.parse(Bytes.wrap(jsonConfig));
         assertThat(protoConfig).isNotNull();
-<<<<<<< HEAD
         assertThat(protoConfig.nodes().getFirst().hasHttp2ClientProtocolConfig())
                 .isTrue();
-=======
-        assertThat(protoConfig.nodes().getFirst().maxMessageSizeBytes()).isNotNull();
-    }
-
-    @Test
-    void testNotifyConnectionClosed_removesNonActiveConnection() {
-        final BlockNodeConnection conn = mock(BlockNodeConnection.class);
-        final BlockNodeConfig cfg = newBlockNodeConfig(PBJ_UNIT_TEST_HOST, 4242, 1);
-        final BlockNodeProtocolConfig proto = new BlockNodeProtocolConfig(cfg, null);
-        when(conn.getBlockNodeConnectionConfig()).thenReturn(proto);
-
-        // Put the connection into the connections map
-        connections().put(proto, conn);
-
-        // Ensure it's not the active connection
-        activeConnection().set(null);
-
-        // Call notifyConnectionClosed
-        connectionManager.notifyConnectionClosed(conn);
-
-        // The connection should be removed from the map
-        assertThat(connections()).doesNotContainKey(proto);
-
-        // No scheduling or other side-effects expected
-        verifyNoInteractions(executorService);
-        verifyNoInteractions(bufferService);
-        verifyNoInteractions(metrics);
->>>>>>> 37369ef7
     }
 }