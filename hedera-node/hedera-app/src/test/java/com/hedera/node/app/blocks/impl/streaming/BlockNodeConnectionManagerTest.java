--- conflicted
+++ resolved
@@ -846,12 +846,8 @@
 
         verify(connection).createRequestPipeline();
         verify(executorService).schedule(eq(task), anyLong(), eq(TimeUnit.MILLISECONDS));
-<<<<<<< HEAD
         verify(connection, atLeast(1)).getNodeConfig();
         verify(connection).closeAtBlockBoundary();
-=======
-        verify(connection).close(true);
->>>>>>> 44f994a3
         verify(metrics).recordConnectionCreateFailure();
 
         verifyNoMoreInteractions(connection);
