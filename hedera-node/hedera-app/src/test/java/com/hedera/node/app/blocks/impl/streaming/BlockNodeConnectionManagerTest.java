--- conflicted
+++ resolved
@@ -51,6 +51,7 @@
 import java.util.concurrent.atomic.AtomicBoolean;
 import java.util.concurrent.atomic.AtomicReference;
 import java.util.concurrent.locks.LockSupport;
+import java.util.function.BooleanSupplier;
 import org.junit.jupiter.api.BeforeEach;
 import org.junit.jupiter.api.Test;
 import org.junit.jupiter.api.extension.ExtendWith;
@@ -69,16 +70,8 @@
     private static final VarHandle retryStatesHandle;
     private static final VarHandle sharedExecutorServiceHandle;
     private static final VarHandle blockNodeConfigDirectoryHandle;
-<<<<<<< HEAD
-    private static final MethodHandle stopConnectionsHandle;
-    private static final MethodHandle handleConfigFileChangeHandle;
-=======
-    private static final MethodHandle jumpToBlockIfNeededHandle;
-    private static final MethodHandle processStreamingToBlockNodeHandle;
-    private static final MethodHandle blockStreamWorkerLoopHandle;
     private static final MethodHandle closeAllConnectionsHandle;
     private static final MethodHandle refreshAvailableBlockNodesHandle;
->>>>>>> 64aa2d44
     private static final MethodHandle extractBlockNodesConfigurationsHandle;
     private static final MethodHandle startConfigWatcherHandle;
     private static final MethodHandle stopConfigWatcherHandle;
@@ -106,31 +99,10 @@
             blockNodeConfigDirectoryHandle = MethodHandles.privateLookupIn(BlockNodeConnectionManager.class, lookup)
                     .findVarHandle(BlockNodeConnectionManager.class, "blockNodeConfigDirectory", Path.class);
 
-<<<<<<< HEAD
-            final Method stopConnections = BlockNodeConnectionManager.class.getDeclaredMethod("stopConnections");
-            stopConnections.setAccessible(true);
-            stopConnectionsHandle = lookup.unreflect(stopConnections);
-=======
-            final Method jumpToBlockIfNeeded =
-                    BlockNodeConnectionManager.class.getDeclaredMethod("jumpToBlockIfNeeded");
-            jumpToBlockIfNeeded.setAccessible(true);
-            jumpToBlockIfNeededHandle = lookup.unreflect(jumpToBlockIfNeeded);
-
-            final Method processStreamingToBlockNode = BlockNodeConnectionManager.class.getDeclaredMethod(
-                    "processStreamingToBlockNode", BlockNodeConnection.class);
-            processStreamingToBlockNode.setAccessible(true);
-            processStreamingToBlockNodeHandle = lookup.unreflect(processStreamingToBlockNode);
-
-            final Method blockStreamWorkerLoop =
-                    BlockNodeConnectionManager.class.getDeclaredMethod("blockStreamWorkerLoop");
-            blockStreamWorkerLoop.setAccessible(true);
-            blockStreamWorkerLoopHandle = lookup.unreflect(blockStreamWorkerLoop);
-
             final Method closeAllConnections =
                     BlockNodeConnectionManager.class.getDeclaredMethod("closeAllConnections");
             closeAllConnections.setAccessible(true);
             closeAllConnectionsHandle = lookup.unreflect(closeAllConnections);
->>>>>>> 64aa2d44
 
             final Method refreshAvailableBlockNodes =
                     BlockNodeConnectionManager.class.getDeclaredMethod("refreshAvailableBlockNodes");
@@ -165,7 +137,7 @@
     Path tempDir;
 
     @BeforeEach
-    void beforeEach() throws IOException {
+    void beforeEach() {
         // Use a non-existent directory to prevent loading any existing block-nodes.json during tests
         final ConfigProvider configProvider = createConfigProvider(createDefaultConfigProvider()
                 .withValue(
@@ -362,7 +334,7 @@
         availableNodes.add(newBlockNodeConfig(8082, 2));
         availableNodes.add(newBlockNodeConfig(8083, 3));
         availableNodes.add(newBlockNodeConfig(8084, 3));
-        BlockNodeConnectionInfo connectionInfo = new BlockNodeConnectionInfo(availableNodes);
+        final BlockNodeConnectionInfo connectionInfo = new BlockNodeConnectionInfo(availableNodes);
         final String valid = BlockNodeConnectionInfo.JSON.toJSON(connectionInfo);
         Files.writeString(
                 file, valid, StandardCharsets.UTF_8, StandardOpenOption.CREATE, StandardOpenOption.TRUNCATE_EXISTING);
@@ -841,8 +813,7 @@
 
     @Test
     void testScheduleAndSelectNewNode_streamingDisabled() {
-        final AtomicBoolean isStreamingEnabled = isStreamingEnabled();
-        isStreamingEnabled.set(false);
+        useStreamingDisabledManager();
         final BlockNodeConnection connection = mock(BlockNodeConnection.class);
 
         connectionManager.rescheduleConnection(connection, Duration.ZERO, null, true);
@@ -855,8 +826,7 @@
 
     @Test
     void testShutdown_streamingDisabled() {
-        final AtomicBoolean isStreamingEnabled = isStreamingEnabled();
-        isStreamingEnabled.set(false);
+        useStreamingDisabledManager();
 
         connectionManager.shutdown();
 
@@ -867,11 +837,11 @@
 
     @Test
     void testStartup_streamingDisabled() {
-        final AtomicBoolean isStreamingEnabled = isStreamingEnabled();
+        useStreamingDisabledManager();
+
+        connectionManager.start();
+
         final AtomicBoolean isManagerActive = isActiveFlag();
-        isStreamingEnabled.set(false);
-        isManagerActive.set(false);
-
         assertThat(isManagerActive).isFalse();
 
         verifyNoInteractions(bufferService);
@@ -881,8 +851,7 @@
 
     @Test
     void testSelectNewBlockNodeForStreaming_streamingDisabled() {
-        final AtomicBoolean isStreamingEnabled = isStreamingEnabled();
-        isStreamingEnabled.set(false);
+        useStreamingDisabledManager();
 
         connectionManager.selectNewBlockNodeForStreaming(false);
 
@@ -893,6 +862,7 @@
 
     @Test
     void testConstructor_streamingDisabled() {
+        useStreamingDisabledManager();
         // Create a config provider that disables streaming (writerMode = FILE)
         final var config = HederaTestConfigBuilder.create()
                 .withValue("blockStream.writerMode", "FILE")
@@ -907,9 +877,6 @@
 
         connectionManager = new BlockNodeConnectionManager(configProvider, bufferService, metrics);
 
-        final AtomicBoolean isStreamingEnabled = isStreamingEnabled();
-        assertThat(isStreamingEnabled).isFalse();
-
         final List<BlockNodeConfig> availableNodes = availableNodes();
         assertThat(availableNodes).isEmpty();
     }
@@ -940,363 +907,6 @@
         // Add the connection to the connections map and set it as active
         final Map<BlockNodeConfig, BlockNodeConnection> connections = connections();
         final AtomicReference<BlockNodeConnection> activeConnectionRef = activeConnection();
-<<<<<<< HEAD
-=======
-        activeConnectionRef.set(connection);
-        final AtomicLong currentStreamingBlock = streamingBlockNumber();
-        currentStreamingBlock.set(10L);
-        final BlockState blockState = mock(BlockState.class);
-        final PublishStreamRequest req = createRequest(newBlockHeaderItem());
-        doReturn(ConnectionState.ACTIVE).when(connection).getConnectionState();
-        doReturn(req).when(blockState).getRequest(0);
-        doReturn(1).when(blockState).numRequestsCreated();
-        doReturn(true).when(blockState).isBlockProofSent();
-        doReturn(blockState).when(bufferService).getBlockState(10L);
-        doReturn(10L).when(bufferService).getLastBlockNumberProduced();
-
-        final boolean shouldSleep = invoke_processStreamingToBlockNode(connection);
-        assertThat(shouldSleep)
-                .isFalse(); // since we are moving blocks, we should not sleep and instead immediately re-check
-        assertThat(currentStreamingBlock).hasValue(11L); // this should get incremented as we move to next
-
-        verify(bufferService).getBlockState(10L);
-        verify(bufferService).getLastBlockNumberProduced();
-        verify(connection).sendRequest(req);
-
-        verifyNoMoreInteractions(connection);
-        verifyNoMoreInteractions(bufferService);
-        verifyNoInteractions(executorService);
-        verifyNoInteractions(metrics);
-    }
-
-    @Test
-    void testProcessStreamingToBlockNode_moreRequestsAvailable() {
-        final BlockNodeConnection connection = mock(BlockNodeConnection.class);
-        final AtomicReference<BlockNodeConnection> activeConnectionRef = activeConnection();
-        activeConnectionRef.set(connection);
-        final AtomicLong currentStreamingBlock = streamingBlockNumber();
-        currentStreamingBlock.set(10L);
-        final BlockState blockState = mock(BlockState.class);
-        final PublishStreamRequest req = createRequest(newBlockHeaderItem());
-        doReturn(ConnectionState.ACTIVE).when(connection).getConnectionState();
-        doReturn(req).when(blockState).getRequest(0);
-        doReturn(2).when(blockState).numRequestsCreated();
-        doReturn(false).when(blockState).isBlockProofSent();
-        doReturn(blockState).when(bufferService).getBlockState(10L);
-        doReturn(10L).when(bufferService).getLastBlockNumberProduced();
-
-        final boolean shouldSleep = invoke_processStreamingToBlockNode(connection);
-        assertThat(shouldSleep).isFalse(); // there is nothing in the queue left to process, so we should sleep
-
-        verify(bufferService).getBlockState(10L);
-        verify(bufferService).getLastBlockNumberProduced();
-        verify(connection).sendRequest(req);
-
-        verifyNoMoreInteractions(connection);
-        verifyNoMoreInteractions(bufferService);
-        verifyNoInteractions(executorService);
-        verifyNoInteractions(metrics);
-    }
-
-    @Test
-    void testProcessStreamingToBlockNode_noConnection() {
-        final boolean shouldSleep = invoke_processStreamingToBlockNode(null);
-        assertThat(shouldSleep).isTrue();
-
-        verifyNoInteractions(bufferService);
-        verifyNoInteractions(executorService);
-        verifyNoInteractions(metrics);
-    }
-
-    @Test
-    void testProcessStreamingToBlockNode_connectionNotActive() {
-        final BlockNodeConnection connection = mock(BlockNodeConnection.class);
-        doReturn(ConnectionState.CLOSING).when(connection).getConnectionState();
-
-        final boolean shouldSleep = invoke_processStreamingToBlockNode(connection);
-        assertThat(shouldSleep).isTrue();
-
-        verify(connection).getConnectionState();
-
-        verifyNoMoreInteractions(connection);
-        verifyNoInteractions(bufferService);
-        verifyNoInteractions(executorService);
-        verifyNoInteractions(metrics);
-    }
-
-    @Test
-    void testBlockStreamWorkerLoop_managerNotActive() {
-        final AtomicBoolean isActive = isActiveFlag();
-        isActive.set(false);
-
-        invoke_blockStreamWorkerLoop();
-
-        verifyNoInteractions(bufferService);
-        verifyNoInteractions(executorService);
-        verifyNoInteractions(metrics);
-    }
-
-    @Test
-    void testBlockStreamWorkerLoop() throws InterruptedException {
-        // Setup: Create a connection with an active state and a block with one request
-        final BlockNodeConnection connection = mock(BlockNodeConnection.class);
-        final BlockState blockState = mock(BlockState.class);
-        final PublishStreamRequest req1 = createRequest(newBlockHeaderItem());
-        final CountDownLatch requestSentLatch = new CountDownLatch(1);
-
-        when(connection.getConnectionState()).thenReturn(ConnectionState.ACTIVE);
-        when(blockState.getRequest(0)).thenReturn(req1);
-        when(blockState.numRequestsCreated()).thenReturn(1);
-        when(bufferService.getBlockState(10L)).thenReturn(blockState);
-        when(bufferService.getLastBlockNumberProduced()).thenReturn(10L);
-
-        // Signal when the request is sent
-        doAnswer(invocation -> {
-                    requestSentLatch.countDown();
-                    return null;
-                })
-                .when(connection)
-                .sendRequest(req1);
-
-        // Set up the manager state
-        activeConnection().set(connection);
-        streamingBlockNumber().set(10L);
-        setRequestIndex(0);
-        isActiveFlag().set(true);
-
-        // Run the worker loop in a separate thread
-        final CountDownLatch doneLatch = new CountDownLatch(1);
-        final AtomicReference<Throwable> errorRef = new AtomicReference<>();
-
-        ForkJoinPool.commonPool().execute(() -> {
-            try {
-                invoke_blockStreamWorkerLoop();
-            } catch (final Throwable e) {
-                errorRef.set(e);
-            } finally {
-                doneLatch.countDown();
-            }
-        });
-
-        // Wait for the request to be sent, then stop the loop
-        assertThat(requestSentLatch.await(2, TimeUnit.SECONDS)).isTrue();
-        isActiveFlag().set(false);
-
-        // Verify the loop completed without errors
-        assertThat(doneLatch.await(2, TimeUnit.SECONDS)).isTrue();
-        assertThat(errorRef).hasNullValue();
-
-        // Verify the worker loop processed the block
-        verify(bufferService, atLeast(1)).getBlockState(10L);
-        verify(connection).sendRequest(req1);
-    }
-
-    @Test
-    void testBlockStreamWorkerLoop_failure() throws InterruptedException {
-        isActiveFlag().set(true);
-        final BlockNodeConnection connection = mock(BlockNodeConnection.class);
-        final AtomicReference<BlockNodeConnection> activeConnectionRef = activeConnection();
-        activeConnectionRef.set(connection);
-        final AtomicLong currentStreamingBlock = streamingBlockNumber();
-        currentStreamingBlock.set(10L);
-        final BlockState blockState = mock(BlockState.class);
-        final PublishStreamRequest req1 = createRequest(newBlockHeaderItem());
-        final PublishStreamRequest req2 = createRequest(newBlockProofItem());
-        doReturn(ConnectionState.ACTIVE).when(connection).getConnectionState();
-        doReturn(req1).when(blockState).getRequest(0);
-        doReturn(req2).when(blockState).getRequest(1);
-        doReturn(2).when(blockState).numRequestsCreated();
-        doReturn(true).when(blockState).isBlockProofSent();
-        doReturn(blockState).when(bufferService).getBlockState(10L);
-        doReturn(10L).when(bufferService).getLastBlockNumberProduced();
-        when(bufferService.getBlockState(10L))
-                .thenThrow(new RuntimeException("foobar"))
-                .thenReturn(blockState);
-
-        final CountDownLatch doneLatch = new CountDownLatch(1);
-        final AtomicReference<Throwable> errorRef = new AtomicReference<>();
-
-        ForkJoinPool.commonPool().execute(() -> {
-            try {
-                invoke_blockStreamWorkerLoop();
-            } catch (final Throwable e) {
-                errorRef.set(e);
-            } finally {
-                doneLatch.countDown();
-            }
-        });
-
-        final long startMs = System.currentTimeMillis();
-        long elapsedMs = 0;
-        while (currentStreamingBlock.get() != 11 && elapsedMs < 2_000) {
-            // wait up to 2 seconds for the current streaming block to change
-            elapsedMs = System.currentTimeMillis() - startMs;
-        }
-
-        isActiveFlag().set(false); // stop the loop
-
-        assertThat(doneLatch.await(2, TimeUnit.SECONDS)).isTrue();
-        assertThat(errorRef).hasNullValue();
-        assertThat(currentStreamingBlock).hasValue(11L);
-
-        verify(bufferService, atLeast(2)).getBlockState(10L);
-        verify(bufferService, atLeast(2)).getLastBlockNumberProduced();
-        verify(connection).sendRequest(req1);
-        verify(connection).sendRequest(req2);
-
-        verifyNoInteractions(executorService);
-        verifyNoInteractions(metrics);
-    }
-
-    @Test
-    void testScheduleAndSelectNewNode_streamingDisabled() {
-        useStreamingDisabledManager();
-        final BlockNodeConnection connection = mock(BlockNodeConnection.class);
-
-        connectionManager.rescheduleConnection(connection, Duration.ZERO, null, true);
-
-        verifyNoInteractions(connection);
-        verifyNoInteractions(bufferService);
-        verifyNoInteractions(executorService);
-        verifyNoInteractions(metrics);
-    }
-
-    @Test
-    void testScheduleConnectionAttempt_streamingDisabled() {
-        useStreamingDisabledManager();
-        final BlockNodeConnection connection = mock(BlockNodeConnection.class);
-
-        connectionManager.scheduleConnectionAttempt(newBlockNodeConfig(8080, 1), Duration.ZERO, 10L);
-
-        verifyNoInteractions(connection);
-        verifyNoInteractions(bufferService);
-        verifyNoInteractions(executorService);
-        verifyNoInteractions(metrics);
-    }
-
-    @Test
-    void testShutdown_streamingDisabled() {
-        useStreamingDisabledManager();
-
-        connectionManager.shutdown();
-
-        verifyNoInteractions(bufferService);
-        verifyNoInteractions(executorService);
-        verifyNoInteractions(metrics);
-    }
-
-    @Test
-    void testStartup_streamingDisabled() {
-        useStreamingDisabledManager();
-
-        connectionManager.start();
-
-        final AtomicBoolean isManagerActive = isActiveFlag();
-        assertThat(isManagerActive).isFalse();
-
-        verifyNoInteractions(bufferService);
-        verifyNoInteractions(executorService);
-        verifyNoInteractions(metrics);
-    }
-
-    @Test
-    void testSelectNewBlockNodeForStreaming_streamingDisabled() {
-        useStreamingDisabledManager();
-
-        connectionManager.selectNewBlockNodeForStreaming(false);
-
-        verifyNoInteractions(bufferService);
-        verifyNoInteractions(executorService);
-        verifyNoInteractions(metrics);
-    }
-
-    @Test
-    void testOpenBlock_streamingDisabled() {
-        useStreamingDisabledManager();
-
-        connectionManager.openBlock(10L);
-
-        verifyNoInteractions(bufferService);
-        verifyNoInteractions(executorService);
-        verifyNoInteractions(metrics);
-    }
-
-    @Test
-    void testUpdateLastVerifiedBlock_streamingDisabled() {
-        useStreamingDisabledManager();
-
-        connectionManager.updateLastVerifiedBlock(mock(BlockNodeConfig.class), 1L);
-
-        verifyNoInteractions(bufferService);
-        verifyNoInteractions(executorService);
-        verifyNoInteractions(metrics);
-    }
-
-    @Test
-    void testJumpToBlock_streamingDisabled() {
-        useStreamingDisabledManager();
-
-        connectionManager.jumpToBlock(100L);
-
-        assertThat(jumpTarget()).hasValue(-1L);
-
-        verifyNoInteractions(bufferService);
-        verifyNoInteractions(executorService);
-        verifyNoInteractions(metrics);
-    }
-
-    @Test
-    void testConstructor_streamingDisabled() {
-        // Create a config provider that disables streaming (writerMode = FILE)
-        final var config = HederaTestConfigBuilder.create()
-                .withValue("blockStream.writerMode", "FILE")
-                .withValue(
-                        "blockNode.blockNodeConnectionFileDir",
-                        Objects.requireNonNull(BlockNodeCommunicationTestBase.class
-                                        .getClassLoader()
-                                        .getResource("bootstrap/"))
-                                .getPath())
-                .getOrCreateConfig();
-        final ConfigProvider configProvider = () -> new VersionedConfigImpl(config, 1L);
-
-        final BlockNodeConnectionManager manager =
-                new BlockNodeConnectionManager(configProvider, bufferService, metrics);
-
-        // Streaming is disabled via config; no internal flag to assert
-
-        final List<BlockNodeConfig> availableNodes = (List<BlockNodeConfig>) availableNodesHandle.get(manager);
-        assertThat(availableNodes).isEmpty();
-    }
-
-    @Test
-    void testConstructor_configFileNotFound() {
-        // Create a config provider with a non-existent directory to trigger IOException
-        final var config = HederaTestConfigBuilder.create()
-                .withValue("blockStream.writerMode", "FILE_AND_GRPC")
-                .withValue("blockNode.blockNodeConnectionFileDir", "/non/existent/path")
-                .withValue("blockNode.blockNodeConnectionFile", "block-nodes.json")
-                .getOrCreateConfig();
-        final ConfigProvider configProvider = () -> new VersionedConfigImpl(config, 1L);
-
-        final BlockNodeConnectionManager manager =
-                new BlockNodeConnectionManager(configProvider, bufferService, metrics);
-
-        // Verify that the manager was created but has no available nodes
-        assertThat(manager).isNotNull();
-        final List<BlockNodeConfig> availableNodes = availableNodes(manager);
-        assertThat(availableNodes).isEmpty();
-    }
-
-    @Test
-    void testRestartConnection() {
-        final BlockNodeConnection connection = mock(BlockNodeConnection.class);
-        final BlockNodeConfig nodeConfig = newBlockNodeConfig(8080, 1);
-        doReturn(nodeConfig).when(connection).getNodeConfig();
-
-        // Add the connection to the connections map and set it as active
-        final Map<BlockNodeConfig, BlockNodeConnection> connections = connections();
-        final AtomicReference<BlockNodeConnection> activeConnectionRef = activeConnection();
->>>>>>> 64aa2d44
         connections.put(nodeConfig, connection);
         activeConnectionRef.set(connection);
 
@@ -1726,7 +1336,7 @@
     }
 
     @Test
-    void testRefreshAvailableBlockNodes_shutsDownExecutorAndReloads_whenValid() throws Exception {
+    void testRefreshAvailableBlockNodes_shutsDownExecutorAndReloads_whenValid() {
         // Point manager at real bootstrap config directory so reload finds valid JSON
         final var configPath = Objects.requireNonNull(
                         BlockNodeCommunicationTestBase.class.getClassLoader().getResource("bootstrap/"))
@@ -1753,50 +1363,6 @@
     }
 
     @Test
-<<<<<<< HEAD
-    void testPerformInitialConfigLoad_noFile() {
-        final Path tmpDir = tempDir.resolve("perfinit-nofile");
-        try {
-            Files.createDirectories(tmpDir);
-            blockNodeConfigDirectoryHandle.set(connectionManager, tmpDir);
-            invoke_performInitialConfigLoad();
-            assertThat(availableNodes()).isEmpty();
-        } catch (final IOException e) {
-            throw new RuntimeException(e);
-        } finally {
-            try {
-                Files.deleteIfExists(tmpDir);
-            } catch (final Exception ignore) {
-                // ignore
-            }
-        }
-    }
-
-    @Test
-    void testPerformInitialConfigLoad_withValidFile_startsAndLoads() throws Exception {
-        final List<BlockNodeConfig> configs = new ArrayList<>();
-        final BlockNodeConfig config = BlockNodeConfig.newBuilder()
-                .address("localhost")
-                .port(8080)
-                .priority(0)
-                .build();
-        configs.add(config);
-        final BlockNodeConnectionInfo connectionInfo = new BlockNodeConnectionInfo(configs);
-        final String json = BlockNodeConnectionInfo.JSON.toJSON(connectionInfo);
-        Files.writeString(
-                tempDir.resolve("block-nodes.json"),
-                json,
-                StandardCharsets.UTF_8,
-                StandardOpenOption.CREATE,
-                StandardOpenOption.TRUNCATE_EXISTING);
-        isActiveFlag().set(false);
-        invoke_performInitialConfigLoad();
-        assertThat(availableNodes()).hasSize(1);
-    }
-
-    @Test
-=======
->>>>>>> 64aa2d44
     void testStartConfigWatcher_reactsToCreateModifyDelete() throws Exception {
         connectionManager.start();
         final Path file = tempDir.resolve("block-nodes.json");
@@ -1892,11 +1458,6 @@
         return (BlockNodeConnection) connectivityTaskConnectionHandle.get(task);
     }
 
-    private AtomicBoolean isStreamingEnabled() {
-        // No longer applicable; return a dummy flag to minimize test churn
-        return new AtomicBoolean(false);
-    }
-
     @SuppressWarnings("unchecked")
     private Map<BlockNodeConfig, RetryState> retryStates() {
         return (Map<BlockNodeConfig, RetryState>) retryStatesHandle.get(connectionManager);
@@ -1913,11 +1474,6 @@
     }
 
     @SuppressWarnings("unchecked")
-    private List<BlockNodeConfig> availableNodes(final BlockNodeConnectionManager manager) {
-        return (List<BlockNodeConfig>) availableNodesHandle.get(manager);
-    }
-
-    @SuppressWarnings("unchecked")
     private Map<BlockNodeConfig, BlockNodeConnection> connections() {
         return (Map<BlockNodeConfig, BlockNodeConnection>) connectionsHandle.get(connectionManager);
     }
@@ -1931,15 +1487,7 @@
         return (Map<BlockNodeConfig, BlockNodeStats>) nodeStatsHandle.get(connectionManager);
     }
 
-<<<<<<< HEAD
-    private void invoke_stopConnections() {
-=======
-    private void setRequestIndex(int value) {
-        requestIndexHandle.set(connectionManager, value);
-    }
-
     private void invoke_closeAllConnections() {
->>>>>>> 64aa2d44
         try {
             closeAllConnectionsHandle.invoke(connectionManager);
         } catch (final Throwable e) {
@@ -1956,7 +1504,7 @@
     }
 
     @SuppressWarnings("unchecked")
-    private List<BlockNodeConfig> invoke_extractBlockNodesConfigurations(String path) {
+    private List<BlockNodeConfig> invoke_extractBlockNodesConfigurations(final String path) {
         try {
             return (List<BlockNodeConfig>) extractBlockNodesConfigurationsHandle.invoke(connectionManager, path);
         } catch (final Throwable e) {
@@ -1964,18 +1512,7 @@
         }
     }
 
-<<<<<<< HEAD
-    private void invoke_performInitialConfigLoad() {
-        try {
-            performInitialConfigLoadHandle.invoke(connectionManager);
-        } catch (final Throwable e) {
-            throw new RuntimeException(e);
-        }
-    }
-
-=======
->>>>>>> 64aa2d44
-    private void awaitCondition(final java.util.function.BooleanSupplier condition, final long timeoutMs) {
+    private void awaitCondition(final BooleanSupplier condition, final long timeoutMs) {
         final long start = System.currentTimeMillis();
         while (!condition.getAsBoolean() && (System.currentTimeMillis() - start) < timeoutMs) {
             LockSupport.parkNanos(TimeUnit.MILLISECONDS.toNanos(10));
