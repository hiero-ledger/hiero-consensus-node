--- conflicted
+++ resolved
@@ -179,7 +179,6 @@
         metrics = mock(BlockStreamMetrics.class);
         executorService = mock(ScheduledExecutorService.class);
 
-<<<<<<< HEAD
         connectionManager = new BlockNodeConnectionManager(configProvider, bufferService, metrics);
 
         // Clear any nodes that might have been loaded by performInitialConfigLoad()
@@ -208,10 +207,9 @@
         // Clear jump target
         final AtomicLong jumpTarget = jumpTarget();
         jumpTarget.set(-1);
-=======
+
         connectionManager = new BlockNodeConnectionManager(configProvider, bufferService, metrics, executorService);
         replaceLocalhostWithPbjUnitTestHost();
->>>>>>> 31e7fe89
 
         resetMocks();
     }
@@ -297,12 +295,8 @@
                 createDefaultConfigProvider().withValue("blockNode.protocolExpBackoffTimeframeReset", "1s");
         final ConfigProvider configProvider = createConfigProvider(configBuilder);
 
-<<<<<<< HEAD
-        connectionManager = new BlockNodeConnectionManager(configProvider, bufferService, metrics);
-=======
         connectionManager = new BlockNodeConnectionManager(configProvider, bufferService, metrics, executorService);
         replaceLocalhostWithPbjUnitTestHost();
->>>>>>> 31e7fe89
 
         connectionManager.rescheduleConnection(connection, Duration.ZERO, null, true);
         Thread.sleep(1_000L); // sleep to ensure the backoff timeframe has passed
