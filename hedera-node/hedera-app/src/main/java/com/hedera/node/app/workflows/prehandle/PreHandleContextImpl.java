/*
 * Copyright (C) 2023 Hedera Hashgraph, LLC
 *
 * Licensed under the Apache License, Version 2.0 (the "License");
 * you may not use this file except in compliance with the License.
 * You may obtain a copy of the License at
 *
 *      http://www.apache.org/licenses/LICENSE-2.0
 *
 * Unless required by applicable law or agreed to in writing, software
 * distributed under the License is distributed on an "AS IS" BASIS,
 * WITHOUT WARRANTIES OR CONDITIONS OF ANY KIND, either express or implied.
 * See the License for the specific language governing permissions and
 * limitations under the License.
 */

package com.hedera.node.app.workflows.prehandle;

import static com.hedera.node.app.spi.HapiUtils.isHollow;
import static com.hedera.node.app.spi.key.KeyUtils.isValid;
import static com.hedera.node.app.spi.validation.Validations.mustExist;
import static java.util.Objects.requireNonNull;

import com.hedera.hapi.node.base.AccountID;
import com.hedera.hapi.node.base.ContractID;
import com.hedera.hapi.node.base.Key;
import com.hedera.hapi.node.base.Key.KeyOneOfType;
import com.hedera.hapi.node.base.ResponseCodeEnum;
import com.hedera.hapi.node.base.TransactionID;
import com.hedera.hapi.node.state.token.Account;
import com.hedera.hapi.node.transaction.TransactionBody;
import com.hedera.node.app.service.token.ReadableAccountStore;
import com.hedera.node.app.spi.workflows.PreCheckException;
import com.hedera.node.app.spi.workflows.PreHandleContext;
import com.hedera.node.app.workflows.dispatcher.ReadableStoreFactory;
import com.swirlds.config.api.Configuration;
import edu.umd.cs.findbugs.annotations.NonNull;
import edu.umd.cs.findbugs.annotations.Nullable;
import java.util.Collections;
import java.util.LinkedHashSet;
import java.util.Set;

/**
 * Implementation of {@link PreHandleContext}.
 */
public class PreHandleContextImpl implements PreHandleContext {

    /** Used to get keys for accounts and contracts. */
    private final ReadableAccountStore accountStore;
    /** The transaction body. */
    private final TransactionBody txn;
    /** The payer account ID. Specified in the transaction body, extracted and stored separately for convenience. */
    private final AccountID payer;
    /** The payer's key, as found in state */
    private final Key payerKey;
    /**
     * The set of all required non-payer keys. A {@link LinkedHashSet} is used to maintain a consistent ordering.
     * While not strictly necessary, it is useful at the moment to ensure tests are deterministic. The tests should
     * be updated to compare set contents rather than ordering.
     */
    private final Set<Key> requiredNonPayerKeys = new LinkedHashSet<>();
    /** The set of all hollow accounts that need to be validated. */
    private final Set<Account> requiredHollowAccounts = new LinkedHashSet<>();
    /**
     * The set of all optional non-payer keys. A {@link LinkedHashSet} is used to maintain a consistent ordering.
     * While not strictly necessary, it is useful at the moment to ensure tests are deterministic. The tests should
     * be updated to compare set contents rather than ordering.
     */
    private final Set<Key> optionalNonPayerKeys = new LinkedHashSet<>();
    /** The set of all hollow accounts that <strong>might</strong> need to be validated, but also might not. */
    private final Set<Account> optionalHollowAccounts = new LinkedHashSet<>();
    /** Scheduled transactions have a secondary "inner context". Seems not quite right. */
    private PreHandleContext innerContext;

    private final ReadableStoreFactory storeFactory;

    /** Configuration to be used during pre-handle */
    private final Configuration configuration;

    public PreHandleContextImpl(
            @NonNull final ReadableStoreFactory storeFactory,
            @NonNull final TransactionBody txn,
            @NonNull final Configuration configuration)
            throws PreCheckException {
<<<<<<< HEAD
        this(
                storeFactory,
                txn,
                txn.transactionIDOrElse(TransactionID.DEFAULT).accountIDOrElse(AccountID.DEFAULT),
                ResponseCodeEnum.INVALID_PAYER_ACCOUNT_ID,
                configuration);
=======
        this(storeFactory, txn, txn.transactionIDOrElse(TransactionID.DEFAULT).accountIDOrElse(AccountID.DEFAULT));
>>>>>>> c7a57093
    }

    /** Create a new instance */
    private PreHandleContextImpl(
            @NonNull final ReadableStoreFactory storeFactory,
            @NonNull final TransactionBody txn,
<<<<<<< HEAD
            @NonNull final AccountID payer,
            @NonNull final ResponseCodeEnum responseCode,
            @NonNull final Configuration configuration)
=======
            @NonNull final AccountID payer)
>>>>>>> c7a57093
            throws PreCheckException {
        this.storeFactory = requireNonNull(storeFactory, "The supplied argument 'storeFactory' must not be null.");
        this.txn = requireNonNull(txn, "The supplied argument 'txn' cannot be null!");
        this.payer = requireNonNull(payer, "The supplied argument 'payer' cannot be null!");
        this.configuration = requireNonNull(configuration, "The supplied argument 'configuration' cannot be null!");

        accountStore = storeFactory.createStore(ReadableAccountStore.class);
        // Find the account, which must exist or throw a PreCheckException with the given response code.
        final var account = accountStore.getAccountById(payer);
        mustExist(account, ResponseCodeEnum.INVALID_PAYER_ACCOUNT_ID);
        // NOTE: While it is true that the key can be null on some special accounts like
        // account 800, those accounts cannot be the payer.
        payerKey = account.key();
        mustExist(payerKey, ResponseCodeEnum.INVALID_PAYER_ACCOUNT_ID);
    }

    @Override
    @NonNull
    public <C> C createStore(@NonNull Class<C> storeInterface) {
        return storeFactory.createStore(storeInterface);
    }

    @Override
    @NonNull
    public TransactionBody body() {
        return txn;
    }

    @Override
    @NonNull
    public AccountID payer() {
        return payer;
    }

    @NonNull
    @Override
    public Set<Key> requiredNonPayerKeys() {
        return Collections.unmodifiableSet(requiredNonPayerKeys);
    }

    @NonNull
    @Override
    public Set<Key> optionalNonPayerKeys() {
        return Collections.unmodifiableSet(optionalNonPayerKeys);
    }

    @NonNull
    @Override
    public PreHandleContext optionalKey(@NonNull final Key key) {
        if (!key.equals(payerKey) && isValid(key)) {
            optionalNonPayerKeys.add(key);
        }
        return this;
    }

    @NonNull
    @Override
    public PreHandleContext optionalKeys(@NonNull final Set<Key> keys) {
        for (final Key nextKey : keys) {
            optionalKey(nextKey);
        }
        return this;
    }

    @NonNull
    @Override
    public Set<Account> optionalHollowAccounts() {
        return Collections.unmodifiableSet(optionalHollowAccounts);
    }

    @NonNull
    @Override
    public PreHandleContext optionalSignatureForHollowAccount(@NonNull final Account hollowAccount) {
        requireNonNull(hollowAccount);
        if (!isHollow(hollowAccount)) {
            throw new IllegalArgumentException(
                    "Account %d is not a hollow account".formatted(hollowAccount.accountNumber()));
        }
        optionalHollowAccounts.add(hollowAccount);
        return this;
    }

    @Override
    @NonNull
    public Set<Account> requiredHollowAccounts() {
        return Collections.unmodifiableSet(requiredHollowAccounts);
    }

    @Override
    @Nullable
    public Key payerKey() {
        return payerKey;
    }

    @Override
    @NonNull
    public PreHandleContext requireKey(@NonNull final Key key) {
        if (!key.equals(payerKey) && isValid(key)) {
            requiredNonPayerKeys.add(key);
        }
        return this;
    }

    @Override
    @NonNull
    public PreHandleContext requireKeyOrThrow(@Nullable final Key key, @NonNull final ResponseCodeEnum responseCode)
            throws PreCheckException {
        requireNonNull(responseCode);
        if (!isValid(key)) {
            throw new PreCheckException(responseCode);
        }
        return requireKey(key);
    }

    @Override
    @NonNull
    public PreHandleContext requireKeyOrThrow(
            @Nullable final AccountID accountID, @NonNull final ResponseCodeEnum responseCode)
            throws PreCheckException {
        requireNonNull(responseCode);

        if (accountID == null) {
            throw new PreCheckException(responseCode);
        }

        final var account = accountStore.getAccountById(accountID);
        if (account == null) {
            throw new PreCheckException(responseCode);
        }

        final var key = account.key();
        if (!isValid(key)) { // Or if it is a Contract Key? Or if it is an empty key?
            // Or a KeyList with no
            // keys? Or KeyList with Contract keys only?
            throw new PreCheckException(responseCode);
        }

        return requireKey(key);
    }

    @Override
    @NonNull
    public PreHandleContext requireKeyOrThrow(
            @Nullable final ContractID accountID, @NonNull final ResponseCodeEnum responseCode)
            throws PreCheckException {
        requireNonNull(responseCode);
        if (accountID == null) {
            throw new PreCheckException(responseCode);
        }

        final var account = accountStore.getContractById(accountID);
        if (account == null) {
            throw new PreCheckException(responseCode);
        }

        final var key = account.key();
        if (!isValid(key)) { // Or if it is a Contract Key? Or if it is an empty key?
            // Or a KeyList with no
            // keys? Or KeyList with Contract keys only?
            throw new PreCheckException(responseCode);
        }

        return requireKey(key);
    }

    @Override
    @NonNull
    public PreHandleContext requireKeyIfReceiverSigRequired(
            @Nullable final AccountID accountID, @NonNull final ResponseCodeEnum responseCode)
            throws PreCheckException {
        requireNonNull(responseCode);
        // If no accountID is specified, then there is no key to require.
        if (accountID == null || accountID.equals(AccountID.DEFAULT)) {
            return this;
        }

        // If an accountID is specified, then the account MUST exist
        final var account = accountStore.getAccountById(accountID);
        if (account == null) {
            throw new PreCheckException(responseCode);
        }

        // If the account exists but does not require a signature, then there is no key to require.
        if (!account.receiverSigRequired()) {
            return this;
        }

        // We will require the key. If the key isn't present, then we will throw the given response code.
        final var key = account.key();
        if (key == null
                || key.key().kind() == KeyOneOfType.UNSET) { // Or if it is a Contract Key? Or if it is an empty key?
            // Or a KeyList with no
            // keys? Or KeyList with Contract keys only?
            throw new PreCheckException(responseCode);
        }

        return requireKey(key);
    }

    @Override
    @NonNull
    public PreHandleContext requireKeyIfReceiverSigRequired(
            @Nullable final ContractID contractID, @NonNull final ResponseCodeEnum responseCode)
            throws PreCheckException {
        requireNonNull(responseCode);
        // If no accountID is specified, then there is no key to require.
        if (contractID == null) {
            return this;
        }

        // If an accountID is specified, then the account MUST exist
        final var account = accountStore.getContractById(contractID);
        if (account == null) {
            throw new PreCheckException(responseCode);
        }

        // If the account exists but does not require a signature, then there is no key to require.
        if (!account.receiverSigRequired()) {
            return this;
        }

        // We will require the key. If the key isn't present, then we will throw the given response code.
        final var key = account.key();
        if (!isValid(key)) { // Or if it is a Contract Key? Or if it is an empty key?
            // Or a KeyList with no
            // keys? Or KeyList with Contract keys only?
            throw new PreCheckException(responseCode);
        }

        return requireKey(key);
    }

    @Override
    @NonNull
    public PreHandleContext requireSignatureForHollowAccount(@NonNull final Account hollowAccount) {
        requireNonNull(hollowAccount);
        if (!isHollow(hollowAccount)) {
            throw new IllegalArgumentException("Account " + hollowAccount.accountNumber() + " is not a hollow account");
        }

        requiredHollowAccounts.add(hollowAccount);
        return this;
    }

    @Override
    @NonNull
    public PreHandleContext createNestedContext(
            @NonNull final TransactionBody nestedTxn, @NonNull final AccountID payerForNested)
            throws PreCheckException {
<<<<<<< HEAD
        this.innerContext =
                new PreHandleContextImpl(storeFactory, nestedTxn, payerForNested, responseCode, configuration);
=======
        this.innerContext = new PreHandleContextImpl(storeFactory, nestedTxn, payerForNested);
>>>>>>> c7a57093
        return this.innerContext;
    }

    @Override
    @Nullable
    public PreHandleContext innerContext() {
        return innerContext;
    }

    @Override
    @NonNull
    public Configuration configuration() {
        return configuration;
    }

    @Override
    public String toString() {
        return "PreHandleContextImpl{" + "accountStore="
                + accountStore + ", txn="
                + txn + ", payer="
                + payer + ", payerKey="
                + payerKey + ", requiredNonPayerKeys="
                + requiredNonPayerKeys + ", innerContext="
                + innerContext + ", storeFactory="
                + storeFactory + '}';
    }
}<|MERGE_RESOLUTION|>--- conflicted
+++ resolved
@@ -82,29 +82,19 @@
             @NonNull final TransactionBody txn,
             @NonNull final Configuration configuration)
             throws PreCheckException {
-<<<<<<< HEAD
         this(
                 storeFactory,
                 txn,
                 txn.transactionIDOrElse(TransactionID.DEFAULT).accountIDOrElse(AccountID.DEFAULT),
-                ResponseCodeEnum.INVALID_PAYER_ACCOUNT_ID,
                 configuration);
-=======
-        this(storeFactory, txn, txn.transactionIDOrElse(TransactionID.DEFAULT).accountIDOrElse(AccountID.DEFAULT));
->>>>>>> c7a57093
     }
 
     /** Create a new instance */
     private PreHandleContextImpl(
             @NonNull final ReadableStoreFactory storeFactory,
             @NonNull final TransactionBody txn,
-<<<<<<< HEAD
             @NonNull final AccountID payer,
-            @NonNull final ResponseCodeEnum responseCode,
             @NonNull final Configuration configuration)
-=======
-            @NonNull final AccountID payer)
->>>>>>> c7a57093
             throws PreCheckException {
         this.storeFactory = requireNonNull(storeFactory, "The supplied argument 'storeFactory' must not be null.");
         this.txn = requireNonNull(txn, "The supplied argument 'txn' cannot be null!");
@@ -354,12 +344,7 @@
     public PreHandleContext createNestedContext(
             @NonNull final TransactionBody nestedTxn, @NonNull final AccountID payerForNested)
             throws PreCheckException {
-<<<<<<< HEAD
-        this.innerContext =
-                new PreHandleContextImpl(storeFactory, nestedTxn, payerForNested, responseCode, configuration);
-=======
-        this.innerContext = new PreHandleContextImpl(storeFactory, nestedTxn, payerForNested);
->>>>>>> c7a57093
+        this.innerContext = new PreHandleContextImpl(storeFactory, nestedTxn, payerForNested, configuration);
         return this.innerContext;
     }
 
