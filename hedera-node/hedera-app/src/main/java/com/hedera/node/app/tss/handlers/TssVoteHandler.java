/*
 * Copyright (C) 2024 Hedera Hashgraph, LLC
 *
 * Licensed under the Apache License, Version 2.0 (the "License");
 * you may not use this file except in compliance with the License.
 * You may obtain a copy of the License at
 *
 *      http://www.apache.org/licenses/LICENSE-2.0
 *
 * Unless required by applicable law or agreed to in writing, software
 * distributed under the License is distributed on an "AS IS" BASIS,
 * WITHOUT WARRANTIES OR CONDITIONS OF ANY KIND, either express or implied.
 * See the License for the specific language governing permissions and
 * limitations under the License.
 */

package com.hedera.node.app.tss.handlers;

import static java.util.Objects.requireNonNull;

import com.hedera.hapi.node.state.roster.Roster;
import com.hedera.hapi.node.state.roster.RosterEntry;
import com.hedera.hapi.node.state.tss.TssVoteMapKey;
import com.hedera.hapi.node.transaction.TransactionBody;
import com.hedera.hapi.services.auxiliary.tss.TssVoteTransactionBody;
import com.hedera.node.app.spi.workflows.HandleContext;
import com.hedera.node.app.spi.workflows.HandleException;
import com.hedera.node.app.spi.workflows.PreCheckException;
import com.hedera.node.app.spi.workflows.PreHandleContext;
import com.hedera.node.app.spi.workflows.TransactionHandler;
import com.hedera.node.app.tss.stores.WritableTssBaseStore;
import com.hedera.pbj.runtime.io.buffer.Bytes;
import com.swirlds.platform.state.service.ReadableRosterStore;
import edu.umd.cs.findbugs.annotations.NonNull;
import java.util.HashMap;
import java.util.Map;
import javax.inject.Inject;
import javax.inject.Singleton;

/**
 * Validates and responds to a {@link TssVoteTransactionBody}.
 * <p>Tracked <a href="https://github.com/hashgraph/hedera-services/issues/14750">here</a>
 */
@Singleton
public class TssVoteHandler implements TransactionHandler {

    public static final double THRESHOLD_ONE_THIRD = 3.0;

    @Inject
    public TssVoteHandler() {
        // Dagger2
    }

    @Override
    public void preHandle(@NonNull final PreHandleContext context) throws PreCheckException {
        requireNonNull(context);
    }

    @Override
    public void pureChecks(@NonNull final TransactionBody txn) throws PreCheckException {
        requireNonNull(txn);
    }

    @Override
    public void handle(@NonNull final HandleContext context) throws HandleException {
        requireNonNull(context);
<<<<<<< HEAD
=======
        final var txBody = context.body().tssVoteOrThrow();
        final var tssBaseStore = context.storeFactory().writableStore(WritableTssBaseStore.class);
        final var nodeId = context.networkInfo().selfNodeInfo().nodeId();
        final TssVoteMapKey tssVoteMapKey = new TssVoteMapKey(txBody.targetRosterHash(), nodeId);
        if (tssBaseStore.exists(tssVoteMapKey)) {
            // Duplicate vote
            return;
        }

        if (!TssVoteHandler.hasReachedThreshold(txBody, context, THRESHOLD_ONE_THIRD)) {
            tssBaseStore.put(tssVoteMapKey, txBody);
        }
    }

    /**
     * Check if the threshold number of votes (totaling at least 1/thresholdDenominator of weight) have already been received for the
     * candidate roster, all with the same vote byte array.
     *
     * @param tssVoteTransaction the TssVoteTransaction to check
     * @param context the HandleContext
     * @param thresholdDenominator the denominator of the threshold
     * @return true if the threshold has been reached, false otherwise
     */
    public static boolean hasReachedThreshold(
            TssVoteTransactionBody tssVoteTransaction, HandleContext context, double thresholdDenominator) {
        final var tssBaseStore = context.storeFactory().writableStore(WritableTssBaseStore.class);
        final var rosterStore = context.storeFactory().readableStore(ReadableRosterStore.class);

        // Get the target roster from the TssVoteTransactionBody
        Bytes targetRosterHash = tssVoteTransaction.targetRosterHash();

        // Get all votes for the active roster
        Map<RosterEntry, TssVoteTransactionBody> voteByNode = new HashMap<>();

        // Also get the total active roster weight
        long activeRosterTotalWeight = 0;

        Roster activeRoster = rosterStore.getActiveRoster();
        if (activeRoster == null) {
            throw new IllegalArgumentException("No active roster found");
        }

        // For every node in the active roster, check if there is a vote for the target roster hash
        for (RosterEntry rosterEntry : rosterStore.getActiveRoster().rosterEntries()) {
            activeRosterTotalWeight += rosterEntry.weight();
            final TssVoteMapKey tssVoteMapKey = new TssVoteMapKey(targetRosterHash, rosterEntry.nodeId());
            if (tssBaseStore.exists(tssVoteMapKey)) {
                voteByNode.put(rosterEntry, tssBaseStore.getVote(tssVoteMapKey));
            }
        }

        // Initialize a counter for the total weight of votes with the same vote byte array
        long voteWeight = 0L;

        // Iterate over the votes which has the same target roster hash
        for (RosterEntry rosterEntryKey : voteByNode.keySet()) {
            final TssVoteTransactionBody vote = voteByNode.get(rosterEntryKey);
            // If the vote byte array matches the one in the TssVoteTransaction, add the weight of the vote to the
            // counter
            if (vote.tssVote().equals(tssVoteTransaction.tssVote())) {
                voteWeight += rosterEntryKey.weight();
            }
        }

        // Check if the total weight of votes with the same vote byte array is at least 1/thresholdDenominator of the
        // total weight of the
        // network
        return voteWeight >= activeRosterTotalWeight / thresholdDenominator;
>>>>>>> 2f3a264c
    }
}<|MERGE_RESOLUTION|>--- conflicted
+++ resolved
@@ -39,7 +39,6 @@
 
 /**
  * Validates and responds to a {@link TssVoteTransactionBody}.
- * <p>Tracked <a href="https://github.com/hashgraph/hedera-services/issues/14750">here</a>
  */
 @Singleton
 public class TssVoteHandler implements TransactionHandler {
@@ -64,8 +63,6 @@
     @Override
     public void handle(@NonNull final HandleContext context) throws HandleException {
         requireNonNull(context);
-<<<<<<< HEAD
-=======
         final var txBody = context.body().tssVoteOrThrow();
         final var tssBaseStore = context.storeFactory().writableStore(WritableTssBaseStore.class);
         final var nodeId = context.networkInfo().selfNodeInfo().nodeId();
@@ -134,6 +131,5 @@
         // total weight of the
         // network
         return voteWeight >= activeRosterTotalWeight / thresholdDenominator;
->>>>>>> 2f3a264c
     }
 }