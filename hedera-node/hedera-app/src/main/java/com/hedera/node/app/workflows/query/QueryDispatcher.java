/*
 * Copyright (C) 2023 Hedera Hashgraph, LLC
 *
 * Licensed under the Apache License, Version 2.0 (the "License");
 * you may not use this file except in compliance with the License.
 * You may obtain a copy of the License at
 *
 *      http://www.apache.org/licenses/LICENSE-2.0
 *
 * Unless required by applicable law or agreed to in writing, software
 * distributed under the License is distributed on an "AS IS" BASIS,
 * WITHOUT WARRANTIES OR CONDITIONS OF ANY KIND, either express or implied.
 * See the License for the specific language governing permissions and
 * limitations under the License.
 */

package com.hedera.node.app.workflows.query;

import static java.util.Objects.requireNonNull;

import com.hedera.node.app.spi.meta.QueryContext;
import com.hedera.node.app.spi.workflows.PreCheckException;
import com.hedera.node.app.spi.workflows.QueryHandler;
import com.hedera.node.app.workflows.dispatcher.StoreFactory;
import com.hederahashgraph.api.proto.java.Query;
import com.hederahashgraph.api.proto.java.Response;
import com.hederahashgraph.api.proto.java.ResponseCodeEnum;
import com.hederahashgraph.api.proto.java.ResponseHeader;
import edu.umd.cs.findbugs.annotations.NonNull;
import javax.inject.Inject;
import javax.inject.Singleton;

/**
 * A {@code QueryDispatcher} provides functionality to forward validate, and reply-query requests to
 * the appropriate handler
 */
@Singleton
public class QueryDispatcher {

    private static final String QUERY_NOT_SET = "Query not set";
    private static final String GET_FAST_RECORD_IS_NOT_SUPPORTED = "TransactionGetFastRecord is not supported";

    private final QueryHandlers handlers;

    /**
     * Constructor of {@code QueryDispatcher}
     *
     * @param handlers a {@link QueryHandlers} record with all available handlers
     * @throws NullPointerException if one of the parameters is {@code null}
     */
    @Inject
    public QueryDispatcher(@NonNull final QueryHandlers handlers) {
        this.handlers = requireNonNull(handlers);
    }

    /**
     * Returns the {@link QueryHandler} for a given {@link Query}
     *
     * @param query the {@link Query} for which the {@link QueryHandler} is requested
     * @return the {@code QueryHandler} for the query
     */
    @NonNull
    public QueryHandler getHandler(@NonNull final Query query) {
        return switch (query.getQueryCase()) {
            case CONSENSUSGETTOPICINFO -> handlers.consensusGetTopicInfoHandler();

            case GETBYSOLIDITYID -> handlers.contractGetBySolidityIDHandler();
            case CONTRACTCALLLOCAL -> handlers.contractCallLocalHandler();
            case CONTRACTGETINFO -> handlers.contractGetInfoHandler();
            case CONTRACTGETBYTECODE -> handlers.contractGetBytecodeHandler();
            case CONTRACTGETRECORDS -> handlers.contractGetRecordsHandler();

            case CRYPTOGETACCOUNTBALANCE -> handlers.cryptoGetAccountBalanceHandler();
            case CRYPTOGETINFO -> handlers.cryptoGetAccountInfoHandler();
            case CRYPTOGETACCOUNTRECORDS -> handlers.cryptoGetAccountRecordsHandler();
            case CRYPTOGETLIVEHASH -> handlers.cryptoGetLiveHashHandler();
            case CRYPTOGETPROXYSTAKERS -> handlers.cryptoGetStakersHandler();

            case FILEGETCONTENTS -> handlers.fileGetContentsHandler();
            case FILEGETINFO -> handlers.fileGetInfoHandler();

            case ACCOUNTDETAILS -> handlers.networkGetAccountDetailsHandler();
            case GETBYKEY -> handlers.networkGetByKeyHandler();
            case NETWORKGETVERSIONINFO -> handlers.networkGetVersionInfoHandler();
            case NETWORKGETEXECUTIONTIME -> handlers.networkGetExecutionTimeHandler();
            case TRANSACTIONGETRECEIPT -> handlers.networkTransactionGetReceiptHandler();
            case TRANSACTIONGETRECORD -> handlers.networkTransactionGetRecordHandler();

            case SCHEDULEGETINFO -> handlers.scheduleGetInfoHandler();

            case TOKENGETINFO -> handlers.tokenGetInfoHandler();
            case TOKENGETACCOUNTNFTINFOS -> handlers.tokenGetAccountNftInfosHandler();
            case TOKENGETNFTINFO -> handlers.tokenGetNftInfoHandler();
            case TOKENGETNFTINFOS -> handlers.tokenGetNftInfosHandler();

            case TRANSACTIONGETFASTRECORD -> throw new UnsupportedOperationException(GET_FAST_RECORD_IS_NOT_SUPPORTED);
            case QUERY_NOT_SET -> throw new UnsupportedOperationException(QUERY_NOT_SET);
        };
    }

    /**
     * Validates the query by dispatching the query to its specific handlers.
     *
     * @param storeFactory the {@link StoreFactory} that keeps all stores which are eventually
     *                     needed
     * @param query        the {@link Query} of the request
     * @throws NullPointerException if one of the arguments is {@code null}
     */
    public ResponseCodeEnum validate(@NonNull final StoreFactory storeFactory, @NonNull final Query query)
            throws PreCheckException {
        requireNonNull(storeFactory);
        requireNonNull(query);

<<<<<<< HEAD
        return switch (query.getQueryCase()) {
            case CONSENSUSGETTOPICINFO -> handlers.consensusGetTopicInfoHandler()
                    .validate(query, storeFactory.getTopicStore());
=======
        switch (query.getQueryCase()) {
            case CONSENSUSGETTOPICINFO -> handlers.consensusGetTopicInfoHandler()
                    .validate(query);
>>>>>>> ca5e6ec2

            case GETBYSOLIDITYID -> handlers.contractGetBySolidityIDHandler().validate(query);
            case CONTRACTCALLLOCAL -> handlers.contractCallLocalHandler().validate(query);
            case CONTRACTGETINFO -> handlers.contractGetInfoHandler().validate(query);
            case CONTRACTGETBYTECODE -> handlers.contractGetBytecodeHandler().validate(query);
            case CONTRACTGETRECORDS -> handlers.contractGetRecordsHandler().validate(query);

            case CRYPTOGETACCOUNTBALANCE -> handlers.cryptoGetAccountBalanceHandler()
                    .validate(query);
            case CRYPTOGETINFO -> handlers.cryptoGetAccountInfoHandler().validate(query);
            case CRYPTOGETACCOUNTRECORDS -> handlers.cryptoGetAccountRecordsHandler()
                    .validate(query);
            case CRYPTOGETLIVEHASH -> handlers.cryptoGetLiveHashHandler().validate(query);
            case CRYPTOGETPROXYSTAKERS -> handlers.cryptoGetStakersHandler().validate(query);

            case FILEGETCONTENTS -> handlers.fileGetContentsHandler().validate(query);
            case FILEGETINFO -> handlers.fileGetInfoHandler().validate(query);

            case ACCOUNTDETAILS -> handlers.networkGetAccountDetailsHandler().validate(query);
            case GETBYKEY -> handlers.networkGetByKeyHandler().validate(query);
            case NETWORKGETVERSIONINFO -> handlers.networkGetVersionInfoHandler()
                    .validate(query);
            case NETWORKGETEXECUTIONTIME -> handlers.networkGetExecutionTimeHandler()
                    .validate(query);
            case TRANSACTIONGETRECEIPT -> handlers.networkTransactionGetReceiptHandler()
                    .validate(query);
            case TRANSACTIONGETRECORD -> handlers.networkTransactionGetRecordHandler()
                    .validate(query);

            case SCHEDULEGETINFO -> handlers.scheduleGetInfoHandler().validate(query);

            case TOKENGETINFO -> handlers.tokenGetInfoHandler().validate(query);
            case TOKENGETACCOUNTNFTINFOS -> handlers.tokenGetAccountNftInfosHandler()
                    .validate(query);
            case TOKENGETNFTINFO -> handlers.tokenGetNftInfoHandler().validate(query);
            case TOKENGETNFTINFOS -> handlers.tokenGetNftInfosHandler().validate(query);

            case TRANSACTIONGETFASTRECORD -> throw new UnsupportedOperationException(GET_FAST_RECORD_IS_NOT_SUPPORTED);
            case QUERY_NOT_SET -> throw new UnsupportedOperationException(QUERY_NOT_SET);
        };
    }

    /**
     * Gets the response for a given query by dispatching its respective handlers.
     *
     * @param storeFactory the {@link StoreFactory} that keeps all stores which are eventually
     *                     needed
     * @param query        the actual {@link Query}
     * @param header       the {@link ResponseHeader} that should be used in the response, if it is
     *                     successful
     * @param queryContext
     * @return the {@link Response} with the requested answer
     */
    public Response getResponse(
            @NonNull final StoreFactory storeFactory,
            @NonNull final Query query,
            @NonNull final ResponseHeader header,
            @NonNull final QueryContext queryContext) {
        requireNonNull(storeFactory);
        requireNonNull(query);
        requireNonNull(header);

        return switch (query.getQueryCase()) {
            case CONSENSUSGETTOPICINFO -> handlers.consensusGetTopicInfoHandler()
                    .findResponse(query, header, storeFactory.getTopicStore(), queryContext);

            case GETBYSOLIDITYID -> handlers.contractGetBySolidityIDHandler().findResponse(query, header);
            case CONTRACTCALLLOCAL -> handlers.contractCallLocalHandler().findResponse(query, header);
            case CONTRACTGETINFO -> handlers.contractGetInfoHandler().findResponse(query, header);
            case CONTRACTGETBYTECODE -> handlers.contractGetBytecodeHandler().findResponse(query, header);
            case CONTRACTGETRECORDS -> handlers.contractGetRecordsHandler().findResponse(query, header);

            case CRYPTOGETACCOUNTBALANCE -> handlers.cryptoGetAccountBalanceHandler()
                    .findResponse(query, header);
            case CRYPTOGETINFO -> handlers.cryptoGetAccountInfoHandler().findResponse(query, header);
            case CRYPTOGETACCOUNTRECORDS -> handlers.cryptoGetAccountRecordsHandler()
                    .findResponse(query, header);
            case CRYPTOGETLIVEHASH -> handlers.cryptoGetLiveHashHandler().findResponse(query, header);
            case CRYPTOGETPROXYSTAKERS -> handlers.cryptoGetStakersHandler().findResponse(query, header);

            case FILEGETCONTENTS -> handlers.fileGetContentsHandler().findResponse(query, header);
            case FILEGETINFO -> handlers.fileGetInfoHandler().findResponse(query, header);

            case ACCOUNTDETAILS -> handlers.networkGetAccountDetailsHandler().findResponse(query, header);
            case GETBYKEY -> handlers.networkGetByKeyHandler().findResponse(query, header);
            case NETWORKGETVERSIONINFO -> handlers.networkGetVersionInfoHandler()
                    .findResponse(query, header);
            case NETWORKGETEXECUTIONTIME -> handlers.networkGetExecutionTimeHandler()
                    .findResponse(query, header);
            case TRANSACTIONGETRECEIPT -> handlers.networkTransactionGetReceiptHandler()
                    .findResponse(query, header);
            case TRANSACTIONGETRECORD -> handlers.networkTransactionGetRecordHandler()
                    .findResponse(query, header);

            case SCHEDULEGETINFO -> handlers.scheduleGetInfoHandler().findResponse(query, header);

            case TOKENGETINFO -> handlers.tokenGetInfoHandler().findResponse(query, header);
            case TOKENGETACCOUNTNFTINFOS -> handlers.tokenGetAccountNftInfosHandler()
                    .findResponse(query, header);
            case TOKENGETNFTINFO -> handlers.tokenGetNftInfoHandler().findResponse(query, header);
            case TOKENGETNFTINFOS -> handlers.tokenGetNftInfosHandler().findResponse(query, header);

            case TRANSACTIONGETFASTRECORD -> throw new UnsupportedOperationException(GET_FAST_RECORD_IS_NOT_SUPPORTED);
            case QUERY_NOT_SET -> throw new UnsupportedOperationException(QUERY_NOT_SET);
        };
    }
}<|MERGE_RESOLUTION|>--- conflicted
+++ resolved
@@ -111,15 +111,9 @@
         requireNonNull(storeFactory);
         requireNonNull(query);
 
-<<<<<<< HEAD
         return switch (query.getQueryCase()) {
             case CONSENSUSGETTOPICINFO -> handlers.consensusGetTopicInfoHandler()
                     .validate(query, storeFactory.getTopicStore());
-=======
-        switch (query.getQueryCase()) {
-            case CONSENSUSGETTOPICINFO -> handlers.consensusGetTopicInfoHandler()
-                    .validate(query);
->>>>>>> ca5e6ec2
 
             case GETBYSOLIDITYID -> handlers.contractGetBySolidityIDHandler().validate(query);
             case CONTRACTCALLLOCAL -> handlers.contractCallLocalHandler().validate(query);
