--- conflicted
+++ resolved
@@ -52,11 +52,6 @@
         @NonNull SavepointStackImpl stack,
         @NonNull HandleContext.TransactionCategory txnCategory,
         @NonNull FinalizeContext finalizeContext,
-<<<<<<< HEAD
-        @NonNull PreHandleResult preHandleResult)
-=======
-        @NonNull PlatformState platformState,
         @NonNull PreHandleResult preHandleResult,
         @NonNull HandleContext.ConsensusThrottling throttleStrategy)
->>>>>>> db931ce7
         implements Dispatch {}