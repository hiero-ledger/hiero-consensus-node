--- conflicted
+++ resolved
@@ -59,10 +59,6 @@
 import com.hedera.node.config.data.LedgerConfig;
 import com.hedera.node.config.data.NettyConfig;
 import com.hedera.node.config.data.NetworkAdminServiceConfig;
-<<<<<<< HEAD
-import com.hedera.node.config.data.QueriesConfig;
-=======
->>>>>>> 7d8bad7a
 import com.hedera.node.config.data.RatesConfig;
 import com.hedera.node.config.data.SchedulingConfig;
 import com.hedera.node.config.data.SigsConfig;
@@ -191,10 +187,6 @@
                 .withConfigDataType(LedgerConfig.class)
                 .withConfigDataType(NettyConfig.class)
                 .withConfigDataType(NetworkAdminServiceConfig.class)
-<<<<<<< HEAD
-                .withConfigDataType(QueriesConfig.class)
-=======
->>>>>>> 7d8bad7a
                 .withConfigDataType(RatesConfig.class)
                 .withConfigDataType(SchedulingConfig.class)
                 .withConfigDataType(SigsConfig.class)
