--- conflicted
+++ resolved
@@ -12,21 +12,15 @@
 import edu.umd.cs.findbugs.annotations.Nullable;
 import java.io.IOException;
 import java.util.SplittableRandom;
-<<<<<<< HEAD
 import org.apache.logging.log4j.LogManager;
 import org.apache.logging.log4j.Logger;
-=======
->>>>>>> 5752b988
 
 /**
  * Default implementation of the {@link HistoryLibrary}.
  */
 public class HistoryLibraryImpl implements HistoryLibrary {
-<<<<<<< HEAD
     private static final Logger log = LogManager.getLogger(HistoryLibraryImpl.class);
 
-=======
->>>>>>> 5752b988
     private static final SplittableRandom RANDOM = new SplittableRandom();
     private static final HistoryLibraryBridge BRIDGE = HistoryLibraryBridge.getInstance();
     private static final ProvingAndVerifyingSnarkKeys SNARK_KEYS;
@@ -42,10 +36,6 @@
 
     @Override
     public Bytes snarkVerificationKey() {
-<<<<<<< HEAD
-        log.info("INSIDE snarkVerificationKey");
-=======
->>>>>>> 5752b988
         return Bytes.wrap(SNARK_KEYS.verifyingKey());
     }
 
@@ -53,10 +43,6 @@
     public SigningAndVerifyingSchnorrKeys newSchnorrKeyPair() {
         final var bytes = new byte[32];
         RANDOM.nextBytes(bytes);
-<<<<<<< HEAD
-        log.info("INSIDE newSchnorrKeyPair");
-=======
->>>>>>> 5752b988
         return BRIDGE.newSchnorrKeyPair(bytes);
     }
 
@@ -64,10 +50,6 @@
     public Bytes signSchnorr(@NonNull final Bytes message, @NonNull final Bytes privateKey) {
         requireNonNull(message);
         requireNonNull(privateKey);
-<<<<<<< HEAD
-        log.info("INSIDE signSchnorr");
-=======
->>>>>>> 5752b988
         return Bytes.wrap(BRIDGE.signSchnorr(message.toByteArray(), privateKey.toByteArray()));
     }
 
@@ -77,24 +59,6 @@
         requireNonNull(signature);
         requireNonNull(message);
         requireNonNull(publicKey);
-<<<<<<< HEAD
-        log.info("INSIDE verifySchnorr");
-        return BRIDGE.verifySchnorr(signature.toByteArray(), message.toByteArray(), publicKey.toByteArray());
-    }
-
-    @Override
-    public Bytes hashAddressBook(@NonNull long[] weights, @NonNull byte[][] publicKeys) {
-        requireNonNull(weights);
-        requireNonNull(publicKeys);
-        log.info("INSIDE hashAddressBook");
-        return Bytes.wrap(BRIDGE.hashAddressBook(publicKeys, weights));
-    }
-
-    @Override
-    public Bytes hashHintsVerificationKey(@NonNull final Bytes hintsVerificationKey) {
-        requireNonNull(hintsVerificationKey);
-        log.info("INSIDE hashHintsVerificationKey");
-=======
         return BRIDGE.verifySchnorr(signature.toByteArray(), message.toByteArray(), publicKey.toByteArray());
     }
 
@@ -110,7 +74,7 @@
 
     @Override
     public Bytes hashHintsVerificationKey(@NonNull final Bytes hintsVerificationKey) {
->>>>>>> 5752b988
+        requireNonNull(hintsVerificationKey);
         return Bytes.wrap(BRIDGE.hashHintsVerificationKey(hintsVerificationKey.toByteArray()));
     }
 
@@ -132,17 +96,12 @@
         requireNonNull(nextAddressBookVerifyingKeys);
         requireNonNull(sourceSignatures);
         requireNonNull(targetMetadata);
-<<<<<<< HEAD
-
-        log.info("INSIDE proveChainOfTrust");
-=======
         if (currentAddressBookWeights.length != currentAddressBookVerifyingKeys.length) {
             throw new IllegalArgumentException("The number of weights and verifying keys must be the same");
         }
         if (nextAddressBookWeights.length != nextAddressBookVerifyingKeys.length) {
             throw new IllegalArgumentException("The number of weights and verifying keys must be the same");
         }
->>>>>>> 5752b988
         return Bytes.wrap(BRIDGE.proveChainOfTrust(
                 SNARK_KEYS.provingKey(),
                 SNARK_KEYS.verifyingKey(),
@@ -166,10 +125,6 @@
         requireNonNull(addressBookHash);
         requireNonNull(metadata);
         requireNonNull(proof);
-<<<<<<< HEAD
-        log.info("INSIDE verifyChainOfTrust");
-=======
->>>>>>> 5752b988
         return BRIDGE.verifyChainOfTrust(SNARK_KEYS.verifyingKey(), proof.toByteArray());
     }
 }