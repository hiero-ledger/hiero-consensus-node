--- conflicted
+++ resolved
@@ -29,10 +29,7 @@
 import com.hedera.hapi.node.state.token.Account;
 import com.hedera.hapi.node.token.CryptoCreateTransactionBody;
 import com.hedera.hapi.node.transaction.TransactionBody;
-<<<<<<< HEAD
-=======
 import com.hedera.node.app.service.token.impl.schemas.SyntheticAccountCreator;
->>>>>>> c4ddf172
 import com.hedera.node.app.service.token.records.GenesisAccountRecordBuilder;
 import com.hedera.node.app.service.token.records.TokenContext;
 import edu.umd.cs.findbugs.annotations.NonNull;
@@ -64,14 +61,11 @@
     private SortedSet<Account> miscAccounts = new TreeSet<>(ACCOUNT_COMPARATOR);
     private SortedSet<Account> treasuryClones = new TreeSet<>(ACCOUNT_COMPARATOR);
     private SortedSet<Account> blocklistAccounts = new TreeSet<>(ACCOUNT_COMPARATOR);
-<<<<<<< HEAD
+    private final SyntheticAccountCreator syntheticAccountCreator;
+
     /**
      * Constructs a new {@link GenesisRecordsConsensusHook}.
      */
-=======
-    private final SyntheticAccountCreator syntheticAccountCreator;
-
->>>>>>> c4ddf172
     @Inject
     public GenesisRecordsConsensusHook(@NonNull final SyntheticAccountCreator syntheticAccountCreator) {
         this.syntheticAccountCreator = requireNonNull(syntheticAccountCreator);
@@ -83,10 +77,6 @@
      * @throws NullPointerException if called more than once
      */
     public void process(@NonNull final TokenContext context) {
-<<<<<<< HEAD
-        final var consensusTime = context.consensusTime();
-        boolean recordsStreamed = false;
-=======
         final var firstConsensusTime = context.consensusTime();
         log.info("Exporting genesis records at {}", firstConsensusTime);
         // The account creator registers all its synthetics accounts based on the
@@ -99,7 +89,6 @@
                 this::treasuryClones,
                 this::miscAccounts,
                 this::blocklistAccounts);
->>>>>>> c4ddf172
 
         if (!systemAccounts.isEmpty()) {
             createAccountRecordBuilders(systemAccounts, context, SYSTEM_ACCOUNT_CREATION_MEMO);
