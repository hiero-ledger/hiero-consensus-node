--- conflicted
+++ resolved
@@ -139,18 +139,17 @@
         return validatedThrottles.successStatus();
     }
 
-<<<<<<< HEAD
     public int numImplicitCreations(
             @NonNull final TransactionBody body, @NonNull final ReadableAccountStore accountStore) {
         return backendThrottle.getImplicitCreationsCount(body, accountStore);
-=======
+    }
+
     /**
      * Updates all metrics for the throttles.
      */
     public void updateAllMetrics() {
         ingestThrottle.updateAllMetrics();
         backendThrottle.updateAllMetrics();
->>>>>>> 708e15bf
     }
 
     private void saveThrottleSnapshotsTo(@NonNull final WritableStates serviceStates) {
