--- conflicted
+++ resolved
@@ -119,11 +119,9 @@
 
     ThrottleManager throttleManager();
 
-<<<<<<< HEAD
+    DualStateUpdateFacility dualStateUpdateFacility();
+
     GenesisRecordsConsensusHook genesisRecordsKeeper();
-=======
-    DualStateUpdateFacility dualStateUpdateFacility();
->>>>>>> 92630c56
 
     @Component.Builder
     interface Builder {
