/*
 * Copyright (C) 2021-2024 Hedera Hashgraph, LLC
 *
 * Licensed under the Apache License, Version 2.0 (the "License");
 * you may not use this file except in compliance with the License.
 * You may obtain a copy of the License at
 *
 *      http://www.apache.org/licenses/LICENSE-2.0
 *
 * Unless required by applicable law or agreed to in writing, software
 * distributed under the License is distributed on an "AS IS" BASIS,
 * WITHOUT WARRANTIES OR CONDITIONS OF ANY KIND, either express or implied.
 * See the License for the specific language governing permissions and
 * limitations under the License.
 */

package com.hedera.node.app;

import com.hedera.hapi.block.stream.output.StateChanges;
import com.hedera.hapi.node.base.SemanticVersion;
import com.hedera.node.app.annotations.MaxSignedTxnSize;
import com.hedera.node.app.authorization.AuthorizerInjectionModule;
<<<<<<< HEAD
import com.hedera.node.app.blocks.BlockStreamManager;
import com.hedera.node.app.blocks.BlockStreamModule;
=======
>>>>>>> 1f64cbe7
import com.hedera.node.app.blocks.impl.BoundaryStateChangeListener;
import com.hedera.node.app.blocks.impl.KVStateChangeListener;
import com.hedera.node.app.components.IngestInjectionComponent;
import com.hedera.node.app.config.BootstrapConfigProviderImpl;
import com.hedera.node.app.config.ConfigProviderImpl;
import com.hedera.node.app.fees.ExchangeRateManager;
import com.hedera.node.app.fees.FeeManager;
import com.hedera.node.app.grpc.GrpcInjectionModule;
import com.hedera.node.app.grpc.GrpcServerManager;
import com.hedera.node.app.info.CurrentPlatformStatus;
import com.hedera.node.app.info.InfoInjectionModule;
import com.hedera.node.app.metrics.MetricsInjectionModule;
import com.hedera.node.app.platform.PlatformModule;
import com.hedera.node.app.records.BlockRecordInjectionModule;
import com.hedera.node.app.records.BlockRecordManager;
import com.hedera.node.app.service.contract.impl.ContractServiceImpl;
import com.hedera.node.app.service.file.impl.FileServiceImpl;
import com.hedera.node.app.services.ServicesInjectionModule;
import com.hedera.node.app.services.ServicesRegistry;
import com.hedera.node.app.spi.metrics.StoreMetricsService;
import com.hedera.node.app.spi.records.RecordCache;
import com.hedera.node.app.state.HederaStateInjectionModule;
import com.hedera.node.app.state.WorkingStateAccessor;
import com.hedera.node.app.throttle.ThrottleServiceManager;
import com.hedera.node.app.throttle.ThrottleServiceModule;
import com.hedera.node.app.workflows.FacilityInitModule;
import com.hedera.node.app.workflows.WorkflowsInjectionModule;
import com.hedera.node.app.workflows.handle.HandleWorkflow;
import com.hedera.node.app.workflows.ingest.IngestWorkflow;
import com.hedera.node.app.workflows.prehandle.PreHandleWorkflow;
import com.hedera.node.app.workflows.query.QueryWorkflow;
import com.swirlds.common.crypto.Cryptography;
import com.swirlds.metrics.api.Metrics;
import com.swirlds.platform.listeners.ReconnectCompleteListener;
import com.swirlds.platform.listeners.StateWriteToDiskCompleteListener;
import com.swirlds.platform.system.InitTrigger;
import com.swirlds.platform.system.Platform;
import com.swirlds.state.State;
import com.swirlds.state.spi.info.NetworkInfo;
import com.swirlds.state.spi.info.SelfNodeInfo;
import dagger.BindsInstance;
import dagger.Component;
import java.nio.charset.Charset;
import java.time.InstantSource;
import java.util.List;
import java.util.function.Consumer;
import java.util.function.Supplier;
import javax.inject.Provider;
import javax.inject.Singleton;

/**
 * The infrastructure used to implement the platform contract for a Hedera Services node.
 */
@Singleton
@Component(
        modules = {
            ServicesInjectionModule.class,
            WorkflowsInjectionModule.class,
            HederaStateInjectionModule.class,
            GrpcInjectionModule.class,
            MetricsInjectionModule.class,
            AuthorizerInjectionModule.class,
            InfoInjectionModule.class,
            BlockRecordInjectionModule.class,
            BlockStreamModule.class,
            PlatformModule.class,
            ThrottleServiceModule.class,
            FacilityInitModule.class,
        })
public interface HederaInjectionComponent {
    InitTrigger initTrigger();

    Provider<IngestInjectionComponent.Factory> ingestComponentFactory();

    WorkingStateAccessor workingStateAccessor();

    Consumer<State> initializer();

    RecordCache recordCache();

    GrpcServerManager grpcServerManager();

    Supplier<Charset> nativeCharset();

    NetworkInfo networkInfo();

    PreHandleWorkflow preHandleWorkflow();

    HandleWorkflow handleWorkflow();

    IngestWorkflow ingestWorkflow();

    QueryWorkflow queryWorkflow();

    BlockRecordManager blockRecordManager();

    BlockStreamManager blockStreamManager();

    FeeManager feeManager();

    ExchangeRateManager exchangeRateManager();

    ThrottleServiceManager throttleServiceManager();

    ReconnectCompleteListener reconnectListener();

    StateWriteToDiskCompleteListener stateWriteToDiskListener();

    StoreMetricsService storeMetricsService();

    @Component.Builder
    interface Builder {
        @BindsInstance
        Builder fileServiceImpl(FileServiceImpl fileService);

        @BindsInstance
        Builder contractServiceImpl(ContractServiceImpl contractService);

        @BindsInstance
        Builder configProviderImpl(ConfigProviderImpl configProvider);

        @BindsInstance
        Builder bootstrapConfigProviderImpl(BootstrapConfigProviderImpl bootstrapConfigProvider);

        @BindsInstance
        Builder servicesRegistry(ServicesRegistry registry);

        @BindsInstance
        Builder initTrigger(InitTrigger initTrigger);

        @BindsInstance
        Builder crypto(Cryptography engine);

        @BindsInstance
        Builder platform(Platform platform);

        @BindsInstance
        Builder self(final SelfNodeInfo self);

        @BindsInstance
        Builder maxSignedTxnSize(@MaxSignedTxnSize final int maxSignedTxnSize);

        @BindsInstance
        Builder currentPlatformStatus(CurrentPlatformStatus currentPlatformStatus);

        @BindsInstance
        Builder instantSource(InstantSource instantSource);

        @BindsInstance
        Builder softwareVersion(SemanticVersion softwareVersion);

        @BindsInstance
        Builder metrics(Metrics metrics);

        @BindsInstance
<<<<<<< HEAD
        Builder migrationStateChanges(List<StateChanges.Builder> migrationStateChanges);

        @BindsInstance
=======
>>>>>>> 1f64cbe7
        Builder boundaryStateChangeListener(BoundaryStateChangeListener boundaryStateChangeListener);

        @BindsInstance
        Builder kvStateChangeListener(KVStateChangeListener kvStateChangeListener);

<<<<<<< HEAD
=======
        @BindsInstance
        Builder migrationStateChanges(List<StateChanges.Builder> migrationStateChanges);

>>>>>>> 1f64cbe7
        HederaInjectionComponent build();
    }
}<|MERGE_RESOLUTION|>--- conflicted
+++ resolved
@@ -20,11 +20,8 @@
 import com.hedera.hapi.node.base.SemanticVersion;
 import com.hedera.node.app.annotations.MaxSignedTxnSize;
 import com.hedera.node.app.authorization.AuthorizerInjectionModule;
-<<<<<<< HEAD
 import com.hedera.node.app.blocks.BlockStreamManager;
 import com.hedera.node.app.blocks.BlockStreamModule;
-=======
->>>>>>> 1f64cbe7
 import com.hedera.node.app.blocks.impl.BoundaryStateChangeListener;
 import com.hedera.node.app.blocks.impl.KVStateChangeListener;
 import com.hedera.node.app.components.IngestInjectionComponent;
@@ -180,23 +177,14 @@
         Builder metrics(Metrics metrics);
 
         @BindsInstance
-<<<<<<< HEAD
-        Builder migrationStateChanges(List<StateChanges.Builder> migrationStateChanges);
-
-        @BindsInstance
-=======
->>>>>>> 1f64cbe7
         Builder boundaryStateChangeListener(BoundaryStateChangeListener boundaryStateChangeListener);
 
         @BindsInstance
         Builder kvStateChangeListener(KVStateChangeListener kvStateChangeListener);
 
-<<<<<<< HEAD
-=======
         @BindsInstance
         Builder migrationStateChanges(List<StateChanges.Builder> migrationStateChanges);
 
->>>>>>> 1f64cbe7
         HederaInjectionComponent build();
     }
 }