--- conflicted
+++ resolved
@@ -23,11 +23,8 @@
 import com.hedera.hapi.block.stream.output.StateChanges;
 import com.hedera.node.app.blocks.impl.BoundaryStateChangeListener;
 import com.hedera.node.app.blocks.impl.KVStateChangeListener;
-<<<<<<< HEAD
-=======
 import com.hedera.node.config.data.BlockStreamConfig;
 import com.swirlds.config.api.Configuration;
->>>>>>> 1f64cbe7
 import com.swirlds.state.State;
 import edu.umd.cs.findbugs.annotations.NonNull;
 import java.util.ArrayList;
@@ -40,10 +37,7 @@
     private final List<List<StateChange>> stateChanges = new ArrayList<>();
     private final KVStateChangeListener kvStateChangeListener = new KVStateChangeListener();
     private final BoundaryStateChangeListener roundStateChangeListener = new BoundaryStateChangeListener();
-<<<<<<< HEAD
-=======
     private final State state;
->>>>>>> 1f64cbe7
 
     /**
      * Constructs a new instance of {@link MigrationStateChanges} based on migration
@@ -52,11 +46,6 @@
      * @param state  The state to track changes on
      * @param config
      */
-<<<<<<< HEAD
-    public MigrationStateChanges(@NonNull final State state) {
-        state.registerCommitListener(kvStateChangeListener);
-        state.registerCommitListener(roundStateChangeListener);
-=======
     public MigrationStateChanges(@NonNull final State state, final Configuration config) {
         requireNonNull(state);
         this.state = state;
@@ -66,7 +55,6 @@
             state.registerCommitListener(kvStateChangeListener);
             state.registerCommitListener(roundStateChangeListener);
         }
->>>>>>> 1f64cbe7
     }
 
     /**
@@ -92,12 +80,9 @@
         if (!roundChanges.isEmpty()) {
             stateChanges.add(roundChanges);
         }
-<<<<<<< HEAD
-=======
         state.unregisterCommitListener(kvStateChangeListener);
         state.unregisterCommitListener(roundStateChangeListener);
 
->>>>>>> 1f64cbe7
         return stateChanges.stream()
                 .map(changes -> StateChanges.newBuilder().stateChanges(changes))
                 .toList();
