--- conflicted
+++ resolved
@@ -11,15 +11,6 @@
 import java.util.concurrent.ConcurrentHashMap;
 import java.util.concurrent.ConcurrentMap;
 import java.util.concurrent.atomic.AtomicInteger;
-<<<<<<< HEAD
-import java.util.concurrent.atomic.AtomicReference;
-import org.apache.logging.log4j.LogManager;
-import org.apache.logging.log4j.Logger;
-import org.hiero.block.api.BlockEnd;
-import org.hiero.block.api.BlockItemSet;
-import org.hiero.block.api.PublishStreamRequest;
-=======
->>>>>>> e5742fd1
 
 /**
  * A "block state" is the collection of items contained with a single block and can be streamed to a block node.
@@ -117,109 +108,8 @@
      * @param index the index of the block item to retrieve
      * @return the block item, or null if no item has the specified index
      */
-<<<<<<< HEAD
-    public synchronized void processPendingItems(final int batchSize) {
-        if (pendingItems.isEmpty()) {
-            return; // nothing to do
-        }
-
-        final int maxItems = Math.max(1, batchSize); // if batch size is less than 1, set the size to 1
-
-        /*
-         * There are four scenarios in which we want to create a new request:
-         * 1. The number of items equals the batch size
-         * 2. The new request would include the block header, regardless if it matches the batch size
-         * 3. The new request would include any pending items before the block proof is created (block proof could take
-         *    longer to process)
-         * 4. The new request contains the block proof
-         */
-
-        final boolean hasEnoughItemsForBatch = pendingItems.size() >= maxItems;
-        final boolean headerNeedsToBeSent = ItemState.ADDED == headerItemInfo.state.get();
-        final boolean proofNeedsToBeSent = ItemState.ADDED == proofItemInfo.state.get();
-        final boolean preProofNeedsToBeSent = ItemState.ADDED == preProofItemInfo.state.get();
-
-        if (!hasEnoughItemsForBatch && !headerNeedsToBeSent && !proofNeedsToBeSent && !preProofNeedsToBeSent) {
-            return; // nothing ready to be sent
-        }
-
-        final List<BlockItem> blockItems = new ArrayList<>(maxItems);
-        final int index = requestIdxCtr.getAndIncrement();
-        final Iterator<BlockItem> it = pendingItems.iterator();
-
-        boolean forceCreation = false;
-        boolean sendEndOfBlock = false;
-        while (it.hasNext()) {
-            final BlockItem item = it.next();
-            blockItems.add(item);
-            it.remove();
-
-            if (item.hasBlockHeader()) {
-                if (headerItemInfo.packedInRequest(index)) {
-                    logger.trace("[Block {}] Block header packed in request #{}", blockNumber, index);
-                } else {
-                    logger.warn(
-                            "[Block {}] Block header item was not yet added (state={})",
-                            blockNumber,
-                            headerItemInfo.state.get());
-                }
-            } else if (item.hasStateChanges()
-                    && isPreProofItemReceived(item.stateChangesOrElse(StateChanges.DEFAULT))) {
-                if (preProofItemInfo.packedInRequest(index)) {
-                    forceCreation = true;
-                    logger.trace("[Block {}] Pre-proof block state change packed in request #{}", blockNumber, index);
-                } else {
-                    logger.warn(
-                            "[Block {}] Pre-proof block state change was not yet added (state={})",
-                            blockNumber,
-                            preProofItemInfo.state.get());
-                }
-            } else if (item.hasBlockProof()) {
-                if (proofItemInfo.packedInRequest(index)) {
-                    forceCreation = true;
-                    // send end of block request if the proof is packed
-                    sendEndOfBlock = true;
-                    logger.trace("[Block {}] Block proof packed in request #{}", blockNumber, index);
-                } else {
-                    logger.warn(
-                            "[Block {}] Block proof was not yet added (state={})",
-                            blockNumber,
-                            proofItemInfo.state.get());
-                }
-            }
-
-            if (!it.hasNext() || blockItems.size() == maxItems || forceCreation) {
-                break;
-            }
-        }
-
-        final BlockItemSet bis =
-                BlockItemSet.newBuilder().blockItems(blockItems).build();
-        final PublishStreamRequest psr =
-                PublishStreamRequest.newBuilder().blockItems(bis).build();
-
-        final RequestWrapper rs = new RequestWrapper(index, psr, new AtomicBoolean(false));
-        requestsByIndex.put(index, rs);
-
-        logger.trace("[Block {}] Created new request (index={}, numItems={})", blockNumber, index, blockItems.size());
-
-        if (sendEndOfBlock) {
-            final var eobRequest = PublishStreamRequest.newBuilder()
-                    .endOfBlock(BlockEnd.newBuilder().blockNumber(blockNumber))
-                    .build();
-            final var eobRequestIndex = requestIdxCtr.getAndIncrement();
-            final RequestWrapper rsEnd = new RequestWrapper(eobRequestIndex, eobRequest, new AtomicBoolean(false));
-            requestsByIndex.put(eobRequestIndex, rsEnd);
-            logger.trace("[Block {}] Created new request (index={}, BlockEnd)", blockNumber, eobRequestIndex);
-        }
-
-        if (!pendingItems.isEmpty()) {
-            processPendingItems(batchSize);
-        }
-=======
     public @Nullable BlockItem blockItem(final int index) {
         return blockItems.get(index);
->>>>>>> e5742fd1
     }
 
     /**
