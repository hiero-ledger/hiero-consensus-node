--- conflicted
+++ resolved
@@ -1,23 +1,18 @@
 // SPDX-License-Identifier: Apache-2.0
 package com.hedera.node.app.blocks.impl.streaming;
 
-<<<<<<< HEAD
+import com.hedera.hapi.block.stream.BlockItem;
 import com.hedera.hapi.block.protoc.PublishStreamRequest;
-import com.hedera.pbj.runtime.io.buffer.Bytes;
-=======
-import com.hedera.hapi.block.stream.BlockItem;
->>>>>>> 3d300620
 import edu.umd.cs.findbugs.annotations.NonNull;
 import java.util.ArrayList;
 import java.util.List;
 
 /**
  * Track the current block state
-<<<<<<< HEAD
  */
 public class BlockState {
     private final long blockNumber;
-    private final List<Bytes> itemBytes;
+    private final List<BlockItem> items;
     private final List<PublishStreamRequest> requests;
     private boolean isComplete;
 
@@ -28,17 +23,10 @@
      */
     public BlockState(long blockNumber) {
         this.blockNumber = blockNumber;
-        this.itemBytes = new ArrayList<>();
+        this.items = new ArrayList<>();
         this.requests = new ArrayList<>();
         this.isComplete = false;
     }
-=======
- *
- * @param blockNumber the block number of this block state
- * @param items the list of items in this block state
- */
-public record BlockState(long blockNumber, List<BlockItem> items) {
->>>>>>> 3d300620
 
     /**
      * Create a new block state for a block number
@@ -64,8 +52,8 @@
      *
      * @return the list of item bytes
      */
-    public List<Bytes> itemBytes() {
-        return itemBytes;
+    public List<BlockItem> itemBytes() {
+        return items;
     }
 
     /**
