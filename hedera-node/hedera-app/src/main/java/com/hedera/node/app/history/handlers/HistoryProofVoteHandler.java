// SPDX-License-Identifier: Apache-2.0
package com.hedera.node.app.history.handlers;

import static java.util.Objects.requireNonNull;

import com.hedera.hapi.node.state.history.HistoryProofVote;
import com.hedera.node.app.history.WritableHistoryStore;
import com.hedera.node.app.history.impl.ProofControllers;
import com.hedera.node.app.spi.workflows.HandleContext;
import com.hedera.node.app.spi.workflows.HandleException;
import com.hedera.node.app.spi.workflows.PreCheckException;
import com.hedera.node.app.spi.workflows.PreHandleContext;
import com.hedera.node.app.spi.workflows.PureChecksContext;
import com.hedera.node.app.spi.workflows.TransactionHandler;
import edu.umd.cs.findbugs.annotations.NonNull;
import javax.inject.Inject;
import javax.inject.Singleton;
import org.apache.logging.log4j.LogManager;
import org.apache.logging.log4j.Logger;

@Singleton
public class HistoryProofVoteHandler implements TransactionHandler {
    private static final Logger log = LogManager.getLogger(HistoryProofVoteHandler.class);
    private final ProofControllers controllers;

    @Inject
    public HistoryProofVoteHandler(@NonNull final ProofControllers controllers) {
        this.controllers = requireNonNull(controllers);
    }

    @Override
    public void pureChecks(@NonNull final PureChecksContext context) throws PreCheckException {
        requireNonNull(context);
    }

    @Override
    public void preHandle(@NonNull final PreHandleContext context) throws PreCheckException {
        requireNonNull(context);
    }

    @Override
    public void handle(@NonNull final HandleContext context) throws HandleException {
        requireNonNull(context);
        requireNonNull(context);
        final var op = context.body().historyProofVoteOrThrow();
        final long constructionId = op.constructionId();
<<<<<<< HEAD
        log.info(
                "Received proof vote from {} (congruent? {}) for construction {}",
                context.creatorInfo().nodeId(),
                op.voteOrElse(HistoryProofVote.DEFAULT).hasCongruentNodeId(),
=======
        final var vote = op.voteOrElse(HistoryProofVote.DEFAULT);
        log.info(
                "Received {} from node{} for construction #{}",
                vote.hasCongruentNodeId() ? "vote congruent to node" + vote.congruentNodeIdOrThrow() : "explicit vote",
                context.creatorInfo().nodeId(),
>>>>>>> e34ef2fc
                constructionId);
        controllers.getInProgressById(constructionId).ifPresent(controller -> {
            final long nodeId = context.creatorInfo().nodeId();
            final var historyStore = context.storeFactory().writableStore(WritableHistoryStore.class);
            controller.addProofVote(nodeId, op.voteOrElse(HistoryProofVote.DEFAULT), historyStore);
        });
    }
}<|MERGE_RESOLUTION|>--- conflicted
+++ resolved
@@ -44,18 +44,11 @@
         requireNonNull(context);
         final var op = context.body().historyProofVoteOrThrow();
         final long constructionId = op.constructionId();
-<<<<<<< HEAD
-        log.info(
-                "Received proof vote from {} (congruent? {}) for construction {}",
-                context.creatorInfo().nodeId(),
-                op.voteOrElse(HistoryProofVote.DEFAULT).hasCongruentNodeId(),
-=======
         final var vote = op.voteOrElse(HistoryProofVote.DEFAULT);
         log.info(
                 "Received {} from node{} for construction #{}",
                 vote.hasCongruentNodeId() ? "vote congruent to node" + vote.congruentNodeIdOrThrow() : "explicit vote",
                 context.creatorInfo().nodeId(),
->>>>>>> e34ef2fc
                 constructionId);
         controllers.getInProgressById(constructionId).ifPresent(controller -> {
             final long nodeId = context.creatorInfo().nodeId();
