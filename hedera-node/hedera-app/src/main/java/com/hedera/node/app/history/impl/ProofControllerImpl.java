--- conflicted
+++ resolved
@@ -20,7 +20,6 @@
 import com.hedera.node.app.history.impl.ProofKeysAccessorImpl.SchnorrKeyPair;
 import com.hedera.node.app.roster.RosterTransitionWeights;
 import com.hedera.pbj.runtime.io.buffer.Bytes;
-import com.swirlds.common.utility.CommonUtils;
 import edu.umd.cs.findbugs.annotations.NonNull;
 import edu.umd.cs.findbugs.annotations.Nullable;
 import java.time.Instant;
@@ -181,16 +180,6 @@
         targetMetadata = metadata;
         if (targetMetadata == null && isActive) {
             ensureProofKeyPublished();
-<<<<<<< HEAD
-        } else if (construction.hasAssemblyStartTime() && isActive) {
-            if (!votes.containsKey(selfId) && proofFuture == null) {
-                if (hasSufficientSignatures()) {
-                    log.info("Started proof future for construction {}", construction.constructionId());
-                    proofFuture = startProofFuture();
-                } else if (!signingNodeIds.contains(selfId) && signingFuture == null) {
-                    signingFuture = startSigningFuture();
-                    log.info("Started signing future for construction {}", construction.constructionId());
-=======
         } else if (construction.hasAssemblyStartTime()) {
             boolean stillCollectingSignatures = true;
             final long elapsedSeconds = Math.max(
@@ -209,7 +198,6 @@
                         signingFuture = startSigningFuture();
                         log.info("Started signing future for construction {}", construction.constructionId());
                     }
->>>>>>> e34ef2fc
                 }
             } else if (!stillCollectingSignatures) {
                 log.info(
@@ -221,11 +209,7 @@
             }
         } else {
             if (shouldAssemble(now)) {
-<<<<<<< HEAD
-                log.info("Starting assembly time for construction {} as {}", construction.constructionId(), now);
-=======
                 log.info("Assembly start time for construction #{} is {}", construction.constructionId(), now);
->>>>>>> e34ef2fc
                 construction = historyStore.setAssemblyTime(construction.constructionId(), now);
                 if (isActive) {
                     signingFuture = startSigningFuture();
@@ -280,22 +264,11 @@
                 .collect(groupingBy(
                         entry -> entry.getValue().proofOrThrow(),
                         summingLong(entry -> weights.sourceWeightOf(entry.getKey()))));
-        log.info(
-                "proofWeights now (threshold={}): {}",
-                weights.sourceWeightThreshold(),
-                proofWeights.entrySet().stream()
-                        .map(e -> List.of(
-                                e.getValue(),
-                                CommonUtils.hex(com.hedera.node.app.hapi.utils.CommonUtils.noThrowSha384HashOf(
-                                                e.getKey().proof())
-                                        .toByteArray())))
-                        .toList());
         final var maybeWinningProof = proofWeights.entrySet().stream()
                 .filter(entry -> entry.getValue() >= weights.sourceWeightThreshold())
                 .map(Map.Entry::getKey)
                 .findFirst();
         maybeWinningProof.ifPresent(proof -> {
-            log.info("maybeWinningProof found!");
             construction = historyStore.completeProof(construction.constructionId(), proof);
             log.info("{} (#{})", PROOF_COMPLETE_MSG, construction.constructionId());
             if (historyStore.getActiveConstruction().constructionId() == construction.constructionId()) {
@@ -349,26 +322,13 @@
     private boolean shouldAssemble(@NonNull final Instant now) {
         // If every active node in the target roster has published a proof key,
         // assemble the new history now; there is nothing else to wait for
-        log.info(
-                "shouldAssemble targetProofKeys {}, weights {} ",
-                targetProofKeys.size(),
-                weights.numTargetNodesInSource());
         if (targetProofKeys.size() == weights.numTargetNodesInSource()) {
-<<<<<<< HEAD
-            log.info("All target nodes have published proof keys for construction {}", construction.constructionId());
-=======
             log.info("All target nodes have published proof keys for construction #{}", construction.constructionId());
->>>>>>> e34ef2fc
             return true;
         }
-        log.info("shouldAssemble gracePeriodEndTime {}, now {} ", construction.gracePeriodEndTimeOrThrow(), now);
         if (now.isBefore(asInstant(construction.gracePeriodEndTimeOrThrow()))) {
             return false;
         } else {
-            log.info(
-                    "shouldAssemble publishedWeight {}, weights.targetWeightThreshold {} ",
-                    publishedWeight(),
-                    weights.targetWeightThreshold());
             return publishedWeight() >= weights.targetWeightThreshold();
         }
     }
@@ -378,11 +338,7 @@
      */
     private void ensureProofKeyPublished() {
         if (publicationFuture == null && weights.targetIncludes(selfId) && !targetProofKeys.containsKey(selfId)) {
-<<<<<<< HEAD
-            log.info("Publishing schnorr key for construction {}", construction.constructionId());
-=======
             log.info("Publishing schnorr key for construction #{}", construction.constructionId());
->>>>>>> e34ef2fc
             publicationFuture = CompletableFuture.runAsync(
                     () -> submissions
                             .submitProofKeyPublication(schnorrKeyPair.publicKey())
@@ -425,7 +381,6 @@
                     final var history = new History(targetHash, targetMetadata);
                     final var message = encodeHistory(history);
                     final var signature = library.signSchnorr(message, schnorrKeyPair.privateKey());
-                    log.info("signSchnorr {}", signature);
                     final var historySignature = new HistorySignature(history, signature);
                     submissions
                             .submitAssemblySignature(construction.constructionId(), historySignature)
@@ -494,11 +449,7 @@
                             targetProofKeysArray,
                             verifyingSignatures,
                             targetMetadata);
-<<<<<<< HEAD
-                    log.info("proveChainOfTrust FINISHED");
-=======
                     log.info("Finished chain-of-trust proof for construction #{}", inProgressId);
->>>>>>> e34ef2fc
                     final var metadataProof = HistoryProof.newBuilder()
                             .sourceAddressBookHash(sourceHash)
                             .targetProofKeys(proofKeyList)
@@ -552,15 +503,10 @@
         final Map<History, Long> historyWeights = new HashMap<>();
         for (final var entry : verificationFutures.entrySet()) {
             final var verification = entry.getValue().join();
-            log.info("firstSufficientSignatures verification {}", verification);
             if (verification.isValid()) {
                 final long weight = historyWeights.merge(
                         verification.history(), weights.sourceWeightOf(verification.nodeId()), Long::sum);
                 if (weight >= weights.sourceWeightThreshold()) {
-                    log.info(
-                            "firstSufficientSignatures weight {}, sourceWeightThreshold {}",
-                            weight,
-                            weights.sourceWeightThreshold());
                     return new Signatures(verification.history(), entry.getKey());
                 }
             }
