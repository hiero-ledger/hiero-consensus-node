--- conflicted
+++ resolved
@@ -48,13 +48,10 @@
     private static final Logger log = LogManager.getLogger(ProofControllerImpl.class);
     private static final Comparator<ProofKey> PROOF_KEY_COMPARATOR = Comparator.comparingLong(ProofKey::nodeId);
     private static final Bytes EMPTY_PUBLIC_KEY = Bytes.wrap(new byte[32]);
-<<<<<<< HEAD
     private static final int INSUFFICIENT_SIGNATURES_CHECK_RETRY_SECS = 10;
     private static final String INSUFFICIENT_SIGNATURES_FAILURE_REASON = "insufficient signatures";
 
     public static final String PROOF_COMPLETE_MSG = "History proof constructed";
-=======
->>>>>>> 5752b988
 
     private final long selfId;
 
@@ -178,17 +175,12 @@
             @Nullable final Bytes metadata,
             @NonNull final WritableHistoryStore historyStore,
             final boolean isActive) {
-<<<<<<< HEAD
         if (construction.hasTargetProof() || construction.hasFailureReason()) {
-=======
-        if (construction.hasTargetProof()) {
->>>>>>> 5752b988
             return;
         }
         targetMetadata = metadata;
         if (targetMetadata == null && isActive) {
             ensureProofKeyPublished();
-<<<<<<< HEAD
         } else if (construction.hasAssemblyStartTime()) {
             boolean stillCollectingSignatures = true;
             final long elapsedSeconds = Math.max(
@@ -207,14 +199,6 @@
                         signingFuture = startSigningFuture();
                         log.info("Started signing future for construction {}", construction.constructionId());
                     }
-=======
-        } else if (construction.hasAssemblyStartTime() && isActive) {
-            if (!votes.containsKey(selfId) && proofFuture == null) {
-                if (hasSufficientSignatures()) {
-                    proofFuture = startProofFuture();
-                } else if (!signingNodeIds.contains(selfId) && signingFuture == null) {
-                    signingFuture = startSigningFuture();
->>>>>>> 5752b988
                 }
             } else if (!stillCollectingSignatures) {
                 log.info(
@@ -281,22 +265,11 @@
                 .collect(groupingBy(
                         entry -> entry.getValue().proofOrThrow(),
                         summingLong(entry -> weights.sourceWeightOf(entry.getKey()))));
-        log.info(
-                "proofWeights now (threshold={}): {}",
-                weights.sourceWeightThreshold(),
-                proofWeights.entrySet().stream()
-                        .map(e -> List.of(
-                                e.getValue(),
-                                CommonUtils.hex(com.hedera.node.app.hapi.utils.CommonUtils.noThrowSha384HashOf(
-                                                e.getKey().proof())
-                                        .toByteArray())))
-                        .toList());
         final var maybeWinningProof = proofWeights.entrySet().stream()
                 .filter(entry -> entry.getValue() >= weights.sourceWeightThreshold())
                 .map(Map.Entry::getKey)
                 .findFirst();
         maybeWinningProof.ifPresent(proof -> {
-            log.info("maybeWinningProof found!");
             construction = historyStore.completeProof(construction.constructionId(), proof);
             log.info("{} (#{})", PROOF_COMPLETE_MSG, construction.constructionId());
             if (historyStore.getActiveConstruction().constructionId() == construction.constructionId()) {
@@ -306,11 +279,7 @@
                     final var encodedId =
                             encodeLedgerId(proof.sourceAddressBookHash().toByteArray(), targetMetadata.toByteArray());
                     historyStore.setLedgerId(encodedId);
-<<<<<<< HEAD
-                    log.info("Set Ledger ID to {}", encodedId);
-=======
-                    log.info("Set LedgerID to {}", encodedId);
->>>>>>> 5752b988
+                    log.info("Set ledger id to {}", encodedId);
                 }
             }
         });
@@ -408,14 +377,6 @@
     private CompletableFuture<Void> startSigningFuture() {
         requireNonNull(targetMetadata);
         final var proofKeys = Map.copyOf(targetProofKeys);
-<<<<<<< HEAD
-        log.info("startSigningFuture targetProofKeys {}", targetProofKeys);
-        final var targetWeights = weights.targetNodeWeights().values().stream()
-                .mapToLong(Long::longValue)
-                .toArray();
-        final var proofKeysArray = weights.targetNodeWeights().keySet().stream()
-                .map(id -> proofKeys.getOrDefault(id, EMPTY_PUBLIC_KEY).toByteArray())
-=======
         final var nodeIds = weights.targetNodeWeights().keySet().stream()
                 .mapToLong(Long::longValue)
                 .toArray();
@@ -423,22 +384,13 @@
                 Arrays.stream(nodeIds).map(weights::targetWeightOf).toArray();
         final var proofKeysArray = Arrays.stream(nodeIds)
                 .mapToObj(id -> proofKeys.getOrDefault(id, EMPTY_PUBLIC_KEY).toByteArray())
->>>>>>> 5752b988
                 .toArray(byte[][]::new);
         return CompletableFuture.runAsync(
                 () -> {
                     final var targetHash = library.hashAddressBook(targetWeights, proofKeysArray);
-<<<<<<< HEAD
-                    log.info("hashAddressBook {}", targetHash);
                     final var history = new History(targetHash, targetMetadata);
                     final var message = encodeHistory(history);
-                    log.info("schnorrKeyPair.privateKey() {}", schnorrKeyPair.privateKey());
-=======
-                    final var history = new History(targetHash, targetMetadata);
-                    final var message = encodeHistory(history);
->>>>>>> 5752b988
                     final var signature = library.signSchnorr(message, schnorrKeyPair.privateKey());
-                    log.info("signSchnorr {}", signature);
                     final var historySignature = new HistorySignature(history, signature);
                     submissions
                             .submitAssemblySignature(construction.constructionId(), historySignature)
@@ -467,23 +419,6 @@
             sourceProofKeys = Map.copyOf(targetProofKeys);
         }
         final var targetMetadata = requireNonNull(this.targetMetadata);
-<<<<<<< HEAD
-        final var sourceWeights = weights.sourceNodeWeights().values().stream()
-                .mapToLong(Long::longValue)
-                .toArray();
-        final var targetWeights = weights.targetNodeWeights().values().stream()
-                .mapToLong(Long::longValue)
-                .toArray();
-        final var sourceProofKeysArray = weights.sourceNodeWeights().keySet().stream()
-                .map(id -> sourceProofKeys.getOrDefault(id, EMPTY_PUBLIC_KEY).toByteArray())
-                .toArray(byte[][]::new);
-        final var targetProofKeysArray = weights.targetNodeWeights().keySet().stream()
-                .map(id -> targetProofKeys.getOrDefault(id, EMPTY_PUBLIC_KEY).toByteArray())
-                .toArray(byte[][]::new);
-        final long inProgressId = construction.constructionId();
-        final var proofKeyList = proofKeyListFrom(targetProofKeys);
-=======
-
         final long[] sourceNodeIds = weights.sourceNodeWeights().keySet().stream()
                 .mapToLong(Long::longValue)
                 .toArray();
@@ -502,28 +437,19 @@
                 .mapToObj(
                         id -> targetProofKeys.getOrDefault(id, EMPTY_PUBLIC_KEY).toByteArray())
                 .toArray(byte[][]::new);
->>>>>>> 5752b988
+        final long inProgressId = construction.constructionId();
+        final var proofKeyList = proofKeyListFrom(targetProofKeys);
         return CompletableFuture.runAsync(
                 () -> {
                     final var sourceHash = library.hashAddressBook(sourceWeights, sourceProofKeysArray);
                     final var targetHash = library.hashAddressBook(targetWeights, targetProofKeysArray);
-<<<<<<< HEAD
-                    final var verifyingSignatures = weights.sourceNodeWeights().keySet().stream()
-                            .map(id -> Optional.ofNullable(signatures.get(id))
-                                    .map(Bytes::toByteArray)
-                                    .orElse(null))
-                            .toArray(byte[][]::new);
-                    log.info("Starting chain-of-trust proof for construction #{}", inProgressId);
-=======
-                    // Note that sourceWeights, sourceProofKeysArray and verifyingSignatures should have same length
-                    // arrays.
-                    // Any node that has not submitted signature will have null in verifyingSignatures.
+                    // Nodes that did not submit signatures have null in their array index here
                     final var verifyingSignatures = Arrays.stream(sourceNodeIds)
                             .mapToObj(i -> Optional.ofNullable(signatures.get(i))
                                     .map(Bytes::toByteArray)
                                     .orElse(null))
                             .toArray(byte[][]::new);
->>>>>>> 5752b988
+                    log.info("Starting chain-of-trust proof for construction #{}", inProgressId);
                     final var proof = library.proveChainOfTrust(
                             Optional.ofNullable(ledgerId).orElse(sourceHash),
                             sourceProof,
