/*
 * Copyright (C) 2024 Hedera Hashgraph, LLC
 *
 * Licensed under the Apache License, Version 2.0 (the "License");
 * you may not use this file except in compliance with the License.
 * You may obtain a copy of the License at
 *
 *      http://www.apache.org/licenses/LICENSE-2.0
 *
 * Unless required by applicable law or agreed to in writing, software
 * distributed under the License is distributed on an "AS IS" BASIS,
 * WITHOUT WARRANTIES OR CONDITIONS OF ANY KIND, either express or implied.
 * See the License for the specific language governing permissions and
 * limitations under the License.
 */

package com.hedera.node.app.tss;

import static com.hedera.node.app.tss.handlers.TssUtils.SIGNATURE_SCHEMA;
import static com.hedera.node.app.tss.handlers.TssUtils.computeParticipantDirectory;
import static java.util.Objects.requireNonNull;

import com.hedera.cryptography.bls.BlsPublicKey;
import com.hedera.cryptography.tss.api.TssParticipantDirectory;
import com.hedera.hapi.node.state.roster.Roster;
import com.hedera.node.app.spi.AppContext;
import com.hedera.node.app.store.ReadableStoreFactory;
import com.hedera.node.app.tss.api.FakeGroupElement;
import com.hedera.node.config.data.TssConfig;
import com.swirlds.config.api.Configuration;
import com.swirlds.platform.state.service.ReadableRosterStore;
import com.swirlds.state.State;
import edu.umd.cs.findbugs.annotations.NonNull;
import java.math.BigInteger;
import java.util.function.LongFunction;
import java.util.function.Supplier;
import javax.inject.Inject;
import javax.inject.Singleton;

/**
 * Provides access to the {@link TssParticipantDirectory} for the active roster.
 */
@Singleton
public class TssDirectoryAccessor {
    private final Supplier<Configuration> configurationSupplier;
<<<<<<< HEAD

    @Inject
    public TssDirectoryAccessor(@NonNull final AppContext appContext) {
        this.configurationSupplier = appContext.configSupplier();
=======

    /**
     * Non-final because it is lazy-initialized once state is available.
     */
    private TssParticipantDirectory tssParticipantDirectory;

    @Inject
    public TssDirectoryAccessor(@NonNull final AppContext appContext) {
        this.configurationSupplier = requireNonNull(appContext).configSupplier();
>>>>>>> 4460aa82
    }

    /**
     * Generates the participant directory for the active roster.
     * @param state state
     */
    public void generateTssParticipantDirectory(@NonNull final State state) {
        final var readableStoreFactory = new ReadableStoreFactory(state);
        final var rosterStore = readableStoreFactory.getStore(ReadableRosterStore.class);
        // TODO - use the real encryption keys from state
        final LongFunction<BlsPublicKey> encryptionKeyFn =
                nodeId -> new BlsPublicKey(new FakeGroupElement(BigInteger.valueOf(nodeId)), SIGNATURE_SCHEMA);
        activeParticipantDirectoryFrom(rosterStore, encryptionKeyFn);
    }

    /**
     * Returns the {@link TssParticipantDirectory} for the active roster in the given store.
     *
     * @param rosterStore the store from which to retrieve the active roster
     * @param encryptionKeyFn the function to get the TSS encryption keys
     * @return the {@link TssParticipantDirectory} for the active roster
     */
    public TssParticipantDirectory activeParticipantDirectoryFrom(
            @NonNull final ReadableRosterStore rosterStore, @NonNull final LongFunction<BlsPublicKey> encryptionKeyFn) {
        // Since the active roster can only change when restarting the JVM, we only compute it once
        // per instantiation of this singleton accessor
        if (tssParticipantDirectory != null) {
            return tssParticipantDirectory;
        }
        final var activeRoster = requireNonNull(rosterStore.getActiveRoster());
        final var maxSharesPerNode =
                configurationSupplier.get().getConfigData(TssConfig.class).maxSharesPerNode();
        tssParticipantDirectory = computeParticipantDirectory(activeRoster, maxSharesPerNode, encryptionKeyFn);
        return tssParticipantDirectory;
    }

    /**
<<<<<<< HEAD
     * Generates the participant directory for the given roster.
     *
     * @param roster   Roster to generate participant directory for
     */
    public TssParticipantDirectory generateTssParticipantDirectoryFor(@NonNull final Roster roster) {
        final var maxSharesPerNode =
                configurationSupplier.get().getConfigData(TssConfig.class).maxSharesPerNode();
        return computeParticipantDirectory(roster, maxSharesPerNode);
    }

    public TssParticipantDirectory activeParticipantDirectory() {
        return tssParticipantDirectory;
=======
     * Returns the {@link TssParticipantDirectory} for the active roster.
     * @return the {@link TssParticipantDirectory} for the active roster
     * @throws NullPointerException if the participant directory has not been generated
     */
    public @NonNull TssParticipantDirectory activeParticipantDirectoryOrThrow() {
        return requireNonNull(tssParticipantDirectory);
>>>>>>> 4460aa82
    }
}<|MERGE_RESOLUTION|>--- conflicted
+++ resolved
@@ -43,12 +43,6 @@
 @Singleton
 public class TssDirectoryAccessor {
     private final Supplier<Configuration> configurationSupplier;
-<<<<<<< HEAD
-
-    @Inject
-    public TssDirectoryAccessor(@NonNull final AppContext appContext) {
-        this.configurationSupplier = appContext.configSupplier();
-=======
 
     /**
      * Non-final because it is lazy-initialized once state is available.
@@ -58,7 +52,6 @@
     @Inject
     public TssDirectoryAccessor(@NonNull final AppContext appContext) {
         this.configurationSupplier = requireNonNull(appContext).configSupplier();
->>>>>>> 4460aa82
     }
 
     /**
@@ -96,26 +89,28 @@
     }
 
     /**
-<<<<<<< HEAD
      * Generates the participant directory for the given roster.
      *
      * @param roster   Roster to generate participant directory for
      */
     public TssParticipantDirectory generateTssParticipantDirectoryFor(@NonNull final Roster roster) {
+        final LongFunction<BlsPublicKey> encryptionKeyFn =
+                nodeId -> new BlsPublicKey(new FakeGroupElement(BigInteger.valueOf(nodeId)), SIGNATURE_SCHEMA);
         final var maxSharesPerNode =
                 configurationSupplier.get().getConfigData(TssConfig.class).maxSharesPerNode();
-        return computeParticipantDirectory(roster, maxSharesPerNode);
+        return computeParticipantDirectory(roster, maxSharesPerNode, encryptionKeyFn);
     }
 
     public TssParticipantDirectory activeParticipantDirectory() {
         return tssParticipantDirectory;
-=======
+    }
+
+    /**
      * Returns the {@link TssParticipantDirectory} for the active roster.
      * @return the {@link TssParticipantDirectory} for the active roster
      * @throws NullPointerException if the participant directory has not been generated
      */
     public @NonNull TssParticipantDirectory activeParticipantDirectoryOrThrow() {
         return requireNonNull(tssParticipantDirectory);
->>>>>>> 4460aa82
     }
 }