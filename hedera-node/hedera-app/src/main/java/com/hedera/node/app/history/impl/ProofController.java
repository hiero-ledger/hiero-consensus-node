// SPDX-License-Identifier: Apache-2.0
package com.hedera.node.app.history.impl;

import com.hedera.hapi.node.state.history.HistoryProofVote;
import com.hedera.node.app.history.ReadableHistoryStore.HistorySignaturePublication;
import com.hedera.node.app.history.ReadableHistoryStore.ProofKeyPublication;
import com.hedera.node.app.history.WritableHistoryStore;
import com.hedera.pbj.runtime.io.buffer.Bytes;
import edu.umd.cs.findbugs.annotations.NonNull;
import edu.umd.cs.findbugs.annotations.Nullable;
import java.time.Instant;

/**
 * Manages the process objects and work needed to advance work towards a proof that a certain
 * {@code (address book hash, metadata)} pair belongs to the chain of trust proceeding from the
 * ledger id. (Or, if the ledger id is null, simply the proof that the ledger has blessed the
 * genesis address book metadata).
 */
public interface ProofController {
    /**
     * Returns the ID of the proof construction that this controller is managing.
     */
    long constructionId();

    /**
     * Returns if the construction is still in progress.
     */
    boolean isStillInProgress();

    /**
     * Acts relative to the given state to let this node help advance the ongoing metadata proof
     * construction toward a deterministic completion.
     *
     * @param now                   the current consensus time
     * @param metadata              the latest known metadata to be proven
     * @param historyStore          the history store, in case the controller is able to complete the construction
<<<<<<< HEAD
     * @param isActive              whether this node is active in the network
=======
     * @param isActive              if platform is active
>>>>>>> 5752b988
     */
    void advanceConstruction(
            @NonNull Instant now,
            @Nullable Bytes metadata,
            @NonNull WritableHistoryStore historyStore,
            final boolean isActive);

    /**
     * Incorporates the proof key published by the given node, if this construction has not already "locked in"
     * its assembled {@code (address book hash, metadata)} history.
     *
     * @param publication the proof key publication
     */
    void addProofKeyPublication(@NonNull ProofKeyPublication publication);

    /**
     * If this controller's construction is not already complete, considers updating its state with this history
     * proof vote. Returns true if any state was updated.
     * <p>
     * <b>Important:</b> If this vote results in an output having at least 1/3 of consensus weight, also updates
     * <i>network</i> state in the given writable store with the winning proof.
     *
     * @param nodeId the node ID
     * @param vote the history proof vote
     * @param historyStore the history store
     */
    void addProofVote(long nodeId, @NonNull HistoryProofVote vote, @NonNull WritableHistoryStore historyStore);

    /**
     * Incorporates the given history signature, if this construction still needs a proof, and does
     * not already have a signature published by the associated node.
     *
     * @param publication the proof key publication
     * @return if the signature was added
     */
    boolean addSignaturePublication(@NonNull HistorySignaturePublication publication);

    /**
     * Cancels any pending work that this controller has scheduled.
     */
    void cancelPendingWork();
}<|MERGE_RESOLUTION|>--- conflicted
+++ resolved
@@ -34,11 +34,7 @@
      * @param now                   the current consensus time
      * @param metadata              the latest known metadata to be proven
      * @param historyStore          the history store, in case the controller is able to complete the construction
-<<<<<<< HEAD
-     * @param isActive              whether this node is active in the network
-=======
      * @param isActive              if platform is active
->>>>>>> 5752b988
      */
     void advanceConstruction(
             @NonNull Instant now,
