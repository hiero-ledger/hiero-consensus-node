--- conflicted
+++ resolved
@@ -19,7 +19,6 @@
 import com.hedera.node.app.blocks.impl.BlockStreamManagerImpl;
 import com.hedera.node.app.blocks.impl.FileBlockItemWriter;
 import com.hedera.node.app.blocks.impl.GrpcBlockItemWriter;
-import com.hedera.node.app.uploader.BucketConfigurationManager;
 import com.hedera.node.config.ConfigProvider;
 import com.hedera.node.config.data.BlockStreamConfig;
 import com.swirlds.state.lifecycle.info.NodeInfo;
@@ -37,10 +36,6 @@
     @Singleton
     BlockStreamManager bindBlockStreamManager(BlockStreamManagerImpl blockStreamManager);
 
-    @Binds
-    @Singleton
-    BucketConfigurationManager bindBucketConfigurationManager(BucketConfigurationManager blockStreamManager);
-
     @Provides
     @Singleton
     static Supplier<BlockItemWriter> bindBlockItemWriterSupplier(
@@ -52,12 +47,8 @@
         return switch (blockStreamConfig.writerMode()) {
             case FILE -> () -> new FileBlockItemWriter(configProvider, selfNodeInfo, fileSystem);
             case GRPC -> () -> new GrpcBlockItemWriter(blockStreamConfig);
-<<<<<<< HEAD
-            case FILE_AND_BUCKET -> throw new IllegalArgumentException("gRPC block writer not yet implemented");
-=======
             case BUCKET -> throw new IllegalArgumentException(
                     "file block writer with bucket uploader not yet implemented");
->>>>>>> 77258fc7
         };
     }
 }