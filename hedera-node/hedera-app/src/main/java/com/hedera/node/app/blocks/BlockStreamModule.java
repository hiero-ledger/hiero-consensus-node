// SPDX-License-Identifier: Apache-2.0
package com.hedera.node.app.blocks;

import com.hedera.node.app.blocks.impl.BlockStreamManagerImpl;
import com.hedera.node.app.blocks.impl.BoundaryStateChangeListener;
import com.hedera.node.app.blocks.impl.streaming.BlockBufferService;
import com.hedera.node.app.blocks.impl.streaming.BlockNodeConnectionManager;
import com.hedera.node.app.blocks.impl.streaming.FileAndGrpcBlockItemWriter;
import com.hedera.node.app.blocks.impl.streaming.FileBlockItemWriter;
import com.hedera.node.app.blocks.impl.streaming.GrpcBlockItemWriter;
import com.hedera.node.app.metrics.BlockStreamMetrics;
import com.hedera.node.app.services.NodeRewardManager;
import com.hedera.node.config.ConfigProvider;
import com.hedera.node.config.data.BlockStreamConfig;
import com.swirlds.metrics.api.Metrics;
import com.swirlds.state.State;
import com.swirlds.state.lifecycle.info.NodeInfo;
import dagger.Module;
import dagger.Provides;
import edu.umd.cs.findbugs.annotations.NonNull;
import java.nio.file.FileSystem;
import java.util.concurrent.Executors;
import java.util.function.Supplier;
import javax.inject.Singleton;

@Module
public interface BlockStreamModule {

    @Provides
    @Singleton
    static BlockBufferService provideBlockBufferService(
            @NonNull final ConfigProvider configProvider, @NonNull final BlockStreamMetrics blockStreamMetrics) {
        return new BlockBufferService(configProvider, blockStreamMetrics);
    }

    @Provides
    @Singleton
    static BlockNodeConnectionManager provideBlockNodeConnectionManager(
            @NonNull final ConfigProvider configProvider,
            @NonNull final BlockBufferService blockBufferService,
            @NonNull final BlockStreamMetrics blockStreamMetrics) {
        final BlockNodeConnectionManager manager = new BlockNodeConnectionManager(
                configProvider, blockBufferService, blockStreamMetrics, Executors.newSingleThreadScheduledExecutor());
        blockBufferService.setBlockNodeConnectionManager(manager);
        return manager;
    }

    @Provides
    @Singleton
    static BlockStreamMetrics provideBlockStreamMetrics(
            @NonNull final NodeInfo selfNodeInfo, @NonNull final Metrics metrics) {
        return new BlockStreamMetrics(metrics, selfNodeInfo);
    }

    @Provides
    @Singleton
    static BlockStreamManager provideBlockStreamManager(@NonNull final BlockStreamManagerImpl impl) {
        return impl;
    }

    @Provides
    @Singleton
    static Supplier<BlockItemWriter> bindBlockItemWriterSupplier(
            @NonNull final ConfigProvider configProvider,
            @NonNull final NodeInfo selfNodeInfo,
            @NonNull final FileSystem fileSystem,
            @NonNull final BlockBufferService blockBufferService) {
        final var config = configProvider.getConfiguration();
        final var blockStreamConfig = config.getConfigData(BlockStreamConfig.class);
        return switch (blockStreamConfig.writerMode()) {
            case FILE -> () -> new FileBlockItemWriter(configProvider, selfNodeInfo, fileSystem);
<<<<<<< HEAD
            case GRPC -> () -> new GrpcBlockItemWriter(blockStreamStateManager);
            case FILE_AND_GRPC ->
                () -> new FileAndGrpcBlockItemWriter(configProvider, selfNodeInfo, fileSystem, blockStreamStateManager);
=======
            case GRPC -> () -> new GrpcBlockItemWriter(blockBufferService);
            case FILE_AND_GRPC ->
                () -> new FileAndGrpcBlockItemWriter(configProvider, selfNodeInfo, fileSystem, blockBufferService);
>>>>>>> 6184c40d
        };
    }

    @Provides
    @Singleton
    static BlockStreamManager.Lifecycle provideBlockStreamManagerLifecycle(
            @NonNull final NodeRewardManager nodeRewardManager, @NonNull final BoundaryStateChangeListener listener) {
        return new BlockStreamManager.Lifecycle() {
            @Override
            public void onOpenBlock(@NonNull final State state) {
                listener.resetCollectedNodeFees();
                nodeRewardManager.onOpenBlock(state);
            }

            @Override
            public void onCloseBlock(@NonNull final State state) {
                nodeRewardManager.onCloseBlock(state, listener.nodeFeesCollected());
            }
        };
    }
}<|MERGE_RESOLUTION|>--- conflicted
+++ resolved
@@ -69,15 +69,9 @@
         final var blockStreamConfig = config.getConfigData(BlockStreamConfig.class);
         return switch (blockStreamConfig.writerMode()) {
             case FILE -> () -> new FileBlockItemWriter(configProvider, selfNodeInfo, fileSystem);
-<<<<<<< HEAD
-            case GRPC -> () -> new GrpcBlockItemWriter(blockStreamStateManager);
-            case FILE_AND_GRPC ->
-                () -> new FileAndGrpcBlockItemWriter(configProvider, selfNodeInfo, fileSystem, blockStreamStateManager);
-=======
             case GRPC -> () -> new GrpcBlockItemWriter(blockBufferService);
             case FILE_AND_GRPC ->
                 () -> new FileAndGrpcBlockItemWriter(configProvider, selfNodeInfo, fileSystem, blockBufferService);
->>>>>>> 6184c40d
         };
     }
 
