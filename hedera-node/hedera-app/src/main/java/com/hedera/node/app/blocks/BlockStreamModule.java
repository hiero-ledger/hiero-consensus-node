--- conflicted
+++ resolved
@@ -51,15 +51,9 @@
     @Singleton
     static BlockStreamMetrics provideBlockStreamMetrics(
             @NonNull final NodeInfo selfNodeInfo, @NonNull final Metrics metrics) {
-<<<<<<< HEAD
-        final BlockStreamMetrics blockStreamMetrics = new BlockStreamMetrics(metrics, selfNodeInfo);
-        blockStreamMetrics.registerMetrics();
-        return blockStreamMetrics;
-=======
         final BlockStreamMetrics bsm = new BlockStreamMetrics(metrics, selfNodeInfo);
         bsm.registerMetrics();
         return bsm;
->>>>>>> ed5a8ba4
     }
 
     @Provides
