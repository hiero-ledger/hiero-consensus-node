// SPDX-License-Identifier: Apache-2.0
package com.hedera.node.app.blocks.impl.streaming;

<<<<<<< HEAD
import static java.util.Objects.requireNonNull;

=======
import com.hedera.hapi.block.stream.BlockItem;
>>>>>>> 60520e1d
import com.hedera.node.app.blocks.BlockItemWriter;
import com.hedera.node.config.ConfigProvider;
import com.hedera.node.internal.network.PendingProof;
import com.hedera.pbj.runtime.io.buffer.Bytes;
import com.swirlds.state.lifecycle.info.NodeInfo;
import edu.umd.cs.findbugs.annotations.NonNull;
import java.nio.file.FileSystem;

/**
 * Writes serialized block items to files and streams bidirectionally for the publishBlockStream rpc in BlockStreamService.
 */
public class FileAndGrpcBlockItemWriter implements BlockItemWriter {
    private final FileBlockItemWriter fileBlockItemWriter;
    private final GrpcBlockItemWriter grpcBlockItemWriter;

    /**
     * Construct a new FileAndGrpcBlockItemWriter.
     *
     * @param configProvider configuration provider
     * @param nodeInfo information about the current node
     * @param fileSystem the file system to use for writing block files
     * @param connectionManager the connection manager for the gRPC block stream service
     */
    public FileAndGrpcBlockItemWriter(
            @NonNull final ConfigProvider configProvider,
            @NonNull final NodeInfo nodeInfo,
            @NonNull final FileSystem fileSystem,
            @NonNull final BlockNodeConnectionManager connectionManager) {
        this.fileBlockItemWriter = new FileBlockItemWriter(configProvider, nodeInfo, fileSystem);
        this.grpcBlockItemWriter = new GrpcBlockItemWriter(connectionManager);
    }

    @Override
    public void openBlock(long blockNumber) {
        this.fileBlockItemWriter.openBlock(blockNumber);
        this.grpcBlockItemWriter.openBlock(blockNumber);
    }

    @Override
    public void writePbjItemAndBytes(@NonNull final BlockItem item, @NonNull Bytes bytes) {
        this.fileBlockItemWriter.writeItem(bytes.toByteArray());
        this.grpcBlockItemWriter.writePbjItem(item);
    }

    @Override
    public void writeItem(@NonNull byte[] bytes) {
        throw new UnsupportedOperationException("writeItem is not supported in this implementation");
    }

    @Override
<<<<<<< HEAD
    public void closeCompleteBlock() {
        this.fileBlockItemWriter.closeCompleteBlock();
        this.grpcBlockItemWriter.closeCompleteBlock();
    }

    @Override
    public void flushPendingBlock(@NonNull final PendingProof pendingProof) {
        requireNonNull(pendingProof);
        this.fileBlockItemWriter.flushPendingBlock(pendingProof);
        this.grpcBlockItemWriter.flushPendingBlock(pendingProof);
=======
    public void writePbjItem(@NonNull BlockItem item) {
        throw new UnsupportedOperationException("writePbjItem is not supported in this implementation");
    }

    @Override
    public void closeBlock() {
        this.fileBlockItemWriter.closeBlock();
        this.grpcBlockItemWriter.closeBlock();
>>>>>>> 60520e1d
    }
}<|MERGE_RESOLUTION|>--- conflicted
+++ resolved
@@ -1,12 +1,9 @@
 // SPDX-License-Identifier: Apache-2.0
 package com.hedera.node.app.blocks.impl.streaming;
 
-<<<<<<< HEAD
 import static java.util.Objects.requireNonNull;
 
-=======
 import com.hedera.hapi.block.stream.BlockItem;
->>>>>>> 60520e1d
 import com.hedera.node.app.blocks.BlockItemWriter;
 import com.hedera.node.config.ConfigProvider;
 import com.hedera.node.internal.network.PendingProof;
@@ -57,7 +54,6 @@
     }
 
     @Override
-<<<<<<< HEAD
     public void closeCompleteBlock() {
         this.fileBlockItemWriter.closeCompleteBlock();
         this.grpcBlockItemWriter.closeCompleteBlock();
@@ -68,15 +64,10 @@
         requireNonNull(pendingProof);
         this.fileBlockItemWriter.flushPendingBlock(pendingProof);
         this.grpcBlockItemWriter.flushPendingBlock(pendingProof);
-=======
+    }
+
+    @Override
     public void writePbjItem(@NonNull BlockItem item) {
         throw new UnsupportedOperationException("writePbjItem is not supported in this implementation");
     }
-
-    @Override
-    public void closeBlock() {
-        this.fileBlockItemWriter.closeBlock();
-        this.grpcBlockItemWriter.closeBlock();
->>>>>>> 60520e1d
-    }
 }