--- conflicted
+++ resolved
@@ -18,10 +18,6 @@
 
 import static com.hedera.node.app.info.NodeInfoImpl.fromRosterEntry;
 import static com.hedera.node.app.service.addressbook.impl.schemas.V053AddressBookSchema.NODES_KEY;
-<<<<<<< HEAD
-import static com.swirlds.platform.roster.RosterRetriever.retrieveActiveOrGenesisRoster;
-=======
->>>>>>> 4460aa82
 import static java.util.Objects.requireNonNull;
 
 import com.hedera.hapi.node.base.AccountID;
@@ -117,15 +113,6 @@
 
     @Override
     public void updateFrom(@NonNull final State state) {
-<<<<<<< HEAD
-        final var config = configProvider.getConfiguration();
-
-        // RosterRetriever will fetch the roster from the RosterService state if it's populated.
-        // Otherwise, it falls back to reading the AddressBook from the PlatformStateService.
-        activeRoster = retrieveActiveOrGenesisRoster(state);
-
-=======
->>>>>>> 4460aa82
         nodeInfos.clear();
         nodeInfos.putAll(nodeInfosFrom(state));
     }
