--- conflicted
+++ resolved
@@ -10,10 +10,7 @@
 import edu.umd.cs.findbugs.annotations.NonNull;
 import java.util.Arrays;
 import java.util.Map;
-<<<<<<< HEAD
-=======
 import java.util.SortedMap;
->>>>>>> 5752b988
 import java.util.SplittableRandom;
 
 /**
@@ -68,25 +65,12 @@
     @Override
     public AggregationAndVerificationKeys preprocess(
             @NonNull final Bytes crs,
-<<<<<<< HEAD
-            @NonNull final Map<Integer, Bytes> hintsKeys,
-            @NonNull final Map<Integer, Long> weights,
-=======
             @NonNull final SortedMap<Integer, Bytes> hintsKeys,
             @NonNull final SortedMap<Integer, Long> weights,
->>>>>>> 5752b988
             final int n) {
         requireNonNull(crs);
         requireNonNull(hintsKeys);
         requireNonNull(weights);
-<<<<<<< HEAD
-        final int[] parties =
-                hintsKeys.keySet().stream().mapToInt(Integer::intValue).toArray();
-        final byte[][] hintsPublicKeys =
-                hintsKeys.values().stream().map(Bytes::toByteArray).toArray(byte[][]::new);
-        final long[] weightsArray =
-                weights.values().stream().mapToLong(Long::longValue).toArray();
-=======
         if (!hintsKeys.keySet().equals(weights.keySet())) {
             throw new IllegalArgumentException("The number of hint keys and weights must be the same");
         }
@@ -98,7 +82,6 @@
                 .toArray(byte[][]::new);
         final long[] weightsArray =
                 Arrays.stream(parties).mapToLong(weights::get).toArray();
->>>>>>> 5752b988
         return BRIDGE.preprocess(crs.toByteArray(), parties, hintsPublicKeys, weightsArray, n);
     }
 
@@ -140,14 +123,9 @@
         requireNonNull(partialSignatures);
         final int[] parties =
                 partialSignatures.keySet().stream().mapToInt(Integer::intValue).toArray();
-<<<<<<< HEAD
-        final byte[][] signatures =
-                partialSignatures.values().stream().map(Bytes::toByteArray).toArray(byte[][]::new);
-=======
         final byte[][] signatures = Arrays.stream(parties)
                 .mapToObj(party -> partialSignatures.get(party).toByteArray())
                 .toArray(byte[][]::new);
->>>>>>> 5752b988
         return Bytes.wrap(BRIDGE.aggregateSignatures(
                 crs.toByteArray(), aggregationKey.toByteArray(), verificationKey.toByteArray(), parties, signatures));
     }
