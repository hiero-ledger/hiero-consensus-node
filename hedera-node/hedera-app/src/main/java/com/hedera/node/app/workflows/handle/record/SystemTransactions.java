--- conflicted
+++ resolved
@@ -297,11 +297,6 @@
                 }
             });
             systemContext.dispatchAdmin(b -> {
-<<<<<<< HEAD
-                final var isSystemAccount =
-                        nodeInfo.accountId().accountNumOrThrow() <= ledgerConfig.numSystemAccounts();
-=======
->>>>>>> 8b004556
                 final var nodeCreate = NodeCreateTransactionBody.newBuilder()
                         .adminKey(adminKey)
                         .accountId(nodeInfo.accountId())
