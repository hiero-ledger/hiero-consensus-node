--- conflicted
+++ resolved
@@ -106,7 +106,6 @@
         if (scopedNetwork.isPresent()) {
             return scopedNetwork;
         }
-<<<<<<< HEAD
 
         if (platformConfig.getConfigData(AddressBookConfig.class).forceUseOfConfigAddressBook()) {
             try {
@@ -119,11 +118,6 @@
         }
 
         return Optional.empty();
-=======
-        return platformConfig.getConfigData(AddressBookConfig.class).forceUseOfConfigAddressBook()
-                ? networkFromConfigTxt(platformConfig, config)
-                : Optional.empty();
->>>>>>> 5fca4a7a
     }
 
     @Override
