// SPDX-License-Identifier: Apache-2.0
package com.hedera.node.app.blocks.impl.streaming;

import static java.util.Objects.requireNonNull;

import com.hedera.hapi.block.BlockItemSet;
import com.hedera.hapi.block.PublishStreamRequest;
import com.hedera.hapi.block.stream.BlockItem;
import com.hedera.node.app.metrics.BlockStreamMetrics;
import com.hedera.node.config.ConfigProvider;
import com.hedera.node.config.data.BlockStreamConfig;
import edu.umd.cs.findbugs.annotations.NonNull;
import java.time.Duration;
import java.time.Instant;
import java.util.ArrayList;
import java.util.Iterator;
import java.util.List;
import java.util.concurrent.BlockingQueue;
import java.util.concurrent.ConcurrentHashMap;
import java.util.concurrent.ConcurrentMap;
import java.util.concurrent.LinkedBlockingQueue;
import java.util.concurrent.atomic.AtomicBoolean;
import org.apache.logging.log4j.LogManager;
import org.apache.logging.log4j.Logger;

/**
 * Manages the state of blocks being streamed to block nodes.
 * This class is responsible for maintaining the block states and providing methods for adding items to blocks
 * and creating requests.
 */
public class BlockStreamStateManager {
    private static final Logger logger = LogManager.getLogger(BlockStreamStateManager.class);

    /**
     * Buffer that stores recent blocks. This buffer is unbounded, however when opening a new block the buffer will be
     * pruned. Generally speaking, the buffer should contain only blocks that are recent (that is within the configured
     * {@link BlockStreamConfig#blockBufferTtl() TTL}) and have yet to be acknowledged. There may be cases where older
     * blocks still exist in the buffer if they are unacknowledged, but once they are acknowledged they will be pruned
     * the next time {@link #openBlock(long)} is invoked. {@link #isBufferSaturated()} can be used to check if the
     * buffer contains unacknowledged old blocks.
     */
    private final BlockingQueue<BlockStateHolder> blockBuffer = new LinkedBlockingQueue<>();

    private final ConcurrentMap<Long, BlockStateHolder> blockStatesById = new ConcurrentHashMap<>();
    /**
     * Flag to indicate if the buffer contains blocks that have expired but are still unacknowledged.
     */
    private final AtomicBoolean isBufferSaturated = new AtomicBoolean(false);

    private long blockNumber = 0;
    private final ConfigProvider configProvider;

    // Reference to the connection manager for notifications
    private BlockNodeConnectionManager blockNodeConnectionManager;

    private BlockStreamMetrics blockStreamMetrics = null;

    /**
     * Creates a new BlockStreamStateManager with the given configuration.
     *
     * @param configProvider the configuration provider
     */
<<<<<<< HEAD
    public BlockStreamStateManager(@NonNull final ConfigProvider configProvider) {
        this.configProvider = configProvider;
    }

    /**
     * @return the current batch size for block items
     */
    private int blockItemBatchSize() {
        return configProvider
=======
    public BlockStreamStateManager(
            @NonNull final ConfigProvider configProvider, @NonNull BlockStreamMetrics blockStreamMetrics) {
        this.blockItemBatchSize = configProvider
>>>>>>> 019f0bbf
                .getConfiguration()
                .getConfigData(BlockStreamConfig.class)
                .blockItemBatchSize();
        this.blockStreamMetrics = blockStreamMetrics;
    }

    /**
     * @return the current TTL for items in the block buffer
     */
    private Duration blockBufferTtl() {
        return configProvider
                .getConfiguration()
                .getConfigData(BlockStreamConfig.class)
                .blockBufferTtl();
    }

    /**
     * @return true if the block buffer has blocks that are expired but unacknowledged, else false
     */
    public boolean isBufferSaturated() {
        return isBufferSaturated.get();
    }

    /**
     * Sets the block node connection manager for notifications.
     *
     * @param blockNodeConnectionManager the block node connection manager
     */
    public void setBlockNodeConnectionManager(@NonNull final BlockNodeConnectionManager blockNodeConnectionManager) {
        this.blockNodeConnectionManager =
                requireNonNull(blockNodeConnectionManager, "blockNodeConnectionManager must not be null");
    }

    /**
     * Opens a new block with the given block number. This will also attempt to prune older blocks from the buffer.
     *
     * @param blockNumber the block number
     * @throws IllegalArgumentException if the block number is negative
     */
    public void openBlock(final long blockNumber) {
        if (blockNumber < 0) throw new IllegalArgumentException("Block number must be non-negative");

        if (this.blockNumber >= blockNumber) {
            throw new IllegalStateException("Attempted to open a new block with number " + blockNumber
                    + ", but a block with the same or later number (latest: " + this.blockNumber
                    + ") has already been opened");
        }

        // Create a new block state
        final BlockState blockState = new BlockState(blockNumber, new ArrayList<>());
        final BlockStateHolder holder = new BlockStateHolder(blockState);
        blockBuffer.add(holder);
        blockStatesById.put(blockNumber, holder);
        this.blockNumber = blockNumber;
<<<<<<< HEAD
=======
        blockStreamMetrics.setProducingBlockNumber(blockNumber);

>>>>>>> 019f0bbf
        blockNodeConnectionManager.openBlock(blockNumber);

        pruneBuffer();
    }

    /**
     * Prunes the block buffer by removing blocks that have been acknowledged and exceeded the configured TTL. By doing
     * this, we also inadvertently can know if buffer is "saturated" due to blocks not being acknowledged in a timely
     * manner.
     */
    private void pruneBuffer() {
        final Duration ttl = blockBufferTtl();
        final Instant cutoffInstant = Instant.now().minus(ttl);
        final Iterator<BlockStateHolder> it = blockBuffer.iterator();

        while (it.hasNext()) {
            final BlockStateHolder holder = it.next();
            if (holder.createdTimestamp.isBefore(cutoffInstant)) {
                if (holder.isAcked.get()) {
                    blockStatesById.remove(holder.block.blockNumber());
                    it.remove();
                } else {
                    logger.warn(
                            "Buffer cannot be pruned; block (#{}, created={}) is older than TTL threshold "
                                    + "(ttl={}, cutoff={}), but the block has not been acknowledged",
                            holder.block.blockNumber(),
                            holder.createdTimestamp,
                            ttl,
                            cutoffInstant);
                    isBufferSaturated.set(true);
                    return;
                }
            } else {
                // we've encountered a block whose created timestamp is within the TTL window and since the blocks
                // are ordered chronologically, we can assume all remaining blocks are still valid and thus we can
                // escape early
                break;
            }
        }

        isBufferSaturated.set(false);
    }

    /**
     * Adds a new item to the current block.
     *
     * @param blockNumber the block number
     * @param blockItem the block item to add
     * @throws IllegalStateException if no block is currently open
     */
    public void addItem(final long blockNumber, @NonNull final BlockItem blockItem) {
        requireNonNull(blockItem, "blockItem must not be null");
        final BlockState blockState = getBlockState(blockNumber);
        if (blockState == null) {
            throw new IllegalStateException("Block state not found for block " + blockNumber);
        }

        blockState.items().add(blockItem);

        // If we have enough items, create a new request
        createRequestFromCurrentItems(blockState, false);
    }

    /**
     * Creates zero, one, or many {@link PublishStreamRequest} for the current pending items in the block. This is a
     * batched operation and thus a new {@link PublishStreamRequest} will be created only if there are enough pending
     * items to fill the batch. If {@code force} is true, then a new {@link PublishStreamRequest} will be created even
     * if the number of pending items is fewer than the configured batch size.
     *
     * @param blockState the block that may contain pending items
     * @param force true if a new {@link PublishStreamRequest} should be created regardless of if there are enough items
     *              to create a batch, otherwise if false, then a new {@link PublishStreamRequest} will only be created
     *              if there are enough items to complete a full batch
     */
    public void createRequestFromCurrentItems(@NonNull final BlockState blockState, final boolean force) {
        requireNonNull(blockState, "blockState is required");

        if (blockState.items().isEmpty()) {
            return;
        }

        final int cfgBatchSize = blockItemBatchSize();
        final int batchSize = Math.max(1, cfgBatchSize); // if cfgBatchSize is less than 1, set the size to 1
        final List<BlockItem> items = new ArrayList<>(batchSize);

        if (force || blockState.items().size() >= batchSize) {
            final Iterator<BlockItem> it = blockState.items().iterator();
            while (it.hasNext() && items.size() != batchSize) {
                items.add(it.next());
                it.remove();
            }
        } else {
            return;
        }

        // Create BlockItemSet by adding all items at once
        final BlockItemSet itemSet = BlockItemSet.newBuilder().blockItems(items).build();

        // Create the request and add it to the list
        final PublishStreamRequest request =
                PublishStreamRequest.newBuilder().blockItems(itemSet).build();

        blockState.requests().add(request);
        logger.debug(
                "Added request to block {} - request count now: {}",
                blockState.blockNumber(),
                blockState.requests().size());

        // Notify the connection manager
        blockNodeConnectionManager.notifyConnectionsOfNewRequest();

        if ((!blockState.items().isEmpty() && force) || blockState.items().size() >= batchSize) {
            // another request can be created
            createRequestFromCurrentItems(blockState, force);
        }
    }

    /**
     * Closes the current block and marks it as complete.
     * @param blockNumber the block number
     * @throws IllegalStateException if no block is currently open
     */
    public void closeBlock(final long blockNumber) {
        final BlockState blockState = getBlockState(blockNumber);
        if (blockState == null) {
            throw new IllegalStateException("Block state not found for block " + blockNumber);
        }

<<<<<<< HEAD
        // Mark the block as complete
        blockState.setComplete();
        createRequestFromCurrentItems(blockState, true);
=======
        // Check if there are remaining items
        if (!blockState.items().isEmpty()) {
            logger.debug(
                    "Creating request from remaining items in block {} size {}",
                    blockNumber,
                    blockState.items().size());
            createRequestFromCurrentItems(blockState);
            // Mark the block as complete
            blockState.setComplete();
            // Notify the connection manager
            blockNodeConnectionManager.notifyConnectionsOfNewRequest();
        }
>>>>>>> 019f0bbf

        logger.debug(
                "Closed block in BlockStreamStateManager {} - request count: {}",
                blockNumber,
                blockState.requests().size());
    }

    /**
     * Gets the block state for the given block number.
     *
     * @param blockNumber the block number
     * @return the block state, or null if no block state exists for the given block number
     */
    public BlockState getBlockState(final long blockNumber) {
        final BlockStateHolder holder = blockStatesById.get(blockNumber);
        return holder != null ? holder.block : null;
    }

    /**
     * Retrieves if the specified block has been marked as acknowledged.
     *
     * @param blockNumber the block to check
     * @return true if the block has been acknowledged, else false
     * @throws IllegalArgumentException if the specified block is not found
     */
    public boolean isAcked(final long blockNumber) {
        final BlockStateHolder holder = blockStatesById.get(blockNumber);
        if (holder == null) {
            throw new IllegalArgumentException("Block " + blockNumber + " not found");
        }

        return holder.isAcked.get();
    }

    /**
     * Creates a new request from the current items in the block prior to BlockProof if there are any.
     * @param blockNumber the block number
     */
    public void streamPreBlockProofItems(final long blockNumber) {
        final BlockState blockState = getBlockState(blockNumber);
        if (blockState == null) {
            throw new IllegalStateException("Block state not found for block " + blockNumber);
        }

        // If there are remaining items we will create a request from them while the BlockProof is pending
        if (!blockState.items().isEmpty()) {
            logger.debug(
                    "Prior to BlockProof, creating request from items in block {} size {}",
                    blockNumber,
                    blockState.items().size());
            createRequestFromCurrentItems(blockState, true);
        }
    }

    /**
     * Marks all blocks up to and including the specified block as being acknowledged.
     *
     * @param blockNumber the block number to mark acknowledged up to and including
     */
<<<<<<< HEAD
    public void setAckWatermark(final long blockNumber) {
        for (final BlockStateHolder holder : blockBuffer) {
            if (holder.block.blockNumber() > blockNumber) {
                break;
            }

            holder.isAcked.set(true);
=======
    public void removeBlockStatesUpTo(long blockNumber) {
        // Use keySet().removeIf for atomic removal of multiple entries
        final Instant fiveMinutesAgo = Instant.now().minus(Duration.ofMinutes(5));
        final var removed = blockStates.entrySet().removeIf(entry -> {
            final long key = entry.getKey();
            final BlockState state = entry.getValue();

            // Check if the block number is less than or equal to the acknowledged block number
            if (key <= blockNumber) {
                // Check if the block state is complete and older than 5 minutes
                if (state.isComplete()) {
                    final Instant completionTime = state.getCompletionTime();
                    // If completionTime is null (shouldn't happen if isComplete is true, but defensive check),
                    // or if it's older than 5 minutes, mark for removal.
                    return completionTime == null || completionTime.isBefore(fiveMinutesAgo);
                } else {
                    // If the block state is not complete, it's not eligible for removal based on the new rule.
                    // Keep blocks that are <= blockNumber but not yet complete.
                    return false;
                }
            } else {
                // If the block number is greater than the acknowledged block number, don't remove.
                return false;
            }
        });

        if (removed) {
            logger.debug("Removed completed block states up to block {} that were older than 5 minutes.", blockNumber);
>>>>>>> 019f0bbf
        }
    }

    /**
     * Gets the current block number.
     *
     * @return the current block number
     */
    public long getBlockNumber() {
        return blockNumber;
    }

    private record BlockStateHolder(
            @NonNull Instant createdTimestamp, @NonNull BlockState block, @NonNull AtomicBoolean isAcked) {

        public BlockStateHolder(@NonNull final BlockState block) {
            this(Instant.now(), block, new AtomicBoolean(false));
        }
    }
}<|MERGE_RESOLUTION|>--- conflicted
+++ resolved
@@ -53,16 +53,18 @@
     // Reference to the connection manager for notifications
     private BlockNodeConnectionManager blockNodeConnectionManager;
 
-    private BlockStreamMetrics blockStreamMetrics = null;
+    private final BlockStreamMetrics blockStreamMetrics;
 
     /**
      * Creates a new BlockStreamStateManager with the given configuration.
      *
      * @param configProvider the configuration provider
-     */
-<<<<<<< HEAD
-    public BlockStreamStateManager(@NonNull final ConfigProvider configProvider) {
+     * @param blockStreamMetrics metrics factory for block stream
+     */
+    public BlockStreamStateManager(@NonNull final ConfigProvider configProvider,
+            @NonNull final BlockStreamMetrics blockStreamMetrics) {
         this.configProvider = configProvider;
+        this.blockStreamMetrics = blockStreamMetrics;
     }
 
     /**
@@ -70,15 +72,9 @@
      */
     private int blockItemBatchSize() {
         return configProvider
-=======
-    public BlockStreamStateManager(
-            @NonNull final ConfigProvider configProvider, @NonNull BlockStreamMetrics blockStreamMetrics) {
-        this.blockItemBatchSize = configProvider
->>>>>>> 019f0bbf
                 .getConfiguration()
                 .getConfigData(BlockStreamConfig.class)
                 .blockItemBatchSize();
-        this.blockStreamMetrics = blockStreamMetrics;
     }
 
     /**
@@ -129,11 +125,7 @@
         blockBuffer.add(holder);
         blockStatesById.put(blockNumber, holder);
         this.blockNumber = blockNumber;
-<<<<<<< HEAD
-=======
         blockStreamMetrics.setProducingBlockNumber(blockNumber);
-
->>>>>>> 019f0bbf
         blockNodeConnectionManager.openBlock(blockNumber);
 
         pruneBuffer();
@@ -262,24 +254,9 @@
             throw new IllegalStateException("Block state not found for block " + blockNumber);
         }
 
-<<<<<<< HEAD
         // Mark the block as complete
         blockState.setComplete();
         createRequestFromCurrentItems(blockState, true);
-=======
-        // Check if there are remaining items
-        if (!blockState.items().isEmpty()) {
-            logger.debug(
-                    "Creating request from remaining items in block {} size {}",
-                    blockNumber,
-                    blockState.items().size());
-            createRequestFromCurrentItems(blockState);
-            // Mark the block as complete
-            blockState.setComplete();
-            // Notify the connection manager
-            blockNodeConnectionManager.notifyConnectionsOfNewRequest();
-        }
->>>>>>> 019f0bbf
 
         logger.debug(
                 "Closed block in BlockStreamStateManager {} - request count: {}",
@@ -339,7 +316,6 @@
      *
      * @param blockNumber the block number to mark acknowledged up to and including
      */
-<<<<<<< HEAD
     public void setAckWatermark(final long blockNumber) {
         for (final BlockStateHolder holder : blockBuffer) {
             if (holder.block.blockNumber() > blockNumber) {
@@ -347,36 +323,6 @@
             }
 
             holder.isAcked.set(true);
-=======
-    public void removeBlockStatesUpTo(long blockNumber) {
-        // Use keySet().removeIf for atomic removal of multiple entries
-        final Instant fiveMinutesAgo = Instant.now().minus(Duration.ofMinutes(5));
-        final var removed = blockStates.entrySet().removeIf(entry -> {
-            final long key = entry.getKey();
-            final BlockState state = entry.getValue();
-
-            // Check if the block number is less than or equal to the acknowledged block number
-            if (key <= blockNumber) {
-                // Check if the block state is complete and older than 5 minutes
-                if (state.isComplete()) {
-                    final Instant completionTime = state.getCompletionTime();
-                    // If completionTime is null (shouldn't happen if isComplete is true, but defensive check),
-                    // or if it's older than 5 minutes, mark for removal.
-                    return completionTime == null || completionTime.isBefore(fiveMinutesAgo);
-                } else {
-                    // If the block state is not complete, it's not eligible for removal based on the new rule.
-                    // Keep blocks that are <= blockNumber but not yet complete.
-                    return false;
-                }
-            } else {
-                // If the block number is greater than the acknowledged block number, don't remove.
-                return false;
-            }
-        });
-
-        if (removed) {
-            logger.debug("Removed completed block states up to block {} that were older than 5 minutes.", blockNumber);
->>>>>>> 019f0bbf
         }
     }
 
