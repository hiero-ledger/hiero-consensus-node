/*
 * Copyright (C) 2025 Hedera Hashgraph, LLC
 *
 * Licensed under the Apache License, Version 2.0 (the "License");
 * you may not use this file except in compliance with the License.
 * You may obtain a copy of the License at
 *
 *      http://www.apache.org/licenses/LICENSE-2.0
 *
 * Unless required by applicable law or agreed to in writing, software
 * distributed under the License is distributed on an "AS IS" BASIS,
 * WITHOUT WARRANTIES OR CONDITIONS OF ANY KIND, either express or implied.
 * See the License for the specific language governing permissions and
 * limitations under the License.
 */

package com.hedera.node.app.history;

import com.hedera.pbj.runtime.io.buffer.Bytes;
import edu.umd.cs.findbugs.annotations.NonNull;
import edu.umd.cs.findbugs.annotations.Nullable;
import java.util.Map;

/**
 * The cryptographic operations required by the {@link HistoryService}.
 */
public interface HistoryLibrary {
    /**
     * Generates a new Schnorr key pair.
     * @return the key pair
     */
    Bytes newSchnorrKeyPair();

    /**
     * Signs the given history with the given Schnorr private key.
     * @param history the message
     * @param privateKey the Schnorr private key
     * @return the signature
     */
    Bytes signHistory(@NonNull Bytes history, @NonNull Bytes privateKey);

    /**
     * Validates the Schnorr signature for the given message and public key.
<<<<<<< HEAD
     * @param publicKey the public key
     * @param message the message
     * @return true if the Schnorr signatures are valid; false otherwise
     */
    boolean verifySchnorrSignature(@NonNull Bytes publicKey, @NonNull Bytes message);
=======
     *
     * @param publicKey the Schnorr public key
     * @param history the history
     * @param signature the signature
     * @return true if the signature is valid; false otherwise
     */
    boolean verifyHistorySignature(@NonNull Bytes publicKey, @NonNull Bytes history, @NonNull Bytes signature);
>>>>>>> 6814cb3f

    /**
     * Hashes the given address book.
     * @param addressBook the address book
     * @return the hash of the address book
     */
    Bytes hashAddressBook(@NonNull Bytes addressBook);

    /**
     * Returns a SNARK recursively proving the target address book and associated metadata belong to the given ledger
     * id's chain of trust that includes the given source address book, based on its own proof of belonging. (Unless the
     * source address book hash <i>is</i> the ledger id, which is the base case of the recursion).
     *
     * @param ledgerId the ledger id
     * @param sourceProof if not null, the proof the source address book is in the ledger id's chain of trust
     * @param sourceAddressBook the source roster
     * @param sourceSignatures the source address book signatures on the target address book hash and its metadata
     * @param targetAddressBookHash the hash of the target address book
     * @param targetMetadata the metadata of the target address book
     * @return the SNARK proving the target address book and metadata belong to the ledger id's chain of trust
     */
    @NonNull
    Bytes proveChainOfTrust(
            @NonNull Bytes ledgerId,
            @Nullable Bytes sourceProof,
            @NonNull Bytes sourceAddressBook,
            @NonNull Map<Long, Bytes> sourceSignatures,
            @NonNull Bytes targetAddressBookHash,
            @NonNull Bytes targetMetadata);

    /**
     * Verifies the given SNARK proves the given address book hash and associated metadata belong to the given
     * ledger id's chain of trust
     * @param ledgerId the ledger id
     * @param addressBookHash the hash of the address book
     * @param metadata the metadata associated to the address book
     * @param proof the SNARK proving the address book hash and metadata belong to the ledger id's chain of trust
     * @return true if the proof is valid; false otherwise
     */
    boolean verifyChainOfTrust(
            @NonNull Bytes ledgerId, @NonNull Bytes addressBookHash, @NonNull Bytes metadata, @NonNull Bytes proof);
}<|MERGE_RESOLUTION|>--- conflicted
+++ resolved
@@ -41,13 +41,6 @@
 
     /**
      * Validates the Schnorr signature for the given message and public key.
-<<<<<<< HEAD
-     * @param publicKey the public key
-     * @param message the message
-     * @return true if the Schnorr signatures are valid; false otherwise
-     */
-    boolean verifySchnorrSignature(@NonNull Bytes publicKey, @NonNull Bytes message);
-=======
      *
      * @param publicKey the Schnorr public key
      * @param history the history
@@ -55,7 +48,6 @@
      * @return true if the signature is valid; false otherwise
      */
     boolean verifyHistorySignature(@NonNull Bytes publicKey, @NonNull Bytes history, @NonNull Bytes signature);
->>>>>>> 6814cb3f
 
     /**
      * Hashes the given address book.
