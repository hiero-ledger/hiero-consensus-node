--- conflicted
+++ resolved
@@ -352,11 +352,8 @@
                 feeAccumulator,
                 DispatchMetadata.EMPTY_METADATA,
                 transactionChecker,
-<<<<<<< HEAD
+                deduplicationCache,
                 preHandleResult.innerResults());
-=======
-                deduplicationCache);
->>>>>>> 878acd51
         final var fees = dispatcher.dispatchComputeFees(dispatchHandleContext);
         if (streamMode != RECORDS) {
             final var congestionMultiplier = feeManager.congestionMultiplierFor(
