--- conflicted
+++ resolved
@@ -180,16 +180,8 @@
                 preHandleWorkflow.getCurrentPreHandleResult(creatorInfo, platformTxn, readableStoreFactory);
         final var txnInfo = requireNonNull(preHandleResult.txInfo());
         final var tokenContext = new TokenContextImpl(
-<<<<<<< HEAD
-                config,
-                storeMetricsService,
-                stack,
-                consensusNow,
-                new WritableEntityIdStore(stack.getWritableStates(EntityIdService.NAME)),
+                config, stack, consensusNow, new WritableEntityIdStore(stack.getWritableStates(EntityIdService.NAME)),
                 softwareVersionFactory);
-=======
-                config, stack, consensusNow, new WritableEntityIdStore(stack.getWritableStates(EntityIdService.NAME)));
->>>>>>> d5864cd3
         return new UserTxn(
                 type,
                 txnInfo.functionality(),
@@ -233,12 +225,8 @@
         final var functionality = functionOfTxn(body);
         final var preHandleResult = preHandleSyntheticTransaction(body, payerId, config, readableStoreFactory);
         final var entityIdStore = new WritableEntityIdStore(stack.getWritableStates(EntityIdService.NAME));
-<<<<<<< HEAD
         final var tokenContext = new TokenContextImpl(
-                config, storeMetricsService, stack, consensusNow, entityIdStore, softwareVersionFactory);
-=======
-        final var tokenContext = new TokenContextImpl(config, stack, consensusNow, entityIdStore);
->>>>>>> d5864cd3
+                config, stack, consensusNow, entityIdStore, softwareVersionFactory);
         return new UserTxn(
                 type,
                 functionality,
