--- conflicted
+++ resolved
@@ -69,16 +69,12 @@
      * @param rosterHash The roster hash to look up.
      * @return The list of Tss messages, or an empty list if not found.
      */
-<<<<<<< HEAD
     List<TssMessageTransactionBody> getTssMessageBodies(Bytes rosterHash);
-=======
-    List<TssMessageTransactionBody> getTssMessages(Bytes rosterHash);
 
     /**
      * Get the list of Tss votes for the given roster hash.
      * @param rosterHash The roster hash to look up.
      * @return The list of Tss votes, or an empty list if not found.
      */
-    List<TssVoteTransactionBody> getTssVotes(Bytes rosterHash);
->>>>>>> 168aacbb
+    List<TssVoteTransactionBody> getTssVoteBodies(Bytes rosterHash);
 }