// SPDX-License-Identifier: Apache-2.0
package com.hedera.node.app.throttle;

import static com.hedera.hapi.node.base.HederaFunctionality.CONTRACT_CALL;
import static com.hedera.hapi.node.base.HederaFunctionality.CONTRACT_CALL_LOCAL;
import static com.hedera.hapi.node.base.HederaFunctionality.CONTRACT_CREATE;
import static com.hedera.hapi.node.base.HederaFunctionality.CRYPTO_CREATE;
import static com.hedera.hapi.node.base.HederaFunctionality.CRYPTO_GET_ACCOUNT_BALANCE;
import static com.hedera.hapi.node.base.HederaFunctionality.CRYPTO_TRANSFER;
import static com.hedera.hapi.node.base.HederaFunctionality.ETHEREUM_TRANSACTION;
import static com.hedera.hapi.node.base.HederaFunctionality.TOKEN_ASSOCIATE_TO_ACCOUNT;
import static com.hedera.hapi.util.HapiUtils.functionOf;
import static com.hedera.node.app.hapi.utils.CommonPbjConverters.fromPbj;
import static com.hedera.node.app.hapi.utils.ethereum.EthTxData.populateEthTxData;
import static com.hedera.node.app.hapi.utils.sysfiles.domain.throttling.ScaleFactor.ONE_TO_ONE;
import static com.hedera.node.app.service.schedule.impl.handlers.HandlerUtility.childAsOrdinary;
import static com.hedera.node.app.service.token.AliasUtils.isAlias;
import static com.hedera.node.app.service.token.AliasUtils.isEntityNumAlias;
import static com.hedera.node.app.service.token.AliasUtils.isOfEvmAddressSize;
import static com.hedera.node.app.service.token.AliasUtils.isSerializedProtoKey;
import static com.hedera.node.app.throttle.ThrottleAccumulator.ThrottleType.FRONTEND_THROTTLE;
import static com.hedera.node.app.throttle.ThrottleAccumulator.ThrottleType.NOOP_THROTTLE;
import static java.util.Collections.emptyList;
import static java.util.Objects.requireNonNull;

import com.google.common.annotations.VisibleForTesting;
import com.hedera.hapi.node.base.AccountAmount;
import com.hedera.hapi.node.base.AccountID;
import com.hedera.hapi.node.base.HederaFunctionality;
import com.hedera.hapi.node.base.NftTransfer;
import com.hedera.hapi.node.base.SemanticVersion;
import com.hedera.hapi.node.base.Timestamp;
import com.hedera.hapi.node.base.TokenID;
import com.hedera.hapi.node.base.TransactionID;
import com.hedera.hapi.node.base.TransferList;
import com.hedera.hapi.node.contract.ContractCallLocalQuery;
import com.hedera.hapi.node.state.schedule.Schedule;
import com.hedera.hapi.node.token.CryptoTransferTransactionBody;
import com.hedera.hapi.node.token.TokenMintTransactionBody;
import com.hedera.hapi.node.transaction.Query;
import com.hedera.hapi.node.transaction.ThrottleDefinitions;
import com.hedera.hapi.node.transaction.TransactionBody;
import com.hedera.hapi.util.UnknownHederaFunctionality;
import com.hedera.node.app.hapi.utils.ethereum.EthTxData;
import com.hedera.node.app.hapi.utils.sysfiles.domain.throttling.ThrottleBucket;
import com.hedera.node.app.hapi.utils.sysfiles.domain.throttling.ThrottleGroup;
import com.hedera.node.app.hapi.utils.throttles.DeterministicThrottle;
import com.hedera.node.app.hapi.utils.throttles.LeakyBucketDeterministicThrottle;
import com.hedera.node.app.ids.EntityIdService;
import com.hedera.node.app.ids.ReadableEntityIdStoreImpl;
import com.hedera.node.app.service.schedule.ScheduleService;
import com.hedera.node.app.service.schedule.impl.ReadableScheduleStoreImpl;
import com.hedera.node.app.service.token.ReadableAccountStore;
import com.hedera.node.app.service.token.ReadableTokenRelationStore;
import com.hedera.node.app.spi.workflows.HandleException;
import com.hedera.node.app.store.ReadableStoreFactory;
import com.hedera.node.app.workflows.TransactionInfo;
import com.hedera.node.config.data.AccountsConfig;
import com.hedera.node.config.data.ContractsConfig;
import com.hedera.node.config.data.EntitiesConfig;
import com.hedera.node.config.data.HederaConfig;
<<<<<<< HEAD
=======
import com.hedera.node.config.data.JumboTransactionsConfig;
import com.hedera.node.config.data.LazyCreationConfig;
>>>>>>> 0e881e72
import com.hedera.node.config.data.LedgerConfig;
import com.hedera.node.config.data.SchedulingConfig;
import com.hedera.node.config.data.TokensConfig;
import com.hedera.pbj.runtime.io.buffer.Bytes;
import com.swirlds.config.api.Configuration;
import com.swirlds.platform.system.SoftwareVersion;
import com.swirlds.state.State;
import edu.umd.cs.findbugs.annotations.NonNull;
import edu.umd.cs.findbugs.annotations.Nullable;
import java.math.BigInteger;
import java.time.Instant;
import java.util.ArrayList;
import java.util.Comparator;
import java.util.EnumMap;
import java.util.EnumSet;
import java.util.List;
import java.util.Objects;
import java.util.Optional;
import java.util.Set;
import java.util.function.Function;
import java.util.function.IntSupplier;
import java.util.function.Supplier;
import org.apache.commons.lang3.tuple.Pair;
import org.apache.logging.log4j.LogManager;
import org.apache.logging.log4j.Logger;

/**
 * Keeps track of the amount of usage of different TPS throttle categories and gas, and returns whether a given
 * transaction or query should be throttled based on that.
 * Meant to be used in single-threaded context only as part of the {@link com.hedera.node.app.workflows.handle.HandleWorkflow}.
 */
public class ThrottleAccumulator {
    private static final Logger log = LogManager.getLogger(ThrottleAccumulator.class);
    private static final Set<HederaFunctionality> GAS_THROTTLED_FUNCTIONS =
            EnumSet.of(CONTRACT_CALL_LOCAL, CONTRACT_CALL, CONTRACT_CREATE, ETHEREUM_TRANSACTION);
    private static final Set<HederaFunctionality> AUTO_CREATE_FUNCTIONS =
            EnumSet.of(CRYPTO_TRANSFER, ETHEREUM_TRANSACTION);
    private static final int UNKNOWN_NUM_IMPLICIT_CREATIONS = -1;

    private EnumMap<HederaFunctionality, ThrottleReqsManager> functionReqs = new EnumMap<>(HederaFunctionality.class);
    private boolean lastTxnWasGasThrottled;
    private LeakyBucketDeterministicThrottle bytesThrottle;
    private LeakyBucketDeterministicThrottle gasThrottle;
    private List<DeterministicThrottle> activeThrottles = emptyList();

    @Nullable
    private final ThrottleMetrics throttleMetrics;

    private final Function<SemanticVersion, SoftwareVersion> softwareVersionFactory;

    private final Supplier<Configuration> configSupplier;
    private final IntSupplier capacitySplitSource;
    private final ThrottleType throttleType;
    private final Verbose verbose;

    /**
     * Whether the accumulator should log verbose definitions.
     */
    public enum Verbose {
        YES,
        NO
    }

    public ThrottleAccumulator(
            @NonNull final Supplier<Configuration> configSupplier,
            @NonNull final IntSupplier capacitySplitSource,
            @NonNull final ThrottleType throttleType,
            @NonNull Function<SemanticVersion, SoftwareVersion> softwareVersionFactory) {
        this(capacitySplitSource, configSupplier, throttleType, null, Verbose.NO, softwareVersionFactory);
    }

    public ThrottleAccumulator(
            @NonNull final IntSupplier capacitySplitSource,
            @NonNull final Supplier<Configuration> configSupplier,
            @NonNull final ThrottleType throttleType,
            @Nullable final ThrottleMetrics throttleMetrics,
            @NonNull final Verbose verbose,
            @NonNull Function<SemanticVersion, SoftwareVersion> softwareVersionFactory) {
        this.configSupplier = requireNonNull(configSupplier, "configProvider must not be null");
        this.capacitySplitSource = requireNonNull(capacitySplitSource, "capacitySplitSource must not be null");
        this.throttleType = requireNonNull(throttleType, "throttleType must not be null");
        this.verbose = requireNonNull(verbose);
        this.throttleMetrics = throttleMetrics;
        this.softwareVersionFactory = softwareVersionFactory;
    }

    // For testing purposes, in practice the gas throttle is
    // lazy-initialized based on the configuration before handling
    // any transactions
    @VisibleForTesting
    public ThrottleAccumulator(
            @NonNull final IntSupplier capacitySplitSource,
            @NonNull final Supplier<Configuration> configSupplier,
            @NonNull final ThrottleType throttleType,
            @NonNull final ThrottleMetrics throttleMetrics,
            @NonNull final LeakyBucketDeterministicThrottle gasThrottle,
            @NonNull final LeakyBucketDeterministicThrottle bytesThrottle,
            @NonNull Function<SemanticVersion, SoftwareVersion> softwareVersionFactory) {
        this.configSupplier = requireNonNull(configSupplier, "configProvider must not be null");
        this.capacitySplitSource = requireNonNull(capacitySplitSource, "capacitySplitSource must not be null");
        this.throttleType = requireNonNull(throttleType, "throttleType must not be null");
        this.gasThrottle = requireNonNull(gasThrottle, "gasThrottle must not be null");
        this.bytesThrottle = requireNonNull(bytesThrottle, "bytesThrottle must not be null");
        this.softwareVersionFactory = softwareVersionFactory;

        this.throttleMetrics = throttleMetrics;
        this.throttleMetrics.setupGasThrottleMetric(gasThrottle, configSupplier.get());
        this.verbose = Verbose.YES;
    }

    /**
     * Tries to claim throttle capacity for the given transaction and returns whether the transaction
     * should be throttled if there is no capacity.
     *
     * @param txnInfo the transaction to update the throttle requirements for
     * @param now the instant of time the transaction throttling should be checked for
     * @param state the current state of the node
     * @return whether the transaction should be throttled
     */
    public boolean checkAndEnforceThrottle(
            @NonNull final TransactionInfo txnInfo, @NonNull final Instant now, @NonNull final State state) {
        if (throttleType == NOOP_THROTTLE) {
            return false;
        }
        resetLastAllowedUse();
        lastTxnWasGasThrottled = false;
        if (shouldThrottleTxn(false, txnInfo, now, state)) {
            reclaimLastAllowedUse();
            return true;
        }

        return false;
    }

    /**
     * Updates the throttle requirements for the given query and returns whether the query should be throttled.
     *
     * @param queryFunction the functionality of the query
     * @param now the time at which the query is being processed
     * @param query the query to update the throttle requirements for
     * @param state the current state of the node
     * @param queryPayerId the payer id of the query
     * @return whether the query should be throttled
     */
    public boolean checkAndEnforceThrottle(
            @NonNull final HederaFunctionality queryFunction,
            @NonNull final Instant now,
            @NonNull final Query query,
            @NonNull final State state,
            @Nullable final AccountID queryPayerId) {
        if (throttleType == NOOP_THROTTLE) {
            return false;
        }
        final var configuration = configSupplier.get();
        if (throttleExempt(queryPayerId, configuration)) {
            return false;
        }
        if (isGasThrottled(queryFunction)) {
            final var enforceGasThrottle =
                    configuration.getConfigData(ContractsConfig.class).throttleThrottleByGas();
            return enforceGasThrottle
                    && !gasThrottle.allow(
                            now,
                            query.contractCallLocalOrElse(ContractCallLocalQuery.DEFAULT)
                                    .gas());
        }
        resetLastAllowedUse();
        final var manager = functionReqs.get(queryFunction);
        if (manager == null) {
            return true;
        }

        final boolean allReqMet;
        if (queryFunction == CRYPTO_GET_ACCOUNT_BALANCE
                && configuration.getConfigData(TokensConfig.class).countingGetBalanceThrottleEnabled()) {
            final var accountStore = new ReadableStoreFactory(state).getStore(ReadableAccountStore.class);
            final var tokenConfig = configuration.getConfigData(TokensConfig.class);
            final int associationCount =
                    Math.clamp(getAssociationCount(query, accountStore), 1, tokenConfig.maxRelsPerInfoQuery());
            allReqMet = manager.allReqsMetAt(now, associationCount, ONE_TO_ONE);
        } else {
            allReqMet = manager.allReqsMetAt(now);
        }

        if (!allReqMet) {
            reclaimLastAllowedUse();
            return true;
        }
        return false;
    }

    private int getAssociationCount(@NonNull final Query query, @NonNull final ReadableAccountStore accountStore) {
        final var accountID = query.cryptogetAccountBalanceOrThrow().accountID();
        if (accountID != null) {
            final var account = accountStore.getAccountById(accountID);
            if (account != null) {
                return account.numberAssociations();
            }
        }
        return 0;
    }

    /**
     * Updates the throttle requirements for given number of transactions of same functionality and returns whether they should be throttled.
     *
     * @param n the number of transactions to consider
     * @param function the functionality type of the transactions
     * @param consensusTime the consensus time of the transaction
     * @return whether the transaction should be throttled
     */
    public boolean shouldThrottleNOfUnscaled(
            final int n, @NonNull final HederaFunctionality function, @NonNull final Instant consensusTime) {
        if (throttleType == NOOP_THROTTLE) {
            return false;
        }
        resetLastAllowedUse();
        final var manager = functionReqs.get(function);
        if (manager == null) {
            return true;
        }
        if (!manager.allReqsMetAt(consensusTime, n, ONE_TO_ONE)) {
            reclaimLastAllowedUse();
            return true;
        }

        return false;
    }

    /**
     * Undoes the claimed capacity for a number of transactions of the same functionality.
     *
     * @param n the number of transactions to consider
     * @param function the functionality type of the transactions
     */
    public void leakCapacityForNOfUnscaled(final int n, @NonNull final HederaFunctionality function) {
        if (throttleType == NOOP_THROTTLE) {
            return;
        }
        final var manager = Objects.requireNonNull(functionReqs.get(function));
        manager.undoClaimedReqsFor(n);
    }

    /**
     * Leaks the gas amount previously reserved for the given transaction.
     *
     * @param txnInfo the transaction to leak the gas for
     * @param value the amount of gas to leak
     */
    public void leakUnusedGasPreviouslyReserved(@NonNull final TransactionInfo txnInfo, final long value) {
        if (throttleType == NOOP_THROTTLE) {
            return;
        }
        final var configuration = configSupplier.get();
        if (throttleExempt(txnInfo.payerID(), configuration)) {
            return;
        }

        gasThrottle.leakUnusedGasPreviouslyReserved(value);
    }

    /**
     * Gets the current list of active throttles.
     *
     * @return the current list of active throttles
     */
    @NonNull
    public List<DeterministicThrottle> allActiveThrottles() {
        return activeThrottles;
    }

    /**
     * Gets the current list of active throttles for the given functionality.
     *
     * @param function the functionality to get the active throttles for
     * @return the current list of active throttles for the given functionality
     */
    @NonNull
    public List<DeterministicThrottle> activeThrottlesFor(@NonNull final HederaFunctionality function) {
        final var manager = functionReqs.get(function);
        if (manager == null) {
            return emptyList();
        } else {
            return manager.managedThrottles();
        }
    }

    /**
     * Indicates whether the last transaction was throttled by gas.
     *
     * @return whether the last transaction was throttled by gas
     */
    public boolean wasLastTxnGasThrottled() {
        return lastTxnWasGasThrottled;
    }

    /**
     * Checks if the given functionality should be throttled by gas.
     *
     * @param function the functionality to check
     * @return whether the given functionality should be throttled by gas
     */
    public static boolean isGasThrottled(@NonNull final HederaFunctionality function) {
        return GAS_THROTTLED_FUNCTIONS.contains(function);
    }

    public static boolean canAutoCreate(@NonNull final HederaFunctionality function) {
        return AUTO_CREATE_FUNCTIONS.contains(function);
    }

    public static boolean canAutoAssociate(@NonNull final HederaFunctionality function) {
        return function == CRYPTO_TRANSFER;
    }

    /**
     * Updates all metrics for the active throttles and the gas throttle
     */
    public void updateAllMetrics() {
        if (throttleMetrics != null) {
            throttleMetrics.updateAllMetrics();
        }
    }

    private boolean shouldThrottleTxn(
            final boolean isScheduled,
            @NonNull final TransactionInfo txnInfo,
            @NonNull final Instant now,
            @NonNull final State state) {
        final var function = txnInfo.functionality();
        final var configuration = configSupplier.get();
        final boolean isJumboTransactionsEnabled =
                configuration.getConfigData(JumboTransactionsConfig.class).isEnabled();

        // Note that by payer exempt from throttling we mean just that those transactions will not be throttled,
        // such payer accounts neither impact the throttles nor are they impacted by them
        // In the current mono-service implementation we have the same behavior, additionally it is
        // possible that transaction can also be exempt from affecting congestion levels separate from throttle
        // exemption
        // but this is only possible for the case of triggered transactions which is not yet implemented (see
        // MonoMultiplierSources.java)
        final boolean isPayerThrottleExempt = throttleExempt(txnInfo.payerID(), configuration);
        if (isPayerThrottleExempt) {
            return false;
        }

        if (isGasExhausted(txnInfo, now, configuration)) {
            lastTxnWasGasThrottled = true;
            return true;
        }

        if (isJumboTransactionsEnabled) {
            final var allowedHederaFunctionalities =
                    configuration.getConfigData(JumboTransactionsConfig.class).allowedHederaFunctionalities();
            if (allowedHederaFunctionalities.contains(fromPbj(txnInfo.functionality()))) {
                final var bytesUsage = txnInfo.transaction().protobufSize();
                final var maxRegularTxnSize =
                        configuration.getConfigData(HederaConfig.class).transactionMaxBytes();

                final var excessBytes = bytesUsage > maxRegularTxnSize ? bytesUsage - maxRegularTxnSize : 0;
                if (shouldThrottleBasedExcessBytes(excessBytes, now)) {
                    return true;
                }
            }
        }

        final var manager = functionReqs.get(function);
        if (manager == null) {
            return true;
        }

        return switch (function) {
            case SCHEDULE_CREATE -> {
                if (isScheduled) {
                    throw new IllegalStateException("ScheduleCreate cannot be a child!");
                }
                yield shouldThrottleScheduleCreate(manager, txnInfo, now, state);
            }
            case TOKEN_MINT -> shouldThrottleMint(manager, txnInfo.txBody().tokenMint(), now, configuration);
            case CRYPTO_TRANSFER -> {
                final var accountStore = new ReadableStoreFactory(state).getStore(ReadableAccountStore.class);
                final var relationStore = new ReadableStoreFactory(state).getStore(ReadableTokenRelationStore.class);
                yield shouldThrottleCryptoTransfer(
                        manager,
                        now,
                        configuration,
                        getImplicitCreationsCount(txnInfo.txBody(), accountStore),
                        getAutoAssociationsCount(txnInfo.txBody(), relationStore));
            }
            case ETHEREUM_TRANSACTION -> {
                final var accountStore = new ReadableStoreFactory(state).getStore(ReadableAccountStore.class);
<<<<<<< HEAD
                yield shouldThrottleEthTxn(manager, now, getImplicitCreationsCount(txnInfo.txBody(), accountStore));
=======
                final var implicitCreations = getImplicitCreationsCount(txnInfo.txBody(), accountStore);
                yield shouldThrottleEthTxn(manager, now, configuration, implicitCreations);
>>>>>>> 0e881e72
            }
            default -> !manager.allReqsMetAt(now);
        };
    }

    private boolean shouldThrottleScheduleCreate(
            final ThrottleReqsManager manager, final TransactionInfo txnInfo, final Instant now, final State state) {
        final var txnBody = txnInfo.txBody();
        final var op = txnBody.scheduleCreateOrThrow();
        final var scheduled = op.scheduledTransactionBodyOrThrow();
        final var schedule = Schedule.newBuilder()
                .originalCreateTransaction(txnBody)
                .payerAccountId(txnInfo.payerID())
                .scheduledTransaction(scheduled)
                .build();
        final TransactionBody innerTxn;
        final HederaFunctionality scheduledFunction;
        try {
            innerTxn = childAsOrdinary(schedule);
            scheduledFunction = functionOf(innerTxn);
        } catch (HandleException | UnknownHederaFunctionality ex) {
            log.debug("ScheduleCreate was associated with an invalid txn.", ex);
            return true;
        }
        // maintain legacy behaviour
        final var config = configSupplier.get();
        final var schedulingConfig = config.getConfigData(SchedulingConfig.class);
        if (!schedulingConfig.longTermEnabled()) {
            if (scheduledFunction == CRYPTO_TRANSFER) {
                final var transfer = scheduled.cryptoTransfer();
                if (usesAliases(transfer)) {
                    final var accountStore = new ReadableStoreFactory(state).getStore(ReadableAccountStore.class);
                    final var transferTxnBody = TransactionBody.newBuilder()
                            .cryptoTransfer(transfer)
                            .build();
                    final int implicitCreationsCount = getImplicitCreationsCount(transferTxnBody, accountStore);
                    if (implicitCreationsCount > 0) {
                        return shouldThrottleImplicitCreations(implicitCreationsCount, now);
                    }
                }
            }
            return !manager.allReqsMetAt(now);
        } else {
            // We first enforce the limit on the ScheduleCreate TPS
            if (!manager.allReqsMetAt(now)) {
                return true;
            }
            // And then at ingest, ensure that not too many schedules will expire in a given second
            if (throttleType == FRONTEND_THROTTLE) {
                final long expiry;
                if (op.waitForExpiry()) {
                    expiry = op.expirationTimeOrElse(Timestamp.DEFAULT).seconds();
                } else {
                    final var ledgerConfig = config.getConfigData(LedgerConfig.class);
                    expiry = Optional.ofNullable(txnInfo.transactionID())
                                    .orElse(TransactionID.DEFAULT)
                                    .transactionValidStartOrElse(Timestamp.DEFAULT)
                                    .seconds()
                            + ledgerConfig.scheduleTxExpiryTimeSecs();
                }
                final var entityIdStore = new ReadableEntityIdStoreImpl(state.getReadableStates(EntityIdService.NAME));
                final var scheduleStore =
                        new ReadableScheduleStoreImpl(state.getReadableStates(ScheduleService.NAME), entityIdStore);
                final var numScheduled = scheduleStore.numTransactionsScheduledAt(expiry);
                return numScheduled >= schedulingConfig.maxTxnPerSec();
            }
            return false;
        }
    }

    private static boolean throttleExempt(
            @Nullable final AccountID accountID, @NonNull final Configuration configuration) {
        final long maxThrottleExemptNum =
                configuration.getConfigData(AccountsConfig.class).lastThrottleExempt();
        if (accountID != null) {
            final var accountNum = accountID.accountNumOrElse(0L);
            return 1L <= accountNum && accountNum <= maxThrottleExemptNum;
        }
        return false;
    }

    private void reclaimLastAllowedUse() {
        activeThrottles.forEach(DeterministicThrottle::reclaimLastAllowedUse);
        gasThrottle.reclaimLastAllowedUse();
    }

    private void resetLastAllowedUse() {
        activeThrottles.forEach(DeterministicThrottle::resetLastAllowedUse);
        gasThrottle.resetLastAllowedUse();
    }

    /**
     * Returns the gas limit for a contract transaction.
     *
     * @param txnBody  the transaction body
     * @param function the functionality
     * @return the gas limit for a contract transaction
     */
    private long getGasLimitForContractTx(
            @NonNull final TransactionBody txnBody, @NonNull final HederaFunctionality function) {
        final long nominalGas =
                switch (function) {
                    case CONTRACT_CREATE -> txnBody.contractCreateInstanceOrThrow()
                            .gas();
                    case CONTRACT_CALL -> txnBody.contractCallOrThrow().gas();
                    case ETHEREUM_TRANSACTION -> Optional.of(txnBody.ethereumTransactionOrThrow()
                                    .ethereumData()
                                    .toByteArray())
                            .map(EthTxData::populateEthTxData)
                            .map(EthTxData::gasLimit)
                            .orElse(0L);
                    default -> 0L;
                };
        // Interpret negative gas as overflow
        return nominalGas < 0 ? Long.MAX_VALUE : nominalGas;
    }

    private boolean isGasExhausted(
            @NonNull final TransactionInfo txnInfo,
            @NonNull final Instant now,
            @NonNull final Configuration configuration) {
        final boolean shouldThrottleByGas =
                configuration.getConfigData(ContractsConfig.class).throttleThrottleByGas();
        return shouldThrottleByGas
                && isGasThrottled(txnInfo.functionality())
                && !gasThrottle.allow(now, getGasLimitForContractTx(txnInfo.txBody(), txnInfo.functionality()));
    }

    private boolean shouldThrottleMint(
            @NonNull final ThrottleReqsManager manager,
            @NonNull final TokenMintTransactionBody op,
            @NonNull final Instant now,
            @NonNull final Configuration configuration) {
        final int numNfts = op.metadata().size();
        if (numNfts == 0) {
            return !manager.allReqsMetAt(now);
        } else {
            final var nftsMintThrottleScaleFactor =
                    configuration.getConfigData(TokensConfig.class).nftsMintThrottleScaleFactor();
            return !manager.allReqsMetAt(now, numNfts, nftsMintThrottleScaleFactor);
        }
    }

    private boolean shouldThrottleCryptoTransfer(
            @NonNull final ThrottleReqsManager manager,
            @NonNull final Instant now,
            @NonNull final Configuration configuration,
            final int implicitCreationsCount,
            final int autoAssociationsCount) {
        final boolean unlimitedAutoAssociations =
                configuration.getConfigData(EntitiesConfig.class).unlimitedAutoAssociationsEnabled();
        if (implicitCreationsCount > 0) {
            return shouldThrottleBasedOnImplicitCreations(manager, implicitCreationsCount, now);
        } else if (unlimitedAutoAssociations && autoAssociationsCount > 0) {
            return shouldThrottleBasedOnAutoAssociations(manager, autoAssociationsCount, now);
        } else {
            return !manager.allReqsMetAt(now);
        }
    }

    private boolean shouldThrottleEthTxn(
            @NonNull final ThrottleReqsManager manager, @NonNull final Instant now, final int implicitCreationsCount) {
        return shouldThrottleBasedOnImplicitCreations(manager, implicitCreationsCount, now);
    }

    public int getImplicitCreationsCount(
            @NonNull final TransactionBody txnBody, @NonNull final ReadableAccountStore accountStore) {
        int implicitCreationsCount = 0;
        if (txnBody.hasEthereumTransaction()) {
            final var ethTxData = populateEthTxData(
                    txnBody.ethereumTransaction().ethereumData().toByteArray());
            if (ethTxData == null) {
                return UNKNOWN_NUM_IMPLICIT_CREATIONS;
            }
            final var config = configSupplier.get().getConfigData(HederaConfig.class);
            final boolean doesNotExist =
                    !accountStore.containsAlias(config.shard(), config.realm(), Bytes.wrap(ethTxData.to()));
            if (doesNotExist && ethTxData.value().compareTo(BigInteger.ZERO) > 0) {
                implicitCreationsCount++;
            }
        } else {
            final var cryptoTransferBody = txnBody.cryptoTransfer();
            if (cryptoTransferBody == null) {
                return 0;
            }

            implicitCreationsCount += hbarAdjustsImplicitCreationsCount(accountStore, cryptoTransferBody);
            implicitCreationsCount += tokenAdjustsImplicitCreationsCount(accountStore, cryptoTransferBody);
        }

        return implicitCreationsCount;
    }

    public int getAutoAssociationsCount(
            @NonNull final TransactionBody txnBody, @NonNull final ReadableTokenRelationStore relationStore) {
        int autoAssociationsCount = 0;
        final var cryptoTransferBody = txnBody.cryptoTransfer();
        if (cryptoTransferBody == null || cryptoTransferBody.tokenTransfers().isEmpty()) {
            return 0;
        }
        for (var transfer : cryptoTransferBody.tokenTransfers()) {
            final var tokenID = transfer.token();
            autoAssociationsCount += (int) transfer.transfers().stream()
                    .filter(accountAmount -> accountAmount.amount() > 0)
                    .map(AccountAmount::accountID)
                    .filter(accountID -> hasNoRelation(relationStore, accountID, tokenID))
                    .count();
            autoAssociationsCount += (int) transfer.nftTransfers().stream()
                    .map(NftTransfer::receiverAccountID)
                    .filter(receiverID -> hasNoRelation(relationStore, receiverID, tokenID))
                    .count();
        }
        return autoAssociationsCount;
    }

    private boolean hasNoRelation(
            @NonNull ReadableTokenRelationStore relationStore, @NonNull AccountID accountID, @NonNull TokenID tokenID) {
        return relationStore.get(accountID, tokenID) == null;
    }

    private int hbarAdjustsImplicitCreationsCount(
            @NonNull final ReadableAccountStore accountStore,
            @NonNull final CryptoTransferTransactionBody cryptoTransferBody) {
        if (cryptoTransferBody.transfers() == null
                || cryptoTransferBody.transfers().accountAmounts() == null) {
            return 0;
        }

        int implicitCreationsCount = 0;
        for (var adjust : cryptoTransferBody.transfers().accountAmounts()) {
            if (referencesAliasNotInUse(adjust.accountIDOrElse(AccountID.DEFAULT), accountStore)
                    && isPlausibleAutoCreate(adjust)) {
                implicitCreationsCount++;
            }
        }

        return implicitCreationsCount;
    }

    private int tokenAdjustsImplicitCreationsCount(
            @NonNull final ReadableAccountStore accountStore,
            @NonNull final CryptoTransferTransactionBody cryptoTransferBody) {
        if (cryptoTransferBody.tokenTransfers() == null) {
            return 0;
        }

        int implicitCreationsCount = 0;
        for (var tokenAdjust : cryptoTransferBody.tokenTransfers()) {
            for (final var adjust : tokenAdjust.transfers()) {
                if (referencesAliasNotInUse(adjust.accountID(), accountStore) && isPlausibleAutoCreate(adjust)) {
                    implicitCreationsCount++;
                }
            }

            for (final var change : tokenAdjust.nftTransfers()) {
                if (referencesAliasNotInUse(change.receiverAccountID(), accountStore)
                        && isPlausibleAutoCreate(change)) {
                    implicitCreationsCount++;
                }
            }
        }

        return implicitCreationsCount;
    }

    private boolean usesAliases(final CryptoTransferTransactionBody transferBody) {
        for (var adjust : transferBody.transfersOrElse(TransferList.DEFAULT).accountAmounts()) {
            if (isAlias(adjust.accountIDOrElse(AccountID.DEFAULT))) {
                return true;
            }
        }

        for (var tokenAdjusts : transferBody.tokenTransfers()) {
            for (var ownershipChange : tokenAdjusts.nftTransfers()) {
                if (isAlias(ownershipChange.senderAccountIDOrElse(AccountID.DEFAULT))
                        || isAlias(ownershipChange.receiverAccountIDOrElse(AccountID.DEFAULT))) {
                    return true;
                }
            }
            for (var tokenAdjust : tokenAdjusts.transfers()) {
                if (isAlias(tokenAdjust.accountIDOrElse(AccountID.DEFAULT))) {
                    return true;
                }
            }
        }

        return false;
    }

    private boolean referencesAliasNotInUse(
            @NonNull final AccountID idOrAlias, @NonNull final ReadableAccountStore accountStore) {
        if (isAlias(idOrAlias)) {
            final var alias = idOrAlias.aliasOrElse(Bytes.EMPTY);
            if (isOfEvmAddressSize(alias) && isEntityNumAlias(alias, idOrAlias.shardNum(), idOrAlias.realmNum())) {
                return false;
            }
            return accountStore.getAccountIDByAlias(idOrAlias.shardNum(), idOrAlias.realmNum(), alias) == null;
        }
        return false;
    }

    private boolean isPlausibleAutoCreate(@NonNull final AccountAmount adjust) {
        return isPlausibleAutoCreate(
                adjust.amount(), adjust.accountIDOrElse(AccountID.DEFAULT).aliasOrElse(Bytes.EMPTY));
    }

    private boolean isPlausibleAutoCreate(@NonNull final NftTransfer change) {
        return isPlausibleAutoCreate(
                change.serialNumber(),
                change.receiverAccountIDOrElse(AccountID.DEFAULT).aliasOrElse(Bytes.EMPTY));
    }

    private boolean isPlausibleAutoCreate(final long assetChange, @NonNull final Bytes alias) {
        if (assetChange > 0) {
            if (isSerializedProtoKey(alias)) {
                return true;
            } else {
                return isOfEvmAddressSize(alias);
            }
        }

        return false;
    }

    private boolean shouldThrottleBasedOnImplicitCreations(
            @NonNull final ThrottleReqsManager manager, final int implicitCreationsCount, @NonNull final Instant now) {
        return (implicitCreationsCount == 0)
                ? !manager.allReqsMetAt(now)
                : shouldThrottleImplicitCreations(implicitCreationsCount, now);
    }

    private boolean shouldThrottleBasedExcessBytes(final long bytesUsed, @NonNull final Instant now) {
        // If the bucket doesn't allow the txn enforce the throttle
        return bytesThrottle != null && !bytesThrottle.allow(now, bytesUsed);
    }

    private boolean shouldThrottleBasedOnAutoAssociations(
            @NonNull final ThrottleReqsManager manager, final int autoAssociations, @NonNull final Instant now) {
        return (autoAssociations == 0)
                ? !manager.allReqsMetAt(now)
                : shouldThrottleAutoAssociations(autoAssociations, now);
    }

    private boolean shouldThrottleImplicitCreations(final int n, @NonNull final Instant now) {
        final var manager = functionReqs.get(CRYPTO_CREATE);
        return manager == null || !manager.allReqsMetAt(now, n, ONE_TO_ONE);
    }

    private boolean shouldThrottleAutoAssociations(final int n, @NonNull final Instant now) {
        final var manager = functionReqs.get(TOKEN_ASSOCIATE_TO_ACCOUNT);
        return manager == null || !manager.allReqsMetAt(now, n, ONE_TO_ONE);
    }

    /**
     * Rebuilds the throttle requirements based on the given throttle definitions.
     *
     * @param defs the throttle definitions to rebuild the throttle requirements based on
     */
    public void rebuildFor(@NonNull final ThrottleDefinitions defs) {
        List<DeterministicThrottle> newActiveThrottles = new ArrayList<>();
        EnumMap<HederaFunctionality, List<Pair<DeterministicThrottle, Integer>>> reqLists =
                new EnumMap<>(HederaFunctionality.class);

        for (var bucket : defs.throttleBuckets()) {
            try {
                final var utilThrottleBucket = new ThrottleBucket<>(
                        bucket.burstPeriodMs(),
                        bucket.name(),
                        bucket.throttleGroups().stream()
                                .map(this::hapiGroupFromPbj)
                                .toList());
                var mapping = utilThrottleBucket.asThrottleMapping(capacitySplitSource.getAsInt());
                var throttle = mapping.getLeft();
                var reqs = mapping.getRight();
                for (var req : reqs) {
                    reqLists.computeIfAbsent(req.getLeft(), ignore -> new ArrayList<>())
                            .add(Pair.of(throttle, req.getRight()));
                }
                newActiveThrottles.add(throttle);
            } catch (IllegalStateException badBucket) {
                log.error("When constructing bucket '{}' from state: {}", bucket.name(), badBucket.getMessage());
            }
        }
        EnumMap<HederaFunctionality, ThrottleReqsManager> newFunctionReqs = new EnumMap<>(HederaFunctionality.class);
        reqLists.forEach((function, reqs) -> newFunctionReqs.put(function, new ThrottleReqsManager(reqs)));

        functionReqs = newFunctionReqs;
        activeThrottles = newActiveThrottles;

        if (throttleMetrics != null) {
            final var configuration = configSupplier.get();
            throttleMetrics.setupThrottleMetrics(activeThrottles, configuration);
        }

        logResolvedDefinitions(capacitySplitSource.getAsInt());
    }

    /**
     * Rebuilds the gas throttle based on the current configuration.
     */
    public void applyGasConfig() {
        final var configuration = configSupplier.get();
        final var contractsConfig = configuration.getConfigData(ContractsConfig.class);
        if (contractsConfig.throttleThrottleByGas() && contractsConfig.maxGasPerSec() == 0) {
            log.warn("{} gas throttling enabled, but limited to 0 gas/sec", throttleType.name());
        }
        gasThrottle = new LeakyBucketDeterministicThrottle(contractsConfig.maxGasPerSec(), "Gas");
        if (throttleMetrics != null) {
            throttleMetrics.setupGasThrottleMetric(gasThrottle, configuration);
        }
        if (verbose == Verbose.YES) {
            log.info(
                    "Resolved {} gas throttle -\n {} gas/sec (throttling {})",
                    throttleType.name(),
                    gasThrottle.capacity(),
                    (contractsConfig.throttleThrottleByGas() ? "ON" : "OFF"));
        }
    }

    public void applyBytesConfig() {
        final var configuration = configSupplier.get();
        final var jumboConfig = configuration.getConfigData(JumboTransactionsConfig.class);
        final var bytesPerSec = jumboConfig.maxBytesPerSec();
        if (jumboConfig.isEnabled() && bytesPerSec == 0) {
            log.warn("{} jumbo transactions are enabled, but limited to 0 bytes/sec", throttleType.name());
        }
        bytesThrottle = new LeakyBucketDeterministicThrottle(bytesPerSec, "Bytes");
        if (throttleMetrics != null) {
            throttleMetrics.setupBytesThrottleMetric(bytesThrottle, configuration);
        }
        if (verbose == Verbose.YES) {
            log.info(
                    "Resolved {} bytes throttle -\n {} bytes/sec (throttling {})",
                    throttleType.name(),
                    bytesThrottle.capacity(),
                    (jumboConfig.isEnabled() ? "ON" : "OFF"));
        }
    }

    @NonNull
    private ThrottleGroup<HederaFunctionality> hapiGroupFromPbj(
            @NonNull final com.hedera.hapi.node.transaction.ThrottleGroup pbjThrottleGroup) {
        return new ThrottleGroup<>(pbjThrottleGroup.milliOpsPerSec(), pbjThrottleGroup.operations());
    }

    private void logResolvedDefinitions(final int capacitySplit) {
        if (verbose != Verbose.YES) {
            return;
        }
        var sb = new StringBuilder("Resolved ")
                .append(throttleType.name())
                .append(" ")
                .append("(after splitting capacity ")
                .append(capacitySplit)
                .append(" ways) - \n");
        functionReqs.entrySet().stream()
                .sorted(Comparator.comparing(entry -> entry.getKey().toString()))
                .forEach(entry -> {
                    var function = entry.getKey();
                    var manager = entry.getValue();
                    sb.append("  ")
                            .append(function)
                            .append(": ")
                            .append(manager.asReadableRequirements())
                            .append("\n");
                });
        log.info("{}", () -> sb.toString().trim());
    }

    /**
     * Gets the gas throttle.
     */
    public @NonNull LeakyBucketDeterministicThrottle gasLimitThrottle() {
        return requireNonNull(gasThrottle, "");
    }

    /**
     * Gets the bytes throttle.
     */
    public @NonNull LeakyBucketDeterministicThrottle bytesLimitThrottle() {
        return requireNonNull(bytesThrottle, "");
    }

    public enum ThrottleType {
        FRONTEND_THROTTLE,
        BACKEND_THROTTLE,
        NOOP_THROTTLE,
    }
}<|MERGE_RESOLUTION|>--- conflicted
+++ resolved
@@ -59,11 +59,7 @@
 import com.hedera.node.config.data.ContractsConfig;
 import com.hedera.node.config.data.EntitiesConfig;
 import com.hedera.node.config.data.HederaConfig;
-<<<<<<< HEAD
-=======
 import com.hedera.node.config.data.JumboTransactionsConfig;
-import com.hedera.node.config.data.LazyCreationConfig;
->>>>>>> 0e881e72
 import com.hedera.node.config.data.LedgerConfig;
 import com.hedera.node.config.data.SchedulingConfig;
 import com.hedera.node.config.data.TokensConfig;
@@ -453,12 +449,7 @@
             }
             case ETHEREUM_TRANSACTION -> {
                 final var accountStore = new ReadableStoreFactory(state).getStore(ReadableAccountStore.class);
-<<<<<<< HEAD
                 yield shouldThrottleEthTxn(manager, now, getImplicitCreationsCount(txnInfo.txBody(), accountStore));
-=======
-                final var implicitCreations = getImplicitCreationsCount(txnInfo.txBody(), accountStore);
-                yield shouldThrottleEthTxn(manager, now, configuration, implicitCreations);
->>>>>>> 0e881e72
             }
             default -> !manager.allReqsMetAt(now);
         };
