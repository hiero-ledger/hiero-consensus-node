--- conflicted
+++ resolved
@@ -113,7 +113,6 @@
         // Compute directory for block files
         final Path blockDir = fileSystem.getPath(blockStreamConfig.blockFileDir());
         nodeScopedBlockDir = blockDir.resolve("block-" + asAccountString(nodeInfo.accountId()));
-<<<<<<< HEAD
 
         // Create parent directories if needed for the record file itself.
         try {
@@ -145,8 +144,6 @@
      */
     public void unregisterBlockClosedListener(@NonNull BlockFileClosedListener listener) {
         blockClosedListeners.remove(listener);
-=======
->>>>>>> 70c450e1
     }
 
     @Override
@@ -158,14 +155,9 @@
         this.currentBlockPath = getBlockFilePath(blockNumber);
         OutputStream out = null;
         try {
-<<<<<<< HEAD
-            out = Files.newOutputStream(currentBlockPath);
-=======
             if (!Files.exists(nodeScopedBlockDir)) {
                 Files.createDirectories(nodeScopedBlockDir);
             }
-            out = Files.newOutputStream(blockFilePath);
->>>>>>> 70c450e1
             out = new BufferedOutputStream(out, 1024 * 1024); // 1 MB
             if (compressFiles) {
                 out = new GZIPOutputStream(out, 1024 * 256); // 256 KB
