/*
 * Copyright (C) 2023-2024 Hedera Hashgraph, LLC
 *
 * Licensed under the Apache License, Version 2.0 (the "License");
 * you may not use this file except in compliance with the License.
 * You may obtain a copy of the License at
 *
 *      http://www.apache.org/licenses/LICENSE-2.0
 *
 * Unless required by applicable law or agreed to in writing, software
 * distributed under the License is distributed on an "AS IS" BASIS,
 * WITHOUT WARRANTIES OR CONDITIONS OF ANY KIND, either express or implied.
 * See the License for the specific language governing permissions and
 * limitations under the License.
 */

package com.hedera.node.app.workflows.handle.record;

import static com.hedera.node.app.spi.workflows.HandleContext.TransactionCategory.USER;
import static com.hedera.node.app.spi.workflows.record.ExternalizedRecordCustomizer.NOOP_EXTERNALIZED_RECORD_CUSTOMIZER;
import static com.hedera.node.app.state.logging.TransactionStateLogger.logEndTransactionRecord;
import static java.util.Collections.emptySet;
import static java.util.Objects.requireNonNull;

import com.hedera.hapi.node.base.AccountAmount;
import com.hedera.hapi.node.base.AccountID;
import com.hedera.hapi.node.base.ContractID;
import com.hedera.hapi.node.base.FileID;
import com.hedera.hapi.node.base.ResponseCodeEnum;
import com.hedera.hapi.node.base.ScheduleID;
import com.hedera.hapi.node.base.Timestamp;
import com.hedera.hapi.node.base.TokenAssociation;
import com.hedera.hapi.node.base.TokenID;
import com.hedera.hapi.node.base.TokenTransferList;
import com.hedera.hapi.node.base.TokenType;
import com.hedera.hapi.node.base.TopicID;
import com.hedera.hapi.node.base.Transaction;
import com.hedera.hapi.node.base.TransactionID;
import com.hedera.hapi.node.base.TransferList;
import com.hedera.hapi.node.contract.ContractFunctionResult;
import com.hedera.hapi.node.transaction.AssessedCustomFee;
import com.hedera.hapi.node.transaction.ExchangeRateSet;
import com.hedera.hapi.node.transaction.SignedTransaction;
import com.hedera.hapi.node.transaction.TransactionBody;
import com.hedera.hapi.node.transaction.TransactionReceipt;
import com.hedera.hapi.node.transaction.TransactionRecord;
import com.hedera.hapi.streams.ContractActions;
import com.hedera.hapi.streams.ContractBytecode;
import com.hedera.hapi.streams.ContractStateChanges;
import com.hedera.hapi.streams.TransactionSidecarRecord;
import com.hedera.hapi.util.HapiUtils;
import com.hedera.node.app.service.addressbook.impl.records.NodeCreateRecordBuilder;
import com.hedera.node.app.service.consensus.impl.records.ConsensusCreateTopicRecordBuilder;
import com.hedera.node.app.service.consensus.impl.records.ConsensusSubmitMessageRecordBuilder;
import com.hedera.node.app.service.contract.impl.records.ContractCallRecordBuilder;
import com.hedera.node.app.service.contract.impl.records.ContractCreateRecordBuilder;
import com.hedera.node.app.service.contract.impl.records.ContractDeleteRecordBuilder;
import com.hedera.node.app.service.contract.impl.records.ContractOperationRecordBuilder;
import com.hedera.node.app.service.contract.impl.records.ContractUpdateRecordBuilder;
import com.hedera.node.app.service.contract.impl.records.EthereumTransactionRecordBuilder;
import com.hedera.node.app.service.file.impl.records.CreateFileRecordBuilder;
import com.hedera.node.app.service.schedule.ScheduleRecordBuilder;
import com.hedera.node.app.service.token.api.FeeRecordBuilder;
import com.hedera.node.app.service.token.records.ChildRecordBuilder;
import com.hedera.node.app.service.token.records.CryptoCreateRecordBuilder;
import com.hedera.node.app.service.token.records.CryptoDeleteRecordBuilder;
import com.hedera.node.app.service.token.records.CryptoTransferRecordBuilder;
import com.hedera.node.app.service.token.records.CryptoUpdateRecordBuilder;
import com.hedera.node.app.service.token.records.GenesisAccountRecordBuilder;
import com.hedera.node.app.service.token.records.NodeStakeUpdateRecordBuilder;
import com.hedera.node.app.service.token.records.TokenAccountWipeRecordBuilder;
import com.hedera.node.app.service.token.records.TokenBurnRecordBuilder;
import com.hedera.node.app.service.token.records.TokenCreateRecordBuilder;
import com.hedera.node.app.service.token.records.TokenMintRecordBuilder;
import com.hedera.node.app.service.token.records.TokenUpdateRecordBuilder;
import com.hedera.node.app.service.util.impl.records.PrngRecordBuilder;
<<<<<<< HEAD
import com.hedera.node.app.spi.workflows.HandleContext;
=======
import com.hedera.node.app.spi.workflows.HandleContext.TransactionCategory;
>>>>>>> 7af71012
import com.hedera.node.app.spi.workflows.record.ExternalizedRecordCustomizer;
import com.hedera.node.app.spi.workflows.record.SingleTransactionRecordBuilder;
import com.hedera.node.app.state.SingleTransactionRecord;
import com.hedera.node.app.state.SingleTransactionRecord.TransactionOutputs;
import com.hedera.pbj.runtime.OneOf;
import com.hedera.pbj.runtime.io.buffer.Bytes;
import com.swirlds.common.crypto.DigestType;
import edu.umd.cs.findbugs.annotations.NonNull;
import edu.umd.cs.findbugs.annotations.Nullable;
import java.security.MessageDigest;
import java.security.NoSuchAlgorithmException;
import java.time.Instant;
import java.util.AbstractMap;
import java.util.ArrayList;
import java.util.Comparator;
import java.util.HashMap;
import java.util.LinkedHashSet;
import java.util.LinkedList;
import java.util.List;
import java.util.Map;
import java.util.Set;

/**
 * A custom builder for create a {@link SingleTransactionRecord}.
 *
 * <p>The protobuf definition for the record files is defined such that a single protobuf object intermixes the
 * possible fields for all different types of transaction in a single object definition. We wanted to provide something
 * nicer and more modular for service authors, so we broke out each logical grouping of state in the record file into
 * different interfaces, such as {@link ConsensusSubmitMessageRecordBuilder} and {@link CreateFileRecordBuilder}, and
 * so forth. Services interact with these builder interfaces, and are thus isolated from details that don't pertain to
 * their service type.
 *
 * <p>This class is an ugly superset of all fields for all transaction types. It is masked down to a sensible subset by
 * the interfaces for specific transaction types.
 */
@SuppressWarnings({"unused", "UnusedReturnValue"})
public class SingleTransactionRecordBuilderImpl
        implements SingleTransactionRecordBuilder,
                ConsensusCreateTopicRecordBuilder,
                ConsensusSubmitMessageRecordBuilder,
                CreateFileRecordBuilder,
                CryptoCreateRecordBuilder,
                CryptoTransferRecordBuilder,
                ChildRecordBuilder,
                PrngRecordBuilder,
                ScheduleRecordBuilder,
                TokenMintRecordBuilder,
                TokenBurnRecordBuilder,
                TokenCreateRecordBuilder,
                ContractCreateRecordBuilder,
                ContractCallRecordBuilder,
                ContractUpdateRecordBuilder,
                EthereumTransactionRecordBuilder,
                CryptoDeleteRecordBuilder,
                TokenUpdateRecordBuilder,
                NodeStakeUpdateRecordBuilder,
                FeeRecordBuilder,
                ContractDeleteRecordBuilder,
                GenesisAccountRecordBuilder,
                ContractOperationRecordBuilder,
                TokenAccountWipeRecordBuilder,
                CryptoUpdateRecordBuilder,
                NodeCreateRecordBuilder {
    private static final Comparator<TokenAssociation> TOKEN_ASSOCIATION_COMPARATOR =
            Comparator.<TokenAssociation>comparingLong(a -> a.tokenId().tokenNum())
                    .thenComparingLong(a -> a.accountIdOrThrow().accountNum());
    // base transaction data
    private Transaction transaction;
    private Bytes transactionBytes = Bytes.EMPTY;
    // fields needed for TransactionRecord
    // Mutable because the provisional consensus timestamp assigned on dispatch could
    // change when removable records appear "between" this record and the parent record
    private Instant consensusNow;
    private Instant parentConsensus;
    private TransactionID transactionID;
    private List<TokenTransferList> tokenTransferLists = new LinkedList<>();
    private List<AssessedCustomFee> assessedCustomFees = new LinkedList<>();
    private List<TokenAssociation> automaticTokenAssociations = new LinkedList<>();

    private List<AccountAmount> paidStakingRewards = new LinkedList<>();
    private final TransactionRecord.Builder transactionRecordBuilder = TransactionRecord.newBuilder();
    private TransferList transferList = TransferList.DEFAULT;

    // fields needed for TransactionReceipt
    private ResponseCodeEnum status = ResponseCodeEnum.OK;
    private ExchangeRateSet exchangeRate = ExchangeRateSet.DEFAULT;
    private List<Long> serialNumbers = new LinkedList<>();
    private long newTotalSupply = 0L;
    private final TransactionReceipt.Builder transactionReceiptBuilder = TransactionReceipt.newBuilder();
    // Sidecar data, booleans are the migration flag
    private List<AbstractMap.SimpleEntry<ContractStateChanges, Boolean>> contractStateChanges = new LinkedList<>();
    private List<AbstractMap.SimpleEntry<ContractActions, Boolean>> contractActions = new LinkedList<>();
    private List<AbstractMap.SimpleEntry<ContractBytecode, Boolean>> contractBytecodes = new LinkedList<>();

    // Fields that are not in TransactionRecord, but are needed for computing staking rewards
    // These are not persisted to the record file
    private final Map<AccountID, AccountID> deletedAccountBeneficiaries = new HashMap<>();

    // A set of ids that should be explicitly considered as in a "reward situation",
    // despite the canonical definition of a reward situation; needed for mono-service
    // fidelity only
    @Nullable
    private Set<AccountID> explicitRewardReceiverIds;

    // While the fee is sent to the underlying builder all the time, it is also cached here because, as of today,
    // there is no way to get the transaction fee from the PBJ object.
    private long transactionFee;
    private ContractFunctionResult contractFunctionResult;

    // Used for some child records builders.
    private final ReversingBehavior reversingBehavior;

    // Category of the record
    private final TransactionCategory category;

    // Used to customize the externalized form of a dispatched child transaction, right before
    // its record stream item is built; lets the contract service externalize certain dispatched
    // CryptoCreate transactions as ContractCreate synthetic transactions
    private final ExternalizedRecordCustomizer customizer;
    private HandleContext.TransactionCategory txnCategory;

    private TokenID tokenID;
    private TokenType tokenType;

    /**
     * Possible behavior of a {@link SingleTransactionRecord} when a parent transaction fails,
     * and it is asked to be reverted
     */
    public enum ReversingBehavior {
        /**
         * Changes are not committed. The record is kept in the record stream,
         * but the status is set to {@link ResponseCodeEnum#REVERTED_SUCCESS}
         */
        REVERSIBLE,

        /**
         * Changes are not committed and the record is removed from the record stream.
         */
        REMOVABLE,

        /**
         * Changes are committed independent of the user and parent transactions.
         */
        IRREVERSIBLE
    }

    /**
     * Creates new transaction record builder where reversion will leave its record in the stream
     * with either a failure status or {@link ResponseCodeEnum#REVERTED_SUCCESS}.
     *
     * @param consensusNow the consensus timestamp for the transaction
     */
    public SingleTransactionRecordBuilderImpl(@NonNull final Instant consensusNow) {
        this(consensusNow, ReversingBehavior.REVERSIBLE, USER);
    }

    /**
     * Creates new transaction record builder.
     *
     * @param consensusNow the consensus timestamp for the transaction
     * @param reversingBehavior the reversing behavior (see {@link RecordListBuilder}
     */
    public SingleTransactionRecordBuilderImpl(
            @NonNull final Instant consensusNow,
            final ReversingBehavior reversingBehavior,
            final TransactionCategory category) {
        this(consensusNow, reversingBehavior, NOOP_EXTERNALIZED_RECORD_CUSTOMIZER, category);
    }

    /**
     * Creates new transaction record builder with both explicit reversing behavior and
     * transaction construction finishing.
     *
     * @param consensusNow the consensus timestamp for the transaction
     * @param reversingBehavior the reversing behavior (see {@link RecordListBuilder}
     */
    public SingleTransactionRecordBuilderImpl(
            @NonNull final Instant consensusNow,
            @NonNull final ReversingBehavior reversingBehavior,
            @NonNull final ExternalizedRecordCustomizer customizer,
            @NonNull final TransactionCategory category) {
        this.consensusNow = requireNonNull(consensusNow, "consensusNow must not be null");
        this.reversingBehavior = requireNonNull(reversingBehavior, "reversingBehavior must not be null");
        this.customizer = requireNonNull(customizer, "customizer must not be null");
        this.category = requireNonNull(category, "category must not be null");
    }

    /**
     * Builds single transaction record.
     *
     * @return the transaction record
     */
    public SingleTransactionRecord build() {
        if (customizer != NOOP_EXTERNALIZED_RECORD_CUSTOMIZER) {
            transaction = customizer.apply(transaction);
            transactionBytes = transaction.signedTransactionBytes();
        }
        final var builder = transactionReceiptBuilder.serialNumbers(serialNumbers);
        // FUTURE : In mono-service exchange rate is not set in preceding child records.
        // This should be changed after differential testing
        if (exchangeRate != null && exchangeRate.hasCurrentRate() && exchangeRate.hasNextRate()) {
            builder.exchangeRate(exchangeRate);
        }
        final var transactionReceipt = builder.build();

        final Bytes transactionHash;
        try {
            final MessageDigest digest = MessageDigest.getInstance(DigestType.SHA_384.algorithmName());
            transactionHash = Bytes.wrap(digest.digest(transactionBytes.toByteArray()));
        } catch (NoSuchAlgorithmException e) {
            throw new RuntimeException(e);
        }

        final Timestamp consensusTimestamp = HapiUtils.asTimestamp(consensusNow);
        final Timestamp parentConsensusTimestamp =
                parentConsensus != null ? HapiUtils.asTimestamp(parentConsensus) : null;

        // sort the automatic associations to match the order of mono-service records
        final var newAutomaticTokenAssociations = new ArrayList<>(automaticTokenAssociations);
        if (!automaticTokenAssociations.isEmpty()) {
            newAutomaticTokenAssociations.sort(TOKEN_ASSOCIATION_COMPARATOR);
        }

        final var transactionRecord = transactionRecordBuilder
                .transactionID(transactionID)
                .receipt(transactionReceipt)
                .transactionHash(transactionHash)
                .consensusTimestamp(consensusTimestamp)
                .parentConsensusTimestamp(parentConsensusTimestamp)
                .transferList(transferList)
                .tokenTransferLists(tokenTransferLists)
                .assessedCustomFees(assessedCustomFees)
                .automaticTokenAssociations(newAutomaticTokenAssociations)
                .paidStakingRewards(paidStakingRewards)
                .build();

        // create list of sidecar records
        List<TransactionSidecarRecord> transactionSidecarRecords = new ArrayList<>();
        contractStateChanges.stream()
                .map(pair -> new TransactionSidecarRecord(
                        transactionRecord.consensusTimestamp(),
                        pair.getValue(),
                        new OneOf<>(TransactionSidecarRecord.SidecarRecordsOneOfType.STATE_CHANGES, pair.getKey())))
                .forEach(transactionSidecarRecords::add);
        contractActions.stream()
                .map(pair -> new TransactionSidecarRecord(
                        transactionRecord.consensusTimestamp(),
                        pair.getValue(),
                        new OneOf<>(TransactionSidecarRecord.SidecarRecordsOneOfType.ACTIONS, pair.getKey())))
                .forEach(transactionSidecarRecords::add);
        contractBytecodes.stream()
                .map(pair -> new TransactionSidecarRecord(
                        transactionRecord.consensusTimestamp(),
                        pair.getValue(),
                        new OneOf<>(TransactionSidecarRecord.SidecarRecordsOneOfType.BYTECODE, pair.getKey())))
                .forEach(transactionSidecarRecords::add);

        // Log end of user transaction to transaction state log
        logEndTransactionRecord(transactionID, transactionRecord);

        return new SingleTransactionRecord(
                transaction, transactionRecord, transactionSidecarRecords, new TransactionOutputs(tokenType));
    }

    public void nullOutSideEffectFields() {
        serialNumbers.clear();
        tokenTransferLists.clear();
        automaticTokenAssociations.clear();
        transferList = TransferList.DEFAULT;
        paidStakingRewards.clear();
        assessedCustomFees.clear();

        newTotalSupply = 0L;
        contractFunctionResult = null;

        transactionReceiptBuilder.accountID((AccountID) null);
        transactionReceiptBuilder.contractID((ContractID) null);
        transactionReceiptBuilder.fileID((FileID) null);
        transactionReceiptBuilder.tokenID((TokenID) null);
        transactionReceiptBuilder.scheduleID((ScheduleID) null);
        transactionReceiptBuilder.scheduledTransactionID((TransactionID) null);
        transactionReceiptBuilder.topicRunningHash(Bytes.EMPTY);
        transactionReceiptBuilder.newTotalSupply(0L);
        transactionReceiptBuilder.topicRunningHashVersion(0L);
        transactionReceiptBuilder.topicSequenceNumber(0L);
        // Note that internal contract creations are removed instead of reversed
        transactionRecordBuilder.scheduleRef((ScheduleID) null);
        transactionRecordBuilder.alias(Bytes.EMPTY);
        transactionRecordBuilder.ethereumHash(Bytes.EMPTY);
        transactionRecordBuilder.evmAddress(Bytes.EMPTY);
    }

    public ReversingBehavior reversingBehavior() {
        return reversingBehavior;
    }

    // ------------------------------------------------------------------------------------------------------------------------
    // base transaction data

    public SingleTransactionRecordBuilderImpl parentConsensus(@NonNull final Instant parentConsensus) {
        this.parentConsensus = requireNonNull(parentConsensus, "parentConsensus must not be null");
        return this;
    }

    public SingleTransactionRecordBuilderImpl consensusTimestamp(@NonNull final Instant now) {
        this.consensusNow = requireNonNull(now, "consensus time must not be null");
        return this;
    }

    /**
     * Sets the transaction.
     *
     * @param transaction the transaction
     * @return the builder
     */
    @Override
    @NonNull
    public SingleTransactionRecordBuilderImpl transaction(@NonNull final Transaction transaction) {
        this.transaction = requireNonNull(transaction, "transaction must not be null");
        return this;
    }

    /**
     * Sets the transaction bytes that will be used to compute the transaction hash.
     *
     * @param transactionBytes the transaction bytes
     * @return the builder
     */
    @NonNull
    public SingleTransactionRecordBuilderImpl transactionBytes(@NonNull final Bytes transactionBytes) {
        this.transactionBytes = requireNonNull(transactionBytes, "transactionBytes must not be null");
        return this;
    }

    /**
     * Gets the {@link TransactionID} that is currently set.
     *
     * @return the {@link TransactionID}
     */
    public TransactionID transactionID() {
        return transactionID;
    }

    /**
     * Sets the transaction ID.
     *
     * @param transactionID the transaction ID
     * @return the builder
     */
    @NonNull
    public SingleTransactionRecordBuilderImpl transactionID(@NonNull final TransactionID transactionID) {
        this.transactionID = requireNonNull(transactionID, "transactionID must not be null");
        return this;
    }

    /**
     * When we update nonce on the record, we need to update the body as well with the same transactionID.
     *
     * @return the builder
     */
    @NonNull
    public SingleTransactionRecordBuilderImpl syncBodyIdFromRecordId() {
        final var newTransactionID = transactionID;
        final var body =
                inProgressBody().copyBuilder().transactionID(newTransactionID).build();
        this.transaction = SingleTransactionRecordBuilder.transactionWith(body);
        this.transactionBytes = transaction.signedTransactionBytes();
        return this;
    }

    /**
     * Sets the memo.
     *
     * @param memo the memo
     * @return the builder
     */
    @NonNull
    public SingleTransactionRecordBuilderImpl memo(@NonNull final String memo) {
        requireNonNull(memo, "memo must not be null");
        transactionRecordBuilder.memo(memo);
        return this;
    }

    // ------------------------------------------------------------------------------------------------------------------------
    // fields needed for TransactionRecord

    /**
     * Gets the transaction object.
     *
     * @return the transaction object
     */
    @NonNull
    public Transaction transaction() {
        return transaction;
    }

    /**
     * Gets the consensus instant.
     *
     * @return the consensus instant
     */
    @NonNull
    public Instant consensusNow() {
        return consensusNow;
    }

    /**
     * Gets the parent consensus instant.
     *
     * @return the parent consensus instant
     */
    @Nullable
    public Instant parentConsensusTimestamp() {
        return parentConsensus;
    }

    @Override
    public long transactionFee() {
        return transactionFee;
    }

    /**
     * Sets the consensus transaction fee.
     *
     * @param transactionFee the transaction fee
     * @return the builder
     */
    @NonNull
    @Override
    public SingleTransactionRecordBuilderImpl transactionFee(final long transactionFee) {
        this.transactionFee = transactionFee;
        this.transactionRecordBuilder.transactionFee(transactionFee);
        return this;
    }

    @Override
    public void trackExplicitRewardSituation(@NonNull final AccountID accountId) {
        if (explicitRewardReceiverIds == null) {
            explicitRewardReceiverIds = new LinkedHashSet<>();
        }
        explicitRewardReceiverIds.add(accountId);
    }

    @Override
    public Set<AccountID> explicitRewardSituationIds() {
        return explicitRewardReceiverIds != null ? explicitRewardReceiverIds : emptySet();
    }

    /**
     * Sets the body to contractCall result.
     *
     * @param contractCallResult the contractCall result
     * @return the builder
     */
    @Override
    @NonNull
    public SingleTransactionRecordBuilderImpl contractCallResult(
            @Nullable final ContractFunctionResult contractCallResult) {
        transactionRecordBuilder.contractCallResult(contractCallResult);
        this.contractFunctionResult = contractCallResult;
        return this;
    }

    /**
     * Sets the body to contractCreateResult result.
     *
     * @param contractCreateResult the contractCreate result
     * @return the builder
     */
    @Override
    @NonNull
    public SingleTransactionRecordBuilderImpl contractCreateResult(
            @Nullable ContractFunctionResult contractCreateResult) {
        transactionRecordBuilder.contractCreateResult(contractCreateResult);
        this.contractFunctionResult = contractCreateResult;
        return this;
    }

    /**
     * Gets the transferList.
     *
     * @return transferList
     */
    @Override
    @NonNull
    public TransferList transferList() {
        return transferList;
    }

    /**
     * Sets the transferList.
     *
     * @param transferList the transferList
     * @return the builder
     */
    @Override
    @NonNull
    public SingleTransactionRecordBuilderImpl transferList(@Nullable final TransferList transferList) {
        this.transferList = transferList;
        return this;
    }

    /**
     * Sets the tokenTransferLists.
     *
     * @param tokenTransferLists the tokenTransferLists
     * @return the builder
     */
    @Override
    @NonNull
    public SingleTransactionRecordBuilderImpl tokenTransferLists(
            @NonNull final List<TokenTransferList> tokenTransferLists) {
        requireNonNull(tokenTransferLists, "tokenTransferLists must not be null");
        this.tokenTransferLists = tokenTransferLists;
        return this;
    }

    @Override
    public List<TokenTransferList> tokenTransferLists() {
        return tokenTransferLists;
    }

    /**
     * Adds a tokenTransferList.
     *
     * @param tokenTransferList the tokenTransferList
     * @return the builder
     */
    @NonNull
    public SingleTransactionRecordBuilderImpl addTokenTransferList(@NonNull final TokenTransferList tokenTransferList) {
        requireNonNull(tokenTransferList, "tokenTransferList must not be null");
        tokenTransferLists.add(tokenTransferList);
        return this;
    }

    @Override
    @NonNull
    public SingleTransactionRecordBuilderImpl tokenType(final @NonNull TokenType tokenType) {
        this.tokenType = requireNonNull(tokenType);
        return this;
    }

    /**
     * Sets the scheduleRef.
     *
     * @param scheduleRef the scheduleRef
     * @return the builder
     */
    @Override
    @NonNull
    public SingleTransactionRecordBuilderImpl scheduleRef(@NonNull final ScheduleID scheduleRef) {
        requireNonNull(scheduleRef, "scheduleRef must not be null");
        transactionRecordBuilder.scheduleRef(scheduleRef);
        return this;
    }

    /**
     * Sets the assessedCustomFees.
     *
     * @param assessedCustomFees the assessedCustomFees
     * @return the builder
     */
    @Override
    @NonNull
    public SingleTransactionRecordBuilderImpl assessedCustomFees(
            @NonNull final List<AssessedCustomFee> assessedCustomFees) {
        requireNonNull(assessedCustomFees, "assessedCustomFees must not be null");
        this.assessedCustomFees = assessedCustomFees;
        return this;
    }

    /**
     * Adds an assessedCustomFee.
     *
     * @param assessedCustomFee the assessedCustomFee
     * @return the builder
     */
    @NonNull
    public SingleTransactionRecordBuilderImpl addAssessedCustomFee(@NonNull final AssessedCustomFee assessedCustomFee) {
        requireNonNull(assessedCustomFee, "assessedCustomFee must not be null");
        assessedCustomFees.add(assessedCustomFee);
        return this;
    }

    /**
     * Sets the automaticTokenAssociations.
     *
     * @param automaticTokenAssociations the automaticTokenAssociations
     * @return the builder
     */
    @NonNull
    public SingleTransactionRecordBuilderImpl automaticTokenAssociations(
            @NonNull final List<TokenAssociation> automaticTokenAssociations) {
        requireNonNull(automaticTokenAssociations, "automaticTokenAssociations must not be null");
        this.automaticTokenAssociations = automaticTokenAssociations;
        return this;
    }

    /**
     * Adds an automaticTokenAssociation.
     *
     * @param automaticTokenAssociation the automaticTokenAssociation
     * @return the builder
     */
    @NonNull
    public SingleTransactionRecordBuilderImpl addAutomaticTokenAssociation(
            @NonNull final TokenAssociation automaticTokenAssociation) {
        requireNonNull(automaticTokenAssociation, "automaticTokenAssociation must not be null");
        automaticTokenAssociations.add(automaticTokenAssociation);
        return this;
    }

    /**
     * Sets the alias.
     *
     * @param alias the alias
     * @return the builder
     */
    @NonNull
    public SingleTransactionRecordBuilderImpl alias(@NonNull final Bytes alias) {
        requireNonNull(alias, "alias must not be null");
        transactionRecordBuilder.alias(alias);
        return this;
    }

    /**
     * Sets the ethereum hash.
     *
     * @param ethereumHash the ethereum hash
     * @return the builder
     */
    @NonNull
    public SingleTransactionRecordBuilderImpl ethereumHash(@NonNull final Bytes ethereumHash) {
        requireNonNull(ethereumHash, "ethereumHash must not be null");
        transactionRecordBuilder.ethereumHash(ethereumHash);
        return this;
    }

    /**
     * Sets the paidStakingRewards.
     *
     * @param paidStakingRewards the paidStakingRewards
     * @return the builder
     */
    @NonNull
    public SingleTransactionRecordBuilderImpl paidStakingRewards(
            @NonNull final List<AccountAmount> paidStakingRewards) {
        requireNonNull(paidStakingRewards, "paidStakingRewards must not be null");
        this.paidStakingRewards = paidStakingRewards;
        return this;
    }

    /**
     * Adds a paidStakingReward.
     *
     * @param paidStakingReward the paidStakingReward
     * @return the builder
     */
    @NonNull
    public SingleTransactionRecordBuilderImpl addPaidStakingReward(@NonNull final AccountAmount paidStakingReward) {
        requireNonNull(paidStakingReward, "paidStakingReward must not be null");
        paidStakingRewards.add(paidStakingReward);
        return this;
    }

    /**
     * Sets the entropy to a given number.
     *
     * @param num number to use for entropy
     * @return the builder
     */
    @Override
    @NonNull
    public SingleTransactionRecordBuilderImpl entropyNumber(final int num) {
        transactionRecordBuilder.prngNumber(num);
        return this;
    }

    /**
     * Sets the entropy to given bytes.
     *
     * @param prngBytes bytes to use for entropy
     * @return the builder
     */
    @Override
    @NonNull
    public SingleTransactionRecordBuilderImpl entropyBytes(@NonNull final Bytes prngBytes) {
        requireNonNull(prngBytes, "The argument 'prngBytes' must not be null");
        transactionRecordBuilder.prngBytes(prngBytes);
        return this;
    }

    /**
     * Sets the EVM address.
     *
     * @param evmAddress the EVM address
     * @return the builder
     */
    @Override
    @NonNull
    public SingleTransactionRecordBuilderImpl evmAddress(@NonNull final Bytes evmAddress) {
        requireNonNull(evmAddress, "evmAddress must not be null");
        transactionRecordBuilder.evmAddress(evmAddress);
        return this;
    }

    @Override
    public @NonNull List<AssessedCustomFee> getAssessedCustomFees() {
        return assessedCustomFees;
    }

    // ------------------------------------------------------------------------------------------------------------------------
    // fields needed for TransactionReceipt

    /**
     * Sets the receipt status.
     *
     * @param status the receipt status
     * @return the builder
     */
    @Override
    @NonNull
    public SingleTransactionRecordBuilderImpl status(@NonNull final ResponseCodeEnum status) {
        this.status = requireNonNull(status, "status must not be null");
        transactionReceiptBuilder.status(status);
        return this;
    }

    /**
     * Gets the receipt status.
     *
     * @return the receipt status
     */
    @Override
    @NonNull
    public ResponseCodeEnum status() {
        return status;
    }

    /**
     * Returns if the builder has a ContractFunctionResult set.
     *
     * @return the receipt status
     */
    public boolean hasContractResult() {
        return this.contractFunctionResult != null;
    }

    public long getGasUsedForContractTxn() {
        return this.contractFunctionResult.gasUsed();
    }

    /**
     * Sets the receipt accountID.
     *
     * @param accountID the {@link AccountID} for the receipt
     * @return the builder
     */
    @Override
    @NonNull
    public SingleTransactionRecordBuilderImpl accountID(@NonNull final AccountID accountID) {
        requireNonNull(accountID, "accountID must not be null");
        transactionReceiptBuilder.accountID(accountID);
        return this;
    }

    /**
     * Sets the receipt fileID.
     *
     * @param fileID the {@link FileID} for the receipt
     * @return the builder
     */
    @Override
    @NonNull
    public SingleTransactionRecordBuilderImpl fileID(@NonNull final FileID fileID) {
        requireNonNull(fileID, "fileID must not be null");
        transactionReceiptBuilder.fileID(fileID);
        return this;
    }

    /**
     * Sets the receipt contractID; if the contractID is null, this is a no-op. (We allow a null id here
     * for convenience when chaining builder calls.)
     *
     * @param contractID the {@link ContractID} for the receipt
     * @return the builder
     */
    @Override
    @NonNull
    public SingleTransactionRecordBuilderImpl contractID(@Nullable final ContractID contractID) {
        // Ensure we don't externalize as an account creation too
        transactionReceiptBuilder.accountID((AccountID) null);
        transactionReceiptBuilder.contractID(contractID);
        return this;
    }

    /**
     * Gets the {@link ExchangeRateSet} that is currently set for the receipt.
     *
     * @return the {@link ExchangeRateSet}
     */
    @NonNull
    public ExchangeRateSet exchangeRate() {
        return exchangeRate;
    }

    /**
     * Sets the receipt exchange rate.
     *
     * @param exchangeRate the {@link ExchangeRateSet} for the receipt
     * @return the builder
     */
    @NonNull
    public SingleTransactionRecordBuilderImpl exchangeRate(@NonNull final ExchangeRateSet exchangeRate) {
        requireNonNull(exchangeRate, "exchangeRate must not be null");
        this.exchangeRate = exchangeRate;
        return this;
    }

    /**
     * Sets the receipt topicID.
     *
     * @param topicID the {@link TopicID} for the receipt
     * @return the builder
     */
    @Override
    @NonNull
    public SingleTransactionRecordBuilderImpl topicID(@NonNull final TopicID topicID) {
        requireNonNull(topicID, "topicID must not be null");
        transactionReceiptBuilder.topicID(topicID);
        return this;
    }

    /**
     * Sets the receipt topicSequenceNumber.
     *
     * @param topicSequenceNumber the topicSequenceNumber for the receipt
     * @return the builder
     */
    @Override
    @NonNull
    public SingleTransactionRecordBuilderImpl topicSequenceNumber(final long topicSequenceNumber) {
        transactionReceiptBuilder.topicSequenceNumber(topicSequenceNumber);
        return this;
    }

    /**
     * Sets the receipt topicRunningHash.
     *
     * @param topicRunningHash the topicRunningHash for the receipt
     * @return the builder
     */
    @Override
    @NonNull
    public SingleTransactionRecordBuilderImpl topicRunningHash(@NonNull final Bytes topicRunningHash) {
        requireNonNull(topicRunningHash, "topicRunningHash must not be null");
        transactionReceiptBuilder.topicRunningHash(topicRunningHash);
        return this;
    }

    /**
     * Sets the receipt topicRunningHashVersion.
     *
     * @param topicRunningHashVersion the topicRunningHashVersion for the receipt
     * @return the builder
     */
    @Override
    @NonNull
    public SingleTransactionRecordBuilderImpl topicRunningHashVersion(final long topicRunningHashVersion) {
        transactionReceiptBuilder.topicRunningHashVersion(topicRunningHashVersion);
        return this;
    }

    /**
     * Sets the receipt tokenID.
     *
     * @param tokenID the {@link TokenID} for the receipt
     * @return the builder
     */
    @Override
    @NonNull
    public SingleTransactionRecordBuilderImpl tokenID(@NonNull final TokenID tokenID) {
        requireNonNull(tokenID, "tokenID must not be null");
        this.tokenID = tokenID;
        transactionReceiptBuilder.tokenID(tokenID);
        return this;
    }

    public TokenID tokenID() {
        return tokenID;
    }

    /**
     * Sets the receipt nodeID.
     *
     * @param nodeId the nodeId for the receipt
     * @return the builder
     */
    @Override
    @NonNull
    public SingleTransactionRecordBuilderImpl nodeID(long nodeId) {
        transactionReceiptBuilder.nodeId(nodeId);
        return this;
    }

    /**
     * Sets the receipt newTotalSupply.
     *
     * @param newTotalSupply the newTotalSupply for the receipt
     * @return the builder
     */
    @NonNull
    public SingleTransactionRecordBuilderImpl newTotalSupply(final long newTotalSupply) {
        this.newTotalSupply = newTotalSupply;
        transactionReceiptBuilder.newTotalSupply(newTotalSupply);
        return this;
    }

    public long getNewTotalSupply() {
        return newTotalSupply;
    }

    /**
     * Sets the receipt scheduleID.
     *
     * @param scheduleID the {@link ScheduleID} for the receipt
     * @return the builder
     */
    @Override
    @NonNull
    public SingleTransactionRecordBuilderImpl scheduleID(@NonNull final ScheduleID scheduleID) {
        requireNonNull(scheduleID, "scheduleID must not be null");
        transactionReceiptBuilder.scheduleID(scheduleID);
        return this;
    }

    /**
     * Sets the transaction ID of the scheduled child transaction that was executed
     *
     * @param scheduledTransactionID the {@link TransactionID} of the scheduled transaction for the receipt
     * @return the builder
     */
    @Override
    @NonNull
    public SingleTransactionRecordBuilderImpl scheduledTransactionID(
            @NonNull final TransactionID scheduledTransactionID) {
        transactionReceiptBuilder.scheduledTransactionID(scheduledTransactionID);
        return this;
    }

    /**
     * Sets the receipt serialNumbers.
     *
     * @param serialNumbers the serialNumbers for the receipt
     * @return the builder
     */
    @Override
    @NonNull
    public SingleTransactionRecordBuilderImpl serialNumbers(@NonNull final List<Long> serialNumbers) {
        requireNonNull(serialNumbers, "serialNumbers must not be null");
        this.serialNumbers = serialNumbers;
        return this;
    }

    @Override
    public List<Long> serialNumbers() {
        return serialNumbers;
    }

    /**
     * Adds a serialNumber to the receipt.
     *
     * @param serialNumber the serialNumber to add
     * @return the builder
     */
    @NonNull
    public SingleTransactionRecordBuilderImpl addSerialNumber(final long serialNumber) {
        serialNumbers.add(serialNumber);
        return this;
    }

    // ------------------------------------------------------------------------------------------------------------------------
    // Sidecar data, booleans are the migration flag

    /**
     * Sets the contractStateChanges which are part of sidecar records.
     *
     * @param contractStateChanges the contractStateChanges
     * @return the builder
     */
    @NonNull
    public SingleTransactionRecordBuilderImpl contractStateChanges(
            @NonNull final List<AbstractMap.SimpleEntry<ContractStateChanges, Boolean>> contractStateChanges) {
        requireNonNull(contractStateChanges, "contractStateChanges must not be null");
        this.contractStateChanges = contractStateChanges;
        return this;
    }

    /**
     * Adds contractStateChanges to sidecar records.
     *
     * @param contractStateChanges the contractStateChanges to add
     * @param isMigration flag indicating whether sidecar is from migration
     * @return the builder
     */
    @NonNull
    public SingleTransactionRecordBuilderImpl addContractStateChanges(
            @NonNull final ContractStateChanges contractStateChanges, final boolean isMigration) {
        requireNonNull(contractStateChanges, "contractStateChanges must not be null");
        this.contractStateChanges.add(new AbstractMap.SimpleEntry<>(contractStateChanges, isMigration));
        return this;
    }

    /**
     * Sets the contractActions which are part of sidecar records.
     *
     * @param contractActions the contractActions
     * @return the builder
     */
    @NonNull
    public SingleTransactionRecordBuilderImpl contractActions(
            @NonNull final List<AbstractMap.SimpleEntry<ContractActions, Boolean>> contractActions) {
        requireNonNull(contractActions, "contractActions must not be null");
        this.contractActions = contractActions;
        return this;
    }

    /**
     * Adds contractActions to sidecar records.
     *
     * @param contractActions the contractActions to add
     * @param isMigration flag indicating whether sidecar is from migration
     * @return the builder
     */
    @NonNull
    public SingleTransactionRecordBuilderImpl addContractActions(
            @NonNull final ContractActions contractActions, final boolean isMigration) {
        requireNonNull(contractActions, "contractActions must not be null");
        this.contractActions.add(new AbstractMap.SimpleEntry<>(contractActions, isMigration));
        return this;
    }

    /**
     * Sets the contractBytecodes which are part of sidecar records.
     *
     * @param contractBytecodes the contractBytecodes
     * @return the builder
     */
    @NonNull
    public SingleTransactionRecordBuilderImpl contractBytecodes(
            @NonNull final List<AbstractMap.SimpleEntry<ContractBytecode, Boolean>> contractBytecodes) {
        requireNonNull(contractBytecodes, "contractBytecodes must not be null");
        this.contractBytecodes = contractBytecodes;
        return this;
    }

    /**
     * Adds contractBytecodes to sidecar records.
     *
     * @param contractBytecode the contractBytecode to add
     * @param isMigration flag indicating whether sidecar is from migration
     * @return the builder
     */
    @NonNull
    public SingleTransactionRecordBuilderImpl addContractBytecode(
            @NonNull final ContractBytecode contractBytecode, final boolean isMigration) {
        requireNonNull(contractBytecode, "contractBytecode must not be null");
        contractBytecodes.add(new AbstractMap.SimpleEntry<>(contractBytecode, isMigration));
        return this;
    }

    // ------------- Information needed by token service for redirecting staking rewards to appropriate accounts

    /**
     * Adds a beneficiary for a deleted account into the map. This is needed while computing staking rewards.
     * If the deleted account receives staking reward, it is transferred to the beneficiary.
     *
     * @param deletedAccountID the deleted account ID
     * @param beneficiaryForDeletedAccount the beneficiary account ID
     */
    @Override
    @NonNull
    public void addBeneficiaryForDeletedAccount(
            @NonNull final AccountID deletedAccountID, @NonNull final AccountID beneficiaryForDeletedAccount) {
        requireNonNull(deletedAccountID, "deletedAccountID must not be null");
        requireNonNull(beneficiaryForDeletedAccount, "beneficiaryForDeletedAccount must not be null");
        deletedAccountBeneficiaries.put(deletedAccountID, beneficiaryForDeletedAccount);
    }

    /**
     * Gets number of deleted accounts in this transaction.
     *
     * @return number of deleted accounts in this transaction
     */
    @Override
    public int getNumberOfDeletedAccounts() {
        return deletedAccountBeneficiaries.size();
    }

    /**
     * Gets the beneficiary account ID for deleted account ID.
     *
     * @return the beneficiary account ID of deleted account ID
     */
    @Override
    @Nullable
    public AccountID getDeletedAccountBeneficiaryFor(@NonNull final AccountID deletedAccountID) {
        return deletedAccountBeneficiaries.get(deletedAccountID);
    }

    /**
     * Returns the in-progress {@link ContractFunctionResult}.
     *
     * @return the in-progress {@link ContractFunctionResult}
     */
    public ContractFunctionResult contractFunctionResult() {
        return contractFunctionResult;
    }

    @Override
    public @NonNull TransactionBody transactionBody() {
        return inProgressBody();
    }

    /**
     * Returns the in-progress {@link TransactionBody}.
     *
     * @return the in-progress {@link TransactionBody}
     */
    private TransactionBody inProgressBody() {
        try {
            final var signedTransaction = SignedTransaction.PROTOBUF.parseStrict(
                    transaction.signedTransactionBytes().toReadableSequentialData());
            return TransactionBody.PROTOBUF.parse(signedTransaction.bodyBytes().toReadableSequentialData());
        } catch (Exception e) {
            throw new IllegalStateException("Record being built for unparseable transaction", e);
        }
    }

    public EthereumTransactionRecordBuilder feeChargedToPayer(@NonNull long amount) {
        transactionRecordBuilder.transactionFee(transactionFee + amount);
        return this;
    }

    /**
     * Returns the staking rewards paid in this transaction.
     *
     * @return the staking rewards paid in this transaction
     */
    public List<AccountAmount> getPaidStakingRewards() {
        return paidStakingRewards;
    }

<<<<<<< HEAD
    public ReversingBehavior getReversingBehavior() {
        return reversingBehavior;
=======
    /**
     * Returns the {@link TransactionRecord.Builder} of the record. It can be PRECEDING, CHILD, USER or SCHEDULED.
     * @return the {@link TransactionRecord.Builder} of the record
     */
    @Override
    public TransactionCategory category() {
        return category;
>>>>>>> 7af71012
    }
}<|MERGE_RESOLUTION|>--- conflicted
+++ resolved
@@ -74,11 +74,8 @@
 import com.hedera.node.app.service.token.records.TokenMintRecordBuilder;
 import com.hedera.node.app.service.token.records.TokenUpdateRecordBuilder;
 import com.hedera.node.app.service.util.impl.records.PrngRecordBuilder;
-<<<<<<< HEAD
 import com.hedera.node.app.spi.workflows.HandleContext;
-=======
 import com.hedera.node.app.spi.workflows.HandleContext.TransactionCategory;
->>>>>>> 7af71012
 import com.hedera.node.app.spi.workflows.record.ExternalizedRecordCustomizer;
 import com.hedera.node.app.spi.workflows.record.SingleTransactionRecordBuilder;
 import com.hedera.node.app.state.SingleTransactionRecord;
@@ -1232,10 +1229,6 @@
         return paidStakingRewards;
     }
 
-<<<<<<< HEAD
-    public ReversingBehavior getReversingBehavior() {
-        return reversingBehavior;
-=======
     /**
      * Returns the {@link TransactionRecord.Builder} of the record. It can be PRECEDING, CHILD, USER or SCHEDULED.
      * @return the {@link TransactionRecord.Builder} of the record
@@ -1243,6 +1236,5 @@
     @Override
     public TransactionCategory category() {
         return category;
->>>>>>> 7af71012
     }
 }