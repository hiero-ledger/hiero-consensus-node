/*
 * Copyright (C) 2023 Hedera Hashgraph, LLC
 *
 * Licensed under the Apache License, Version 2.0 (the "License");
 * you may not use this file except in compliance with the License.
 * You may obtain a copy of the License at
 *
 *      http://www.apache.org/licenses/LICENSE-2.0
 *
 * Unless required by applicable law or agreed to in writing, software
 * distributed under the License is distributed on an "AS IS" BASIS,
 * WITHOUT WARRANTIES OR CONDITIONS OF ANY KIND, either express or implied.
 * See the License for the specific language governing permissions and
 * limitations under the License.
 */

package com.hedera.node.app.workflows.handle.record;

import static com.hedera.node.app.state.logging.TransactionStateLogger.logEndTransactionRecord;
import static java.util.Objects.requireNonNull;

import com.hedera.hapi.node.base.AccountAmount;
import com.hedera.hapi.node.base.AccountID;
import com.hedera.hapi.node.base.ContractID;
import com.hedera.hapi.node.base.FileID;
import com.hedera.hapi.node.base.ResponseCodeEnum;
import com.hedera.hapi.node.base.ScheduleID;
import com.hedera.hapi.node.base.Timestamp;
import com.hedera.hapi.node.base.TokenAssociation;
import com.hedera.hapi.node.base.TokenID;
import com.hedera.hapi.node.base.TokenTransferList;
import com.hedera.hapi.node.base.TopicID;
import com.hedera.hapi.node.base.Transaction;
import com.hedera.hapi.node.base.TransactionID;
import com.hedera.hapi.node.base.TransferList;
import com.hedera.hapi.node.contract.ContractFunctionResult;
import com.hedera.hapi.node.transaction.AssessedCustomFee;
import com.hedera.hapi.node.transaction.ExchangeRateSet;
import com.hedera.hapi.node.transaction.SignedTransaction;
import com.hedera.hapi.node.transaction.TransactionBody;
import com.hedera.hapi.node.transaction.TransactionReceipt;
import com.hedera.hapi.node.transaction.TransactionRecord;
import com.hedera.hapi.streams.ContractActions;
import com.hedera.hapi.streams.ContractBytecode;
import com.hedera.hapi.streams.ContractStateChanges;
import com.hedera.hapi.streams.TransactionSidecarRecord;
import com.hedera.node.app.service.consensus.impl.records.ConsensusCreateTopicRecordBuilder;
import com.hedera.node.app.service.consensus.impl.records.ConsensusSubmitMessageRecordBuilder;
import com.hedera.node.app.service.contract.impl.records.ContractCallRecordBuilder;
import com.hedera.node.app.service.contract.impl.records.ContractCreateRecordBuilder;
import com.hedera.node.app.service.contract.impl.records.ContractDeleteRecordBuilder;
import com.hedera.node.app.service.contract.impl.records.EthereumTransactionRecordBuilder;
import com.hedera.node.app.service.contract.impl.records.GasFeeRecordBuilder;
import com.hedera.node.app.service.file.impl.records.CreateFileRecordBuilder;
import com.hedera.node.app.service.schedule.ScheduleRecordBuilder;
import com.hedera.node.app.service.token.api.FeeRecordBuilder;
import com.hedera.node.app.service.token.records.ChildRecordBuilder;
import com.hedera.node.app.service.token.records.CryptoCreateRecordBuilder;
import com.hedera.node.app.service.token.records.CryptoDeleteRecordBuilder;
import com.hedera.node.app.service.token.records.CryptoTransferRecordBuilder;
import com.hedera.node.app.service.token.records.GenesisAccountRecordBuilder;
import com.hedera.node.app.service.token.records.NodeStakeUpdateRecordBuilder;
import com.hedera.node.app.service.token.records.TokenAccountWipeRecordBuilder;
import com.hedera.node.app.service.token.records.TokenBurnRecordBuilder;
import com.hedera.node.app.service.token.records.TokenCreateRecordBuilder;
import com.hedera.node.app.service.token.records.TokenMintRecordBuilder;
import com.hedera.node.app.service.token.records.TokenUpdateRecordBuilder;
import com.hedera.node.app.service.util.impl.records.PrngRecordBuilder;
import com.hedera.node.app.spi.HapiUtils;
import com.hedera.node.app.spi.workflows.record.ExternalizedRecordCustomizer;
import com.hedera.node.app.spi.workflows.record.SingleTransactionRecordBuilder;
import com.hedera.node.app.state.SingleTransactionRecord;
import com.hedera.pbj.runtime.OneOf;
import com.hedera.pbj.runtime.io.buffer.Bytes;
import com.swirlds.common.crypto.DigestType;
import edu.umd.cs.findbugs.annotations.NonNull;
import edu.umd.cs.findbugs.annotations.Nullable;
import java.security.MessageDigest;
import java.security.NoSuchAlgorithmException;
import java.time.Instant;
import java.util.AbstractMap;
import java.util.ArrayList;
import java.util.Collections;
import java.util.Comparator;
import java.util.HashMap;
import java.util.LinkedList;
import java.util.List;
import java.util.Map;
import java.util.function.UnaryOperator;

/**
 * A custom builder for create a {@link SingleTransactionRecord}.
 *
 * <p>The protobuf definition for the record files is defined such that a single protobuf object intermixes the
 * possible fields for all different types of transaction in a single object definition. We wanted to provide something
 * nicer and more modular for service authors, so we broke out each logical grouping of state in the record file into
 * different interfaces, such as {@link ConsensusSubmitMessageRecordBuilder} and {@link CreateFileRecordBuilder}, and
 * so forth. Services interact with these builder interfaces, and are thus isolated from details that don't pertain to
 * their service type.
 *
 * <p>This class is an ugly superset of all fields for all transaction types. It is masked down to a sensible subset by
 * the interfaces for specific transaction types.
 */
@SuppressWarnings({"unused", "UnusedReturnValue"})
public class SingleTransactionRecordBuilderImpl
        implements SingleTransactionRecordBuilder,
                ConsensusCreateTopicRecordBuilder,
                ConsensusSubmitMessageRecordBuilder,
                CreateFileRecordBuilder,
                CryptoCreateRecordBuilder,
                CryptoTransferRecordBuilder,
                ChildRecordBuilder,
                PrngRecordBuilder,
                ScheduleRecordBuilder,
                TokenMintRecordBuilder,
                TokenBurnRecordBuilder,
                TokenCreateRecordBuilder,
                ContractCreateRecordBuilder,
                ContractCallRecordBuilder,
                EthereumTransactionRecordBuilder,
                CryptoDeleteRecordBuilder,
                TokenUpdateRecordBuilder,
                NodeStakeUpdateRecordBuilder,
                FeeRecordBuilder,
                ContractDeleteRecordBuilder,
                GenesisAccountRecordBuilder,
                GasFeeRecordBuilder,
                TokenAccountWipeRecordBuilder {

    // base transaction data
    private Transaction transaction;
    private Bytes transactionBytes = Bytes.EMPTY;
    // fields needed for TransactionRecord
    private final Instant consensusNow;
    private Instant parentConsensus;
    private TransactionID transactionID;
    private List<TokenTransferList> tokenTransferLists = new LinkedList<>();
    private List<AssessedCustomFee> assessedCustomFees = new LinkedList<>();
    private List<TokenAssociation> automaticTokenAssociations = new LinkedList<>();
    private List<AccountAmount> paidStakingRewards = new LinkedList<>();
    private final TransactionRecord.Builder transactionRecordBuilder = TransactionRecord.newBuilder();
    private TransferList transferList = TransferList.DEFAULT;

    // fields needed for TransactionReceipt
    private ResponseCodeEnum status = ResponseCodeEnum.OK;
    private ExchangeRateSet exchangeRate = ExchangeRateSet.DEFAULT;
    private List<Long> serialNumbers = new LinkedList<>();
    private long newTotalSupply = 0L;
    private final TransactionReceipt.Builder transactionReceiptBuilder = TransactionReceipt.newBuilder();
    // Sidecar data, booleans are the migration flag
    private List<AbstractMap.SimpleEntry<ContractStateChanges, Boolean>> contractStateChanges = new LinkedList<>();
    private List<AbstractMap.SimpleEntry<ContractActions, Boolean>> contractActions = new LinkedList<>();
    private List<AbstractMap.SimpleEntry<ContractBytecode, Boolean>> contractBytecodes = new LinkedList<>();

    // Fields that are not in TransactionRecord, but are needed for computing staking rewards
    // These are not persisted to the record file
    private final Map<AccountID, AccountID> deletedAccountBeneficiaries = new HashMap<>();

    // While the fee is sent to the underlying builder all the time, it is also cached here because, as of today,
    // there is no way to get the transaction fee from the PBJ object.
    private long transactionFee;
    private ContractFunctionResult contractFunctionResult;

    // Used for some child records builders.
    private final ReversingBehavior reversingBehavior;

    // If non-null, used to finish constructing the synthetic transaction right before its record
    // stream item is built; this was added to let the contract service externalize certain dispatched
    // CryptoCreate transactions as ContractCreate synthetic transactions
    @Nullable
<<<<<<< HEAD
    private final UnaryOperator<Transaction> transactionFinisher;
=======
    private final ExternalizedRecordCustomizer customizer;
>>>>>>> 27c8a835

    /**
     * Possible behavior of a {@link SingleTransactionRecord} when a parent transaction fails,
     * and it is asked to be reverted
     */
    public enum ReversingBehavior {
        /**
         * Changes are not committed. The record is kept in the record stream,
         * but the status is set to {@link ResponseCodeEnum#REVERTED_SUCCESS}
         */
        REVERSIBLE,

        /** Changes are not committed and the record is removed from the record stream. */
        REMOVABLE,

        /** Changes are committed independent of the user and parent transactions. */
        IRREVERSIBLE
    }

    /**
     * Creates new transaction record builder where reversion will leave its record in the stream
     * with either a failure status or {@link ResponseCodeEnum#REVERTED_SUCCESS}.
     *
     * @param consensusNow the consensus timestamp for the transaction
     */
    public SingleTransactionRecordBuilderImpl(@NonNull final Instant consensusNow) {
        this(consensusNow, ReversingBehavior.REVERSIBLE);
    }

    /**
     * Creates new transaction record builder.
     *
     * @param consensusNow the consensus timestamp for the transaction
     * @param reversingBehavior the reversing behavior (see {@link RecordListBuilder}
     */
    public SingleTransactionRecordBuilderImpl(
            @NonNull final Instant consensusNow, final ReversingBehavior reversingBehavior) {
        this(consensusNow, reversingBehavior, null);
    }

    /**
     * Creates new transaction record builder with both explicit reversing behavior and
     * transaction construction finishing.
     *
     * @param consensusNow the consensus timestamp for the transaction
     * @param reversingBehavior the reversing behavior (see {@link RecordListBuilder}
     */
    public SingleTransactionRecordBuilderImpl(
            @NonNull final Instant consensusNow,
            @NonNull final ReversingBehavior reversingBehavior,
<<<<<<< HEAD
            @Nullable final UnaryOperator<Transaction> transactionFinisher) {
        this.consensusNow = requireNonNull(consensusNow, "consensusNow must not be null");
        this.reversingBehavior = requireNonNull(reversingBehavior, "reversingBehavior must not be null");
        this.transactionFinisher = transactionFinisher;
=======
            @Nullable final ExternalizedRecordCustomizer customizer) {
        this.consensusNow = requireNonNull(consensusNow, "consensusNow must not be null");
        this.reversingBehavior = requireNonNull(reversingBehavior, "reversingBehavior must not be null");
        this.customizer = customizer;
>>>>>>> 27c8a835
    }

    /**
     * Builds single transaction record.
     *
     * @return the transaction record
     */
<<<<<<< HEAD
    public @Nullable SingleTransactionRecord build() {
        if (transactionFinisher != null) {
            transaction = transactionFinisher.apply(transaction);
            if (transaction == null) {
                return null;
            }
        }
        final var builder = transactionReceiptBuilder.serialNumbers(serialNumbers);
        // FUTURE : In mono-service exchange rate is not set in preceding child records.
        // This should be changed after differential testing
        if (exchangeRate != null && exchangeRate.hasCurrentRate() && exchangeRate.hasNextRate()) {
            builder.exchangeRate(exchangeRate);
        }
        final var transactionReceipt = builder.build();
=======
    public SingleTransactionRecord build() {
        if (customizer != null) {
            transaction = customizer.apply(transaction);
        }
        final var transactionReceipt = transactionReceiptBuilder
                .exchangeRate(exchangeRate)
                .serialNumbers(serialNumbers)
                .build();
>>>>>>> 27c8a835

        final Bytes transactionHash;
        try {
            final MessageDigest digest = MessageDigest.getInstance(DigestType.SHA_384.algorithmName());
            transactionHash = Bytes.wrap(digest.digest(transactionBytes.toByteArray()));
        } catch (NoSuchAlgorithmException e) {
            throw new RuntimeException(e);
        }

        final Timestamp consensusTimestamp = HapiUtils.asTimestamp(consensusNow);
        final Timestamp parentConsensusTimestamp =
                parentConsensus != null ? HapiUtils.asTimestamp(parentConsensus) : null;
        Collections.sort(
                automaticTokenAssociations,
                Comparator.<TokenAssociation>comparingLong(a -> a.tokenId().tokenNum())
                        .thenComparingLong(a -> a.accountIdOrThrow().accountNum()));
        final var transactionRecord = transactionRecordBuilder
                .transactionID(transactionID)
                .receipt(transactionReceipt)
                .transactionHash(transactionHash)
                .consensusTimestamp(consensusTimestamp)
                .parentConsensusTimestamp(parentConsensusTimestamp)
                .transferList(transferList)
                .tokenTransferLists(tokenTransferLists)
                .assessedCustomFees(assessedCustomFees)
                .automaticTokenAssociations(automaticTokenAssociations)
                .paidStakingRewards(paidStakingRewards)
                .build();

        // create list of sidecar records
        List<TransactionSidecarRecord> transactionSidecarRecords = new ArrayList<>();
        contractStateChanges.stream()
                .map(pair -> new TransactionSidecarRecord(
                        transactionRecord.consensusTimestamp(),
                        pair.getValue(),
                        new OneOf<>(TransactionSidecarRecord.SidecarRecordsOneOfType.STATE_CHANGES, pair.getKey())))
                .forEach(transactionSidecarRecords::add);
        contractActions.stream()
                .map(pair -> new TransactionSidecarRecord(
                        transactionRecord.consensusTimestamp(),
                        pair.getValue(),
                        new OneOf<>(TransactionSidecarRecord.SidecarRecordsOneOfType.ACTIONS, pair.getKey())))
                .forEach(transactionSidecarRecords::add);
        contractBytecodes.stream()
                .map(pair -> new TransactionSidecarRecord(
                        transactionRecord.consensusTimestamp(),
                        pair.getValue(),
                        new OneOf<>(TransactionSidecarRecord.SidecarRecordsOneOfType.BYTECODE, pair.getKey())))
                .forEach(transactionSidecarRecords::add);

        // Log end of user transaction to transaction state log
        logEndTransactionRecord(transactionID, transactionRecord);

        return new SingleTransactionRecord(transaction, transactionRecord, transactionSidecarRecords);
    }

    public ReversingBehavior reversingBehavior() {
        return reversingBehavior;
    }

    // ------------------------------------------------------------------------------------------------------------------------
    // base transaction data

    public SingleTransactionRecordBuilderImpl parentConsensus(@NonNull final Instant parentConsensus) {
        this.parentConsensus = requireNonNull(parentConsensus, "parentConsensus must not be null");
        return this;
    }

    /**
     * Sets the transaction.
     *
     * @param transaction the transaction
     * @return the builder
     */
    @Override
    @NonNull
    public SingleTransactionRecordBuilderImpl transaction(@NonNull final Transaction transaction) {
        this.transaction = requireNonNull(transaction, "transaction must not be null");
        return this;
    }

    /**
     * Sets the transaction bytes that will be used to compute the transaction hash.
     *
     * @param transactionBytes the transaction bytes
     * @return the builder
     */
    @NonNull
    public SingleTransactionRecordBuilderImpl transactionBytes(@NonNull final Bytes transactionBytes) {
        this.transactionBytes = requireNonNull(transactionBytes, "transactionBytes must not be null");
        return this;
    }

    /**
     * Gets the {@link TransactionID} that is currently set.
     *
     * @return the {@link TransactionID}
     */
    public TransactionID transactionID() {
        return transactionID;
    }

    /**
     * Sets the transaction ID.
     *
     * @param transactionID the transaction ID
     * @return the builder
     */
    @NonNull
    public SingleTransactionRecordBuilderImpl transactionID(@NonNull final TransactionID transactionID) {
        this.transactionID = requireNonNull(transactionID, "transactionID must not be null");
        return this;
    }

    /**
     * When we update nonce on the record, we need to update the body as well with teh same transactionID.
     * @return the builder
     */
    @NonNull
    public SingleTransactionRecordBuilderImpl syncBodyIdFromRecordId() {
        final var newTransactionID = transactionID;
        try {
            final var signedTransaction = SignedTransaction.PROTOBUF.parseStrict(
                    transaction.signedTransactionBytes().toReadableSequentialData());
            final var existingTransactionBody =
                    TransactionBody.PROTOBUF.parse(signedTransaction.bodyBytes().toReadableSequentialData());
            final var body = existingTransactionBody
                    .copyBuilder()
                    .transactionID(newTransactionID)
                    .build();
            final var newBodyBytes = TransactionBody.PROTOBUF.toBytes(body);
            final var newSignedTransaction =
                    SignedTransaction.newBuilder().bodyBytes(newBodyBytes).build();
            final var signedTransactionBytes = SignedTransaction.PROTOBUF.toBytes(newSignedTransaction);
            this.transaction = Transaction.newBuilder()
                    .signedTransactionBytes(signedTransactionBytes)
                    .build();
            return this;
        } catch (Exception e) {
            return this;
        }
    }

    /**
     * Sets the memo.
     *
     * @param memo the memo
     * @return the builder
     */
    @NonNull
    public SingleTransactionRecordBuilderImpl memo(@NonNull final String memo) {
        requireNonNull(memo, "memo must not be null");
        transactionRecordBuilder.memo(memo);
        return this;
    }

    // ------------------------------------------------------------------------------------------------------------------------
    // fields needed for TransactionRecord

    /**
     * Gets the consensus instant.
     *
     * @return the consensus instant
     */
    @NonNull
    public Instant consensusNow() {
        return consensusNow;
    }

    /**
     * Gets the parent consensus instant.
     *
     * @return the parent consensus instant
     */
    @Nullable
    public Instant parentConsensusTimestamp() {
        return parentConsensus;
    }

    @Override
    public long transactionFee() {
        return transactionFee;
    }

    /**
     * Sets the consensus transaction fee.
     *
     * @param transactionFee the transaction fee
     * @return the builder
     */
    @NonNull
    @Override
    public SingleTransactionRecordBuilderImpl transactionFee(final long transactionFee) {
        this.transactionFee = transactionFee;
        this.transactionRecordBuilder.transactionFee(transactionFee);
        return this;
    }

    /**
     * Sets the body to contractCall result.
     *
     * @param contractCallResult the contractCall result
     * @return the builder
     */
    @Override
    @NonNull
    public SingleTransactionRecordBuilderImpl contractCallResult(
            @Nullable final ContractFunctionResult contractCallResult) {
        transactionRecordBuilder.contractCallResult(contractCallResult);
        this.contractFunctionResult = contractCallResult;
        return this;
    }

    /**
     * Sets the body to contractCreateResult result.
     *
     * @param contractCreateResult the contractCreate result
     * @return the builder
     */
    @Override
    @NonNull
    public SingleTransactionRecordBuilderImpl contractCreateResult(
            @Nullable ContractFunctionResult contractCreateResult) {
        transactionRecordBuilder.contractCreateResult(contractCreateResult);
        this.contractFunctionResult = contractCreateResult;
        return this;
    }

    /**
     * Sets the transferList.
     *
     * @param transferList the transferList
     * @return the builder
     */
    @Override
    @NonNull
    public SingleTransactionRecordBuilderImpl transferList(@NonNull final TransferList transferList) {
        requireNonNull(transferList, "transferList must not be null");
        this.transferList = transferList;
        return this;
    }

    @Override
    @NonNull
    public TransferList transferList() {
        return transferList;
    }

    /**
     * Sets the tokenTransferLists.
     *
     * @param tokenTransferLists the tokenTransferLists
     * @return the builder
     */
    @Override
    @NonNull
    public SingleTransactionRecordBuilderImpl tokenTransferLists(
            @NonNull final List<TokenTransferList> tokenTransferLists) {
        requireNonNull(tokenTransferLists, "tokenTransferLists must not be null");
        this.tokenTransferLists = tokenTransferLists;
        return this;
    }

    /**
     * Adds a tokenTransferList.
     *
     * @param tokenTransferList the tokenTransferList
     * @return the builder
     */
    @NonNull
    public SingleTransactionRecordBuilderImpl addTokenTransferList(@NonNull final TokenTransferList tokenTransferList) {
        requireNonNull(tokenTransferList, "tokenTransferList must not be null");
        tokenTransferLists.add(tokenTransferList);
        return this;
    }

    /**
     * Sets the scheduleRef.
     *
     * @param scheduleRef the scheduleRef
     * @return the builder
     */
    @Override
    @NonNull
    public SingleTransactionRecordBuilderImpl scheduleRef(@NonNull final ScheduleID scheduleRef) {
        requireNonNull(scheduleRef, "scheduleRef must not be null");
        transactionRecordBuilder.scheduleRef(scheduleRef);
        return this;
    }

    /**
     * Sets the assessedCustomFees.
     *
     * @param assessedCustomFees the assessedCustomFees
     * @return the builder
     */
    @Override
    @NonNull
    public SingleTransactionRecordBuilderImpl assessedCustomFees(
            @NonNull final List<AssessedCustomFee> assessedCustomFees) {
        requireNonNull(assessedCustomFees, "assessedCustomFees must not be null");
        this.assessedCustomFees = assessedCustomFees;
        return this;
    }

    /**
     * Adds an assessedCustomFee.
     *
     * @param assessedCustomFee the assessedCustomFee
     * @return the builder
     */
    @NonNull
    public SingleTransactionRecordBuilderImpl addAssessedCustomFee(@NonNull final AssessedCustomFee assessedCustomFee) {
        requireNonNull(assessedCustomFee, "assessedCustomFee must not be null");
        assessedCustomFees.add(assessedCustomFee);
        return this;
    }

    /**
     * Sets the automaticTokenAssociations.
     *
     * @param automaticTokenAssociations the automaticTokenAssociations
     * @return the builder
     */
    @NonNull
    public SingleTransactionRecordBuilderImpl automaticTokenAssociations(
            @NonNull final List<TokenAssociation> automaticTokenAssociations) {
        requireNonNull(automaticTokenAssociations, "automaticTokenAssociations must not be null");
        this.automaticTokenAssociations = automaticTokenAssociations;
        return this;
    }

    /**
     * Adds an automaticTokenAssociation.
     *
     * @param automaticTokenAssociation the automaticTokenAssociation
     * @return the builder
     */
    @NonNull
    public SingleTransactionRecordBuilderImpl addAutomaticTokenAssociation(
            @NonNull final TokenAssociation automaticTokenAssociation) {
        requireNonNull(automaticTokenAssociation, "automaticTokenAssociation must not be null");
        automaticTokenAssociations.add(automaticTokenAssociation);
        return this;
    }

    /**
     * Sets the alias.
     *
     * @param alias the alias
     * @return the builder
     */
    @NonNull
    public SingleTransactionRecordBuilderImpl alias(@NonNull final Bytes alias) {
        requireNonNull(alias, "alias must not be null");
        transactionRecordBuilder.alias(alias);
        return this;
    }

    /**
     * Sets the ethereum hash.
     *
     * @param ethereumHash the ethereum hash
     * @return the builder
     */
    @NonNull
    public SingleTransactionRecordBuilderImpl ethereumHash(@NonNull final Bytes ethereumHash) {
        requireNonNull(ethereumHash, "ethereumHash must not be null");
        transactionRecordBuilder.ethereumHash(ethereumHash);
        return this;
    }

    /**
     * Sets the paidStakingRewards.
     *
     * @param paidStakingRewards the paidStakingRewards
     * @return the builder
     */
    @NonNull
    public SingleTransactionRecordBuilderImpl paidStakingRewards(
            @NonNull final List<AccountAmount> paidStakingRewards) {
        requireNonNull(paidStakingRewards, "paidStakingRewards must not be null");
        this.paidStakingRewards = paidStakingRewards;
        return this;
    }

    /**
     * Adds a paidStakingReward.
     *
     * @param paidStakingReward the paidStakingReward
     * @return the builder
     */
    @NonNull
    public SingleTransactionRecordBuilderImpl addPaidStakingReward(@NonNull final AccountAmount paidStakingReward) {
        requireNonNull(paidStakingReward, "paidStakingReward must not be null");
        paidStakingRewards.add(paidStakingReward);
        return this;
    }

    /**
     * Sets the entropy to a given number.
     *
     * @param num number to use for entropy
     * @return the builder
     */
    @Override
    @NonNull
    public SingleTransactionRecordBuilderImpl entropyNumber(final int num) {
        transactionRecordBuilder.prngNumber(num);
        return this;
    }

    /**
     * Sets the entropy to given bytes.
     *
     * @param prngBytes bytes to use for entropy
     * @return the builder
     */
    @Override
    @NonNull
    public SingleTransactionRecordBuilderImpl entropyBytes(@NonNull final Bytes prngBytes) {
        requireNonNull(prngBytes, "The argument 'prngBytes' must not be null");
        transactionRecordBuilder.prngBytes(prngBytes);
        return this;
    }

    /**
     * Sets the EVM address.
     *
     * @param evmAddress the EVM address
     * @return the builder
     */
    @Override
    @NonNull
    public SingleTransactionRecordBuilderImpl evmAddress(@NonNull final Bytes evmAddress) {
        requireNonNull(evmAddress, "evmAddress must not be null");
        transactionRecordBuilder.evmAddress(evmAddress);
        return this;
    }

    // ------------------------------------------------------------------------------------------------------------------------
    // fields needed for TransactionReceipt

    /**
     * Sets the receipt status.
     *
     * @param status the receipt status
     * @return the builder
     */
    @Override
    @NonNull
    public SingleTransactionRecordBuilderImpl status(@NonNull final ResponseCodeEnum status) {
        this.status = requireNonNull(status, "status must not be null");
        transactionReceiptBuilder.status(status);
        return this;
    }

    /**
     * Gets the receipt status.
     *
     * @return the receipt status
     */
    @Override
    @NonNull
    public ResponseCodeEnum status() {
        return status;
    }

    /**
     * Returns if the builder has a ContractFunctionResult set.
     *
     * @return the receipt status
     */
    public boolean hasContractResult() {
        return this.contractFunctionResult != null;
    }

    public long getGasUsedForContractTxn() {
        return this.contractFunctionResult.gasUsed();
    }

    /**
     * Sets the receipt accountID.
     *
     * @param accountID the {@link AccountID} for the receipt
     * @return the builder
     */
    @Override
    @NonNull
    public SingleTransactionRecordBuilderImpl accountID(@NonNull final AccountID accountID) {
        requireNonNull(accountID, "accountID must not be null");
        transactionReceiptBuilder.accountID(accountID);
        return this;
    }

    /**
     * Sets the receipt fileID.
     *
     * @param fileID the {@link FileID} for the receipt
     * @return the builder
     */
    @Override
    @NonNull
    public SingleTransactionRecordBuilderImpl fileID(@NonNull final FileID fileID) {
        requireNonNull(fileID, "fileID must not be null");
        transactionReceiptBuilder.fileID(fileID);
        return this;
    }

    /**
     * Sets the receipt contractID; if the contractID is null, this is a no-op. (We allow a null id here
     * for convenience when chaining builder calls.)
     *
     * @param contractID the {@link ContractID} for the receipt
     * @return the builder
     */
    @Override
    @NonNull
    public SingleTransactionRecordBuilderImpl contractID(@Nullable final ContractID contractID) {
        transactionReceiptBuilder.contractID(contractID);
        return this;
    }

    /**
     * Gets the {@link ExchangeRateSet} that is currently set for the receipt.
     *
     * @return the {@link ExchangeRateSet}
     */
    @NonNull
    public ExchangeRateSet exchangeRate() {
        return exchangeRate;
    }

    /**
     * Sets the receipt exchange rate.
     *
     * @param exchangeRate the {@link ExchangeRateSet} for the receipt
     * @return the builder
     */
    @NonNull
    public SingleTransactionRecordBuilderImpl exchangeRate(@NonNull final ExchangeRateSet exchangeRate) {
        requireNonNull(exchangeRate, "exchangeRate must not be null");
        this.exchangeRate = exchangeRate;
        return this;
    }

    /**
     * Sets the receipt topicID.
     *
     * @param topicID the {@link TopicID} for the receipt
     * @return the builder
     */
    @Override
    @NonNull
    public SingleTransactionRecordBuilderImpl topicID(@NonNull final TopicID topicID) {
        requireNonNull(topicID, "topicID must not be null");
        transactionReceiptBuilder.topicID(topicID);
        return this;
    }

    /**
     * Sets the receipt topicSequenceNumber.
     *
     * @param topicSequenceNumber the topicSequenceNumber for the receipt
     * @return the builder
     */
    @Override
    @NonNull
    public SingleTransactionRecordBuilderImpl topicSequenceNumber(final long topicSequenceNumber) {
        transactionReceiptBuilder.topicSequenceNumber(topicSequenceNumber);
        return this;
    }

    /**
     * Sets the receipt topicRunningHash.
     *
     * @param topicRunningHash the topicRunningHash for the receipt
     * @return the builder
     */
    @Override
    @NonNull
    public SingleTransactionRecordBuilderImpl topicRunningHash(@NonNull final Bytes topicRunningHash) {
        requireNonNull(topicRunningHash, "topicRunningHash must not be null");
        transactionReceiptBuilder.topicRunningHash(topicRunningHash);
        return this;
    }

    /**
     * Sets the receipt topicRunningHashVersion.
     *
     * @param topicRunningHashVersion the topicRunningHashVersion for the receipt
     * @return the builder
     */
    @Override
    @NonNull
    public SingleTransactionRecordBuilderImpl topicRunningHashVersion(final long topicRunningHashVersion) {
        transactionReceiptBuilder.topicRunningHashVersion(topicRunningHashVersion);
        return this;
    }

    /**
     * Sets the receipt tokenID.
     *
     * @param tokenID the {@link TokenID} for the receipt
     * @return the builder
     */
    @Override
    @NonNull
    public SingleTransactionRecordBuilderImpl tokenID(@NonNull final TokenID tokenID) {
        requireNonNull(tokenID, "tokenID must not be null");
        transactionReceiptBuilder.tokenID(tokenID);
        return this;
    }

    /**
     * Sets the receipt newTotalSupply.
     *
     * @param newTotalSupply the newTotalSupply for the receipt
     * @return the builder
     */
    @NonNull
    public SingleTransactionRecordBuilderImpl newTotalSupply(final long newTotalSupply) {
        this.newTotalSupply = newTotalSupply;
        transactionReceiptBuilder.newTotalSupply(newTotalSupply);
        return this;
    }

    public long getNewTotalSupply() {
        return newTotalSupply;
    }

    /**
     * Sets the receipt scheduleID.
     *
     * @param scheduleID the {@link ScheduleID} for the receipt
     * @return the builder
     */
    @Override
    @NonNull
    public SingleTransactionRecordBuilderImpl scheduleID(@NonNull final ScheduleID scheduleID) {
        requireNonNull(scheduleID, "scheduleID must not be null");
        transactionReceiptBuilder.scheduleID(scheduleID);
        return this;
    }

    /**
     * Sets the transaction ID of the scheduled child transaction that was executed
     *
     * @param scheduledTransactionID the {@link TransactionID} of the scheduled transaction for the receipt
     * @return the builder
     */
    @Override
    @NonNull
    public SingleTransactionRecordBuilderImpl scheduledTransactionID(
            @NonNull final TransactionID scheduledTransactionID) {
        transactionReceiptBuilder.scheduledTransactionID(scheduledTransactionID);
        return this;
    }

    /**
     * Sets the receipt serialNumbers.
     *
     * @param serialNumbers the serialNumbers for the receipt
     * @return the builder
     */
    @Override
    @NonNull
    public SingleTransactionRecordBuilderImpl serialNumbers(@NonNull final List<Long> serialNumbers) {
        requireNonNull(serialNumbers, "serialNumbers must not be null");
        this.serialNumbers = serialNumbers;
        return this;
    }

    /**
     * Adds a serialNumber to the receipt.
     *
     * @param serialNumber the serialNumber to add
     * @return the builder
     */
    @NonNull
    public SingleTransactionRecordBuilderImpl addSerialNumber(final long serialNumber) {
        serialNumbers.add(serialNumber);
        return this;
    }

    // ------------------------------------------------------------------------------------------------------------------------
    // Sidecar data, booleans are the migration flag

    /**
     * Sets the contractStateChanges which are part of sidecar records.
     *
     * @param contractStateChanges the contractStateChanges
     * @return the builder
     */
    @NonNull
    public SingleTransactionRecordBuilderImpl contractStateChanges(
            @NonNull final List<AbstractMap.SimpleEntry<ContractStateChanges, Boolean>> contractStateChanges) {
        requireNonNull(contractStateChanges, "contractStateChanges must not be null");
        this.contractStateChanges = contractStateChanges;
        return this;
    }

    /**
     * Adds contractStateChanges to sidecar records.
     *
     * @param contractStateChanges the contractStateChanges to add
     * @param isMigration          flag indicating whether sidecar is from migration
     * @return the builder
     */
    @NonNull
    public SingleTransactionRecordBuilderImpl addContractStateChanges(
            @NonNull final ContractStateChanges contractStateChanges, final boolean isMigration) {
        requireNonNull(contractStateChanges, "contractStateChanges must not be null");
        this.contractStateChanges.add(new AbstractMap.SimpleEntry<>(contractStateChanges, isMigration));
        return this;
    }

    /**
     * Sets the contractActions which are part of sidecar records.
     *
     * @param contractActions the contractActions
     * @return the builder
     */
    @NonNull
    public SingleTransactionRecordBuilderImpl contractActions(
            @NonNull final List<AbstractMap.SimpleEntry<ContractActions, Boolean>> contractActions) {
        requireNonNull(contractActions, "contractActions must not be null");
        this.contractActions = contractActions;
        return this;
    }

    /**
     * Adds contractActions to sidecar records.
     *
     * @param contractActions the contractActions to add
     * @param isMigration     flag indicating whether sidecar is from migration
     * @return the builder
     */
    @NonNull
    public SingleTransactionRecordBuilderImpl addContractActions(
            @NonNull final ContractActions contractActions, final boolean isMigration) {
        requireNonNull(contractActions, "contractActions must not be null");
        this.contractActions.add(new AbstractMap.SimpleEntry<>(contractActions, isMigration));
        return this;
    }

    /**
     * Sets the contractBytecodes which are part of sidecar records.
     *
     * @param contractBytecodes the contractBytecodes
     * @return the builder
     */
    @NonNull
    public SingleTransactionRecordBuilderImpl contractBytecodes(
            @NonNull final List<AbstractMap.SimpleEntry<ContractBytecode, Boolean>> contractBytecodes) {
        requireNonNull(contractBytecodes, "contractBytecodes must not be null");
        this.contractBytecodes = contractBytecodes;
        return this;
    }

    /**
     * Adds contractBytecodes to sidecar records.
     *
     * @param contractBytecode the contractBytecode to add
     * @param isMigration      flag indicating whether sidecar is from migration
     * @return the builder
     */
    @NonNull
    public SingleTransactionRecordBuilderImpl addContractBytecode(
            @NonNull final ContractBytecode contractBytecode, final boolean isMigration) {
        requireNonNull(contractBytecode, "contractBytecode must not be null");
        contractBytecodes.add(new AbstractMap.SimpleEntry<>(contractBytecode, isMigration));
        return this;
    }

    // ------------- Information needed by token service for redirecting staking rewards to appropriate accounts

    /**
     * Adds a beneficiary for a deleted account into the map. This is needed while computing staking rewards.
     * If the deleted account receives staking reward, it is transferred to the beneficiary.
     * @param deletedAccountID the deleted account ID
     * @param beneficiaryForDeletedAccount the beneficiary account ID
     * @return the builder
     */
    @Override
    @NonNull
    public SingleTransactionRecordBuilderImpl addBeneficiaryForDeletedAccount(
            @NonNull final AccountID deletedAccountID, @NonNull final AccountID beneficiaryForDeletedAccount) {
        requireNonNull(deletedAccountID, "deletedAccountID must not be null");
        requireNonNull(beneficiaryForDeletedAccount, "beneficiaryForDeletedAccount must not be null");
        deletedAccountBeneficiaries.put(deletedAccountID, beneficiaryForDeletedAccount);
        return this;
    }

    /**
     * Gets number of deleted accounts in this transaction.
     * @return number of deleted accounts in this transaction
     */
    @Override
    public int getNumberOfDeletedAccounts() {
        return deletedAccountBeneficiaries.size();
    }

    /**
     * Gets the beneficiary account ID for deleted account ID.
     * @return the beneficiary account ID of deleted account ID
     */
    @Override
    @Nullable
    public AccountID getDeletedAccountBeneficiaryFor(@NonNull final AccountID deletedAccountID) {
        return deletedAccountBeneficiaries.get(deletedAccountID);
    }

    /**
     * Returns the in-progress {@link ContractFunctionResult}.
     *
     * @return the in-progress {@link ContractFunctionResult}
     */
    public ContractFunctionResult contractFunctionResult() {
        return contractFunctionResult;
    }
}<|MERGE_RESOLUTION|>--- conflicted
+++ resolved
@@ -86,7 +86,6 @@
 import java.util.LinkedList;
 import java.util.List;
 import java.util.Map;
-import java.util.function.UnaryOperator;
 
 /**
  * A custom builder for create a {@link SingleTransactionRecord}.
@@ -168,11 +167,7 @@
     // stream item is built; this was added to let the contract service externalize certain dispatched
     // CryptoCreate transactions as ContractCreate synthetic transactions
     @Nullable
-<<<<<<< HEAD
-    private final UnaryOperator<Transaction> transactionFinisher;
-=======
     private final ExternalizedRecordCustomizer customizer;
->>>>>>> 27c8a835
 
     /**
      * Possible behavior of a {@link SingleTransactionRecord} when a parent transaction fails,
@@ -223,17 +218,10 @@
     public SingleTransactionRecordBuilderImpl(
             @NonNull final Instant consensusNow,
             @NonNull final ReversingBehavior reversingBehavior,
-<<<<<<< HEAD
-            @Nullable final UnaryOperator<Transaction> transactionFinisher) {
-        this.consensusNow = requireNonNull(consensusNow, "consensusNow must not be null");
-        this.reversingBehavior = requireNonNull(reversingBehavior, "reversingBehavior must not be null");
-        this.transactionFinisher = transactionFinisher;
-=======
             @Nullable final ExternalizedRecordCustomizer customizer) {
         this.consensusNow = requireNonNull(consensusNow, "consensusNow must not be null");
         this.reversingBehavior = requireNonNull(reversingBehavior, "reversingBehavior must not be null");
         this.customizer = customizer;
->>>>>>> 27c8a835
     }
 
     /**
@@ -241,13 +229,9 @@
      *
      * @return the transaction record
      */
-<<<<<<< HEAD
-    public @Nullable SingleTransactionRecord build() {
-        if (transactionFinisher != null) {
-            transaction = transactionFinisher.apply(transaction);
-            if (transaction == null) {
-                return null;
-            }
+    public SingleTransactionRecord build() {
+        if (customizer != null) {
+            transaction = customizer.apply(transaction);
         }
         final var builder = transactionReceiptBuilder.serialNumbers(serialNumbers);
         // FUTURE : In mono-service exchange rate is not set in preceding child records.
@@ -256,16 +240,6 @@
             builder.exchangeRate(exchangeRate);
         }
         final var transactionReceipt = builder.build();
-=======
-    public SingleTransactionRecord build() {
-        if (customizer != null) {
-            transaction = customizer.apply(transaction);
-        }
-        final var transactionReceipt = transactionReceiptBuilder
-                .exchangeRate(exchangeRate)
-                .serialNumbers(serialNumbers)
-                .build();
->>>>>>> 27c8a835
 
         final Bytes transactionHash;
         try {
