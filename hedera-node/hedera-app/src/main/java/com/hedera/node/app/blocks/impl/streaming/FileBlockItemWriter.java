--- conflicted
+++ resolved
@@ -5,14 +5,10 @@
 import static com.swirlds.state.lifecycle.HapiUtils.asAccountString;
 import static java.util.Objects.requireNonNull;
 
-<<<<<<< HEAD
 import com.hedera.hapi.block.stream.Block;
 import com.hedera.hapi.block.stream.BlockItem;
 import com.hedera.hapi.block.stream.BlockProof;
 import com.hedera.hapi.block.stream.MerkleSiblingHash;
-=======
-import com.hedera.hapi.block.stream.BlockItem;
->>>>>>> 60520e1d
 import com.hedera.hapi.block.stream.schema.BlockSchema;
 import com.hedera.node.app.blocks.BlockItemWriter;
 import com.hedera.node.config.ConfigProvider;
@@ -334,16 +330,12 @@
     }
 
     @Override
-<<<<<<< HEAD
-    public void closeCompleteBlock() {
-=======
     public void writePbjItem(@NonNull BlockItem item) {
         throw new UnsupportedOperationException("writePbjItem is not supported in this implementation");
     }
 
     @Override
-    public void closeBlock() {
->>>>>>> 60520e1d
+    public void closeCompleteBlock() {
         if (state.ordinal() < State.OPEN.ordinal()) {
             throw new IllegalStateException("Cannot close a FileBlockItemWriter that is not open");
         } else if (state.ordinal() == State.CLOSED.ordinal()) {
