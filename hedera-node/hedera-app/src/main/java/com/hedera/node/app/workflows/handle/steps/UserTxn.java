/*
 * Copyright (C) 2024 Hedera Hashgraph, LLC
 *
 * Licensed under the Apache License, Version 2.0 (the "License");
 * you may not use this file except in compliance with the License.
 * You may obtain a copy of the License at
 *
 *      http://www.apache.org/licenses/LICENSE-2.0
 *
 * Unless required by applicable law or agreed to in writing, software
 * distributed under the License is distributed on an "AS IS" BASIS,
 * WITHOUT WARRANTIES OR CONDITIONS OF ANY KIND, either express or implied.
 * See the License for the specific language governing permissions and
 * limitations under the License.
 */

package com.hedera.node.app.workflows.handle.steps;

import static com.hedera.node.app.spi.workflows.HandleContext.TransactionCategory.USER;
import static java.util.Objects.requireNonNull;

import com.hedera.hapi.node.base.HederaFunctionality;
import com.hedera.hapi.node.base.Key;
import com.hedera.node.app.fees.ExchangeRateManager;
import com.hedera.node.app.fees.FeeAccumulator;
import com.hedera.node.app.fees.FeeManager;
import com.hedera.node.app.fees.ResourcePriceCalculatorImpl;
import com.hedera.node.app.ids.EntityIdService;
import com.hedera.node.app.ids.EntityNumGeneratorImpl;
import com.hedera.node.app.ids.WritableEntityIdStore;
import com.hedera.node.app.records.BlockRecordManager;
import com.hedera.node.app.service.token.api.FeeRecordBuilder;
import com.hedera.node.app.service.token.api.TokenServiceApi;
import com.hedera.node.app.services.ServiceScopeLookup;
import com.hedera.node.app.signature.DefaultKeyVerifier;
import com.hedera.node.app.spi.authorization.Authorizer;
import com.hedera.node.app.spi.metrics.StoreMetricsService;
import com.hedera.node.app.spi.records.RecordCache;
import com.hedera.node.app.spi.workflows.record.SingleTransactionStreamBuilder;
import com.hedera.node.app.store.ReadableStoreFactory;
import com.hedera.node.app.store.ServiceApiFactory;
import com.hedera.node.app.store.StoreFactoryImpl;
import com.hedera.node.app.store.WritableStoreFactory;
import com.hedera.node.app.throttle.AppThrottleAdviser;
import com.hedera.node.app.throttle.NetworkUtilizationManager;
import com.hedera.node.app.workflows.TransactionInfo;
import com.hedera.node.app.workflows.dispatcher.TransactionDispatcher;
import com.hedera.node.app.workflows.handle.Dispatch;
import com.hedera.node.app.workflows.handle.DispatchHandleContext;
import com.hedera.node.app.workflows.handle.DispatchProcessor;
import com.hedera.node.app.workflows.handle.HandleWorkflow;
import com.hedera.node.app.workflows.handle.RecordDispatch;
import com.hedera.node.app.workflows.handle.dispatch.ChildDispatchFactory;
import com.hedera.node.app.workflows.handle.record.TokenContextImpl;
import com.hedera.node.app.workflows.handle.stack.SavepointStackImpl;
import com.hedera.node.app.workflows.prehandle.PreHandleResult;
import com.hedera.node.config.ConfigProvider;
import com.hedera.node.config.data.ConsensusConfig;
import com.hedera.node.config.data.HederaConfig;
import com.swirlds.config.api.Configuration;
import com.swirlds.platform.state.PlatformState;
import com.swirlds.platform.system.events.ConsensusEvent;
import com.swirlds.platform.system.transaction.ConsensusTransaction;
import com.swirlds.state.HederaState;
import com.swirlds.state.spi.info.NetworkInfo;
import com.swirlds.state.spi.info.NodeInfo;
import edu.umd.cs.findbugs.annotations.NonNull;
import java.time.Instant;

public record UserTxn(
        boolean isGenesisTxn,
        @NonNull HederaFunctionality functionality,
        @NonNull Instant consensusNow,
        @NonNull HederaState state,
        @NonNull PlatformState platformState,
        @NonNull ConsensusEvent event,
        @NonNull ConsensusTransaction platformTxn,
        @NonNull TransactionInfo txnInfo,
        @NonNull TokenContextImpl tokenContextImpl,
        @NonNull SavepointStackImpl stack,
        @NonNull PreHandleResult preHandleResult,
        @NonNull ReadableStoreFactory readableStoreFactory,
        @NonNull Configuration config,
        @NonNull Instant lastHandledConsensusTime,
        @NonNull NodeInfo creatorInfo) {

    public static UserTxn from(
            // @UserTxnScope
            @NonNull final HederaState state,
            @NonNull final PlatformState platformState,
            @NonNull final ConsensusEvent event,
            @NonNull final NodeInfo creatorInfo,
            @NonNull final ConsensusTransaction platformTxn,
            @NonNull final Instant consensusNow,
            @NonNull final Instant lastHandledConsensusTime,
            // @Singleton
            @NonNull final ConfigProvider configProvider,
            @NonNull final StoreMetricsService storeMetricsService,
            @NonNull final BlockRecordManager blockRecordManager,
            @NonNull final HandleWorkflow handleWorkflow) {

        final var isGenesis = lastHandledConsensusTime.equals(Instant.EPOCH);
        final var config = configProvider.getConfiguration();
        final var consensusConfig = config.getConfigData(ConsensusConfig.class);
        final var stack = SavepointStackImpl.newRootStack(
                state,
                isGenesis ? Integer.MAX_VALUE : consensusConfig.handleMaxPrecedingRecords(),
                consensusConfig.handleMaxFollowingRecords());
        final var readableStoreFactory = new ReadableStoreFactory(stack);
        final var preHandleResult =
                handleWorkflow.getCurrentPreHandleResult(creatorInfo, platformTxn, readableStoreFactory);
        final var txnInfo = requireNonNull(preHandleResult.txInfo());
        final var tokenContext =
                new TokenContextImpl(config, storeMetricsService, stack, blockRecordManager, consensusNow);
        return new UserTxn(
                isGenesis,
                txnInfo.functionality(),
                consensusNow,
                state,
                platformState,
                event,
                platformTxn,
                txnInfo,
                tokenContext,
                stack,
                preHandleResult,
                readableStoreFactory,
                config,
                lastHandledConsensusTime,
                creatorInfo);
    }

    /**
     * Creates a new {@link Dispatch} instance for this user transaction in the given context.
     *
     * @param authorizer the authorizer to use
     * @param networkInfo the network information
     * @param feeManager the fee manager
     * @param recordCache the record cache
     * @param dispatchProcessor the dispatch processor
     * @param blockRecordManager the block record manager
     * @param serviceScopeLookup the service scope lookup
     * @param storeMetricsService the store metrics service
     * @param exchangeRateManager the exchange rate manager
     * @param childDispatchFactory the child dispatch factory
     * @param dispatcher the transaction dispatcher
     * @param networkUtilizationManager the network utilization manager
     * @param baseBuilder the base record builder
     * @return the new dispatch instance
     */
    public Dispatch newDispatch(
            // @Singleton
            @NonNull final Authorizer authorizer,
            @NonNull final NetworkInfo networkInfo,
            @NonNull final FeeManager feeManager,
            @NonNull final RecordCache recordCache,
            @NonNull final DispatchProcessor dispatchProcessor,
            @NonNull final BlockRecordManager blockRecordManager,
            @NonNull final ServiceScopeLookup serviceScopeLookup,
            @NonNull final StoreMetricsService storeMetricsService,
            @NonNull final ExchangeRateManager exchangeRateManager,
            @NonNull final ChildDispatchFactory childDispatchFactory,
            @NonNull final TransactionDispatcher dispatcher,
            @NonNull final NetworkUtilizationManager networkUtilizationManager,
            // @UserTxnScope
            @NonNull final SingleTransactionStreamBuilder baseBuilder) {
        final var keyVerifier = new DefaultKeyVerifier(
                txnInfo.signatureMap().sigPair().size(),
                config.getConfigData(HederaConfig.class),
                preHandleResult.getVerificationResults());
        final var readableStoreFactory = new ReadableStoreFactory(stack);
        final var writableStoreFactory = new WritableStoreFactory(
                stack, serviceScopeLookup.getServiceName(txnInfo.txBody()), config, storeMetricsService);
        final var serviceApiFactory = new ServiceApiFactory(stack, config, storeMetricsService);
        final var priceCalculator =
                new ResourcePriceCalculatorImpl(consensusNow, txnInfo, feeManager, readableStoreFactory);
        final var storeFactory = new StoreFactoryImpl(readableStoreFactory, writableStoreFactory, serviceApiFactory);
        final var entityNumGenerator = new EntityNumGeneratorImpl(
                new WritableStoreFactory(stack, EntityIdService.NAME, config, storeMetricsService)
                        .getStore(WritableEntityIdStore.class));
        final var throttleAdvisor = new AppThrottleAdviser(networkUtilizationManager, consensusNow, stack);
        final var dispatchHandleContext = new DispatchHandleContext(
                consensusNow,
                creatorInfo,
                txnInfo,
                config,
                authorizer,
                blockRecordManager,
                priceCalculator,
                feeManager,
                storeFactory,
                requireNonNull(txnInfo.payerID()),
                keyVerifier,
                platformState,
                txnInfo.functionality(),
                preHandleResult.payerKey() == null ? Key.DEFAULT : preHandleResult.payerKey(),
                exchangeRateManager,
                stack,
                entityNumGenerator,
                dispatcher,
                recordCache,
                networkInfo,
                childDispatchFactory,
                dispatchProcessor,
                throttleAdvisor);
        final var fees = dispatcher.dispatchComputeFees(dispatchHandleContext);
<<<<<<< HEAD
        final var feeAccumulator = new FeeAccumulator(
                serviceApiFactory.getApi(TokenServiceApi.class), (SingleTransactionRecordBuilderImpl) baseBuilder);
        final var congestionMultiplier = feeManager.congestionMultiplierFor(
                txnInfo.txBody(), txnInfo.functionality(), storeFactory.asReadOnly());
        if (congestionMultiplier > 1) {
            baseBuilder.congestionMultiplier(congestionMultiplier);
        }
=======
        final var feeAccumulator =
                new FeeAccumulator(serviceApiFactory.getApi(TokenServiceApi.class), (FeeRecordBuilder) baseBuilder);
>>>>>>> e7f4f82a
        return new RecordDispatch(
                baseBuilder,
                config,
                fees,
                txnInfo,
                requireNonNull(txnInfo.payerID()),
                readableStoreFactory,
                feeAccumulator,
                keyVerifier,
                creatorInfo,
                consensusNow,
                preHandleResult.getRequiredKeys(),
                preHandleResult.getHollowAccounts(),
                dispatchHandleContext,
                stack,
                USER,
                tokenContextImpl,
                platformState,
                preHandleResult);
    }

    /**
     * Returns the base stream builder for this user transaction.
     * @return the base stream builder
     */
    public SingleTransactionStreamBuilder baseBuilder() {
        return stack.getBaseBuilder(SingleTransactionStreamBuilder.class);
    }
}<|MERGE_RESOLUTION|>--- conflicted
+++ resolved
@@ -204,18 +204,13 @@
                 dispatchProcessor,
                 throttleAdvisor);
         final var fees = dispatcher.dispatchComputeFees(dispatchHandleContext);
-<<<<<<< HEAD
-        final var feeAccumulator = new FeeAccumulator(
-                serviceApiFactory.getApi(TokenServiceApi.class), (SingleTransactionRecordBuilderImpl) baseBuilder);
+        final var feeAccumulator =
+                new FeeAccumulator(serviceApiFactory.getApi(TokenServiceApi.class), (FeeRecordBuilder) baseBuilder);
         final var congestionMultiplier = feeManager.congestionMultiplierFor(
                 txnInfo.txBody(), txnInfo.functionality(), storeFactory.asReadOnly());
         if (congestionMultiplier > 1) {
             baseBuilder.congestionMultiplier(congestionMultiplier);
         }
-=======
-        final var feeAccumulator =
-                new FeeAccumulator(serviceApiFactory.getApi(TokenServiceApi.class), (FeeRecordBuilder) baseBuilder);
->>>>>>> e7f4f82a
         return new RecordDispatch(
                 baseBuilder,
                 config,
