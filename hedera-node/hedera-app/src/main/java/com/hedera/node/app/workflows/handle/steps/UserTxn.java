--- conflicted
+++ resolved
@@ -269,13 +269,8 @@
                 stack,
                 USER,
                 tokenContextImpl,
-<<<<<<< HEAD
-                preHandleResult);
-=======
-                platformState,
                 preHandleResult,
                 HandleContext.ConsensusThrottling.ON);
->>>>>>> db931ce7
     }
 
     /**
