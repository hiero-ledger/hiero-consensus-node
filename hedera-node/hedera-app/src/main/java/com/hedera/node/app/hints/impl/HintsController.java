--- conflicted
+++ resolved
@@ -34,13 +34,9 @@
      *
      * @param now        the current consensus time
      * @param hintsStore the hints store, in case the controller is able to complete the construction
-<<<<<<< HEAD
-     * @param isActive
-=======
      * @param isActive   if the platform is active
->>>>>>> 5752b988
      */
-    void advanceConstruction(@NonNull Instant now, @NonNull WritableHintsStore hintsStore, final boolean isActive);
+    void advanceConstruction(@NonNull Instant now, @NonNull WritableHintsStore hintsStore, boolean isActive);
 
     /**
      * Advances the ongoing CRS work, if possible. This is only relevant when TSS is enabled or on genesis
@@ -48,13 +44,9 @@
      *
      * @param now                   the current consensus time
      * @param hintsStore            the hints store
-<<<<<<< HEAD
-     * @param isActive
-=======
      * @param isActive              if the platform is active
->>>>>>> 5752b988
      */
-    void advanceCRSWork(@NonNull Instant now, @NonNull WritableHintsStore hintsStore, final boolean isActive);
+    void advanceCRSWork(@NonNull Instant now, @NonNull WritableHintsStore hintsStore, boolean isActive);
 
     /**
      * Returns the expected party id for the given node id, if available.
