// SPDX-License-Identifier: Apache-2.0
package com.hedera.node.app.hints.impl;

import com.hedera.hapi.node.state.hints.PreprocessingVote;
import com.hedera.hapi.services.auxiliary.hints.CrsPublicationTransactionBody;
import com.hedera.node.app.hints.ReadableHintsStore;
import com.hedera.node.app.hints.WritableHintsStore;
import edu.umd.cs.findbugs.annotations.NonNull;
import java.time.Instant;
import java.util.OptionalInt;

/**
 * Manages the work needed to advance toward completion of a hinTS construction, if this completion is possible.
 */
public interface HintsController {
    /**
     * Returns the ID of the hinTS construction that this controller is managing.
     */
    long constructionId();

    /**
     * Returns if the construction is still in progress.
     */
    boolean isStillInProgress();

    /**
     * Returns whether the construction has the given party size.
     */
    boolean hasNumParties(int numParties);

    /**
     * Acts relative to the given state to let this node help advance the ongoing hinTS construction toward a
     * deterministic completion, if possible.
     *
     * @param now        the current consensus time
     * @param hintsStore the hints store, in case the controller is able to complete the construction
<<<<<<< HEAD
     * @param isActive
=======
     * @param isActive   if the platform is active
>>>>>>> 5752b988
     */
    void advanceConstruction(@NonNull Instant now, @NonNull WritableHintsStore hintsStore, final boolean isActive);

    /**
     * Advances the ongoing CRS work, if possible. This is only relevant when TSS is enabled or on genesis
     * when the network is gathering contributions to construct CRS.
     *
     * @param now                   the current consensus time
     * @param hintsStore            the hints store
<<<<<<< HEAD
     * @param isActive
=======
     * @param isActive              if the platform is active
>>>>>>> 5752b988
     */
    void advanceCRSWork(@NonNull Instant now, @NonNull WritableHintsStore hintsStore, final boolean isActive);

    /**
     * Returns the expected party id for the given node id, if available.
     *
     * @param nodeId the node ID
     * @return the party ID, if available
     */
    @NonNull
    OptionalInt partyIdOf(long nodeId);

    /**
     * Adds a new hinTS key publication to the controller's state, if it is relevant to the
     * ongoing construction.
     *
     * @param publication the hint key publication
     */
    void addHintsKeyPublication(@NonNull ReadableHintsStore.HintsKeyPublication publication);

    /**
     * If this controller's construction is not already complete, considers updating its state with this preprocessing
     * vote. Returns true if any state was updated.
     * <p>
     * <b>Important:</b> If this vote results in an output having at least 1/3 of consensus weight, also updates
     * <i>network</i> state in the given writable store with the winning preprocessing output.
     * @param nodeId the node ID
     * @param vote the preprocessing outputs vote
     * @param hintsStore the hints store
     */
    boolean addPreprocessingVote(long nodeId, @NonNull PreprocessingVote vote, @NonNull WritableHintsStore hintsStore);

    /**
     * Cancels any pending work that this controller has scheduled.
     */
    void cancelPendingWork();

    /**
     * Adds a CRS publication to the controller's state, if the network is still gathering contributions.
     *
     * @param publication the CRS publication
     * @param creatorId
     */
    void addCrsPublication(
            @NonNull CrsPublicationTransactionBody publication,
            @NonNull Instant consensusTime,
            @NonNull WritableHintsStore hintsStore,
            final long creatorId);

    /**
     * Verifies the given CRS update.
     *
     * @param publication the publication
     * @param hintsStore  the hints store
     * @param creatorId
     */
    void verifyCrsUpdate(
            @NonNull CrsPublicationTransactionBody publication,
            @NonNull WritableHintsStore hintsStore,
            final long creatorId);
}<|MERGE_RESOLUTION|>--- conflicted
+++ resolved
@@ -34,11 +34,7 @@
      *
      * @param now        the current consensus time
      * @param hintsStore the hints store, in case the controller is able to complete the construction
-<<<<<<< HEAD
-     * @param isActive
-=======
      * @param isActive   if the platform is active
->>>>>>> 5752b988
      */
     void advanceConstruction(@NonNull Instant now, @NonNull WritableHintsStore hintsStore, final boolean isActive);
 
@@ -48,11 +44,7 @@
      *
      * @param now                   the current consensus time
      * @param hintsStore            the hints store
-<<<<<<< HEAD
-     * @param isActive
-=======
      * @param isActive              if the platform is active
->>>>>>> 5752b988
      */
     void advanceCRSWork(@NonNull Instant now, @NonNull WritableHintsStore hintsStore, final boolean isActive);
 
