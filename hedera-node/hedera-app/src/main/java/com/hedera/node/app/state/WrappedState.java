// SPDX-License-Identifier: Apache-2.0
package com.hedera.node.app.state;

import static java.util.Objects.requireNonNull;

import com.swirlds.base.time.Time;
import com.swirlds.common.merkle.crypto.MerkleCryptography;
import com.swirlds.config.api.Configuration;
import com.swirlds.metrics.api.Metrics;
import com.swirlds.state.State;
import com.swirlds.state.spi.ReadableStates;
import com.swirlds.state.spi.WritableStates;
import edu.umd.cs.findbugs.annotations.NonNull;
import java.util.HashMap;
import java.util.Map;
import java.util.function.LongSupplier;
import org.hiero.base.crypto.Hash;
import org.hiero.base.crypto.Hashable;

/**
 * A {@link State} that wraps another {@link State} and provides a {@link #commit()} method that
 * commits all modifications to the underlying state.
 */
public class WrappedState implements State, Hashable {

    private final State delegate;
    private final Map<String, WrappedWritableStates> writableStatesMap = new HashMap<>();

    /**
     * Constructs a {@link WrappedState} that wraps the given {@link State}.
     *
     * @param delegate the {@link State} to wrap
     * @throws NullPointerException if {@code delegate} is {@code null}
     */
    public WrappedState(@NonNull final State delegate) {
        this.delegate = requireNonNull(delegate, "delegate must not be null");
    }

    /**
     * {@inheritDoc}
     */
    @Override
    public void init(
            Time time,
            Configuration configuration,
            Metrics metrics,
            MerkleCryptography merkleCryptography,
            LongSupplier roundSupplier) {
        delegate.init(time, configuration, metrics, merkleCryptography, roundSupplier);
    }

    /**
     * Returns {@code true} if the state of this {@link WrappedState} has been modified.
     *
     * @return {@code true}, if the state has been modified; otherwise {@code false}
     */
    public boolean isModified() {
        for (final var writableStates : writableStatesMap.values()) {
            if (writableStates.isModified()) {
                return true;
            }
        }
        return false;
    }

    /**
     * {@inheritDoc}
     *
     * The {@link ReadableStates} instances returned from this method are based on the {@link WritableStates} instances
     * for the same service name. This means that any modifications to the {@link WritableStates} will be reflected
     * in the {@link ReadableStates} instances returned from this method.
     * <p>
     * Unlike other {@link State} implementations, the returned {@link ReadableStates} of this implementation
     * must only be used in the handle workflow.
     */
    @Override
    @NonNull
    public ReadableStates getReadableStates(@NonNull String serviceName) {
        return new ReadonlyStatesWrapper(getWritableStates(serviceName));
    }

    /**
     * {@inheritDoc}
     *
     * This method guarantees that the same {@link WritableStates} instance is returned for the same {@code serviceName}
     * to ensure all modifications to a {@link WritableStates} are kept together.
     */
    @Override
    @NonNull
    public WritableStates getWritableStates(@NonNull String serviceName) {
        return writableStatesMap.computeIfAbsent(
                serviceName, s -> new WrappedWritableStates(delegate.getWritableStates(s)));
    }

    /**
     * Writes all modifications to the underlying {@link State}.
     */
    public void commit() {
        for (final var writableStates : writableStatesMap.values()) {
            writableStates.commit(delegate.isStartUpMode());
        }
    }

    /**
     * {@inheritDoc}
     */
    @Override
    public void setHash(Hash hash) {
        delegate.setHash(hash);
    }

<<<<<<< HEAD
=======
    /**
     * {@inheritDoc}
     */
>>>>>>> c969c4b4
    @Override
    public boolean isStartUpMode() {
        return delegate.isStartUpMode();
    }
<<<<<<< HEAD

    @Override
    public boolean release() {
        return delegate.release();
    }

    @Override
    public boolean isDestroyed() {
        return delegate.isDestroyed();
    }
=======
>>>>>>> c969c4b4
}<|MERGE_RESOLUTION|>--- conflicted
+++ resolved
@@ -109,17 +109,13 @@
         delegate.setHash(hash);
     }
 
-<<<<<<< HEAD
-=======
     /**
      * {@inheritDoc}
      */
->>>>>>> c969c4b4
     @Override
     public boolean isStartUpMode() {
         return delegate.isStartUpMode();
     }
-<<<<<<< HEAD
 
     @Override
     public boolean release() {
@@ -130,6 +126,4 @@
     public boolean isDestroyed() {
         return delegate.isDestroyed();
     }
-=======
->>>>>>> c969c4b4
 }