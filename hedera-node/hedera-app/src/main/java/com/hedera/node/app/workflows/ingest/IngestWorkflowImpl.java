/*
 * Copyright (C) 2022-2023 Hedera Hashgraph, LLC
 *
 * Licensed under the Apache License, Version 2.0 (the "License");
 * you may not use this file except in compliance with the License.
 * You may obtain a copy of the License at
 *
 *      http://www.apache.org/licenses/LICENSE-2.0
 *
 * Unless required by applicable law or agreed to in writing, software
 * distributed under the License is distributed on an "AS IS" BASIS,
 * WITHOUT WARRANTIES OR CONDITIONS OF ANY KIND, either express or implied.
 * See the License for the specific language governing permissions and
 * limitations under the License.
 */

package com.hedera.node.app.workflows.ingest;

import static com.swirlds.common.system.PlatformStatus.ACTIVE;
import static java.util.Objects.requireNonNull;

import com.hedera.hapi.node.base.AccountID;
import com.hedera.hapi.node.base.HederaFunctionality;
import com.hedera.hapi.node.base.ResponseCodeEnum;
import com.hedera.hapi.node.base.TransactionID;
import com.hedera.hapi.node.transaction.TransactionResponse;
<<<<<<< HEAD
import com.hedera.node.app.SessionContext;
=======
>>>>>>> 66b58e3a
import com.hedera.node.app.service.mono.context.CurrentPlatformStatus;
import com.hedera.node.app.service.mono.context.NodeInfo;
import com.hedera.node.app.service.mono.pbj.PbjConverter;
import com.hedera.node.app.service.token.impl.ReadableAccountStore;
import com.hedera.node.app.spi.state.ReadableStates;
import com.hedera.node.app.spi.workflows.InsufficientBalanceException;
import com.hedera.node.app.spi.workflows.PreCheckException;
import com.hedera.node.app.state.HederaState;
import com.hedera.node.app.throttle.ThrottleAccumulator;
import com.hedera.node.app.workflows.TransactionChecker;
import com.hedera.pbj.runtime.io.buffer.BufferedData;
import com.hedera.pbj.runtime.io.buffer.Bytes;
import com.swirlds.common.metrics.Counter;
import com.swirlds.common.metrics.Metrics;
import com.swirlds.common.utility.AutoCloseableWrapper;
import edu.umd.cs.findbugs.annotations.NonNull;
import java.io.IOException;
<<<<<<< HEAD
=======
import java.io.UncheckedIOException;
>>>>>>> 66b58e3a
import java.util.EnumMap;
import java.util.Map;
import java.util.function.Function;
import java.util.function.Supplier;
import javax.inject.Inject;

/** Implementation of {@link IngestWorkflow} */
public final class IngestWorkflowImpl implements IngestWorkflow {
    private final NodeInfo nodeInfo;
    private final CurrentPlatformStatus currentPlatformStatus;
    private final Supplier<AutoCloseableWrapper<HederaState>> stateAccessor;
    private final TransactionChecker transactionChecker;
    private final IngestChecker ingestChecker;
    private final ThrottleAccumulator throttleAccumulator;
    private final SubmissionManager submissionManager;

    /** A map of counter metrics for each type of transaction we can ingest */
    private final Map<HederaFunctionality, Counter> counters = new EnumMap<>(HederaFunctionality.class);

    /**
     * Constructor of {@code IngestWorkflowImpl}
     *
     * @param nodeInfo the {@link NodeInfo} of the current node
     * @param currentPlatformStatus the {@link CurrentPlatformStatus}
     * @param stateAccessor a {@link Supplier} that provides the latest immutable state
     * @param transactionChecker the {@link TransactionChecker} that pre-processes the bytes of a transaction
     * @param ingestChecker the {@link IngestChecker} with specific checks of an ingest-workflow
     * @param throttleAccumulator the {@link ThrottleAccumulator} for throttling
     * @param submissionManager the {@link SubmissionManager} to submit transactions to the platform
     * @param metrics the {@link Metrics} to use for tracking metrics
     * @throws NullPointerException if one of the arguments is {@code null}
     */
    @Inject
    public IngestWorkflowImpl(
            @NonNull final NodeInfo nodeInfo,
            @NonNull final CurrentPlatformStatus currentPlatformStatus,
            @NonNull final Supplier<AutoCloseableWrapper<HederaState>> stateAccessor,
            @NonNull final TransactionChecker transactionChecker,
            @NonNull final IngestChecker ingestChecker,
            @NonNull final ThrottleAccumulator throttleAccumulator,
            @NonNull final SubmissionManager submissionManager,
            @NonNull final Metrics metrics) {
        this.nodeInfo = requireNonNull(nodeInfo);
        this.currentPlatformStatus = requireNonNull(currentPlatformStatus);
        this.stateAccessor = requireNonNull(stateAccessor);
        this.transactionChecker = requireNonNull(transactionChecker);
        this.ingestChecker = requireNonNull(ingestChecker);
        this.throttleAccumulator = requireNonNull(throttleAccumulator);
        this.submissionManager = requireNonNull(submissionManager);

        // Create metrics for tracking submission of transactions by type
        for (var function : HederaFunctionality.values()) {
            final var name = function.name() + "Sub";
            final var desc = "The number of transactions submitted for consensus for " + function.name();
            counters.put(function, metrics.getOrCreate(new Counter.Config("app", name).withDescription(desc)));
        }
    }

    @Override
<<<<<<< HEAD
    public void submitTransaction(
            @NonNull final SessionContext ctx,
            @NonNull final Bytes requestBuffer,
            @NonNull final BufferedData responseBuffer) {
        submitTransaction(ctx, requestBuffer, responseBuffer, ReadableAccountStore::new);
=======
    public void submitTransaction(@NonNull final Bytes requestBuffer, @NonNull final BufferedData responseBuffer) {
        submitTransaction(requestBuffer, responseBuffer, ReadableAccountStore::new);
>>>>>>> 66b58e3a
    }

    // Package-private for testing
    void submitTransaction(
<<<<<<< HEAD
            @NonNull final SessionContext ctx,
=======
>>>>>>> 66b58e3a
            @NonNull final Bytes requestBuffer,
            @NonNull final BufferedData responseBuffer,
            @NonNull final Function<ReadableStates, ReadableAccountStore> storeSupplier) {
        requireNonNull(requestBuffer);
        requireNonNull(responseBuffer);
        requireNonNull(storeSupplier);

        ResponseCodeEnum result = ResponseCodeEnum.OK;
        long estimatedFee = 0L;

        // 0. Node state pre-checks
        if (nodeInfo.isSelfZeroStake()) {
            result = ResponseCodeEnum.INVALID_NODE_ACCOUNT;
        } else if (currentPlatformStatus.get() != ACTIVE) {
            result = ResponseCodeEnum.PLATFORM_NOT_ACTIVE;
        }

        if (result == ResponseCodeEnum.OK) {
            // Grab (and reference count) the state, so we have a consistent view of things
            try (final var wrappedState = stateAccessor.get()) {
                final var state = wrappedState.get();

                // 1. Parse the TransactionBody and check the syntax
<<<<<<< HEAD
                final var onsetResult = transactionChecker.parseAndCheck(ctx, requestBuffer);
=======
                final var onsetResult = transactionChecker.parseAndCheck(requestBuffer);
>>>>>>> 66b58e3a
                final var txBody = onsetResult.txBody();
                final var signatureMap = onsetResult.signatureMap();
                final var functionality = onsetResult.functionality();

                // This should never happen, because HapiUtils#checkFunctionality() will throw
                // UnknownHederaFunctionality if it cannot map to a proper value, and WorkflowOnset
                // will convert that to INVALID_TRANSACTION_BODY.
                assert functionality != HederaFunctionality.NONE;

                // 2. Check throttles
                if (throttleAccumulator.shouldThrottle(onsetResult.txBody())) {
                    throw new PreCheckException(ResponseCodeEnum.BUSY);
                }

                // 3. Check semantics
                ingestChecker.checkTransactionSemantics(txBody, functionality);

                // 4. Get payer account
                final AccountID payerID =
                        txBody.transactionIDOrElse(TransactionID.DEFAULT).accountIDOrElse(AccountID.DEFAULT);

                // 5. Check payer's signature
                ingestChecker.checkPayerSignature(state, onsetResult.transaction(), signatureMap, payerID);

                // 6. Check account balance
                ingestChecker.checkSolvency(onsetResult.transaction());

                // 7. Submit to platform
                submissionManager.submit(txBody, PbjConverter.asBytes(requestBuffer));
                counters.get(functionality).increment();
            } catch (final InsufficientBalanceException e) {
                estimatedFee = e.getEstimatedFee();
                result = e.responseCode();
            } catch (final PreCheckException e) {
                result = e.responseCode();
            }
        }

        // 8. Return PreCheck code and estimated fee
        final var transactionResponse = TransactionResponse.newBuilder()
                .nodeTransactionPrecheckCode(result)
                .cost(estimatedFee)
                .build();

        try {
            TransactionResponse.PROTOBUF.write(transactionResponse, responseBuffer);
        } catch (IOException ex) {
            // It may be that the response couldn't be written because the response buffer was
            // too small, which would be an internal server error.
<<<<<<< HEAD
            throw new RuntimeException("Failed to write bytes to response buffer", ex);
=======
            throw new UncheckedIOException("Failed to write bytes to response buffer", ex);
>>>>>>> 66b58e3a
        }
    }
}<|MERGE_RESOLUTION|>--- conflicted
+++ resolved
@@ -24,10 +24,6 @@
 import com.hedera.hapi.node.base.ResponseCodeEnum;
 import com.hedera.hapi.node.base.TransactionID;
 import com.hedera.hapi.node.transaction.TransactionResponse;
-<<<<<<< HEAD
-import com.hedera.node.app.SessionContext;
-=======
->>>>>>> 66b58e3a
 import com.hedera.node.app.service.mono.context.CurrentPlatformStatus;
 import com.hedera.node.app.service.mono.context.NodeInfo;
 import com.hedera.node.app.service.mono.pbj.PbjConverter;
@@ -45,10 +41,7 @@
 import com.swirlds.common.utility.AutoCloseableWrapper;
 import edu.umd.cs.findbugs.annotations.NonNull;
 import java.io.IOException;
-<<<<<<< HEAD
-=======
 import java.io.UncheckedIOException;
->>>>>>> 66b58e3a
 import java.util.EnumMap;
 import java.util.Map;
 import java.util.function.Function;
@@ -108,24 +101,12 @@
     }
 
     @Override
-<<<<<<< HEAD
-    public void submitTransaction(
-            @NonNull final SessionContext ctx,
-            @NonNull final Bytes requestBuffer,
-            @NonNull final BufferedData responseBuffer) {
-        submitTransaction(ctx, requestBuffer, responseBuffer, ReadableAccountStore::new);
-=======
     public void submitTransaction(@NonNull final Bytes requestBuffer, @NonNull final BufferedData responseBuffer) {
         submitTransaction(requestBuffer, responseBuffer, ReadableAccountStore::new);
->>>>>>> 66b58e3a
     }
 
     // Package-private for testing
     void submitTransaction(
-<<<<<<< HEAD
-            @NonNull final SessionContext ctx,
-=======
->>>>>>> 66b58e3a
             @NonNull final Bytes requestBuffer,
             @NonNull final BufferedData responseBuffer,
             @NonNull final Function<ReadableStates, ReadableAccountStore> storeSupplier) {
@@ -149,11 +130,7 @@
                 final var state = wrappedState.get();
 
                 // 1. Parse the TransactionBody and check the syntax
-<<<<<<< HEAD
-                final var onsetResult = transactionChecker.parseAndCheck(ctx, requestBuffer);
-=======
                 final var onsetResult = transactionChecker.parseAndCheck(requestBuffer);
->>>>>>> 66b58e3a
                 final var txBody = onsetResult.txBody();
                 final var signatureMap = onsetResult.signatureMap();
                 final var functionality = onsetResult.functionality();
@@ -203,11 +180,7 @@
         } catch (IOException ex) {
             // It may be that the response couldn't be written because the response buffer was
             // too small, which would be an internal server error.
-<<<<<<< HEAD
-            throw new RuntimeException("Failed to write bytes to response buffer", ex);
-=======
             throw new UncheckedIOException("Failed to write bytes to response buffer", ex);
->>>>>>> 66b58e3a
         }
     }
 }