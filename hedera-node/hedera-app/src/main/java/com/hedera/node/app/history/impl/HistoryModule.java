--- conflicted
+++ resolved
@@ -53,13 +53,10 @@
         return new HistoryHandlers(
                 historyProofSignatureHandler, historyProofKeyPublicationHandler, historyProofVoteHandler);
     }
-<<<<<<< HEAD
-=======
 
     @Provides
     @Singleton
     static Supplier<Configuration> provideConfigSupplier(@NonNull final AppContext appContext) {
         return requireNonNull(appContext).configSupplier();
     }
->>>>>>> 980c65a3
 }