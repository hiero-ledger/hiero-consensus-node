--- conflicted
+++ resolved
@@ -86,31 +86,19 @@
                 if (isGenesis) {
                     // Set the initial entity id to the first user entity minus one
                     final var entityNum = config.firstUserEntity() - 1;
-<<<<<<< HEAD
-                    log.info("Setting entity id to " + entityNum);
-=======
                     log.info("Setting initial entity id to " + entityNum);
->>>>>>> 618431b4
                     entityIdState.put(new EntityNumber(entityNum));
                 }
 
                 if (fs > -1) {
-<<<<<<< HEAD
-                    log.info("BBM: Setting entity id to " + fs);
-=======
                     log.info("BBM: Setting initial entity id to " + fs);
->>>>>>> 618431b4
                     entityIdState.put(new EntityNumber(fs));
                 } else {
                     log.warn("BBM: no entity ID 'from' state found");
                 }
 
-<<<<<<< HEAD
-                // Usually we unassign the 'from' state here, but in this case there's no need because the only field is
-=======
                 // Usually we un-assign the 'from' state here, but in this case there's no need because the only field
                 // is
->>>>>>> 618431b4
                 // a copied long
             }
         });
