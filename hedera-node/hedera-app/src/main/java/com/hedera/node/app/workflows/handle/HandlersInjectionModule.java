--- conflicted
+++ resolved
@@ -109,14 +109,10 @@
                 tokenHandlers.tokenPauseHandler(),
                 tokenHandlers.tokenUnpauseHandler(),
                 tokenHandlers.tokenUpdateNftsHandler(),
-<<<<<<< HEAD
+                utilHandlers.prngHandler(),
                 tokenHandlers.tokenRejectHandler(),
-                utilHandlers.prngHandler());
-=======
-                utilHandlers.prngHandler(),
                 addressBookHandlers.nodeCreateHandler(),
                 addressBookHandlers.nodeDeleteHandler(),
                 addressBookHandlers.nodeUpdateHandler());
->>>>>>> 43f7b8ea
     }
 }