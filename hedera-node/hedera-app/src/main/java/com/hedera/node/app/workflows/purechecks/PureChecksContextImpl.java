--- conflicted
+++ resolved
@@ -5,11 +5,7 @@
 
 import com.hedera.hapi.node.transaction.TransactionBody;
 import com.hedera.node.app.spi.workflows.PureChecksContext;
-<<<<<<< HEAD
 import com.hedera.node.app.spi.workflows.WorkflowException;
-import com.hedera.node.app.workflows.TransactionChecker;
-=======
->>>>>>> 10d41975
 import com.hedera.node.app.workflows.dispatcher.TransactionDispatcher;
 import edu.umd.cs.findbugs.annotations.NonNull;
 
@@ -28,16 +24,7 @@
      * Create a new instance of {@link PureChecksContextImpl}.
      * @throws WorkflowException if the payer account does not exist
      */
-<<<<<<< HEAD
-    public PureChecksContextImpl(
-            @NonNull final TransactionBody txn,
-            @NonNull final Configuration configuration,
-            @NonNull final TransactionDispatcher dispatcher,
-            @NonNull final TransactionChecker transactionChecker) {
-=======
-    public PureChecksContextImpl(@NonNull final TransactionBody txn, @NonNull final TransactionDispatcher dispatcher)
-            throws PreCheckException {
->>>>>>> 10d41975
+    public PureChecksContextImpl(@NonNull final TransactionBody txn, @NonNull final TransactionDispatcher dispatcher) {
         this.txn = requireNonNull(txn, "txn must not be null!");
         this.dispatcher = requireNonNull(dispatcher, "dispatcher must not be null!");
     }
@@ -50,7 +37,7 @@
 
     @NonNull
     @Override
-    public void dispatchPureChecks(@NonNull TransactionBody body) throws PreCheckException {
+    public void dispatchPureChecks(@NonNull TransactionBody body) {
         final var pureChecksContext = new PureChecksContextImpl(body, dispatcher);
         dispatcher.dispatchPureChecks(pureChecksContext);
     }
