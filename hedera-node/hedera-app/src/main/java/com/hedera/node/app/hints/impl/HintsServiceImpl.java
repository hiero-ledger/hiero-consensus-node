--- conflicted
+++ resolved
@@ -63,33 +63,14 @@
     }
 
     @VisibleForTesting
-<<<<<<< HEAD
-    public HintsServiceImpl(
-            @NonNull final HintsServiceComponent component, @NonNull final Configuration bootstrapConfig) {
+    HintsServiceImpl(@NonNull final Configuration bootstrapConfig, @NonNull final HintsServiceComponent component) {
+        this.bootstrapConfig = requireNonNull(bootstrapConfig);
         this.component = requireNonNull(component);
-        this.bootstrapConfig = requireNonNull(bootstrapConfig);
-    }
-
-    @Override
-    public CompletableFuture<Bytes> signFuture(@NonNull final Bytes blockHash) {
-        if (!isReady()) {
-            throw new IllegalStateException("hinTS service not ready to sign block hash " + blockHash);
-        }
-        final var signing = component.signings().computeIfAbsent(blockHash, component.signingContext()::newSigning);
-        component.submissions().submitPartialSignature(blockHash).exceptionally(t -> {
-            logger.warn("Failed to submit partial signature for block hash {}", blockHash, t);
-            return null;
-        });
-        return signing.future();
     }
 
     @Override
     public boolean isReady() {
         return component.signingContext().isReady();
-=======
-    HintsServiceImpl(@NonNull final Configuration bootstrapConfig, @NonNull final HintsServiceComponent component) {
-        this.bootstrapConfig = requireNonNull(bootstrapConfig);
-        this.component = requireNonNull(component);
     }
 
     @Override
@@ -113,7 +94,6 @@
             }
             case HANDOFF -> hintsStore.updateForHandoff(activeRosters);
         }
->>>>>>> 0b28851b
     }
 
     @Override
@@ -127,53 +107,11 @@
     }
 
     @Override
-    public void initSigningForNextScheme(@NonNull final ReadableHintsStore hintsStore) {
-        requireNonNull(hintsStore);
-        component.signingContext().setConstruction(requireNonNull(hintsStore.getNextConstruction()));
-    }
-
-    @Override
-    public void stop() {
-        // TODO
-    }
-
-    @Override
     public void registerSchemas(@NonNull final SchemaRegistry registry) {
         requireNonNull(registry);
         final var tssConfig = bootstrapConfig.getConfigData(TssConfig.class);
         if (tssConfig.hintsEnabled()) {
             registry.register(new V059HintsSchema(component.signingContext()));
-        }
-    }
-
-    @Override
-    public void reconcile(
-            @NonNull final ActiveRosters activeRosters,
-            @NonNull final WritableHintsStore hintsStore,
-            @NonNull final Instant now,
-            @NonNull final TssConfig tssConfig) {
-        requireNonNull(now);
-        requireNonNull(activeRosters);
-        requireNonNull(hintsStore);
-        requireNonNull(tssConfig);
-        switch (activeRosters.phase()) {
-            case BOOTSTRAP, TRANSITION -> {
-                final var construction = hintsStore.getOrCreateConstruction(activeRosters, now, tssConfig);
-                if (!construction.hasHintsScheme()) {
-                    final var controller =
-                            component.controllers().getOrCreateFor(activeRosters, construction, hintsStore);
-                    controller.advanceConstruction(now, hintsStore);
-                }
-            }
-            case HANDOFF -> {
-                if (hintsStore.purgeStateAfterHandoff(activeRosters)) {
-                    // If there was out-of-date state to purge, this is the first round in
-                    // the handoff phase, and we should also update the signing context
-                    component
-                            .signingContext()
-                            .setConstruction(requireNonNull(hintsStore.getConstructionFor(activeRosters)));
-                }
-            }
         }
     }
 
@@ -184,6 +122,19 @@
     }
 
     @Override
+    public CompletableFuture<Bytes> signFuture(@NonNull final Bytes blockHash) {
+        if (!isReady()) {
+            throw new IllegalStateException("hinTS service not ready to sign block hash " + blockHash);
+        }
+        final var signing = component.signings().computeIfAbsent(blockHash, component.signingContext()::newSigning);
+        component.submissions().submitPartialSignature(blockHash).exceptionally(t -> {
+            logger.warn("Failed to submit partial signature for block hash {}", blockHash, t);
+            return null;
+        });
+        return signing.future();
+    }
+
+    @Override
     public void stop() {
         component.controllers().stop();
     }
