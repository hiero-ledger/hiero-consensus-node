--- conflicted
+++ resolved
@@ -157,10 +157,6 @@
      * @return true if the signature is valid; false otherwise
      */
     boolean verifyAggregate(
-<<<<<<< HEAD
-=======
-            @NonNull Bytes crs,
->>>>>>> e34ef2fc
             @NonNull Bytes signature,
             @NonNull Bytes message,
             @NonNull Bytes verificationKey,
