// SPDX-License-Identifier: Apache-2.0
package com.hedera.node.app.hints;

import com.hedera.cryptography.hints.AggregationAndVerificationKeys;
import com.hedera.pbj.runtime.io.buffer.Bytes;
import edu.umd.cs.findbugs.annotations.NonNull;
import java.util.Map;
import java.util.SortedMap;

/**
 * The cryptographic operations required by the {@link HintsService}.
 * <p>
 * The relationship between the hinTS algorithms and these operations are as follows:
 * <ul>
 *   <li><b>CRS creation</b> ({@code Setup}) - Implemented by using {@link HintsLibrary#newCrs(int)},
 *   {@link HintsLibrary#updateCrs(Bytes, Bytes)}, and {@link HintsLibrary#verifyCrsUpdate(Bytes, Bytes, Bytes)}.</li>
 *   <li><b>Key generation</b> ({@code KGen}) - Implemented by {@link HintsLibrary#newBlsKeyPair()}.</li>
 *   <li><b>Hint generation</b> ({@code HintGen}) - Implemented by {@link HintsLibrary#computeHints(Bytes, Bytes, int, int)}.</li>
<<<<<<< HEAD
 *   <li><b>Preprocessing</b> ({@code Preprocess}) - Implemented by using {@link HintsLibrary#preprocess(Bytes, Map, Map, int)}
 *   to select the hinTS keys to use as input to {@link HintsLibrary#preprocess(Bytes, Map, Map, int)}.</li>
=======
 *   <li><b>Preprocessing</b> ({@code Preprocess}) - Implemented by using {@link HintsLibrary#preprocess(Bytes, SortedMap, SortedMap, int)}
 *   to select the hinTS keys to use as input to {@link HintsLibrary#preprocess(Bytes, SortedMap, SortedMap, int)}.</li>
>>>>>>> 5752b988
 *   <li><b>Partial signatures</b> ({@code Sign}) - Implemented by {@link HintsLibrary#signBls(Bytes, Bytes)}.</li>
 *   <li><b>Verifying partial signatures</b> ({@code PartialVerify}) - Implemented by using
 *   {@link HintsLibrary#verifyBls(Bytes, Bytes, Bytes, Bytes, int)}.</li>
 *   <li><b>Signature aggregation</b> ({@code SignAggr}) - Implemented by {@link HintsLibrary#aggregateSignatures(Bytes, Bytes, Bytes, Map)}
 *   with partial signatures verified as above with weights extracted from the current roster.</li>
 *   <li><b>Verifying aggregate signatures</b> ({@code Verify}) - Implemented by
 *   {@link HintsLibrary#verifyAggregate(Bytes, Bytes, Bytes, Bytes, long, long)}.</li>
 * </ul>
 */
public interface HintsLibrary {
    /**
     * Returns an initial CRS for the given number of parties.
     * @param n the number of parties
     * @return the CRS
     */
    Bytes newCrs(int n);

    /**
     * Updates the given CRS with the given 256 bits of entropy and returns the concatenation of the
     * updated CRS and a proof of the contribution.
     * @param crs the CRS
     * @param entropy the 256-bit entropy
     * @return the updated CRS and proof
     */
    Bytes updateCrs(@NonNull Bytes crs, @NonNull Bytes entropy);

    /**
     * Verifies the given proof of a CRS update.
     * @param oldCrs the old CRS
     * @param newCrs the new CRS
     * @param proof the proof
     * @return true if the proof is valid; false otherwise
     */
    boolean verifyCrsUpdate(@NonNull Bytes oldCrs, @NonNull Bytes newCrs, @NonNull Bytes proof);

    /**
     * Generates a new BLS key pair.
     * @return the key pair
     */
    Bytes newBlsKeyPair();

    /**
     * Computes the hints for the given public key and number of parties.
     *
     * @param crs the final CRS used by the network
     * @param blsPrivateKey the private key
     * @param partyId the party id
     * @param n the number of parties
     * @return the hints
     */
    Bytes computeHints(@NonNull final Bytes crs, @NonNull Bytes blsPrivateKey, int partyId, int n);

    /**
     * Validates the hinTS public key for the given number of parties.
     *
     * @param crs the final CRS used by the network
     * @param hintsKey the hinTS key
     * @param partyId the party id
     * @param n the number of parties
     * @return true if the hints are valid; false otherwise
     */
    boolean validateHintsKey(@NonNull final Bytes crs, @NonNull Bytes hintsKey, int partyId, int n);

    /**
     * Runs the hinTS preprocessing algorithm on the given validated hint keys and party weights for the given number
     * of parties. The output includes,
     * <ol>
     *     <li>The linear size aggregation key to use in combining partial signatures on a message with a provably
     *     well-formed aggregate public key.</li>
     *     <li>The succinct verification key to use when verifying an aggregate signature.</li>
     * </ol>
     * Both maps given must have the same key set; in particular, a subset of {@code [0, n)}.
     *
     * @param crs the final CRS used by the network
     * @param hintsKeys the valid hinTS keys by party id
     * @param weights the weights by party id
     * @param n the number of parties
     * @return the preprocessed keys
     */
    AggregationAndVerificationKeys preprocess(
            @NonNull final Bytes crs,
<<<<<<< HEAD
            @NonNull Map<Integer, Bytes> hintsKeys,
            @NonNull Map<Integer, Long> weights,
=======
            @NonNull SortedMap<Integer, Bytes> hintsKeys,
            @NonNull SortedMap<Integer, Long> weights,
>>>>>>> 5752b988
            int n);

    /**
     * Signs a message with a BLS private key.
     *
     * @param message the message
     * @param privateKey the private key
     * @return the signature
     */
    Bytes signBls(@NonNull Bytes message, @NonNull Bytes privateKey);

    /**
     * Checks that a signature on a message verifies under a BLS public key.
     *
     * @param crs the final CRS used by the network
     * @param signature the signature
     * @param message the message
     * @param aggregationKey the aggregation public key
     * @param partyId                      the party id of the signer
     * @return true if the signature is valid; false otherwise
     */
    boolean verifyBls(
            @NonNull final Bytes crs,
            @NonNull Bytes signature,
            @NonNull Bytes message,
            @NonNull final Bytes aggregationKey,
            int partyId);

    /**
     * Aggregates the signatures for party ids using hinTS aggregation and verification keys.
     *
     * @param aggregationKey the aggregation key
     * @param verificationKey the verification key
     * @param partialSignatures the partial signatures by party id
     * @return the aggregated signature
     */
    Bytes aggregateSignatures(
            @NonNull final Bytes crs,
            @NonNull Bytes aggregationKey,
            @NonNull Bytes verificationKey,
            @NonNull Map<Integer, Bytes> partialSignatures);

    /**
     * Checks an aggregate signature on a message verifies under a hinTS verification key, where
     * this is only true if the aggregate signature has weight exceeding the specified threshold
     * or total weight stipulated in the verification key.
     *
     * @param crs the final CRS used by the network
     * @param signature            the aggregate signature
     * @param message              the message
     * @param verificationKey      the verification key
     * @param thresholdNumerator   the numerator of a fraction of total weight the signature must have
     * @param thresholdDenominator the denominator of a fraction of total weight the signature must have
     * @return true if the signature is valid; false otherwise
     */
    boolean verifyAggregate(
            @NonNull final Bytes crs,
            @NonNull Bytes signature,
            @NonNull Bytes message,
            @NonNull Bytes verificationKey,
            long thresholdNumerator,
            long thresholdDenominator);
}<|MERGE_RESOLUTION|>--- conflicted
+++ resolved
@@ -16,13 +16,8 @@
  *   {@link HintsLibrary#updateCrs(Bytes, Bytes)}, and {@link HintsLibrary#verifyCrsUpdate(Bytes, Bytes, Bytes)}.</li>
  *   <li><b>Key generation</b> ({@code KGen}) - Implemented by {@link HintsLibrary#newBlsKeyPair()}.</li>
  *   <li><b>Hint generation</b> ({@code HintGen}) - Implemented by {@link HintsLibrary#computeHints(Bytes, Bytes, int, int)}.</li>
-<<<<<<< HEAD
- *   <li><b>Preprocessing</b> ({@code Preprocess}) - Implemented by using {@link HintsLibrary#preprocess(Bytes, Map, Map, int)}
- *   to select the hinTS keys to use as input to {@link HintsLibrary#preprocess(Bytes, Map, Map, int)}.</li>
-=======
  *   <li><b>Preprocessing</b> ({@code Preprocess}) - Implemented by using {@link HintsLibrary#preprocess(Bytes, SortedMap, SortedMap, int)}
  *   to select the hinTS keys to use as input to {@link HintsLibrary#preprocess(Bytes, SortedMap, SortedMap, int)}.</li>
->>>>>>> 5752b988
  *   <li><b>Partial signatures</b> ({@code Sign}) - Implemented by {@link HintsLibrary#signBls(Bytes, Bytes)}.</li>
  *   <li><b>Verifying partial signatures</b> ({@code PartialVerify}) - Implemented by using
  *   {@link HintsLibrary#verifyBls(Bytes, Bytes, Bytes, Bytes, int)}.</li>
@@ -73,7 +68,7 @@
      * @param n the number of parties
      * @return the hints
      */
-    Bytes computeHints(@NonNull final Bytes crs, @NonNull Bytes blsPrivateKey, int partyId, int n);
+    Bytes computeHints(@NonNull Bytes crs, @NonNull Bytes blsPrivateKey, int partyId, int n);
 
     /**
      * Validates the hinTS public key for the given number of parties.
@@ -84,7 +79,7 @@
      * @param n the number of parties
      * @return true if the hints are valid; false otherwise
      */
-    boolean validateHintsKey(@NonNull final Bytes crs, @NonNull Bytes hintsKey, int partyId, int n);
+    boolean validateHintsKey(@NonNull Bytes crs, @NonNull Bytes hintsKey, int partyId, int n);
 
     /**
      * Runs the hinTS preprocessing algorithm on the given validated hint keys and party weights for the given number
@@ -103,14 +98,9 @@
      * @return the preprocessed keys
      */
     AggregationAndVerificationKeys preprocess(
-            @NonNull final Bytes crs,
-<<<<<<< HEAD
-            @NonNull Map<Integer, Bytes> hintsKeys,
-            @NonNull Map<Integer, Long> weights,
-=======
+            @NonNull Bytes crs,
             @NonNull SortedMap<Integer, Bytes> hintsKeys,
             @NonNull SortedMap<Integer, Long> weights,
->>>>>>> 5752b988
             int n);
 
     /**
@@ -133,10 +123,10 @@
      * @return true if the signature is valid; false otherwise
      */
     boolean verifyBls(
-            @NonNull final Bytes crs,
+            @NonNull Bytes crs,
             @NonNull Bytes signature,
             @NonNull Bytes message,
-            @NonNull final Bytes aggregationKey,
+            @NonNull Bytes aggregationKey,
             int partyId);
 
     /**
@@ -148,7 +138,7 @@
      * @return the aggregated signature
      */
     Bytes aggregateSignatures(
-            @NonNull final Bytes crs,
+            @NonNull Bytes crs,
             @NonNull Bytes aggregationKey,
             @NonNull Bytes verificationKey,
             @NonNull Map<Integer, Bytes> partialSignatures);
@@ -167,7 +157,7 @@
      * @return true if the signature is valid; false otherwise
      */
     boolean verifyAggregate(
-            @NonNull final Bytes crs,
+            @NonNull Bytes crs,
             @NonNull Bytes signature,
             @NonNull Bytes message,
             @NonNull Bytes verificationKey,
