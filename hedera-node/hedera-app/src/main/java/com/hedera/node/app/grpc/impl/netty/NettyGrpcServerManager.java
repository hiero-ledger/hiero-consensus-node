--- conflicted
+++ resolved
@@ -151,11 +151,7 @@
         // Convert the various RPC service definitions into transaction or query endpoints using the
         // GrpcServiceBuilder.
         services =
-<<<<<<< HEAD
-                buildServiceDefinitions(rpcServiceDefinitions, m -> true, ingestWorkflow, queryWorkflow, metrics, true);
-=======
                 buildServiceDefinitions(rpcServiceDefinitions, m -> true, ingestWorkflow, userQueryWorkflow, metrics);
->>>>>>> 11f878c0
 
         final var grpcConfig = configProvider.getConfiguration().getConfigData(GrpcConfig.class);
         if (grpcConfig.nodeOperatorPortEnabled()) {
@@ -165,14 +161,8 @@
                     rpcServiceDefinitions,
                     m -> Query.class.equals(m.requestType()),
                     ingestWorkflow,
-<<<<<<< HEAD
-                    queryWorkflow,
-                    metrics,
-                    false);
-=======
                     operatorQueryWorkflow,
                     metrics);
->>>>>>> 11f878c0
         }
     }
 
@@ -431,12 +421,7 @@
             @NonNull final Predicate<RpcMethodDefinition> methodFilter,
             @NonNull final IngestWorkflow ingestWorkflow,
             @NonNull final QueryWorkflow queryWorkflow,
-<<<<<<< HEAD
-            @NonNull final Metrics metrics,
-            boolean chargeQueries) {
-=======
             @NonNull final Metrics metrics) {
->>>>>>> 11f878c0
         return rpcServiceDefinitions
                 .get()
                 .map(d -> {
@@ -448,11 +433,7 @@
                             builder.query(m.path());
                         }
                     });
-<<<<<<< HEAD
-                    return builder.build(metrics, chargeQueries);
-=======
                     return builder.build(metrics);
->>>>>>> 11f878c0
                 })
                 .collect(Collectors.toUnmodifiableSet());
     }
