--- conflicted
+++ resolved
@@ -31,10 +31,7 @@
 import com.hedera.node.config.data.HederaConfig;
 import com.hedera.node.config.data.NettyConfig;
 import com.hedera.node.config.types.Profile;
-<<<<<<< HEAD
-=======
 import com.hedera.pbj.runtime.RpcMethodDefinition;
->>>>>>> d18d515b
 import com.hedera.pbj.runtime.RpcServiceDefinition;
 import com.swirlds.metrics.api.Metrics;
 import edu.umd.cs.findbugs.annotations.NonNull;
@@ -55,10 +52,7 @@
 import java.util.List;
 import java.util.Set;
 import java.util.concurrent.TimeUnit;
-<<<<<<< HEAD
-=======
 import java.util.function.Predicate;
->>>>>>> d18d515b
 import java.util.function.Supplier;
 import java.util.stream.Collectors;
 import java.util.stream.Stream;
@@ -151,45 +145,13 @@
 
         // Convert the various RPC service definitions into transaction or query endpoints using the
         // GrpcServiceBuilder.
-<<<<<<< HEAD
-        services = rpcServiceDefinitions
-                .get()
-                .map(d -> {
-                    final var builder = new GrpcServiceBuilder(d.basePath(), ingestWorkflow, queryWorkflow);
-                    d.methods().forEach(m -> {
-                        if (Transaction.class.equals(m.requestType())) {
-                            builder.transaction(m.path());
-                        } else {
-                            builder.query(m.path());
-                        }
-                    });
-                    return builder.build(metrics, true);
-                })
-                .collect(Collectors.toUnmodifiableSet());
-=======
         services =
                 buildServiceDefinitions(rpcServiceDefinitions, m -> true, ingestWorkflow, queryWorkflow, metrics, true);
->>>>>>> d18d515b
 
         final var grpcConfig = configProvider.getConfiguration().getConfigData(GrpcConfig.class);
         if (grpcConfig.nodeOperatorPortEnabled()) {
             // Convert the various RPC service definitions into query endpoints permitting unpaid queries for node
             // operators
-<<<<<<< HEAD
-            nodeOperatorServices = rpcServiceDefinitions
-                    .get()
-                    .filter(d -> d.methods().stream().anyMatch(m -> Query.class.equals(m.requestType())))
-                    .map(d -> {
-                        final var builder = new GrpcServiceBuilder(d.basePath(), null, queryWorkflow);
-                        d.methods().forEach(m -> {
-                            if (Query.class.equals(m.requestType())) {
-                                builder.query(m.path());
-                            }
-                        });
-                        return builder.build(metrics, false);
-                    })
-                    .collect(Collectors.toUnmodifiableSet());
-=======
             nodeOperatorServices = buildServiceDefinitions(
                     rpcServiceDefinitions,
                     m -> Query.class.equals(m.requestType()),
@@ -197,7 +159,6 @@
                     queryWorkflow,
                     metrics,
                     false);
->>>>>>> d18d515b
         }
     }
 
