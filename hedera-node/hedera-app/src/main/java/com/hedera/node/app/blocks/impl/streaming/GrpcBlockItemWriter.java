--- conflicted
+++ resolved
@@ -83,15 +83,12 @@
     public void closeCompleteBlock() {
         blockBufferService.closeBlock(blockNumber);
         logger.debug("Closed block in GrpcBlockItemWriter {}", blockNumber);
-<<<<<<< HEAD
-=======
     }
 
     @Override
     public void jumpToBlockAfterFreeze(long blockNumber) {
         logger.debug("Setting target block number to jump to {}", blockNumber);
         blockNodeConnectionManager.jumpToBlock(blockNumber);
->>>>>>> ed5a8ba4
     }
 
     /**
