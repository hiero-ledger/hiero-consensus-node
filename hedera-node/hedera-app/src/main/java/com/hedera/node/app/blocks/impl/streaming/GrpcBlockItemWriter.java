--- conflicted
+++ resolved
@@ -48,27 +48,10 @@
     }
 
     @Override
-<<<<<<< HEAD
     public void closeCompleteBlock() {
-        if (currentBlock == null) {
-            throw new IllegalStateException("Received close block before opening block");
-        }
-        final long blockNumber = currentBlock.blockNumber();
-
-        try {
-            BlockState block = blockStates.get(blockNumber);
-            if (block == null) {
-                logger.error("Could not find block state for block {}", blockNumber);
-                return;
-            }
-            // Stream the block asynchronously
-            connectionManager.startStreamingBlock(block);
-=======
-    public void closeBlock() {
         blockStreamStateManager.closeBlock(blockNumber);
         logger.debug("Closed block in GrpcBlockItemWriter");
     }
->>>>>>> e98b3872
 
     @Override
     public void writePreBlockProofItems() {
@@ -77,6 +60,6 @@
 
     @Override
     public void flushPendingBlock(@NonNull final PendingProof pendingProof) {
-        // No-op for now
+        // No-op
     }
 }