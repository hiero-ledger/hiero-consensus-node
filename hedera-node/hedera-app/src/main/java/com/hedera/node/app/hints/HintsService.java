// SPDX-License-Identifier: Apache-2.0
package com.hedera.node.app.hints;

import static java.util.Objects.requireNonNull;

import com.hedera.hapi.node.state.roster.Roster;
import com.hedera.node.app.blocks.BlockHashSigner;
import com.hedera.node.app.hints.handlers.HintsHandlers;
import com.hedera.node.app.hints.impl.HintsController;
import com.hedera.node.app.roster.ActiveRosters;
import com.hedera.node.app.roster.RosterService;
import com.hedera.node.app.spi.workflows.HandleContext.TransactionCategory;
import com.hedera.node.config.data.TssConfig;
import com.hedera.pbj.runtime.io.buffer.Bytes;
import com.swirlds.state.lifecycle.SchemaRegistry;
import com.swirlds.state.lifecycle.Service;
import edu.umd.cs.findbugs.annotations.NonNull;
import java.time.Instant;

/**
 * Orchestrates the hinTS algorithms for,
 * <ol>
 *     <li>Silent setup of party keys and hints.</li>
 *     <li>Preprocessing and acceptance of aggregation and verification keys.</li>
 *     <li>Aggregating partial signatures under a provably well-formed aggregate public key.</li>
 * </ol>
 * Note that only the first two of these require <i>deterministic</i> orchestration, since any
 * valid aggregation of partial signatures that exceeds the threshold works equally well. But a
 * strong minority of the current roster must reach deterministic consensus on the first two
 * steps before the third can be attempted.
 * <p>
 * All the expensive cryptographic work being orchestrated happens in threads spawned by the
 * service, and <i>not</i> in the {@code preHandle} or {@code handleTransaction} threads as
 * they dispatch to the service's {@link com.hedera.node.app.spi.workflows.TransactionHandler}s.
 * When a background thread finishes some costly cryptographic work for a node, it gossips
 * the result to the rest of the network via a {@link TransactionCategory#NODE} transaction.
 * <p>
 * All honest nodes will incorporate results deterministically, depending on the type of
 * result. If it is an individual result like a hint, then all honest nodes will adhere to
 * a deterministic policy for adopting a particular set of valid results. If it is an
 * aggregate result like a verification key, all honest nodes will wait to adopt it until
 * a strong minority of the current roster has approved that exact result.
 * <p>
 * The service only supports orchestration of one ongoing hinTS construction at a time,
 * and if requested to orchestrate a different construction, will abandon all in-progress
 * work.
 */
public interface HintsService extends Service, BlockHashSigner {
    String NAME = "HintsService";

    /**
     * Since the roster service has to decide to adopt the candidate roster
     * at an upgrade boundary based on availability of hinTS preprocessed
     * keys, the hinTS service must be migrated before the roster service
     * in the node's <i>setup</i> phase. (Contrast with the reverse order of
     * dependency in the <i>runtime</i> phase; then the hinTS service depends
     * on the roster service to know how to set up preprocessing work.)
     */
    int MIGRATION_ORDER = RosterService.MIGRATION_ORDER - 1;

    /**
     * Placeholder for the history service to use when hinTS is disabled.
     */
    Bytes DISABLED_HINTS_METADATA = Bytes.wrap(new byte[32]);

    /**
     * Returns the active verification key, or throws if none is active.
     */
    @NonNull
    Bytes activeVerificationKeyOrThrow();

    /**
     * Initializes hinTS signing from the next construction in the given {@link ReadableHintsStore}.
     */
    void initSigningForNextScheme(@NonNull final ReadableHintsStore hintsStore);

    /**
     * Takes any actions needed to advance the state of the {@link HintsService} toward
     * having completed the most up-to-date hinTS construction for the given {@link ActiveRosters}.
     * <p>
     * Given active rosters with a source/target transition, this method will,
     * <ol>
     *     <Li>Do nothing if a completed construction for the transition already exists in {@link HintsService}.</Li>
     *     <Li>If there is no active {@link HintsController} for the transition, create one based
     *     on the given consensus time and {@link HintsService} states; and save the created construction in
     *     network state if this is the first time the network ever began reconciling a hinTS construction for
     *     the transition.</Li>
     *     <Li>For the resolved {@link HintsController} for the transition, invoke its
     *     {@link HintsController#advanceConstruction(Instant, WritableHintsStore, boolean)} method.</li>
     * </ol>
     * <p>
     * <b>Important:</b> Note that whether a new {@link HintsController} is created, or an appropriate
     * one already exists, its subsequent behavior will be a deterministic function of the given consensus time and
     * {@link HintsService} states. That is, controllers are persistent objects <i>only</i> due to performance
     * considerations, but are <i>logically</i> functions of just the network state and consensus time.
     *  @param activeRosters the active rosters
     *
     * @param hintsStore            the hints store, for recording progress if needed
     * @param now                   the current consensus time
     * @param tssConfig             the TSS configuration
<<<<<<< HEAD
     * @param isActive
=======
     * @param isActive              if the platform is active
>>>>>>> 5752b988
     */
    void reconcile(
            @NonNull ActiveRosters activeRosters,
            @NonNull WritableHintsStore hintsStore,
            @NonNull Instant now,
            @NonNull TssConfig tssConfig,
            final boolean isActive);

    /**
     * Executes the work needed to set the CRS for the network and start the preprocessing vote.
     *
     * @param hintsStore            the hints store
     * @param now                   the current consensus time
<<<<<<< HEAD
     * @param isActive
=======
     * @param isActive               if the platform is active
>>>>>>> 5752b988
     */
    void executeCrsWork(@NonNull WritableHintsStore hintsStore, @NonNull Instant now, final boolean isActive);

    /**
     * Stops the hinTS service, causing it to abandon any in-progress work.
     */
    void stop();

    /**
     * Returns the handlers for the {@link HintsService}.
     */
    HintsHandlers handlers();

    @Override
    default int migrationOrder() {
        return MIGRATION_ORDER;
    }

    @Override
    default @NonNull String getServiceName() {
        return NAME;
    }

    @Override
    void registerSchemas(@NonNull SchemaRegistry registry);

    /**
     * Returns the party size for the given roster.
     * @param roster the roster
     */
    static int partySizeForRoster(@NonNull final Roster roster) {
        requireNonNull(roster);
        return partySizeForRosterNodeCount(roster.rosterEntries().size());
    }

    /**
     * Returns the unique party size {@code M=2^k} such that the given roster node count
     * falls in the range {@code (2*(k-1), 2^k]}.
     *
     * @param n the roster node count
     * @return the party size
     */
    static int partySizeForRosterNodeCount(final int n) {
        if ((n & (n - 1)) == 0) {
            return n;
        }
        return Integer.highestOneBit(n) << 1;
    }
}<|MERGE_RESOLUTION|>--- conflicted
+++ resolved
@@ -72,7 +72,7 @@
     /**
      * Initializes hinTS signing from the next construction in the given {@link ReadableHintsStore}.
      */
-    void initSigningForNextScheme(@NonNull final ReadableHintsStore hintsStore);
+    void initSigningForNextScheme(@NonNull ReadableHintsStore hintsStore);
 
     /**
      * Takes any actions needed to advance the state of the {@link HintsService} toward
@@ -98,31 +98,23 @@
      * @param hintsStore            the hints store, for recording progress if needed
      * @param now                   the current consensus time
      * @param tssConfig             the TSS configuration
-<<<<<<< HEAD
-     * @param isActive
-=======
      * @param isActive              if the platform is active
->>>>>>> 5752b988
      */
     void reconcile(
             @NonNull ActiveRosters activeRosters,
             @NonNull WritableHintsStore hintsStore,
             @NonNull Instant now,
             @NonNull TssConfig tssConfig,
-            final boolean isActive);
+            boolean isActive);
 
     /**
      * Executes the work needed to set the CRS for the network and start the preprocessing vote.
      *
      * @param hintsStore            the hints store
      * @param now                   the current consensus time
-<<<<<<< HEAD
-     * @param isActive
-=======
      * @param isActive               if the platform is active
->>>>>>> 5752b988
      */
-    void executeCrsWork(@NonNull WritableHintsStore hintsStore, @NonNull Instant now, final boolean isActive);
+    void executeCrsWork(@NonNull WritableHintsStore hintsStore, @NonNull Instant now, boolean isActive);
 
     /**
      * Stops the hinTS service, causing it to abandon any in-progress work.
