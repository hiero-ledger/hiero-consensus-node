// SPDX-License-Identifier: Apache-2.0
package com.hedera.node.app.hints;

import static java.util.Objects.requireNonNull;

import com.hedera.hapi.node.state.roster.Roster;
import com.hedera.node.app.blocks.BlockHashSigner;
import com.hedera.node.app.hints.handlers.HintsHandlers;
import com.hedera.node.app.hints.impl.HintsController;
import com.hedera.node.app.roster.ActiveRosters;
import com.hedera.node.app.roster.RosterService;
import com.hedera.node.app.spi.workflows.HandleContext.TransactionCategory;
import com.hedera.node.config.data.TssConfig;
import com.hedera.pbj.runtime.io.buffer.Bytes;
import com.swirlds.state.lifecycle.SchemaRegistry;
import com.swirlds.state.lifecycle.Service;
import edu.umd.cs.findbugs.annotations.NonNull;
import java.time.Instant;

/**
 * Orchestrates the hinTS algorithms for,
 * <ol>
 *     <li>Silent setup of party keys and hints.</li>
 *     <li>Preprocessing and acceptance of aggregation and verification keys.</li>
 *     <li>Aggregating partial signatures under a provably well-formed aggregate public key.</li>
 * </ol>
 * Note that only the first two of these require <i>deterministic</i> orchestration, since any
 * valid aggregation of partial signatures that exceeds the threshold works equally well. But a
 * strong minority of the current roster must reach deterministic consensus on the first two
 * steps before the third can be attempted.
 * <p>
 * All the expensive cryptographic work being orchestrated happens in threads spawned by the
 * service, and <i>not</i> in the {@code preHandle} or {@code handleTransaction} threads as
 * they dispatch to the service's {@link com.hedera.node.app.spi.workflows.TransactionHandler}s.
 * When a background thread finishes some costly cryptographic work for a node, it gossips
 * the result to the rest of the network via a {@link TransactionCategory#NODE} transaction.
 * <p>
 * All honest nodes will incorporate results deterministically, depending on the type of
 * result. If it is an individual result like a hint, then all honest nodes will adhere to
 * a deterministic policy for adopting a particular set of valid results. If it is an
 * aggregate result like a verification key, all honest nodes will wait to adopt it until
 * a strong minority of the current roster has approved that exact result.
 * <p>
 * The service only supports orchestration of one ongoing hinTS construction at a time,
 * and if requested to orchestrate a different construction, will abandon all in-progress
 * work.
 */
public interface HintsService extends Service, BlockHashSigner {
    String NAME = "HintsService";

    /**
     * Since the roster service has to decide to adopt the candidate roster
     * at an upgrade boundary based on availability of hinTS preprocessed
     * keys, the hinTS service must be migrated before the roster service
     * in the node's <i>setup</i> phase. (Contrast with the reverse order of
     * dependency in the <i>runtime</i> phase; then the hinTS service depends
     * on the roster service to know how to set up preprocessing work.)
     */
    int MIGRATION_ORDER = RosterService.MIGRATION_ORDER - 1;

    /**
     * Returns the active verification key, or throws if none is active.
     */
    @NonNull
    Bytes activeVerificationKeyOrThrow();

    /**
     * Initializes hinTS signing from the next construction in the given {@link ReadableHintsStore}.
     */
    void initSigningForNextScheme(@NonNull final ReadableHintsStore hintsStore);

    /**
     * Takes any actions needed to advance the state of the {@link HintsService} toward
     * having completed the most up-to-date hinTS construction for the given {@link ActiveRosters}.
     * <p>
     * Given active rosters with a source/target transition, this method will,
     * <ol>
     *     <Li>Do nothing if a completed construction for the transition already exists in {@link HintsService}.</Li>
     *     <Li>If there is no active {@link HintsController} for the transition, create one based
     *     on the given consensus time and {@link HintsService} states; and save the created construction in
     *     network state if this is the first time the network ever began reconciling a hinTS construction for
     *     the transition.</Li>
     *     <Li>For the resolved {@link HintsController} for the transition, invoke its
     *     {@link HintsController#advanceConstruction(Instant, WritableHintsStore, boolean)} method.</li>
     * </ol>
     * <p>
     * <b>Important:</b> Note that whether a new {@link HintsController} is created, or an appropriate
     * one already exists, its subsequent behavior will be a deterministic function of the given consensus time and
     * {@link HintsService} states. That is, controllers are persistent objects <i>only</i> due to performance
     * considerations, but are <i>logically</i> functions of just the network state and consensus time.
     *  @param activeRosters the active rosters
     *
     * @param hintsStore            the hints store, for recording progress if needed
     * @param now                   the current consensus time
     * @param tssConfig             the TSS configuration
<<<<<<< HEAD
     * @param isActive
=======
     * @param isActive              if the platform is active
>>>>>>> 5752b988
     */
    void reconcile(
            @NonNull ActiveRosters activeRosters,
            @NonNull WritableHintsStore hintsStore,
            @NonNull Instant now,
            @NonNull TssConfig tssConfig,
            final boolean isActive);

    /**
     * Executes the work needed to set the CRS for the network and start the preprocessing vote.
     *
     * @param hintsStore            the hints store
     * @param now                   the current consensus time
<<<<<<< HEAD
     * @param isActive
=======
     * @param isActive               if the platform is active
>>>>>>> 5752b988
     */
    void executeCrsWork(@NonNull WritableHintsStore hintsStore, @NonNull Instant now, final boolean isActive);

    /**
     * Stops the hinTS service, causing it to abandon any in-progress work.
     */
    void stop();

    /**
     * Returns the handlers for the {@link HintsService}.
     */
    HintsHandlers handlers();

    @Override
    default int migrationOrder() {
        return MIGRATION_ORDER;
    }

    @Override
    default @NonNull String getServiceName() {
        return NAME;
    }

    @Override
    void registerSchemas(@NonNull SchemaRegistry registry);

    /**
     * Returns the party size for the given roster.
     * @param roster the roster
     */
    static int partySizeForRoster(@NonNull final Roster roster) {
        requireNonNull(roster);
        return partySizeForRosterNodeCount(roster.rosterEntries().size());
    }

    /**
     * Returns the unique party size {@code M=2^k} such that the given roster node count
     * falls in the range {@code (2*(k-1), 2^k]}.
     *
     * @param n the roster node count
     * @return the party size
     */
    static int partySizeForRosterNodeCount(final int n) {
        if ((n & (n - 1)) == 0) {
            return n;
        }
        return Integer.highestOneBit(n) << 1;
    }
}<|MERGE_RESOLUTION|>--- conflicted
+++ resolved
@@ -93,11 +93,7 @@
      * @param hintsStore            the hints store, for recording progress if needed
      * @param now                   the current consensus time
      * @param tssConfig             the TSS configuration
-<<<<<<< HEAD
-     * @param isActive
-=======
      * @param isActive              if the platform is active
->>>>>>> 5752b988
      */
     void reconcile(
             @NonNull ActiveRosters activeRosters,
@@ -111,11 +107,7 @@
      *
      * @param hintsStore            the hints store
      * @param now                   the current consensus time
-<<<<<<< HEAD
-     * @param isActive
-=======
      * @param isActive               if the platform is active
->>>>>>> 5752b988
      */
     void executeCrsWork(@NonNull WritableHintsStore hintsStore, @NonNull Instant now, final boolean isActive);
 
