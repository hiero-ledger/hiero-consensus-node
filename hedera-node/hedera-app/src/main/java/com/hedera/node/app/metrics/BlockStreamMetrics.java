// SPDX-License-Identifier: Apache-2.0
package com.hedera.node.app.metrics;

import static java.util.Objects.requireNonNull;

import com.swirlds.metrics.api.Counter;
import com.swirlds.metrics.api.DoubleGauge;
import com.swirlds.metrics.api.LongGauge;
import com.swirlds.metrics.api.Metrics;
import edu.umd.cs.findbugs.annotations.NonNull;
import java.util.EnumMap;
import java.util.Map;
import java.util.concurrent.ConcurrentHashMap;
import javax.inject.Inject;
import javax.inject.Singleton;
import org.apache.logging.log4j.LogManager;
import org.apache.logging.log4j.Logger;
import org.hiero.block.api.PublishStreamRequest;
import org.hiero.block.api.PublishStreamResponse;

/**
 * Metrics related to the block stream service, specifically tracking responses received
 * from block nodes during publishing for the local node.
 */
@Singleton
public class BlockStreamMetrics {
    private static final Logger logger = LogManager.getLogger(BlockStreamMetrics.class);

    private static final String CATEGORY = "blockStream";

    private static final String GROUP_CONN = "conn";
    private static final String GROUP_CONN_SEND = "connSend";
    private static final String GROUP_CONN_RECV = "connRecv";
    private static final String GROUP_BUFFER = "buffer";

    private final Metrics metrics;

<<<<<<< HEAD
    // Map to track acknowledgement latency metrics per block node
    private final Map<String, DoubleGauge> acknowledgementLatencyGauges = new ConcurrentHashMap<>();
    // Map to track high latency events per block node
    private final Map<String, Counter> highLatencyCounters = new ConcurrentHashMap<>();

=======
    // connection send metrics
    private Counter connSend_failureCounter;
    private Counter connSend_blockItemsCounter;
    private final Map<PublishStreamRequest.RequestOneOfType, Counter> connSend_counters =
            new EnumMap<>(PublishStreamRequest.RequestOneOfType.class);
    private final Map<PublishStreamRequest.EndStream.Code, Counter> connSend_endStreamCounters =
            new EnumMap<>(PublishStreamRequest.EndStream.Code.class);

    // connection receive metrics
    private final Map<PublishStreamResponse.EndOfStream.Code, Counter> connRecv_endOfStreamCounters =
            new EnumMap<>(PublishStreamResponse.EndOfStream.Code.class);
    private final Map<PublishStreamResponse.ResponseOneOfType, Counter> connRecv_counters =
            new EnumMap<>(PublishStreamResponse.ResponseOneOfType.class);
    private Counter connRecv_unknownCounter;

    // connectivity metrics
    private Counter conn_onCompleteCounter;
    private Counter conn_onErrorCounter;
    private Counter conn_openedCounter;
    private Counter conn_closedCounter;
    private Counter conn_noActiveCounter;
    private Counter conn_createFailureCounter;
    private LongGauge conn_activeConnIpGauge;
    private Counter conn_endOfStreamLimitCounter;

    // buffer metrics
    private static final long BACK_PRESSURE_ACTIVE = 3;
    private static final long BACK_PRESSURE_RECOVERING = 2;
    private static final long BACK_PRESSURE_ACTION_STAGE = 1;
    private static final long BACK_PRESSURE_DISABLED = 0;
    private DoubleGauge buffer_saturationGauge;
    private LongGauge buffer_latestBlockOpenedGauge;
    private LongGauge buffer_latestBlockAckedGauge;
    private LongGauge buffer_backPressureStateGauge;
    private Counter buffer_numBlocksPrunedCounter;
    private Counter buffer_numBlocksOpenedCounter;
    private Counter buffer_numBlocksClosedCounter;
    private Counter buffer_numBlocksMissingCounter;
    private LongGauge buffer_oldestBlockGauge;
    private LongGauge buffer_newestBlockGauge;

    /**
     * Constructor of this class.
     *
     * @param metrics The metrics system to use
     */
>>>>>>> b58b61e3
    @Inject
    public BlockStreamMetrics(@NonNull final Metrics metrics) {
        this.metrics = requireNonNull(metrics);

        registerConnectionSendMetrics();
        registerConnectionRecvMetrics();
        registerConnectivityMetrics();
        registerBufferMetrics();
    }

    // Buffer metrics --------------------------------------------------------------------------------------------------

    private void registerBufferMetrics() {
        final DoubleGauge.Config saturationCfg = newDoubleGauge(GROUP_BUFFER, "saturation")
                .withDescription("The percent (0.0 to 100.0) of buffered blocks that haven't been acknowledged");
        buffer_saturationGauge = metrics.getOrCreate(saturationCfg);

        final LongGauge.Config latestBlockOpenedCfg = newLongGauge(GROUP_BUFFER, "latestBlockOpened")
                .withDescription("The block number that was most recently opened");
        buffer_latestBlockOpenedGauge = metrics.getOrCreate(latestBlockOpenedCfg);

        final LongGauge.Config latestBlockAckedCfg = newLongGauge(GROUP_BUFFER, "latestBlockAcked")
                .withDescription("The block number that was most recently acknowledged");
        buffer_latestBlockAckedGauge = metrics.getOrCreate(latestBlockAckedCfg);

        final Counter.Config numBlocksPrunedCfg = newCounter(GROUP_BUFFER, "numBlocksPruned")
                .withDescription("Number of blocks pruned in the latest buffer pruning cycle");
        buffer_numBlocksPrunedCounter = metrics.getOrCreate(numBlocksPrunedCfg);

        final Counter.Config numBlocksOpenedCfg = newCounter(GROUP_BUFFER, "numBlocksOpened")
                .withDescription("Number of blocks opened/created in the block buffer");
        buffer_numBlocksOpenedCounter = metrics.getOrCreate(numBlocksOpenedCfg);

        final Counter.Config numBlocksClosedCfg = newCounter(GROUP_BUFFER, "numBlocksClosed")
                .withDescription("Number of blocks closed in the block buffer");
        buffer_numBlocksClosedCounter = metrics.getOrCreate(numBlocksClosedCfg);

        final Counter.Config numBlocksMissingCfg = newCounter(GROUP_BUFFER, "numBlocksMissing")
                .withDescription("Number of attempts to retrieve a block from the block buffer but it was missing");
        buffer_numBlocksMissingCounter = metrics.getOrCreate(numBlocksMissingCfg);

        final LongGauge.Config backPressureStateCfg = newLongGauge(GROUP_BUFFER, "backPressureState")
                .withDescription("Current state of back pressure (0=disabled, 1=action-stage, 2=recovering, 3=active)");
        buffer_backPressureStateGauge = metrics.getOrCreate(backPressureStateCfg);

        final LongGauge.Config oldestBlockCfg = newLongGauge(GROUP_BUFFER, "oldestBlock")
                .withDescription("After pruning, the oldest block in the buffer");
        buffer_oldestBlockGauge = metrics.getOrCreate(oldestBlockCfg);

        final LongGauge.Config newestBlockCfg = newLongGauge(GROUP_BUFFER, "newestBlock")
                .withDescription("After pruning, the newest block in the buffer");
        buffer_newestBlockGauge = metrics.getOrCreate(newestBlockCfg);
    }

    /**
     * Record the oldest block number in the buffer (after pruning).
     *
     * @param blockNumber the oldest block number
     */
    public void recordBufferOldestBlock(final long blockNumber) {
        buffer_oldestBlockGauge.set(blockNumber);
    }

    /**
     * Record the newest block number in the buffer (after pruning).
     *
     * @param blockNumber the newest block number
     */
    public void recordBufferNewestBlock(final long blockNumber) {
        buffer_newestBlockGauge.set(blockNumber);
    }

    /**
     * Record the current saturation of the block buffer.
     * @param saturation the current saturation (0.0 to 100.0)
     */
    public void recordBufferSaturation(final double saturation) {
        buffer_saturationGauge.set(saturation);
    }

    /**
     * Record the latest block number that was opened.
     * @param blockNumber the block number that was most recently opened
     */
    public void recordLatestBlockOpened(final long blockNumber) {
        buffer_latestBlockOpenedGauge.set(blockNumber);
    }

    /**
     * Record the highest block number that was acknowledged.
     * @param blockNumber the block number that was most recently acknowledged
     */
    public void recordLatestBlockAcked(final long blockNumber) {
        buffer_latestBlockAckedGauge.set(blockNumber);
    }

    /**
     * Record the number of blocks that were pruned in the latest pruning cycle.
     * @param numBlocksPruned the number of blocks that were pruned
     */
    public void recordNumberOfBlocksPruned(final int numBlocksPruned) {
        if (numBlocksPruned > 0) {
            buffer_numBlocksPrunedCounter.add(numBlocksPruned);
        }
    }

    /**
     * Record that a block was opened.
     */
    public void recordBlockOpened() {
        buffer_numBlocksOpenedCounter.increment();
    }

    /**
     * Record that a block was closed.
     */
    public void recordBlockClosed() {
        buffer_numBlocksClosedCounter.increment();
    }

    /**
     * Record that an attempt to retrieve a block from the block buffer failed because the block was missing.
     */
    public void recordBlockMissing() {
        buffer_numBlocksMissingCounter.increment();
    }

    /**
     * Record that back pressure is active.
     */
    public void recordBackPressureActive() {
        buffer_backPressureStateGauge.set(BACK_PRESSURE_ACTIVE);
    }

    /**
     * Record that back pressure is at the action stage.
     */
    public void recordBackPressureActionStage() {
        buffer_backPressureStateGauge.set(BACK_PRESSURE_ACTION_STAGE);
    }

    /**
     * Record that back pressure is recovering.
     */
    public void recordBackPressureRecovering() {
        buffer_backPressureStateGauge.set(BACK_PRESSURE_RECOVERING);
    }

    /**
     * Record that back pressure is disabled (normal state).
     */
    public void recordBackPressureDisabled() {
        buffer_backPressureStateGauge.set(BACK_PRESSURE_DISABLED);
    }

    // Connectivity metrics --------------------------------------------------------------------------------------------

    private void registerConnectivityMetrics() {
        final Counter.Config onCompleteCfg = newCounter(GROUP_CONN, "onComplete")
                .withDescription("Number of onComplete handler invocations on block node connections");
        conn_onCompleteCounter = metrics.getOrCreate(onCompleteCfg);

        final Counter.Config onErrorCfg = newCounter(GROUP_CONN, "onError")
                .withDescription("Number of onError handler invocations on block node connections");
        conn_onErrorCounter = metrics.getOrCreate(onErrorCfg);

        final Counter.Config openedCfg =
                newCounter(GROUP_CONN, "opened").withDescription("Number of block node connections opened");
        conn_openedCounter = metrics.getOrCreate(openedCfg);

        final Counter.Config closedCfg =
                newCounter(GROUP_CONN, "closed").withDescription("Number of block node connections closed");
        conn_closedCounter = metrics.getOrCreate(closedCfg);

        final Counter.Config noActiveCfg = newCounter(GROUP_CONN, "noActive")
                .withDescription("Number of times streaming a block was attempted but there was no active connection");
        conn_noActiveCounter = metrics.getOrCreate(noActiveCfg);

        final Counter.Config createFailureCfg = newCounter(GROUP_CONN, "createFailure")
                .withDescription("Number of times establishing a block node connection failed");
        conn_createFailureCounter = metrics.getOrCreate(createFailureCfg);

        final LongGauge.Config activeConnIpCfg = newLongGauge(GROUP_CONN, "activeConnIp")
                .withDescription("IP address (in integer format) of the currently active block node connection");
        conn_activeConnIpGauge = metrics.getOrCreate(activeConnIpCfg);

        final Counter.Config endOfStreamLimitCfg = newCounter(GROUP_CONN, "endOfStreamLimitExceeded")
                .withDescription(
                        "Number of times the active block node connection has exceeded the allowed number of EndOfStream responses");
        conn_endOfStreamLimitCounter = metrics.getOrCreate(endOfStreamLimitCfg);
    }

    /**
     * Record that an active connection has exceeded the allowed number of EndOfStream responses.
     */
    public void recordEndOfStreamLimitExceeded() {
        conn_endOfStreamLimitCounter.increment();
    }

    /**
     * Record that a connection to a block node completed normally.
     */
    public void recordConnectionOnComplete() {
        conn_onCompleteCounter.increment();
    }

    /**
     * Record that an error occurred on a connection to a block node.
     */
    public void recordConnectionOnError() {
        conn_onErrorCounter.increment();
    }

    /**
     * Record that a connection to a block node was opened.
     */
    public void recordConnectionOpened() {
        conn_openedCounter.increment();
    }

    /**
     * Record that a connection to a block node was closed.
     */
    public void recordConnectionClosed() {
        conn_closedCounter.increment();
    }

    /**
     * Record that streaming a block was attempted but there was no active connection to a block node.
     */
    public void recordNoActiveConnection() {
        conn_noActiveCounter.increment();
    }

    /**
     * Record that establishing a connection to a block node failed.
     */
    public void recordConnectionCreateFailure() {
        conn_createFailureCounter.increment();
    }

    /**
     * Records the specified IP address (in integer form) as the current active connection.
     *
     * @param ipAddress address of the current active connection
     */
    public void recordActiveConnectionIp(final long ipAddress) {
        conn_activeConnIpGauge.set(ipAddress);
    }

    // Connection RECV metrics -----------------------------------------------------------------------------------------

    private void registerConnectionRecvMetrics() {
        for (final PublishStreamResponse.ResponseOneOfType respType :
                PublishStreamResponse.ResponseOneOfType.values()) {
            final String respTypeName = toCamelCase(respType.protoName());
            switch (respType) {
                case UNSET -> {
                    /* ignore */
                }
                case END_STREAM -> {
                    final String namePrefix = respTypeName + "_";
                    for (final PublishStreamResponse.EndOfStream.Code eosCode :
                            PublishStreamResponse.EndOfStream.Code.values()) {
                        if (PublishStreamResponse.EndOfStream.Code.UNKNOWN == eosCode) {
                            continue;
                        }
                        final String name = respTypeName + "_" + toCamelCase(eosCode.protoName());
                        final Counter.Config cfg = newCounter(
                                        GROUP_CONN_RECV, namePrefix + toCamelCase(eosCode.protoName()))
                                .withDescription("Number of " + name + " responses received from block nodes");
                        connRecv_endOfStreamCounters.put(eosCode, metrics.getOrCreate(cfg));
                    }
                }
                default -> {
                    final Counter.Config cfg = newCounter(GROUP_CONN_RECV, respTypeName)
                            .withDescription("Number of " + respTypeName + " responses received from block nodes");
                    connRecv_counters.put(respType, metrics.getOrCreate(cfg));
                }
            }
        }

        final Counter.Config recvUnknownCfg = newCounter(GROUP_CONN_RECV, "unknown")
                .withDescription("Number of responses received from block nodes that are of unknown types");
        this.connRecv_unknownCounter = metrics.getOrCreate(recvUnknownCfg);
    }

    /**
     * Record that an unknown response was received from a block node.
     */
    public void recordUnknownResponseReceived() {
        connRecv_unknownCounter.increment();
    }

    /**
     * Record that a response was received from a block node.
     * @param responseType the type of response received
     */
    public void recordResponseReceived(final PublishStreamResponse.ResponseOneOfType responseType) {
        final Counter counter = connRecv_counters.get(responseType);
        if (counter != null) {
            counter.increment();
        }
    }

    /**
     * Record that an end of stream response was received from a block node.
     * @param responseType the type of end of stream response received
     */
    public void recordResponseEndOfStreamReceived(final PublishStreamResponse.EndOfStream.Code responseType) {
        final Counter counter = connRecv_endOfStreamCounters.get(responseType);
        if (counter != null) {
            counter.increment();
        }
    }

    // Connection SEND metrics -----------------------------------------------------------------------------------------

    private void registerConnectionSendMetrics() {
        for (final PublishStreamRequest.RequestOneOfType reqType : PublishStreamRequest.RequestOneOfType.values()) {
            final String reqTypeName = toCamelCase(reqType.protoName());
            switch (reqType) {
                case UNSET -> {
                    /* ignore */
                }
                case END_STREAM -> {
                    for (final PublishStreamRequest.EndStream.Code esCode :
                            PublishStreamRequest.EndStream.Code.values()) {
                        if (PublishStreamRequest.EndStream.Code.UNKNOWN == esCode) {
                            continue;
                        }
                        final String name = reqTypeName + "_" + toCamelCase(esCode.protoName());
                        final Counter.Config cfg = newCounter(GROUP_CONN_SEND, name)
                                .withDescription("Number of " + name + " requests sent to block nodes");
                        connSend_endStreamCounters.put(esCode, metrics.getOrCreate(cfg));
                    }
                }
                default -> {
                    final Counter.Config cfg = newCounter(GROUP_CONN_SEND, reqTypeName)
                            .withDescription("Number of " + reqTypeName + " requests sent to the block nodes");
                    connSend_counters.put(reqType, metrics.getOrCreate(cfg));
                }
            }
        }

        final Counter.Config sendFailureCfg = newCounter(GROUP_CONN_SEND, "failure")
                .withDescription("Number of requests sent to block nodes that failed");
        this.connSend_failureCounter = metrics.getOrCreate(sendFailureCfg);

        final Counter.Config blockItemsCfg = newCounter(GROUP_CONN_SEND, "blockItemCount")
                .withDescription("Number of individual block items sent to block nodes");
        this.connSend_blockItemsCounter = metrics.getOrCreate(blockItemsCfg);
    }

    /**
     * Record that a request was sent to a block node.
     * @param requestType the type of request sent
     */
    public void recordRequestSent(final PublishStreamRequest.RequestOneOfType requestType) {
        final Counter counter = connSend_counters.get(requestType);
        if (counter != null) {
            counter.increment();
        }
    }

    /**
     * Record the number of block items sent in a request to a block node.
     * @param numBlockItems the number of block items sent in the request
     */
    public void recordBlockItemsSent(final int numBlockItems) {
        if (numBlockItems > 0) {
            connSend_blockItemsCounter.add(numBlockItems);
        }
    }

    /**
     * Record that an end stream request was sent to a block node.
     * @param requestType the type of end stream request sent
     */
    public void recordRequestEndStreamSent(final PublishStreamRequest.EndStream.Code requestType) {
        final Counter counter = connSend_endStreamCounters.get(requestType);
        if (counter != null) {
            counter.increment();
        }
    }

    /**
     * Record that a request to a block node failed to be sent.
     */
    public void recordRequestSendFailure() {
        connSend_failureCounter.increment();
    }

    // Utilities -------------------------------------------------------------------------------------------------------

    private static String toCamelCase(final String in) {
        // FOO_BAR -> foo_bar -> fooBar
        final StringBuilder sb = new StringBuilder(in.toLowerCase());
        int index = sb.indexOf("_");
        while (index != -1) {
            if (index == (sb.length() - 1)) {
                // underscore was the last character
                sb.deleteCharAt(index);
            } else {
                // we found an underscore and there is a character after it
                char nextChar = sb.charAt(index + 1);
                nextChar = Character.toUpperCase(nextChar);
                sb.deleteCharAt(index + 1);
                sb.replace(index, index + 1, nextChar + "");
            }

            index = sb.indexOf("_");
        }

        return sb.toString();
    }

    private Counter.Config newCounter(final String group, final String metric) {
        final String metricName = group + "_" + metric;
        return new Counter.Config(CATEGORY, metricName);
    }

    private DoubleGauge.Config newDoubleGauge(final String group, final String metric) {
        final String metricName = group + "_" + metric;
        return new DoubleGauge.Config(CATEGORY, metricName);
    }

    private LongGauge.Config newLongGauge(final String group, final String metric) {
        final String metricName = group + "_" + metric;
        return new LongGauge.Config(CATEGORY, metricName);
    }

    /**
     * Records the latency for a block acknowledgement from a specific block node.
     *
     * @param nodeAddress the block node address
     * @param latencyMs the latency in milliseconds
     */
    public void recordAcknowledgementLatency(@NonNull final String nodeAddress, final long latencyMs) {
        requireNonNull(nodeAddress, "nodeAddress must not be null");

        // Get or create a gauge for this specific block node
        final long localNodeId = selfNodeInfo.nodeId();
        final String metricName = "blockNodeLatency_" + nodeAddress + "_node" + localNodeId;
        final DoubleGauge latencyGauge = acknowledgementLatencyGauges.computeIfAbsent(nodeAddress, address -> {
            return metrics.getOrCreate(new DoubleGauge.Config(APP_CATEGORY, metricName)
                    .withDescription("Latency (ms) for block acknowledgements from block node " + address));
        });

        // Update the gauge with the current latency
        latencyGauge.set(latencyMs);
    }

    /**
     * Records a high-latency event for a specific block node.
     *
     * @param nodeAddress the block node address
     */
    public void recordHighLatencyEvent(@NonNull final String nodeAddress) {
        requireNonNull(nodeAddress, "nodeAddress must not be null");

        // Get or create a counter for this specific block node
        final long localNodeId = selfNodeInfo.nodeId();
        final String metricName = "highLatencyEvents_" + nodeAddress + "_node" + localNodeId;
        final Counter highLatencyCounter = highLatencyCounters.computeIfAbsent(
                nodeAddress,
                address -> metrics.getOrCreate(new Counter.Config(APP_CATEGORY, metricName)
                        .withDescription("Count of high latency events from block node " + address)));

        // Increment the counter
        highLatencyCounter.increment();
    }
}<|MERGE_RESOLUTION|>--- conflicted
+++ resolved
@@ -35,13 +35,6 @@
 
     private final Metrics metrics;
 
-<<<<<<< HEAD
-    // Map to track acknowledgement latency metrics per block node
-    private final Map<String, DoubleGauge> acknowledgementLatencyGauges = new ConcurrentHashMap<>();
-    // Map to track high latency events per block node
-    private final Map<String, Counter> highLatencyCounters = new ConcurrentHashMap<>();
-
-=======
     // connection send metrics
     private Counter connSend_failureCounter;
     private Counter connSend_blockItemsCounter;
@@ -83,12 +76,15 @@
     private LongGauge buffer_oldestBlockGauge;
     private LongGauge buffer_newestBlockGauge;
 
+    // Map to track acknowledgement latency metrics per block node
+    private final Map<String, DoubleGauge> acknowledgementLatencyGauges = new ConcurrentHashMap<>();
+    // Map to track high latency events per block node
+    private final Map<String, Counter> highLatencyCounters = new ConcurrentHashMap<>();
     /**
      * Constructor of this class.
      *
      * @param metrics The metrics system to use
      */
->>>>>>> b58b61e3
     @Inject
     public BlockStreamMetrics(@NonNull final Metrics metrics) {
         this.metrics = requireNonNull(metrics);
