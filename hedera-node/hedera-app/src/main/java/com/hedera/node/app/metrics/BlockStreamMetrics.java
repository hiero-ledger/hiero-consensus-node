--- conflicted
+++ resolved
@@ -35,7 +35,8 @@
     private Counter connSend_failureCounter;
     private Counter connSend_blockItemsCounter;
     private RunningAverageMetric connSend_publishStreamRequestLatency;
-<<<<<<< HEAD
+    private Counter connSend_multiItemRequestExceedsSoftLimitCounter;
+    private Counter connSend_requestExceedsHardLimitCounter;
     private LongGauge connSend_latestBlockEndOfBlockGauge;
     private LongGauge connSend_streamingBlockNumberGauge;
     private RunningAverageMetric buffer_blockItemsPerBlock;
@@ -43,10 +44,6 @@
     private RunningAverageMetric buffer_blockBytes;
     private RunningAverageMetric connSend_requestBytes;
     private RunningAverageMetric connSend_requestBlockItemCount;
-=======
-    private Counter connSend_multiItemRequestExceedsSoftLimitCounter;
-    private Counter connSend_requestExceedsHardLimitCounter;
->>>>>>> d5914c99
     private final Map<PublishStreamRequest.RequestOneOfType, Counter> connSend_counters =
             new EnumMap<>(PublishStreamRequest.RequestOneOfType.class);
     private final Map<PublishStreamRequest.EndStream.Code, Counter> connSend_endStreamCounters =
@@ -689,7 +686,6 @@
     }
 
     /**
-<<<<<<< HEAD
      * Record the latest block number for which an EndOfBlock request was sent.
      * @param blockNumber the block number
      */
@@ -735,7 +731,9 @@
      */
     public void recordRequestBlockItemCount(final int numBlockItems) {
         connSend_requestBlockItemCount.update(numBlockItems);
-=======
+    }
+
+    /**
      * Record that a pending request with multiple items exceeds the configured soft limit size.
      */
     public void recordMultiItemRequestExceedsSoftLimit() {
@@ -747,7 +745,6 @@
      */
     public void recordRequestExceedsHardLimit() {
         connSend_requestExceedsHardLimitCounter.increment();
->>>>>>> d5914c99
     }
 
     // Utilities -------------------------------------------------------------------------------------------------------
