// SPDX-License-Identifier: Apache-2.0
package com.hedera.node.app.workflows.query;

import static com.hedera.hapi.node.base.HederaFunctionality.CRYPTO_TRANSFER;
import static com.hedera.hapi.node.base.ResponseCodeEnum.ACCOUNT_ID_DOES_NOT_EXIST;
import static com.hedera.hapi.node.base.ResponseCodeEnum.INSUFFICIENT_PAYER_BALANCE;
import static com.hedera.hapi.node.base.ResponseCodeEnum.INSUFFICIENT_TX_FEE;
import static com.hedera.hapi.node.base.ResponseCodeEnum.INVALID_ACCOUNT_AMOUNTS;
import static com.hedera.hapi.node.base.ResponseCodeEnum.INVALID_RECEIVING_NODE_ACCOUNT;
import static com.hedera.hapi.node.base.ResponseCodeEnum.NOT_SUPPORTED;
import static com.hedera.node.app.workflows.handle.dispatch.DispatchValidator.WorkflowCheck.NOT_INGEST;
import static java.util.Objects.requireNonNull;

import com.hedera.hapi.node.base.AccountID;
import com.hedera.hapi.node.base.HederaFunctionality;
import com.hedera.hapi.node.base.Key;
import com.hedera.hapi.node.state.token.Account;
import com.hedera.hapi.node.transaction.Query;
import com.hedera.node.app.fees.FeeContextImpl;
import com.hedera.node.app.fees.FeeManager;
import com.hedera.node.app.service.token.ReadableAccountStore;
import com.hedera.node.app.service.token.impl.handlers.CryptoTransferHandler;
import com.hedera.node.app.spi.authorization.Authorizer;
import com.hedera.node.app.spi.fees.Fees;
import com.hedera.node.app.spi.workflows.InsufficientBalanceException;
import com.hedera.node.app.spi.workflows.WorkflowException;
import com.hedera.node.app.store.ReadableStoreFactory;
import com.hedera.node.app.validation.ExpiryValidation;
import com.hedera.node.app.workflows.SolvencyPreCheck;
import com.hedera.node.app.workflows.TransactionChecker;
import com.hedera.node.app.workflows.TransactionInfo;
import com.hedera.node.app.workflows.dispatcher.TransactionDispatcher;
import com.hedera.node.app.workflows.purechecks.PureChecksContextImpl;
import com.swirlds.config.api.Configuration;
import edu.umd.cs.findbugs.annotations.NonNull;
import java.time.Instant;
import java.util.Objects;
import javax.inject.Inject;
import javax.inject.Singleton;

/** This class contains all checks related to instances of {@link Query} */
@Singleton
public class QueryChecker {

    private final Authorizer authorizer;
    private final CryptoTransferHandler cryptoTransferHandler;
    private final SolvencyPreCheck solvencyPreCheck;
    private final ExpiryValidation expiryValidation;
    private final FeeManager feeManager;
    private final TransactionDispatcher dispatcher;
    private final TransactionChecker transactionChecker;

    /**
     * Constructor of {@code QueryChecker}
     *
     * @param authorizer            the {@link Authorizer} that checks, if the caller is authorized
     * @param cryptoTransferHandler the {@link CryptoTransferHandler} that validates a contained
     *                              {@link HederaFunctionality#CRYPTO_TRANSFER}.
     * @param solvencyPreCheck      the {@link SolvencyPreCheck} that checks if the payer has enough
     * @param expiryValidation      the {@link ExpiryValidation} that checks if an account is expired
     * @param feeManager            the {@link FeeManager} that calculates the fees
     * @param dispatcher
     * @throws NullPointerException if one of the arguments is {@code null}
     */
    @Inject
    public QueryChecker(
            @NonNull final Authorizer authorizer,
            @NonNull final CryptoTransferHandler cryptoTransferHandler,
            @NonNull final SolvencyPreCheck solvencyPreCheck,
            @NonNull final ExpiryValidation expiryValidation,
            @NonNull final FeeManager feeManager,
            final TransactionDispatcher dispatcher,
            @NonNull final TransactionChecker transactionChecker) {
        this.authorizer = requireNonNull(authorizer);
        this.cryptoTransferHandler = requireNonNull(cryptoTransferHandler);
        this.solvencyPreCheck = requireNonNull(solvencyPreCheck);
        this.expiryValidation = requireNonNull(expiryValidation);
        this.feeManager = requireNonNull(feeManager);
        this.dispatcher = requireNonNull(dispatcher);
        this.transactionChecker = requireNonNull(transactionChecker);
    }

    /**
     * Validates the {@link HederaFunctionality#CRYPTO_TRANSFER} that is contained in a query
     *
     * @param transactionInfo the {@link TransactionInfo} that contains all data about the transaction
     * @throws WorkflowException if validation fails
     * @throws NullPointerException if one of the arguments is {@code null}
     */
<<<<<<< HEAD
    public void validateCryptoTransfer(
            @NonNull final TransactionInfo transactionInfo, @NonNull final Configuration config) {
=======
    public void validateCryptoTransfer(@NonNull final TransactionInfo transactionInfo) throws PreCheckException {
>>>>>>> 10d41975
        requireNonNull(transactionInfo);
        if (transactionInfo.functionality() != CRYPTO_TRANSFER) {
            throw new WorkflowException(INSUFFICIENT_TX_FEE);
        }
        final var txBody = transactionInfo.txBody();
        final var pureChecksContext = new PureChecksContextImpl(txBody, dispatcher);
        cryptoTransferHandler.pureChecks(pureChecksContext);
    }

    /**
     * Validates the account balances needed in a query
     *
     * @param accountStore the {@link ReadableAccountStore} used to access accounts
     * @param txInfo the {@link TransactionInfo} of the {@link HederaFunctionality#CRYPTO_TRANSFER}
     * @param nodePayment node payment amount
     * @param transferTxnFee crypto transfer transaction fee
     * @throws WorkflowException if validation fails
     * @throws NullPointerException if one of the arguments is {@code null}
     */
    public void validateAccountBalances(
            @NonNull final ReadableAccountStore accountStore,
            @NonNull final TransactionInfo txInfo,
            @NonNull final Account payer,
            final long nodePayment,
            final long transferTxnFee) {
        requireNonNull(accountStore);
        requireNonNull(txInfo);
        requireNonNull(payer);

        final var payerID = txInfo.payerID();
        final var nodeAccountID = txInfo.txBody().nodeAccountIDOrThrow();
        final var transfers =
                txInfo.txBody().cryptoTransferOrThrow().transfersOrThrow().accountAmounts();

        // FUTURE: Currently we check the solvency twice: once with and once without service fees (in IngestChecker)
        // https://github.com/hashgraph/hedera-services/issues/8356
        solvencyPreCheck.checkSolvency(txInfo, payer, new Fees(transferTxnFee, 0, 0), NOT_INGEST);

        if (transfers.isEmpty()) {
            throw new WorkflowException(INVALID_ACCOUNT_AMOUNTS);
        }

        boolean nodeReceivesSome = false;
        for (final var transfer : transfers) {
            final var accountID = transfer.accountIDOrThrow();
            final var amount = transfer.amount();
            // Need to figure out, what is special about this and replace with a constant
            if (amount == Long.MIN_VALUE) {
                throw new WorkflowException(INVALID_ACCOUNT_AMOUNTS);
            }

            // Only check non-payer accounts
            if (!Objects.equals(accountID, payerID)) {

                final var account = accountStore.getAccountById(accountID);
                if (account == null) {
                    throw new WorkflowException(ACCOUNT_ID_DOES_NOT_EXIST);
                }

                // The balance only needs to be checked for sent amounts (= negative values)
                if (amount < 0 && (account.tinybarBalance()) < -amount) {
                    // FUTURE: Expiry should probably be checked earlier
                    expiryValidation.checkAccountExpiry(account);
                    throw new InsufficientBalanceException(INSUFFICIENT_PAYER_BALANCE, transferTxnFee);
                }

                // Make sure the node receives enough
                if (amount >= 0 && nodeAccountID.equals(accountID)) {
                    nodeReceivesSome = true;
                    if (amount < nodePayment) {
                        throw new InsufficientBalanceException(INSUFFICIENT_TX_FEE, nodePayment);
                    }
                }
            }
            // this will happen just if it is a payer
            else if (amount < 0 && (payer.tinybarBalance() - transferTxnFee) < -amount) {
                throw new InsufficientBalanceException(INSUFFICIENT_PAYER_BALANCE, transferTxnFee);
            }
        }

        if (!nodeReceivesSome) {
            throw new WorkflowException(INVALID_RECEIVING_NODE_ACCOUNT);
        }
    }

    /**
     * Checks the permission required for a query
     *
     * @param payer the {@link AccountID} of the payer and whose permissions are checked
     * @param functionality the {@link HederaFunctionality} of the query
     * @throws WorkflowException if permissions are not sufficient
     * @throws NullPointerException if one of the arguments is {@code null}
     */
    public void checkPermissions(@NonNull final AccountID payer, @NonNull final HederaFunctionality functionality) {
        requireNonNull(payer);
        requireNonNull(functionality);

        if (!authorizer.isAuthorized(payer, functionality)) {
            throw new WorkflowException(NOT_SUPPORTED);
        }
    }

    /**
     * Estimates the fees for a payment (CryptoTransfer) in a query
     *
     * @param storeFactory the {@link ReadableStoreFactory} used to access stores
     * @param transactionInfo the {@link TransactionInfo} of the {@link HederaFunctionality#CRYPTO_TRANSFER}
     * @param payerKey the {@link Key} of the payer
     * @param configuration the current {@link Configuration}
     * @return the estimated fees
     */
    public long estimateTxFees(
            @NonNull final ReadableStoreFactory storeFactory,
            @NonNull final Instant consensusTime,
            @NonNull final TransactionInfo transactionInfo,
            @NonNull final Key payerKey,
            @NonNull final Configuration configuration) {
        final var feeContext = new FeeContextImpl(
                consensusTime,
                transactionInfo,
                payerKey,
                transactionInfo.payerID(),
                feeManager,
                storeFactory,
                configuration,
                authorizer,
                // Signatures aren't applicable to queries
                -1,
                dispatcher);
        return cryptoTransferHandler.calculateFees(feeContext).totalFee();
    }
}<|MERGE_RESOLUTION|>--- conflicted
+++ resolved
@@ -87,12 +87,7 @@
      * @throws WorkflowException if validation fails
      * @throws NullPointerException if one of the arguments is {@code null}
      */
-<<<<<<< HEAD
-    public void validateCryptoTransfer(
-            @NonNull final TransactionInfo transactionInfo, @NonNull final Configuration config) {
-=======
-    public void validateCryptoTransfer(@NonNull final TransactionInfo transactionInfo) throws PreCheckException {
->>>>>>> 10d41975
+    public void validateCryptoTransfer(@NonNull final TransactionInfo transactionInfo) {
         requireNonNull(transactionInfo);
         if (transactionInfo.functionality() != CRYPTO_TRANSFER) {
             throw new WorkflowException(INSUFFICIENT_TX_FEE);
