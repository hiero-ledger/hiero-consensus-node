/*
 * Copyright (C) 2023-2024 Hedera Hashgraph, LLC
 *
 * Licensed under the Apache License, Version 2.0 (the "License");
 * you may not use this file except in compliance with the License.
 * You may obtain a copy of the License at
 *
 *      http://www.apache.org/licenses/LICENSE-2.0
 *
 * Unless required by applicable law or agreed to in writing, software
 * distributed under the License is distributed on an "AS IS" BASIS,
 * WITHOUT WARRANTIES OR CONDITIONS OF ANY KIND, either express or implied.
 * See the License for the specific language governing permissions and
 * limitations under the License.
 */

package com.hedera.node.app.workflows.query;

import static com.hedera.hapi.node.base.HederaFunctionality.CRYPTO_TRANSFER;
import static com.hedera.hapi.node.base.ResponseCodeEnum.ACCOUNT_ID_DOES_NOT_EXIST;
import static com.hedera.hapi.node.base.ResponseCodeEnum.INSUFFICIENT_PAYER_BALANCE;
import static com.hedera.hapi.node.base.ResponseCodeEnum.INSUFFICIENT_TX_FEE;
import static com.hedera.hapi.node.base.ResponseCodeEnum.INVALID_ACCOUNT_AMOUNTS;
import static com.hedera.hapi.node.base.ResponseCodeEnum.INVALID_RECEIVING_NODE_ACCOUNT;
import static com.hedera.hapi.node.base.ResponseCodeEnum.NOT_SUPPORTED;
import static java.util.Objects.requireNonNull;

import com.hedera.hapi.node.base.AccountID;
import com.hedera.hapi.node.base.HederaFunctionality;
import com.hedera.hapi.node.base.Key;
import com.hedera.hapi.node.state.token.Account;
import com.hedera.hapi.node.transaction.Query;
import com.hedera.node.app.fees.ExchangeRateManager;
import com.hedera.node.app.fees.FeeContextImpl;
import com.hedera.node.app.fees.FeeManager;
import com.hedera.node.app.service.token.ReadableAccountStore;
import com.hedera.node.app.service.token.impl.handlers.CryptoTransferHandler;
import com.hedera.node.app.spi.authorization.Authorizer;
import com.hedera.node.app.spi.fees.Fees;
import com.hedera.node.app.spi.workflows.InsufficientBalanceException;
import com.hedera.node.app.spi.workflows.PreCheckException;
import com.hedera.node.app.store.ReadableStoreFactory;
import com.hedera.node.app.validation.ExpiryValidation;
import com.hedera.node.app.workflows.SolvencyPreCheck;
import com.hedera.node.app.workflows.TransactionInfo;
import com.hedera.node.app.workflows.dispatcher.TransactionDispatcher;
import com.hedera.node.app.workflows.handle.flow.dispatch.logic.WorkflowCheck;
import com.swirlds.config.api.Configuration;
import com.swirlds.state.HederaState;
import edu.umd.cs.findbugs.annotations.NonNull;
import java.time.Instant;
import java.util.Objects;
import javax.inject.Inject;
import javax.inject.Singleton;

/** This class contains all checks related to instances of {@link Query} */
@Singleton
public class QueryChecker {

    private final Authorizer authorizer;
    private final CryptoTransferHandler cryptoTransferHandler;
    private final SolvencyPreCheck solvencyPreCheck;
    private final ExpiryValidation expiryValidation;
    private final FeeManager feeManager;
<<<<<<< HEAD
    private final ExchangeRateManager exchangeRateManager;
=======
    private final TransactionDispatcher dispatcher;
>>>>>>> ef89d137

    /**
     * Constructor of {@code QueryChecker}
     *
     * @param authorizer            the {@link Authorizer} that checks, if the caller is authorized
     * @param cryptoTransferHandler the {@link CryptoTransferHandler} that validates a contained
     *                              {@link HederaFunctionality#CRYPTO_TRANSFER}.
     * @param solvencyPreCheck      the {@link SolvencyPreCheck} that checks if the payer has enough
     * @param expiryValidation      the {@link ExpiryValidation} that checks if an account is expired
     * @param feeManager            the {@link FeeManager} that calculates the fees
     * @param dispatcher
     * @throws NullPointerException if one of the arguments is {@code null}
     */
    @Inject
    public QueryChecker(
            @NonNull final Authorizer authorizer,
            @NonNull final CryptoTransferHandler cryptoTransferHandler,
            @NonNull final SolvencyPreCheck solvencyPreCheck,
            @NonNull final ExpiryValidation expiryValidation,
            @NonNull final FeeManager feeManager,
<<<<<<< HEAD
            ExchangeRateManager exchangeRateManager) {
=======
            final TransactionDispatcher dispatcher) {
>>>>>>> ef89d137
        this.authorizer = requireNonNull(authorizer);
        this.cryptoTransferHandler = requireNonNull(cryptoTransferHandler);
        this.solvencyPreCheck = requireNonNull(solvencyPreCheck);
        this.expiryValidation = requireNonNull(expiryValidation);
        this.feeManager = requireNonNull(feeManager);
<<<<<<< HEAD
        this.exchangeRateManager = exchangeRateManager;
=======
        this.dispatcher = requireNonNull(dispatcher);
>>>>>>> ef89d137
    }

    /**
     * Validates the {@link HederaFunctionality#CRYPTO_TRANSFER} that is contained in a query
     *
     * @param transactionInfo the {@link TransactionInfo} that contains all data about the transaction
     * @throws PreCheckException if validation fails
     * @throws NullPointerException if one of the arguments is {@code null}
     */
    public void validateCryptoTransfer(@NonNull final TransactionInfo transactionInfo) throws PreCheckException {
        requireNonNull(transactionInfo);
        if (transactionInfo.functionality() != CRYPTO_TRANSFER) {
            throw new PreCheckException(INSUFFICIENT_TX_FEE);
        }
        final var txBody = transactionInfo.txBody();
        cryptoTransferHandler.pureChecks(txBody);
    }

    /**
     * Validates the account balances needed in a query
     *
     * @param accountStore the {@link ReadableAccountStore} used to access accounts
     * @param txInfo the {@link TransactionInfo} of the {@link HederaFunctionality#CRYPTO_TRANSFER}
     * @param nodePayment node payment amount
     * @param transferTxnFee crypto transfer transaction fee
     * @throws PreCheckException if validation fails
     * @throws NullPointerException if one of the arguments is {@code null}
     */
    public void validateAccountBalances(
            @NonNull final ReadableAccountStore accountStore,
            @NonNull final TransactionInfo txInfo,
            @NonNull final Account payer,
            final long nodePayment,
            final long transferTxnFee)
            throws PreCheckException {
        requireNonNull(accountStore);
        requireNonNull(txInfo);
        requireNonNull(payer);

        final var payerID = txInfo.payerID();
        final var nodeAccountID = txInfo.txBody().nodeAccountIDOrThrow();
        final var transfers =
                txInfo.txBody().cryptoTransferOrThrow().transfersOrThrow().accountAmounts();

        // FUTURE: Currently we check the solvency twice: once with and once without service fees (in IngestChecker)
        // https://github.com/hashgraph/hedera-services/issues/8356
        solvencyPreCheck.checkSolvency(txInfo, payer, new Fees(transferTxnFee, 0, 0), WorkflowCheck.NOT_INGEST);

        if (transfers.isEmpty()) {
            throw new PreCheckException(INVALID_ACCOUNT_AMOUNTS);
        }

        boolean nodeReceivesSome = false;
        for (final var transfer : transfers) {
            final var accountID = transfer.accountIDOrThrow();
            final var amount = transfer.amount();
            // Need to figure out, what is special about this and replace with a constant
            if (amount == Long.MIN_VALUE) {
                throw new PreCheckException(INVALID_ACCOUNT_AMOUNTS);
            }

            // Only check non-payer accounts
            if (!Objects.equals(accountID, payerID)) {

                final var account = accountStore.getAccountById(accountID);
                if (account == null) {
                    throw new PreCheckException(ACCOUNT_ID_DOES_NOT_EXIST);
                }

                // The balance only needs to be checked for sent amounts (= negative values)
                if (amount < 0 && (account.tinybarBalance()) < -amount) {
                    // FUTURE: Expiry should probably be checked earlier
                    expiryValidation.checkAccountExpiry(account);
                    throw new InsufficientBalanceException(INSUFFICIENT_PAYER_BALANCE, transferTxnFee);
                }

                // Make sure the node receives enough
                if (amount >= 0 && nodeAccountID.equals(accountID)) {
                    nodeReceivesSome = true;
                    if (amount < nodePayment) {
                        throw new InsufficientBalanceException(INSUFFICIENT_TX_FEE, nodePayment);
                    }
                }
            }
            // this will happen just if it is a payer
            else if (amount < 0 && (payer.tinybarBalance() - transferTxnFee) < -amount) {
                throw new InsufficientBalanceException(INSUFFICIENT_PAYER_BALANCE, transferTxnFee);
            }
        }

        if (!nodeReceivesSome) {
            throw new PreCheckException(INVALID_RECEIVING_NODE_ACCOUNT);
        }
    }

    /**
     * Checks the permission required for a query
     *
     * @param payer the {@link AccountID} of the payer and whose permissions are checked
     * @param functionality the {@link HederaFunctionality} of the query
     * @throws PreCheckException if permissions are not sufficient
     * @throws NullPointerException if one of the arguments is {@code null}
     */
    public void checkPermissions(@NonNull final AccountID payer, @NonNull final HederaFunctionality functionality)
            throws PreCheckException {
        requireNonNull(payer);
        requireNonNull(functionality);

        if (!authorizer.isAuthorized(payer, functionality)) {
            throw new PreCheckException(NOT_SUPPORTED);
        }
    }

    /**
     * Estimates the fees for a payment (CryptoTransfer) in a query
     *
     * @param storeFactory the {@link ReadableStoreFactory} used to access stores
     * @param transactionInfo the {@link TransactionInfo} of the {@link HederaFunctionality#CRYPTO_TRANSFER}
     * @param payerKey the {@link Key} of the payer
     * @param configuration the current {@link Configuration}
     * @return the estimated fees
     */
    public long estimateTxFees(
            @NonNull final HederaState state,
            @NonNull final ReadableStoreFactory storeFactory,
            @NonNull final Instant consensusTime,
            @NonNull final TransactionInfo transactionInfo,
            @NonNull final Key payerKey,
            @NonNull final Configuration configuration) {
        final var feeContext = new FeeContextImpl(
                consensusTime,
                transactionInfo,
                payerKey,
                transactionInfo.payerID(),
                feeManager,
                storeFactory,
                configuration,
                authorizer,
                // Signatures aren't applicable to queries
<<<<<<< HEAD
                exchangeRateManager,
                state,
                -1);
=======
                -1,
                dispatcher);
>>>>>>> ef89d137
        return cryptoTransferHandler.calculateFees(feeContext).totalFee();
    }
}<|MERGE_RESOLUTION|>--- conflicted
+++ resolved
@@ -62,11 +62,8 @@
     private final SolvencyPreCheck solvencyPreCheck;
     private final ExpiryValidation expiryValidation;
     private final FeeManager feeManager;
-<<<<<<< HEAD
+    private final TransactionDispatcher dispatcher;
     private final ExchangeRateManager exchangeRateManager;
-=======
-    private final TransactionDispatcher dispatcher;
->>>>>>> ef89d137
 
     /**
      * Constructor of {@code QueryChecker}
@@ -87,21 +84,15 @@
             @NonNull final SolvencyPreCheck solvencyPreCheck,
             @NonNull final ExpiryValidation expiryValidation,
             @NonNull final FeeManager feeManager,
-<<<<<<< HEAD
-            ExchangeRateManager exchangeRateManager) {
-=======
-            final TransactionDispatcher dispatcher) {
->>>>>>> ef89d137
+            @NonNull final TransactionDispatcher dispatcher,
+            @NonNull final ExchangeRateManager exchangeRateManager) {
         this.authorizer = requireNonNull(authorizer);
         this.cryptoTransferHandler = requireNonNull(cryptoTransferHandler);
         this.solvencyPreCheck = requireNonNull(solvencyPreCheck);
         this.expiryValidation = requireNonNull(expiryValidation);
         this.feeManager = requireNonNull(feeManager);
-<<<<<<< HEAD
+        this.dispatcher = requireNonNull(dispatcher);
         this.exchangeRateManager = exchangeRateManager;
-=======
-        this.dispatcher = requireNonNull(dispatcher);
->>>>>>> ef89d137
     }
 
     /**
@@ -241,14 +232,10 @@
                 configuration,
                 authorizer,
                 // Signatures aren't applicable to queries
-<<<<<<< HEAD
                 exchangeRateManager,
                 state,
-                -1);
-=======
                 -1,
                 dispatcher);
->>>>>>> ef89d137
         return cryptoTransferHandler.calculateFees(feeContext).totalFee();
     }
 }