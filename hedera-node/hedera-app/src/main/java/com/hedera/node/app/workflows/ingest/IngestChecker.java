--- conflicted
+++ resolved
@@ -198,11 +198,7 @@
         final var consensusTime = instantSource.instant();
 
         // 1. Check the syntax
-<<<<<<< HEAD
-        final var maxBytes = getTransactionMaxSize(configuration);
-=======
         final var maxBytes = maxIngestParseSize(configuration);
->>>>>>> 4a3f1a75
         final var txInfo = transactionChecker.parseAndCheck(serializedTransaction, maxBytes);
         final var txBody = txInfo.txBody();
         final var functionality = txInfo.functionality();
@@ -272,11 +268,7 @@
         return txInfo;
     }
 
-<<<<<<< HEAD
-    private static int getTransactionMaxSize(Configuration configuration) {
-=======
     private static int maxIngestParseSize(Configuration configuration) {
->>>>>>> 4a3f1a75
         final var jumboTxnEnabled =
                 configuration.getConfigData(JumboTransactionsConfig.class).isEnabled();
         final var jumboMaxTxnSize =
