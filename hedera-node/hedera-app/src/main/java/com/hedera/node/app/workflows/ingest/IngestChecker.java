--- conflicted
+++ resolved
@@ -60,11 +60,8 @@
 import edu.umd.cs.findbugs.annotations.NonNull;
 import edu.umd.cs.findbugs.annotations.Nullable;
 import java.time.InstantSource;
-<<<<<<< HEAD
+import java.util.ArrayList;
 import java.util.EnumMap;
-=======
-import java.util.ArrayList;
->>>>>>> cce8fdf2
 import java.util.EnumSet;
 import java.util.HashSet;
 import java.util.List;
@@ -256,13 +253,6 @@
         }
 
         // 4. Check throttles
-<<<<<<< HEAD
-        checkThrottles(state, configuration, txInfo);
-        // If the transaction is a batch transaction, we need to check the throttling for each inner transaction
-        if (functionality == ATOMIC_BATCH) {
-            checkThrottlesForInnerTxns(
-                    state, configuration, requireNonNull(txBody.atomicBatch()).transactions());
-=======
         assertThrottlingPreconditions(txInfo, configuration);
         final var hederaConfig = configuration.getConfigData(HederaConfig.class);
         final List<ThrottleUsage> throttleUsages = new ArrayList<>();
@@ -270,7 +260,6 @@
                 && synchronizedThrottleAccumulator.shouldThrottle(txInfo, state, throttleUsages)) {
             workflowMetrics.incrementThrottled(functionality);
             throw new PreCheckException(BUSY);
->>>>>>> cce8fdf2
         }
         result.setThrottleUsages(throttleUsages);
 
@@ -309,17 +298,6 @@
                 dispatcher);
         final var fees = dispatcher.dispatchComputeFees(feeContext);
         solvencyPreCheck.checkSolvency(txInfo, payer, fees, INGEST);
-    }
-
-    private void checkThrottles(
-            @NonNull final State state, @NonNull final Configuration configuration, final TransactionInfo txn)
-            throws PreCheckException {
-        assertThrottlingPreconditions(txn, configuration);
-        final var hederaConfig = configuration.getConfigData(HederaConfig.class);
-        if (hederaConfig.ingestThrottleEnabled() && synchronizedThrottleAccumulator.shouldThrottle(txn, state)) {
-            workflowMetrics.incrementThrottled(txn.functionality());
-            throw new PreCheckException(BUSY);
-        }
     }
 
     /**
