// SPDX-License-Identifier: Apache-2.0
package com.hedera.node.app.workflows.ingest;

import static com.hedera.hapi.node.base.HederaFunctionality.ATOMIC_BATCH;
import static com.hedera.hapi.node.base.HederaFunctionality.CONTRACT_CREATE;
import static com.hedera.hapi.node.base.HederaFunctionality.CONTRACT_UPDATE;
import static com.hedera.hapi.node.base.HederaFunctionality.CRYPTO_ADD_LIVE_HASH;
import static com.hedera.hapi.node.base.HederaFunctionality.CRYPTO_CREATE;
import static com.hedera.hapi.node.base.HederaFunctionality.CRYPTO_DELETE_LIVE_HASH;
import static com.hedera.hapi.node.base.HederaFunctionality.CRYPTO_TRANSFER;
import static com.hedera.hapi.node.base.HederaFunctionality.CRYPTO_UPDATE;
import static com.hedera.hapi.node.base.HederaFunctionality.FREEZE;
import static com.hedera.hapi.node.base.HederaFunctionality.LAMBDA_S_STORE;
import static com.hedera.hapi.node.base.HederaFunctionality.SYSTEM_DELETE;
import static com.hedera.hapi.node.base.HederaFunctionality.SYSTEM_UNDELETE;
import static com.hedera.hapi.node.base.ResponseCodeEnum.BUSY;
import static com.hedera.hapi.node.base.ResponseCodeEnum.CREATING_SYSTEM_ENTITIES;
import static com.hedera.hapi.node.base.ResponseCodeEnum.DUPLICATE_TRANSACTION;
import static com.hedera.hapi.node.base.ResponseCodeEnum.HOOKS_NOT_ENABLED;
import static com.hedera.hapi.node.base.ResponseCodeEnum.INVALID_NODE_ACCOUNT;
import static com.hedera.hapi.node.base.ResponseCodeEnum.INVALID_SIGNATURE;
import static com.hedera.hapi.node.base.ResponseCodeEnum.NOT_SUPPORTED;
import static com.hedera.hapi.node.base.ResponseCodeEnum.PLATFORM_NOT_ACTIVE;
import static com.hedera.hapi.node.base.ResponseCodeEnum.UNAUTHORIZED;
import static com.hedera.hapi.node.base.ResponseCodeEnum.WAITING_FOR_LEDGER_ID;
import static com.hedera.hapi.util.HapiUtils.isHollow;
import static com.hedera.node.app.spi.workflows.PreCheckException.validateFalsePreCheck;
import static com.hedera.node.app.spi.workflows.PreCheckException.validateTruePreCheck;
import static com.hedera.node.app.workflows.InnerTransaction.NO;
import static com.hedera.node.app.workflows.InnerTransaction.YES;
import static com.hedera.node.app.workflows.handle.dispatch.DispatchValidator.WorkflowCheck.INGEST;
import static java.util.Objects.requireNonNull;
import static org.hiero.consensus.model.status.PlatformStatus.ACTIVE;

import com.hedera.hapi.node.base.AccountID;
import com.hedera.hapi.node.base.HederaFunctionality;
import com.hedera.hapi.node.base.SignaturePair;
import com.hedera.hapi.node.base.Transaction;
import com.hedera.hapi.node.base.TransferList;
import com.hedera.hapi.node.state.token.Account;
import com.hedera.node.app.annotations.NodeSelfId;
import com.hedera.node.app.blocks.BlockStreamManager;
import com.hedera.node.app.fees.FeeContextImpl;
import com.hedera.node.app.fees.FeeManager;
import com.hedera.node.app.hapi.utils.EthSigsUtils;
import com.hedera.node.app.info.CurrentPlatformStatus;
import com.hedera.node.app.signature.DefaultKeyVerifier;
import com.hedera.node.app.signature.ExpandedSignaturePair;
import com.hedera.node.app.signature.SignatureExpander;
import com.hedera.node.app.signature.SignatureVerifier;
import com.hedera.node.app.spi.authorization.Authorizer;
import com.hedera.node.app.spi.fees.FeeContext;
import com.hedera.node.app.spi.signatures.SignatureVerification;
import com.hedera.node.app.spi.workflows.PreCheckException;
import com.hedera.node.app.state.DeduplicationCache;
import com.hedera.node.app.store.ReadableStoreFactory;
import com.hedera.node.app.throttle.SynchronizedThrottleAccumulator;
import com.hedera.node.app.throttle.ThrottleResult;
import com.hedera.node.app.throttle.ThrottleUsage;
import com.hedera.node.app.workflows.InnerTransaction;
import com.hedera.node.app.workflows.OpWorkflowMetrics;
import com.hedera.node.app.workflows.SolvencyPreCheck;
import com.hedera.node.app.workflows.TransactionChecker;
import com.hedera.node.app.workflows.TransactionChecker.RequireMinValidLifetimeBuffer;
import com.hedera.node.app.workflows.TransactionInfo;
import com.hedera.node.app.workflows.dispatcher.TransactionDispatcher;
import com.hedera.node.app.workflows.purechecks.PureChecksContextImpl;
import com.hedera.node.config.Utils;
import com.hedera.node.config.data.HederaConfig;
import com.hedera.node.config.data.HooksConfig;
import com.hedera.pbj.runtime.io.buffer.Bytes;
import com.swirlds.config.api.Configuration;
import com.swirlds.state.State;
import edu.umd.cs.findbugs.annotations.NonNull;
import edu.umd.cs.findbugs.annotations.Nullable;
import java.time.InstantSource;
import java.util.ArrayList;
import java.util.EnumSet;
import java.util.HashSet;
import java.util.List;
import java.util.Set;
import java.util.concurrent.atomic.AtomicBoolean;
import javax.inject.Inject;
import javax.inject.Singleton;
import org.apache.logging.log4j.LogManager;
import org.apache.logging.log4j.Logger;

/**
 * The {@code IngestChecker} contains checks that are specific to the ingest workflow
 */
@Singleton
public final class IngestChecker {
    private static final Logger logger = LogManager.getLogger(IngestChecker.class);
    private static final Set<HederaFunctionality> FEATURE_FLAGGED_TRANSACTIONS =
            EnumSet.of(LAMBDA_S_STORE, CRYPTO_CREATE, CONTRACT_CREATE, CRYPTO_UPDATE, CONTRACT_UPDATE, CRYPTO_TRANSFER);
    private static final Set<HederaFunctionality> UNSUPPORTED_TRANSACTIONS =
            EnumSet.of(CRYPTO_ADD_LIVE_HASH, CRYPTO_DELETE_LIVE_HASH);
    private static final Set<HederaFunctionality> PRIVILEGED_TRANSACTIONS =
            EnumSet.of(FREEZE, SYSTEM_DELETE, SYSTEM_UNDELETE);

    private final CurrentPlatformStatus currentPlatformStatus;
    private final BlockStreamManager blockStreamManager;
    private final TransactionChecker transactionChecker;
    private final SolvencyPreCheck solvencyPreCheck;
    private final SignatureVerifier signatureVerifier;
    private final SignatureExpander signatureExpander;
    private final DeduplicationCache deduplicationCache;
    private final TransactionDispatcher dispatcher;
    private final FeeManager feeManager;
    private final AccountID nodeAccount;
    private final Authorizer authorizer;
    private final SynchronizedThrottleAccumulator synchronizedThrottleAccumulator;
    private final InstantSource instantSource;
    private final OpWorkflowMetrics workflowMetrics;

    @Nullable
    private final AtomicBoolean systemEntitiesCreatedFlag;

    /**
     * The result of running all checks.
     */
    public static class Result {
        @Nullable
        private TransactionInfo txnInfo;

        private List<ThrottleUsage> throttleUsages = new ArrayList<>();

        public @NonNull TransactionInfo txnInfoOrThrow() {
            return requireNonNull(txnInfo);
        }

        public void setTxnInfo(@Nullable TransactionInfo txnInfo) {
            this.txnInfo = txnInfo;
        }

        public @NonNull List<ThrottleUsage> throttleUsages() {
            return throttleUsages;
        }

        public void setThrottleUsages(@Nullable List<ThrottleUsage> throttleUsages) {
            this.throttleUsages = throttleUsages;
        }
    }

    /**
     * Constructor of the {@code IngestChecker}
     *
     * @param nodeAccount the {@link AccountID} of the node
     * @param currentPlatformStatus the {@link CurrentPlatformStatus} that contains the current status of the platform
     * @param transactionChecker the {@link TransactionChecker} that pre-processes the bytes of a transaction
     * @param solvencyPreCheck the {@link SolvencyPreCheck} that checks payer balance
     * @param signatureExpander the {@link SignatureExpander} that expands signatures
     * @param signatureVerifier the {@link SignatureVerifier} that verifies signature data
     * @param dispatcher the {@link TransactionDispatcher} that dispatches transactions
     * @param feeManager the {@link FeeManager} that manages {@link com.hedera.node.app.spi.fees.FeeCalculator}s
     * @param synchronizedThrottleAccumulator the {@link SynchronizedThrottleAccumulator} that checks transaction should be throttled
     * @param instantSource the {@link InstantSource} that provides the current time
     * @param workflowMetrics the {@link OpWorkflowMetrics} that manages the metrics for all operations
     * @throws NullPointerException if one of the arguments is {@code null}
     */
    @Inject
    public IngestChecker(
            @NodeSelfId @NonNull final AccountID nodeAccount,
            @NonNull final CurrentPlatformStatus currentPlatformStatus,
            @NonNull final BlockStreamManager blockStreamManager,
            @NonNull final TransactionChecker transactionChecker,
            @NonNull final SolvencyPreCheck solvencyPreCheck,
            @NonNull final SignatureExpander signatureExpander,
            @NonNull final SignatureVerifier signatureVerifier,
            @NonNull final DeduplicationCache deduplicationCache,
            @NonNull final TransactionDispatcher dispatcher,
            @NonNull final FeeManager feeManager,
            @NonNull final Authorizer authorizer,
            @NonNull final SynchronizedThrottleAccumulator synchronizedThrottleAccumulator,
            @NonNull final InstantSource instantSource,
            @NonNull final OpWorkflowMetrics workflowMetrics,
            @Nullable final AtomicBoolean systemEntitiesCreatedFlag) {
        this.nodeAccount = requireNonNull(nodeAccount, "nodeAccount must not be null");
        this.currentPlatformStatus = requireNonNull(currentPlatformStatus, "currentPlatformStatus must not be null");
        this.blockStreamManager = requireNonNull(blockStreamManager, "blockStreamManager must not be null");
        this.transactionChecker = requireNonNull(transactionChecker, "transactionChecker must not be null");
        this.solvencyPreCheck = requireNonNull(solvencyPreCheck, "solvencyPreCheck must not be null");
        this.signatureVerifier = requireNonNull(signatureVerifier, "signatureVerifier must not be null");
        this.signatureExpander = requireNonNull(signatureExpander, "signatureExpander must not be null");
        this.deduplicationCache = requireNonNull(deduplicationCache, "deduplicationCache must not be null");
        this.dispatcher = requireNonNull(dispatcher, "dispatcher must not be null");
        this.feeManager = requireNonNull(feeManager, "feeManager must not be null");
        this.authorizer = requireNonNull(authorizer, "authorizer must not be null");
        this.synchronizedThrottleAccumulator =
                requireNonNull(synchronizedThrottleAccumulator, "synchronizedThrottleAccumulator must not be null");
        this.instantSource = requireNonNull(instantSource, "instantSource must not be null");
        this.workflowMetrics = requireNonNull(workflowMetrics, "workflowMetrics must not be null");
        this.systemEntitiesCreatedFlag = systemEntitiesCreatedFlag;
    }

    /**
     * Verifies the platform is active and this node should be processing HAPI operations.
     *
     * @throws PreCheckException if the node is unable to process HAPI operations
     */
    public void verifyPlatformActive() throws PreCheckException {
        if (currentPlatformStatus.get() != ACTIVE) {
            throw new PreCheckException(PLATFORM_NOT_ACTIVE);
        }
    }

    /**
     * Verifies the network is ready to handle transactions.
     *
     * @throws PreCheckException if the node is unable to process HAPI operations
     */
    public void verifyReadyForTransactions() throws PreCheckException {
        verifyPlatformActive();
        if (systemEntitiesCreatedFlag != null && !systemEntitiesCreatedFlag.get()) {
            throw new PreCheckException(CREATING_SYSTEM_ENTITIES);
        }
        if (!blockStreamManager.hasLedgerId()) {
            throw new PreCheckException(WAITING_FOR_LEDGER_ID);
        }
    }

    /**
     * Runs all the ingest checks on a {@link Transaction}
     *
     * @param state the {@link State} to use
     * @param serializedTransaction the {@link Transaction} to check
     * @param configuration the {@link Configuration} to use
     * @param result the {@link Result} to populate with the results of the checks
     * @throws PreCheckException if a check fails
     */
    public void runAllChecks(
            @NonNull final State state,
            @NonNull final Bytes serializedTransaction,
            @NonNull final Configuration configuration,
            @NonNull final Result result)
            throws PreCheckException {
        runAllChecks(state, serializedTransaction, configuration, result, NO);
    }

    private void runAllChecks(
            @NonNull final State state,
            @NonNull final Bytes serializedTransaction,
            @NonNull final Configuration configuration,
            @NonNull final Result result,
            @NonNull final InnerTransaction innerTransaction)
            throws PreCheckException {
        requireNonNull(result);

        // During ingest we approximate consensus time with wall clock time
        final var consensusTime = instantSource.instant();

        // 1. Check the syntax
        final var maxBytes = Utils.maxIngestParseSize(configuration);
        TransactionInfo txInfo;
        if (innerTransaction == YES) {
            txInfo = transactionChecker.parseSignedAndCheck(serializedTransaction, maxBytes);
        } else {
            txInfo = transactionChecker.parseAndCheck(serializedTransaction, maxBytes);
            result.setTxnInfo(txInfo);
        }

        // check jumbo size after parsing
        transactionChecker.checkJumboTransactionBody(txInfo);
        final var txBody = txInfo.txBody();
        final var functionality = txInfo.functionality();

        // 1a. Verify the transaction has been sent to *this* node
        if (!nodeAccount.equals(txBody.nodeAccountID()) && innerTransaction == NO) {
            throw new PreCheckException(INVALID_NODE_ACCOUNT);
        }

        // 2. Check the time box of the transaction
        transactionChecker.checkTimeBox(txBody, consensusTime, RequireMinValidLifetimeBuffer.YES);

        // This should never happen, because HapiUtils#checkFunctionality() will throw
        // UnknownHederaFunctionality if it cannot map to a proper value, and WorkflowOnset
        // will convert that to INVALID_TRANSACTION_BODY.
        assert functionality != HederaFunctionality.NONE;

        // 3. Deduplicate
        if (deduplicationCache.contains(txInfo.transactionID())) {
            throw new PreCheckException(DUPLICATE_TRANSACTION);
        }

        // 4. Check throttles
        try {
            checkThrottles(txInfo, state, configuration, result.throttleUsages());
        } finally {
            // Always keep throttle usages up to date for refund logic
            result.setThrottleUsages(result.throttleUsages());
        }

        // 4a. Run pure checks
        final var pureChecksContext = new PureChecksContextImpl(txBody, dispatcher);
        dispatcher.dispatchPureChecks(pureChecksContext);

        // 5. Get payer account
        final var storeFactory = new ReadableStoreFactory(state);
        final var payer = solvencyPreCheck.getPayerAccount(storeFactory, txInfo.payerID());
        final var payerKey = payer.key();
        // There should, absolutely, be a key for this account. If there isn't, then something is wrong in
        // state. So we will log this with a warning. We will also have to do something about the fact that
        // the key is missing -- so we will fail with unauthorized.
        if (payerKey == null) {
            // FUTURE: Have an alert and metric in our monitoring tools to make sure we are aware if this happens
            logger.warn("Payer account {} has no key, indicating a problem with state", txInfo.payerID());
            throw new PreCheckException(UNAUTHORIZED);
        }

        // 6. Verify payer's signatures
        verifyPayerSignature(txInfo, payer, configuration);

        // 7. Check payer solvency
        final var numSigs = txInfo.signatureMap().sigPair().size();
        final FeeContext feeContext = new FeeContextImpl(
                consensusTime,
                txInfo,
                payerKey,
                txInfo.payerID(),
                feeManager,
                storeFactory,
                configuration,
                authorizer,
                numSigs,
                dispatcher);
        final var fees = dispatcher.dispatchComputeFees(feeContext);
        solvencyPreCheck.checkSolvency(txInfo, payer, fees, INGEST);

        // 8. Re-run checks against inner transactions
        if (functionality == ATOMIC_BATCH) {
            for (final Bytes bytes : txBody.atomicBatch().transactions()) {
                runAllChecks(state, bytes, configuration, result, YES);
            }
        }
    }

    private void checkThrottles(
            @NonNull final TransactionInfo txInfo,
            @NonNull final State state,
            @NonNull final Configuration configuration,
            @NonNull final List<ThrottleUsage> throttleUsages)
            throws PreCheckException {
<<<<<<< HEAD
        assertThrottlingPreconditions(txInfo, hederaConfig);
        ThrottleResult throttleResult = synchronizedThrottleAccumulator.shouldThrottle(txInfo, state, throttleUsages);
        if (throttleResult.hasValidationError()) {
            throw new PreCheckException(throttleResult.validationError());
        }
        if (hederaConfig.ingestThrottleEnabled() && throttleResult.shouldThrottle()) {
=======
        final var hederaConfig = configuration.getConfigData(HederaConfig.class);
        final var hooksConfig = configuration.getConfigData(HooksConfig.class);
        assertThrottlingPreconditions(txInfo, hederaConfig, hooksConfig);
        if (hederaConfig.ingestThrottleEnabled()
                && synchronizedThrottleAccumulator.shouldThrottle(txInfo, state, throttleUsages)) {
>>>>>>> ac09c3b2
            workflowMetrics.incrementThrottled(txInfo.functionality());
            throw new PreCheckException(BUSY);
        }
    }

    private void assertThrottlingPreconditions(
            @NonNull final TransactionInfo txInfo,
            @NonNull final HederaConfig hederaConfig,
            @NonNull final HooksConfig hooksConfig)
            throws PreCheckException {
        final var function = txInfo.functionality();
        if (UNSUPPORTED_TRANSACTIONS.contains(function)) {
            throw new PreCheckException(NOT_SUPPORTED);
        }
        if (PRIVILEGED_TRANSACTIONS.contains(function)) {
            final var payerNum =
                    txInfo.payerID() == null ? Long.MAX_VALUE : txInfo.payerID().accountNumOrElse(Long.MAX_VALUE);
            // This adds a mild restriction that privileged transactions can only
            // be issued by system accounts; (FUTURE) consider giving non-trivial
            // minimum fees to privileged transactions that fail with NOT_SUPPORTED
            // at consensus, and adding them to normal throttle buckets, c.f.
            // https://github.com/hashgraph/hedera-services/issues/12559
            if (payerNum >= hederaConfig.firstUserEntity()) {
                throw new PreCheckException(NOT_SUPPORTED);
            }
        }
        if (FEATURE_FLAGGED_TRANSACTIONS.contains(function)) {
            if (!hooksConfig.hooksEnabled()) {
                switch (function) {
                    case LAMBDA_S_STORE -> throw new PreCheckException(HOOKS_NOT_ENABLED);
                    case CRYPTO_CREATE ->
                        validateTruePreCheck(
                                txInfo.txBody()
                                        .cryptoCreateAccountOrThrow()
                                        .hookCreationDetails()
                                        .isEmpty(),
                                HOOKS_NOT_ENABLED);
                    case CONTRACT_CREATE ->
                        validateTruePreCheck(
                                txInfo.txBody()
                                        .contractCreateInstanceOrThrow()
                                        .hookCreationDetails()
                                        .isEmpty(),
                                HOOKS_NOT_ENABLED);
                    case CRYPTO_UPDATE -> {
                        final var op = txInfo.txBody().cryptoUpdateAccountOrThrow();
                        validateTruePreCheck(
                                op.hookIdsToDelete().isEmpty()
                                        && op.hookCreationDetails().isEmpty(),
                                HOOKS_NOT_ENABLED);
                    }
                    case CONTRACT_UPDATE -> {
                        final var op = txInfo.txBody().contractUpdateInstanceOrThrow();
                        validateTruePreCheck(
                                op.hookIdsToDelete().isEmpty()
                                        && op.hookCreationDetails().isEmpty(),
                                HOOKS_NOT_ENABLED);
                    }
                    case CRYPTO_TRANSFER -> {
                        final var op = txInfo.txBody().cryptoTransferOrThrow();
                        for (final var adjust :
                                op.transfersOrElse(TransferList.DEFAULT).accountAmounts()) {
                            validateFalsePreCheck(
                                    adjust.hasPreTxAllowanceHook() || adjust.hasPrePostTxAllowanceHook(),
                                    HOOKS_NOT_ENABLED);
                        }
                        for (final var tokenTransfers : op.tokenTransfers()) {
                            for (final var adjust : tokenTransfers.transfers()) {
                                validateFalsePreCheck(
                                        adjust.hasPreTxAllowanceHook() || adjust.hasPrePostTxAllowanceHook(),
                                        HOOKS_NOT_ENABLED);
                            }
                            for (final var nftTransfer : tokenTransfers.nftTransfers()) {
                                validateFalsePreCheck(
                                        nftTransfer.hasPreTxSenderAllowanceHook()
                                                || nftTransfer.hasPrePostTxSenderAllowanceHook()
                                                || nftTransfer.hasPreTxReceiverAllowanceHook()
                                                || nftTransfer.hasPrePostTxReceiverAllowanceHook(),
                                        HOOKS_NOT_ENABLED);
                            }
                        }
                    }
                }
            }
        }
    }

    private void verifyPayerSignature(
            @NonNull final TransactionInfo txInfo,
            @NonNull final Account payer,
            @NonNull final Configuration configuration)
            throws PreCheckException {
        final var payerKey = payer.key();
        final var hederaConfig = configuration.getConfigData(HederaConfig.class);
        final var sigPairs = txInfo.signatureMap().sigPair();

        // Expand the signatures
        final var expandedSigs = new HashSet<ExpandedSignaturePair>();
        signatureExpander.expand(sigPairs, expandedSigs);
        if (!isHollow(payer)) {
            signatureExpander.expand(payerKey, sigPairs, expandedSigs);
        } else {
            // If the payer is hollow, then we need to expand the signature for the payer
            final var originals = txInfo.signatureMap().sigPair().stream()
                    .filter(SignaturePair::hasEcdsaSecp256k1)
                    .filter(pair -> Bytes.wrap(EthSigsUtils.recoverAddressFromPubKey(
                                    pair.pubKeyPrefix().toByteArray()))
                            .equals(payer.alias()))
                    .findFirst();
            validateTruePreCheck(originals.isPresent(), INVALID_SIGNATURE);
            signatureExpander.expand(List.of(originals.get()), expandedSigs);
        }

        // Verify the signatures
        final var results = signatureVerifier.verify(txInfo.signedBytes(), expandedSigs);
        final var verifier = new DefaultKeyVerifier(hederaConfig, results);
        final SignatureVerification payerKeyVerification;
        if (!isHollow(payer)) {
            payerKeyVerification = verifier.verificationFor(payerKey);
        } else {
            payerKeyVerification = verifier.verificationFor(payer.alias());
        }
        // This can happen if the signature map was missing a signature for the payer account.
        if (payerKeyVerification.failed()) {
            throw new PreCheckException(INVALID_SIGNATURE);
        }
    }
}<|MERGE_RESOLUTION|>--- conflicted
+++ resolved
@@ -340,20 +340,14 @@
             @NonNull final Configuration configuration,
             @NonNull final List<ThrottleUsage> throttleUsages)
             throws PreCheckException {
-<<<<<<< HEAD
-        assertThrottlingPreconditions(txInfo, hederaConfig);
+        final var hederaConfig = configuration.getConfigData(HederaConfig.class);
+        final var hooksConfig = configuration.getConfigData(HooksConfig.class);
+        assertThrottlingPreconditions(txInfo, hederaConfig, hooksConfig);
         ThrottleResult throttleResult = synchronizedThrottleAccumulator.shouldThrottle(txInfo, state, throttleUsages);
         if (throttleResult.hasValidationError()) {
             throw new PreCheckException(throttleResult.validationError());
         }
         if (hederaConfig.ingestThrottleEnabled() && throttleResult.shouldThrottle()) {
-=======
-        final var hederaConfig = configuration.getConfigData(HederaConfig.class);
-        final var hooksConfig = configuration.getConfigData(HooksConfig.class);
-        assertThrottlingPreconditions(txInfo, hederaConfig, hooksConfig);
-        if (hederaConfig.ingestThrottleEnabled()
-                && synchronizedThrottleAccumulator.shouldThrottle(txInfo, state, throttleUsages)) {
->>>>>>> ac09c3b2
             workflowMetrics.incrementThrottled(txInfo.functionality());
             throw new PreCheckException(BUSY);
         }
