--- conflicted
+++ resolved
@@ -182,12 +182,8 @@
         final var consensusTime = instantSource.instant();
 
         // 1. Check the syntax
-<<<<<<< HEAD
+        final int maxBytes = configuration.getConfigData(HederaConfig.class).transactionMaxBytes();
         final var txInfo = transactionChecker.check(tx, null);
-=======
-        final int maxBytes = configuration.getConfigData(HederaConfig.class).transactionMaxBytes();
-        final var txInfo = transactionChecker.parseAndCheck(serializedTransaction, maxBytes);
->>>>>>> 1a99e6e3
         final var txBody = txInfo.txBody();
         final var functionality = txInfo.functionality();
 
