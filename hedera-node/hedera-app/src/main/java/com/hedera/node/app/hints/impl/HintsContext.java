--- conflicted
+++ resolved
@@ -190,12 +190,7 @@
             requireNonNull(signature);
             if (this.constructionId == constructionId && partyIds.containsKey(nodeId)) {
                 final int partyId = partyIds.get(nodeId);
-<<<<<<< HEAD
-                final var publicKey = extractPublicKey(aggregationKey, partyId);
-                if (publicKey != null && library.verifyBls(crs, signature, message, aggregationKey, partyId)) {
-=======
                 if (library.verifyBls(crs, signature, message, aggregationKey, partyId)) {
->>>>>>> 5752b988
                     signatures.put(partyId, signature);
                     final var weight = currentRoster.rosterEntries().stream()
                             .filter(e -> e.nodeId() == nodeId)
@@ -208,17 +203,5 @@
                 }
             }
         }
-        /**
-         * Extracts the public key for the given party id from the given aggregation key.
-         *
-         * @param aggregationKey the aggregation key
-         * @param partyId the party id
-         * @return the public key, or null if the party id is not present
-         */
-        // TODO: Use a different API instead of this
-        private Bytes extractPublicKey(@NonNull final Bytes aggregationKey, final int partyId) {
-            requireNonNull(aggregationKey);
-            return Bytes.EMPTY;
-        }
     }
 }