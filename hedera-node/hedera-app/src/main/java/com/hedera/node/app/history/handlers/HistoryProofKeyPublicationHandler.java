--- conflicted
+++ resolved
@@ -44,20 +44,12 @@
         final var op = context.body().historyProofKeyPublicationOrThrow();
         final var historyStore = context.storeFactory().writableStore(WritableHistoryStore.class);
         final long nodeId = context.creatorInfo().nodeId();
-<<<<<<< HEAD
-        log.info("Received proof key publication from {} with {}", nodeId, op.proofKey());
-=======
         log.info("node{} published new proof key '{}'", nodeId, op.proofKey());
->>>>>>> e34ef2fc
         if (historyStore.setProofKey(nodeId, op.proofKey(), context.consensusNow())) {
             controllers.getAnyInProgress().ifPresent(controller -> {
                 final var publication = new ProofKeyPublication(nodeId, op.proofKey(), context.consensusNow());
                 controller.addProofKeyPublication(publication);
-<<<<<<< HEAD
-                log.info("Added proof key publication to ongoing construction {}", controller.constructionId());
-=======
                 log.info("  - Added proof key to ongoing construction #{}", controller.constructionId());
->>>>>>> e34ef2fc
             });
         }
     }
