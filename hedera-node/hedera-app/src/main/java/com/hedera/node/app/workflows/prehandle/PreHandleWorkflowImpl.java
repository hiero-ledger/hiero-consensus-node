/*
 * Copyright (C) 2022-2023 Hedera Hashgraph, LLC
 *
 * Licensed under the Apache License, Version 2.0 (the "License");
 * you may not use this file except in compliance with the License.
 * You may obtain a copy of the License at
 *
 *      http://www.apache.org/licenses/LICENSE-2.0
 *
 * Unless required by applicable law or agreed to in writing, software
 * distributed under the License is distributed on an "AS IS" BASIS,
 * WITHOUT WARRANTIES OR CONDITIONS OF ANY KIND, either express or implied.
 * See the License for the specific language governing permissions and
 * limitations under the License.
 */

package com.hedera.node.app.workflows.prehandle;

<<<<<<< HEAD
=======
import static com.hedera.hapi.node.base.ResponseCodeEnum.OK;
>>>>>>> 9ad671e2
import static java.util.Objects.requireNonNull;

import com.hedera.hapi.node.base.ResponseCodeEnum;
import com.hedera.hapi.node.base.SignatureMap;
import com.hedera.hapi.node.transaction.TransactionBody;
import com.hedera.node.app.SessionContext;
import com.hedera.node.app.service.mono.pbj.PbjConverter;
import com.hedera.node.app.signature.SignaturePreparer;
import com.hedera.node.app.spi.key.HederaKey;
<<<<<<< HEAD
import com.hedera.node.app.spi.meta.TransactionMetadata;
=======
>>>>>>> 9ad671e2
import com.hedera.node.app.spi.workflows.PreCheckException;
import com.hedera.node.app.spi.workflows.PreHandleContext;
import com.hedera.node.app.state.HederaState;
import com.hedera.node.app.workflows.TransactionChecker;
import com.hedera.node.app.workflows.dispatcher.ReadableStoreFactory;
import com.hedera.node.app.workflows.dispatcher.TransactionDispatcher;
<<<<<<< HEAD
import com.hedera.node.app.workflows.onset.WorkflowOnset;
=======
>>>>>>> 9ad671e2
import com.hedera.pbj.runtime.io.buffer.Bytes;
import com.swirlds.common.crypto.Cryptography;
import com.swirlds.common.crypto.TransactionSignature;
import com.swirlds.common.system.events.Event;
import com.swirlds.common.system.transaction.Transaction;
import edu.umd.cs.findbugs.annotations.NonNull;
import edu.umd.cs.findbugs.annotations.Nullable;
import java.util.ArrayList;
import java.util.Iterator;
import java.util.Map;
import java.util.concurrent.CompletableFuture;
import java.util.concurrent.ExecutorService;
import java.util.function.Function;
import javax.inject.Inject;
import javax.inject.Singleton;
import org.apache.logging.log4j.LogManager;
import org.apache.logging.log4j.Logger;

/** Implementation of {@link PreHandleWorkflow} */
@Singleton
public class PreHandleWorkflowImpl implements PreHandleWorkflow {

    private static final Logger LOG = LogManager.getLogger(PreHandleWorkflowImpl.class);

    /**
     * Per-thread shared resources are shared in a {@link SessionContext}. We store these in a thread local, because we
     * do not have control over the thread pool used by the underlying gRPC server.
     */
    private static final ThreadLocal<SessionContext> SESSION_CONTEXT_THREAD_LOCAL =
            ThreadLocal.withInitial(SessionContext::new);

    private final TransactionChecker transactionChecker;
    private final TransactionDispatcher dispatcher;
    private final SignaturePreparer signaturePreparer;
    private final Cryptography cryptography;
    private final Function<Runnable, CompletableFuture<Void>> runner;

    /**
     * Constructor of {@code PreHandleWorkflowImpl}
     *
     * @param exe the {@link ExecutorService} to use when submitting new tasks
     * @param dispatcher the {@link TransactionDispatcher} that will call transaction-specific
     * {@code preHandle()}-methods
     * @param transactionChecker the {@link TransactionChecker} that pre-processes the {@link byte[]} of a transaction
     * @param signaturePreparer the {@link SignaturePreparer} to prepare signatures
     * @param cryptography the {@link Cryptography} component used to verify signatures
     * @throws NullPointerException if any of the parameters is {@code null}
     */
    @Inject
    public PreHandleWorkflowImpl(
            @NonNull final ExecutorService exe,
            @NonNull final TransactionDispatcher dispatcher,
            @NonNull final TransactionChecker transactionChecker,
            @NonNull final SignaturePreparer signaturePreparer,
            @NonNull final Cryptography cryptography) {
        requireNonNull(exe);
        this.dispatcher = requireNonNull(dispatcher);
        this.transactionChecker = requireNonNull(transactionChecker);
        this.signaturePreparer = requireNonNull(signaturePreparer);
        this.cryptography = requireNonNull(cryptography);
        this.runner = runnable -> CompletableFuture.runAsync(runnable, exe);
    }

    // Used only for testing
    PreHandleWorkflowImpl(
            @NonNull final TransactionDispatcher dispatcher,
            @NonNull final TransactionChecker transactionChecker,
            @NonNull final SignaturePreparer signaturePreparer,
            @NonNull final Cryptography cryptography,
            @NonNull final Function<Runnable, CompletableFuture<Void>> runner) {
        this.dispatcher = requireNonNull(dispatcher);
        this.transactionChecker = requireNonNull(transactionChecker);
        this.signaturePreparer = requireNonNull(signaturePreparer);
        this.cryptography = requireNonNull(cryptography);
        this.runner = requireNonNull(runner);
    }

    @Override
    public void start(@NonNull final HederaState state, @NonNull final Event event) {
        preHandle(requireNonNull(event).transactionIterator(), requireNonNull(state));
    }

    public void preHandle(@NonNull final Iterator<Transaction> itr, @NonNull final HederaState state) {
        // Each transaction in the event will go through pre-handle using a background thread
        // from the executor service. The Future representing that work is stored on the
        // platform transaction. The HandleTransactionWorkflow will pull this future back
        // out and use it to block until the pre handle work is done, if needed.
        final ArrayList<CompletableFuture<Void>> futures = new ArrayList<>();
        while (itr.hasNext()) {
            final var platformTx = itr.next();
            final var future = runner.apply(() -> {
                final var metadata = securePreHandle(state, platformTx);
                platformTx.setMetadata(metadata);
            });
            futures.add(future);
        }

        // wait until all transactions were processed before returning
        final CompletableFuture<?>[] array = futures.toArray(new CompletableFuture<?>[0]);
        CompletableFuture.allOf(array).join();
    }

    private PreHandleResult securePreHandle(
            final HederaState state, final com.swirlds.common.system.transaction.Transaction platformTx) {
        try {
            return preHandle(state, platformTx);
        } catch (Exception ex) {
            // Some unknown and unexpected failure happened. If this was non-deterministic, I could
            // end up with an ISS. It is critical that I log whatever happened, because we should
            // have caught all legitimate failures in another catch block.
            LOG.error("An unexpected exception was thrown during pre-handle", ex);
            return createInvalidResult(ResponseCodeEnum.UNKNOWN);
        }
    }

<<<<<<< HEAD
    TransactionMetadata preHandle(
=======
    PreHandleResult preHandle(
>>>>>>> 9ad671e2
            final HederaState state, final com.swirlds.common.system.transaction.Transaction platformTx) {
        TransactionBody txBody;
        try {
            // Parse the Transaction and check the syntax
            final var ctx = SESSION_CONTEXT_THREAD_LOCAL.get();
            final var txBytes = Bytes.wrap(platformTx.getContents());

            // 1. Parse the Transaction and check the syntax
<<<<<<< HEAD
            final var onsetResult = onset.parseAndCheck(ctx, txBytes);
=======
            final var onsetResult = transactionChecker.parseAndCheck(ctx, txBytes);
>>>>>>> 9ad671e2
            txBody = onsetResult.txBody();

            // 2. Call PreTransactionHandler to do transaction-specific checks, get list of required
            // keys, and prefetch required data
            final var storeFactory = new ReadableStoreFactory(state);
            final var accountStore = storeFactory.createAccountStore();
<<<<<<< HEAD
            final var context = new PreHandleContext(accountStore, txBody, onsetResult.errorCode());
=======
            final var context = new PreHandleContext(accountStore, txBody, OK);
>>>>>>> 9ad671e2
            dispatcher.dispatchPreHandle(storeFactory, context);

            // 3. Prepare and verify signature-data
            final var signatureMap = onsetResult.signatureMap();
            final var txBodyBytes = onsetResult.transaction().bodyBytes();
            final var payerSignature = verifyPayerSignature(state, context, txBodyBytes, signatureMap);
            final var otherSignatures = verifyOtherSignatures(state, context, txBodyBytes, signatureMap);

            // 4. Eventually prepare and verify signatures of inner transaction
            final var innerContext = context.getInnerContext();
<<<<<<< HEAD
            TransactionMetadata innerMetadata = null;
=======
            PreHandleResult innerResult = null;
>>>>>>> 9ad671e2
            if (innerContext != null) {
                // VERIFY: the txBytes used for inner transactions is the same as the outer transaction
                final var innerPayerSignature = verifyPayerSignature(state, innerContext, txBytes, signatureMap);
                final var innerOtherSignatures = verifyOtherSignatures(state, innerContext, txBytes, signatureMap);
<<<<<<< HEAD
                innerMetadata = createTransactionMetadata(
                        innerContext, signatureMap, innerPayerSignature, innerOtherSignatures, null);
            }

            // 5. Return TransactionMetadata
            return createTransactionMetadata(context, signatureMap, payerSignature, otherSignatures, innerMetadata);

        } catch (PreCheckException preCheckException) {
            return createInvalidTransactionMetadata(preCheckException.responseCode());
=======
                innerResult = createResult(innerContext, signatureMap, innerPayerSignature, innerOtherSignatures, null);
            }

            // 5. Return PreHandleResult
            return createResult(context, signatureMap, payerSignature, otherSignatures, innerResult);

        } catch (PreCheckException preCheckException) {
            return createInvalidResult(preCheckException.responseCode());
>>>>>>> 9ad671e2
        } catch (Exception ex) {
            // Some unknown and unexpected failure happened. If this was non-deterministic, I could
            // end up with an ISS. It is critical that I log whatever happened, because we should
            // have caught all legitimate failures in another catch block.
            LOG.error("An unexpected exception was thrown during pre-handle", ex);
<<<<<<< HEAD
            return createInvalidTransactionMetadata(ResponseCodeEnum.UNKNOWN);
=======
            return createInvalidResult(ResponseCodeEnum.UNKNOWN);
>>>>>>> 9ad671e2
        }
    }

    @Nullable
    private TransactionSignature verifyPayerSignature(
            @NonNull final HederaState state,
            @NonNull final PreHandleContext context,
            @NonNull Bytes bytes,
            @NonNull SignatureMap signatureMap) {
        if (context.getPayerKey() == null) {
            return null;
        }

        final var payerSignature = signaturePreparer.prepareSignature(
                state, PbjConverter.asBytes(bytes), signatureMap, context.getPayer());
        cryptography.verifyAsync(payerSignature);
        return payerSignature;
    }

    @NonNull
    private Map<HederaKey, TransactionSignature> verifyOtherSignatures(
            @NonNull final HederaState state,
            @NonNull final PreHandleContext context,
            @NonNull final Bytes txBodyBytes,
            @NonNull final SignatureMap signatureMap) {
        final var otherSignatures = signaturePreparer.prepareSignatures(
                state, PbjConverter.asBytes(txBodyBytes), signatureMap, context.getRequiredNonPayerKeys());
        cryptography.verifyAsync(new ArrayList<>(otherSignatures.values()));
        return otherSignatures;
    }

    @NonNull
    private static PreHandleResult createResult(
            @NonNull final PreHandleContext context,
            @NonNull final SignatureMap signatureMap,
            @Nullable final TransactionSignature payerSignature,
            @NonNull final Map<HederaKey, TransactionSignature> otherSignatures,
<<<<<<< HEAD
            @Nullable final TransactionMetadata innerMetadata) {
=======
            @Nullable final PreHandleResult innerResult) {
>>>>>>> 9ad671e2
        final var otherSigs = otherSignatures.values();
        final var allSigs = new ArrayList<TransactionSignature>(otherSigs.size() + 1);
        if (payerSignature != null) {
            allSigs.add(payerSignature);
        }
        allSigs.addAll(otherSigs);
<<<<<<< HEAD
        return new TransactionMetadata(context, signatureMap, allSigs, innerMetadata);
=======
        return new PreHandleResult(context, signatureMap, allSigs, innerResult);
>>>>>>> 9ad671e2
    }

    @NonNull
    private static PreHandleResult createInvalidResult(@NonNull final ResponseCodeEnum responseCode) {
        return new PreHandleResult(responseCode);
    }
}<|MERGE_RESOLUTION|>--- conflicted
+++ resolved
@@ -16,10 +16,7 @@
 
 package com.hedera.node.app.workflows.prehandle;
 
-<<<<<<< HEAD
-=======
 import static com.hedera.hapi.node.base.ResponseCodeEnum.OK;
->>>>>>> 9ad671e2
 import static java.util.Objects.requireNonNull;
 
 import com.hedera.hapi.node.base.ResponseCodeEnum;
@@ -29,20 +26,12 @@
 import com.hedera.node.app.service.mono.pbj.PbjConverter;
 import com.hedera.node.app.signature.SignaturePreparer;
 import com.hedera.node.app.spi.key.HederaKey;
-<<<<<<< HEAD
-import com.hedera.node.app.spi.meta.TransactionMetadata;
-=======
->>>>>>> 9ad671e2
 import com.hedera.node.app.spi.workflows.PreCheckException;
 import com.hedera.node.app.spi.workflows.PreHandleContext;
 import com.hedera.node.app.state.HederaState;
 import com.hedera.node.app.workflows.TransactionChecker;
 import com.hedera.node.app.workflows.dispatcher.ReadableStoreFactory;
 import com.hedera.node.app.workflows.dispatcher.TransactionDispatcher;
-<<<<<<< HEAD
-import com.hedera.node.app.workflows.onset.WorkflowOnset;
-=======
->>>>>>> 9ad671e2
 import com.hedera.pbj.runtime.io.buffer.Bytes;
 import com.swirlds.common.crypto.Cryptography;
 import com.swirlds.common.crypto.TransactionSignature;
@@ -158,11 +147,7 @@
         }
     }
 
-<<<<<<< HEAD
-    TransactionMetadata preHandle(
-=======
     PreHandleResult preHandle(
->>>>>>> 9ad671e2
             final HederaState state, final com.swirlds.common.system.transaction.Transaction platformTx) {
         TransactionBody txBody;
         try {
@@ -171,22 +156,14 @@
             final var txBytes = Bytes.wrap(platformTx.getContents());
 
             // 1. Parse the Transaction and check the syntax
-<<<<<<< HEAD
-            final var onsetResult = onset.parseAndCheck(ctx, txBytes);
-=======
             final var onsetResult = transactionChecker.parseAndCheck(ctx, txBytes);
->>>>>>> 9ad671e2
             txBody = onsetResult.txBody();
 
             // 2. Call PreTransactionHandler to do transaction-specific checks, get list of required
             // keys, and prefetch required data
             final var storeFactory = new ReadableStoreFactory(state);
             final var accountStore = storeFactory.createAccountStore();
-<<<<<<< HEAD
-            final var context = new PreHandleContext(accountStore, txBody, onsetResult.errorCode());
-=======
             final var context = new PreHandleContext(accountStore, txBody, OK);
->>>>>>> 9ad671e2
             dispatcher.dispatchPreHandle(storeFactory, context);
 
             // 3. Prepare and verify signature-data
@@ -197,26 +174,11 @@
 
             // 4. Eventually prepare and verify signatures of inner transaction
             final var innerContext = context.getInnerContext();
-<<<<<<< HEAD
-            TransactionMetadata innerMetadata = null;
-=======
             PreHandleResult innerResult = null;
->>>>>>> 9ad671e2
             if (innerContext != null) {
                 // VERIFY: the txBytes used for inner transactions is the same as the outer transaction
                 final var innerPayerSignature = verifyPayerSignature(state, innerContext, txBytes, signatureMap);
                 final var innerOtherSignatures = verifyOtherSignatures(state, innerContext, txBytes, signatureMap);
-<<<<<<< HEAD
-                innerMetadata = createTransactionMetadata(
-                        innerContext, signatureMap, innerPayerSignature, innerOtherSignatures, null);
-            }
-
-            // 5. Return TransactionMetadata
-            return createTransactionMetadata(context, signatureMap, payerSignature, otherSignatures, innerMetadata);
-
-        } catch (PreCheckException preCheckException) {
-            return createInvalidTransactionMetadata(preCheckException.responseCode());
-=======
                 innerResult = createResult(innerContext, signatureMap, innerPayerSignature, innerOtherSignatures, null);
             }
 
@@ -225,17 +187,12 @@
 
         } catch (PreCheckException preCheckException) {
             return createInvalidResult(preCheckException.responseCode());
->>>>>>> 9ad671e2
         } catch (Exception ex) {
             // Some unknown and unexpected failure happened. If this was non-deterministic, I could
             // end up with an ISS. It is critical that I log whatever happened, because we should
             // have caught all legitimate failures in another catch block.
             LOG.error("An unexpected exception was thrown during pre-handle", ex);
-<<<<<<< HEAD
-            return createInvalidTransactionMetadata(ResponseCodeEnum.UNKNOWN);
-=======
             return createInvalidResult(ResponseCodeEnum.UNKNOWN);
->>>>>>> 9ad671e2
         }
     }
 
@@ -273,22 +230,14 @@
             @NonNull final SignatureMap signatureMap,
             @Nullable final TransactionSignature payerSignature,
             @NonNull final Map<HederaKey, TransactionSignature> otherSignatures,
-<<<<<<< HEAD
-            @Nullable final TransactionMetadata innerMetadata) {
-=======
             @Nullable final PreHandleResult innerResult) {
->>>>>>> 9ad671e2
         final var otherSigs = otherSignatures.values();
         final var allSigs = new ArrayList<TransactionSignature>(otherSigs.size() + 1);
         if (payerSignature != null) {
             allSigs.add(payerSignature);
         }
         allSigs.addAll(otherSigs);
-<<<<<<< HEAD
-        return new TransactionMetadata(context, signatureMap, allSigs, innerMetadata);
-=======
         return new PreHandleResult(context, signatureMap, allSigs, innerResult);
->>>>>>> 9ad671e2
     }
 
     @NonNull
