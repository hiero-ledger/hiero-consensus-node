/*
 * Copyright (C) 2022 Hedera Hashgraph, LLC
 *
 * Licensed under the Apache License, Version 2.0 (the "License");
 * you may not use this file except in compliance with the License.
 * You may obtain a copy of the License at
 *
 *      http://www.apache.org/licenses/LICENSE-2.0
 *
 * Unless required by applicable law or agreed to in writing, software
 * distributed under the License is distributed on an "AS IS" BASIS,
 * WITHOUT WARRANTIES OR CONDITIONS OF ANY KIND, either express or implied.
 * See the License for the specific language governing permissions and
 * limitations under the License.
 */
package com.hedera.node.app.workflows.prehandle;

import static java.util.Objects.requireNonNull;

import com.hedera.node.app.ServicesAccessor;
import com.hedera.node.app.SessionContext;
import com.hedera.node.app.spi.PreHandleContext;
import com.hedera.node.app.spi.meta.ErrorTransactionMetadata;
import com.hedera.node.app.spi.meta.TransactionMetadata;
import com.hedera.node.app.state.HederaState;
import com.hedera.node.app.workflows.common.PreCheckException;
import com.hedera.node.app.workflows.onset.WorkflowOnset;
import com.hederahashgraph.api.proto.java.*;
import com.swirlds.common.system.events.Event;
import edu.umd.cs.findbugs.annotations.NonNull;
import java.util.Objects;
import java.util.concurrent.ExecutorService;
import org.slf4j.Logger;
import org.slf4j.LoggerFactory;

/** Default implementation of {@link PreHandleWorkflow} */
public class PreHandleWorkflowImpl implements PreHandleWorkflow {

    private static final Logger LOG = LoggerFactory.getLogger(PreHandleWorkflowImpl.class);

    /**
     * Per-thread shared resources are shared in a {@link SessionContext}. We store these in a
     * thread local, because we do not have control over the thread pool used by the underlying gRPC
     * server.
     */
    private static final ThreadLocal<SessionContext> SESSION_CONTEXT_THREAD_LOCAL =
            ThreadLocal.withInitial(
                    () ->
                            new SessionContext(
                                    Query.parser(),
                                    Transaction.parser(),
                                    SignedTransaction.parser(),
                                    TransactionBody.parser()));

    private final ExecutorService exe;
    private final ServicesAccessor servicesAccessor;
    private final WorkflowOnset onset;
    private final PreHandleContext context;
    private HederaState lastUsedState;
    private PreHandleDispatcherImpl dispatcher;

    /**
     * Constructor of {@code PreHandleWorkflowImpl}
     *
     * @param exe the {@link ExecutorService} to use when submitting new tasks
     * @param servicesAccessor the {@link ServicesAccessor} with references to all {@link
     *     com.hedera.node.app.spi.Service}-implementations
     * @param onset the {@link WorkflowOnset} that pre-processes the {@link byte[]} of a transaction
     * @throws NullPointerException if any of the parameters is {@code null}
     */
    public PreHandleWorkflowImpl(
            @NonNull final ExecutorService exe,
            @NonNull final ServicesAccessor servicesAccessor,
            @NonNull final PreHandleContext context,
            @NonNull final WorkflowOnset onset) {
        this.exe = requireNonNull(exe);
        this.servicesAccessor = requireNonNull(servicesAccessor);
        this.context = requireNonNull(context);
        this.onset = requireNonNull(onset);
    }

    @Override
    public synchronized void start(@NonNull final HederaState state, @NonNull final Event event) {
        requireNonNull(state);
        requireNonNull(event);

        // If the latest immutable state has changed, we need to adjust the dispatcher and the
        // query-handler.
        if (!Objects.equals(state, lastUsedState)) {
            dispatcher = new PreHandleDispatcherImpl(state, servicesAccessor, context);
            lastUsedState = state;
        }

        // Each transaction in the event will go through pre-handle using a background thread
        // from the executor service. The Future representing that work is stored on the
        // platform transaction. The HandleTransactionWorkflow will pull this future back
        // out and use it to block until the pre handle work is done, if needed.
        final var itr = event.transactionIterator();
        while (itr.hasNext()) {
            final var platformTx = itr.next();
            final var future = exe.submit(() -> preHandle(dispatcher, platformTx));
            platformTx.setMetadata(future);
        }
    }

    private TransactionMetadata preHandle(
            final PreHandleDispatcherImpl dispatcher,
            final com.swirlds.common.system.transaction.Transaction platformTx) {
        TransactionBody txBody = null;
        AccountID payer = null;
        try {
            final var ctx = SESSION_CONTEXT_THREAD_LOCAL.get();
            final var txBytes = platformTx.getContents();

            // 1. Parse the Transaction and check the syntax
            final var onsetResult = onset.parseAndCheck(ctx, txBytes);
            txBody = onsetResult.txBody();

            // 2. Call PreTransactionHandler to do transaction-specific checks, get list of required
            // keys, and prefetch required data
            payer = txBody.getTransactionID().getAccountID();
            final var metadata = dispatcher.dispatch(txBody, payer);

            // 3. Prepare signature-data
            // TODO: Prepare signature-data once this functionality was implemented

            // 4. Verify signatures
            // TODO: Verify signature via the platform once this functionality was implemented

            // 5. Return TransactionMetadata
            return metadata;

        } catch (PreCheckException preCheckException) {
            return new ErrorTransactionMetadata(
<<<<<<< HEAD
                    preCheckException.responseCode(), preCheckException, txBody, payer);
=======
                    txBody, preCheckException.responseCode(), preCheckException);
>>>>>>> 2d0f2ce8
        } catch (Exception ex) {
            // Some unknown and unexpected failure happened. If this was non-deterministic, I could
            // end up with an ISS. It is critical that I log whatever happened, because we should
            // have caught all legitimate failures in another catch block.
            LOG.error("An unexpected exception was thrown during pre-handle", ex);
<<<<<<< HEAD
            return new ErrorTransactionMetadata(ResponseCodeEnum.UNKNOWN, ex, txBody, payer);
=======
            return new ErrorTransactionMetadata(txBody, ResponseCodeEnum.UNKNOWN, ex);
>>>>>>> 2d0f2ce8
        }
    }
}<|MERGE_RESOLUTION|>--- conflicted
+++ resolved
@@ -132,21 +132,13 @@
 
         } catch (PreCheckException preCheckException) {
             return new ErrorTransactionMetadata(
-<<<<<<< HEAD
-                    preCheckException.responseCode(), preCheckException, txBody, payer);
-=======
-                    txBody, preCheckException.responseCode(), preCheckException);
->>>>>>> 2d0f2ce8
+                    txBody, payer, preCheckException.responseCode(), preCheckException);
         } catch (Exception ex) {
             // Some unknown and unexpected failure happened. If this was non-deterministic, I could
             // end up with an ISS. It is critical that I log whatever happened, because we should
             // have caught all legitimate failures in another catch block.
             LOG.error("An unexpected exception was thrown during pre-handle", ex);
-<<<<<<< HEAD
-            return new ErrorTransactionMetadata(ResponseCodeEnum.UNKNOWN, ex, txBody, payer);
-=======
-            return new ErrorTransactionMetadata(txBody, ResponseCodeEnum.UNKNOWN, ex);
->>>>>>> 2d0f2ce8
+            return new ErrorTransactionMetadata(txBody, payer, ResponseCodeEnum.UNKNOWN, ex);
         }
     }
 }