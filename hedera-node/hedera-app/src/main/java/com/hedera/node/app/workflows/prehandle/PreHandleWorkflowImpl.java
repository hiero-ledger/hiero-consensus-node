// SPDX-License-Identifier: Apache-2.0
package com.hedera.node.app.workflows.prehandle;

import static com.hedera.hapi.node.base.ResponseCodeEnum.BATCH_KEY_SET_ON_NON_INNER_TRANSACTION;
import static com.hedera.hapi.node.base.ResponseCodeEnum.INVALID_NODE_ACCOUNT;
import static com.hedera.hapi.node.base.ResponseCodeEnum.OK;
import static com.hedera.hapi.node.base.ResponseCodeEnum.PAYER_ACCOUNT_DELETED;
import static com.hedera.hapi.node.base.ResponseCodeEnum.PAYER_ACCOUNT_NOT_FOUND;
import static com.hedera.hapi.util.HapiUtils.isHollow;
import static com.hedera.node.app.workflows.prehandle.PreHandleResult.Status.SO_FAR_SO_GOOD;
import static com.hedera.node.app.workflows.prehandle.PreHandleResult.nodeDueDiligenceFailure;
import static com.hedera.node.app.workflows.prehandle.PreHandleResult.preHandleFailure;
import static com.hedera.node.app.workflows.prehandle.PreHandleResult.unknownFailure;
import static java.util.Objects.requireNonNull;

import com.hedera.hapi.node.base.AccountID;
import com.hedera.hapi.node.base.HederaFunctionality;
import com.hedera.hapi.node.base.Key;
import com.hedera.hapi.node.base.SignaturePair;
import com.hedera.hapi.node.state.token.Account;
import com.hedera.hapi.node.transaction.TransactionBody;
import com.hedera.hapi.platform.event.StateSignatureTransaction;
import com.hedera.node.app.service.token.ReadableAccountStore;
import com.hedera.node.app.signature.ExpandedSignaturePair;
import com.hedera.node.app.signature.SignatureExpander;
import com.hedera.node.app.signature.SignatureVerificationFuture;
import com.hedera.node.app.signature.SignatureVerifier;
import com.hedera.node.app.spi.workflows.PreCheckException;
import com.hedera.node.app.spi.workflows.PreHandleContext;
import com.hedera.node.app.spi.workflows.TransactionHandler;
import com.hedera.node.app.state.DeduplicationCache;
import com.hedera.node.app.store.ReadableStoreFactory;
import com.hedera.node.app.workflows.TransactionChecker;
import com.hedera.node.app.workflows.TransactionInfo;
import com.hedera.node.app.workflows.dispatcher.TransactionDispatcher;
import com.hedera.node.app.workflows.purechecks.PureChecksContextImpl;
import com.hedera.node.config.ConfigProvider;
import com.hedera.node.config.VersionedConfiguration;
import com.hedera.node.config.data.HederaConfig;
import com.hedera.pbj.runtime.io.buffer.Bytes;
import com.swirlds.platform.system.events.Event;
import com.swirlds.platform.system.transaction.Transaction;
import edu.umd.cs.findbugs.annotations.NonNull;
import edu.umd.cs.findbugs.annotations.Nullable;
import java.util.ArrayList;
import java.util.LinkedHashSet;
import java.util.Map;
import java.util.Set;
import java.util.function.Consumer;
import java.util.stream.Stream;
import javax.inject.Inject;
import javax.inject.Singleton;
import org.apache.logging.log4j.LogManager;
import org.apache.logging.log4j.Logger;

/**
 * Implementation of {@link PreHandleWorkflow}
 */
@Singleton
public class PreHandleWorkflowImpl implements PreHandleWorkflow {
    private static final Logger logger = LogManager.getLogger(PreHandleWorkflowImpl.class);
    /**
     * Used to verify basic syntactic and semantic validity of a transaction.
     *
     * <p>The hashgraph platform gossips {@link Event}s between nodes. Each {@link Event} contains zero or
     * more transactions. We have to parse the bytes for those transactions, and check their validity both
     * semantically and syntactically. This is done by the {@link TransactionChecker}. It is possible that
     * a misbehaving node, or a malicious node, will gossip a transaction that is invalid.
     */
    private final TransactionChecker transactionChecker;
    /**
     * Dispatches transactions to the appropriate {@link TransactionHandler} based on the type of transaction.
     */
    private final TransactionDispatcher dispatcher;
    /**
     * "Expands" {@link SignaturePair}s by converting prefixes into full keys.
     */
    private final SignatureExpander signatureExpander;
    /**
     * Verifies signatures
     */
    private final SignatureVerifier signatureVerifier;
    /**
     * Provides the latest versioned configuration
     */
    private final ConfigProvider configProvider;
    /**
     * Used for registering notice of transactionIDs seen by this node
     */
    private final DeduplicationCache deduplicationCache;

    /**
     * Creates a new instance of {@code PreHandleWorkflowImpl}.
     *
     * @param dispatcher         the {@link TransactionDispatcher} for invoking the {@link TransactionHandler} for each
     *                           transaction.
     * @param transactionChecker the {@link TransactionChecker} for parsing and verifying the transaction
     * @param signatureVerifier  the {@link SignatureVerifier} to verify signatures
     * @throws NullPointerException if any of the parameters is {@code null}
     */
    @Inject
    public PreHandleWorkflowImpl(
            @NonNull final TransactionDispatcher dispatcher,
            @NonNull final TransactionChecker transactionChecker,
            @NonNull final SignatureVerifier signatureVerifier,
            @NonNull final SignatureExpander signatureExpander,
            @NonNull final ConfigProvider configProvider,
            @NonNull final DeduplicationCache deduplicationCache) {
        this.dispatcher = requireNonNull(dispatcher);
        this.transactionChecker = requireNonNull(transactionChecker);
        this.signatureVerifier = requireNonNull(signatureVerifier);
        this.signatureExpander = requireNonNull(signatureExpander);
        this.configProvider = requireNonNull(configProvider);
        this.deduplicationCache = requireNonNull(deduplicationCache);
    }

    /**
     * {@inheritDoc}
     */
    @Override
    public void preHandle(
            @NonNull final ReadableStoreFactory readableStoreFactory,
            @NonNull final AccountID creator,
            @NonNull final Stream<Transaction> transactions,
            @NonNull final Consumer<StateSignatureTransaction> stateSignatureTxnCallback) {

        requireNonNull(readableStoreFactory);
        requireNonNull(creator);
        requireNonNull(transactions);
        requireNonNull(stateSignatureTxnCallback);

        // Used for looking up payer account information.
        final var accountStore = readableStoreFactory.getStore(ReadableAccountStore.class);

        // In parallel, we will pre-handle each transaction.
        transactions.parallel().forEach(tx -> {
            try {
                final var result = preHandleAllTransactions(
                        creator,
                        readableStoreFactory,
                        accountStore,
                        tx.getApplicationTransaction(),
                        null,
                        stateSignatureTxnCallback);
                tx.setMetadata(result);
            } catch (final Exception unexpectedException) {
                // If some random exception happened, then we should not charge the node for it. Instead,
                // we will just record the exception and try again during handle. Then if we fail again
                // at handle, then we will throw away the transaction (hopefully, deterministically!)
                logger.error("Unexpected Exception while running the pre-handle workflow", unexpectedException);
                tx.setMetadata(unknownFailure());
            }
        });
    }

    // For each transaction, we will use a background thread to parse the transaction, validate it, lookup the
    // payer, collect non-payer keys, and warm up the cache. Then, once all the keys have been collected, we will
    // pass the keys and signatures to the platform for verification.
    @Override
    @NonNull
    public PreHandleResult preHandleTransaction(
            @NonNull final AccountID creator,
            @NonNull final ReadableStoreFactory storeFactory,
            @NonNull final ReadableAccountStore accountStore,
            @NonNull final Bytes applicationTxBytes,
            @Nullable PreHandleResult previousResult,
            @NonNull final Consumer<StateSignatureTransaction> stateSignatureTransactionCallback,
            @NonNull final InnerTransaction innerTransaction) {
        // 0. Ignore the previous result if it was computed using different node configuration
        if (!wasComputedWithCurrentNodeConfiguration(previousResult)) {
            previousResult = null;
        }

        // 1. Parse the Transaction and check the syntax
        final TransactionInfo txInfo;
        try {
            // Transaction info is a pure function of the transaction, so we can
            // always reuse it from a prior result
<<<<<<< HEAD
            if (previousResult == null) {
                if (InnerTransaction.YES.equals(innerTransaction)) {
                    txInfo = transactionChecker.parseSignedAndCheck(applicationTxBytes);
                } else {
                    txInfo = transactionChecker.parseAndCheck(applicationTxBytes);
                }
            } else {
                txInfo = previousResult.txInfo();
            }
=======
            final int maxBytes = configProvider
                    .getConfiguration()
                    .getConfigData(HederaConfig.class)
                    .nodeTransactionMaxBytes();
            txInfo = previousResult == null
                    ? transactionChecker.parseAndCheck(applicationTxBytes, maxBytes)
                    : previousResult.txInfo();
>>>>>>> 1a99e6e3
            if (txInfo == null) {
                // In particular, a null transaction info means we already know the transaction's final failure status
                return previousResult;
            }

            if (txInfo.functionality() == HederaFunctionality.STATE_SIGNATURE_TRANSACTION) {
                stateSignatureTransactionCallback.accept(txInfo.txBody().stateSignatureTransaction());
                return PreHandleResult.stateSignatureTransactionEncountered(txInfo);
            }

            // But we still re-check for node diligence failures
            transactionChecker.checkParsed(txInfo);

            // The transaction account ID MUST have matched the creator!
            if (innerTransaction == InnerTransaction.NO
                    && !creator.equals(txInfo.txBody().nodeAccountID())) {
                throw new DueDiligenceException(INVALID_NODE_ACCOUNT, txInfo);
            }

        } catch (DueDiligenceException e) {
            // The node SHOULD have verified the transaction before it was submitted to the network.
            // Since it didn't, it has failed in its due diligence and will be charged accordingly.
            return nodeDueDiligenceFailure(
                    creator,
                    e.responseCode(),
                    e.txInfo(),
                    configProvider.getConfiguration().getVersion());
        } catch (PreCheckException e) {
            return nodeDueDiligenceFailure(
                    creator,
                    e.responseCode(),
                    null,
                    configProvider.getConfiguration().getVersion());
        }

        // No reason to do this twice, since every transaction passed to handle is first given to pre-handle
        if (previousResult == null) {
            // Also register this txID as having been seen (we don't actually do deduplication in the
            // pre-handle because deduplication needs to be done deterministically, but we will keep
            // track of the fact that we have seen this transaction ID, so we can give proper results
            // in the different receipt queries)
            deduplicationCache.add(txInfo.transactionID());
        }

        // 2. Get Payer Account---we can never reuse a previous result here, as the payer account could have been
        // deleted between the last time we looked it up and now
        final var payer = txInfo.payerID();
        final var payerAccount = accountStore.getAccountById(payer);
        if (payerAccount == null) {
            // If the payer account doesn't exist, then we cannot gather signatures for it, and will need to do
            // so later during the handle phase. Technically, we could still try to gather and verify the other
            // signatures, but that might be tricky and complicated with little gain. So just throw.
            return nodeDueDiligenceFailure(
                    creator,
                    PAYER_ACCOUNT_NOT_FOUND,
                    txInfo,
                    configProvider.getConfiguration().getVersion());
        } else if (payerAccount.deleted()) {
            // this check is not guaranteed, it should be checked again in handle phase. If the payer account is
            // deleted, we skip the signature verification.
            return nodeDueDiligenceFailure(
                    creator,
                    PAYER_ACCOUNT_DELETED,
                    txInfo,
                    configProvider.getConfiguration().getVersion());
        }

        // 3. Expand and verify signatures
        return expandAndVerifySignatures(txInfo, payer, payerAccount, storeFactory, previousResult, innerTransaction);
    }

    /**
     * Expands and verifies the payer signature and other require signatures for the transaction.
     *
     * @param txInfo         the transaction info
     * @param payer          the payer account ID
     * @param payerAccount   the payer account
     * @param storeFactory   the store factory
     * @param previousResult the reusable result
     * @return the pre-handle result
     */
    private PreHandleResult expandAndVerifySignatures(
            final TransactionInfo txInfo,
            final AccountID payer,
            final Account payerAccount,
            final ReadableStoreFactory storeFactory,
            @Nullable final PreHandleResult previousResult,
            @NonNull final InnerTransaction innerTransaction) {
        // 1a. Create the PreHandleContext. This will get reused across several calls to the transaction handlers
        final PreHandleContext context;
        final VersionedConfiguration configuration = configProvider.getConfiguration();
        final TransactionBody txBody = txInfo.txBody();
        try {
            // NOTE: Once PreHandleContext is moved from being a concrete implementation in SPI, to being an Interface/
            // implementation pair, with the implementation in `hedera-app`, then we will change the constructor,
            // so I can pass the payer account in directly, since I've already looked it up. But I don't really want
            // that as a public API in the SPI, so for now, we do a double lookup. Boo.
            context = new PreHandleContextImpl(storeFactory, txBody, configuration, dispatcher, transactionChecker);
        } catch (PreCheckException preCheck) {
            // This should NEVER happen. The only way an exception is thrown from the PreHandleContext constructor
            // is if the payer account doesn't exist, but by the time we reach this line of code, we already know
            // that it does exist.
            throw new RuntimeException(
                    "Payer account disappeared between preHandle and preHandleContext creation!", preCheck);
        }

        // 2. Expand the Payer signature
        final Key payerKey;
        final var payerIsHollow = isHollow(payerAccount) ? PayerIsHollow.YES : PayerIsHollow.NO;
        if (payerIsHollow == PayerIsHollow.NO) {
            // If the account IS a hollow account, then we will discover all such possible signatures when expanding
            // all "full prefix" keys above, so we already have it covered. We only need to do this if the payer is
            // NOT a hollow account (which is the common case).
            payerKey = payerAccount.keyOrThrow();
        } else {
            payerKey = null;
            // If the account is hollow and since it is the payer that needs to sign the transaction, we need to
            // add to the list of requiredHollowAccounts so that we can finalize the hollow accounts in handle workflow
            context.requireSignatureForHollowAccount(payerAccount);
        }

        // 2b. Call Pre-Transaction Handlers
        try {
            // Check batch key on non-inner transactions,
            if (innerTransaction == InnerTransaction.NO && txInfo.txBody().hasBatchKey()) {
                throw new PreCheckException(BATCH_KEY_SET_ON_NON_INNER_TRANSACTION);
            }
            // First, perform semantic checks on the transaction
            final var pureChecksContext = new PureChecksContextImpl(txBody, dispatcher);
            dispatcher.dispatchPureChecks(pureChecksContext);
            // Then gather the signatures from the transaction handler
            dispatcher.dispatchPreHandle(context);
        } catch (PreCheckException preCheck) {
            // It is quite possible those semantic checks and other tasks will fail and throw a PreCheckException.
            // In that case, the payer will end up paying for the transaction. So we still need to do the signature
            // verifications that we have determined so far.
            logger.debug("Transaction failed pre-check", preCheck);
            final var results =
                    verifySignatures(txInfo, context, VerifyOnlyPayerKey.YES, payerIsHollow, previousResult);
            return preHandleFailure(
                    payer, payerKey, preCheck.responseCode(), txInfo, Set.of(), Set.of(), Set.of(), results);
        }

        // 3. Get the verification results
        final var results = verifySignatures(txInfo, context, VerifyOnlyPayerKey.NO, payerIsHollow, previousResult);

        // 4. Create and return TransactionMetadata
        return new PreHandleResult(
                payer,
                payerKey,
                SO_FAR_SO_GOOD,
                OK,
                txInfo,
                context.requiredNonPayerKeys(),
                context.optionalNonPayerKeys(),
                context.requiredHollowAccounts(),
                results,
                isAtomicBatch(txInfo) ? new ArrayList<>() : null,
                configuration.getVersion());
    }

    /**
     * Checks if the transaction is an atomic batch transaction.
     * @param txInfo the transaction info
     * @return {@code true} if the transaction is an atomic batch transaction, {@code false} otherwise
     */
    static boolean isAtomicBatch(final TransactionInfo txInfo) {
        return txInfo.functionality().equals(HederaFunctionality.ATOMIC_BATCH);
    }

    /**
     * Enum for whether to verify only the payer key signature or all signatures (there is no
     * reason to do non-payer signatures if the transaction has already failed some other
     * preliminary verification).
     */
    private enum VerifyOnlyPayerKey {
        YES,
        NO
    }

    /**
     * Enum for whether to the payer is a hollow account (in which case its signature is part of
     * the "full-prefix" signature set).
     */
    private enum PayerIsHollow {
        YES,
        NO
    }

    private Map<Key, SignatureVerificationFuture> verifySignatures(
            @NonNull final TransactionInfo txInfo,
            @NonNull final PreHandleContext context,
            @NonNull final VerifyOnlyPayerKey onlyPayerKey,
            @NonNull final PayerIsHollow payerIsHollow,
            @Nullable final PreHandleResult previousResult) {
        // Maybe we can reuse the previous result's verification results
        if (previousResult != null && previousResult.hasReusableVerificationResultsFor(context)) {
            return previousResult.verificationResults();
        }
        // If not, bootstrap the expanded signature pairs by grabbing all prefixes that are "full" keys already
        final var originals = txInfo.signatureMap().sigPair();
        final var expanded = new LinkedHashSet<ExpandedSignaturePair>();
        signatureExpander.expand(originals, expanded);
        // Expand the payer account key signatures if it is not a hollow account
        if (payerIsHollow == PayerIsHollow.NO) {
            signatureExpander.expand(context.payerKey(), originals, expanded);
        }
        // If needed, expand additional SignaturePairs based on gathered keys (we can safely ignore
        // hollow accounts because we already grabbed them when expanding the "full prefix" keys above)
        if (onlyPayerKey == VerifyOnlyPayerKey.NO) {
            signatureExpander.expand(context.requiredNonPayerKeys(), originals, expanded);
            signatureExpander.expand(context.optionalNonPayerKeys(), originals, expanded);
        }
        return signatureVerifier.verify(txInfo.signedBytes(), expanded);
    }

    private boolean wasComputedWithCurrentNodeConfiguration(@Nullable PreHandleResult previousResult) {
        // Notice that preHandleTransaction() always re-checks the node account ID, as it is not part of configuration
        return previousResult == null
                || previousResult.configVersion()
                        == configProvider.getConfiguration().getVersion();
    }
}<|MERGE_RESOLUTION|>--- conflicted
+++ resolved
@@ -176,25 +176,19 @@
         try {
             // Transaction info is a pure function of the transaction, so we can
             // always reuse it from a prior result
-<<<<<<< HEAD
+            final int maxBytes = configProvider
+                    .getConfiguration()
+                    .getConfigData(HederaConfig.class)
+                    .nodeTransactionMaxBytes();
             if (previousResult == null) {
                 if (InnerTransaction.YES.equals(innerTransaction)) {
                     txInfo = transactionChecker.parseSignedAndCheck(applicationTxBytes);
                 } else {
-                    txInfo = transactionChecker.parseAndCheck(applicationTxBytes);
+                    txInfo = transactionChecker.parseAndCheck(applicationTxBytes, maxBytes);
                 }
             } else {
                 txInfo = previousResult.txInfo();
             }
-=======
-            final int maxBytes = configProvider
-                    .getConfiguration()
-                    .getConfigData(HederaConfig.class)
-                    .nodeTransactionMaxBytes();
-            txInfo = previousResult == null
-                    ? transactionChecker.parseAndCheck(applicationTxBytes, maxBytes)
-                    : previousResult.txInfo();
->>>>>>> 1a99e6e3
             if (txInfo == null) {
                 // In particular, a null transaction info means we already know the transaction's final failure status
                 return previousResult;
