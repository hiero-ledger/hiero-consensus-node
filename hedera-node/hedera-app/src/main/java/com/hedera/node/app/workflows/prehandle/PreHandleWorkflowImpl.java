--- conflicted
+++ resolved
@@ -185,14 +185,10 @@
 
     @NonNull
     private static TransactionMetadata createTransactionMetadata(
-<<<<<<< HEAD
             @NonNull final PreHandleContext context,
             @Nullable final TransactionSignature payerSignature,
             @NonNull final List<TransactionSignature> otherSignatures,
             @NonNull final Map<String, ReadableStates> usedStates) {
-=======
-            @NonNull final Map<String, ReadableStates> usedStates, @NonNull final PreHandleContext context) {
->>>>>>> 76f2065c
         final List<TransactionMetadata.ReadKeys> readKeys = extractAllReadKeys(usedStates);
         return new TransactionMetadata(context, payerSignature, otherSignatures, readKeys);
     }
