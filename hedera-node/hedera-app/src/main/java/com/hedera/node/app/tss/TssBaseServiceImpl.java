/*
 * Copyright (C) 2024 Hedera Hashgraph, LLC
 *
 * Licensed under the Apache License, Version 2.0 (the "License");
 * you may not use this file except in compliance with the License.
 * You may obtain a copy of the License at
 *
 *      http://www.apache.org/licenses/LICENSE-2.0
 *
 * Unless required by applicable law or agreed to in writing, software
 * distributed under the License is distributed on an "AS IS" BASIS,
 * WITHOUT WARRANTIES OR CONDITIONS OF ANY KIND, either express or implied.
 * See the License for the specific language governing permissions and
 * limitations under the License.
 */

package com.hedera.node.app.tss;

import static com.hedera.node.app.hapi.utils.CommonUtils.noThrowSha384HashOf;
import static com.hedera.node.app.tss.TssBaseService.Status.PENDING_LEDGER_ID;
import static com.hedera.node.app.tss.handlers.TssUtils.computeParticipantDirectory;
import static com.hedera.node.app.tss.handlers.TssVoteHandler.hasMetThreshold;
import static com.swirlds.platform.roster.RosterRetriever.buildRoster;
import static com.swirlds.platform.roster.RosterRetriever.getCandidateRosterHash;
import static com.swirlds.platform.roster.RosterRetriever.retrieveActiveOrGenesisRoster;
import static com.swirlds.platform.system.InitTrigger.GENESIS;
import static java.util.Objects.requireNonNull;

import com.hedera.hapi.node.state.primitives.ProtoBytes;
import com.hedera.hapi.node.state.roster.Roster;
import com.hedera.hapi.node.state.tss.TssVoteMapKey;
import com.hedera.hapi.services.auxiliary.tss.TssMessageTransactionBody;
import com.hedera.hapi.services.auxiliary.tss.TssShareSignatureTransactionBody;
import com.hedera.node.app.services.ServiceMigrator;
import com.hedera.node.app.spi.AppContext;
import com.hedera.node.app.spi.workflows.HandleContext;
import com.hedera.node.app.store.ReadableStoreFactory;
import com.hedera.node.app.tss.api.TssLibrary;
import com.hedera.node.app.tss.handlers.TssHandlers;
import com.hedera.node.app.tss.handlers.TssSubmissions;
import com.hedera.node.app.tss.schemas.V0560TssBaseSchema;
import com.hedera.node.app.tss.stores.ReadableTssStore;
import com.hedera.node.app.tss.stores.ReadableTssStoreImpl;
import com.hedera.node.app.version.ServicesSoftwareVersion;
import com.hedera.node.config.data.TssConfig;
import com.hedera.pbj.runtime.io.buffer.Bytes;
import com.swirlds.common.RosterStateId;
import com.swirlds.common.utility.CommonUtils;
import com.swirlds.config.api.Configuration;
import com.swirlds.metrics.api.Metrics;
import com.swirlds.platform.roster.RosterUtils;
import com.swirlds.platform.state.service.PlatformStateService;
import com.swirlds.platform.state.service.ReadablePlatformStateStore;
import com.swirlds.platform.state.service.ReadableRosterStore;
import com.swirlds.platform.system.InitTrigger;
import com.swirlds.state.State;
import com.swirlds.state.spi.ReadableKVState;
import com.swirlds.state.spi.SchemaRegistry;
import edu.umd.cs.findbugs.annotations.NonNull;
import java.time.Instant;
import java.time.InstantSource;
import java.util.LinkedHashMap;
import java.util.List;
import java.util.concurrent.CompletableFuture;
import java.util.concurrent.CopyOnWriteArrayList;
import java.util.concurrent.Executor;
import java.util.concurrent.ExecutorService;
import java.util.concurrent.atomic.AtomicInteger;
import java.util.function.BiConsumer;
import java.util.function.Consumer;
import org.apache.logging.log4j.LogManager;
import org.apache.logging.log4j.Logger;

/**
 * Default implementation of the {@link TssBaseService}.
 */
public class TssBaseServiceImpl implements TssBaseService {
    private static final Logger log = LogManager.getLogger(TssBaseServiceImpl.class);

    /**
     * Copy-on-write list to avoid concurrent modification exceptions if a consumer unregisters
     * itself in its callback.
     */
    private final List<BiConsumer<byte[], byte[]>> consumers = new CopyOnWriteArrayList<>();

    private final TssMetrics tssMetrics;
    private final TssLibrary tssLibrary;
    private final TssHandlers tssHandlers;
    private final TssSubmissions tssSubmissions;
    private final Executor tssLibraryExecutor;
    private final ExecutorService signingExecutor;
    private final PrivateKeysAccessor privateKeysAccessor;

    public TssBaseServiceImpl(
            @NonNull final AppContext appContext,
            @NonNull final ExecutorService signingExecutor,
            @NonNull final Executor submissionExecutor,
            @NonNull final TssLibrary tssLibrary,
            @NonNull final Executor tssLibraryExecutor,
            @NonNull final Metrics metrics) {
        requireNonNull(appContext);
        this.tssLibrary = requireNonNull(tssLibrary);
        this.signingExecutor = requireNonNull(signingExecutor);
        this.tssLibraryExecutor = requireNonNull(tssLibraryExecutor);
        this.privateKeysAccessor = new PrivateKeysAccessor(tssLibrary);
        final var component = DaggerTssBaseServiceComponent.factory()
                .create(
                        tssLibrary,
                        appContext.instantSource(),
                        appContext.gossip(),
                        submissionExecutor,
                        tssLibraryExecutor,
<<<<<<< HEAD
                        metrics,
                        privateKeysAccessor);
=======
                        metrics);
>>>>>>> 9b0f6567
        this.tssMetrics = component.tssMetrics();
        this.tssHandlers = new TssHandlers(
                component.tssMessageHandler(), component.tssVoteHandler(), component.tssShareSignatureHandler());
        this.tssSubmissions = component.tssSubmissions();
    }

    @Override
    public void registerSchemas(@NonNull final SchemaRegistry registry) {
        requireNonNull(registry);
        registry.register(new V0560TssBaseSchema());
    }

    @Override
    public Status getStatus(
            @NonNull final Roster roster,
            @NonNull final Bytes ledgerId,
            @NonNull final ReadableTssStoreImpl tssBaseStore) {
        requireNonNull(roster);
        requireNonNull(ledgerId);
        requireNonNull(tssBaseStore);
        // (TSS-FUTURE) Determine if the given ledger id can be recovered from the key material for the given roster
        return PENDING_LEDGER_ID;
    }

    @Override
    public void bootstrapLedgerId(
            @NonNull final Roster roster,
            @NonNull final HandleContext context,
            @NonNull final Consumer<Bytes> ledgerIdConsumer) {
        requireNonNull(roster);
        requireNonNull(context);
        requireNonNull(ledgerIdConsumer);
        // (TSS-FUTURE) Create a real ledger id
        ledgerIdConsumer.accept(Bytes.EMPTY);
    }

    @Override
    public void setCandidateRoster(@NonNull final Roster candidateRoster, @NonNull final HandleContext context) {
        requireNonNull(candidateRoster);

        // we keep track of the starting point of the candidate roster's lifecycle
        final Instant candidateRosterLifecycleStart = InstantSource.system().instant();
        tssMetrics.trackCandidateRosterLifecycleStart(candidateRosterLifecycleStart);
        // (TSS-FUTURE) Implement `keyActiveRoster`
        // https://github.com/hashgraph/hedera-services/issues/16166
        final var storeFactory = context.storeFactory();
        final var maxSharesPerNode =
                context.configuration().getConfigData(TssConfig.class).maxSharesPerNode();
        final var selfId = (int) context.networkInfo().selfNodeInfo().nodeId();

        final var activeRoster = requireNonNull(
                storeFactory.readableStore(ReadableRosterStore.class).getActiveRoster());
<<<<<<< HEAD
        final var candidateDirectory = computeParticipantDirectory(candidateRoster, maxSharesPerNode, selfId);

        final var activeRosterHash = RosterUtils.hash(activeRoster).getBytes();
        final var tssPrivateShares = privateKeysAccessor.getPrivateShares(activeRosterHash);

=======

        final var activeDirectory = computeParticipantDirectory(activeRoster, maxSharesPerNode, selfId);
        final var candidateDirectory = computeParticipantDirectory(candidateRoster, maxSharesPerNode, selfId);

        final var activeRosterHash = RosterUtils.hash(activeRoster).getBytes();
        final var tssPrivateShares = getTssPrivateShares(activeDirectory, tssStore, activeRosterHash);
>>>>>>> 9b0f6567
        final var candidateRosterHash = RosterUtils.hash(candidateRoster).getBytes();
        // FUTURE - instead of an arbitrary counter here, use the share index from the private share
        final var shareIndex = new AtomicInteger(0);
        for (final var tssPrivateShare : tssPrivateShares) {
            CompletableFuture.runAsync(
                            () -> {
                                final var msg = tssLibrary.generateTssMessage(candidateDirectory, tssPrivateShare);
                                final var tssMessage = TssMessageTransactionBody.newBuilder()
                                        .sourceRosterHash(activeRosterHash)
                                        .targetRosterHash(candidateRosterHash)
                                        .shareIndex(shareIndex.getAndAdd(1))
                                        .tssMessage(Bytes.wrap(msg.bytes()))
                                        .build();
                                tssSubmissions.submitTssMessage(tssMessage, context);
                            },
                            tssLibraryExecutor)
                    .exceptionally(e -> {
                        log.error("Error generating tssMessage", e);
                        return null;
                    });
        }
    }

<<<<<<< HEAD
=======
    // FUTURE - add a singleton PrivateSharesAccessor to the TSS component that can be used to
    // access a cached copy of the private shares; this will also be useful for BaseServiceImpl
    // to access the private shares for signing block hashes
    @NonNull
    private List<TssPrivateShare> getTssPrivateShares(
            @NonNull final TssParticipantDirectory activeRosterParticipantDirectory,
            @NonNull final ReadableTssStore tssStore,
            @NonNull final Bytes activeRosterHash) {
        final var validTssOps = validateTssMessages(
                tssStore.getTssMessageBodies(activeRosterHash), activeRosterParticipantDirectory, tssLibrary);
        final var validTssMessages = getTssMessages(validTssOps);
        return tssLibrary.decryptPrivateShares(activeRosterParticipantDirectory, validTssMessages);
    }

>>>>>>> 9b0f6567
    @Override
    public void requestLedgerSignature(@NonNull final byte[] messageHash) {
        requireNonNull(messageHash);
        // (TSS-FUTURE) Initiate asynchronous process of creating a ledger signature
        final var mockSignature = noThrowSha384HashOf(messageHash);
        CompletableFuture.runAsync(
                () -> {
                    final var tssPrivateShares = privateKeysAccessor.getActiveRosterShares();
                    final var activeRoster = privateKeysAccessor.getActiveRosterHash();
                    for(final var privateShare : tssPrivateShares) {
                        final var signature = tssLibrary.sign(privateShare, messageHash);
                        final var tssShareSignatureBody = TssShareSignatureTransactionBody.newBuilder()
                                .messageHash(Bytes.wrap(messageHash))
                                .shareSignature(Bytes.wrap(signature.signature().signature().toBytes()))
                                .shareIndex(privateShare.shareId().idElement())
                                .rosterHash(activeRoster)
                                .build();
                        // what context to use
                        tssSubmissions.submitTssShareSignature(tssShareSignatureBody, null);
                    }
                    consumers.forEach(consumer -> {
                    try {
                        // TODO: Remove this once TssShareSignatureHandler is implemented
                        consumer.accept(messageHash, mockSignature);
                    } catch (Exception e) {
                        log.error(
                                "Failed to provide signature {} on message {} to consumer {}",
                                CommonUtils.hex(mockSignature),
                                CommonUtils.hex(messageHash),
                                consumer,
                                e);
                    }
                });
                    },
                signingExecutor);
    }

    @Override
    public void registerLedgerSignatureConsumer(@NonNull final BiConsumer<byte[], byte[]> consumer) {
        requireNonNull(consumer);
        consumers.add(consumer);
    }

    @Override
    public void unregisterLedgerSignatureConsumer(@NonNull final BiConsumer<byte[], byte[]> consumer) {
        requireNonNull(consumer);
        consumers.remove(consumer);
    }

    @Override
    public TssHandlers tssHandlers() {
        return tssHandlers;
    }

    @Override
    @NonNull
    public Roster chooseRosterForNetwork(
            @NonNull State state,
            @NonNull InitTrigger trigger,
            @NonNull ServiceMigrator serviceMigrator,
            @NonNull ServicesSoftwareVersion version,
            @NonNull final Configuration configuration) {
        if (!configuration.getConfigData(TssConfig.class).keyCandidateRoster()) {
            final var readablePlatformStateStore =
                    new ReadablePlatformStateStore(state.getReadableStates(PlatformStateService.NAME));
            // FUTURE: Once TSS Roster is implemented in the future, this will be removed and use roster state
            // instead of the address book
            return buildRoster(requireNonNull(readablePlatformStateStore.getAddressBook()));
        }
        final var activeRoster = retrieveActiveOrGenesisRoster(state);
        if (trigger != GENESIS) {
            final var creatorVersion = requireNonNull(serviceMigrator.creationVersionOf(state));
            final var isUpgrade = version.compareTo(new ServicesSoftwareVersion(creatorVersion)) > 0;
            // If we are not at genesis and the software version is newer than the state version, then we need to
            // pick the active roster or candidate roster based on votes in the state
            if (isUpgrade) {
                final var candidateRosterHash = getCandidateRosterHash(state);
                final var tssStore = new ReadableStoreFactory(state).getStore(ReadableTssStore.class);
                if (hasEnoughWeight(activeRoster, candidateRosterHash, tssStore)) {
                    final ReadableKVState<ProtoBytes, Roster> rosters = requireNonNull(
                            state.getReadableStates(RosterStateId.NAME).get(RosterStateId.ROSTER_KEY));
                    // It should be impossible to set a candidate roster hash that doesn't exist
                    return requireNonNull(rosters.get(new ProtoBytes(candidateRosterHash)));
                }
            }
        }
        return activeRoster;
    }

    /**
     * Returns true if there exists a vote bitset for the given candidate roster hash whose received weight
     * is at least 1/3 of the total weight of the active roster.
     * @param activeRoster the active roster
     * @param rosterHash the candidate roster hash
     * @param tssBaseStore the TSS store
     * @return true if the threshold has been reached, false otherwise
     */
    private static boolean hasEnoughWeight(
            @NonNull final Roster activeRoster,
            @NonNull final Bytes rosterHash,
            @NonNull final ReadableTssStore tssBaseStore) {
        // Also get the total active roster weight
        long activeRosterTotalWeight = 0;
        final var voteWeightMap = new LinkedHashMap<Bytes, Long>();
        for (final var rosterEntry : activeRoster.rosterEntries()) {
            activeRosterTotalWeight += rosterEntry.weight();
            final var tssVoteMapKey = new TssVoteMapKey(rosterHash, rosterEntry.nodeId());
            if (tssBaseStore.exists(tssVoteMapKey)) {
                final var voteBody = tssBaseStore.getVote(tssVoteMapKey);
                voteWeightMap.merge(voteBody.tssVote(), rosterEntry.weight(), Long::sum);
            }
        }
        // Use hasMetThreshold to check if any of the votes have met the threshold
        for (final var voteWeight : voteWeightMap.values()) {
            if (hasMetThreshold(voteWeight, activeRosterTotalWeight)) {
                return true;
            }
        }
        return false;
    }
}<|MERGE_RESOLUTION|>--- conflicted
+++ resolved
@@ -110,12 +110,8 @@
                         appContext.gossip(),
                         submissionExecutor,
                         tssLibraryExecutor,
-<<<<<<< HEAD
                         metrics,
                         privateKeysAccessor);
-=======
-                        metrics);
->>>>>>> 9b0f6567
         this.tssMetrics = component.tssMetrics();
         this.tssHandlers = new TssHandlers(
                 component.tssMessageHandler(), component.tssVoteHandler(), component.tssShareSignatureHandler());
@@ -168,20 +164,11 @@
 
         final var activeRoster = requireNonNull(
                 storeFactory.readableStore(ReadableRosterStore.class).getActiveRoster());
-<<<<<<< HEAD
         final var candidateDirectory = computeParticipantDirectory(candidateRoster, maxSharesPerNode, selfId);
 
         final var activeRosterHash = RosterUtils.hash(activeRoster).getBytes();
         final var tssPrivateShares = privateKeysAccessor.getPrivateShares(activeRosterHash);
 
-=======
-
-        final var activeDirectory = computeParticipantDirectory(activeRoster, maxSharesPerNode, selfId);
-        final var candidateDirectory = computeParticipantDirectory(candidateRoster, maxSharesPerNode, selfId);
-
-        final var activeRosterHash = RosterUtils.hash(activeRoster).getBytes();
-        final var tssPrivateShares = getTssPrivateShares(activeDirectory, tssStore, activeRosterHash);
->>>>>>> 9b0f6567
         final var candidateRosterHash = RosterUtils.hash(candidateRoster).getBytes();
         // FUTURE - instead of an arbitrary counter here, use the share index from the private share
         final var shareIndex = new AtomicInteger(0);
@@ -205,23 +192,6 @@
         }
     }
 
-<<<<<<< HEAD
-=======
-    // FUTURE - add a singleton PrivateSharesAccessor to the TSS component that can be used to
-    // access a cached copy of the private shares; this will also be useful for BaseServiceImpl
-    // to access the private shares for signing block hashes
-    @NonNull
-    private List<TssPrivateShare> getTssPrivateShares(
-            @NonNull final TssParticipantDirectory activeRosterParticipantDirectory,
-            @NonNull final ReadableTssStore tssStore,
-            @NonNull final Bytes activeRosterHash) {
-        final var validTssOps = validateTssMessages(
-                tssStore.getTssMessageBodies(activeRosterHash), activeRosterParticipantDirectory, tssLibrary);
-        final var validTssMessages = getTssMessages(validTssOps);
-        return tssLibrary.decryptPrivateShares(activeRosterParticipantDirectory, validTssMessages);
-    }
-
->>>>>>> 9b0f6567
     @Override
     public void requestLedgerSignature(@NonNull final byte[] messageHash) {
         requireNonNull(messageHash);
@@ -231,11 +201,12 @@
                 () -> {
                     final var tssPrivateShares = privateKeysAccessor.getActiveRosterShares();
                     final var activeRoster = privateKeysAccessor.getActiveRosterHash();
-                    for(final var privateShare : tssPrivateShares) {
+                    for (final var privateShare : tssPrivateShares) {
                         final var signature = tssLibrary.sign(privateShare, messageHash);
                         final var tssShareSignatureBody = TssShareSignatureTransactionBody.newBuilder()
                                 .messageHash(Bytes.wrap(messageHash))
-                                .shareSignature(Bytes.wrap(signature.signature().signature().toBytes()))
+                                .shareSignature(Bytes.wrap(
+                                        signature.signature().signature().toBytes()))
                                 .shareIndex(privateShare.shareId().idElement())
                                 .rosterHash(activeRoster)
                                 .build();
@@ -243,19 +214,19 @@
                         tssSubmissions.submitTssShareSignature(tssShareSignatureBody, null);
                     }
                     consumers.forEach(consumer -> {
-                    try {
-                        // TODO: Remove this once TssShareSignatureHandler is implemented
-                        consumer.accept(messageHash, mockSignature);
-                    } catch (Exception e) {
-                        log.error(
-                                "Failed to provide signature {} on message {} to consumer {}",
-                                CommonUtils.hex(mockSignature),
-                                CommonUtils.hex(messageHash),
-                                consumer,
-                                e);
-                    }
-                });
-                    },
+                        try {
+                            // TODO: Remove this once TssShareSignatureHandler is implemented
+                            consumer.accept(messageHash, mockSignature);
+                        } catch (Exception e) {
+                            log.error(
+                                    "Failed to provide signature {} on message {} to consumer {}",
+                                    CommonUtils.hex(mockSignature),
+                                    CommonUtils.hex(messageHash),
+                                    consumer,
+                                    e);
+                        }
+                    });
+                },
                 signingExecutor);
     }
 
