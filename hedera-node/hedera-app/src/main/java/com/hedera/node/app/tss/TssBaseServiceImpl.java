/*
 * Copyright (C) 2024 Hedera Hashgraph, LLC
 *
 * Licensed under the Apache License, Version 2.0 (the "License");
 * you may not use this file except in compliance with the License.
 * You may obtain a copy of the License at
 *
 *      http://www.apache.org/licenses/LICENSE-2.0
 *
 * Unless required by applicable law or agreed to in writing, software
 * distributed under the License is distributed on an "AS IS" BASIS,
 * WITHOUT WARRANTIES OR CONDITIONS OF ANY KIND, either express or implied.
 * See the License for the specific language governing permissions and
 * limitations under the License.
 */

package com.hedera.node.app.tss;

import static com.hedera.node.app.hapi.utils.CommonUtils.noThrowSha384HashOf;
import static com.hedera.node.app.tss.RosterToKey.ACTIVE_ROSTER;
import static com.hedera.node.app.tss.RosterToKey.CANDIDATE_ROSTER;
import static com.hedera.node.app.tss.RosterToKey.NONE;
import static com.hedera.node.app.tss.TssBaseService.Status.PENDING_LEDGER_ID;
<<<<<<< HEAD
=======
import static com.hedera.node.app.tss.TssKeyingStatus.KEYING_COMPLETE;
import static com.hedera.node.app.tss.TssKeyingStatus.WAITING_FOR_ENCRYPTION_KEYS;
import static com.hedera.node.app.tss.TssKeyingStatus.WAITING_FOR_THRESHOLD_TSS_MESSAGES;
import static com.hedera.node.app.tss.TssKeyingStatus.WAITING_FOR_THRESHOLD_TSS_VOTES;
>>>>>>> 7ffc1749
import static com.hedera.node.app.tss.handlers.TssUtils.SIGNATURE_SCHEMA;
import static com.hedera.node.app.tss.handlers.TssUtils.computeParticipantDirectory;
import static com.hedera.node.app.tss.handlers.TssUtils.hasMetThreshold;
import static com.hedera.node.app.tss.handlers.TssUtils.voteForValidMessages;
import static com.swirlds.platform.roster.RosterRetriever.getCandidateRosterHash;
import static com.swirlds.platform.roster.RosterRetriever.retrieveActiveOrGenesisRoster;
import static com.swirlds.platform.system.InitTrigger.GENESIS;
import static java.util.Objects.requireNonNull;

import com.google.common.annotations.VisibleForTesting;
import com.hedera.cryptography.bls.BlsPublicKey;
import com.hedera.cryptography.tss.api.TssMessage;
import com.hedera.cryptography.tss.api.TssParticipantDirectory;
import com.hedera.hapi.node.state.primitives.ProtoBytes;
import com.hedera.hapi.node.state.roster.Roster;
import com.hedera.hapi.node.state.tss.TssEncryptionKeys;
import com.hedera.hapi.node.state.tss.TssVoteMapKey;
import com.hedera.hapi.services.auxiliary.tss.TssMessageTransactionBody;
import com.hedera.hapi.services.auxiliary.tss.TssShareSignatureTransactionBody;
import com.hedera.hapi.services.auxiliary.tss.TssVoteTransactionBody;
import com.hedera.node.app.roster.RosterService;
import com.hedera.node.app.roster.schemas.V0540RosterSchema;
import com.hedera.node.app.services.ServiceMigrator;
import com.hedera.node.app.spi.AppContext;
import com.hedera.node.app.spi.metrics.StoreMetricsService;
import com.hedera.node.app.spi.workflows.HandleContext;
import com.hedera.node.app.store.ReadableStoreFactory;
import com.hedera.node.app.tss.api.FakeGroupElement;
import com.hedera.node.app.tss.api.TssLibrary;
import com.hedera.node.app.tss.handlers.TssHandlers;
import com.hedera.node.app.tss.handlers.TssSubmissions;
import com.hedera.node.app.tss.schemas.V0560TssBaseSchema;
import com.hedera.node.app.tss.schemas.V0580TssBaseSchema;
import com.hedera.node.app.tss.stores.ReadableTssStore;
import com.hedera.node.app.tss.stores.ReadableTssStoreImpl;
import com.hedera.node.app.version.ServicesSoftwareVersion;
import com.hedera.node.config.data.TssConfig;
import com.hedera.pbj.runtime.io.buffer.Bytes;
import com.swirlds.common.utility.CommonUtils;
import com.swirlds.config.api.Configuration;
import com.swirlds.metrics.api.Metrics;
import com.swirlds.platform.roster.RosterUtils;
import com.swirlds.platform.state.service.ReadableRosterStore;
import com.swirlds.platform.system.InitTrigger;
import com.swirlds.state.State;
import com.swirlds.state.lifecycle.SchemaRegistry;
import com.swirlds.state.spi.ReadableKVState;
import edu.umd.cs.findbugs.annotations.NonNull;
<<<<<<< HEAD
=======
import edu.umd.cs.findbugs.annotations.Nullable;
>>>>>>> 7ffc1749
import java.math.BigInteger;
import java.time.Instant;
import java.time.InstantSource;
import java.util.LinkedHashMap;
import java.util.List;
import java.util.Objects;
import java.util.Optional;
import java.util.concurrent.CompletableFuture;
import java.util.concurrent.CopyOnWriteArrayList;
import java.util.concurrent.Executor;
import java.util.concurrent.atomic.AtomicInteger;
import java.util.function.BiConsumer;
import java.util.function.Consumer;
import java.util.function.LongFunction;
<<<<<<< HEAD
import java.util.function.Supplier;
=======
>>>>>>> 7ffc1749
import org.apache.logging.log4j.LogManager;
import org.apache.logging.log4j.Logger;

/**
 * Default implementation of the {@link TssBaseService}.
 */
public class TssBaseServiceImpl implements TssBaseService {
    private static final Logger log = LogManager.getLogger(TssBaseServiceImpl.class);

    /**
     * Copy-on-write list to avoid concurrent modification exceptions if a consumer unregisters
     * itself in its callback.
     */
    private final List<BiConsumer<byte[], byte[]>> consumers = new CopyOnWriteArrayList<>();

    private final TssMetrics tssMetrics;
    private final TssLibrary tssLibrary;
    private final TssHandlers tssHandlers;
    private final TssSubmissions tssSubmissions;
    private final Executor tssLibraryExecutor;
    private final Executor signingExecutor;
    private final TssKeysAccessor tssKeysAccessor;
    private final TssDirectoryAccessor tssDirectoryAccessor;
<<<<<<< HEAD
    private final Supplier<Configuration> configSupplier;
=======
    private final AppContext appContext;
    private final TssCryptographyManager tssCryptographyManager;
    // Indicates whether the current node has already submitted a tss message for the target roster.
    // This is false by default and will be set to true when the node submits a message for the target roster.
    // This is reset to false when we start keying a candidate roster
    private boolean haveSentMessageForTargetRoster;
    // Indicates whether the current node has already submitted a tss vote for the target roster.
    // This is false by default and will be set to true when the node submits a vote for the target roster.
    // This is reset to false when we start keying a candidate roster
    private boolean haveSentVoteForTargetRoster;
    // Indicates the current TssStatus of the network.
    // This is used to determine the next steps in the TSS lifecycle.
    // This is set to null by default and will be updated from state when each second is processed.
    // This is also null when the network restarts or reconnects.
    private TssStatus tssStatus;
>>>>>>> 7ffc1749

    public TssBaseServiceImpl(
            @NonNull final AppContext appContext,
            @NonNull final Executor signingExecutor,
            @NonNull final Executor submissionExecutor,
            @NonNull final TssLibrary tssLibrary,
            @NonNull final Executor tssLibraryExecutor,
            @NonNull final Metrics metrics) {
        requireNonNull(appContext);
        this.tssLibrary = requireNonNull(tssLibrary);
        this.signingExecutor = requireNonNull(signingExecutor);
        this.tssLibraryExecutor = requireNonNull(tssLibraryExecutor);
        this.configSupplier = appContext.configSupplier();
        final var component = DaggerTssBaseServiceComponent.factory()
                .create(
                        tssLibrary,
                        appContext.instantSource(),
                        appContext,
                        submissionExecutor,
                        tssLibraryExecutor,
                        metrics,
                        this);
        this.tssKeysAccessor = component.tssKeysAccessor();
        this.tssDirectoryAccessor = component.tssDirectoryAccessor();
        this.tssMetrics = component.tssMetrics();
        this.tssHandlers = new TssHandlers(
                component.tssMessageHandler(), component.tssVoteHandler(), component.tssShareSignatureHandler());
        this.tssSubmissions = component.tssSubmissions();
        this.tssCryptographyManager = component.tssCryptographyManager();
    }

    @Override
    public void registerSchemas(@NonNull final SchemaRegistry registry) {
        requireNonNull(registry);
        registry.register(new V0560TssBaseSchema());
        registry.register(new V0580TssBaseSchema());
    }

    @Override
    public Status getStatus(
            @NonNull final Roster roster,
            @NonNull final Bytes ledgerId,
            @NonNull final ReadableTssStoreImpl tssBaseStore) {
        requireNonNull(roster);
        requireNonNull(ledgerId);
        requireNonNull(tssBaseStore);
        // (TSS-FUTURE) Determine if the given ledger id can be recovered from the key material for the given roster
        return PENDING_LEDGER_ID;
    }

    @Override
    public void bootstrapLedgerId(
            @NonNull final Roster roster,
            @NonNull final HandleContext context,
            @NonNull final Consumer<Bytes> ledgerIdConsumer) {
        requireNonNull(roster);
        requireNonNull(context);
        requireNonNull(ledgerIdConsumer);
        // (TSS-FUTURE) Create a real ledger id
        ledgerIdConsumer.accept(Bytes.EMPTY);
    }

    @Override
    public void setCandidateRoster(@NonNull final Roster candidateRoster, @NonNull final HandleContext context) {
        requireNonNull(candidateRoster);

        // we keep track of the starting point of the candidate roster's lifecycle
        final Instant candidateRosterLifecycleStart = InstantSource.system().instant();
        tssMetrics.trackCandidateRosterLifecycleStart(candidateRosterLifecycleStart);
        // (TSS-FUTURE) Implement `keyActiveRoster`
        // https://github.com/hashgraph/hedera-services/issues/16166

        final var maxSharesPerNode =
                context.configuration().getConfigData(TssConfig.class).maxSharesPerNode();

        // TODO - use the real encryption keys from state
        final LongFunction<BlsPublicKey> encryptionKeyFn =
                nodeId -> new BlsPublicKey(new FakeGroupElement(BigInteger.valueOf(nodeId)), SIGNATURE_SCHEMA);
        final var candidateDirectory = computeParticipantDirectory(candidateRoster, maxSharesPerNode, encryptionKeyFn);
        final var activeRoster = requireNonNull(
                context.storeFactory().readableStore(ReadableRosterStore.class).getActiveRoster());
        final var sourceRosterHash = RosterUtils.hash(activeRoster).getBytes();

        final var tssPrivateShares = tssKeysAccessor.accessTssKeys().activeRosterShares();

        final var candidateRosterHash = RosterUtils.hash(candidateRoster).getBytes();
        // FUTURE - instead of an arbitrary counter here, use the share index from the private share
        final var shareIndex = new AtomicInteger(0);
        for (final var tssPrivateShare : tssPrivateShares) {
            CompletableFuture.runAsync(
                            () -> {
                                final var msg = tssLibrary.generateTssMessage(candidateDirectory, tssPrivateShare);
                                final var tssMessage = TssMessageTransactionBody.newBuilder()
                                        .sourceRosterHash(sourceRosterHash)
                                        .targetRosterHash(candidateRosterHash)
                                        .shareIndex(shareIndex.getAndAdd(1))
                                        .tssMessage(Bytes.wrap(msg.toBytes()))
                                        .build();
                                tssSubmissions.submitTssMessage(tssMessage, context);
                            },
                            tssLibraryExecutor)
                    .exceptionally(e -> {
                        log.error("Error generating tssMessage", e);
                        return null;
                    });
        }
    }

    @Override
    public void requestLedgerSignature(
            @NonNull final byte[] messageHash, @NonNull final Instant lastUsedConsensusTime) {
        requireNonNull(messageHash);
        requireNonNull(lastUsedConsensusTime);
        final var mockSignature = noThrowSha384HashOf(messageHash);
        CompletableFuture.runAsync(
                () -> {
                    if (configSupplier.get().getConfigData(TssConfig.class).signWithLedgerId()) {
                        submitShareSignatures(messageHash, lastUsedConsensusTime);
                    } else {
                        // This is only for testing purposes when the candidate roster is
                        // not enabled
                        consumers.forEach(consumer -> {
                            try {
                                consumer.accept(messageHash, mockSignature);
                            } catch (Exception e) {
                                log.error(
                                        "Failed to provide signature {} on message {} to consumer {}",
                                        CommonUtils.hex(mockSignature),
                                        CommonUtils.hex(messageHash),
                                        consumer,
                                        e);
                            }
                        });
                    }
                },
                signingExecutor);
    }

    private void submitShareSignatures(final byte[] messageHash, final Instant lastUsedConsensusTime) {
        final var tssPrivateShares = tssKeysAccessor.accessTssKeys().activeRosterShares();
        final var activeRoster = tssKeysAccessor.accessTssKeys().activeRosterHash();
        long nanosOffset = 1;
        for (final var privateShare : tssPrivateShares) {
            final var signature = tssLibrary.sign(privateShare, messageHash);
            final var tssShareSignatureBody = TssShareSignatureTransactionBody.newBuilder()
                    .messageHash(Bytes.wrap(messageHash))
                    .shareSignature(Bytes.wrap(signature.signature().toBytes()))
                    .shareIndex(privateShare.shareId())
                    .rosterHash(activeRoster)
                    .build();
            tssSubmissions.submitTssShareSignature(
                    tssShareSignatureBody, lastUsedConsensusTime.plusNanos(nanosOffset++));
        }
    }

    @Override
    public void registerLedgerSignatureConsumer(@NonNull final BiConsumer<byte[], byte[]> consumer) {
        requireNonNull(consumer);
        consumers.add(consumer);
    }

    @Override
    public void unregisterLedgerSignatureConsumer(@NonNull final BiConsumer<byte[], byte[]> consumer) {
        requireNonNull(consumer);
        consumers.remove(consumer);
    }

    @Override
    public TssHandlers tssHandlers() {
        return tssHandlers;
    }

    @Override
    @NonNull
    public Roster chooseRosterForNetwork(
            @NonNull final State state,
            @NonNull final InitTrigger trigger,
            @NonNull final ServiceMigrator serviceMigrator,
            @NonNull final ServicesSoftwareVersion version,
            @NonNull final Configuration configuration,
            @NonNull final Roster overrideRoster) {
        if (!configuration.getConfigData(TssConfig.class).keyCandidateRoster()) {
            return overrideRoster;
        }
        final var activeRoster = retrieveActiveOrGenesisRoster(state);
        if (trigger != GENESIS) {
            final var creatorVersion = requireNonNull(serviceMigrator.creationVersionOf(state));
            final var isUpgrade = version.compareTo(new ServicesSoftwareVersion(creatorVersion)) > 0;
            // If we are not at genesis and the software version is newer than the state version, then we need to
            // pick the active roster or candidate roster based on votes in the state
            if (isUpgrade) {
                final var candidateRosterHash = getCandidateRosterHash(state);
                final var tssStore = new ReadableStoreFactory(state).getStore(ReadableTssStore.class);
                if (hasEnoughWeight(activeRoster, candidateRosterHash, tssStore)) {
                    final ReadableKVState<ProtoBytes, Roster> rosters = requireNonNull(
                            state.getReadableStates(RosterService.NAME).get(V0540RosterSchema.ROSTER_KEY));
                    // It should be impossible to set a candidate roster hash that doesn't exist
                    return requireNonNull(rosters.get(new ProtoBytes(candidateRosterHash)));
                }
            }
        }
        return activeRoster;
    }

    @Override
    public void regenerateKeyMaterial(@NonNull final State state) {
        tssKeysAccessor.generateKeyMaterialForActiveRoster(state);
    }

    @Override
    public void ensureParticipantDirectoryKnown(@NonNull final State state) {
        tssDirectoryAccessor.generateTssParticipantDirectory(state);
    }

    @Override
    public Bytes ledgerIdFrom(
            @NonNull final TssParticipantDirectory directory, @NonNull final List<TssMessage> tssMessages) {
        requireNonNull(directory);
        requireNonNull(tssMessages);
        final var publicShares = tssLibrary.computePublicShares(directory, tssMessages);
        final var publicKey = tssLibrary.aggregatePublicShares(publicShares);
        return Bytes.wrap(publicKey.toBytes());
    }

    /**
     * Notifies the consumers that a signature has been received for the message hash.
     *
     * @param messageHash the message hash
     * @param signature   the signature
     */
    public void notifySignature(@NonNull final byte[] messageHash, @NonNull final byte[] signature) {
        requireNonNull(messageHash);
        requireNonNull(signature);
        consumers.forEach(consumer -> {
            try {
                consumer.accept(messageHash, signature);
            } catch (Exception e) {
                log.error(
                        "Failed to provide signature {} on message {} to consumer {}",
                        CommonUtils.hex(signature),
                        CommonUtils.hex(messageHash),
                        consumer,
                        e);
            }
        });
    }

    /**
     * Returns true if there exists a vote bitset for the given candidate roster hash whose received weight
     * is at least 1/3 of the total weight of the active roster.
     *
     * @param activeRoster the active roster
     * @param rosterHash   the candidate roster hash
     * @param tssBaseStore the TSS store
     * @return true if the threshold has been reached, false otherwise
     */
    private static boolean hasEnoughWeight(
            @NonNull final Roster activeRoster,
            @NonNull final Bytes rosterHash,
            @NonNull final ReadableTssStore tssBaseStore) {
        // Also get the total active roster weight
        long activeRosterTotalWeight = 0;
        final var voteWeightMap = new LinkedHashMap<Bytes, Long>();
        for (final var rosterEntry : activeRoster.rosterEntries()) {
            activeRosterTotalWeight += rosterEntry.weight();
            final var tssVoteMapKey = new TssVoteMapKey(rosterHash, rosterEntry.nodeId());
            if (tssBaseStore.exists(tssVoteMapKey)) {
                final var voteBody = tssBaseStore.getVote(tssVoteMapKey);
                voteWeightMap.merge(voteBody.tssVote(), rosterEntry.weight(), Long::sum);
            }
        }
        // Use hasMetThreshold to check if any of the votes have met the threshold
        for (final var voteWeight : voteWeightMap.values()) {
            if (hasMetThreshold(voteWeight, activeRosterTotalWeight)) {
                return true;
            }
        }
        return false;
    }

    @Override
    public TssMessage getTssMessageFromBytes(Bytes wrap, TssParticipantDirectory directory) {
        return tssLibrary.getTssMessageFromBytes(wrap, directory);
    }

    @Override
    public void manageTssStatus(
            final State state,
            final boolean isStakePeriodBoundary,
            final Instant consensusNow,
            final StoreMetricsService storeMetricsService) {
        if (!appContext.configSupplier().get().getConfigData(TssConfig.class).keyCandidateRoster()) {
            return;
        }
        final var readableStoreFactory = new ReadableStoreFactory(state);
        final var tssStore = readableStoreFactory.getStore(ReadableTssStore.class);
        final var rosterStore = readableStoreFactory.getStore(ReadableRosterStore.class);
        // If the Tss Status is not computed yet during restart or reconnect, compute it from state.
        if (tssStatus == null) {
            tssStatus = computeInitialTssStatus(tssStore, rosterStore);
        }

        // In order for the TSS state machine to run asynchronously in a separate thread, all the necessary
        // information is collected and passed to the manageTssStatus method.
        final var targetRosterHash = getTargetRosterHash(
                requireNonNull(rosterStore.getActiveRoster()), rosterStore.getCandidateRoster(), tssStatus);

        // collect tss encryption keys for all nodes in the active roster that are not null
        final var targetRoster = rosterStore.get(targetRosterHash);
        final List<TssEncryptionKeys> targetRosterEncryptionKeys = targetRoster == null
                ? List.of()
                : targetRoster.rosterEntries().stream()
                        .map(entry -> tssStore.getTssEncryptionKeys(entry.nodeId()))
                        .filter(Objects::nonNull)
                        .filter(k -> k.currentEncryptionKey().equals(Bytes.EMPTY))
                        .toList();

        final var voteKey = new TssVoteMapKey(
                targetRosterHash, appContext.selfNodeInfoSupplier().get().nodeId());
        final var info = new RosterAndTssInfo(
                rosterStore.getActiveRoster(),
                requireNonNull(rosterStore.getCurrentRosterHash()),
                rosterStore.getCandidateRoster(),
                targetRosterHash,
                tssStore.getMessagesForTarget(targetRosterHash),
                tssStore.anyWinningVoteFrom(rosterStore.getCurrentRosterHash(), targetRosterHash, rosterStore),
                targetRosterEncryptionKeys,
                tssStore.getVote(voteKey));
        CompletableFuture.runAsync(
                () -> updateTssStatus(isStakePeriodBoundary, consensusNow, info), tssLibraryExecutor);
    }

    /**
     * Computes the initial TssStatus when the network restarts or reconnects or on genesis.
     * This is called only once when JVM restarts.
     *
     * @param tssStore    the TSS store
     * @param rosterStore the roster store
     * @return the initial TssStatus
     */
    TssStatus computeInitialTssStatus(final ReadableTssStore tssStore, final ReadableRosterStore rosterStore) {
        final var activeRosterHash = requireNonNull(rosterStore.getCurrentRosterHash());
        final var candidateRoster = rosterStore.getCandidateRoster();
        final var candidateRosterHash =
                candidateRoster != null ? RosterUtils.hash(candidateRoster).getBytes() : null;

        final var winningVoteActive = tssStore.anyWinningVoteFor(activeRosterHash, rosterStore);
        if (winningVoteActive.isEmpty()) {
            final var keyingStatus = getTssKeyingStatus(tssStore, activeRosterHash, rosterStore.getActiveRoster());
            return new TssStatus(keyingStatus, ACTIVE_ROSTER, Bytes.EMPTY);
        }

        final var activeRosterLedgerId = winningVoteActive.get().ledgerId();
        if (candidateRosterHash != null) {
            final var winningVoteCandidate =
                    tssStore.anyWinningVoteFrom(activeRosterHash, candidateRosterHash, rosterStore);
            return winningVoteCandidate
                    .map(voteBody -> new TssStatus(KEYING_COMPLETE, NONE, voteBody.ledgerId()))
                    .orElseGet(() -> {
                        final var keyingStatus =
                                getTssKeyingStatus(tssStore, candidateRosterHash, rosterStore.getCandidateRoster());
                        return new TssStatus(keyingStatus, CANDIDATE_ROSTER, activeRosterLedgerId);
                    });
        }

        return new TssStatus(KEYING_COMPLETE, NONE, activeRosterLedgerId);
    }

    /**
     * Verifies the current TSS status when computing initial status.
     *
     * @param tssStore         the TSS store
     * @param targetRosterHash the target roster hash
     * @param targetRoster     the target roster
     * @return the TSS keying status
     */
    private TssKeyingStatus getTssKeyingStatus(
            final ReadableTssStore tssStore, final Bytes targetRosterHash, final Roster targetRoster) {
        final var numEncryptionKeys = requireNonNull(targetRoster).rosterEntries().stream()
                .map(entry -> tssStore.getTssEncryptionKeys(entry.nodeId()))
                .filter(Objects::nonNull)
                .filter(k -> !k.currentEncryptionKey().equals(Bytes.EMPTY))
                .count();
        if (numEncryptionKeys != targetRoster.rosterEntries().size()) {
            return WAITING_FOR_ENCRYPTION_KEYS;
        }
        // Since this is called only once when JVM restarts, it is okay to do these synchronously.
        final var activeDirectory = tssDirectoryAccessor.activeParticipantDirectory();
        final var tssMessages = tssStore.getMessagesForTarget(targetRosterHash);
        final var result = voteForValidMessages(tssMessages, activeDirectory, tssLibrary);
        if (result.isEmpty()) {
            return WAITING_FOR_THRESHOLD_TSS_MESSAGES;
        } else {
            return WAITING_FOR_THRESHOLD_TSS_VOTES;
        }
    }

    /**
     * Computes the next TSS status from the state.
     *
     * @param isStakePeriodBoundary whether the current consensus round is a stake period boundary
     * @param consensusNow          the current consensus time
     * @param info                  the roster and TSS information
     */
    void updateTssStatus(final boolean isStakePeriodBoundary, final Instant consensusNow, final RosterAndTssInfo info) {
        final var statusChange = new StatusChange(isStakePeriodBoundary, consensusNow, info);
        this.tssStatus = statusChange.computeNewStatus();
    }

    @VisibleForTesting
    public TssKeysAccessor getTssKeysAccessor() {
        return tssKeysAccessor;
    }

    /**
     * A class to manage the status change of the TSS.
     * It computes the new status based on the old status and the current state of the system.
     * If needed, it schedules work to generate TSS messages and votes.
     */
    public class StatusChange {
        private TssKeyingStatus newKeyingStatus;
        private RosterToKey newRosterToKey;
        private Bytes newLedgerId;
        private final boolean isStakePeriodBoundary;
        private final Instant consensusNow;
        private final RosterAndTssInfo info;

        public StatusChange(
                final boolean isStakePeriodBoundary, final Instant consensusNow, final RosterAndTssInfo info) {
            this.isStakePeriodBoundary = isStakePeriodBoundary;
            this.info = info;
            this.newKeyingStatus = tssStatus.tssKeyingStatus();
            this.newRosterToKey = tssStatus.rosterToKey();
            this.newLedgerId = tssStatus.ledgerId();
            this.consensusNow = consensusNow;
        }

        /**
         * Computes the new status based on the old status and the current state of the system.
         * If needed, it schedules work to generate TSS messages and votes.
         *
         * @return the new status
         */
        public TssStatus computeNewStatus() {
            switch (tssStatus.rosterToKey()) {
                case NONE -> {
                    if (isStakePeriodBoundary) {
                        newRosterToKey = CANDIDATE_ROSTER;
                        newKeyingStatus = WAITING_FOR_ENCRYPTION_KEYS;
                        haveSentMessageForTargetRoster = false;
                        haveSentVoteForTargetRoster = false;
                    }
                }
                case CANDIDATE_ROSTER -> {
                    final var activeRosterHash = requireNonNull(info.activeRosterHash());
                    final var candidateRosterHash = RosterUtils.hash(requireNonNull(info.candidateRoster()))
                            .getBytes();

                    switch (tssStatus.tssKeyingStatus()) {
                        case KEYING_COMPLETE -> newRosterToKey = NONE;
                        case WAITING_FOR_THRESHOLD_TSS_MESSAGES -> validateMessagesAndSubmitIfNeeded(
                                activeRosterHash, candidateRosterHash);
                        case WAITING_FOR_THRESHOLD_TSS_VOTES -> validateVotesAndSubmitIfNeeded(
                                activeRosterHash, candidateRosterHash);
                        case WAITING_FOR_ENCRYPTION_KEYS -> validateThresholdEncryptionKeysReached(
                                info.candidateRoster());
                    }
                }
                case ACTIVE_ROSTER -> {
                    requireNonNull(info.activeRosterHash());
                    switch (tssStatus.tssKeyingStatus()) {
                        case KEYING_COMPLETE -> newRosterToKey = NONE;
                        case WAITING_FOR_THRESHOLD_TSS_MESSAGES -> validateMessagesAndSubmitIfNeeded(
                                Bytes.EMPTY, info.activeRosterHash());
                        case WAITING_FOR_THRESHOLD_TSS_VOTES -> validateVotesAndSubmitIfNeeded(
                                Bytes.EMPTY, info.activeRosterHash());
                        case WAITING_FOR_ENCRYPTION_KEYS -> validateThresholdEncryptionKeysReached(info.activeRoster());
                    }
                }
            }
            return new TssStatus(newKeyingStatus, newRosterToKey, newLedgerId);
        }

        /**
         * Validates the votes and submits a vote for the current node if needed to reach the threshold.
         *
         * @param targetRosterHash the target roster hash
         * @param sourceRosterHash the source roster hash
         */
        private void validateVotesAndSubmitIfNeeded(final Bytes sourceRosterHash, final Bytes targetRosterHash) {
            final var voteBodies = info.winningVote();
            if (voteBodies.isPresent()) {
                newKeyingStatus = KEYING_COMPLETE;
                newLedgerId = voteBodies.get().ledgerId();
            } else if (!haveSentVoteForTargetRoster && info.selfVote() == null) {
                // Obtain the directory of participants for the source roster
                final var directory = tssDirectoryAccessor.activeParticipantDirectory();
                final var vote = tssCryptographyManager.getVote(info.tssMessages(), directory);
                if (vote != null) {
                    final var tssVote = TssVoteTransactionBody.newBuilder()
                            .tssVote(vote.bitSet())
                            .sourceRosterHash(sourceRosterHash)
                            .targetRosterHash(targetRosterHash)
                            .ledgerId(vote.ledgerId())
                            .nodeSignature(vote.signature().getBytes())
                            .build();
                    tssSubmissions.submitTssVote(tssVote, consensusNow);
                    haveSentVoteForTargetRoster = true;
                }
            }
        }

        /**
         * Validates the messages and submits a message for the current node if needed to reach the threshold.
         *
         * @param sourceRosterHash the source roster hash
         * @param targetRosterHash the target roster hash
         */
        private void validateMessagesAndSubmitIfNeeded(final Bytes sourceRosterHash, final Bytes targetRosterHash) {
            final var thresholdReached = validateThresholdTssMessages();
            if (thresholdReached) {
                newKeyingStatus = WAITING_FOR_THRESHOLD_TSS_VOTES;
            } else if (!haveSentMessageForTargetRoster) {
                if (tssStatus.rosterToKey() == ACTIVE_ROSTER) {
                    final var msg = tssLibrary.generateTssMessage(tssDirectoryAccessor.activeParticipantDirectory());
                    final var tssMessage = TssMessageTransactionBody.newBuilder()
                            .sourceRosterHash(sourceRosterHash)
                            .targetRosterHash(targetRosterHash)
                            .shareIndex(appContext.selfNodeInfoSupplier().get().nodeId() + 1)
                            .tssMessage(Bytes.wrap(msg.toBytes()))
                            .build();
                    // need to use consensusNow here
                    tssSubmissions.submitTssMessage(tssMessage, consensusNow);
                    haveSentMessageForTargetRoster = true;
                } else if (tssStatus.rosterToKey() == CANDIDATE_ROSTER) {
                    // Obtain the directory of participants for the target roster
                    // submit ours and set haveSentMessageForTargetRoster to true
                    final var tssPrivateShares = tssKeysAccessor.accessTssKeys().activeRosterShares();
                    for (final var tssPrivateShare : tssPrivateShares) {
                        final var msg = tssLibrary.generateTssMessage(
                                tssDirectoryAccessor.generateTssParticipantDirectoryFor(info.candidateRoster()),
                                tssPrivateShare);
                        final var tssMessage = TssMessageTransactionBody.newBuilder()
                                .sourceRosterHash(sourceRosterHash)
                                .targetRosterHash(targetRosterHash)
                                .shareIndex(tssPrivateShare.shareId())
                                .tssMessage(Bytes.wrap(msg.toBytes()))
                                .build();
                        // need to use consensusNow here
                        tssSubmissions.submitTssMessage(tssMessage, consensusNow);
                        haveSentMessageForTargetRoster = true;
                    }
                }
            }
        }

        /**
         * Validates the threshold of TSS messages.
         *
         * @return true if the threshold is met, false otherwise
         */
        private boolean validateThresholdTssMessages() {
            final var participantDirectory = tssDirectoryAccessor.activeParticipantDirectory();
            final var tssMessageBodies = info.tssMessages();
            return voteForValidMessages(tssMessageBodies, participantDirectory, tssLibrary)
                    .isPresent();
        }

        /**
         * Validates the threshold of encryption keys and creates the encryption key for self if not present.
         */
        private void validateThresholdEncryptionKeysReached(final Roster roster) {
            var numTssEncryptionKeys = info.targetRosterEncryptionKeys().size();
            final var thresholdReached = numTssEncryptionKeys
                    >= (2 * requireNonNull(roster).rosterEntries().size()) / 3;
            if (thresholdReached) {
                newKeyingStatus = TssKeyingStatus.WAITING_FOR_THRESHOLD_TSS_MESSAGES;
            } else {
                // TODO: Create the encryption key for self if not present
            }
        }
    }

    /**
     * A record to hold the roster and TSS information that is needed to compute new TSS status.
     *
     * @param activeRoster               the active roster
     * @param activeRosterHash           the active roster hash
     * @param candidateRoster            the candidate roster
     * @param targetRosterHash           the target roster hash
     * @param tssMessages                the TSS messages for the target roster
     * @param winningVote                the winning vote for the target roster
     * @param targetRosterEncryptionKeys the encryption keys for the active roster
     * @param selfVote                   the self vote for the current node
     */
    public record RosterAndTssInfo(
            @NonNull Roster activeRoster,
            @NonNull Bytes activeRosterHash,
            @Nullable Roster candidateRoster,
            @NonNull Bytes targetRosterHash,
            @NonNull List<TssMessageTransactionBody> tssMessages,
            @NonNull Optional<TssVoteTransactionBody> winningVote,
            @NonNull List<TssEncryptionKeys> targetRosterEncryptionKeys,
            TssVoteTransactionBody selfVote) {}

    /**
     * Returns the target roster hash based on the current TSS status roster to key.
     *
     * @param sourceRoster    the active roster
     * @param candidateRoster the candidate roster
     * @param tssStatus       the TSS status
     * @return the target roster hash
     */
    @NonNull
    private Bytes getTargetRosterHash(
            @NonNull final Roster sourceRoster,
            @Nullable final Roster candidateRoster,
            @NonNull final TssStatus tssStatus) {
        final var rosterToKey = tssStatus.rosterToKey();
        return switch (rosterToKey) {
            case ACTIVE_ROSTER -> RosterUtils.hash(requireNonNull(sourceRoster)).getBytes();
            case CANDIDATE_ROSTER -> RosterUtils.hash(requireNonNull(candidateRoster))
                    .getBytes();
            case NONE -> Bytes.EMPTY;
        };
    }

    @VisibleForTesting
    public TssStatus getTssStatus() {
        return tssStatus;
    }

    @VisibleForTesting
    public void setTssStatus(final TssStatus tssStatus) {
        this.tssStatus = tssStatus;
    }

    @VisibleForTesting
    public boolean haveSentVoteForTargetRoster() {
        return haveSentVoteForTargetRoster;
    }

    @VisibleForTesting
    public boolean haveSentMessageForTargetRoster() {
        return haveSentMessageForTargetRoster;
    }
}<|MERGE_RESOLUTION|>--- conflicted
+++ resolved
@@ -21,13 +21,10 @@
 import static com.hedera.node.app.tss.RosterToKey.CANDIDATE_ROSTER;
 import static com.hedera.node.app.tss.RosterToKey.NONE;
 import static com.hedera.node.app.tss.TssBaseService.Status.PENDING_LEDGER_ID;
-<<<<<<< HEAD
-=======
 import static com.hedera.node.app.tss.TssKeyingStatus.KEYING_COMPLETE;
 import static com.hedera.node.app.tss.TssKeyingStatus.WAITING_FOR_ENCRYPTION_KEYS;
 import static com.hedera.node.app.tss.TssKeyingStatus.WAITING_FOR_THRESHOLD_TSS_MESSAGES;
 import static com.hedera.node.app.tss.TssKeyingStatus.WAITING_FOR_THRESHOLD_TSS_VOTES;
->>>>>>> 7ffc1749
 import static com.hedera.node.app.tss.handlers.TssUtils.SIGNATURE_SCHEMA;
 import static com.hedera.node.app.tss.handlers.TssUtils.computeParticipantDirectory;
 import static com.hedera.node.app.tss.handlers.TssUtils.hasMetThreshold;
@@ -76,10 +73,7 @@
 import com.swirlds.state.lifecycle.SchemaRegistry;
 import com.swirlds.state.spi.ReadableKVState;
 import edu.umd.cs.findbugs.annotations.NonNull;
-<<<<<<< HEAD
-=======
 import edu.umd.cs.findbugs.annotations.Nullable;
->>>>>>> 7ffc1749
 import java.math.BigInteger;
 import java.time.Instant;
 import java.time.InstantSource;
@@ -94,10 +88,6 @@
 import java.util.function.BiConsumer;
 import java.util.function.Consumer;
 import java.util.function.LongFunction;
-<<<<<<< HEAD
-import java.util.function.Supplier;
-=======
->>>>>>> 7ffc1749
 import org.apache.logging.log4j.LogManager;
 import org.apache.logging.log4j.Logger;
 
@@ -121,9 +111,6 @@
     private final Executor signingExecutor;
     private final TssKeysAccessor tssKeysAccessor;
     private final TssDirectoryAccessor tssDirectoryAccessor;
-<<<<<<< HEAD
-    private final Supplier<Configuration> configSupplier;
-=======
     private final AppContext appContext;
     private final TssCryptographyManager tssCryptographyManager;
     // Indicates whether the current node has already submitted a tss message for the target roster.
@@ -139,7 +126,6 @@
     // This is set to null by default and will be updated from state when each second is processed.
     // This is also null when the network restarts or reconnects.
     private TssStatus tssStatus;
->>>>>>> 7ffc1749
 
     public TssBaseServiceImpl(
             @NonNull final AppContext appContext,
@@ -152,7 +138,7 @@
         this.tssLibrary = requireNonNull(tssLibrary);
         this.signingExecutor = requireNonNull(signingExecutor);
         this.tssLibraryExecutor = requireNonNull(tssLibraryExecutor);
-        this.configSupplier = appContext.configSupplier();
+        this.appContext = requireNonNull(appContext);
         final var component = DaggerTssBaseServiceComponent.factory()
                 .create(
                         tssLibrary,
@@ -256,7 +242,11 @@
         final var mockSignature = noThrowSha384HashOf(messageHash);
         CompletableFuture.runAsync(
                 () -> {
-                    if (configSupplier.get().getConfigData(TssConfig.class).signWithLedgerId()) {
+                    if (appContext
+                            .configSupplier()
+                            .get()
+                            .getConfigData(TssConfig.class)
+                            .signWithLedgerId()) {
                         submitShareSignatures(messageHash, lastUsedConsensusTime);
                     } else {
                         // This is only for testing purposes when the candidate roster is
