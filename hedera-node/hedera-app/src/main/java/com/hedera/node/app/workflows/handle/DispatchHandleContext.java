--- conflicted
+++ resolved
@@ -492,11 +492,8 @@
                 topLevelFunction,
                 throttleAdviser,
                 consensusNow,
-<<<<<<< HEAD
+                blockRecordInfo,
                 throttleStrategy);
-=======
-                blockRecordInfo);
->>>>>>> 654df0f6
         dispatchProcessor.processDispatch(childDispatch);
         if (commitStack) {
             stack.commitFullStack();
