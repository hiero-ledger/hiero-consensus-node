--- conflicted
+++ resolved
@@ -272,11 +272,7 @@
     }
 
     @Override
-<<<<<<< HEAD
     public long getGasPriceInTinycents() {
-=======
-    public long getGasPriceInTinyCents() {
->>>>>>> ceeb0ff8
         return feeManager.getGasPriceInTinyCents(consensusNow);
     }
 
