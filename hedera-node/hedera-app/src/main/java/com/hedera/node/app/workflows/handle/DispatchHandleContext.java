// SPDX-License-Identifier: Apache-2.0
package com.hedera.node.app.workflows.handle;

import static com.hedera.hapi.node.base.ResponseCodeEnum.UNRESOLVABLE_REQUIRED_SIGNERS;
import static com.hedera.hapi.util.HapiUtils.functionOf;
import static com.hedera.node.app.spi.workflows.HandleContext.TransactionCategory.BATCH_INNER;
import static com.hedera.node.app.workflows.handle.stack.SavepointStackImpl.castBuilder;
import static java.util.Collections.emptyMap;
import static java.util.Objects.requireNonNull;

import com.hedera.hapi.node.base.AccountID;
import com.hedera.hapi.node.base.HederaFunctionality;
import com.hedera.hapi.node.base.Key;
import com.hedera.hapi.node.base.ResponseCodeEnum;
import com.hedera.hapi.node.base.SignatureMap;
import com.hedera.hapi.node.base.SubType;
import com.hedera.hapi.node.base.Timestamp;
import com.hedera.hapi.node.base.TransactionID;
import com.hedera.hapi.node.transaction.TransactionBody;
import com.hedera.hapi.util.UnknownHederaFunctionality;
import com.hedera.node.app.fees.ChildFeeContextImpl;
import com.hedera.node.app.fees.ExchangeRateManager;
import com.hedera.node.app.fees.FeeAccumulator;
import com.hedera.node.app.fees.FeeManager;
import com.hedera.node.app.signature.AppKeyVerifier;
import com.hedera.node.app.spi.authorization.Authorizer;
import com.hedera.node.app.spi.authorization.SystemPrivilege;
import com.hedera.node.app.spi.fees.ExchangeRateInfo;
import com.hedera.node.app.spi.fees.FeeCalculator;
import com.hedera.node.app.spi.fees.FeeCalculatorFactory;
import com.hedera.node.app.spi.fees.FeeContext;
import com.hedera.node.app.spi.fees.Fees;
import com.hedera.node.app.spi.fees.ResourcePriceCalculator;
import com.hedera.node.app.spi.ids.EntityNumGenerator;
import com.hedera.node.app.spi.key.KeyVerifier;
import com.hedera.node.app.spi.records.BlockRecordInfo;
import com.hedera.node.app.spi.store.StoreFactory;
import com.hedera.node.app.spi.throttle.ThrottleAdviser;
import com.hedera.node.app.spi.validation.AttributeValidator;
import com.hedera.node.app.spi.validation.ExpiryValidator;
import com.hedera.node.app.spi.workflows.ComputeDispatchFeesAsTopLevel;
import com.hedera.node.app.spi.workflows.DispatchOptions;
import com.hedera.node.app.spi.workflows.HandleContext;
import com.hedera.node.app.spi.workflows.HandleException;
import com.hedera.node.app.spi.workflows.PreCheckException;
import com.hedera.node.app.spi.workflows.TransactionKeys;
import com.hedera.node.app.spi.workflows.record.StreamBuilder;
import com.hedera.node.app.store.StoreFactoryImpl;
import com.hedera.node.app.workflows.TransactionChecker;
import com.hedera.node.app.workflows.TransactionInfo;
import com.hedera.node.app.workflows.dispatcher.TransactionDispatcher;
import com.hedera.node.app.workflows.handle.dispatch.ChildDispatchFactory;
import com.hedera.node.app.workflows.handle.stack.SavepointStackImpl;
import com.hedera.node.app.workflows.handle.validation.AttributeValidatorImpl;
import com.hedera.node.app.workflows.handle.validation.ExpiryValidatorImpl;
import com.hedera.node.app.workflows.prehandle.PreHandleContextImpl;
import com.hedera.node.app.workflows.prehandle.PreHandleResult;
import com.hedera.node.app.workflows.purechecks.PureChecksContextImpl;
import com.swirlds.config.api.Configuration;
import com.swirlds.state.lifecycle.info.NetworkInfo;
import com.swirlds.state.lifecycle.info.NodeInfo;
import edu.umd.cs.findbugs.annotations.NonNull;
import edu.umd.cs.findbugs.annotations.Nullable;
import java.time.Instant;
import java.util.LinkedHashMap;
import java.util.List;
import java.util.Map;

/**
 * The {@link HandleContext} implementation.
 */
public class DispatchHandleContext implements HandleContext, FeeContext {
    private final Instant consensusNow;
    private final NodeInfo creatorInfo;
    private final TransactionInfo txnInfo;
    private final Configuration config;
    private final Authorizer authorizer;
    private final BlockRecordInfo blockRecordInfo;
    private final ResourcePriceCalculator resourcePriceCalculator;
    private final FeeManager feeManager;
    private final StoreFactoryImpl storeFactory;
    private final AccountID payerId;
    private final AppKeyVerifier verifier;
    private final HederaFunctionality topLevelFunction;
    private final Key payerKey;
    private final ExchangeRateManager exchangeRateManager;
    private final SavepointStackImpl stack;
    private final EntityNumGenerator entityNumGenerator;
    private final AttributeValidator attributeValidator;
    private final ExpiryValidator expiryValidator;
    private final TransactionDispatcher dispatcher;
    private final NetworkInfo networkInfo;
    private final ChildDispatchFactory childDispatchFactory;
    private final DispatchProcessor dispatchProcessor;
    private final ThrottleAdviser throttleAdviser;
    private final FeeAccumulator feeAccumulator;
    private Map<AccountID, Long> dispatchPaidRewards;
    private final DispatchMetadata dispatchMetaData;
    private final TransactionChecker transactionChecker;
    private final TransactionCategory transactionCategory;
    // This is used to store the pre-handle results for the inner transactions
    // in an atomic batch, null otherwise
    @Nullable
    private final List<PreHandleResult> preHandleResults;

    public DispatchHandleContext(
            @NonNull final Instant consensusNow,
            @NonNull final NodeInfo creatorInfo,
            @NonNull final TransactionInfo transactionInfo,
            @NonNull final Configuration config,
            @NonNull final Authorizer authorizer,
            @NonNull final BlockRecordInfo blockRecordInfo,
            @NonNull final ResourcePriceCalculator resourcePriceCalculator,
            @NonNull final FeeManager feeManager,
            @NonNull final StoreFactoryImpl storeFactory,
            @NonNull final AccountID payerId,
            @NonNull final AppKeyVerifier verifier,
            @NonNull final HederaFunctionality topLevelFunction,
            @NonNull final Key payerKey,
            @NonNull final ExchangeRateManager exchangeRateManager,
            @NonNull final SavepointStackImpl stack,
            @NonNull final EntityNumGenerator entityNumGenerator,
            @NonNull final TransactionDispatcher dispatcher,
            @NonNull final NetworkInfo networkInfo,
            @NonNull final ChildDispatchFactory childDispatchLogic,
            @NonNull final DispatchProcessor dispatchProcessor,
            @NonNull final ThrottleAdviser throttleAdviser,
            @NonNull final FeeAccumulator feeAccumulator,
            @NonNull final DispatchMetadata handleMetaData,
            @NonNull final TransactionChecker transactionChecker,
            @Nullable final List<PreHandleResult> preHandleResults,
            @NonNull final TransactionCategory transactionCategory) {
        this.consensusNow = requireNonNull(consensusNow);
        this.creatorInfo = requireNonNull(creatorInfo);
        this.txnInfo = requireNonNull(transactionInfo);
        this.config = requireNonNull(config);
        this.authorizer = requireNonNull(authorizer);
        this.blockRecordInfo = requireNonNull(blockRecordInfo);
        this.resourcePriceCalculator = requireNonNull(resourcePriceCalculator);
        this.feeManager = requireNonNull(feeManager);
        this.storeFactory = requireNonNull(storeFactory);
        this.payerId = requireNonNull(payerId);
        this.verifier = requireNonNull(verifier);
        this.topLevelFunction = requireNonNull(topLevelFunction);
        this.payerKey = requireNonNull(payerKey);
        this.exchangeRateManager = requireNonNull(exchangeRateManager);
        this.stack = requireNonNull(stack);
        this.entityNumGenerator = requireNonNull(entityNumGenerator);
        this.childDispatchFactory = requireNonNull(childDispatchLogic);
        this.dispatchProcessor = requireNonNull(dispatchProcessor);
        this.throttleAdviser = requireNonNull(throttleAdviser);
        this.feeAccumulator = requireNonNull(feeAccumulator);
        this.attributeValidator = new AttributeValidatorImpl(this);
        this.expiryValidator = new ExpiryValidatorImpl(this);
        this.dispatcher = requireNonNull(dispatcher);
        this.networkInfo = requireNonNull(networkInfo);
        this.dispatchMetaData = requireNonNull(handleMetaData);
        this.transactionChecker = requireNonNull(transactionChecker);
        this.preHandleResults = preHandleResults;
        this.transactionCategory = requireNonNull(transactionCategory);
    }

    @NonNull
    @Override
    public Instant consensusNow() {
        return consensusNow;
    }

    @NonNull
    @Override
    public TransactionBody body() {
        return txnInfo.txBody();
    }

    @NonNull
    @Override
    public AccountID payer() {
        return payerId;
    }

    @Override
    public boolean tryToChargePayer(final long amount) {
        return feeAccumulator.chargeFee(payerId, amount, null).networkFee() == amount;
    }

    @NonNull
    @Override
    public Configuration configuration() {
        return config;
    }

    @Nullable
    @Override
    public Authorizer authorizer() {
        return authorizer;
    }

    @Override
    public int numTxnSignatures() {
        return verifier.numSignaturesVerified();
    }

    @Override
    public Fees dispatchComputeFees(
            @NonNull final TransactionBody childTxBody, @NonNull final AccountID syntheticPayerId) {
        requireNonNull(childTxBody);
        requireNonNull(syntheticPayerId);
        return dispatchComputeFees(childTxBody, syntheticPayerId, ComputeDispatchFeesAsTopLevel.NO);
    }

    @NonNull
    @Override
    public BlockRecordInfo blockRecordInfo() {
        return blockRecordInfo;
    }

    @NonNull
    @Override
    public ResourcePriceCalculator resourcePriceCalculator() {
        return resourcePriceCalculator;
    }

    @NonNull
    private FeeCalculator createFeeCalculator(@NonNull final SubType subType) {
        return feeManager.createFeeCalculator(
                ensureTxnId(txnInfo.txBody()),
                payerKey,
                txnInfo.functionality(),
                numTxnSignatures(),
                SignatureMap.PROTOBUF.measureRecord(txnInfo.signatureMap()),
                consensusNow,
                subType,
                false,
                storeFactory.asReadOnly());
    }

    @NonNull
    @Override
    public FeeCalculatorFactory feeCalculatorFactory() {
        return this::createFeeCalculator;
    }

    @NonNull
    @Override
    public ExchangeRateInfo exchangeRateInfo() {
        return exchangeRateManager.exchangeRateInfo(stack);
    }

    @Override
    public EntityNumGenerator entityNumGenerator() {
        return entityNumGenerator;
    }

    @NonNull
    @Override
    public AttributeValidator attributeValidator() {
        return attributeValidator;
    }

    @NonNull
    @Override
    public ExpiryValidator expiryValidator() {
        return expiryValidator;
    }

    @NonNull
    @Override
    public TransactionKeys allKeysForTransaction(
            @NonNull final TransactionBody nestedTxn, @NonNull final AccountID payerForNested)
            throws PreCheckException {
        final var nestedPureChecksContext = new PureChecksContextImpl(nestedTxn, dispatcher);
        dispatcher.dispatchPureChecks(nestedPureChecksContext);
        final var nestedContext = new PreHandleContextImpl(
                storeFactory.asReadOnly(),
                nestedTxn,
                payerForNested,
                configuration(),
                dispatcher,
                transactionChecker,
                creatorInfo);
        try {
            dispatcher.dispatchPreHandle(nestedContext);
        } catch (final PreCheckException ignored) {
            // We must ignore/translate the exception here, as this is key gathering, not transaction validation.
            throw new PreCheckException(UNRESOLVABLE_REQUIRED_SIGNERS);
        }
        return nestedContext;
    }

    @NonNull
    @Override
    public KeyVerifier keyVerifier() {
        return verifier;
    }

    @Override
    public SystemPrivilege hasPrivilegedAuthorization() {
        return authorizer.hasPrivilegedAuthorization(payerId, txnInfo.functionality(), txnInfo.txBody());
    }

    @NonNull
    @Override
    public <T> T readableStore(@NonNull final Class<T> storeInterface) {
        requireNonNull(storeInterface, "storeInterface must not be null");
        return storeFactory.readableStore(storeInterface);
    }

    @NonNull
    @Override
    public StoreFactory storeFactory() {
        return storeFactory;
    }

    @NonNull
    @Override
    public NetworkInfo networkInfo() {
        return networkInfo;
    }

    @Override
    public Fees dispatchComputeFees(
            @NonNull final TransactionBody txBody,
            @NonNull final AccountID syntheticPayerId,
            @NonNull final ComputeDispatchFeesAsTopLevel computeDispatchFeesAsTopLevel) {
        final var bodyToDispatch = ensureTxnId(txBody);
        try {
            // If the payer is authorized to waive fees, then we can skip the fee calculation.
            if (authorizer.hasWaivedFees(syntheticPayerId, functionOf(txBody), bodyToDispatch)) {
                return Fees.FREE;
            }
        } catch (UnknownHederaFunctionality ex) {
            throw new HandleException(ResponseCodeEnum.INVALID_TRANSACTION_BODY);
        }

        return dispatcher.dispatchComputeFees(new ChildFeeContextImpl(
                feeManager,
                this,
                bodyToDispatch,
                syntheticPayerId,
                computeDispatchFeesAsTopLevel == ComputeDispatchFeesAsTopLevel.NO,
                authorizer,
                storeFactory.asReadOnly(),
                consensusNow,
                transactionCategory == TransactionCategory.BATCH_INNER ? verifier : null,
                transactionCategory == TransactionCategory.BATCH_INNER
                        ? txnInfo.signatureMap().sigPair().size()
                        : 0));
    }

    @NonNull
    private TransactionBody ensureTxnId(final @NonNull TransactionBody txBody) {
        if (!txBody.hasTransactionID()) {
            // Legacy mono fee calculators frequently estimate an entity's lifetime using the epoch second of the
            // transaction id/ valid start as the current consensus time; ensure those will behave sensibly here
            return txBody.copyBuilder()
                    .transactionID(TransactionID.newBuilder()
                            .accountID(payerId)
                            .transactionValidStart(Timestamp.newBuilder()
                                    .seconds(consensusNow().getEpochSecond())
                                    .nanos(consensusNow().getNano())))
                    .build();
        }
        return txBody;
    }

    @Override
    public <T extends StreamBuilder> T dispatch(@NonNull final DispatchOptions<T> options) {
        requireNonNull(options);
        PreHandleResult childPreHandleResult = null;
        // If we have pre-computed pre-handle results for the inner transactions, pass them to the child
        // dispatch instead of computing a synthetic pre-handle result for child dispatch.
<<<<<<< HEAD
        if (options.category().equals(TransactionCategory.BATCH_INNER)
                && preHandleResults != null
                && !preHandleResults.isEmpty()) {
=======
        if (options.category() == BATCH_INNER && preHandleResults != null && !preHandleResults.isEmpty()) {
>>>>>>> 48d3a628
            childPreHandleResult = preHandleResults.removeFirst();
        }
        final var childDispatch = childDispatchFactory.createChildDispatch(
                config,
                stack,
                storeFactory.asReadOnly(),
                creatorInfo,
                topLevelFunction,
                throttleAdviser,
                consensusNow,
                blockRecordInfo,
                options,
                childPreHandleResult);
        dispatchProcessor.processDispatch(childDispatch);
        if (options.commitImmediately()) {
            stack.commitTransaction(childDispatch.streamBuilder());
        }
        // This can be non-empty for SCHEDULED dispatches, if rewards are paid for the triggered transaction
        final var paidStakingRewards = childDispatch.streamBuilder().getPaidStakingRewards();
        if (!paidStakingRewards.isEmpty()) {
            if (dispatchPaidRewards == null) {
                dispatchPaidRewards = new LinkedHashMap<>();
            }
            paidStakingRewards.forEach(aa -> dispatchPaidRewards.put(aa.accountIDOrThrow(), aa.amount()));
        }
        return castBuilder(childDispatch.streamBuilder(), options.streamBuilderType());
    }

    @NonNull
    @Override
    public SavepointStack savepointStack() {
        return stack;
    }

    @NonNull
    @Override
    public ThrottleAdviser throttleAdviser() {
        return throttleAdviser;
    }

    @NonNull
    @Override
    public Map<AccountID, Long> dispatchPaidRewards() {
        return dispatchPaidRewards == null ? emptyMap() : dispatchPaidRewards;
    }

    @Override
    public NodeInfo creatorInfo() {
        return creatorInfo;
    }

    @NonNull
    @Override
    public DispatchMetadata dispatchMetadata() {
        return dispatchMetaData;
    }
}<|MERGE_RESOLUTION|>--- conflicted
+++ resolved
@@ -369,13 +369,7 @@
         PreHandleResult childPreHandleResult = null;
         // If we have pre-computed pre-handle results for the inner transactions, pass them to the child
         // dispatch instead of computing a synthetic pre-handle result for child dispatch.
-<<<<<<< HEAD
-        if (options.category().equals(TransactionCategory.BATCH_INNER)
-                && preHandleResults != null
-                && !preHandleResults.isEmpty()) {
-=======
         if (options.category() == BATCH_INNER && preHandleResults != null && !preHandleResults.isEmpty()) {
->>>>>>> 48d3a628
             childPreHandleResult = preHandleResults.removeFirst();
         }
         final var childDispatch = childDispatchFactory.createChildDispatch(
