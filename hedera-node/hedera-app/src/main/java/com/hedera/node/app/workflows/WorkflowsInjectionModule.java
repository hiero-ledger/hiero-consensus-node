--- conflicted
+++ resolved
@@ -11,22 +11,16 @@
 import com.hedera.node.app.workflows.ingest.IngestWorkflowInjectionModule;
 import com.hedera.node.app.workflows.prehandle.PreHandleWorkflowInjectionModule;
 import com.hedera.node.app.workflows.query.QueryWorkflowInjectionModule;
-<<<<<<< HEAD
+import com.hedera.node.config.ConfigProvider;
+import com.swirlds.metrics.api.Metrics;
 import com.swirlds.platform.system.InitTrigger;
+import com.swirlds.platform.system.SoftwareVersion;
 import dagger.Module;
 import dagger.Provides;
 import edu.umd.cs.findbugs.annotations.NonNull;
 import edu.umd.cs.findbugs.annotations.Nullable;
 import java.util.concurrent.atomic.AtomicBoolean;
-=======
-import com.hedera.node.config.ConfigProvider;
-import com.swirlds.metrics.api.Metrics;
-import com.swirlds.platform.system.SoftwareVersion;
-import dagger.Module;
-import dagger.Provides;
-import edu.umd.cs.findbugs.annotations.NonNull;
 import java.util.function.Function;
->>>>>>> d58b0ca1
 import javax.inject.Singleton;
 
 /**
@@ -41,12 +35,13 @@
         })
 public interface WorkflowsInjectionModule {
     @Provides
-<<<<<<< HEAD
     @Nullable
     @Singleton
     static AtomicBoolean provideMaybeSystemEntitiesCreatedFlag(@NonNull final InitTrigger initTrigger) {
         return initTrigger == InitTrigger.GENESIS ? new AtomicBoolean(false) : null;
-=======
+    }
+
+    @Provides
     @Singleton
     @BackendThrottle
     static ThrottleAccumulator provideBackendThrottleAccumulator(
@@ -61,6 +56,5 @@
                 throttleMetrics,
                 ThrottleAccumulator.Verbose.YES,
                 softwareVersionFactory);
->>>>>>> d58b0ca1
     }
 }