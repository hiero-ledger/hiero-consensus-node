// SPDX-License-Identifier: Apache-2.0
package com.hedera.node.app.hints.impl;

import static com.hedera.hapi.node.state.hints.CRSStage.COMPLETED;
import static com.hedera.hapi.node.state.hints.CRSStage.GATHERING_CONTRIBUTIONS;
import static com.hedera.hapi.node.state.hints.CRSStage.WAITING_FOR_ADOPTING_FINAL_CRS;
import static com.hedera.hapi.util.HapiUtils.asInstant;
import static com.hedera.hapi.util.HapiUtils.asTimestamp;
import static com.hedera.node.app.hints.HintsService.partySizeForRosterNodeCount;
import static com.hedera.node.app.roster.RosterTransitionWeights.moreThanTwoThirdsOfTotal;
import static java.util.Objects.requireNonNull;
import static java.util.stream.Collectors.groupingBy;
import static java.util.stream.Collectors.summingLong;
import static java.util.stream.Collectors.toMap;

import com.google.common.annotations.VisibleForTesting;
import com.hedera.hapi.node.base.Timestamp;
import com.hedera.hapi.node.state.hints.CRSState;
import com.hedera.hapi.node.state.hints.HintsConstruction;
import com.hedera.hapi.node.state.hints.PreprocessedKeys;
import com.hedera.hapi.node.state.hints.PreprocessingVote;
import com.hedera.hapi.services.auxiliary.hints.CrsPublicationTransactionBody;
import com.hedera.node.app.hints.HintsLibrary;
import com.hedera.node.app.hints.ReadableHintsStore;
import com.hedera.node.app.hints.ReadableHintsStore.HintsKeyPublication;
import com.hedera.node.app.hints.WritableHintsStore;
import com.hedera.node.app.roster.RosterTransitionWeights;
import com.hedera.node.config.data.TssConfig;
import com.hedera.pbj.runtime.io.buffer.Bytes;
import com.swirlds.config.api.Configuration;
import edu.umd.cs.findbugs.annotations.NonNull;
import edu.umd.cs.findbugs.annotations.Nullable;
import java.security.SecureRandom;
import java.time.Instant;
import java.util.HashMap;
import java.util.List;
import java.util.Map;
import java.util.NavigableMap;
import java.util.OptionalInt;
import java.util.OptionalLong;
import java.util.Set;
import java.util.TreeMap;
import java.util.concurrent.CompletableFuture;
import java.util.concurrent.ConcurrentHashMap;
import java.util.concurrent.Executor;
import java.util.function.Supplier;
import java.util.stream.IntStream;
import org.apache.logging.log4j.LogManager;
import org.apache.logging.log4j.Logger;

/**
 * Manages the process objects and work needed to advance toward completion of a hinTS construction.
 */
public class HintsControllerImpl implements HintsController {
    private static final SecureRandom SECURE_RANDOM = new SecureRandom();
    private static final Logger log = LogManager.getLogger(HintsControllerImpl.class);

    private final int numParties;
    private final long selfId;
    private final Executor executor;
    private final Bytes blsPrivateKey;
    private final HintsLibrary library;
    private final HintsSubmissions submissions;
    private final HintsContext context;
    private final Map<Long, Integer> nodePartyIds = new HashMap<>();
    private final Map<Integer, Long> partyNodeIds = new HashMap<>();
    private final RosterTransitionWeights weights;
    private final Map<Long, PreprocessingVote> votes = new ConcurrentHashMap<>();
    private final NavigableMap<Instant, CompletableFuture<Validation>> validationFutures = new TreeMap<>();
    private final Supplier<Configuration> configurationSupplier;
    private final OnHintsFinished onHintsFinished;
    /**
     * The future that resolves to the final updated CRS for the network.
     * This will be null until the first node has contributed to the CRS update.
     */
    @Nullable
    private CompletableFuture<CRSValidation> finalCrsFuture;

    /**
     * The ongoing construction, updated each time the controller advances the construction in state.
     */
    private HintsConstruction construction;

    /**
     * If not null, a future that resolves when this node completes the preprocessing stage of this construction.
     */
    @Nullable
    private CompletableFuture<Void> preprocessingVoteFuture;

    /**
     * If not null, the future performing the hinTS key publication for this node.
     */
    @Nullable
    private CompletableFuture<Void> publicationFuture;
    /**
     * If not null, the future performing the CRS update publication for this node.
     */
    @Nullable
    private CompletableFuture<Void> crsPublicationFuture;

    /**
     * A party's validated hinTS key, including the key itself and whether it is valid.
     *
     * @param partyId the party ID
     * @param hintsKey the hinTS key
     * @param isValid whether the key is valid
     */
    private record Validation(int partyId, @NonNull Bytes hintsKey, boolean isValid) {}

    public record CRSValidation(@NonNull Bytes crs, long weightContributedSoFar) {}

    public HintsControllerImpl(
            final long selfId,
            @NonNull final Bytes blsPrivateKey,
            @NonNull final HintsConstruction construction,
            @NonNull final RosterTransitionWeights weights,
            @NonNull final Executor executor,
            @NonNull final HintsLibrary library,
            @NonNull final Map<Long, PreprocessingVote> votes,
            @NonNull final List<HintsKeyPublication> publications,
            @NonNull final HintsSubmissions submissions,
            @NonNull final HintsContext context,
            @NonNull final Supplier<Configuration> configuration,
            @NonNull final WritableHintsStore hintsStore,
            @NonNull final OnHintsFinished onHintsFinished) {
        this.selfId = selfId;
        this.blsPrivateKey = requireNonNull(blsPrivateKey);
        this.weights = requireNonNull(weights);
        this.numParties = partySizeForRosterNodeCount(weights.targetRosterSize());
        this.executor = requireNonNull(executor);
        this.context = requireNonNull(context);
        this.submissions = requireNonNull(submissions);
        this.library = requireNonNull(library);
        this.construction = requireNonNull(construction);
        this.onHintsFinished = requireNonNull(onHintsFinished);
        this.votes.putAll(votes);
        this.configurationSupplier = requireNonNull(configuration);

        final var crsState = hintsStore.getCrsState();
        if (crsState.stage() == GATHERING_CONTRIBUTIONS) {
            final var crsPublications = hintsStore.getOrderedCrsPublications(weights.sourceNodeIds());
            crsPublications.forEach((nodeId, publication) -> {
                if (publication != null) {
                    verifyCrsUpdate(publication, hintsStore, nodeId);
                }
            });
        }
        // Ensure we are up-to-date on any published hinTS keys we might need for this construction
        if (crsState.stage() == COMPLETED && !construction.hasHintsScheme()) {
            final var cutoffTime = construction.hasPreprocessingStartTime()
                    ? asInstant(construction.preprocessingStartTimeOrThrow())
                    : Instant.MAX;
            publications.forEach(publication -> {
                if (!publication.adoptionTime().isAfter(cutoffTime)) {
                    updateHintsKey(crsState.crs(), publication);
                }
            });
        }
    }

    @Override
    public long constructionId() {
        return construction.constructionId();
    }

    @Override
    public boolean isStillInProgress() {
        return !construction.hasHintsScheme();
    }

    @Override
    public boolean hasNumParties(final int numParties) {
        return this.numParties == numParties;
    }

    @Override
    public void advanceConstruction(
            @NonNull final Instant now, @NonNull final WritableHintsStore hintsStore, final boolean isActive) {
        requireNonNull(now);
        requireNonNull(hintsStore);
        if (hintsStore.getCrsState().stage() != COMPLETED || construction.hasHintsScheme()) {
            return;
        }
        if (construction.hasPreprocessingStartTime()) {
            if (isActive && !votes.containsKey(selfId) && preprocessingVoteFuture == null) {
                preprocessingVoteFuture = startPreprocessingVoteFuture(
                        asInstant(construction.preprocessingStartTimeOrThrow()),
                        hintsStore.getCrsState().crs());
            }
        } else {
            final var crs = hintsStore.getCrsState().crs();
            if (shouldStartPreprocessing(now)) {
                construction = hintsStore.setPreprocessingStartTime(construction.constructionId(), now);
                if (isActive) {
                    preprocessingVoteFuture = startPreprocessingVoteFuture(now, crs);
                }
            } else if (isActive) {
                ensureHintsKeyPublished(crs);
            }
        }
    }

    /**
     * Performs the work needed to advance the CRS process. This includes,
     * <ul>
     *     <li>If all nodes have contributed, do nothing. Move to the next stage of collecting Hints Keys </li>
     *     <li>If there is no initial CRS for the network and if the current node has not submitted one yet,
     *     generate one and submit it. </li>
     *     <li>If the current node is next in line to contribute for updating CRS based on old CRS, generate
     *     an updated CRS and submit it.</li>
     * </ul>
     *
     * @param now the current consensus time
     * @param hintsStore the writable hints store
     * @param isActive whether this node is active in the network
     */
    @Override
    public void advanceCrsWork(
            @NonNull final Instant now, @NonNull final WritableHintsStore hintsStore, final boolean isActive) {
        final var crsState = hintsStore.getCrsState();
        final var tssConfig = configurationSupplier.get().getConfigData(TssConfig.class);
        try {
            if (!crsState.hasNextContributingNodeId()) {
                tryToFinalizeCrs(now, hintsStore, crsState, tssConfig);
            } else if (crsState.hasContributionEndTime()
                    && now.isAfter(asInstant(crsState.contributionEndTimeOrThrow()))) {
                moveToNextNode(now, hintsStore);
            } else if (crsState.nextContributingNodeIdOrThrow() == selfId && crsPublicationFuture == null && isActive) {
                submitUpdatedCRS(hintsStore);
            }
        } catch (Exception e) {
            log.error("Failed to advance CRS work", e);
        }
    }

    /**
     * If all nodes have contributed to the CRS, try to finalize the CRS. If the threshold is not met,
     * repeat the process from the first node. If the threshold is met, wait for the final future to be completed,
     * set the final updated CRS and mark the stage as completed.
     *
     * @param now the current consensus time
     * @param hintsStore the writable hints store
     * @param crsState the current CRS state
     * @param tssConfig the TSS configuration
     */
    private void tryToFinalizeCrs(
            @NonNull final Instant now,
            @NonNull final WritableHintsStore hintsStore,
            @NonNull final CRSState crsState,
            @NonNull final TssConfig tssConfig) {
        if (crsState.stage() == GATHERING_CONTRIBUTIONS) {
            final var delay = tssConfig.crsFinalizationDelay();
            final var updatedState = crsState.copyBuilder()
                    .stage(WAITING_FOR_ADOPTING_FINAL_CRS)
                    .contributionEndTime(asTimestamp(now.plus(delay)))
                    .build();
            hintsStore.setCrsState(updatedState);
            log.info("All nodes have contributed to the CRS, waiting for final adoption");
        } else if (now.isAfter(asInstant(crsState.contributionEndTimeOrThrow()))) {
            final var thresholdMet = validateWeightOfContributions();
            if (!thresholdMet) {
                // If the threshold is not met, restart the process
                restartFromFirstNode(now, hintsStore, tssConfig);
            } else {
                final var crs = requireNonNull(finalCrsFuture).join().crs();
                final var updatedState = crsState.copyBuilder()
                        .crs(crs)
                        .stage(COMPLETED)
                        .contributionEndTime((Timestamp) null)
                        .build();
                hintsStore.setCrsState(updatedState);
                log.info("CRS construction complete");
                context.setCrs(crs);
            }
        }
    }

    /**
     * Starts CRS contribution for the first node in the source roster.
     * This is called when all nodes have contributed to the CRS, but the total weight of all nodes contributing
     * is less than 2/3 of the total weight of all nodes in the source roster.
     *
     * @param now the current consensus time
     * @param hintsStore the writable hints store
     * @param tssConfig the TSS configuration
     */
    private void restartFromFirstNode(
            @NonNull final Instant now,
            @NonNull final WritableHintsStore hintsStore,
            @NonNull final TssConfig tssConfig) {
        log.warn("Restarting CRS ceremony from the first node because threshold not met for CRS contributions");
        if (crsPublicationFuture != null && !crsPublicationFuture.isDone()) {
            crsPublicationFuture.cancel(true);
        }
        crsPublicationFuture = null;
        final var crsState = hintsStore.getCrsState();
        final var firstNodeId =
                weights.sourceNodeIds().stream().min(Long::compareTo).orElse(0L);
        final var contributionTime = tssConfig.crsUpdateContributionTime();
        final var updatedState = crsState.copyBuilder()
                .stage(GATHERING_CONTRIBUTIONS)
                .contributionEndTime(asTimestamp(now.plus(contributionTime)))
                .nextContributingNodeId(firstNodeId)
                .build();
        hintsStore.setCrsState(updatedState);
    }

    /**
     * Checks if the total weight of the contributions is more than 2/3 total weight of all nodes in the source
     * roster.
     *
     * @return true if the total weight of the contributions is more than 2/3 total weight of all nodes in the
     */
    private boolean validateWeightOfContributions() {
        final var contributedWeight =
                finalCrsFuture == null ? 0L : finalCrsFuture.join().weightContributedSoFar();
        final var totalWeight = weights.sourceNodeWeights().values().stream()
                .mapToLong(Long::longValue)
                .sum();
        log.info("Total weight of CRS contributions is {} (of {} total)", contributedWeight, totalWeight);
        return contributedWeight >= moreThanTwoThirdsOfTotal(totalWeight);
    }

    /**
     * Moves to the next node in the roster to contribute to the CRS. If the current node is the last
     * sets the next contributing node to -1 and sets the contribution end time.
     *
     * @param now the current consensus time
     * @param hintsStore the writable hints store
     */
    private void moveToNextNode(final @NonNull Instant now, final @NonNull WritableHintsStore hintsStore) {
        final var crsState = hintsStore.getCrsState();
        final var tssConfig = configurationSupplier.get().getConfigData(TssConfig.class);
        final var optionalNextNodeId = nextNodeId(weights.sourceNodeIds(), crsState);
        log.info(
                "{} for CRS contribution",
                optionalNextNodeId.stream()
                        .mapToObj(l -> "Moving on to node" + l)
                        .findFirst()
                        .orElse("No remaining nodes to consider"));
        hintsStore.moveToNextNode(
                optionalNextNodeId,
                now.plusSeconds(tssConfig.crsUpdateContributionTime().toSeconds()));
    }

    /**
     * Submits the updated CRS to the network. This is done asynchronously. The updated CRS is generated
     * by the library by updating the old CRS with new entropy.
     *
     * @param hintsStore the writable hints store
     */
    private void submitUpdatedCRS(final @NonNull WritableHintsStore hintsStore) {
        crsPublicationFuture = CompletableFuture.runAsync(
                () -> {
                    try {
                        final var previousCrs = (finalCrsFuture != null)
                                ? finalCrsFuture.join().crs()
                                : hintsStore.getCrsState().crs();
                        final var updatedCrs = library.updateCrs(previousCrs, generateEntropy());
                        final var newCrs = decodeCrsUpdate(previousCrs.length(), updatedCrs);
                        submissions
                                .submitCrsUpdate(newCrs.crs(), newCrs.proof())
                                .join();
                    } catch (Exception e) {
                        log.error("Failed to submit updated CRS", e);
                    }
                },
                executor);
    }

    /**
     * Returns the immediate next node id from the roster after the current node id.
     *
     * @param nodeIds the node ids in the roster
     * @param crsState the current CRS state
     * @return the immediate next node id from the roster after the current node id
     */
    private OptionalLong nextNodeId(final Set<Long> nodeIds, final CRSState crsState) {
        if (!crsState.hasNextContributingNodeId()) {
            return OptionalLong.empty();
        }
        return nodeIds.stream()
                .mapToLong(Long::longValue)
                .filter(nodeId -> nodeId > crsState.nextContributingNodeIdOrThrow())
                .findFirst();
    }

    /**
     * Generates secure 256-bit entropy.
     *
     * @return the generated entropy
     */
    private Bytes generateEntropy() {
        byte[] entropyBytes = new byte[32];
        SECURE_RANDOM.nextBytes(entropyBytes);
        return Bytes.wrap(entropyBytes);
    }

    @Override
    public @NonNull OptionalInt partyIdOf(final long nodeId) {
        if (!weights.targetIncludes(nodeId)) {
            return OptionalInt.empty();
        }
        return nodePartyIds.containsKey(nodeId)
                ? OptionalInt.of(nodePartyIds.get(nodeId))
                : OptionalInt.of(expectedPartyId(nodeId));
    }

    @Override
    public void addHintsKeyPublication(@NonNull final HintsKeyPublication publication, final Bytes crs) {
        requireNonNull(publication);
        // If grace period is over, we have either finished construction or already set the
        // preprocessing time to something earlier than consensus now; so we will not use
        // this key and can return immediately
        if (!construction.hasGracePeriodEndTime()) {
            log.info("Ignoring tardy hinTS key from node{}", publication.nodeId());
            return;
        }
        maybeUpdateForHintsKey(crs, publication);
    }

    @Override
    public boolean addPreprocessingVote(
            final long nodeId, @NonNull final PreprocessingVote vote, @NonNull final WritableHintsStore hintsStore) {
        requireNonNull(vote);
        requireNonNull(hintsStore);
        if (!construction.hasHintsScheme() && !votes.containsKey(nodeId)) {
            if (vote.hasPreprocessedKeys()) {
                votes.put(nodeId, vote);
            } else if (vote.hasCongruentNodeId()) {
                final var congruentVote = votes.get(vote.congruentNodeIdOrThrow());
                if (congruentVote != null && congruentVote.hasPreprocessedKeys()) {
                    votes.put(nodeId, congruentVote);
                }
            }
            final var outputWeights = votes.entrySet().stream()
                    .collect(groupingBy(
                            entry -> entry.getValue().preprocessedKeysOrThrow(),
                            summingLong(entry -> weights.sourceWeightOf(entry.getKey()))));
            final var maybeWinningOutputs = outputWeights.entrySet().stream()
                    .filter(entry -> entry.getValue() >= weights.sourceWeightThreshold())
                    .map(Map.Entry::getKey)
                    .findFirst();
            maybeWinningOutputs.ifPresent(keys -> {
                construction = hintsStore.setHintsScheme(construction.constructionId(), keys, nodePartyIds);
                log.info("Completed hinTS Scheme for construction #{}", construction.constructionId());
<<<<<<< HEAD
                // If this just completed the active construction, update the signing context
                if (hintsStore.getActiveConstruction().constructionId() == construction.constructionId()) {
                    context.setActiveConstruction(construction);
                }
=======
                onHintsFinished.accept(hintsStore, construction, context);
>>>>>>> 8f6276e8
            });
            return true;
        }
        return false;
    }

    @Override
    public void cancelPendingWork() {
        if (publicationFuture != null) {
            publicationFuture.cancel(true);
        }
        if (preprocessingVoteFuture != null) {
            preprocessingVoteFuture.cancel(true);
        }
        if (crsPublicationFuture != null) {
            crsPublicationFuture.cancel(true);
        }
        if (finalCrsFuture != null) {
            finalCrsFuture.cancel(true);
        }
        validationFutures.values().forEach(future -> future.cancel(true));
    }

    @Override
    public void addCrsPublication(
            @NonNull final CrsPublicationTransactionBody publication,
            @NonNull Instant consensusTime,
            @NonNull WritableHintsStore hintsStore,
            final long creatorId) {
        requireNonNull(publication);
        requireNonNull(consensusTime);
        requireNonNull(hintsStore);

        verifyCrsUpdate(publication, hintsStore, creatorId);
        moveToNextNode(consensusTime, hintsStore);
    }

    @Override
    public void verifyCrsUpdate(
            @NonNull final CrsPublicationTransactionBody publication,
            @NonNull final ReadableHintsStore hintsStore,
            final long creatorId) {
        requireNonNull(publication);
        requireNonNull(hintsStore);
        final var creatorWeight = weights.sourceWeightOf(creatorId);
        if (finalCrsFuture == null) {
            final var initialCrs = hintsStore.getCrsState().crs();
            finalCrsFuture = CompletableFuture.supplyAsync(
                    () -> {
                        final var isValid =
                                library.verifyCrsUpdate(initialCrs, publication.newCrs(), publication.proof());
                        if (isValid) {
                            return new CRSValidation(publication.newCrs(), creatorWeight);
                        }
                        return new CRSValidation(initialCrs, 0L);
                    },
                    executor);
        } else {
            finalCrsFuture = finalCrsFuture.thenApplyAsync(
                    previousValidation -> {
                        final var isValid = library.verifyCrsUpdate(
                                previousValidation.crs(), publication.newCrs(), publication.proof());
                        if (isValid) {
                            return new CRSValidation(
                                    publication.newCrs(), previousValidation.weightContributedSoFar() + creatorWeight);
                        }
                        return new CRSValidation(previousValidation.crs(), previousValidation.weightContributedSoFar());
                    },
                    executor);
        }
    }

    /**
     * Applies a deterministic policy to choose a preprocessing behavior at the given time.
     *
     * @param now the current consensus time
     * @return the choice of preprocessing behavior
     */
    private boolean shouldStartPreprocessing(@NonNull final Instant now) {
        // If every active node in the target roster has published a hinTS key,
        // start preprocessing now; there is nothing else to wait for
        if (validationFutures.size() == weights.numTargetNodesInSource()) {
            log.info("All nodes have published hinTS keys. Starting preprocessing.");
            return true;
        }
        if (now.isBefore(asInstant(construction.gracePeriodEndTimeOrThrow()))) {
            return false;
        } else {
            return weightOfValidHintsKeysAt(now) >= weights.targetWeightThreshold();
        }
    }

    /**
     * If the publication is for the expected party id, update the node and party id mappings and
     * start a validation future for the hinTS key.
     *
     * @param crs the CRS
     * @param publication the publication
     */
    private void maybeUpdateForHintsKey(@NonNull final Bytes crs, @NonNull final HintsKeyPublication publication) {
        requireNonNull(publication);
        requireNonNull(crs);
        if (publication.partyId() == expectedPartyId(publication.nodeId())) {
            updateHintsKey(crs, publication);
        }
    }

    /**
     * Updates the hinTS key for the given node and party id. This includes updating the node and party id
     * mappings and starting a validation future for the hinTS key.
     * @param crs the CRS
     * @param publication the publication
     */
    private void updateHintsKey(@NonNull final Bytes crs, @NonNull final HintsKeyPublication publication) {
        final int partyId = publication.partyId();
        final long nodeId = publication.nodeId();
        nodePartyIds.put(nodeId, partyId);
        partyNodeIds.put(partyId, nodeId);
        validationFutures.put(publication.adoptionTime(), validationFuture(crs, partyId, publication.hintsKey()));
        log.info(
                "Updated hinTS key for node #{} (weight={} of target threshold={})",
                nodeId,
                weights.targetWeightOf(nodeId),
                weights.targetWeightThreshold());
    }

    /**
     * Returns the party ID that this node should use in the target roster. These ids are assigned
     * by sorting the unassigned node ids and unused party ids in ascending order, and matching
     * node ids and party ids by their indexes in these lists.
     * <p>
     * For example, suppose there are three nodes with ids {@code 7}, {@code 9}, and {@code 12};
     * and the party size is four (hence party ids are {@code 0}, {@code 1}, {@code 2}, and {@code 3}).
     * Then we can think of two lists,
     * <ul>
     *     <Li>{@code (7, 9, 12)}</Li>
     *     <Li>{@code (0, 1, 2, 3)}</Li>
     * </ul>
     * And do three assignments: {@code 7 -> 0}, {@code 9 -> 1}, and {@code 12 -> 2}.
     * <p>
     * The important thing about this strategy is that it doesn't matter the <b>order</b> in
     * which we do the assignments. For example, if the nodes publish their keys in the order
     * {@code 9}, {@code 7}, {@code 12}, then after assigning {@code 9 -> 1}, the remaining
     * lists will be,
     * <ul>
     *     <Li>{@code (7, 12)}</Li>
     *     <Li>{@code (0, 2, 3)}</Li>
     * </ul>
     * And no matter which node publishes their key next, they still the same id as expected.
     *
     * @throws IndexOutOfBoundsException if the node id has already been assigned a party id
     */
    private int expectedPartyId(final long nodeId) {
        final var unassignedNodeIds = weights.targetNodeWeights().keySet().stream()
                .filter(id -> !nodePartyIds.containsKey(id))
                .sorted()
                .toList();
        final var unusedPartyIds = IntStream.range(1, numParties + 1)
                .filter(id -> !partyNodeIds.containsKey(id))
                .boxed()
                .toList();
        return unusedPartyIds.get(unassignedNodeIds.indexOf(nodeId));
    }

    /**
     * Returns a future that completes to a validation of the given hints key.
     *
     * @param crs the initial CRS
     * @param partyId the party ID
     * @param hintsKey the hints key
     * @return the future
     */
    private CompletableFuture<Validation> validationFuture(
            final Bytes crs, final int partyId, @NonNull final Bytes hintsKey) {
        return CompletableFuture.supplyAsync(
                () -> {
                    boolean isValid = false;
                    try {
                        isValid = library.validateHintsKey(crs, hintsKey, partyId, numParties);
                    } catch (Exception e) {
                        log.warn("Failed to validate hints key {} for party{} of {}", hintsKey, partyId, numParties, e);
                    }
                    return new Validation(partyId, hintsKey, isValid);
                },
                executor);
    }

    /**
     * Returns the weight of the nodes in the target roster that have published valid hinTS keys up to the given time.
     * This is blocking because if we are reduced to checking this, we have already exhausted the grace period waiting
     * for hinTS key publications, and all the futures in this map are essentially guaranteed to be complete, meaning
     * the once-per-round check is very cheap to do.
     *
     * @param now the time up to which to consider hinTS keys
     * @return the weight of the nodes with valid hinTS keys
     */
    private long weightOfValidHintsKeysAt(@NonNull final Instant now) {
        return validationFutures.headMap(now, true).values().stream()
                .map(CompletableFuture::join)
                .filter(Validation::isValid)
                .mapToLong(validation -> weights.targetWeightOf(partyNodeIds.get(validation.partyId())))
                .sum();
    }

    /**
     * If this node is part of the target construction and has not yet published (and is not currently publishing) its
     * hinTS key, then starts publishing it.
     */
    private void ensureHintsKeyPublished(final Bytes crs) {
        if (publicationFuture == null && weights.targetIncludes(selfId) && !nodePartyIds.containsKey(selfId)) {
            final int selfPartyId = expectedPartyId(selfId);
            publicationFuture = CompletableFuture.runAsync(
                    () -> {
                        try {
                            final var hints = library.computeHints(crs, blsPrivateKey, selfPartyId, numParties);
                            submissions
                                    .submitHintsKey(selfPartyId, numParties, hints)
                                    .join();
                        } catch (Exception e) {
                            log.error("Failed to publish hinTS key", e);
                        }
                    },
                    executor);
        }
    }

    /**
     * Returns a future that completes to the aggregated hinTS keys for this construction for
     * all valid published hinTS keys.
     *
     * @return the future
     */
    private CompletableFuture<Void> startPreprocessingVoteFuture(@NonNull final Instant cutoff, final Bytes crs) {
        return CompletableFuture.runAsync(
                () -> {
                    try {
                        // IMPORTANT: since we only start this future when we have a preprocessing start
                        // time, there is no risk of CME with handle thread running addKeyPublication()
                        final var hintKeys = validationFutures.headMap(cutoff, true).values().stream()
                                .map(CompletableFuture::join)
                                .filter(Validation::isValid)
                                .collect(toMap(Validation::partyId, Validation::hintsKey, (a, b) -> a, TreeMap::new));
                        final var aggregatedWeights = nodePartyIds.entrySet().stream()
                                .filter(entry -> hintKeys.containsKey(entry.getValue()))
                                .collect(toMap(
                                        Map.Entry::getValue,
                                        entry -> weights.targetWeightOf(entry.getKey()),
                                        (a, b) -> a,
                                        TreeMap::new));
                        final var output = library.preprocess(crs, hintKeys, aggregatedWeights, numParties);
                        final var preprocessedKeys = PreprocessedKeys.newBuilder()
                                .verificationKey(Bytes.wrap(output.verificationKey()))
                                .aggregationKey(Bytes.wrap(output.aggregationKey()))
                                .build();
                        // Prefer to vote for a congruent node's preprocessed keys if one exists
                        long congruentNodeId = -1;
                        for (final var entry : votes.entrySet()) {
                            if (entry.getValue().preprocessedKeysOrThrow().equals(preprocessedKeys)) {
                                congruentNodeId = entry.getKey();
                                break;
                            }
                        }
                        if (congruentNodeId != -1) {
                            log.info("Voting for congruent node's preprocessed keys: {}", congruentNodeId);
                            submissions
                                    .submitHintsVote(construction.constructionId(), congruentNodeId)
                                    .join();
                        } else {
                            log.info("Voting for own preprocessed keys");
                            submissions
                                    .submitHintsVote(construction.constructionId(), preprocessedKeys)
                                    .join();
                        }
                    } catch (Exception e) {
                        log.error("Failed to submit preprocessing vote", e);
                    }
                },
                executor);
    }

    @VisibleForTesting
    public void setFinalCrsFuture(@Nullable final CompletableFuture<CRSValidation> finalCrsFuture) {
        this.finalCrsFuture = finalCrsFuture;
    }

    /**
     * Decodes the output of {@link HintsLibrary#updateCrs(Bytes, Bytes)} into a
     * {@link CrsUpdateOutput}.
     *
     * @param oldCrsLength the length of the old CRS
     * @param output the output of the {@link HintsLibrary#updateCrs(Bytes, Bytes)}
     * @return the hinTS key
     */
    public static CrsUpdateOutput decodeCrsUpdate(final long oldCrsLength, @NonNull final Bytes output) {
        requireNonNull(output);
        final var crs = output.slice(0, oldCrsLength);
        final var proof = output.slice(oldCrsLength, output.length() - oldCrsLength);
        return new CrsUpdateOutput(crs, proof);
    }

    /**
     * A structured representation of the output of {@link HintsLibrary#updateCrs(Bytes, Bytes)}.
     *
     * @param crs the updated CRS
     * @param proof the proof of the update
     */
    public record CrsUpdateOutput(@NonNull Bytes crs, @NonNull Bytes proof) {}
}<|MERGE_RESOLUTION|>--- conflicted
+++ resolved
@@ -444,14 +444,7 @@
             maybeWinningOutputs.ifPresent(keys -> {
                 construction = hintsStore.setHintsScheme(construction.constructionId(), keys, nodePartyIds);
                 log.info("Completed hinTS Scheme for construction #{}", construction.constructionId());
-<<<<<<< HEAD
-                // If this just completed the active construction, update the signing context
-                if (hintsStore.getActiveConstruction().constructionId() == construction.constructionId()) {
-                    context.setActiveConstruction(construction);
-                }
-=======
                 onHintsFinished.accept(hintsStore, construction, context);
->>>>>>> 8f6276e8
             });
             return true;
         }
