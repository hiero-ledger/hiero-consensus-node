// SPDX-License-Identifier: Apache-2.0
package com.hedera.node.app.hints.impl;

import static com.hedera.hapi.node.state.hints.CRSStage.COMPLETED;
import static com.hedera.hapi.node.state.hints.CRSStage.GATHERING_CONTRIBUTIONS;
import static com.hedera.hapi.util.HapiUtils.asInstant;
import static com.hedera.hapi.util.HapiUtils.asTimestamp;
import static com.hedera.node.app.hints.HintsService.partySizeForRosterNodeCount;
import static com.hedera.node.app.roster.RosterTransitionWeights.moreThanTwoThirdsOfTotal;
import static java.util.Objects.requireNonNull;
import static java.util.stream.Collectors.groupingBy;
import static java.util.stream.Collectors.summingLong;
import static java.util.stream.Collectors.toMap;

import com.google.common.annotations.VisibleForTesting;
import com.hedera.hapi.node.base.Timestamp;
import com.hedera.hapi.node.state.hints.CRSStage;
import com.hedera.hapi.node.state.hints.CRSState;
import com.hedera.hapi.node.state.hints.HintsConstruction;
import com.hedera.hapi.node.state.hints.PreprocessedKeys;
import com.hedera.hapi.node.state.hints.PreprocessingVote;
import com.hedera.hapi.services.auxiliary.hints.CrsPublicationTransactionBody;
import com.hedera.node.app.hints.HintsLibrary;
import com.hedera.node.app.hints.ReadableHintsStore.HintsKeyPublication;
import com.hedera.node.app.hints.WritableHintsStore;
import com.hedera.node.app.roster.RosterTransitionWeights;
import com.hedera.node.app.tss.TssKeyPair;
import com.hedera.node.config.data.TssConfig;
import com.hedera.pbj.runtime.io.buffer.Bytes;
import com.swirlds.config.api.Configuration;
import edu.umd.cs.findbugs.annotations.NonNull;
import edu.umd.cs.findbugs.annotations.Nullable;
import java.security.SecureRandom;
import java.time.Instant;
import java.util.HashMap;
import java.util.List;
import java.util.Map;
import java.util.NavigableMap;
import java.util.OptionalInt;
import java.util.OptionalLong;
import java.util.Set;
import java.util.TreeMap;
import java.util.concurrent.CompletableFuture;
import java.util.concurrent.ConcurrentHashMap;
import java.util.concurrent.Executor;
import java.util.function.Supplier;
import java.util.stream.IntStream;
import org.apache.logging.log4j.LogManager;
import org.apache.logging.log4j.Logger;

/**
 * Manages the process objects and work needed to advance toward completion of a hinTS construction.
 */
public class HintsControllerImpl implements HintsController {
    private static final SecureRandom SECURE_RANDOM = new SecureRandom();
    private static final Logger log = LogManager.getLogger(HintsControllerImpl.class);

    private final int numParties;
    private final long selfId;
    private final Executor executor;
    private final TssKeyPair blsKeyPair;
    private final HintsLibrary library;
    private final HintsSubmissions submissions;
    private final HintsContext context;
    private final Map<Long, Integer> nodePartyIds = new HashMap<>();
    private final Map<Integer, Long> partyNodeIds = new HashMap<>();
    private final RosterTransitionWeights weights;
    private final Map<Long, PreprocessingVote> votes = new ConcurrentHashMap<>();
    private final NavigableMap<Instant, CompletableFuture<Validation>> validationFutures = new TreeMap<>();
    private final Supplier<Configuration> configurationSupplier;
    /**
     * The future that resolves to the final updated CRS for the network.
     * This will be null until the first node has contributed to the CRS update.
     */
    @Nullable
    private CompletableFuture<CRSValidation> finalUpdatedCrsFuture;
    /**
     * The initial CRS for the network. This is used to verify the first update to the CRS. This will be null if
     * the CRS construction is complete when the controller is created.
     */
    @Nullable
    private final Bytes initialCrs;

    /**
     * The ongoing construction, updated each time the controller advances the construction in state.
     */
    private HintsConstruction construction;

    /**
     * If not null, a future that resolves when this node completes the preprocessing stage of this construction.
     */
    @Nullable
    private CompletableFuture<Void> preprocessingVoteFuture;

    /**
     * If not null, the future performing the hinTS key publication for this node.
     */
    @Nullable
    private CompletableFuture<Void> publicationFuture;
    /**
     * If not null, the future performing the CRS update publication for this node.
     */
    @Nullable
    private CompletableFuture<Void> crsPublicationFuture;

    /**
     * A party's validated hinTS key, including the key itself and whether it is valid.
     *
     * @param partyId  the party ID
     * @param hintsKey the hinTS key
     * @param isValid  whether the key is valid
     */
    private record Validation(int partyId, @NonNull Bytes hintsKey, boolean isValid) {}

    public record CRSValidation(@NonNull Bytes crs, long weightContributedSoFar) {}

    public HintsControllerImpl(
            final long selfId,
            @NonNull final TssKeyPair blsKeyPair,
            @NonNull final HintsConstruction construction,
            @NonNull final RosterTransitionWeights weights,
            @NonNull final Executor executor,
            @NonNull final HintsLibrary library,
            @NonNull final Map<Long, PreprocessingVote> votes,
            @NonNull final List<HintsKeyPublication> publications,
            @NonNull final HintsSubmissions submissions,
            @NonNull final HintsContext context,
            @NonNull final Supplier<Configuration> configuration,
            @NonNull final WritableHintsStore hintsStore) {
        this.selfId = selfId;
        this.blsKeyPair = requireNonNull(blsKeyPair);
        this.weights = requireNonNull(weights);
        this.numParties = partySizeForRosterNodeCount(weights.targetRosterSize());
        this.executor = requireNonNull(executor);
        this.context = requireNonNull(context);
        this.submissions = requireNonNull(submissions);
        this.library = requireNonNull(library);
        this.construction = requireNonNull(construction);
        this.votes.putAll(votes);
        this.configurationSupplier = requireNonNull(configuration);

        final var crsState = hintsStore.getCrsState();
        final var crsPublications = hintsStore.getCrsPublicationsByNodeIds(weights.sourceNodeIds());
        if (crsState.stage() == GATHERING_CONTRIBUTIONS) {
            crsPublications.forEach((nodeId, publication) -> {
                if (publication != null) {
                    verifyCrsUpdate(publication, hintsStore, nodeId);
                }
            });
        }
        this.initialCrs = crsState.stage() != COMPLETED ? crsState.crs() : null;
        // Ensure we are up-to-date on any published hinTS keys we might need for this construction
        if (!construction.hasHintsScheme()) {
            final var cutoffTime = construction.hasPreprocessingStartTime()
                    ? asInstant(construction.preprocessingStartTimeOrThrow())
                    : Instant.MAX;
            publications.forEach(publication -> {
                if (!publication.adoptionTime().isAfter(cutoffTime)) {
                    maybeUpdateForHintsKey(initialCrs, publication);
                }
            });
        }
    }

    @Override
    public long constructionId() {
        return construction.constructionId();
    }

    @Override
    public boolean isStillInProgress() {
        return !construction.hasHintsScheme();
    }

    @Override
    public boolean hasNumParties(final int numParties) {
        return this.numParties == numParties;
    }

    @Override
    public void advanceConstruction(
            @NonNull final Instant now, @NonNull final WritableHintsStore hintsStore, final boolean isActive) {
        requireNonNull(now);
        requireNonNull(hintsStore);

        if (construction.hasHintsScheme()) {
            return;
        }
        if (construction.hasPreprocessingStartTime() && isActive) {
            final var crs = hintsStore.getCrsState().crs();
<<<<<<< HEAD
            log.info("Inside construction.hasPreprocessingStartTime() && isActive");
=======
>>>>>>> 5752b988
            if (!votes.containsKey(selfId) && preprocessingVoteFuture == null) {
                preprocessingVoteFuture =
                        startPreprocessingVoteFuture(asInstant(construction.preprocessingStartTimeOrThrow()), crs);
            }
        } else {
            final var crs = hintsStore.getCrsState().crs();
            if (shouldStartPreprocessing(now)) {
                log.info("Starting preprocessing for construction {}", construction.constructionId());
                construction = hintsStore.setPreprocessingStartTime(construction.constructionId(), now);
                if (isActive) {
                    preprocessingVoteFuture = startPreprocessingVoteFuture(now, crs);
                }
            } else if (isActive) {
                ensureHintsKeyPublished(crs);
            }
        }
    }

    /**
     * Performs the work needed to advance the CRS process. This includes:
     * * <ul>
     * <li>If all nodes have contributed, do nothing. Move to the next stage of collecting Hints Keys </li>
     * <li>If there is no initial CRS for the network and if the current node has not submitted one yet,
     * generate one and submit it</li>
     * <li>If the current node is next in line to contribute for updating CRS based on old CRS, generate
     * an updated CRS and submit it</li>
     * </ul>
     *
<<<<<<< HEAD
     * @param now        the current consensus time
     * @param hintsStore the writable hints store
     * @param isActive    whether this node is active in the network
=======
     * @param now                   the current consensus time
     * @param hintsStore            the writable hints store
     * @param isActive              if the platform is active
>>>>>>> 5752b988
     */
    @Override
    public void advanceCRSWork(
            @NonNull final Instant now, @NonNull final WritableHintsStore hintsStore, final boolean isActive) {
        final var crsState = hintsStore.getCrsState();
        final var tssConfig = configurationSupplier.get().getConfigData(TssConfig.class);
        if (!crsState.hasNextContributingNodeId()) {
            tryToFinalizeCrs(now, hintsStore, crsState, tssConfig);
        } else if (crsState.contributionEndTime() != null
                && now.isAfter(asInstant(crsState.contributionEndTimeOrThrow()))) {
            moveToNextNode(now, hintsStore);
        } else if (crsState.nextContributingNodeIdOrThrow() == selfId && crsPublicationFuture == null && isActive) {
            submitUpdatedCRS(hintsStore);
        }
    }

    /**
     * If all nodes have contributed to the CRS, try to finalize the CRS. If the threshold is not met,
     * repeat the process from the first node. If the threshold is met, wait for the final future to be completed,
     * set the final updated CRS and mark the stage as completed.
     *
     * @param now        the current consensus time
     * @param hintsStore the writable hints store
     * @param crsState   the current CRS state
     * @param tssConfig  the TSS configuration
     */
    private void tryToFinalizeCrs(
            @NonNull final Instant now,
            @NonNull final WritableHintsStore hintsStore,
            @NonNull final CRSState crsState,
            @NonNull final TssConfig tssConfig) {
        if (crsState.stage() == GATHERING_CONTRIBUTIONS) {
            final var delay = tssConfig.crsFinalizationDelay();
            final var updatedState = crsState.copyBuilder()
                    .stage(CRSStage.WAITING_FOR_ADOPTING_FINAL_CRS)
                    .contributionEndTime(asTimestamp(now.plus(delay)))
                    .build();
            hintsStore.setCRSState(updatedState);
            log.info("All nodes have contributed to the CRS. Waiting for the final CRS to be adopted");
        } else if (now.isAfter(asInstant(crsState.contributionEndTimeOrThrow()))) {
            final var thresholdMet = validateWeightOfContributions();
            if (!thresholdMet) {
                // If the threshold is not met, repeat the process
                repeatFromFirstNode(now, hintsStore, tssConfig);
            } else {
                final var finalUpdatedCrs =
                        requireNonNull(finalUpdatedCrsFuture).join();
                final var updatedState = crsState.copyBuilder()
                        .crs(finalUpdatedCrs.crs())
                        .stage(COMPLETED)
                        .contributionEndTime((Timestamp) null)
                        .build();
                hintsStore.setCRSState(updatedState);
                log.info("CRS construction COMPLETED");
            }
        }
    }

    /**
     * Starts CRS contribution for the first node in the source roster.
     * This is called when all nodes have contributed to the CRS, but the total weight of all nodes contributing
     * is less than 2/3 of the total weight of all nodes in the source roster.
     *
     * @param now        the current consensus time
     * @param hintsStore the writable hints store
     * @param tssConfig  the TSS configuration
     */
    private void repeatFromFirstNode(
            @NonNull final Instant now,
            @NonNull final WritableHintsStore hintsStore,
            @NonNull final TssConfig tssConfig) {
        log.info("Threshold not met for CRS contributions. Repeating the process.");
        final var crsState = hintsStore.getCrsState();
        final var firstNodeId =
                weights.sourceNodeIds().stream().min(Long::compareTo).orElse(0L);
        final var contributionTime = tssConfig.crsUpdateContributionTime();
        final var updatedState = crsState.copyBuilder()
                .stage(GATHERING_CONTRIBUTIONS)
                .contributionEndTime(asTimestamp(now.plus(contributionTime)))
                .crs(requireNonNull(initialCrs))
                .nextContributingNodeId(firstNodeId)
                .build();
        hintsStore.setCRSState(updatedState);
    }

    /**
     * Checks if the total weight of the contributions is more than 2/3 total weight of all nodes in the source
     * roster.
     *
     * @return true if the total weight of the contributions is more than 2/3 total weight of all nodes in the
     */
    private boolean validateWeightOfContributions() {
        final var contributedWeight = finalUpdatedCrsFuture == null
                ? 0L
                : finalUpdatedCrsFuture.join().weightContributedSoFar();
        final var totalWeight = weights.sourceNodeWeights().values().stream()
                .mapToLong(Long::longValue)
                .sum();
        log.info("Total weight of contributions: {}, Total weight of all nodes: {}", contributedWeight, totalWeight);
        return contributedWeight >= moreThanTwoThirdsOfTotal(totalWeight);
    }

    /**
     * Moves to the next node in the roster to contribute to the CRS. If the current node is the last
     * sets the next contributing node to -1 and sets the contribution end time.
     *
     * @param now        the current consensus time
     * @param hintsStore the writable hints store
     */
    private void moveToNextNode(final @NonNull Instant now, final @NonNull WritableHintsStore hintsStore) {
        final var crsState = hintsStore.getCrsState();
        final var tssConfig = configurationSupplier.get().getConfigData(TssConfig.class);
        final var optionalNextNodeId = nextNodeId(weights.sourceNodeIds(), crsState);
        log.info("Moving to the next node to contribute to the CRS {}", optionalNextNodeId);
        hintsStore.moveToNextNode(
                optionalNextNodeId,
                now.plusSeconds(tssConfig.crsUpdateContributionTime().toSeconds()));
    }

    /**
     * Submits the updated CRS to the network. This is done asynchronously. The updated CRS is generated
     * by the library by updating the old CRS with new entropy.
     *
     * @param hintsStore the writable hints store
     */
    private void submitUpdatedCRS(final @NonNull WritableHintsStore hintsStore) {
        crsPublicationFuture = CompletableFuture.runAsync(
                () -> {
<<<<<<< HEAD
                    final Bytes previousCRS = (finalUpdatedCrsFuture != null)
                            ? finalUpdatedCrsFuture.join().crs()
                            : hintsStore.getCrsState().crs();
                    final var updatedCRS = library.updateCrs(previousCRS, generateEntropy());
                    final var newCRS = decodeCrsUpdate(previousCRS.length(), updatedCRS);
=======
                    final var updatedCRS = library.updateCrs(oldCRS, generateEntropy());
                    final var newCRS = decodeCrsUpdate(oldCRS.length(), updatedCRS);
>>>>>>> 5752b988
                    submissions.submitUpdateCRS(newCRS.crs(), newCRS.proof());
                },
                executor);
    }

    /**
     * Returns the immediate next node id from the roster after the current node id.
     *
     * @param nodeIds  the node ids in the roster
     * @param crsState the current CRS state
     * @return the immediate next node id from the roster after the current node id
     */
    private OptionalLong nextNodeId(final Set<Long> nodeIds, final CRSState crsState) {
        if (!crsState.hasNextContributingNodeId()) {
            return OptionalLong.empty();
        }
        return nodeIds.stream()
                .mapToLong(Long::longValue)
                .filter(nodeId -> nodeId > crsState.nextContributingNodeIdOrThrow())
                .findFirst();
    }

    /**
     * Generates secure 256-bit entropy.
     */
    public Bytes generateEntropy() {
        byte[] entropyBytes = new byte[32];
        SECURE_RANDOM.nextBytes(entropyBytes);
        return Bytes.wrap(entropyBytes);
    }

    @Override
    public @NonNull OptionalInt partyIdOf(final long nodeId) {
        if (!weights.targetIncludes(nodeId)) {
            return OptionalInt.empty();
        }
        return nodePartyIds.containsKey(nodeId)
                ? OptionalInt.of(nodePartyIds.get(nodeId))
                : OptionalInt.of(expectedPartyId(nodeId));
    }

    @Override
    public void addHintsKeyPublication(@NonNull final HintsKeyPublication publication) {
        requireNonNull(publication);
        // If grace period is over, we have either finished construction or already set the
        // preprocessing time to something earlier than consensus now; so we will not use
        // this key and can return immediately
        if (!construction.hasGracePeriodEndTime()) {
            return;
        }
        maybeUpdateForHintsKey(initialCrs, publication);
    }

    @Override
    public boolean addPreprocessingVote(
            final long nodeId, @NonNull final PreprocessingVote vote, @NonNull final WritableHintsStore hintsStore) {
        requireNonNull(vote);
        requireNonNull(hintsStore);
        if (!construction.hasHintsScheme() && !votes.containsKey(nodeId)) {
            if (vote.hasPreprocessedKeys()) {
                votes.put(nodeId, vote);
            } else if (vote.hasCongruentNodeId()) {
                final var congruentVote = votes.get(vote.congruentNodeIdOrThrow());
                if (congruentVote != null && congruentVote.hasPreprocessedKeys()) {
                    votes.put(nodeId, congruentVote);
                }
            }
            final var outputWeights = votes.entrySet().stream()
                    .collect(groupingBy(
                            entry -> entry.getValue().preprocessedKeysOrThrow(),
                            summingLong(entry -> weights.sourceWeightOf(entry.getKey()))));
            final var maybeWinningOutputs = outputWeights.entrySet().stream()
                    .filter(entry -> entry.getValue() >= weights.sourceWeightThreshold())
                    .map(Map.Entry::getKey)
                    .findFirst();
            maybeWinningOutputs.ifPresent(keys -> {
                construction = hintsStore.setHintsScheme(construction.constructionId(), keys, nodePartyIds);
                // If this just completed the active construction, update the signing context
                if (hintsStore.getActiveConstruction().constructionId() == construction.constructionId()) {
                    context.setConstruction(construction);
                }
            });
            return true;
        }
        return false;
    }

    @Override
    public void cancelPendingWork() {
        if (publicationFuture != null) {
            publicationFuture.cancel(true);
        }
        if (preprocessingVoteFuture != null) {
            preprocessingVoteFuture.cancel(true);
        }
        if (crsPublicationFuture != null) {
            crsPublicationFuture.cancel(true);
        }
        if (finalUpdatedCrsFuture != null) {
            finalUpdatedCrsFuture.cancel(true);
        }
        validationFutures.values().forEach(future -> future.cancel(true));
    }

    @Override
    public void addCrsPublication(
            @NonNull final CrsPublicationTransactionBody publication,
            @NonNull Instant consensusTime,
            @NonNull WritableHintsStore hintsStore,
            final long creatorId) {
        requireNonNull(publication);
        requireNonNull(consensusTime);
        requireNonNull(hintsStore);

        verifyCrsUpdate(publication, hintsStore, creatorId);
        moveToNextNode(consensusTime, hintsStore);
    }

    @Override
    public void verifyCrsUpdate(
            @NonNull final CrsPublicationTransactionBody publication,
            @NonNull final WritableHintsStore hintsStore,
            final long creatorId) {
        final var creatorWeight = weights.sourceWeightOf(creatorId);
        if (finalUpdatedCrsFuture == null) {
            finalUpdatedCrsFuture = CompletableFuture.supplyAsync(
                    () -> {
                        final var isValid = library.verifyCrsUpdate(
                                requireNonNull(initialCrs), publication.newCrs(), publication.proof());
                        if (isValid) {
                            return new CRSValidation(publication.newCrs(), creatorWeight);
                        }
                        return new CRSValidation(initialCrs, 0L);
                    },
                    executor);
        } else {
            finalUpdatedCrsFuture = finalUpdatedCrsFuture.thenApplyAsync(
                    previousValidation -> {
                        final var isValid = library.verifyCrsUpdate(
                                previousValidation.crs(), publication.newCrs(), publication.proof());
                        if (isValid) {
                            return new CRSValidation(
                                    publication.newCrs(), previousValidation.weightContributedSoFar() + creatorWeight);
                        }
                        return new CRSValidation(previousValidation.crs(), previousValidation.weightContributedSoFar());
                    },
                    executor);
        }
    }

    /**
     * Applies a deterministic policy to choose a preprocessing behavior at the given time.
     *
     * @param now the current consensus time
     * @return the choice of preprocessing behavior
     */
    private boolean shouldStartPreprocessing(@NonNull final Instant now) {
        // If every active node in the target roster has published a hinTS key,
        // start preprocessing now; there is nothing else to wait for
        if (validationFutures.size() == weights.numTargetNodesInSource()) {
            log.info("All nodes have published hinTS keys. Starting preprocessing.");
            return true;
        }
        log.info("Checking if we should start preprocessing {} - {}", now.isBefore(asInstant(construction.gracePeriodEndTimeOrThrow())),
                weightOfValidHintsKeysAt(now) >= weights.targetWeightThreshold());
        if (now.isBefore(asInstant(construction.gracePeriodEndTimeOrThrow()))) {
            return false;
        } else {
            return weightOfValidHintsKeysAt(now) >= weights.targetWeightThreshold();
        }
    }

    /**
     * If the publication is for the expected party id, update the node and party id mappings and
     * start a validation future for the hinTS key.
     *
     * @param initialCrs
     * @param publication the publication
     */
    private void maybeUpdateForHintsKey(final Bytes initialCrs, @NonNull final HintsKeyPublication publication) {
        final int partyId = publication.partyId();
        final long nodeId = publication.nodeId();
        log.info("Maybe update for hints key for partyId: {} and nodeId: {}", partyId, nodeId);
        if (partyId == expectedPartyId(nodeId)) {
            log.info("Updating for hints key for partyId: {} and nodeId: {}", partyId, nodeId);
            nodePartyIds.put(nodeId, partyId);
            partyNodeIds.put(partyId, nodeId);
            validationFutures.put(
                    publication.adoptionTime(), validationFuture(initialCrs, partyId, publication.hintsKey()));
        }
    }

    /**
     * Returns the party ID that this node should use in the target roster. These ids are assigned
     * by sorting the unassigned node ids and unused party ids in ascending order, and matching
     * node ids and party ids by their indexes in these lists.
     * <p>
     * For example, suppose there are three nodes with ids {@code 7}, {@code 9}, and {@code 12};
     * and the party size is four (hence party ids are {@code 0}, {@code 1}, {@code 2}, and {@code 3}).
     * Then we can think of two lists,
     * <ul>
     *     <Li>{@code (7, 9, 12)}</Li>
     *     <Li>{@code (0, 1, 2, 3)}</Li>
     * </ul>
     * And do three assignments: {@code 7 -> 0}, {@code 9 -> 1}, and {@code 12 -> 2}.
     * <p>
     * The important thing about this strategy is that it doesn't matter the <b>order</b> in
     * which we do the assignments. For example, if the nodes publish their keys in the order
     * {@code 9}, {@code 7}, {@code 12}, then after assigning {@code 9 -> 1}, the remaining
     * lists will be,
     * <ul>
     *     <Li>{@code (7, 12)}</Li>
     *     <Li>{@code (0, 2, 3)}</Li>
     * </ul>
     * And no matter which node publishes their key next, they still the same id as expected.
     *
     * @throws IndexOutOfBoundsException if the node id has already been assigned a party id
     */
    private int expectedPartyId(final long nodeId) {
        final var unassignedNodeIds = weights.targetNodeWeights().keySet().stream()
                .filter(id -> !nodePartyIds.containsKey(id))
                .sorted()
                .toList();
        final var unusedPartyIds = IntStream.range(0, numParties)
                .filter(id -> !partyNodeIds.containsKey(id))
                .boxed()
                .toList();
        return unusedPartyIds.get(unassignedNodeIds.indexOf(nodeId));
    }

    /**
     * Returns a future that completes to a validation of the given hints key.
     *
<<<<<<< HEAD
     * @param crs      the initial CRS
     * @param partyId  the party ID
     * @param hintsKey the hints key
=======
     * @param crs        the initial CRS
     * @param partyId    the party ID
     * @param hintsKey   the hints key
>>>>>>> 5752b988
     * @return the future
     */
    private CompletableFuture<Validation> validationFuture(
            final Bytes crs, final int partyId, @NonNull final Bytes hintsKey) {
        return CompletableFuture.supplyAsync(
                () -> {
                    final var isValid = library.validateHintsKey(crs, hintsKey, partyId, numParties);
                    return new Validation(partyId, hintsKey, isValid);
                },
                executor);
    }

    /**
     * Returns the weight of the nodes in the target roster that have published valid hinTS keys up to the given time.
     * This is blocking because if we are reduced to checking this, we have already exhausted the grace period waiting
     * for hinTS key publications, and all the futures in this map are essentially guaranteed to be complete, meaning
     * the once-per-round check is very cheap to do.
     *
     * @param now the time up to which to consider hinTS keys
     * @return the weight of the nodes with valid hinTS keys
     */
    private long weightOfValidHintsKeysAt(@NonNull final Instant now) {
        return validationFutures.headMap(now, true).values().stream()
                .map(CompletableFuture::join)
                .filter(Validation::isValid)
                .mapToLong(validation -> weights.targetWeightOf(partyNodeIds.get(validation.partyId())))
                .sum();
    }

    /**
     * If this node is part of the target construction and has not yet published (and is not currently publishing) its
     * hinTS key, then starts publishing it.
     */
    private void ensureHintsKeyPublished(final Bytes crs) {
        if (publicationFuture == null && weights.targetIncludes(selfId) && !nodePartyIds.containsKey(selfId)) {
            final int selfPartyId = expectedPartyId(selfId);
            publicationFuture = CompletableFuture.runAsync(
                    () -> {
<<<<<<< HEAD
                        log.info("Starting computing hinTS key for construction ");
                        final var hints = library.computeHints(crs, blsKeyPair.privateKey(), selfPartyId, numParties);
                        log.info("Submitting hinTS key for construction ");
=======
                        final var hints = library.computeHints(crs, blsKeyPair.privateKey(), selfPartyId, numParties);
>>>>>>> 5752b988
                        submissions
                                .submitHintsKey(selfPartyId, numParties, hints)
                                .join();
                    },
                    executor);
        }
    }

    /**
     * Returns a future that completes to the aggregated hinTS keys for this construction for
     * all valid published hinTS keys.
     *
     * @return the future
     */
    private CompletableFuture<Void> startPreprocessingVoteFuture(@NonNull final Instant cutoff, final Bytes crs) {
        return CompletableFuture.runAsync(
                () -> {
                    // IMPORTANT: since we only start this future when we have a preprocessing start
                    // time, there is no risk of CME with handle thread running addKeyPublication()
                    final var hintKeys = validationFutures.headMap(cutoff, true).values().stream()
                            .map(CompletableFuture::join)
                            .filter(Validation::isValid)
                            .collect(toMap(Validation::partyId, Validation::hintsKey, (a, b) -> a, TreeMap::new));
                    final var aggregatedWeights = nodePartyIds.entrySet().stream()
                            .filter(entry -> hintKeys.containsKey(entry.getValue()))
<<<<<<< HEAD
                            .collect(toMap(Map.Entry::getValue, entry -> weights.targetWeightOf(entry.getKey())));
                    log.info("Starting preprocessing for construction {}", construction.constructionId());
                    final var output = library.preprocess(crs, hintKeys, aggregatedWeights, numParties);
                    log.info("Preprocessing output: {}", output);
=======
                            .collect(toMap(
                                    Map.Entry::getValue,
                                    entry -> weights.targetWeightOf(entry.getKey()),
                                    (a, b) -> a,
                                    TreeMap::new));
                    final var output = library.preprocess(crs, hintKeys, aggregatedWeights, numParties);
>>>>>>> 5752b988
                    final var preprocessedKeys = PreprocessedKeys.newBuilder()
                            .verificationKey(Bytes.wrap(output.verificationKey()))
                            .aggregationKey(Bytes.wrap(output.aggregationKey()))
                            .build();
<<<<<<< HEAD
                    log.info("Preprocessed keys: {}", preprocessedKeys);
=======
>>>>>>> 5752b988
                    // Prefer to vote for a congruent node's preprocessed keys if one exists
                    long congruentNodeId = -1;
                    for (final var entry : votes.entrySet()) {
                        if (entry.getValue().preprocessedKeysOrThrow().equals(preprocessedKeys)) {
                            congruentNodeId = entry.getKey();
                            break;
                        }
                    }
                    if (congruentNodeId != -1) {
                        log.info("Voting for congruent node's preprocessed keys: {}", congruentNodeId);
                        submissions
                                .submitHintsVote(construction.constructionId(), congruentNodeId)
                                .join();
                    } else {
                        log.info("Voting for own preprocessed keys");
                        submissions
                                .submitHintsVote(construction.constructionId(), preprocessedKeys)
                                .join();
                    }
                },
                executor);
    }

    @VisibleForTesting
    public void setFinalUpdatedCrsFuture(@Nullable final CompletableFuture<CRSValidation> finalUpdatedCrsFuture) {
        this.finalUpdatedCrsFuture = finalUpdatedCrsFuture;
    }

    /**
     * Decodes the output of {@link HintsLibrary#updateCrs(Bytes, Bytes)} into a
     * {@link CrsUpdateOutput}.
     *
     * @param oldCRSLength the length of the old CRS
<<<<<<< HEAD
     * @param output       the output of the {@link HintsLibrary#updateCrs(Bytes, Bytes)}
=======
     * @param output the output of the {@link HintsLibrary#updateCrs(Bytes, Bytes)}
>>>>>>> 5752b988
     * @return the hinTS key
     */
    public static CrsUpdateOutput decodeCrsUpdate(final long oldCRSLength, @NonNull final Bytes output) {
        requireNonNull(output);
        requireNonNull(output);
        final Bytes crs = output.slice(0, oldCRSLength);
        final Bytes proof = output.slice(oldCRSLength, output.length() - oldCRSLength);
        return new CrsUpdateOutput(crs, proof);
    }

    /**
     * A structured representation of the output of {@link HintsLibrary#updateCrs(Bytes, Bytes)}.
<<<<<<< HEAD
     *
     * @param crs   the updated CRS
=======
     * @param crs the updated CRS
>>>>>>> 5752b988
     * @param proof the proof of the update
     */
    public record CrsUpdateOutput(@NonNull Bytes crs, @NonNull Bytes proof) {}
}<|MERGE_RESOLUTION|>--- conflicted
+++ resolved
@@ -188,10 +188,7 @@
         }
         if (construction.hasPreprocessingStartTime() && isActive) {
             final var crs = hintsStore.getCrsState().crs();
-<<<<<<< HEAD
             log.info("Inside construction.hasPreprocessingStartTime() && isActive");
-=======
->>>>>>> 5752b988
             if (!votes.containsKey(selfId) && preprocessingVoteFuture == null) {
                 preprocessingVoteFuture =
                         startPreprocessingVoteFuture(asInstant(construction.preprocessingStartTimeOrThrow()), crs);
@@ -220,15 +217,9 @@
      * an updated CRS and submit it</li>
      * </ul>
      *
-<<<<<<< HEAD
      * @param now        the current consensus time
      * @param hintsStore the writable hints store
      * @param isActive    whether this node is active in the network
-=======
-     * @param now                   the current consensus time
-     * @param hintsStore            the writable hints store
-     * @param isActive              if the platform is active
->>>>>>> 5752b988
      */
     @Override
     public void advanceCRSWork(
@@ -357,16 +348,11 @@
     private void submitUpdatedCRS(final @NonNull WritableHintsStore hintsStore) {
         crsPublicationFuture = CompletableFuture.runAsync(
                 () -> {
-<<<<<<< HEAD
                     final Bytes previousCRS = (finalUpdatedCrsFuture != null)
                             ? finalUpdatedCrsFuture.join().crs()
                             : hintsStore.getCrsState().crs();
                     final var updatedCRS = library.updateCrs(previousCRS, generateEntropy());
                     final var newCRS = decodeCrsUpdate(previousCRS.length(), updatedCRS);
-=======
-                    final var updatedCRS = library.updateCrs(oldCRS, generateEntropy());
-                    final var newCRS = decodeCrsUpdate(oldCRS.length(), updatedCRS);
->>>>>>> 5752b988
                     submissions.submitUpdateCRS(newCRS.crs(), newCRS.proof());
                 },
                 executor);
@@ -530,7 +516,9 @@
             log.info("All nodes have published hinTS keys. Starting preprocessing.");
             return true;
         }
-        log.info("Checking if we should start preprocessing {} - {}", now.isBefore(asInstant(construction.gracePeriodEndTimeOrThrow())),
+        log.info(
+                "Checking if we should start preprocessing {} - {}",
+                now.isBefore(asInstant(construction.gracePeriodEndTimeOrThrow())),
                 weightOfValidHintsKeysAt(now) >= weights.targetWeightThreshold());
         if (now.isBefore(asInstant(construction.gracePeriodEndTimeOrThrow()))) {
             return false;
@@ -600,15 +588,9 @@
     /**
      * Returns a future that completes to a validation of the given hints key.
      *
-<<<<<<< HEAD
      * @param crs      the initial CRS
      * @param partyId  the party ID
      * @param hintsKey the hints key
-=======
-     * @param crs        the initial CRS
-     * @param partyId    the party ID
-     * @param hintsKey   the hints key
->>>>>>> 5752b988
      * @return the future
      */
     private CompletableFuture<Validation> validationFuture(
@@ -647,13 +629,9 @@
             final int selfPartyId = expectedPartyId(selfId);
             publicationFuture = CompletableFuture.runAsync(
                     () -> {
-<<<<<<< HEAD
                         log.info("Starting computing hinTS key for construction ");
                         final var hints = library.computeHints(crs, blsKeyPair.privateKey(), selfPartyId, numParties);
                         log.info("Submitting hinTS key for construction ");
-=======
-                        final var hints = library.computeHints(crs, blsKeyPair.privateKey(), selfPartyId, numParties);
->>>>>>> 5752b988
                         submissions
                                 .submitHintsKey(selfPartyId, numParties, hints)
                                 .join();
@@ -679,27 +657,16 @@
                             .collect(toMap(Validation::partyId, Validation::hintsKey, (a, b) -> a, TreeMap::new));
                     final var aggregatedWeights = nodePartyIds.entrySet().stream()
                             .filter(entry -> hintKeys.containsKey(entry.getValue()))
-<<<<<<< HEAD
-                            .collect(toMap(Map.Entry::getValue, entry -> weights.targetWeightOf(entry.getKey())));
-                    log.info("Starting preprocessing for construction {}", construction.constructionId());
-                    final var output = library.preprocess(crs, hintKeys, aggregatedWeights, numParties);
-                    log.info("Preprocessing output: {}", output);
-=======
                             .collect(toMap(
                                     Map.Entry::getValue,
                                     entry -> weights.targetWeightOf(entry.getKey()),
                                     (a, b) -> a,
                                     TreeMap::new));
                     final var output = library.preprocess(crs, hintKeys, aggregatedWeights, numParties);
->>>>>>> 5752b988
                     final var preprocessedKeys = PreprocessedKeys.newBuilder()
                             .verificationKey(Bytes.wrap(output.verificationKey()))
                             .aggregationKey(Bytes.wrap(output.aggregationKey()))
                             .build();
-<<<<<<< HEAD
-                    log.info("Preprocessed keys: {}", preprocessedKeys);
-=======
->>>>>>> 5752b988
                     // Prefer to vote for a congruent node's preprocessed keys if one exists
                     long congruentNodeId = -1;
                     for (final var entry : votes.entrySet()) {
@@ -733,11 +700,7 @@
      * {@link CrsUpdateOutput}.
      *
      * @param oldCRSLength the length of the old CRS
-<<<<<<< HEAD
      * @param output       the output of the {@link HintsLibrary#updateCrs(Bytes, Bytes)}
-=======
-     * @param output the output of the {@link HintsLibrary#updateCrs(Bytes, Bytes)}
->>>>>>> 5752b988
      * @return the hinTS key
      */
     public static CrsUpdateOutput decodeCrsUpdate(final long oldCRSLength, @NonNull final Bytes output) {
@@ -750,12 +713,8 @@
 
     /**
      * A structured representation of the output of {@link HintsLibrary#updateCrs(Bytes, Bytes)}.
-<<<<<<< HEAD
      *
      * @param crs   the updated CRS
-=======
-     * @param crs the updated CRS
->>>>>>> 5752b988
      * @param proof the proof of the update
      */
     public record CrsUpdateOutput(@NonNull Bytes crs, @NonNull Bytes proof) {}
