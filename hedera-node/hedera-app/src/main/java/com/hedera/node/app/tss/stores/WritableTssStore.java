/*
 * Copyright (C) 2024 Hedera Hashgraph, LLC
 *
 * Licensed under the Apache License, Version 2.0 (the "License");
 * you may not use this file except in compliance with the License.
 * You may obtain a copy of the License at
 *
 *      http://www.apache.org/licenses/LICENSE-2.0
 *
 * Unless required by applicable law or agreed to in writing, software
 * distributed under the License is distributed on an "AS IS" BASIS,
 * WITHOUT WARRANTIES OR CONDITIONS OF ANY KIND, either express or implied.
 * See the License for the specific language governing permissions and
 * limitations under the License.
 */

package com.hedera.node.app.tss.stores;

import static com.hedera.node.app.tss.schemas.V0560TssBaseSchema.TSS_MESSAGE_MAP_KEY;
import static com.hedera.node.app.tss.schemas.V0560TssBaseSchema.TSS_VOTE_MAP_KEY;
import static com.hedera.node.app.tss.schemas.V0580TssBaseSchema.TSS_ENCRYPTION_KEYS_KEY;
<<<<<<< HEAD
import static com.hedera.node.app.tss.schemas.V0580TssBaseSchema.TSS_STATUS_KEY;
=======
>>>>>>> 720d1e0b
import static java.util.Objects.requireNonNull;

import com.hedera.hapi.node.state.common.EntityNumber;
import com.hedera.hapi.node.state.tss.TssEncryptionKeys;
import com.hedera.hapi.node.state.tss.TssMessageMapKey;
import com.hedera.hapi.node.state.tss.TssVoteMapKey;
import com.hedera.hapi.services.auxiliary.tss.TssMessageTransactionBody;
import com.hedera.hapi.services.auxiliary.tss.TssVoteTransactionBody;
import com.swirlds.state.spi.WritableKVState;
import com.swirlds.state.spi.WritableStates;
import edu.umd.cs.findbugs.annotations.NonNull;

/**
 * Extends the {@link ReadableTssStoreImpl} with write access to the TSS base store.
 */
public class WritableTssStore extends ReadableTssStoreImpl {
    /**
     * The underlying data storage class that holds the Pending Airdrops data.
     */
    private final WritableKVState<TssMessageMapKey, TssMessageTransactionBody> tssMessageState;

    private final WritableKVState<TssVoteMapKey, TssVoteTransactionBody> tssVoteState;

    private final WritableKVState<EntityNumber, TssEncryptionKeys> tssEncryptionKeyState;

    public WritableTssStore(@NonNull final WritableStates states) {
        super(states);
        this.tssMessageState = states.get(TSS_MESSAGE_MAP_KEY);
        this.tssVoteState = states.get(TSS_VOTE_MAP_KEY);
        this.tssEncryptionKeyState = states.get(TSS_ENCRYPTION_KEYS_KEY);
<<<<<<< HEAD
        this.tssStatusState = states.getSingleton(TSS_STATUS_KEY);
=======
>>>>>>> 720d1e0b
    }

    public void put(@NonNull final TssMessageMapKey tssMessageMapKey, @NonNull final TssMessageTransactionBody txBody) {
        requireNonNull(tssMessageMapKey);
        requireNonNull(txBody);
        tssMessageState.put(tssMessageMapKey, txBody);
    }

    public void put(@NonNull final TssVoteMapKey tssVoteMapKey, @NonNull final TssVoteTransactionBody txBody) {
        requireNonNull(tssVoteMapKey);
        requireNonNull(txBody);
        tssVoteState.put(tssVoteMapKey, txBody);
    }

    public void put(@NonNull final EntityNumber entityNumber, @NonNull final TssEncryptionKeys tssEncryptionKeys) {
        requireNonNull(entityNumber);
        requireNonNull(tssEncryptionKeys);
        tssEncryptionKeyState.put(entityNumber, tssEncryptionKeys);
    }

    public void remove(@NonNull final TssMessageMapKey tssMessageMapKey) {
        requireNonNull(tssMessageMapKey);
        tssMessageState.remove(tssMessageMapKey);
    }

    public void remove(@NonNull final TssVoteMapKey tssVoteMapKey) {
        requireNonNull(tssVoteMapKey);
        tssVoteState.remove(tssVoteMapKey);
    }

    public void remove(@NonNull final EntityNumber entityNumber) {
        requireNonNull(entityNumber);
        tssEncryptionKeyState.remove(entityNumber);
    }

    public void clear() {
        tssVoteState.keys().forEachRemaining(tssVoteState::remove);
        tssMessageState.keys().forEachRemaining(tssMessageState::remove);
        tssEncryptionKeyState.keys().forEachRemaining(tssEncryptionKeyState::remove);
    }
}<|MERGE_RESOLUTION|>--- conflicted
+++ resolved
@@ -19,16 +19,12 @@
 import static com.hedera.node.app.tss.schemas.V0560TssBaseSchema.TSS_MESSAGE_MAP_KEY;
 import static com.hedera.node.app.tss.schemas.V0560TssBaseSchema.TSS_VOTE_MAP_KEY;
 import static com.hedera.node.app.tss.schemas.V0580TssBaseSchema.TSS_ENCRYPTION_KEYS_KEY;
-<<<<<<< HEAD
-import static com.hedera.node.app.tss.schemas.V0580TssBaseSchema.TSS_STATUS_KEY;
-=======
->>>>>>> 720d1e0b
 import static java.util.Objects.requireNonNull;
 
 import com.hedera.hapi.node.state.common.EntityNumber;
-import com.hedera.hapi.node.state.tss.TssEncryptionKeys;
 import com.hedera.hapi.node.state.tss.TssMessageMapKey;
 import com.hedera.hapi.node.state.tss.TssVoteMapKey;
+import com.hedera.hapi.services.auxiliary.tss.TssEncryptionKeyTransactionBody;
 import com.hedera.hapi.services.auxiliary.tss.TssMessageTransactionBody;
 import com.hedera.hapi.services.auxiliary.tss.TssVoteTransactionBody;
 import com.swirlds.state.spi.WritableKVState;
@@ -46,17 +42,13 @@
 
     private final WritableKVState<TssVoteMapKey, TssVoteTransactionBody> tssVoteState;
 
-    private final WritableKVState<EntityNumber, TssEncryptionKeys> tssEncryptionKeyState;
+    private final WritableKVState<EntityNumber, TssEncryptionKeyTransactionBody> tssEncryptionKeyState;
 
     public WritableTssStore(@NonNull final WritableStates states) {
         super(states);
         this.tssMessageState = states.get(TSS_MESSAGE_MAP_KEY);
         this.tssVoteState = states.get(TSS_VOTE_MAP_KEY);
         this.tssEncryptionKeyState = states.get(TSS_ENCRYPTION_KEYS_KEY);
-<<<<<<< HEAD
-        this.tssStatusState = states.getSingleton(TSS_STATUS_KEY);
-=======
->>>>>>> 720d1e0b
     }
 
     public void put(@NonNull final TssMessageMapKey tssMessageMapKey, @NonNull final TssMessageTransactionBody txBody) {
@@ -71,10 +63,10 @@
         tssVoteState.put(tssVoteMapKey, txBody);
     }
 
-    public void put(@NonNull final EntityNumber entityNumber, @NonNull final TssEncryptionKeys tssEncryptionKeys) {
+    public void put(@NonNull final EntityNumber entityNumber, @NonNull final TssEncryptionKeyTransactionBody txBody) {
         requireNonNull(entityNumber);
-        requireNonNull(tssEncryptionKeys);
-        tssEncryptionKeyState.put(entityNumber, tssEncryptionKeys);
+        requireNonNull(txBody);
+        tssEncryptionKeyState.put(entityNumber, txBody);
     }
 
     public void remove(@NonNull final TssMessageMapKey tssMessageMapKey) {
