--- conflicted
+++ resolved
@@ -18,11 +18,7 @@
 
 import static com.hedera.node.app.tss.schemas.V0560TssBaseSchema.TSS_MESSAGE_MAP_KEY;
 import static com.hedera.node.app.tss.schemas.V0560TssBaseSchema.TSS_VOTE_MAP_KEY;
-<<<<<<< HEAD
-import static com.hedera.node.app.tss.schemas.V0570TssBaseSchema.TSS_ENCRYPTION_KEY_MAP_KEY;
-=======
 import static com.hedera.node.app.tss.schemas.V0580TssBaseSchema.TSS_ENCRYPTION_KEYS_KEY;
->>>>>>> 4460aa82
 import static java.util.Objects.requireNonNull;
 
 import com.hedera.hapi.node.state.common.EntityNumber;
@@ -52,11 +48,7 @@
         super(states);
         this.tssMessageState = states.get(TSS_MESSAGE_MAP_KEY);
         this.tssVoteState = states.get(TSS_VOTE_MAP_KEY);
-<<<<<<< HEAD
-        this.tssEncryptionKeyState = states.get(TSS_ENCRYPTION_KEY_MAP_KEY);
-=======
         this.tssEncryptionKeyState = states.get(TSS_ENCRYPTION_KEYS_KEY);
->>>>>>> 4460aa82
     }
 
     public void put(@NonNull final TssMessageMapKey tssMessageMapKey, @NonNull final TssMessageTransactionBody txBody) {
