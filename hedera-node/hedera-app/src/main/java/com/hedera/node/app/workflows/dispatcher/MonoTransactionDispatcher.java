/*
 * Copyright (C) 2023 Hedera Hashgraph, LLC
 *
 * Licensed under the Apache License, Version 2.0 (the "License");
 * you may not use this file except in compliance with the License.
 * You may obtain a copy of the License at
 *
 *      http://www.apache.org/licenses/LICENSE-2.0
 *
 * Unless required by applicable law or agreed to in writing, software
 * distributed under the License is distributed on an "AS IS" BASIS,
 * WITHOUT WARRANTIES OR CONDITIONS OF ANY KIND, either express or implied.
 * See the License for the specific language governing permissions and
 * limitations under the License.
 */

package com.hedera.node.app.workflows.dispatcher;

import static com.hedera.hapi.node.base.ResponseCodeEnum.MAX_ENTITIES_IN_PRICE_REGIME_HAVE_BEEN_CREATED;
import static java.util.Objects.requireNonNull;

import com.hedera.hapi.node.base.AccountID;
import com.hedera.hapi.node.base.TokenID;
import com.hedera.hapi.node.base.TopicID;
import com.hedera.node.app.service.consensus.impl.WritableTopicStore;
import com.hedera.node.app.service.consensus.impl.records.ConsensusCreateTopicRecordBuilder;
import com.hedera.node.app.service.consensus.impl.records.ConsensusSubmitMessageRecordBuilder;
import com.hedera.node.app.service.mono.context.SideEffectsTracker;
import com.hedera.node.app.service.mono.context.TransactionContext;
import com.hedera.node.app.service.mono.context.properties.GlobalDynamicProperties;
import com.hedera.node.app.service.mono.pbj.PbjConverter;
import com.hedera.node.app.service.mono.state.validation.UsageLimits;
import com.hedera.node.app.service.token.impl.WritableAccountStore;
import com.hedera.node.app.service.token.impl.WritableTokenRelationStore;
import com.hedera.node.app.service.token.impl.WritableTokenStore;
import com.hedera.node.app.service.token.impl.records.CryptoCreateRecordBuilder;
import com.hedera.node.app.service.token.impl.records.TokenCreateRecordBuilder;
import com.hedera.node.app.service.util.records.PrngRecordBuilder;
import com.hedera.node.app.spi.meta.HandleContext;
import com.hedera.node.app.spi.workflows.HandleException;
import edu.umd.cs.findbugs.annotations.NonNull;
import javax.inject.Inject;
import javax.inject.Singleton;

/**
 * A {@link TransactionDispatcher} subclass that supports use of the {@code mono-service} workflow
 * in end-to-end tests (EETs) that run with {@code workflows.enabled}.
 *
 * <p>This mostly means a "premature" call to {@code topicStore.commit()}; but also requires
 * transferring information from the {@code recordBuilder} to the {@code txnCtx} for transactions
 * of type {@code topicCreate} and {@code submitMessage}.
 */
@Singleton
public class MonoTransactionDispatcher extends TransactionDispatcher {
    private final TransactionContext txnCtx;
    private final UsageLimits usageLimits;
    private final SideEffectsTracker sideEffectsTracker;

    @Inject
    public MonoTransactionDispatcher(
            @NonNull HandleContext handleContext,
            @NonNull TransactionContext txnCtx,
            @NonNull TransactionHandlers handlers,
            @NonNull GlobalDynamicProperties dynamicProperties,
            @NonNull UsageLimits usageLimits,
            @NonNull SideEffectsTracker sideEffectsTracker) {
        super(handleContext, handlers, dynamicProperties);
        this.txnCtx = requireNonNull(txnCtx);
        this.usageLimits = requireNonNull(usageLimits);
        this.sideEffectsTracker = requireNonNull(sideEffectsTracker);
    }

    @Override
    protected void finishConsensusCreateTopic(
            @NonNull final ConsensusCreateTopicRecordBuilder recordBuilder,
            @NonNull final WritableTopicStore topicStore) {
        // Adapt the record builder outcome for mono-service
        txnCtx.setCreated(PbjConverter.fromPbj(
                TopicID.newBuilder().topicNum(recordBuilder.getCreatedTopic()).build()));
        // Adapt the metric impact for mono-service
        usageLimits.refreshTopics();
        topicStore.commit();
    }

    @Override
    protected void finishCryptoCreate(
            @NonNull final CryptoCreateRecordBuilder recordBuilder, @NonNull final WritableAccountStore accountStore) {
        // If accounts can't be created, due to the usage of a price regime, throw an exception
        if (!usageLimits.areCreatableAccounts(1)) {
            throw new HandleException(MAX_ENTITIES_IN_PRICE_REGIME_HAVE_BEEN_CREATED);
        }
        // Adapt the record builder outcome for mono-service
        txnCtx.setCreated(PbjConverter.fromPbj(AccountID.newBuilder()
                .accountNum(recordBuilder.getCreatedAccount())
                .build()));
        accountStore.commit();
    }

    @Override
    protected void finishConsensusUpdateTopic(@NonNull WritableTopicStore topicStore) {
        topicStore.commit();
    }

    @Override
    protected void finishConsensusDeleteTopic(@NonNull WritableTopicStore topicStore) {
        topicStore.commit();
    }

    @Override
    protected void finishConsensusSubmitMessage(
            @NonNull final ConsensusSubmitMessageRecordBuilder recordBuilder,
            @NonNull final WritableTopicStore topicStore) {
        // Adapt the record builder outcome for mono-service
        txnCtx.setTopicRunningHash(recordBuilder.getNewTopicRunningHash(), recordBuilder.getNewTopicSequenceNumber());
        topicStore.commit();
    }

    @Override
    protected void finishTokenGrantKycToAccount(@NonNull final WritableTokenRelationStore tokenRelStore) {
        tokenRelStore.commit();
    }

    @Override
    protected void finishTokenRevokeKycFromAccount(@NonNull final WritableTokenRelationStore tokenRelStore) {
        tokenRelStore.commit();
    }

    @Override
    protected void finishTokenPause(@NonNull final WritableTokenStore tokenStore) {
        tokenStore.commit();
    }

    @Override
    protected void finishTokenUnPause(@NonNull final WritableTokenStore tokenStore) {
        tokenStore.commit();
    }

    @Override
    protected void finishUtilPrng(@NonNull final PrngRecordBuilder recordBuilder) {
        if (recordBuilder.hasPrngNumber()) {
            sideEffectsTracker.trackRandomNumber(recordBuilder.getPrngNumber());
        } else if (recordBuilder.hasPrngBytes()) {
            sideEffectsTracker.trackRandomBytes(PbjConverter.asBytes(recordBuilder.getPrngBytes()));
        }
    }

<<<<<<< HEAD
    protected void finishTokenCreate(
            @NonNull final TokenCreateRecordBuilder recordBuilder, @NonNull final WritableTokenStore tokenStore) {
        // If token can't be created, due to the usage of a price regime, throw an exception
        if (!usageLimits.areCreatableTokens(1)) {
            throw new HandleException(MAX_ENTITIES_IN_PRICE_REGIME_HAVE_BEEN_CREATED);
        }

        // Adapt the record builder outcome for mono-service
        txnCtx.setCreated(PbjConverter.fromPbj(
                TokenID.newBuilder().tokenNum(recordBuilder.getCreatedToken()).build()));
        accountStore.commit();
=======
    @Override
    protected void finishTokenFeeScheduleUpdate(@NonNull final WritableTokenStore tokenStore) {
        tokenStore.commit();
>>>>>>> a7506fe6
    }
}<|MERGE_RESOLUTION|>--- conflicted
+++ resolved
@@ -144,7 +144,11 @@
         }
     }
 
-<<<<<<< HEAD
+    @Override
+    protected void finishTokenFeeScheduleUpdate(@NonNull final WritableTokenStore tokenStore) {
+        tokenStore.commit();
+    }
+
     protected void finishTokenCreate(
             @NonNull final TokenCreateRecordBuilder recordBuilder, @NonNull final WritableTokenStore tokenStore) {
         // If token can't be created, due to the usage of a price regime, throw an exception
@@ -156,10 +160,5 @@
         txnCtx.setCreated(PbjConverter.fromPbj(
                 TokenID.newBuilder().tokenNum(recordBuilder.getCreatedToken()).build()));
         accountStore.commit();
-=======
-    @Override
-    protected void finishTokenFeeScheduleUpdate(@NonNull final WritableTokenStore tokenStore) {
-        tokenStore.commit();
->>>>>>> a7506fe6
     }
 }