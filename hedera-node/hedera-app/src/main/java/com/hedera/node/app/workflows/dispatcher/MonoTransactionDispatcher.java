--- conflicted
+++ resolved
@@ -85,6 +85,7 @@
             case CONSENSUS_DELETE_TOPIC -> dispatchConsensusDeleteTopic(context);
             case CONSENSUS_SUBMIT_MESSAGE -> dispatchConsensusSubmitMessage(context);
             case CRYPTO_CREATE_ACCOUNT -> dispatchCryptoCreate(context);
+            case CRYPTO_DELETE -> dispatchCryptoDelete(context);
             case TOKEN_ASSOCIATE -> dispatchTokenAssociate(context);
             case TOKEN_FREEZE -> dispatchTokenFreeze(context);
             case TOKEN_UNFREEZE -> dispatchTokenUnfreeze(context);
@@ -169,21 +170,21 @@
         accountStore.commit();
     }
 
-<<<<<<< HEAD
-    @Override
-    protected void finishCryptoDelete(@NonNull final WritableAccountStore accountStore) {
-        accountStore.commit();
-    }
-
-    @Override
-    protected void finishConsensusUpdateTopic(@NonNull WritableTopicStore topicStore) {
-        topicStore.commit();
-=======
     private void dispatchTokenGrantKycToAccount(@NonNull final HandleContext handleContext) {
         final var handler = handlers.tokenGrantKycToAccountHandler();
         handler.handle(handleContext);
         finishTokenGrantKycToAccount(handleContext);
->>>>>>> c89af15a
+    }
+
+    private void dispatchCryptoDelete(@NonNull final HandleContext handleContext) {
+        final var handler = handlers.cryptoDeleteHandler();
+        handler.handle(handleContext);
+        finishCryptoDelete(handleContext);
+    }
+
+    protected void finishCryptoDelete(@NonNull final HandleContext handleContext) {
+        final var accountStore = handleContext.writableStore(WritableAccountStore.class);
+        accountStore.commit();
     }
 
     private void finishTokenGrantKycToAccount(@NonNull final HandleContext handleContext) {
