/*
 * Copyright (C) 2023 Hedera Hashgraph, LLC
 *
 * Licensed under the Apache License, Version 2.0 (the "License");
 * you may not use this file except in compliance with the License.
 * You may obtain a copy of the License at
 *
 *      http://www.apache.org/licenses/LICENSE-2.0
 *
 * Unless required by applicable law or agreed to in writing, software
 * distributed under the License is distributed on an "AS IS" BASIS,
 * WITHOUT WARRANTIES OR CONDITIONS OF ANY KIND, either express or implied.
 * See the License for the specific language governing permissions and
 * limitations under the License.
 */

package com.hedera.node.app.workflows.dispatcher;

import static com.hedera.hapi.node.base.ResponseCodeEnum.MAX_ENTITIES_IN_PRICE_REGIME_HAVE_BEEN_CREATED;
import static java.util.Objects.requireNonNull;

import com.hedera.hapi.node.transaction.TransactionRecord.EntropyOneOfType;
import com.hedera.node.app.records.SingleTransactionRecordBuilder;
import com.hedera.node.app.service.consensus.impl.WritableTopicStore;
import com.hedera.node.app.service.mono.context.SideEffectsTracker;
import com.hedera.node.app.service.mono.context.TransactionContext;
import com.hedera.node.app.service.mono.pbj.PbjConverter;
import com.hedera.node.app.service.mono.state.validation.UsageLimits;
import com.hedera.node.app.service.token.impl.WritableAccountStore;
import com.hedera.node.app.service.token.impl.WritableTokenRelationStore;
import com.hedera.node.app.service.token.impl.WritableTokenStore;
import com.hedera.node.app.spi.workflows.HandleContext;
import com.hedera.node.app.spi.workflows.HandleException;
import com.hedera.pbj.runtime.io.buffer.Bytes;
import edu.umd.cs.findbugs.annotations.NonNull;
import javax.inject.Inject;
import javax.inject.Singleton;

/**
 * A {@link TransactionDispatcher} subclass that supports use of the {@code mono-service} workflow
 * in end-to-end tests (EETs) that run with {@code workflows.enabled}.
 *
 * <p>This mostly means a "premature" call to {@code topicStore.commit()}; but also requires
 * transferring information from the {@code recordBuilder} to the {@code txnCtx} for transactions
 * of type {@code topicCreate} and {@code submitMessage}.
 */
@Singleton
public class MonoTransactionDispatcher extends TransactionDispatcher {

    public static final String TYPE_NOT_SUPPORTED = "This transaction type is not supported";

    private final TransactionContext txnCtx;
    private final UsageLimits usageLimits;
    private final SideEffectsTracker sideEffectsTracker;

    @Inject
    public MonoTransactionDispatcher(
            @NonNull TransactionContext txnCtx,
            @NonNull TransactionHandlers handlers,
            @NonNull UsageLimits usageLimits,
            @NonNull SideEffectsTracker sideEffectsTracker) {
        super(handlers);
        this.txnCtx = requireNonNull(txnCtx);
        this.usageLimits = requireNonNull(usageLimits);
        this.sideEffectsTracker = requireNonNull(sideEffectsTracker);
    }

    /**
     * Dispatches a transaction of the given type to the appropriate handler.
     *
     * <p>This will not be final signature of the dispatch method, since as per
     * <a href="https://github.com/hashgraph/hedera-services/issues/4945">issue #4945</a>, we are currently
     * just adapting the last step of mono-service "workflow"; and only for Consensus Service transactions.
     *
     * @param context  the {@link HandleContext} for the transaction
     * @throws HandleException if the handler fails
     * @throws IllegalArgumentException if there is no handler for the given function type
     */
    @Override
    public void dispatchHandle(@NonNull final HandleContext context) {
        final var txBody = context.body();
        switch (txBody.data().kind()) {
            case CONSENSUS_CREATE_TOPIC -> dispatchConsensusCreateTopic(context);
            case CONSENSUS_UPDATE_TOPIC -> dispatchConsensusUpdateTopic(context);
            case CONSENSUS_DELETE_TOPIC -> dispatchConsensusDeleteTopic(context);
            case CONSENSUS_SUBMIT_MESSAGE -> dispatchConsensusSubmitMessage(context);
            case CRYPTO_CREATE_ACCOUNT -> dispatchCryptoCreate(context);
            case CRYPTO_DELETE -> dispatchCryptoDelete(context);
            case TOKEN_ASSOCIATE -> dispatchTokenAssociate(context);
            case TOKEN_FREEZE -> dispatchTokenFreeze(context);
            case TOKEN_UNFREEZE -> dispatchTokenUnfreeze(context);
            case TOKEN_GRANT_KYC -> dispatchTokenGrantKycToAccount(context);
            case TOKEN_REVOKE_KYC -> dispatchTokenRevokeKycFromAccount(context);
            case TOKEN_PAUSE -> dispatchTokenPause(context);
            case TOKEN_UNPAUSE -> dispatchTokenUnpause(context);
            case TOKEN_FEE_SCHEDULE_UPDATE -> dispatchTokenFeeScheduleUpdate(context);
            case UTIL_PRNG -> dispatchPrng(context);
            default -> throw new IllegalArgumentException(TYPE_NOT_SUPPORTED);
        }
    }

    private void dispatchConsensusCreateTopic(@NonNull final HandleContext handleContext) {
        final var handler = handlers.consensusCreateTopicHandler();
        handler.handle(handleContext);
        finishConsensusCreateTopic(handleContext);
    }

    private void finishConsensusCreateTopic(@NonNull final HandleContext handleContext) {
        // Adapt the record builder outcome for mono-service
        final var recordBuilder = handleContext.recordBuilder(SingleTransactionRecordBuilder.class);
        txnCtx.setCreated(PbjConverter.fromPbj(recordBuilder.topicID()));
        // Adapt the metric impact for mono-service
        usageLimits.refreshTopics();
        final var topicStore = handleContext.writableStore(WritableTopicStore.class);
        topicStore.commit();
    }

    private void dispatchConsensusUpdateTopic(@NonNull final HandleContext handleContext) {
        final var handler = handlers.consensusUpdateTopicHandler();
        handler.handle(handleContext);
        finishConsensusUpdateTopic(handleContext);
    }

    private void finishConsensusUpdateTopic(@NonNull final HandleContext handleContext) {
        final var topicStore = handleContext.writableStore(WritableTopicStore.class);
        topicStore.commit();
    }

    private void dispatchConsensusDeleteTopic(@NonNull final HandleContext handleContext) {
        final var handler = handlers.consensusDeleteTopicHandler();
        handler.handle(handleContext);
        finishConsensusDeleteTopic(handleContext);
    }

    private void finishConsensusDeleteTopic(@NonNull final HandleContext handleContext) {
        final var topicStore = handleContext.writableStore(WritableTopicStore.class);
        topicStore.commit();
    }

    private void dispatchConsensusSubmitMessage(@NonNull final HandleContext handleContext) {
        final var handler = handlers.consensusSubmitMessageHandler();
        handler.handle(handleContext);
        finishConsensusSubmitMessage(handleContext);
    }

    private void finishConsensusSubmitMessage(@NonNull final HandleContext handleContext) {
        // Adapt the record builder outcome for mono-service
        final var recordBuilder = handleContext.recordBuilder(SingleTransactionRecordBuilder.class);
        txnCtx.setTopicRunningHash(
                PbjConverter.asBytes(recordBuilder.topicRunningHash()), recordBuilder.topicSequenceNumber());
        final var topicStore = handleContext.writableStore(WritableTopicStore.class);
        topicStore.commit();
    }

    private void dispatchCryptoCreate(@NonNull final HandleContext handleContext) {
        final var handler = handlers.cryptoCreateHandler();
        handler.handle(handleContext);
        finishCryptoCreate(handleContext);
    }

    private void finishCryptoCreate(@NonNull final HandleContext handleContext) {
        // If accounts can't be created, due to the usage of a price regime, throw an exception
        if (!usageLimits.areCreatableAccounts(1)) {
            throw new HandleException(MAX_ENTITIES_IN_PRICE_REGIME_HAVE_BEEN_CREATED);
        }
        // Adapt the record builder outcome for mono-service
        final var recordBuilder = handleContext.recordBuilder(SingleTransactionRecordBuilder.class);
        txnCtx.setCreated(PbjConverter.fromPbj(recordBuilder.accountID()));
        final var accountStore = handleContext.writableStore(WritableAccountStore.class);
        accountStore.commit();
    }

<<<<<<< HEAD
    @Override
    protected void finishCryptoDelete(@NonNull final WritableAccountStore accountStore) {
        accountStore.commit();
    }

    @Override
    protected void finishConsensusUpdateTopic(@NonNull WritableTopicStore topicStore) {
        topicStore.commit();
=======
    private void dispatchTokenGrantKycToAccount(@NonNull final HandleContext handleContext) {
        final var handler = handlers.tokenGrantKycToAccountHandler();
        handler.handle(handleContext);
        finishTokenGrantKycToAccount(handleContext);
>>>>>>> 8745675d
    }

    private void dispatchCryptoDelete(@NonNull final HandleContext handleContext) {
        final var handler = handlers.cryptoDeleteHandler();
        handler.handle(handleContext);
        finishCryptoDelete(handleContext);
    }

    protected void finishCryptoDelete(@NonNull final HandleContext handleContext) {
        final var accountStore = handleContext.writableStore(WritableAccountStore.class);
        accountStore.commit();
    }

    private void finishTokenGrantKycToAccount(@NonNull final HandleContext handleContext) {
        final var tokenRelStore = handleContext.writableStore(WritableTokenRelationStore.class);
        tokenRelStore.commit();
    }

    private void dispatchTokenRevokeKycFromAccount(@NonNull final HandleContext handleContext) {
        final var handler = handlers.tokenRevokeKycFromAccountHandler();
        handler.handle(handleContext);
        finishTokenRevokeKycFromAccount(handleContext);
    }

    private void finishTokenRevokeKycFromAccount(@NonNull final HandleContext handleContext) {
        final var tokenRelStore = handleContext.writableStore(WritableTokenRelationStore.class);
        tokenRelStore.commit();
    }

    private void dispatchTokenAssociate(@NonNull final HandleContext handleContext) {
        final var handler = handlers.tokenAssociateToAccountHandler();
        handler.handle(handleContext);
        finishTokenAssociateToAccount(handleContext);
    }

    private void finishTokenAssociateToAccount(@NonNull final HandleContext handleContext) {
        final var accountStore = handleContext.writableStore(WritableAccountStore.class);
        accountStore.commit();

        final var tokenRelStore = handleContext.writableStore(WritableTokenRelationStore.class);
        tokenRelStore.commit();
    }

    private void dispatchTokenPause(@NonNull final HandleContext handleContext) {
        final var handler = handlers.tokenPauseHandler();
        handler.handle(handleContext);
        finishTokenPause(handleContext);
    }

    private void finishTokenPause(@NonNull final HandleContext handleContext) {
        final var tokenStore = handleContext.writableStore(WritableTokenStore.class);
        tokenStore.commit();
    }

    private void dispatchTokenUnpause(@NonNull final HandleContext handleContext) {
        final var handler = handlers.tokenUnpauseHandler();
        handler.handle(handleContext);
        finishTokenUnPause(handleContext);
    }

    private void finishTokenUnPause(@NonNull final HandleContext handleContext) {
        final var tokenStore = handleContext.writableStore(WritableTokenStore.class);
        tokenStore.commit();
    }

    private void dispatchTokenFreeze(@NonNull final HandleContext handleContext) {
        final var handler = handlers.tokenFreezeAccountHandler();
        handler.handle(handleContext);
        finishTokenFreeze(handleContext);
    }

    private void finishTokenFreeze(@NonNull final HandleContext handleContext) {
        handleContext.writableStore(WritableTokenRelationStore.class).commit();
    }

    private void dispatchTokenUnfreeze(@NonNull final HandleContext handleContext) {
        final var handler = handlers.tokenUnfreezeAccountHandler();
        handler.handle(handleContext);
        finishTokenUnfreeze(handleContext);
    }

    private void finishTokenUnfreeze(@NonNull final HandleContext handleContext) {
        handleContext.writableStore(WritableTokenRelationStore.class).commit();
    }

    private void dispatchPrng(@NonNull final HandleContext handleContext) {
        final var handler = handlers.utilPrngHandler();
        handler.handle(handleContext);
        finishUtilPrng(handleContext);
    }

    private void finishUtilPrng(@NonNull final HandleContext handleContext) {
        final var recordBuilder = handleContext.recordBuilder(SingleTransactionRecordBuilder.class);
        final var entropy = recordBuilder.entropy();
        if (entropy.kind() == EntropyOneOfType.PRNG_NUMBER) {
            sideEffectsTracker.trackRandomNumber((Integer) entropy.value());
        } else if (entropy.kind() == EntropyOneOfType.PRNG_BYTES) {
            sideEffectsTracker.trackRandomBytes(PbjConverter.asBytes((Bytes) entropy.value()));
        }
    }

    private void dispatchTokenFeeScheduleUpdate(@NonNull final HandleContext handleContext) {
        requireNonNull(handleContext);
        final var handler = handlers.tokenFeeScheduleUpdateHandler();
        handler.handle(handleContext);
        finishTokenFeeScheduleUpdate(handleContext);
    }

    private void finishTokenFeeScheduleUpdate(@NonNull final HandleContext handleContext) {
        final var tokenStore = handleContext.writableStore(WritableTokenStore.class);
        requireNonNull(tokenStore).commit();
    }
}<|MERGE_RESOLUTION|>--- conflicted
+++ resolved
@@ -86,6 +86,7 @@
             case CONSENSUS_SUBMIT_MESSAGE -> dispatchConsensusSubmitMessage(context);
             case CRYPTO_CREATE_ACCOUNT -> dispatchCryptoCreate(context);
             case CRYPTO_DELETE -> dispatchCryptoDelete(context);
+            case CRYPTO_UPDATE_ACCOUNT -> dispatchCryptoUpdate(context);
             case TOKEN_ASSOCIATE -> dispatchTokenAssociate(context);
             case TOKEN_FREEZE -> dispatchTokenFreeze(context);
             case TOKEN_UNFREEZE -> dispatchTokenUnfreeze(context);
@@ -170,21 +171,10 @@
         accountStore.commit();
     }
 
-<<<<<<< HEAD
-    @Override
-    protected void finishCryptoDelete(@NonNull final WritableAccountStore accountStore) {
-        accountStore.commit();
-    }
-
-    @Override
-    protected void finishConsensusUpdateTopic(@NonNull WritableTopicStore topicStore) {
-        topicStore.commit();
-=======
     private void dispatchTokenGrantKycToAccount(@NonNull final HandleContext handleContext) {
         final var handler = handlers.tokenGrantKycToAccountHandler();
         handler.handle(handleContext);
         finishTokenGrantKycToAccount(handleContext);
->>>>>>> 8745675d
     }
 
     private void dispatchCryptoDelete(@NonNull final HandleContext handleContext) {
@@ -194,6 +184,17 @@
     }
 
     protected void finishCryptoDelete(@NonNull final HandleContext handleContext) {
+        final var accountStore = handleContext.writableStore(WritableAccountStore.class);
+        accountStore.commit();
+    }
+
+    private void dispatchCryptoUpdate(@NonNull final HandleContext handleContext) {
+        final var handler = handlers.cryptoUpdateHandler();
+        handler.handle(handleContext);
+        finishCryptoUpdate(handleContext);
+    }
+
+    protected void finishCryptoUpdate(@NonNull final HandleContext handleContext) {
         final var accountStore = handleContext.writableStore(WritableAccountStore.class);
         accountStore.commit();
     }
