--- conflicted
+++ resolved
@@ -82,12 +82,8 @@
             case FILE_DELETE ->
                 checkEntityDelete(txBody.fileDeleteOrThrow().fileIDOrThrow().fileNum());
             case CRYPTO_DELETE ->
-<<<<<<< HEAD
                 checkCryptoDelete(
-                        txBody.cryptoDeleteOrThrow().deleteAccountIDOrThrow().accountNumOrThrow());
-=======
-                checkEntityDelete(txBody.cryptoDeleteOrThrow().deleteAccountIDOrElse(AccountID.DEFAULT));
->>>>>>> 0b63f5d0
+                        effectiveNumber(txBody.cryptoDeleteOrThrow().deleteAccountIDOrElse(AccountID.DEFAULT)));
             case NODE_CREATE -> checkNodeCreate(payerId);
             default -> SystemPrivilege.UNNECESSARY;
         };
@@ -212,14 +208,14 @@
         return isSystemEntity(entityNum) ? IMPERMISSIBLE : UNNECESSARY;
     }
 
-<<<<<<< HEAD
     private SystemPrivilege checkCryptoDelete(final long entityNum) {
         return (isSystemEntity(entityNum) && !isSystemFile(entityNum)) ? IMPERMISSIBLE : UNNECESSARY;
     }
 
     private boolean isSystemFile(final long entityNum) {
         return FIRST_SYSTEM_FILE_ENTITY <= entityNum && entityNum < FIRST_POST_SYSTEM_FILE_ENTITY;
-=======
+    }
+
     private SystemPrivilege checkEntityDelete(@NonNull final AccountID accountId) {
         return isSystemEntity(accountId) ? IMPERMISSIBLE : UNNECESSARY;
     }
@@ -273,6 +269,5 @@
         } else {
             return contractID.contractNumOrElse(0L);
         }
->>>>>>> 0b63f5d0
     }
 }