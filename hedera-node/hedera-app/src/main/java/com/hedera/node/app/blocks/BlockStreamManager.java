--- conflicted
+++ resolved
@@ -90,17 +90,6 @@
     void startRound(@NonNull Round round, @NonNull State state);
 
     /**
-<<<<<<< HEAD
-=======
-     * Notifies the block stream manager of the first user transaction time in the
-     * last-started round.
-     *
-     * @param at the consensus time of the first user transaction
-     */
-    void setRoundFirstTransactionTime(@NonNull Instant at);
-
-    /**
->>>>>>> bb0137ff
      * Confirms that the post-upgrade work has been completed.
      */
     void confirmPendingWorkFinished();
