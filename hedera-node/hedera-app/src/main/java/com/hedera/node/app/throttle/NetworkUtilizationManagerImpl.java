--- conflicted
+++ resolved
@@ -71,14 +71,8 @@
     }
 
     @Override
-<<<<<<< HEAD
     public boolean shouldThrottleByOpsDuration(final long currentOpsDuration, @NonNull final Instant consensusTime) {
         return backendThrottle.checkAndEnforceOpsDurationThrottle(currentOpsDuration, consensusTime);
-=======
-    public boolean shouldThrottle(
-            @NonNull final TransactionInfo txnInfo, @NonNull final State state, @NonNull final Instant consensusTime) {
-        return backendThrottle.checkAndEnforceThrottle(txnInfo, consensusTime, state, null);
->>>>>>> 4896e299
     }
 
     @Override
