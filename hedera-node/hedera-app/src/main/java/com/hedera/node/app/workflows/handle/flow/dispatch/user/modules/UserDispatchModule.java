--- conflicted
+++ resolved
@@ -116,18 +116,15 @@
     @UserDispatchScope
     FeeContext bindFeeContext(@NonNull DispatchHandleContext handleContext);
 
-<<<<<<< HEAD
+    @Binds
+    @UserDispatchScope
+    RecordBuilders bindRecordBuilders(@NonNull final RecordBuildersImpl recordBuilders);
+
     /**
      * Provides the required keys for the transaction from preHandleResult, when requested.
      * @param preHandleResult preHandleResult
      * @return required keys for the transaction
      */
-=======
-    @Binds
-    @UserDispatchScope
-    RecordBuilders bindRecordBuilders(@NonNull final RecordBuildersImpl recordBuilders);
-
->>>>>>> 43f7b8ea
     @Provides
     @UserDispatchScope
     static Set<Key> provideRequiredKeys(@NonNull final PreHandleResult preHandleResult) {
@@ -201,12 +198,6 @@
         return new ServiceApiFactory(stack, configuration, storeMetricsService);
     }
 
-    /**
-     * Provides the FeeAccumulator when requested in UserDispatchScope.
-     * @param recordBuilder recordBuilder
-     * @param serviceApiFactory serviceApiFactory
-     * @return FeeAccumulator
-     */
     @Provides
     @UserDispatchScope
     static StoreFactory storeFactoryImpl(
@@ -216,6 +207,12 @@
         return new StoreFactoryImpl(readableStoreFactory, writableStoreFactory, serviceApiFactory);
     }
 
+    /**
+     * Provides the FeeAccumulator when requested in UserDispatchScope.
+     * @param recordBuilder recordBuilder
+     * @param serviceApiFactory serviceApiFactory
+     * @return FeeAccumulator
+     */
     @Provides
     @UserDispatchScope
     static FeeAccumulator provideFeeAccumulator(
