/*
 * Copyright (C) 2024-2025 Hedera Hashgraph, LLC
 *
 * Licensed under the Apache License, Version 2.0 (the "License");
 * you may not use this file except in compliance with the License.
 * You may obtain a copy of the License at
 *
 *      http://www.apache.org/licenses/LICENSE-2.0
 *
 * Unless required by applicable law or agreed to in writing, software
 * distributed under the License is distributed on an "AS IS" BASIS,
 * WITHOUT WARRANTIES OR CONDITIONS OF ANY KIND, either express or implied.
 * See the License for the specific language governing permissions and
 * limitations under the License.
 */

package com.hedera.node.app.blocks.impl;

import static com.hedera.hapi.util.HapiUtils.asTimestamp;
import static com.swirlds.state.StateChangeListener.StateType.QUEUE;
import static com.swirlds.state.StateChangeListener.StateType.SINGLETON;
import static java.util.Objects.requireNonNull;

import com.hedera.hapi.block.stream.BlockItem;
import com.hedera.hapi.block.stream.output.QueuePopChange;
import com.hedera.hapi.block.stream.output.QueuePushChange;
import com.hedera.hapi.block.stream.output.SingletonUpdateChange;
import com.hedera.hapi.block.stream.output.StateChange;
import com.hedera.hapi.block.stream.output.StateChanges;
import com.hedera.hapi.node.base.Timestamp;
import com.hedera.hapi.node.state.blockrecords.BlockInfo;
import com.hedera.hapi.node.state.blockrecords.RunningHashes;
import com.hedera.hapi.node.state.blockstream.BlockStreamInfo;
import com.hedera.hapi.node.state.common.EntityNumber;
import com.hedera.hapi.node.state.congestion.CongestionLevelStarts;
import com.hedera.hapi.node.state.entity.EntityCounts;
import com.hedera.hapi.node.state.hints.HintsConstruction;
import com.hedera.hapi.node.state.history.HistoryProofConstruction;
import com.hedera.hapi.node.state.primitives.ProtoBytes;
import com.hedera.hapi.node.state.primitives.ProtoString;
import com.hedera.hapi.node.state.recordcache.TransactionReceiptEntries;
import com.hedera.hapi.node.state.roster.RosterState;
import com.hedera.hapi.node.state.throttles.ThrottleUsageSnapshots;
import com.hedera.hapi.node.state.token.NetworkStakingRewards;
import com.hedera.hapi.node.transaction.ExchangeRateSet;
import com.hedera.hapi.platform.state.PlatformState;
import com.hedera.pbj.runtime.OneOf;
import com.swirlds.state.StateChangeListener;
import edu.umd.cs.findbugs.annotations.NonNull;
import edu.umd.cs.findbugs.annotations.Nullable;
import java.time.Instant;
import java.util.EnumSet;
import java.util.LinkedList;
import java.util.List;
import java.util.Set;
import java.util.SortedMap;
import java.util.TreeMap;

/**
 * A state change listener that accumulates state changes that are only reported at a block boundary; either
 * because all that affects the root hash is the latest value in state, or it is simply more efficient to report
 * them in bulk. In the current system, these are the singleton and queue updates.
 */
public class BoundaryStateChangeListener implements StateChangeListener {
    private static final Set<StateType> TARGET_DATA_TYPES = EnumSet.of(SINGLETON, QUEUE);

    private final SortedMap<Integer, StateChange> singletonUpdates = new TreeMap<>();
    private final SortedMap<Integer, List<StateChange>> queueUpdates = new TreeMap<>();

    @Nullable
    private Instant lastConsensusTime;

    @Nullable
    private Timestamp boundaryTimestamp;

    /**
     * Returns the boundary timestamp.
     * @return the boundary timestamp
     */
    public @NonNull Timestamp boundaryTimestampOrThrow() {
        return requireNonNull(boundaryTimestamp);
    }

    /**
     * Returns the last consensus time used for a transaction.
     */
    public @NonNull Instant lastConsensusTimeOrThrow() {
        return requireNonNull(lastConsensusTime);
    }

    /**
     * Resets the state of the listener.
     */
    public void reset() {
        boundaryTimestamp = null;
        lastConsensusTime = null;
        singletonUpdates.clear();
        queueUpdates.clear();
    }

    /**
     * Returns a {@link BlockItem} containing all the state changes that have been accumulated.
     * @return the block item
     */
    public BlockItem flushChanges() {
        requireNonNull(boundaryTimestamp);
        final var stateChanges = new StateChanges(boundaryTimestamp, allStateChanges());
        singletonUpdates.clear();
        queueUpdates.clear();
        return BlockItem.newBuilder().stateChanges(stateChanges).build();
    }

    /**
     * Returns all the state changes that have been accumulated.
     * @return the state changes
     */
    public List<StateChange> allStateChanges() {
        final var allStateChanges = new LinkedList<StateChange>();
        for (final var entry : singletonUpdates.entrySet()) {
            allStateChanges.add(entry.getValue());
        }
        for (final var entry : queueUpdates.entrySet()) {
            allStateChanges.addAll(entry.getValue());
        }
        return allStateChanges;
    }

    /**
     * Sets the last used consensus time in the round.
     * @param lastUsedConsensusTime the last used consensus time
     */
    public void setBoundaryTimestamp(@NonNull final Instant lastUsedConsensusTime) {
        this.lastConsensusTime = requireNonNull(lastUsedConsensusTime);
        boundaryTimestamp = asTimestamp(lastUsedConsensusTime.plusNanos(1));
    }

    @Override
    public Set<StateType> stateTypes() {
        return TARGET_DATA_TYPES;
    }

    @Override
    public int stateIdFor(@NonNull final String serviceName, @NonNull final String stateKey) {
        return BlockImplUtils.stateIdFor(serviceName, stateKey);
    }

    @Override
    public <V> void queuePushChange(final int stateId, @NonNull final V value) {
        requireNonNull(value);
        final var stateChange = StateChange.newBuilder()
                .stateId(stateId)
                .queuePush(new QueuePushChange(queuePushChangeValueFor(value)))
                .build();
        queueUpdates.computeIfAbsent(stateId, k -> new LinkedList<>()).add(stateChange);
    }

    @Override
    public void queuePopChange(final int stateId) {
        final var stateChange = StateChange.newBuilder()
                .stateId(stateId)
                .queuePop(new QueuePopChange())
                .build();
        queueUpdates.computeIfAbsent(stateId, k -> new LinkedList<>()).add(stateChange);
    }

    @Override
    public <V> void singletonUpdateChange(final int stateId, @NonNull final V value) {
        requireNonNull(value, "value must not be null");

        final var stateChange = StateChange.newBuilder()
                .stateId(stateId)
                .singletonUpdate(new SingletonUpdateChange(singletonUpdateChangeValueFor(value)))
                .build();
        singletonUpdates.put(stateId, stateChange);
    }

    private static <V> OneOf<QueuePushChange.ValueOneOfType> queuePushChangeValueFor(@NonNull final V value) {
        switch (value) {
            case ProtoBytes protoBytesElement -> {
                return new OneOf<>(QueuePushChange.ValueOneOfType.PROTO_BYTES_ELEMENT, protoBytesElement.value());
            }
            case TransactionReceiptEntries transactionReceiptEntriesElement -> {
                return new OneOf<>(
                        QueuePushChange.ValueOneOfType.TRANSACTION_RECEIPT_ENTRIES_ELEMENT,
                        transactionReceiptEntriesElement);
            }
            default -> throw new IllegalArgumentException(
                    "Unknown value type " + value.getClass().getName());
        }
    }

    public static <V> @NonNull OneOf<SingletonUpdateChange.NewValueOneOfType> singletonUpdateChangeValueFor(
            @NonNull V value) {
        switch (value) {
            case BlockInfo blockInfo -> {
                return new OneOf<>(SingletonUpdateChange.NewValueOneOfType.BLOCK_INFO_VALUE, blockInfo);
            }
            case RosterState rosterState -> {
                return new OneOf<>(SingletonUpdateChange.NewValueOneOfType.ROSTER_STATE_VALUE, rosterState);
            }
            case CongestionLevelStarts congestionLevelStarts -> {
                return new OneOf<>(
                        SingletonUpdateChange.NewValueOneOfType.CONGESTION_LEVEL_STARTS_VALUE, congestionLevelStarts);
            }
            case EntityNumber entityNumber -> {
                return new OneOf<>(SingletonUpdateChange.NewValueOneOfType.ENTITY_NUMBER_VALUE, entityNumber.number());
            }
            case ExchangeRateSet exchangeRateSet -> {
                return new OneOf<>(SingletonUpdateChange.NewValueOneOfType.EXCHANGE_RATE_SET_VALUE, exchangeRateSet);
            }
            case NetworkStakingRewards networkStakingRewards -> {
                return new OneOf<>(
                        SingletonUpdateChange.NewValueOneOfType.NETWORK_STAKING_REWARDS_VALUE, networkStakingRewards);
            }
            case ProtoBytes protoBytes -> {
                return new OneOf<>(SingletonUpdateChange.NewValueOneOfType.BYTES_VALUE, protoBytes.value());
            }
            case ProtoString protoString -> {
                return new OneOf<>(SingletonUpdateChange.NewValueOneOfType.STRING_VALUE, protoString.value());
            }
            case RunningHashes runningHashes -> {
                return new OneOf<>(SingletonUpdateChange.NewValueOneOfType.RUNNING_HASHES_VALUE, runningHashes);
            }
            case ThrottleUsageSnapshots throttleUsageSnapshots -> {
                return new OneOf<>(
                        SingletonUpdateChange.NewValueOneOfType.THROTTLE_USAGE_SNAPSHOTS_VALUE, throttleUsageSnapshots);
            }
            case Timestamp timestamp -> {
                return new OneOf<>(SingletonUpdateChange.NewValueOneOfType.TIMESTAMP_VALUE, timestamp);
            }
            case BlockStreamInfo blockStreamInfo -> {
                return new OneOf<>(SingletonUpdateChange.NewValueOneOfType.BLOCK_STREAM_INFO_VALUE, blockStreamInfo);
            }
            case PlatformState platformState -> {
                return new OneOf<>(SingletonUpdateChange.NewValueOneOfType.PLATFORM_STATE_VALUE, platformState);
            }
            case HintsConstruction hintsConstruction -> {
                return new OneOf<>(SingletonUpdateChange.NewValueOneOfType.HINTS_CONSTRUCTION_VALUE, hintsConstruction);
            }
<<<<<<< HEAD
            case HistoryProofConstruction historyProofConstruction -> {
                return new OneOf<>(
                        SingletonUpdateChange.NewValueOneOfType.HISTORY_PROOF_CONSTRUCTION_VALUE,
                        historyProofConstruction);
=======
            case EntityCounts entityCounts -> {
                return new OneOf<>(SingletonUpdateChange.NewValueOneOfType.ENTITY_COUNTS_VALUE, entityCounts);
>>>>>>> fea6a661
            }
            default -> throw new IllegalArgumentException(
                    "Unknown value type " + value.getClass().getName());
        }
    }

    private static BlockItem itemWith(@NonNull final StateChanges stateChanges) {
        return BlockItem.newBuilder().stateChanges(stateChanges).build();
    }
}<|MERGE_RESOLUTION|>--- conflicted
+++ resolved
@@ -237,15 +237,13 @@
             case HintsConstruction hintsConstruction -> {
                 return new OneOf<>(SingletonUpdateChange.NewValueOneOfType.HINTS_CONSTRUCTION_VALUE, hintsConstruction);
             }
-<<<<<<< HEAD
+            case EntityCounts entityCounts -> {
+                return new OneOf<>(SingletonUpdateChange.NewValueOneOfType.ENTITY_COUNTS_VALUE, entityCounts);
+            }
             case HistoryProofConstruction historyProofConstruction -> {
                 return new OneOf<>(
                         SingletonUpdateChange.NewValueOneOfType.HISTORY_PROOF_CONSTRUCTION_VALUE,
                         historyProofConstruction);
-=======
-            case EntityCounts entityCounts -> {
-                return new OneOf<>(SingletonUpdateChange.NewValueOneOfType.ENTITY_COUNTS_VALUE, entityCounts);
->>>>>>> fea6a661
             }
             default -> throw new IllegalArgumentException(
                     "Unknown value type " + value.getClass().getName());
