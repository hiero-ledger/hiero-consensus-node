--- conflicted
+++ resolved
@@ -300,16 +300,12 @@
         logEndTransactionRecord(transactionID, transactionRecord);
 
         return new SingleTransactionRecord(
-<<<<<<< HEAD
                 Transaction.newBuilder()
                         .signedTransactionBytes(serializedSignedTx)
                         .build(),
                 transactionRecord,
                 transactionSidecarRecords,
                 new TransactionOutputs(tokenType));
-=======
-                transaction, transactionRecord, transactionSidecarRecords, new TransactionOutputs(tokenType));
->>>>>>> a7d19da6
     }
 
     @Override
