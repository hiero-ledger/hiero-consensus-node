--- conflicted
+++ resolved
@@ -1070,8 +1070,6 @@
         return this;
     }
 
-<<<<<<< HEAD
-=======
     @NonNull
     @Override
     public ContractOperationStreamBuilder addContractSlotUsages(@NonNull final List<ContractSlotUsage> slotUsages) {
@@ -1090,13 +1088,6 @@
         throw new UnsupportedOperationException("Record stream uses legacy sidecars");
     }
 
-    @Override
-    public ContractOperationStreamBuilder opsDuration(long opsDuration) {
-        this.opsDuration = opsDuration;
-        return this;
-    }
-
->>>>>>> 1968509c
     /**
      * Adds contractActions to sidecar records.
      *
