--- conflicted
+++ resolved
@@ -19,10 +19,6 @@
 import static java.util.Objects.requireNonNull;
 
 import com.hedera.node.app.Hedera;
-<<<<<<< HEAD
-import com.hedera.node.app.SessionContext;
-=======
->>>>>>> 66b58e3a
 import com.hedera.pbj.runtime.io.buffer.BufferedData;
 import com.hedera.pbj.runtime.io.buffer.Bytes;
 import com.swirlds.common.metrics.Counter;
@@ -53,17 +49,6 @@
     private static final String SPEEDOMETER_RECEIVED_DESC_TPL = "number of %s received per second";
 
     /**
-<<<<<<< HEAD
-     * Per-thread shared resources are shared in a {@link SessionContext}. We store these in a
-     * thread local, because we do not have control over the thread pool used by the underlying gRPC
-     * server.
-     */
-    private static final ThreadLocal<SessionContext> SESSION_CONTEXT_THREAD_LOCAL =
-            ThreadLocal.withInitial(SessionContext::new);
-
-    /**
-=======
->>>>>>> 66b58e3a
      * Per-thread shared {@link BufferedData} for responses. We store these in a thread local, because we do
      * not have control over the thread pool used by the underlying gRPC server.
      */
@@ -132,11 +117,7 @@
             final var requestBytes = requestBuffer.getBytes(0, requestBuffer.length());
 
             // Call the workflow
-<<<<<<< HEAD
-            handle(session, requestBytes, responseBuffer);
-=======
             handle(requestBytes, responseBuffer);
->>>>>>> 66b58e3a
 
             // Respond to the client
             responseBuffer.flip();
@@ -157,21 +138,10 @@
      * Called to handle the method invocation. Implementations should <b>only</b> throw a {@link RuntimeException}
      * if a gRPC <b>ERROR</b> is to be returned.
      *
-<<<<<<< HEAD
-     * @param session The {@link SessionContext} for this call
-     * @param requestBuffer The {@link Bytes} containing the protobuf bytes for the request
-     * @param responseBuffer A {@link BufferedData} into which the response protobuf bytes may be written
-     */
-    protected abstract void handle(
-            @NonNull final SessionContext session,
-            @NonNull final Bytes requestBuffer,
-            @NonNull final BufferedData responseBuffer);
-=======
      * @param requestBuffer The {@link Bytes} containing the protobuf bytes for the request
      * @param responseBuffer A {@link BufferedData} into which the response protobuf bytes may be written
      */
     protected abstract void handle(@NonNull final Bytes requestBuffer, @NonNull final BufferedData responseBuffer);
->>>>>>> 66b58e3a
 
     /**
      * Helper method for creating a {@link Counter} metric.
