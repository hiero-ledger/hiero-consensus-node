--- conflicted
+++ resolved
@@ -56,11 +56,7 @@
     }
 
     @Override
-<<<<<<< HEAD
-    public AccountID newAccountId(final long number) {
-=======
     public AccountID newAccountId(long number) {
->>>>>>> d90c9629
         return AccountID.newBuilder()
                 .shardNum(shard)
                 .realmNum(realm)
@@ -69,8 +65,16 @@
     }
 
     @Override
-<<<<<<< HEAD
-    public FileID newFileId(final long number) {
+    public AccountID newAccountIdWithAlias(@NonNull Bytes alias) {
+        return AccountID.newBuilder()
+                .shardNum(shard)
+                .realmNum(realm)
+                .alias(alias)
+                .build();
+    }
+
+    @Override
+    public FileID newFileId(long number) {
         return new FileID(shard, realm, number);
     }
 
@@ -82,18 +86,5 @@
     @Override
     public long getRealm() {
         return realm;
-=======
-    public AccountID newAccountIdWithAlias(@NonNull Bytes alias) {
-        return AccountID.newBuilder()
-                .shardNum(shard)
-                .realmNum(realm)
-                .alias(alias)
-                .build();
-    }
-
-    @Override
-    public FileID newFileId(long number) {
-        return new FileID(shard, realm, number);
->>>>>>> d90c9629
     }
 }