--- conflicted
+++ resolved
@@ -19,10 +19,7 @@
 import static java.util.Objects.requireNonNull;
 
 import com.hedera.hapi.node.base.AccountID;
-<<<<<<< HEAD
 import com.hedera.hapi.node.base.ContractID;
-=======
->>>>>>> d90c9629
 import com.hedera.hapi.node.base.FileID;
 import com.hedera.hapi.node.base.ScheduleID;
 import com.hedera.hapi.node.base.TokenID;
@@ -69,24 +66,23 @@
     }
 
     @Override
-<<<<<<< HEAD
-    public AccountID newDefaultAccountId() {
-        return AccountID.newBuilder().shardNum(shard).realmNum(realm).build();
-=======
     public AccountID newAccountIdWithAlias(@NonNull Bytes alias) {
         return AccountID.newBuilder()
                 .shardNum(shard)
                 .realmNum(realm)
                 .alias(alias)
                 .build();
->>>>>>> d90c9629
+    }
+
+    @Override
+    public AccountID newDefaultAccountId() {
+        return AccountID.newBuilder().shardNum(shard).realmNum(realm).build();
     }
 
     @Override
     public FileID newFileId(long number) {
         return new FileID(shard, realm, number);
     }
-<<<<<<< HEAD
 
     @Override
     public ContractID newContractId(long number) {
@@ -96,6 +92,4 @@
                 .contractNum(number)
                 .build();
     }
-=======
->>>>>>> d90c9629
 }