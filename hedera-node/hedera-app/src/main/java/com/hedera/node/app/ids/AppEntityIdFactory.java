/*
 * Copyright (C) 2025 Hedera Hashgraph, LLC
 *
 * Licensed under the Apache License, Version 2.0 (the "License");
 * you may not use this file except in compliance with the License.
 * You may obtain a copy of the License at
 *
 *      http://www.apache.org/licenses/LICENSE-2.0
 *
 * Unless required by applicable law or agreed to in writing, software
 * distributed under the License is distributed on an "AS IS" BASIS,
 * WITHOUT WARRANTIES OR CONDITIONS OF ANY KIND, either express or implied.
 * See the License for the specific language governing permissions and
 * limitations under the License.
 */

package com.hedera.node.app.ids;

import static com.swirlds.common.utility.CommonUtils.hex;
import static java.lang.System.arraycopy;
import static java.util.Objects.requireNonNull;

import com.google.common.primitives.Ints;
import com.google.common.primitives.Longs;
import com.hedera.hapi.node.base.AccountID;
import com.hedera.hapi.node.base.ContractID;
import com.hedera.hapi.node.base.FileID;
import com.hedera.hapi.node.base.ScheduleID;
import com.hedera.hapi.node.base.TokenID;
import com.hedera.hapi.node.base.TopicID;
import com.hedera.node.config.data.HederaConfig;
import com.hedera.pbj.runtime.OneOf;
import com.hedera.pbj.runtime.io.buffer.Bytes;
import com.swirlds.config.api.Configuration;
import com.swirlds.state.lifecycle.EntityIdFactory;
import edu.umd.cs.findbugs.annotations.NonNull;

public class AppEntityIdFactory implements EntityIdFactory {
    private final long shard;
    private final long realm;

    public AppEntityIdFactory(@NonNull final Configuration bootstrapConfig) {
        requireNonNull(bootstrapConfig);
        final var hederaConfig = bootstrapConfig.getConfigData(HederaConfig.class);
        this.shard = hederaConfig.shard();
        this.realm = hederaConfig.realm();
    }

    @Override
    public TokenID newTokenId(final long number) {
        return new TokenID(shard, realm, number);
    }

    @Override
    public TopicID newTopicId(final long number) {
        return new TopicID(shard, realm, number);
    }

    @Override
    public ScheduleID newScheduleId(final long number) {
        return new ScheduleID(shard, realm, number);
    }

    @Override
    public AccountID newAccountId(long number) {
        return AccountID.newBuilder()
                .shardNum(shard)
                .realmNum(realm)
                .accountNum(number)
                .build();
    }

    @Override
    public AccountID newAccountIdWithAlias(@NonNull Bytes alias) {
        return AccountID.newBuilder()
                .shardNum(shard)
                .realmNum(realm)
                .alias(alias)
                .build();
    }

    @Override
    public AccountID newDefaultAccountId() {
        return AccountID.newBuilder().shardNum(shard).realmNum(realm).build();
    }

    @Override
    public FileID newFileId(long number) {
        return new FileID(shard, realm, number);
    }

    @Override
    public ContractID newContractId(long number) {
<<<<<<< HEAD
        return new ContractID(shard, realm, new OneOf<>(ContractID.ContractOneOfType.CONTRACT_NUM, number));
    }

    @Override
    public String hexLongZero(long number) {
        final byte[] evmAddress = new byte[20];
        final var shardBytes = Ints.toByteArray((int) shard);
        final var realmBytes = Longs.toByteArray(realm);
        final var numBytes = Longs.toByteArray(number);

        arraycopy(shardBytes, 0, evmAddress, 0, 4);
        arraycopy(realmBytes, 0, evmAddress, 4, 8);
        arraycopy(numBytes, 0, evmAddress, 12, 8);

        return hex(evmAddress);
=======
        return ContractID.newBuilder()
                .shardNum(shard)
                .realmNum(realm)
                .contractNum(number)
                .build();
>>>>>>> 1cd7bba7
    }
}<|MERGE_RESOLUTION|>--- conflicted
+++ resolved
@@ -18,8 +18,12 @@
 
 import static com.swirlds.common.utility.CommonUtils.hex;
 import static java.lang.System.arraycopy;
+import static com.swirlds.common.utility.CommonUtils.hex;
+import static java.lang.System.arraycopy;
 import static java.util.Objects.requireNonNull;
 
+import com.google.common.primitives.Ints;
+import com.google.common.primitives.Longs;
 import com.google.common.primitives.Ints;
 import com.google.common.primitives.Longs;
 import com.hedera.hapi.node.base.AccountID;
@@ -29,7 +33,6 @@
 import com.hedera.hapi.node.base.TokenID;
 import com.hedera.hapi.node.base.TopicID;
 import com.hedera.node.config.data.HederaConfig;
-import com.hedera.pbj.runtime.OneOf;
 import com.hedera.pbj.runtime.io.buffer.Bytes;
 import com.swirlds.config.api.Configuration;
 import com.swirlds.state.lifecycle.EntityIdFactory;
@@ -91,8 +94,11 @@
 
     @Override
     public ContractID newContractId(long number) {
-<<<<<<< HEAD
-        return new ContractID(shard, realm, new OneOf<>(ContractID.ContractOneOfType.CONTRACT_NUM, number));
+        return ContractID.newBuilder()
+                .shardNum(shard)
+                .realmNum(realm)
+                .contractNum(number)
+                .build();
     }
 
     @Override
@@ -107,12 +113,5 @@
         arraycopy(numBytes, 0, evmAddress, 12, 8);
 
         return hex(evmAddress);
-=======
-        return ContractID.newBuilder()
-                .shardNum(shard)
-                .realmNum(realm)
-                .contractNum(number)
-                .build();
->>>>>>> 1cd7bba7
     }
 }