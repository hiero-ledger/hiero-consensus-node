--- conflicted
+++ resolved
@@ -20,23 +20,16 @@
 import static java.lang.System.arraycopy;
 import static java.util.Objects.requireNonNull;
 
-<<<<<<< HEAD
 import com.google.common.primitives.Ints;
 import com.google.common.primitives.Longs;
 import com.hedera.hapi.node.base.AccountID;
 import com.hedera.hapi.node.base.ContractID;
-=======
-import com.hedera.hapi.node.base.AccountID;
 import com.hedera.hapi.node.base.FileID;
->>>>>>> edd2496c
 import com.hedera.hapi.node.base.ScheduleID;
 import com.hedera.hapi.node.base.TokenID;
 import com.hedera.hapi.node.base.TopicID;
 import com.hedera.node.config.data.HederaConfig;
-<<<<<<< HEAD
 import com.hedera.pbj.runtime.OneOf;
-=======
->>>>>>> edd2496c
 import com.hedera.pbj.runtime.io.buffer.Bytes;
 import com.swirlds.config.api.Configuration;
 import com.swirlds.state.lifecycle.EntityIdFactory;
@@ -70,33 +63,6 @@
 
     @Override
     public AccountID newAccountId(long number) {
-<<<<<<< HEAD
-        return new AccountID(shard, realm, new OneOf<>(AccountID.AccountOneOfType.ACCOUNT_NUM, number));
-    }
-
-    @Override
-    public ContractID newContractId(long number) {
-        return new ContractID(shard, realm, new OneOf<>(ContractID.ContractOneOfType.CONTRACT_NUM, number));
-    }
-
-    @Override
-    public AccountID newAccountId(Bytes alias) {
-        return new AccountID(shard, realm, new OneOf<>(AccountID.AccountOneOfType.ALIAS, alias));
-    }
-
-    @Override
-    public String hexLongZero(long number) {
-        final byte[] evmAddress = new byte[20];
-        final var shardBytes = Ints.toByteArray((int) shard);
-        final var realmBytes = Longs.toByteArray(realm);
-        final var numBytes = Longs.toByteArray(number);
-
-        arraycopy(shardBytes, 0, evmAddress, 0, 4);
-        arraycopy(realmBytes, 0, evmAddress, 4, 8);
-        arraycopy(numBytes, 0, evmAddress, 12, 8);
-
-        return hex(evmAddress);
-=======
         return AccountID.newBuilder()
                 .shardNum(shard)
                 .realmNum(realm)
@@ -116,6 +82,24 @@
     @Override
     public FileID newFileId(long number) {
         return new FileID(shard, realm, number);
->>>>>>> edd2496c
+    }
+
+    @Override
+    public ContractID newContractId(long number) {
+        return new ContractID(shard, realm, new OneOf<>(ContractID.ContractOneOfType.CONTRACT_NUM, number));
+    }
+
+    @Override
+    public String hexLongZero(long number) {
+        final byte[] evmAddress = new byte[20];
+        final var shardBytes = Ints.toByteArray((int) shard);
+        final var realmBytes = Longs.toByteArray(realm);
+        final var numBytes = Longs.toByteArray(number);
+
+        arraycopy(shardBytes, 0, evmAddress, 0, 4);
+        arraycopy(realmBytes, 0, evmAddress, 4, 8);
+        arraycopy(numBytes, 0, evmAddress, 12, 8);
+
+        return hex(evmAddress);
     }
 }