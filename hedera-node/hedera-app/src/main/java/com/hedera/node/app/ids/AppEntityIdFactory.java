/*
 * Copyright (C) 2025 Hedera Hashgraph, LLC
 *
 * Licensed under the Apache License, Version 2.0 (the "License");
 * you may not use this file except in compliance with the License.
 * You may obtain a copy of the License at
 *
 *      http://www.apache.org/licenses/LICENSE-2.0
 *
 * Unless required by applicable law or agreed to in writing, software
 * distributed under the License is distributed on an "AS IS" BASIS,
 * WITHOUT WARRANTIES OR CONDITIONS OF ANY KIND, either express or implied.
 * See the License for the specific language governing permissions and
 * limitations under the License.
 */

package com.hedera.node.app.ids;

import static java.util.Objects.requireNonNull;

import com.hedera.hapi.node.base.AccountID;
import com.hedera.hapi.node.base.ContractID;
import com.hedera.hapi.node.base.FileID;
import com.hedera.hapi.node.base.ScheduleID;
import com.hedera.hapi.node.base.TokenID;
import com.hedera.hapi.node.base.TopicID;
import com.hedera.node.config.data.HederaConfig;
import com.hedera.pbj.runtime.io.buffer.Bytes;
import com.swirlds.config.api.Configuration;
import com.swirlds.state.lifecycle.EntityIdFactory;
import edu.umd.cs.findbugs.annotations.NonNull;

public class AppEntityIdFactory implements EntityIdFactory {
    private final long shard;
    private final long realm;

    public AppEntityIdFactory(@NonNull final Configuration bootstrapConfig) {
        requireNonNull(bootstrapConfig);
        final var hederaConfig = bootstrapConfig.getConfigData(HederaConfig.class);
        this.shard = hederaConfig.shard();
        this.realm = hederaConfig.realm();
    }

    @Override
    public TokenID newTokenId(final long number) {
        return new TokenID(shard, realm, number);
    }

    @Override
    public TopicID newTopicId(final long number) {
        return new TopicID(shard, realm, number);
    }

    @Override
    public ScheduleID newScheduleId(final long number) {
        return new ScheduleID(shard, realm, number);
    }

    @Override
    public AccountID newAccountId(long number) {
        return AccountID.newBuilder()
                .shardNum(shard)
                .realmNum(realm)
                .accountNum(number)
                .build();
    }

    @Override
    public AccountID newAccountIdWithAlias(@NonNull Bytes alias) {
        return AccountID.newBuilder()
                .shardNum(shard)
                .realmNum(realm)
                .alias(alias)
                .build();
    }

    @Override
    public AccountID newDefaultAccountId() {
        return AccountID.newBuilder().shardNum(shard).realmNum(realm).build();
    }

    @Override
    public FileID newFileId(long number) {
        return new FileID(shard, realm, number);
    }

    @Override
<<<<<<< HEAD
    public long getShard() {
        return shard;
    }

    @Override
    public long getRealm() {
        return realm;
=======
    public ContractID newContractId(long number) {
        return ContractID.newBuilder()
                .shardNum(shard)
                .realmNum(realm)
                .contractNum(number)
                .build();
>>>>>>> ec523209
    }
}<|MERGE_RESOLUTION|>--- conflicted
+++ resolved
@@ -85,7 +85,15 @@
     }
 
     @Override
-<<<<<<< HEAD
+    public ContractID newContractId(long number) {
+        return ContractID.newBuilder()
+                .shardNum(shard)
+                .realmNum(realm)
+                .contractNum(number)
+                .build();
+    }
+
+    @Override
     public long getShard() {
         return shard;
     }
@@ -93,13 +101,5 @@
     @Override
     public long getRealm() {
         return realm;
-=======
-    public ContractID newContractId(long number) {
-        return ContractID.newBuilder()
-                .shardNum(shard)
-                .realmNum(realm)
-                .contractNum(number)
-                .build();
->>>>>>> ec523209
     }
 }