--- conflicted
+++ resolved
@@ -75,15 +75,9 @@
 
     private final HistoryService historyService;
 
-<<<<<<< HEAD
     public V059HistorySchema(@NonNull final HistoryService historyService) {
-        super(VERSION);
+        super(VERSION, SEMANTIC_VERSION_COMPARATOR);
         this.historyService = requireNonNull(historyService);
-=======
-    public V059HistorySchema(@NonNull final Consumer<HistoryProof> proofConsumer) {
-        super(VERSION, SEMANTIC_VERSION_COMPARATOR);
-        this.proofConsumer = requireNonNull(proofConsumer);
->>>>>>> cdfbdafd
     }
 
     @Override
