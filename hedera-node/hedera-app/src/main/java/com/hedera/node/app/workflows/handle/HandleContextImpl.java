/*
 * Copyright (C) 2023-2024 Hedera Hashgraph, LLC
 *
 * Licensed under the Apache License, Version 2.0 (the "License");
 * you may not use this file except in compliance with the License.
 * You may obtain a copy of the License at
 *
 *      http://www.apache.org/licenses/LICENSE-2.0
 *
 * Unless required by applicable law or agreed to in writing, software
 * distributed under the License is distributed on an "AS IS" BASIS,
 * WITHOUT WARRANTIES OR CONDITIONS OF ANY KIND, either express or implied.
 * See the License for the specific language governing permissions and
 * limitations under the License.
 */

package com.hedera.node.app.workflows.handle;

import static com.hedera.hapi.node.base.HederaFunctionality.CONTRACT_CALL;
import static com.hedera.hapi.node.base.HederaFunctionality.CONTRACT_CREATE;
import static com.hedera.hapi.node.base.ResponseCodeEnum.DUPLICATE_TRANSACTION;
import static com.hedera.hapi.node.base.ResponseCodeEnum.INVALID_SIGNATURE;
import static com.hedera.hapi.node.base.ResponseCodeEnum.SUCCESS;
import static com.hedera.node.app.spi.HapiUtils.functionOf;
import static com.hedera.node.app.spi.workflows.HandleContext.TransactionCategory.CHILD;
import static com.hedera.node.app.spi.workflows.HandleContext.TransactionCategory.PRECEDING;
import static com.hedera.node.app.spi.workflows.HandleContext.TransactionCategory.SCHEDULED;
import static com.hedera.node.app.state.HederaRecordCache.DuplicateCheckResult.NO_DUPLICATE;
import static com.hedera.node.app.workflows.handle.HandleContextImpl.PrecedingTransactionCategory.LIMITED_CHILD_RECORDS;
import static com.hedera.node.app.workflows.handle.HandleWorkflow.extraRewardReceivers;
import static java.util.Collections.emptyMap;
import static java.util.Objects.requireNonNull;

import com.hedera.hapi.node.base.AccountID;
import com.hedera.hapi.node.base.HederaFunctionality;
import com.hedera.hapi.node.base.Key;
import com.hedera.hapi.node.base.ResponseCodeEnum;
import com.hedera.hapi.node.base.SubType;
import com.hedera.hapi.node.base.Timestamp;
import com.hedera.hapi.node.base.Transaction;
import com.hedera.hapi.node.base.TransactionID;
import com.hedera.hapi.node.transaction.SignedTransaction;
import com.hedera.hapi.node.transaction.TransactionBody;
import com.hedera.node.app.fees.ChildFeeContextImpl;
import com.hedera.node.app.fees.ExchangeRateManager;
import com.hedera.node.app.fees.FeeAccumulatorImpl;
import com.hedera.node.app.fees.FeeManager;
import com.hedera.node.app.fees.NoOpFeeAccumulator;
import com.hedera.node.app.fees.NoOpFeeCalculator;
import com.hedera.node.app.hapi.utils.throttles.DeterministicThrottle;
import com.hedera.node.app.ids.EntityIdService;
import com.hedera.node.app.ids.WritableEntityIdStore;
import com.hedera.node.app.service.token.TokenService;
import com.hedera.node.app.service.token.api.TokenServiceApi;
import com.hedera.node.app.service.token.records.ChildRecordFinalizer;
import com.hedera.node.app.service.token.records.ParentRecordFinalizer;
import com.hedera.node.app.services.ServiceScopeLookup;
import com.hedera.node.app.signature.DelegateKeyVerifier;
import com.hedera.node.app.signature.KeyVerifier;
import com.hedera.node.app.spi.UnknownHederaFunctionality;
import com.hedera.node.app.spi.authorization.Authorizer;
import com.hedera.node.app.spi.authorization.SystemPrivilege;
import com.hedera.node.app.spi.fees.ExchangeRateInfo;
import com.hedera.node.app.spi.fees.FeeAccumulator;
import com.hedera.node.app.spi.fees.FeeCalculator;
import com.hedera.node.app.spi.fees.FeeContext;
import com.hedera.node.app.spi.fees.Fees;
import com.hedera.node.app.spi.info.NetworkInfo;
import com.hedera.node.app.spi.records.BlockRecordInfo;
import com.hedera.node.app.spi.records.RecordCache;
import com.hedera.node.app.spi.signatures.SignatureVerification;
import com.hedera.node.app.spi.signatures.VerificationAssistant;
import com.hedera.node.app.spi.validation.AttributeValidator;
import com.hedera.node.app.spi.validation.ExpiryValidator;
import com.hedera.node.app.spi.workflows.ComputeDispatchFeesAsTopLevel;
import com.hedera.node.app.spi.workflows.FunctionalityResourcePrices;
import com.hedera.node.app.spi.workflows.HandleContext;
import com.hedera.node.app.spi.workflows.HandleException;
import com.hedera.node.app.spi.workflows.PreCheckException;
import com.hedera.node.app.spi.workflows.TransactionKeys;
import com.hedera.node.app.spi.workflows.record.ExternalizedRecordCustomizer;
import com.hedera.node.app.spi.workflows.record.RecordListCheckPoint;
import com.hedera.node.app.spi.workflows.record.SingleTransactionRecordBuilder;
import com.hedera.node.app.state.HederaRecordCache;
import com.hedera.node.app.state.WrappedHederaState;
import com.hedera.node.app.throttle.NetworkUtilizationManager;
import com.hedera.node.app.throttle.SynchronizedThrottleAccumulator;
import com.hedera.node.app.workflows.SolvencyPreCheck;
import com.hedera.node.app.workflows.TransactionChecker;
import com.hedera.node.app.workflows.TransactionInfo;
import com.hedera.node.app.workflows.dispatcher.ReadableStoreFactory;
import com.hedera.node.app.workflows.dispatcher.ServiceApiFactory;
import com.hedera.node.app.workflows.dispatcher.TransactionDispatcher;
import com.hedera.node.app.workflows.dispatcher.WritableStoreFactory;
import com.hedera.node.app.workflows.handle.record.RecordListBuilder;
import com.hedera.node.app.workflows.handle.record.SingleTransactionRecordBuilderImpl;
import com.hedera.node.app.workflows.handle.stack.SavepointStackImpl;
import com.hedera.node.app.workflows.handle.validation.AttributeValidatorImpl;
import com.hedera.node.app.workflows.handle.validation.ExpiryValidatorImpl;
import com.hedera.node.app.workflows.prehandle.PreHandleContextImpl;
import com.hedera.pbj.runtime.io.buffer.Bytes;
import com.swirlds.config.api.Configuration;
import com.swirlds.metrics.api.Metrics;
import com.swirlds.platform.state.PlatformState;
import edu.umd.cs.findbugs.annotations.NonNull;
import edu.umd.cs.findbugs.annotations.Nullable;
import java.time.Instant;
import java.util.LinkedHashMap;
import java.util.List;
import java.util.Map;
import java.util.Objects;
import java.util.function.Function;
import java.util.function.Predicate;
import java.util.function.Supplier;
import org.apache.logging.log4j.LogManager;
import org.apache.logging.log4j.Logger;

/**
 * The default implementation of {@link HandleContext}.
 */
public class HandleContextImpl implements HandleContext, FeeContext {

    private static final Logger logger = LogManager.getLogger(HandleContextImpl.class);

    private final TransactionBody txBody;
    private final HederaFunctionality functionality;
    private final AccountID payer;
    private AccountID topLevelPayer;
    private final Key payerKey;
    private final NetworkInfo networkInfo;
    private final TransactionCategory category;
    private final SingleTransactionRecordBuilderImpl recordBuilder;
    private final SavepointStackImpl stack;
    private final Configuration configuration;
    private final KeyVerifier verifier;
    private final RecordListBuilder recordListBuilder;
    private final TransactionChecker checker;
    private final TransactionDispatcher dispatcher;
    private final ServiceScopeLookup serviceScopeLookup;
    private final ServiceApiFactory serviceApiFactory;
    private final WritableStoreFactory writableStoreFactory;
    private final BlockRecordInfo blockRecordInfo;
    private final HederaRecordCache recordCache;
    private final FeeAccumulator feeAccumulator;
    private final Function<SubType, FeeCalculator> feeCalculatorCreator;
    private final FeeManager feeManager;
    private final Instant userTransactionConsensusTime;
    private final ExchangeRateManager exchangeRateManager;
    private final Authorizer authorizer;
    private final SolvencyPreCheck solvencyPreCheck;
    private final ChildRecordFinalizer childRecordFinalizer;
    private final ParentRecordFinalizer parentRecordFinalizer;
    private final NetworkUtilizationManager networkUtilizationManager;
    private final SynchronizedThrottleAccumulator synchronizedThrottleAccumulator;
    private final Metrics metrics;

    private ReadableStoreFactory readableStoreFactory;
    private AttributeValidator attributeValidator;
    private ExpiryValidator expiryValidator;
    private ExchangeRateInfo exchangeRateInfo;
    private Map<AccountID, Long> dispatchPaidRewards;
    private PlatformState platformState;

    /**
     * Constructs a {@link HandleContextImpl}.
     *
     * @param txBody The {@link TransactionBody} of the transaction
     * @param functionality The {@link HederaFunctionality} of the transaction
     * @param signatureMapSize The size of the {@link com.hedera.hapi.node.base.SignatureMap} of the transaction
     * @param payer The {@link AccountID} of the payer
     * @param payerKey The {@link Key} of the payer
     * @param networkInfo The {@link NetworkInfo} of the network
     * @param category The {@link TransactionCategory} of the transaction (either user, preceding, or child)
     * @param recordBuilder The main {@link SingleTransactionRecordBuilderImpl}
     * @param stack The {@link SavepointStackImpl} used to manage savepoints
     * @param configuration The current {@link Configuration}
     * @param verifier The {@link KeyVerifier} used to verify signatures and hollow accounts
     * @param recordListBuilder The {@link RecordListBuilder} used to build the record stream
     * @param checker The {@link TransactionChecker} used to check dispatched transaction
     * @param dispatcher The {@link TransactionDispatcher} used to dispatch child transactions
     * @param serviceScopeLookup The {@link ServiceScopeLookup} used to look up the scope of a service
     * @param feeManager The {@link FeeManager} used to convert usage into fees
     * @param exchangeRateManager The {@link ExchangeRateManager} used to obtain exchange rate information
     * @param userTransactionConsensusTime The consensus time of the user transaction, not any child transactions
     * @param authorizer The {@link Authorizer} used to authorize the transaction
     * @param solvencyPreCheck The {@link SolvencyPreCheck} used to validate if the account is able to pay the fees
     * @param childRecordFinalizer The {@link ChildRecordFinalizer} used to finalize child records
     * @param parentRecordFinalizer The {@link ParentRecordFinalizer} used to finalize parent records (if schedule dispatch)
     * @param networkUtilizationManager The {@link NetworkUtilizationManager} used to manage the tracking of backend network throttling
     * @param synchronizedThrottleAccumulator The {@link SynchronizedThrottleAccumulator} used to manage the tracking of frontend network throttling
     * @param platformState The {@link PlatformState} of the node
     */
    public HandleContextImpl(
            @NonNull final TransactionBody txBody,
            @NonNull final HederaFunctionality functionality,
            final int signatureMapSize,
            @NonNull final AccountID payer,
            @Nullable final Key payerKey,
            @NonNull final NetworkInfo networkInfo,
            @NonNull final TransactionCategory category,
            @NonNull final SingleTransactionRecordBuilderImpl recordBuilder,
            @NonNull final SavepointStackImpl stack,
            @NonNull final Configuration configuration,
            @NonNull final KeyVerifier verifier,
            @NonNull final RecordListBuilder recordListBuilder,
            @NonNull final TransactionChecker checker,
            @NonNull final TransactionDispatcher dispatcher,
            @NonNull final ServiceScopeLookup serviceScopeLookup,
            @NonNull final BlockRecordInfo blockRecordInfo,
            @NonNull final HederaRecordCache recordCache,
            @NonNull final FeeManager feeManager,
            @NonNull final ExchangeRateManager exchangeRateManager,
            @NonNull final Instant userTransactionConsensusTime,
            @NonNull final Authorizer authorizer,
            @NonNull final SolvencyPreCheck solvencyPreCheck,
            @NonNull final ChildRecordFinalizer childRecordFinalizer,
            @NonNull final ParentRecordFinalizer parentRecordFinalizer,
            @NonNull final NetworkUtilizationManager networkUtilizationManager,
            @NonNull final SynchronizedThrottleAccumulator synchronizedThrottleAccumulator,
            @NonNull final PlatformState platformState,
            @NonNull final Metrics metrics) {
        this.txBody = requireNonNull(txBody, "txBody must not be null");
        this.functionality = requireNonNull(functionality, "functionality must not be null");
        this.payer = requireNonNull(payer, "payer must not be null");
        this.topLevelPayer = requireNonNull(payer, "payer must not be null");
        this.payerKey = payerKey;
        this.networkInfo = requireNonNull(networkInfo, "networkInfo must not be null");
        this.category = requireNonNull(category, "category must not be null");
        this.recordBuilder = requireNonNull(recordBuilder, "recordBuilder must not be null");
        this.stack = requireNonNull(stack, "stack must not be null");
        this.configuration = requireNonNull(configuration, "configuration must not be null");
        this.verifier = requireNonNull(verifier, "verifier must not be null");
        this.recordListBuilder = requireNonNull(recordListBuilder, "recordListBuilder must not be null");
        this.checker = requireNonNull(checker, "checker must not be null");
        this.dispatcher = requireNonNull(dispatcher, "dispatcher must not be null");
        this.serviceScopeLookup = requireNonNull(serviceScopeLookup, "serviceScopeLookup must not be null");
        this.blockRecordInfo = requireNonNull(blockRecordInfo, "blockRecordInfo must not be null");
        this.recordCache = requireNonNull(recordCache, "recordCache must not be null");
        this.feeManager = requireNonNull(feeManager, "feeManager must not be null");
        this.userTransactionConsensusTime =
                requireNonNull(userTransactionConsensusTime, "userTransactionConsensusTime must not be null");
        this.authorizer = requireNonNull(authorizer, "authorizer must not be null");
        this.childRecordFinalizer = requireNonNull(childRecordFinalizer, "childRecordFinalizer must not be null");
        this.parentRecordFinalizer = requireNonNull(parentRecordFinalizer, "parentRecordFinalizer must not be null");
        this.networkUtilizationManager =
                requireNonNull(networkUtilizationManager, "networkUtilization must not be null");
        this.synchronizedThrottleAccumulator =
                requireNonNull(synchronizedThrottleAccumulator, "synchronizedThrottleAccumulator must not be null");

        this.metrics = requireNonNull(metrics, "metrics must not be null");
        final var serviceScope = serviceScopeLookup.getServiceName(txBody);
        this.writableStoreFactory = new WritableStoreFactory(stack, serviceScope, configuration, metrics);
        this.serviceApiFactory = new ServiceApiFactory(stack, configuration, metrics);

        if (payerKey == null) {
            this.feeCalculatorCreator = ignore -> NoOpFeeCalculator.INSTANCE;
            this.feeAccumulator = NoOpFeeAccumulator.INSTANCE;
        } else {
            this.feeCalculatorCreator = subType -> feeManager.createFeeCalculator(
                    txBody,
                    payerKey,
                    functionality,
                    verifier.numSignaturesVerified(),
                    signatureMapSize,
                    userTransactionConsensusTime,
                    subType,
                    false,
                    readableStoreFactory());
            final var tokenApi = serviceApiFactory.getApi(TokenServiceApi.class);
            this.feeAccumulator = new FeeAccumulatorImpl(tokenApi, recordBuilder);
        }

        this.exchangeRateManager = requireNonNull(exchangeRateManager, "exchangeRateManager must not be null");
        this.solvencyPreCheck = requireNonNull(solvencyPreCheck, "solvencyPreCheck must not be null");
        this.platformState = requireNonNull(platformState, "platformState must not be null");
    }

    private WrappedHederaState current() {
        return stack.peek();
    }

    @Override
    @NonNull
    public Instant consensusNow() {
        return recordBuilder.consensusNow();
    }

    @Override
    @NonNull
    public TransactionBody body() {
        return txBody;
    }

    @NonNull
    @Override
    public AccountID payer() {
        return payer;
    }

    @Nullable
    @Override
    public Key payerKey() {
        return payerKey;
    }

    @NonNull
    @Override
    public FeeCalculator feeCalculator(@NonNull final SubType subType) {
        return feeCalculatorCreator.apply(subType);
    }

    @NonNull
    @Override
    public FunctionalityResourcePrices resourcePricesFor(
            @NonNull final HederaFunctionality functionality, @NonNull final SubType subType) {
        return new FunctionalityResourcePrices(
                requireNonNull(feeManager.getFeeData(functionality, userTransactionConsensusTime, subType)),
                feeManager.congestionMultiplierFor(txBody, functionality, readableStoreFactory));
    }

    @NonNull
    @Override
    public FeeAccumulator feeAccumulator() {
        return feeAccumulator;
    }

    @NonNull
    @Override
    public ExchangeRateInfo exchangeRateInfo() {
        if (exchangeRateInfo == null) {
            exchangeRateInfo = exchangeRateManager.exchangeRateInfo(current());
        }
        return exchangeRateInfo;
    }

    @Override
    @NonNull
    public Configuration configuration() {
        return configuration;
    }

    @Override
    @NonNull
    public Authorizer authorizer() {
        return authorizer;
    }

    @Override
    public int numTxnSignatures() {
        return verifier.numSignaturesVerified();
    }

    @Override
    @NonNull
    public BlockRecordInfo blockRecordInfo() {
        return blockRecordInfo;
    }

    /**
     * Create a new entity id number. This will be incremented by one for each new entity created. It is based on the
     * current WritableStoreFactory so will roll back if the transaction fails.
     *
     * @return new entity id number
     */
    @Override
    public long newEntityNum() {
        final var entityIdsFactory = new WritableStoreFactory(stack, EntityIdService.NAME, configuration, metrics);
        return entityIdsFactory.getStore(WritableEntityIdStore.class).incrementAndGet();
    }

    /**
     * {@inheritDoc}
     */
    @Override
    public long peekAtNewEntityNum() {
        final var entityIdsFactory = new WritableStoreFactory(stack, EntityIdService.NAME, configuration, metrics);
        return entityIdsFactory.getStore(WritableEntityIdStore.class).peekAtNextNumber();
    }

    @Override
    @NonNull
    public AttributeValidator attributeValidator() {
        if (attributeValidator == null) {
            attributeValidator = new AttributeValidatorImpl(this);
        }
        return attributeValidator;
    }

    @Override
    @NonNull
    public ExpiryValidator expiryValidator() {
        if (expiryValidator == null) {
            expiryValidator = new ExpiryValidatorImpl(this);
        }
        return expiryValidator;
    }

    @NonNull
    @Override
    public TransactionKeys allKeysForTransaction(
            @NonNull final TransactionBody nestedTxn, @NonNull final AccountID payerForNested)
            throws PreCheckException {
        dispatcher.dispatchPureChecks(nestedTxn);
        final var nestedContext = new PreHandleContextImpl(
                readableStoreFactory(), nestedTxn, payerForNested, configuration(), dispatcher);
        try {
            dispatcher.dispatchPreHandle(nestedContext);
        } catch (final PreCheckException ignored) {
            // We must ignore/translate the exception here, as this is key gathering, not transaction validation.
            throw new PreCheckException(ResponseCodeEnum.UNRESOLVABLE_REQUIRED_SIGNERS);
        }
        return nestedContext;
    }

    @Override
    @NonNull
    public SignatureVerification verificationFor(@NonNull final Key key) {
        requireNonNull(key, "key must not be null");
        return verifier.verificationFor(key);
    }

    @NonNull
    @Override
    public SignatureVerification verificationFor(
            @NonNull final Key key, @NonNull final VerificationAssistant callback) {
        requireNonNull(key, "key must not be null");
        requireNonNull(callback, "callback must not be null");
        return verifier.verificationFor(key, callback);
    }

    @Override
    @NonNull
    public SignatureVerification verificationFor(@NonNull final Bytes evmAlias) {
        requireNonNull(evmAlias, "evmAlias must not be null");
        return verifier.verificationFor(evmAlias);
    }

    @Override
    public boolean isSuperUser() {
        return authorizer.isSuperUser(topLevelPayer);
    }

    @Override
    public SystemPrivilege hasPrivilegedAuthorization() {
        return authorizer.hasPrivilegedAuthorization(payer, functionality, txBody);
    }

    private ReadableStoreFactory readableStoreFactory() {
        if (readableStoreFactory == null) {
            readableStoreFactory = new ReadableStoreFactory(stack);
        }
        return readableStoreFactory;
    }

    @NonNull
    @Override
    public RecordCache recordCache() {
        return recordCache;
    }

    @Override
    @NonNull
    public <C> C readableStore(@NonNull final Class<C> storeInterface) {
        requireNonNull(storeInterface, "storeInterface must not be null");
        return readableStoreFactory().getStore(storeInterface);
    }

    @Override
    @NonNull
    public <C> C writableStore(@NonNull final Class<C> storeInterface) {
        requireNonNull(storeInterface, "storeInterface must not be null");
        return writableStoreFactory.getStore(storeInterface);
    }

    @Override
    public <T> @NonNull T serviceApi(@NonNull final Class<T> apiInterface) {
        requireNonNull(apiInterface, "apiInterface must not be null");
        return serviceApiFactory.getApi(apiInterface);
    }

    @Override
    public @NonNull NetworkInfo networkInfo() {
        return networkInfo;
    }

    @Override
    @NonNull
    public <T> T recordBuilder(@NonNull final Class<T> recordBuilderClass) {
        requireNonNull(recordBuilderClass, "recordBuilderClass must not be null");
        return castRecordBuilder(recordBuilder, recordBuilderClass);
    }

    private static <T> T castRecordBuilder(
            @NonNull final SingleTransactionRecordBuilderImpl recordBuilder,
            @NonNull final Class<T> recordBuilderClass) {
        if (!recordBuilderClass.isInstance(recordBuilder)) {
            throw new IllegalArgumentException("Not a valid record builder class");
        }
        return recordBuilderClass.cast(recordBuilder);
    }

    @Override
    public @NonNull Fees dispatchComputeFees(
            @NonNull final TransactionBody txBody,
            @NonNull final AccountID syntheticPayerId,
            @NonNull final ComputeDispatchFeesAsTopLevel computeDispatchFeesAsTopLevel) {
        var bodyToDispatch = txBody;
        if (!txBody.hasTransactionID()) {
            // Legacy mono fee calculators frequently estimate an entity's lifetime using the epoch second of the
            // transaction id/ valid start as the current consensus time; ensure those will behave sensibly here
            bodyToDispatch = txBody.copyBuilder()
                    .transactionID(TransactionID.newBuilder()
                            .accountID(syntheticPayerId)
                            .transactionValidStart(Timestamp.newBuilder()
                                    .seconds(consensusNow().getEpochSecond())
                                    .nanos(consensusNow().getNano())))
                    .build();
        }
        try {
            // If the payer is authorized to waive fees, then we can skip the fee calculation.
            if (authorizer.hasWaivedFees(syntheticPayerId, functionOf(txBody), bodyToDispatch)) {
                return Fees.FREE;
            }
        } catch (UnknownHederaFunctionality ex) {
            throw new HandleException(ResponseCodeEnum.INVALID_TRANSACTION_BODY);
        }

        return dispatcher.dispatchComputeFees(new ChildFeeContextImpl(
                feeManager,
                this,
                bodyToDispatch,
                syntheticPayerId,
                computeDispatchFeesAsTopLevel == ComputeDispatchFeesAsTopLevel.NO));
    }

    @Override
    @NonNull
    public <T> T dispatchPrecedingTransaction(
            @NonNull final TransactionBody txBody,
            @NonNull final Class<T> recordBuilderClass,
            @Nullable final Predicate<Key> callback,
            @NonNull final AccountID syntheticPayerId) {
        final Supplier<SingleTransactionRecordBuilderImpl> recordBuilderFactory =
                () -> recordListBuilder.addPreceding(configuration(), LIMITED_CHILD_RECORDS);
        final var result = doDispatchPrecedingTransaction(
                syntheticPayerId, txBody, recordBuilderFactory, recordBuilderClass, callback);

        // a preceding transaction must be committed immediately
        stack.commitFullStack();

        return result;
    }

    @Override
    @NonNull
    public <T> T dispatchReversiblePrecedingTransaction(
            @NonNull final TransactionBody txBody,
            @NonNull final Class<T> recordBuilderClass,
            @NonNull final Predicate<Key> callback,
            @NonNull final AccountID syntheticPayerId) {
        final Supplier<SingleTransactionRecordBuilderImpl> recordBuilderFactory =
                () -> recordListBuilder.addReversiblePreceding(configuration());
        return doDispatchPrecedingTransaction(
                syntheticPayerId, txBody, recordBuilderFactory, recordBuilderClass, callback);
    }

    @Override
    @NonNull
    public <T> T dispatchRemovablePrecedingTransaction(
            @NonNull final TransactionBody txBody,
            @NonNull final Class<T> recordBuilderClass,
            @Nullable final Predicate<Key> callback,
            @NonNull final AccountID syntheticPayerId) {
        final Supplier<SingleTransactionRecordBuilderImpl> recordBuilderFactory =
                () -> recordListBuilder.addRemovablePreceding(configuration());
        return doDispatchPrecedingTransaction(
                syntheticPayerId, txBody, recordBuilderFactory, recordBuilderClass, callback);
    }

    @NonNull
    public <T> T doDispatchPrecedingTransaction(
            @NonNull final AccountID syntheticPayer,
            @NonNull final TransactionBody txBody,
            @NonNull final Supplier<SingleTransactionRecordBuilderImpl> recordBuilderFactory,
            @NonNull final Class<T> recordBuilderClass,
            @Nullable final Predicate<Key> callback) {
        requireNonNull(txBody, "txBody must not be null");
        requireNonNull(recordBuilderClass, "recordBuilderClass must not be null");

        if (category != TransactionCategory.USER && category != TransactionCategory.CHILD) {
            throw new IllegalArgumentException("Only user- or child-transactions can dispatch preceding transactions");
        }

        final var precedingRecordBuilder = recordBuilderFactory.get();
        dispatchSyntheticTxn(syntheticPayer, txBody, PRECEDING, precedingRecordBuilder, callback);

        return castRecordBuilder(precedingRecordBuilder, recordBuilderClass);
    }

    @NonNull
    @Override
    public <T> T dispatchChildTransaction(
            @NonNull final TransactionBody txBody,
            @NonNull final Class<T> recordBuilderClass,
            @Nullable final Predicate<Key> callback,
            @NonNull final AccountID syntheticPayerId,
            @NonNull final TransactionCategory childCategory) {
        final Supplier<SingleTransactionRecordBuilderImpl> recordBuilderFactory =
                () -> recordListBuilder.addChild(configuration(), childCategory);
        return doDispatchChildTransaction(
                syntheticPayerId, txBody, recordBuilderFactory, recordBuilderClass, callback, childCategory);
    }

    @NonNull
    @Override
    public <T> T dispatchRemovableChildTransaction(
            @NonNull final TransactionBody txBody,
            @NonNull final Class<T> recordBuilderClass,
            @Nullable final Predicate<Key> callback,
            @NonNull final AccountID syntheticPayerId,
            @NonNull final ExternalizedRecordCustomizer customizer) {
        final Supplier<SingleTransactionRecordBuilderImpl> recordBuilderFactory =
                () -> recordListBuilder.addRemovableChildWithExternalizationCustomizer(configuration(), customizer);
        return doDispatchChildTransaction(
                syntheticPayerId, txBody, recordBuilderFactory, recordBuilderClass, callback, CHILD);
    }

    @NonNull
    private <T> T doDispatchChildTransaction(
            @NonNull final AccountID syntheticPayer,
            @NonNull final TransactionBody txBody,
            @NonNull final Supplier<SingleTransactionRecordBuilderImpl> recordBuilderFactory,
            @NonNull final Class<T> recordBuilderClass,
            @Nullable final Predicate<Key> callback,
            @NonNull final TransactionCategory childCategory) {
        requireNonNull(txBody, "txBody must not be null");
        requireNonNull(recordBuilderClass, "recordBuilderClass must not be null");
        requireNonNull(childCategory, "childCategory must not be null");

        if (category == PRECEDING) {
            throw new IllegalArgumentException("A preceding transaction cannot have child transactions");
        }

        // run the child-transaction
        final var childRecordBuilder = recordBuilderFactory.get();
        dispatchSyntheticTxn(syntheticPayer, txBody, childCategory, childRecordBuilder, callback);

        return castRecordBuilder(childRecordBuilder, recordBuilderClass);
    }

    public @NonNull Map<AccountID, Long> dispatchPaidRewards() {
        return dispatchPaidRewards == null ? emptyMap() : dispatchPaidRewards;
    }

    private void dispatchSyntheticTxn(
            @NonNull final AccountID syntheticPayer,
            @NonNull final TransactionBody txBody,
            @NonNull final TransactionCategory childCategory,
            @NonNull final SingleTransactionRecordBuilderImpl childRecordBuilder,
            @Nullable final Predicate<Key> callback) {
        // Initialize record builder list
        final var bodyBytes = TransactionBody.PROTOBUF.toBytes(txBody);
        final var signedTransaction =
                SignedTransaction.newBuilder().bodyBytes(bodyBytes).build();
        final var signedTransactionBytes = SignedTransaction.PROTOBUF.toBytes(signedTransaction);
        final var transaction = Transaction.newBuilder()
                .signedTransactionBytes(signedTransactionBytes)
                .build();
        childRecordBuilder
                .transaction(transaction)
                .transactionBytes(signedTransactionBytes)
                .memo(txBody.memo());
        // If there are any failures in the child transaction, we don't want to set transfer list
        // to be compatible with mono-service
        if (childCategory == CHILD) {
            childRecordBuilder.transferList(null);
        }

        // Set the transactionId if provided
        final var transactionID = txBody.transactionID();
        if (transactionID != null) {
            childRecordBuilder.transactionID(transactionID);
        }

        try {
            // Synthetic transaction bodies do not have transaction ids, node account
            // ids, and so on; hence we don't need to validate them with the checker
            dispatcher.dispatchPureChecks(txBody);
        } catch (final PreCheckException e) {
            childRecordBuilder.status(e.responseCode());
            return;
        }

        final HederaFunctionality function;
        try {
            function = functionOf(txBody);
        } catch (final UnknownHederaFunctionality e) {
            logger.error("Possible bug: unknown function in transaction body", e);
            childRecordBuilder.status(ResponseCodeEnum.INVALID_TRANSACTION_BODY);
            return;
        }

        // Any keys verified for this dispatch (including the payer key if
        // required) should incorporate the provided callback
        final var childVerifier = callback != null ? new DelegateKeyVerifier(callback) : verifier;
        final DispatchValidationResult dispatchValidationResult;
        try {
            // Note the first parameter sets up that if there is no callback, then the keys are
            // not verified here at all, which is apparently required for many contract calls.
            dispatchValidationResult = validate(
                    callback == null ? null : childVerifier,
                    callback,
                    function,
                    txBody,
                    syntheticPayer,
                    networkInfo().selfNodeInfo().nodeId(),
                    dispatchNeedsHapiPayerChecks(childCategory));
        } catch (final PreCheckException e) {
            // This will happen when the payer for a triggered transaction cannot afford the service fee,
            // part of normal operations
            childRecordBuilder.status(e.responseCode());
            return;
        }

        final var childStack = new SavepointStackImpl(current());
        final var childContext = new HandleContextImpl(
                txBody,
                function,
                0,
                syntheticPayer,
                dispatchValidationResult == null ? null : dispatchValidationResult.key(),
                networkInfo,
                childCategory,
                childRecordBuilder,
                childStack,
                configuration,
                childVerifier,
                recordListBuilder,
                checker,
                dispatcher,
                serviceScopeLookup,
                blockRecordInfo,
                recordCache,
                feeManager,
                exchangeRateManager,
                userTransactionConsensusTime,
                authorizer,
                solvencyPreCheck,
                childRecordFinalizer,
                parentRecordFinalizer,
                networkUtilizationManager,
                synchronizedThrottleAccumulator,
                platformState,
                metrics);

        // in order to work correctly isSuperUser(), we need to keep track of top level payer in child context
        childContext.setTopLevelPayer(topLevelPayer);

        if (dispatchValidationResult != null) {
            childContext.feeAccumulator.chargeFees(
                    syntheticPayer, networkInfo().selfNodeInfo().accountId(), dispatchValidationResult.fees());
        }
        try {
            dispatcher.dispatchHandle(childContext);
            childRecordBuilder.status(ResponseCodeEnum.SUCCESS);
        } catch (final HandleException e) {
            if (e.shouldRollbackStack()) {
                childStack.rollbackFullStack();
                if (dispatchValidationResult != null) {
                    childContext.feeAccumulator.chargeFees(
                            syntheticPayer, networkInfo().selfNodeInfo().accountId(), dispatchValidationResult.fees());
                }
            }
            childRecordBuilder.status(e.getStatus());
            recordListBuilder.revertChildrenOf(childRecordBuilder);
        }
        // For mono-service fidelity, we need to attach staking rewards for a
        // triggered transaction to the record of the child here, and not the
        // "parent" ScheduleCreate or ScheduleSign transaction
        if (childCategory == SCHEDULED) {
            final var finalizeContext = new TriggeredFinalizeContext(
                    new ReadableStoreFactory(childStack),
                    new WritableStoreFactory(childStack, TokenService.NAME, configuration, metrics),
                    childRecordBuilder,
                    consensusNow(),
                    configuration);
            parentRecordFinalizer.finalizeParentRecord(
                    payer, finalizeContext, function, extraRewardReceivers(txBody, function, childRecordBuilder));
            final var paidStakingRewards = childRecordBuilder.getPaidStakingRewards();
            if (!paidStakingRewards.isEmpty()) {
                if (dispatchPaidRewards == null) {
                    dispatchPaidRewards = new LinkedHashMap<>();
                }
<<<<<<< HEAD
                paidStakingRewards.forEach(aa -> dispatchPaidStakerIds.add(aa.accountIDOrThrow()));
            }
        } else {
            final var finalizeContext = new ChildFinalizeContextImpl(
                    new ReadableStoreFactory(childStack),
                    new WritableStoreFactory(childStack, TokenService.NAME, configuration, metrics),
                    childRecordBuilder);
            childRecordFinalizer.finalizeChildRecord(finalizeContext, function);
        }
        // For mono-service fidelity, we need to attach staking rewards for a
        // triggered transaction to the record of the child here, and not the
        // "parent" ScheduleCreate or ScheduleSign transaction
        if (childCategory == SCHEDULED) {
            final var finalizeContext = new TriggeredFinalizeContext(
                    new ReadableStoreFactory(childStack),
                    new WritableStoreFactory(childStack, TokenService.NAME, configuration, metrics),
                    childRecordBuilder,
                    consensusNow(),
                    configuration);
            parentRecordFinalizer.finalizeParentRecord(
                    payer, finalizeContext, function, extraRewardReceivers(txBody, function, childRecordBuilder));
            final var paidStakingRewards = childRecordBuilder.getPaidStakingRewards();
            if (!paidStakingRewards.isEmpty()) {
                if (dispatchPaidStakerIds == null) {
                    dispatchPaidStakerIds = new LinkedHashSet<>();
                }
                paidStakingRewards.forEach(aa -> dispatchPaidStakerIds.add(aa.accountIDOrThrow()));
=======
                paidStakingRewards.forEach(aa -> dispatchPaidRewards.put(aa.accountIDOrThrow(), aa.amount()));
>>>>>>> 06830867
            }
        } else {
            final var finalizeContext = new ChildFinalizeContextImpl(
                    new ReadableStoreFactory(childStack),
                    new WritableStoreFactory(childStack, TokenService.NAME, configuration, metrics),
                    childRecordBuilder);
            childRecordFinalizer.finalizeChildRecord(finalizeContext, function);
        }
        childStack.commitFullStack();
    }

    private @Nullable DispatchValidationResult validate(
            @Nullable final KeyVerifier keyVerifier,
            @Nullable final Predicate<Key> callback,
            @NonNull final HederaFunctionality function,
            @NonNull final TransactionBody transactionBody,
            @NonNull final AccountID syntheticPayerId,
            final long nodeID,
            final boolean enforceHapiPayerChecks)
            throws PreCheckException {

        final PreHandleContextImpl preHandleContext;
        preHandleContext = new PreHandleContextImpl(
                readableStoreFactory(), transactionBody, syntheticPayerId, configuration(), dispatcher);
        dispatcher.dispatchPreHandle(preHandleContext);

        DispatchValidationResult dispatchValidationResult = null;
        if (enforceHapiPayerChecks) {
            // In the current system only the schedule service needs to specify its
            // child transaction id, and will never use a duplicate, so this check is
            // redundant; but cheap enough to add up-front anyway.
            final var duplicateCheckResult = recordCache.hasDuplicate(transactionBody.transactionIDOrThrow(), nodeID);
            if (duplicateCheckResult != NO_DUPLICATE) {
                throw new PreCheckException(DUPLICATE_TRANSACTION);
            }

            // Check the status and solvency of the payer, using
            // the same calculation strategy as a top-level transaction
            // since mono-service did that for scheduled transactions
            final var serviceFee = dispatchComputeFees(
                            transactionBody, syntheticPayerId, ComputeDispatchFeesAsTopLevel.YES)
                    .copyBuilder()
                    .networkFee(0)
                    .nodeFee(0)
                    .build();
            final var payerAccount = solvencyPreCheck.getPayerAccount(readableStoreFactory(), syntheticPayerId);
            solvencyPreCheck.checkSolvency(
                    transactionBody, syntheticPayerId, function, payerAccount, serviceFee, false);

            // Note we do NOT want to enforce the "time box" on valid start for
            // transaction ids dispatched by the schedule service, since these ids derive from their
            // ScheduleCreate id, which could have happened long ago
            final var syntheticPayerKey = payerAccount.keyOrThrow();
            requireNonNull(keyVerifier, "keyVerifier must not be null when enforcing HAPI-style payer checks");
            validateKey(keyVerifier, callback, syntheticPayerKey);
            dispatchValidationResult = new DispatchValidationResult(syntheticPayerKey, serviceFee);
        }

        // Given the current HTS system contract interface and ScheduleService
        // allow list, it is impossible for any dispatched transaction to
        // require authorization; but again, this is cheap to add up-front
        assertPayerIsAuthorized(function, transactionBody, syntheticPayerId);

        // No matter if using HAPI-style payer checks, we need to verify any
        // additional signing requirements are met if given a non-null
        // "verification assistant" callback
        if (keyVerifier != null) {
            for (final var key : preHandleContext.requiredNonPayerKeys()) {
                validateKey(keyVerifier, callback, key);
            }
            for (final var hollowAccount : preHandleContext.requiredHollowAccounts()) {
                final var verification = keyVerifier.verificationFor(hollowAccount.alias());
                if (verification.failed()) {
                    throw new PreCheckException(INVALID_SIGNATURE);
                }
            }
        }
        return dispatchValidationResult;
    }

    /**
     * This method works around a corner case with the `KeyVerifier` design which prevents certain
     * previously verified keys from succeeding.  To correct that, we give the callback predicate
     * one final opportunity to accept each key if validation fails.
     * @param keyVerifier theKeyVerifier to use for signature validation
     * @param callback a Predicate possibly provided by the service to validate additional keys.
     * @param keyToValidate The Key to be validated and determined to meet or not meet signature requirements.
     * @throws PreCheckException if the Key does not meet signature requirements.
     */
    private static void validateKey(
            final @NonNull KeyVerifier keyVerifier, final @Nullable Predicate<Key> callback, final Key keyToValidate)
            throws PreCheckException {
        // We must *attempt* payer verification (in case the same key is required for other aspects of the
        // transaction); however, if the callback is set, then a failed verification can become
        // success if the callback accepts the payer key.  This works around an issue in scheduled
        // transactions where the payer for a child transaction is "deemed valid" even though that payer
        // did not sign the current user transaction.
        // @todo('9447') Remove this special case when fixing the "deemed valid" behavior.
        final SignatureVerification verification = keyVerifier.verificationFor(keyToValidate);
        final boolean callbackFailed = callback != null ? !callback.test(keyToValidate) : true;
        if (verification.failed() && callbackFailed) {
            throw new PreCheckException(INVALID_SIGNATURE);
        }
    }

    private void assertPayerIsAuthorized(
            @NonNull final HederaFunctionality function,
            @NonNull final TransactionBody transactionBody,
            @NonNull final AccountID syntheticPayerId)
            throws PreCheckException {
        // Check if the payer has the required permissions
        if (!authorizer.isAuthorized(syntheticPayerId, function)) {
            if (function == HederaFunctionality.SYSTEM_DELETE) {
                throw new PreCheckException(ResponseCodeEnum.NOT_SUPPORTED);
            }
            throw new PreCheckException(ResponseCodeEnum.UNAUTHORIZED);
        }

        // Check if the transaction is privileged and if the payer has the required privileges
        final var privileges = authorizer.hasPrivilegedAuthorization(syntheticPayerId, function, transactionBody);
        if (privileges == SystemPrivilege.UNAUTHORIZED) {
            throw new PreCheckException(ResponseCodeEnum.AUTHORIZATION_FAILED);
        }
        if (privileges == SystemPrivilege.IMPERMISSIBLE) {
            throw new PreCheckException(ResponseCodeEnum.ENTITY_NOT_ALLOWED_TO_DELETE);
        }
    }

    @Override
    @NonNull
    public <T> T addChildRecordBuilder(@NonNull final Class<T> recordBuilderClass) {
        final var result = recordListBuilder.addChild(configuration(), CHILD);
        return castRecordBuilder(result, recordBuilderClass);
    }

    @Override
    @NonNull
    public <T> T addPrecedingChildRecordBuilder(@NonNull final Class<T> recordBuilderClass) {
        final var result = recordListBuilder.addPreceding(configuration(), LIMITED_CHILD_RECORDS);
        return castRecordBuilder(result, recordBuilderClass);
    }

    @Override
    @NonNull
    public <T> T addRemovableChildRecordBuilder(@NonNull final Class<T> recordBuilderClass) {
        final var result = recordListBuilder.addRemovableChild(configuration());
        return castRecordBuilder(result, recordBuilderClass);
    }

    @Override
    @NonNull
    public SavepointStack savepointStack() {
        return stack;
    }

    @Override
    public void revertRecordsFrom(@NonNull final RecordListCheckPoint checkpoint) {
        recordListBuilder.revertChildrenFrom(checkpoint);
    }

    @NonNull
    @Override
    public RecordListCheckPoint createRecordListCheckPoint() {
        final var precedingRecordBuilders = recordListBuilder.precedingRecordBuilders();
        final var childRecordBuilders = recordListBuilder.childRecordBuilders();

        SingleTransactionRecordBuilder lastFollowing = null;
        SingleTransactionRecordBuilder firstPreceding = null;

        if (!precedingRecordBuilders.isEmpty()) {
            firstPreceding = precedingRecordBuilders.get(precedingRecordBuilders.size() - 1);
        }
        if (!childRecordBuilders.isEmpty()) {
            lastFollowing = childRecordBuilders.get(childRecordBuilders.size() - 1);
        }

        return new RecordListCheckPoint(firstPreceding, lastFollowing);
    }

    @Override
    public boolean shouldThrottleNOfUnscaled(int n, HederaFunctionality function) {
        return networkUtilizationManager.shouldThrottleNOfUnscaled(n, function, userTransactionConsensusTime);
    }

    public boolean shouldThrottleTxn(TransactionInfo txInfo) {
        return networkUtilizationManager.shouldThrottle(txInfo, current(), userTransactionConsensusTime);
    }

    @Override
    public List<DeterministicThrottle.UsageSnapshot> getUsageSnapshots() {
        return networkUtilizationManager.getUsageSnapshots();
    }

    @Override
    public void resetUsageThrottlesTo(List<DeterministicThrottle.UsageSnapshot> snapshots) {
        networkUtilizationManager.resetUsageThrottlesTo(snapshots);
    }

    @Override
    public boolean hasThrottleCapacityForChildTransactions() {
        var isAllowed = true;
        final var childRecords = recordListBuilder.childRecordBuilders();
        @Nullable List<DeterministicThrottle.UsageSnapshot> snapshotsIfNeeded = null;

        for (int i = 0, n = childRecords.size(); i < n && isAllowed; i++) {
            final var childRecord = childRecords.get(i);
            if (Objects.equals(childRecord.status(), SUCCESS)) {
                final var childTx = childRecord.transaction();
                final var childTxBody = childRecord.transactionBody();
                HederaFunctionality childTxFunctionality;
                try {
                    childTxFunctionality = functionOf(childTxBody);
                } catch (UnknownHederaFunctionality e) {
                    throw new IllegalStateException("Invalid transaction body " + childTxBody, e);
                }

                if (childTxFunctionality == CONTRACT_CREATE || childTxFunctionality == CONTRACT_CALL) {
                    continue;
                }
                if (snapshotsIfNeeded == null) {
                    snapshotsIfNeeded = getUsageSnapshots();
                }

                final var childTxInfo = TransactionInfo.from(
                        childTx, childTxBody, childTx.sigMap(), childTx.signedTransactionBytes(), childTxFunctionality);
                if (shouldThrottleTxn(childTxInfo)) {
                    isAllowed = false;
                }
            }
        }
        if (!isAllowed) {
            resetUsageThrottlesTo(snapshotsIfNeeded);
        }
        return isAllowed;
    }

    @Override
    public boolean isSelfSubmitted() {
        return Objects.equals(
                body().nodeAccountID(), networkInfo().selfNodeInfo().accountId());
    }

    public enum PrecedingTransactionCategory {
        UNLIMITED_CHILD_RECORDS,
        LIMITED_CHILD_RECORDS
    }

    /**
     * Given the transaction category of a synthetic dispatch, returns whether
     * the category requires the synthetic payer to pass standard HAPI-style
     * checks; most notably that,
     * <ul>
     *     <li>The payer cannot be a contract account.</li>
     *     <li>The payer must be able to cover all the fees for the transaction.</li>
     * </ul>
     *
     * @return whether the category requires HAPI-style payer checks
     */
    private boolean dispatchNeedsHapiPayerChecks(@NonNull final TransactionCategory category) {
        return category == SCHEDULED;
    }

    private record DispatchValidationResult(@NonNull Key key, @NonNull Fees fees) {
        public DispatchValidationResult {
            requireNonNull(key);
        }
    }

    private void setTopLevelPayer(@NonNull AccountID topLevelPayer) {
        this.topLevelPayer = requireNonNull(topLevelPayer, "payer must not be null");
    }

    @Nullable
    @Override
    public Instant freezeTime() {
        return platformState.getFreezeTime();
    }
}<|MERGE_RESOLUTION|>--- conflicted
+++ resolved
@@ -791,37 +791,7 @@
                 if (dispatchPaidRewards == null) {
                     dispatchPaidRewards = new LinkedHashMap<>();
                 }
-<<<<<<< HEAD
-                paidStakingRewards.forEach(aa -> dispatchPaidStakerIds.add(aa.accountIDOrThrow()));
-            }
-        } else {
-            final var finalizeContext = new ChildFinalizeContextImpl(
-                    new ReadableStoreFactory(childStack),
-                    new WritableStoreFactory(childStack, TokenService.NAME, configuration, metrics),
-                    childRecordBuilder);
-            childRecordFinalizer.finalizeChildRecord(finalizeContext, function);
-        }
-        // For mono-service fidelity, we need to attach staking rewards for a
-        // triggered transaction to the record of the child here, and not the
-        // "parent" ScheduleCreate or ScheduleSign transaction
-        if (childCategory == SCHEDULED) {
-            final var finalizeContext = new TriggeredFinalizeContext(
-                    new ReadableStoreFactory(childStack),
-                    new WritableStoreFactory(childStack, TokenService.NAME, configuration, metrics),
-                    childRecordBuilder,
-                    consensusNow(),
-                    configuration);
-            parentRecordFinalizer.finalizeParentRecord(
-                    payer, finalizeContext, function, extraRewardReceivers(txBody, function, childRecordBuilder));
-            final var paidStakingRewards = childRecordBuilder.getPaidStakingRewards();
-            if (!paidStakingRewards.isEmpty()) {
-                if (dispatchPaidStakerIds == null) {
-                    dispatchPaidStakerIds = new LinkedHashSet<>();
-                }
-                paidStakingRewards.forEach(aa -> dispatchPaidStakerIds.add(aa.accountIDOrThrow()));
-=======
                 paidStakingRewards.forEach(aa -> dispatchPaidRewards.put(aa.accountIDOrThrow(), aa.amount()));
->>>>>>> 06830867
             }
         } else {
             final var finalizeContext = new ChildFinalizeContextImpl(
