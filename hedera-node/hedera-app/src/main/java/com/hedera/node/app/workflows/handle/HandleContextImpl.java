/*
 * Copyright (C) 2023-2024 Hedera Hashgraph, LLC
 *
 * Licensed under the Apache License, Version 2.0 (the "License");
 * you may not use this file except in compliance with the License.
 * You may obtain a copy of the License at
 *
 *      http://www.apache.org/licenses/LICENSE-2.0
 *
 * Unless required by applicable law or agreed to in writing, software
 * distributed under the License is distributed on an "AS IS" BASIS,
 * WITHOUT WARRANTIES OR CONDITIONS OF ANY KIND, either express or implied.
 * See the License for the specific language governing permissions and
 * limitations under the License.
 */

package com.hedera.node.app.workflows.handle;

import static com.hedera.hapi.node.base.HederaFunctionality.CONTRACT_CALL;
import static com.hedera.hapi.node.base.HederaFunctionality.CONTRACT_CREATE;
import static com.hedera.hapi.node.base.ResponseCodeEnum.DUPLICATE_TRANSACTION;
import static com.hedera.hapi.node.base.ResponseCodeEnum.INVALID_SIGNATURE;
import static com.hedera.hapi.node.base.ResponseCodeEnum.SUCCESS;
import static com.hedera.node.app.spi.HapiUtils.functionOf;
import static com.hedera.node.app.spi.workflows.HandleContext.TransactionCategory.CHILD;
import static com.hedera.node.app.spi.workflows.HandleContext.TransactionCategory.PRECEDING;
import static com.hedera.node.app.spi.workflows.HandleContext.TransactionCategory.SCHEDULED;
import static com.hedera.node.app.state.HederaRecordCache.DuplicateCheckResult.NO_DUPLICATE;
import static com.hedera.node.app.workflows.handle.HandleContextImpl.PrecedingTransactionCategory.LIMITED_CHILD_RECORDS;
import static com.hedera.node.app.workflows.handle.HandleWorkflow.extraRewardReceivers;
import static java.util.Collections.emptySet;
import static java.util.Objects.requireNonNull;

import com.hedera.hapi.node.base.AccountID;
import com.hedera.hapi.node.base.HederaFunctionality;
import com.hedera.hapi.node.base.Key;
import com.hedera.hapi.node.base.ResponseCodeEnum;
import com.hedera.hapi.node.base.SubType;
import com.hedera.hapi.node.base.Timestamp;
import com.hedera.hapi.node.base.Transaction;
import com.hedera.hapi.node.base.TransactionID;
import com.hedera.hapi.node.transaction.SignedTransaction;
import com.hedera.hapi.node.transaction.TransactionBody;
import com.hedera.node.app.fees.ChildFeeContextImpl;
import com.hedera.node.app.fees.ExchangeRateManager;
import com.hedera.node.app.fees.FeeAccumulatorImpl;
import com.hedera.node.app.fees.FeeManager;
import com.hedera.node.app.fees.NoOpFeeAccumulator;
import com.hedera.node.app.fees.NoOpFeeCalculator;
import com.hedera.node.app.hapi.utils.throttles.DeterministicThrottle;
import com.hedera.node.app.ids.EntityIdService;
import com.hedera.node.app.ids.WritableEntityIdStore;
import com.hedera.node.app.service.token.TokenService;
import com.hedera.node.app.service.token.api.TokenServiceApi;
import com.hedera.node.app.service.token.records.ChildRecordFinalizer;
import com.hedera.node.app.service.token.records.ParentRecordFinalizer;
import com.hedera.node.app.services.ServiceScopeLookup;
import com.hedera.node.app.signature.DelegateKeyVerifier;
import com.hedera.node.app.signature.KeyVerifier;
import com.hedera.node.app.spi.UnknownHederaFunctionality;
import com.hedera.node.app.spi.authorization.Authorizer;
import com.hedera.node.app.spi.authorization.SystemPrivilege;
import com.hedera.node.app.spi.fees.ExchangeRateInfo;
import com.hedera.node.app.spi.fees.FeeAccumulator;
import com.hedera.node.app.spi.fees.FeeCalculator;
import com.hedera.node.app.spi.fees.FeeContext;
import com.hedera.node.app.spi.fees.Fees;
import com.hedera.node.app.spi.info.NetworkInfo;
import com.hedera.node.app.spi.records.BlockRecordInfo;
import com.hedera.node.app.spi.records.RecordCache;
import com.hedera.node.app.spi.signatures.SignatureVerification;
import com.hedera.node.app.spi.signatures.VerificationAssistant;
import com.hedera.node.app.spi.validation.AttributeValidator;
import com.hedera.node.app.spi.validation.ExpiryValidator;
import com.hedera.node.app.spi.workflows.ComputeDispatchFeesAsTopLevel;
import com.hedera.node.app.spi.workflows.FunctionalityResourcePrices;
import com.hedera.node.app.spi.workflows.HandleContext;
import com.hedera.node.app.spi.workflows.HandleException;
import com.hedera.node.app.spi.workflows.PreCheckException;
import com.hedera.node.app.spi.workflows.TransactionKeys;
import com.hedera.node.app.spi.workflows.record.ExternalizedRecordCustomizer;
import com.hedera.node.app.spi.workflows.record.RecordListCheckPoint;
import com.hedera.node.app.spi.workflows.record.SingleTransactionRecordBuilder;
import com.hedera.node.app.state.HederaRecordCache;
import com.hedera.node.app.state.WrappedHederaState;
import com.hedera.node.app.throttle.NetworkUtilizationManager;
import com.hedera.node.app.throttle.SynchronizedThrottleAccumulator;
import com.hedera.node.app.workflows.SolvencyPreCheck;
import com.hedera.node.app.workflows.TransactionChecker;
import com.hedera.node.app.workflows.TransactionInfo;
import com.hedera.node.app.workflows.dispatcher.ReadableStoreFactory;
import com.hedera.node.app.workflows.dispatcher.ServiceApiFactory;
import com.hedera.node.app.workflows.dispatcher.TransactionDispatcher;
import com.hedera.node.app.workflows.dispatcher.WritableStoreFactory;
import com.hedera.node.app.workflows.handle.record.RecordListBuilder;
import com.hedera.node.app.workflows.handle.record.SingleTransactionRecordBuilderImpl;
import com.hedera.node.app.workflows.handle.stack.SavepointStackImpl;
import com.hedera.node.app.workflows.handle.validation.AttributeValidatorImpl;
import com.hedera.node.app.workflows.handle.validation.ExpiryValidatorImpl;
import com.hedera.node.app.workflows.prehandle.PreHandleContextImpl;
import com.hedera.pbj.runtime.io.buffer.Bytes;
import com.swirlds.config.api.Configuration;
import com.swirlds.platform.state.PlatformState;
import edu.umd.cs.findbugs.annotations.NonNull;
import edu.umd.cs.findbugs.annotations.Nullable;
import java.time.Instant;
import java.util.LinkedHashSet;
import java.util.List;
import java.util.Objects;
import java.util.Set;
import java.util.function.Function;
import java.util.function.Predicate;
import java.util.function.Supplier;
import org.apache.logging.log4j.LogManager;
import org.apache.logging.log4j.Logger;

/**
 * The default implementation of {@link HandleContext}.
 */
public class HandleContextImpl implements HandleContext, FeeContext {

    private static final Logger logger = LogManager.getLogger(HandleContextImpl.class);

    private final TransactionBody txBody;
    private final HederaFunctionality functionality;
    private final AccountID payer;
    private AccountID topLevelPayer;
    private final Key payerKey;
    private final NetworkInfo networkInfo;
    private final TransactionCategory category;
    private final SingleTransactionRecordBuilderImpl recordBuilder;
    private final SavepointStackImpl stack;
    private final Configuration configuration;
    private final KeyVerifier verifier;
    private final RecordListBuilder recordListBuilder;
    private final TransactionChecker checker;
    private final TransactionDispatcher dispatcher;
    private final ServiceScopeLookup serviceScopeLookup;
    private final ServiceApiFactory serviceApiFactory;
    private final WritableStoreFactory writableStoreFactory;
    private final BlockRecordInfo blockRecordInfo;
    private final HederaRecordCache recordCache;
    private final FeeAccumulator feeAccumulator;
    private final Function<SubType, FeeCalculator> feeCalculatorCreator;
    private final FeeManager feeManager;
    private final Instant userTransactionConsensusTime;
    private final ExchangeRateManager exchangeRateManager;
    private final Authorizer authorizer;
    private final SolvencyPreCheck solvencyPreCheck;
    private final ChildRecordFinalizer childRecordFinalizer;
    private final ParentRecordFinalizer parentRecordFinalizer;
    private final NetworkUtilizationManager networkUtilizationManager;
    private final SynchronizedThrottleAccumulator synchronizedThrottleAccumulator;

    private ReadableStoreFactory readableStoreFactory;
    private AttributeValidator attributeValidator;
    private ExpiryValidator expiryValidator;
    private ExchangeRateInfo exchangeRateInfo;
    private Set<AccountID> dispatchPaidStakerIds;
    private PlatformState platformState;

    /**
     * Constructs a {@link HandleContextImpl}.
     *
     * @param txBody The {@link TransactionBody} of the transaction
     * @param functionality The {@link HederaFunctionality} of the transaction
     * @param signatureMapSize The size of the {@link com.hedera.hapi.node.base.SignatureMap} of the transaction
     * @param payer The {@link AccountID} of the payer
     * @param payerKey The {@link Key} of the payer
     * @param networkInfo The {@link NetworkInfo} of the network
     * @param category The {@link TransactionCategory} of the transaction (either user, preceding, or child)
     * @param recordBuilder The main {@link SingleTransactionRecordBuilderImpl}
     * @param stack The {@link SavepointStackImpl} used to manage savepoints
     * @param configuration The current {@link Configuration}
     * @param verifier The {@link KeyVerifier} used to verify signatures and hollow accounts
     * @param recordListBuilder The {@link RecordListBuilder} used to build the record stream
     * @param checker The {@link TransactionChecker} used to check dispatched transaction
     * @param dispatcher The {@link TransactionDispatcher} used to dispatch child transactions
     * @param serviceScopeLookup The {@link ServiceScopeLookup} used to look up the scope of a service
     * @param feeManager The {@link FeeManager} used to convert usage into fees
     * @param exchangeRateManager The {@link ExchangeRateManager} used to obtain exchange rate information
     * @param userTransactionConsensusTime The consensus time of the user transaction, not any child transactions
     * @param authorizer The {@link Authorizer} used to authorize the transaction
     * @param solvencyPreCheck The {@link SolvencyPreCheck} used to validate if the account is able to pay the fees
     * @param childRecordFinalizer The {@link ChildRecordFinalizer} used to finalize child records
     * @param parentRecordFinalizer The {@link ParentRecordFinalizer} used to finalize parent records (if schedule dispatch)
     * @param networkUtilizationManager The {@link NetworkUtilizationManager} used to manage the tracking of backend network throttling
     * @param synchronizedThrottleAccumulator The {@link SynchronizedThrottleAccumulator} used to manage the tracking of frontend network throttling
     * @param platformState The {@link PlatformState} of the node
     */
    public HandleContextImpl(
            @NonNull final TransactionBody txBody,
            @NonNull final HederaFunctionality functionality,
            final int signatureMapSize,
            @NonNull final AccountID payer,
            @Nullable final Key payerKey,
            @NonNull final NetworkInfo networkInfo,
            @NonNull final TransactionCategory category,
            @NonNull final SingleTransactionRecordBuilderImpl recordBuilder,
            @NonNull final SavepointStackImpl stack,
            @NonNull final Configuration configuration,
            @NonNull final KeyVerifier verifier,
            @NonNull final RecordListBuilder recordListBuilder,
            @NonNull final TransactionChecker checker,
            @NonNull final TransactionDispatcher dispatcher,
            @NonNull final ServiceScopeLookup serviceScopeLookup,
            @NonNull final BlockRecordInfo blockRecordInfo,
            @NonNull final HederaRecordCache recordCache,
            @NonNull final FeeManager feeManager,
            @NonNull final ExchangeRateManager exchangeRateManager,
            @NonNull final Instant userTransactionConsensusTime,
            @NonNull final Authorizer authorizer,
            @NonNull final SolvencyPreCheck solvencyPreCheck,
            @NonNull final ChildRecordFinalizer childRecordFinalizer,
            @NonNull final ParentRecordFinalizer parentRecordFinalizer,
            @NonNull final NetworkUtilizationManager networkUtilizationManager,
            @NonNull final SynchronizedThrottleAccumulator synchronizedThrottleAccumulator,
            @NonNull final PlatformState platformState) {
        this.txBody = requireNonNull(txBody, "txBody must not be null");
        this.functionality = requireNonNull(functionality, "functionality must not be null");
        this.payer = requireNonNull(payer, "payer must not be null");
        this.topLevelPayer = requireNonNull(payer, "payer must not be null");
        this.payerKey = payerKey;
        this.networkInfo = requireNonNull(networkInfo, "networkInfo must not be null");
        this.category = requireNonNull(category, "category must not be null");
        this.recordBuilder = requireNonNull(recordBuilder, "recordBuilder must not be null");
        this.stack = requireNonNull(stack, "stack must not be null");
        this.configuration = requireNonNull(configuration, "configuration must not be null");
        this.verifier = requireNonNull(verifier, "verifier must not be null");
        this.recordListBuilder = requireNonNull(recordListBuilder, "recordListBuilder must not be null");
        this.checker = requireNonNull(checker, "checker must not be null");
        this.dispatcher = requireNonNull(dispatcher, "dispatcher must not be null");
        this.serviceScopeLookup = requireNonNull(serviceScopeLookup, "serviceScopeLookup must not be null");
        this.blockRecordInfo = requireNonNull(blockRecordInfo, "blockRecordInfo must not be null");
        this.recordCache = requireNonNull(recordCache, "recordCache must not be null");
        this.feeManager = requireNonNull(feeManager, "feeManager must not be null");
        this.userTransactionConsensusTime =
                requireNonNull(userTransactionConsensusTime, "userTransactionConsensusTime must not be null");
        this.authorizer = requireNonNull(authorizer, "authorizer must not be null");
        this.childRecordFinalizer = requireNonNull(childRecordFinalizer, "childRecordFinalizer must not be null");
        this.parentRecordFinalizer = requireNonNull(parentRecordFinalizer, "parentRecordFinalizer must not be null");
        this.networkUtilizationManager =
                requireNonNull(networkUtilizationManager, "networkUtilization must not be null");
        this.synchronizedThrottleAccumulator =
                requireNonNull(synchronizedThrottleAccumulator, "synchronizedThrottleAccumulator must not be null");

        final var serviceScope = serviceScopeLookup.getServiceName(txBody);
        this.writableStoreFactory = new WritableStoreFactory(stack, serviceScope);
        this.serviceApiFactory = new ServiceApiFactory(stack, configuration);

        if (payerKey == null) {
            this.feeCalculatorCreator = ignore -> NoOpFeeCalculator.INSTANCE;
            this.feeAccumulator = NoOpFeeAccumulator.INSTANCE;
        } else {
            this.feeCalculatorCreator = subType -> feeManager.createFeeCalculator(
                    txBody,
                    payerKey,
                    functionality,
                    verifier.numSignaturesVerified(),
                    signatureMapSize,
                    userTransactionConsensusTime,
                    subType,
                    false,
                    readableStoreFactory());
            final var tokenApi = serviceApiFactory.getApi(TokenServiceApi.class);
            this.feeAccumulator = new FeeAccumulatorImpl(tokenApi, recordBuilder);
        }

        this.exchangeRateManager = requireNonNull(exchangeRateManager, "exchangeRateManager must not be null");
        this.solvencyPreCheck = requireNonNull(solvencyPreCheck, "solvencyPreCheck must not be null");
        this.platformState = requireNonNull(platformState, "platformState must not be null");
    }

    private WrappedHederaState current() {
        return stack.peek();
    }

    @Override
    @NonNull
    public Instant consensusNow() {
        return recordBuilder.consensusNow();
    }

    @Override
    @NonNull
    public TransactionBody body() {
        return txBody;
    }

    @NonNull
    @Override
    public AccountID payer() {
        return payer;
    }

    @Nullable
    @Override
    public Key payerKey() {
        return payerKey;
    }

    @NonNull
    @Override
    public FeeCalculator feeCalculator(@NonNull final SubType subType) {
        return feeCalculatorCreator.apply(subType);
    }

    @NonNull
    @Override
    public FunctionalityResourcePrices resourcePricesFor(
            @NonNull final HederaFunctionality functionality, @NonNull final SubType subType) {
        return new FunctionalityResourcePrices(
                requireNonNull(feeManager.getFeeData(functionality, userTransactionConsensusTime, subType)),
                feeManager.congestionMultiplierFor(txBody, functionality, readableStoreFactory));
    }

    @NonNull
    @Override
    public FeeAccumulator feeAccumulator() {
        return feeAccumulator;
    }

    @NonNull
    @Override
    public ExchangeRateInfo exchangeRateInfo() {
        if (exchangeRateInfo == null) {
            exchangeRateInfo = exchangeRateManager.exchangeRateInfo(current());
        }
        return exchangeRateInfo;
    }

    @Override
    @NonNull
    public Configuration configuration() {
        return configuration;
    }

    @Override
    @NonNull
    public Authorizer authorizer() {
        return authorizer;
    }

    @Override
    public int numTxnSignatures() {
        return verifier.numSignaturesVerified();
    }

    @Override
    @NonNull
    public BlockRecordInfo blockRecordInfo() {
        return blockRecordInfo;
    }

    /**
     * Create a new entity id number. This will be incremented by one for each new entity created. It is based on the
     * current WritableStoreFactory so will roll back if the transaction fails.
     *
     * @return new entity id number
     */
    @Override
    public long newEntityNum() {
        final var entityIdsFactory = new WritableStoreFactory(stack, EntityIdService.NAME);
        return entityIdsFactory.getStore(WritableEntityIdStore.class).incrementAndGet();
    }

    /**
     * {@inheritDoc}
     */
    @Override
    public long peekAtNewEntityNum() {
        final var entityIdsFactory = new WritableStoreFactory(stack, EntityIdService.NAME);
        return entityIdsFactory.getStore(WritableEntityIdStore.class).peekAtNextNumber();
    }

    @Override
    @NonNull
    public AttributeValidator attributeValidator() {
        if (attributeValidator == null) {
            attributeValidator = new AttributeValidatorImpl(this);
        }
        return attributeValidator;
    }

    @Override
    @NonNull
    public ExpiryValidator expiryValidator() {
        if (expiryValidator == null) {
            expiryValidator = new ExpiryValidatorImpl(this);
        }
        return expiryValidator;
    }

    @NonNull
    @Override
    public TransactionKeys allKeysForTransaction(
            @NonNull final TransactionBody nestedTxn, @NonNull final AccountID payerForNested)
            throws PreCheckException {
        dispatcher.dispatchPureChecks(nestedTxn);
        final var nestedContext = new PreHandleContextImpl(
                readableStoreFactory(), nestedTxn, payerForNested, configuration(), dispatcher);
        try {
            dispatcher.dispatchPreHandle(nestedContext);
        } catch (final PreCheckException ignored) {
            // We must ignore/translate the exception here, as this is key gathering, not transaction validation.
            throw new PreCheckException(ResponseCodeEnum.UNRESOLVABLE_REQUIRED_SIGNERS);
        }
        return nestedContext;
    }

    @Override
    @NonNull
    public SignatureVerification verificationFor(@NonNull final Key key) {
        requireNonNull(key, "key must not be null");
        return verifier.verificationFor(key);
    }

    @NonNull
    @Override
    public SignatureVerification verificationFor(
            @NonNull final Key key, @NonNull final VerificationAssistant callback) {
        requireNonNull(key, "key must not be null");
        requireNonNull(callback, "callback must not be null");
        return verifier.verificationFor(key, callback);
    }

    @Override
    @NonNull
    public SignatureVerification verificationFor(@NonNull final Bytes evmAlias) {
        requireNonNull(evmAlias, "evmAlias must not be null");
        return verifier.verificationFor(evmAlias);
    }

    @Override
    public boolean isSuperUser() {
        return authorizer.isSuperUser(topLevelPayer);
    }

    @Override
    public SystemPrivilege hasPrivilegedAuthorization() {
        return authorizer.hasPrivilegedAuthorization(payer, functionality, txBody);
    }

    private ReadableStoreFactory readableStoreFactory() {
        if (readableStoreFactory == null) {
            readableStoreFactory = new ReadableStoreFactory(stack);
        }
        return readableStoreFactory;
    }

    @NonNull
    @Override
    public RecordCache recordCache() {
        return recordCache;
    }

    @Override
    @NonNull
    public <C> C readableStore(@NonNull final Class<C> storeInterface) {
        requireNonNull(storeInterface, "storeInterface must not be null");
        return readableStoreFactory().getStore(storeInterface);
    }

    @Override
    @NonNull
    public <C> C writableStore(@NonNull final Class<C> storeInterface) {
        requireNonNull(storeInterface, "storeInterface must not be null");
        return writableStoreFactory.getStore(storeInterface);
    }

    @Override
    public <T> @NonNull T serviceApi(@NonNull final Class<T> apiInterface) {
        requireNonNull(apiInterface, "apiInterface must not be null");
        return serviceApiFactory.getApi(apiInterface);
    }

    @Override
    public @NonNull NetworkInfo networkInfo() {
        return networkInfo;
    }

    @Override
    @NonNull
    public <T> T recordBuilder(@NonNull final Class<T> recordBuilderClass) {
        requireNonNull(recordBuilderClass, "recordBuilderClass must not be null");
        return castRecordBuilder(recordBuilder, recordBuilderClass);
    }

    private static <T> T castRecordBuilder(
            @NonNull final SingleTransactionRecordBuilderImpl recordBuilder,
            @NonNull final Class<T> recordBuilderClass) {
        if (!recordBuilderClass.isInstance(recordBuilder)) {
            throw new IllegalArgumentException("Not a valid record builder class");
        }
        return recordBuilderClass.cast(recordBuilder);
    }

    @Override
    public @NonNull Fees dispatchComputeFees(
            @NonNull final TransactionBody txBody,
            @NonNull final AccountID syntheticPayerId,
            @NonNull final ComputeDispatchFeesAsTopLevel computeDispatchFeesAsTopLevel) {
        var bodyToDispatch = txBody;
        if (!txBody.hasTransactionID()) {
            // Legacy mono fee calculators frequently estimate an entity's lifetime using the epoch second of the
            // transaction id/ valid start as the current consensus time; ensure those will behave sensibly here
            bodyToDispatch = txBody.copyBuilder()
                    .transactionID(TransactionID.newBuilder()
                            .accountID(syntheticPayerId)
                            .transactionValidStart(Timestamp.newBuilder()
                                    .seconds(consensusNow().getEpochSecond())
                                    .nanos(consensusNow().getNano())))
                    .build();
        }
        try {
            // If the payer is authorized to waive fees, then we can skip the fee calculation.
            if (authorizer.hasWaivedFees(syntheticPayerId, functionOf(txBody), bodyToDispatch)) {
                return Fees.FREE;
            }
        } catch (UnknownHederaFunctionality ex) {
            throw new HandleException(ResponseCodeEnum.INVALID_TRANSACTION_BODY);
        }

        return dispatcher.dispatchComputeFees(new ChildFeeContextImpl(
                feeManager,
                this,
                bodyToDispatch,
                syntheticPayerId,
                computeDispatchFeesAsTopLevel == ComputeDispatchFeesAsTopLevel.NO));
    }

    @Override
    @NonNull
    public <T> T dispatchPrecedingTransaction(
            @NonNull final TransactionBody txBody,
            @NonNull final Class<T> recordBuilderClass,
            @Nullable final Predicate<Key> callback,
            @NonNull final AccountID syntheticPayerId) {
        final Supplier<SingleTransactionRecordBuilderImpl> recordBuilderFactory =
                () -> recordListBuilder.addPreceding(configuration(), LIMITED_CHILD_RECORDS);
        final var result = doDispatchPrecedingTransaction(
                syntheticPayerId, txBody, recordBuilderFactory, recordBuilderClass, callback);

        // a preceding transaction must be committed immediately
        stack.commitFullStack();

        return result;
    }

    @Override
    @NonNull
    public <T> T dispatchReversiblePrecedingTransaction(
            @NonNull final TransactionBody txBody,
            @NonNull final Class<T> recordBuilderClass,
            @NonNull final Predicate<Key> callback,
            @NonNull final AccountID syntheticPayerId) {
        final Supplier<SingleTransactionRecordBuilderImpl> recordBuilderFactory =
                () -> recordListBuilder.addReversiblePreceding(configuration());
        return doDispatchPrecedingTransaction(
                syntheticPayerId, txBody, recordBuilderFactory, recordBuilderClass, callback);
    }

    @Override
    @NonNull
    public <T> T dispatchRemovablePrecedingTransaction(
            @NonNull final TransactionBody txBody,
            @NonNull final Class<T> recordBuilderClass,
            @Nullable final Predicate<Key> callback,
            @NonNull final AccountID syntheticPayerId) {
        final Supplier<SingleTransactionRecordBuilderImpl> recordBuilderFactory =
                () -> recordListBuilder.addRemovablePreceding(configuration());
        return doDispatchPrecedingTransaction(
                syntheticPayerId, txBody, recordBuilderFactory, recordBuilderClass, callback);
    }

    @NonNull
    public <T> T doDispatchPrecedingTransaction(
            @NonNull final AccountID syntheticPayer,
            @NonNull final TransactionBody txBody,
            @NonNull final Supplier<SingleTransactionRecordBuilderImpl> recordBuilderFactory,
            @NonNull final Class<T> recordBuilderClass,
            @Nullable final Predicate<Key> callback) {
        requireNonNull(txBody, "txBody must not be null");
        requireNonNull(recordBuilderClass, "recordBuilderClass must not be null");

        if (category != TransactionCategory.USER && category != TransactionCategory.CHILD) {
            throw new IllegalArgumentException("Only user- or child-transactions can dispatch preceding transactions");
        }

        final var precedingRecordBuilder = recordBuilderFactory.get();
        dispatchSyntheticTxn(syntheticPayer, txBody, PRECEDING, precedingRecordBuilder, callback);

        return castRecordBuilder(precedingRecordBuilder, recordBuilderClass);
    }

    @NonNull
    @Override
    public <T> T dispatchChildTransaction(
            @NonNull final TransactionBody txBody,
            @NonNull final Class<T> recordBuilderClass,
            @Nullable final Predicate<Key> callback,
            @NonNull final AccountID syntheticPayerId,
            @NonNull final TransactionCategory childCategory) {
        final Supplier<SingleTransactionRecordBuilderImpl> recordBuilderFactory =
                () -> recordListBuilder.addChild(configuration(), childCategory);
        return doDispatchChildTransaction(
                syntheticPayerId, txBody, recordBuilderFactory, recordBuilderClass, callback, childCategory);
    }

    @NonNull
    @Override
    public <T> T dispatchRemovableChildTransaction(
            @NonNull final TransactionBody txBody,
            @NonNull final Class<T> recordBuilderClass,
            @Nullable final Predicate<Key> callback,
            @NonNull final AccountID syntheticPayerId,
            @NonNull final ExternalizedRecordCustomizer customizer) {
        final Supplier<SingleTransactionRecordBuilderImpl> recordBuilderFactory =
                () -> recordListBuilder.addRemovableChildWithExternalizationCustomizer(configuration(), customizer);
        return doDispatchChildTransaction(
                syntheticPayerId, txBody, recordBuilderFactory, recordBuilderClass, callback, CHILD);
    }

    @NonNull
    private <T> T doDispatchChildTransaction(
            @NonNull final AccountID syntheticPayer,
            @NonNull final TransactionBody txBody,
            @NonNull final Supplier<SingleTransactionRecordBuilderImpl> recordBuilderFactory,
            @NonNull final Class<T> recordBuilderClass,
            @Nullable final Predicate<Key> callback,
            @NonNull final TransactionCategory childCategory) {
        requireNonNull(txBody, "txBody must not be null");
        requireNonNull(recordBuilderClass, "recordBuilderClass must not be null");
        requireNonNull(childCategory, "childCategory must not be null");

        if (category == PRECEDING) {
            throw new IllegalArgumentException("A preceding transaction cannot have child transactions");
        }

        // run the child-transaction
        final var childRecordBuilder = recordBuilderFactory.get();
        dispatchSyntheticTxn(syntheticPayer, txBody, childCategory, childRecordBuilder, callback);

        return castRecordBuilder(childRecordBuilder, recordBuilderClass);
    }

    public @NonNull Set<AccountID> dispatchPaidStakerIds() {
        return dispatchPaidStakerIds == null ? emptySet() : dispatchPaidStakerIds;
    }

    private void dispatchSyntheticTxn(
            @NonNull final AccountID syntheticPayer,
            @NonNull final TransactionBody txBody,
            @NonNull final TransactionCategory childCategory,
            @NonNull final SingleTransactionRecordBuilderImpl childRecordBuilder,
            @Nullable final Predicate<Key> callback) {
        // Initialize record builder list
        final var bodyBytes = TransactionBody.PROTOBUF.toBytes(txBody);
        final var signedTransaction =
                SignedTransaction.newBuilder().bodyBytes(bodyBytes).build();
        final var signedTransactionBytes = SignedTransaction.PROTOBUF.toBytes(signedTransaction);
        final var transaction = Transaction.newBuilder()
                .signedTransactionBytes(signedTransactionBytes)
                .build();
        childRecordBuilder
                .transaction(transaction)
                .transactionBytes(signedTransactionBytes)
                .memo(txBody.memo());
        // If there are any failures in the child transaction, we don't want to set transfer list
        // to be compatible with mono-service
        if (childCategory == CHILD) {
            childRecordBuilder.transferList(null);
        }

        // Set the transactionId if provided
        final var transactionID = txBody.transactionID();
        if (transactionID != null) {
            childRecordBuilder.transactionID(transactionID);
        }

        try {
            // Synthetic transaction bodies do not have transaction ids, node account
            // ids, and so on; hence we don't need to validate them with the checker
            dispatcher.dispatchPureChecks(txBody);
        } catch (final PreCheckException e) {
            childRecordBuilder.status(e.responseCode());
            return;
        }

        final HederaFunctionality function;
        try {
            function = functionOf(txBody);
        } catch (final UnknownHederaFunctionality e) {
            logger.error("Possible bug: unknown function in transaction body", e);
            childRecordBuilder.status(ResponseCodeEnum.INVALID_TRANSACTION_BODY);
            return;
        }

        // Any keys verified for this dispatch (including the payer key if
        // required) should incorporate the provided callback
        final var childVerifier = callback != null ? new DelegateKeyVerifier(callback) : verifier;
        final DispatchValidationResult dispatchValidationResult;
        try {
            // Note the first parameter sets up that if there is no callback, then the keys are
            // not verified here at all, which is apparently required for many contract calls.
            dispatchValidationResult = validate(
                    callback == null ? null : childVerifier,
                    callback,
                    function,
                    txBody,
                    syntheticPayer,
                    networkInfo().selfNodeInfo().nodeId(),
                    dispatchNeedsHapiPayerChecks(childCategory));
        } catch (final PreCheckException e) {
            // This will happen when the payer for a triggered transaction cannot afford the service fee,
            // part of normal operations
            childRecordBuilder.status(e.responseCode());
            return;
        }

        final var childStack = new SavepointStackImpl(current());
        final var childContext = new HandleContextImpl(
                txBody,
                function,
                0,
                syntheticPayer,
                dispatchValidationResult == null ? null : dispatchValidationResult.key(),
                networkInfo,
                childCategory,
                childRecordBuilder,
                childStack,
                configuration,
                childVerifier,
                recordListBuilder,
                checker,
                dispatcher,
                serviceScopeLookup,
                blockRecordInfo,
                recordCache,
                feeManager,
                exchangeRateManager,
                userTransactionConsensusTime,
                authorizer,
                solvencyPreCheck,
                childRecordFinalizer,
                parentRecordFinalizer,
                networkUtilizationManager,
                synchronizedThrottleAccumulator,
                platformState);

        // in order to work correctly isSuperUser(), we need to keep track of top level payer in child context
        childContext.setTopLevelPayer(topLevelPayer);

        if (dispatchValidationResult != null) {
            childContext.feeAccumulator.chargeFees(
                    syntheticPayer, networkInfo().selfNodeInfo().accountId(), dispatchValidationResult.fees());
        }
        try {
            dispatcher.dispatchHandle(childContext);
            childRecordBuilder.status(ResponseCodeEnum.SUCCESS);
        } catch (final HandleException e) {
            if (e.shouldRollbackStack()) {
                childStack.rollbackFullStack();
                if (dispatchValidationResult != null) {
                    childContext.feeAccumulator.chargeFees(
                            syntheticPayer, networkInfo().selfNodeInfo().accountId(), dispatchValidationResult.fees());
                }
            }
            childRecordBuilder.status(e.getStatus());
            recordListBuilder.revertChildrenOf(childRecordBuilder);
        }
        // For mono-service fidelity, we need to attach staking rewards for a
        // triggered transaction to the record of the child here, and not the
        // "parent" ScheduleCreate or ScheduleSign transaction
        if (childCategory == SCHEDULED) {
            final var finalizeContext = new TriggeredFinalizeContext(
                    new ReadableStoreFactory(childStack),
                    new WritableStoreFactory(childStack, TokenService.NAME),
                    childRecordBuilder,
                    consensusNow(),
                    configuration);
            parentRecordFinalizer.finalizeParentRecord(
                    payer, finalizeContext, function, extraRewardReceivers(txBody, function, childRecordBuilder));
            final var paidStakingRewards = childRecordBuilder.getPaidStakingRewards();
            if (!paidStakingRewards.isEmpty()) {
                if (dispatchPaidStakerIds == null) {
                    dispatchPaidStakerIds = new LinkedHashSet<>();
                }
                paidStakingRewards.forEach(aa -> dispatchPaidStakerIds.add(aa.accountIDOrThrow()));
            }
        } else {
            final var finalizeContext = new ChildFinalizeContextImpl(
                    new ReadableStoreFactory(childStack),
                    new WritableStoreFactory(childStack, TokenService.NAME),
                    childRecordBuilder);
            childRecordFinalizer.finalizeChildRecord(finalizeContext, function);
        }
<<<<<<< HEAD
=======
        // For mono-service fidelity, we need to attach staking rewards for a
        // triggered transaction to the record of the child here, and not the
        // "parent" ScheduleCreate or ScheduleSign transaction
        if (childCategory == SCHEDULED) {
            final var finalizeContext = new TriggeredFinalizeContext(
                    new ReadableStoreFactory(childStack),
                    new WritableStoreFactory(childStack, TokenService.NAME),
                    childRecordBuilder,
                    consensusNow(),
                    configuration);
            parentRecordFinalizer.finalizeParentRecord(
                    payer, finalizeContext, function, extraRewardReceivers(txBody, function, childRecordBuilder));
            final var paidStakingRewards = childRecordBuilder.getPaidStakingRewards();
            if (!paidStakingRewards.isEmpty()) {
                if (dispatchPaidStakerIds == null) {
                    dispatchPaidStakerIds = new LinkedHashSet<>();
                }
                paidStakingRewards.forEach(aa -> dispatchPaidStakerIds.add(aa.accountIDOrThrow()));
            }
        } else {
            final var finalizeContext = new ChildFinalizeContextImpl(
                    new ReadableStoreFactory(childStack),
                    new WritableStoreFactory(childStack, TokenService.NAME),
                    childRecordBuilder);
            childRecordFinalizer.finalizeChildRecord(finalizeContext, function);
        }
>>>>>>> 6140f4e8
        childStack.commitFullStack();
    }

    private @Nullable DispatchValidationResult validate(
            @Nullable final KeyVerifier keyVerifier,
            @Nullable final Predicate<Key> callback,
            @NonNull final HederaFunctionality function,
            @NonNull final TransactionBody transactionBody,
            @NonNull final AccountID syntheticPayerId,
            final long nodeID,
            final boolean enforceHapiPayerChecks)
            throws PreCheckException {

        final PreHandleContextImpl preHandleContext;
        preHandleContext = new PreHandleContextImpl(
                readableStoreFactory(), transactionBody, syntheticPayerId, configuration(), dispatcher);
        dispatcher.dispatchPreHandle(preHandleContext);

        DispatchValidationResult dispatchValidationResult = null;
        if (enforceHapiPayerChecks) {
            // In the current system only the schedule service needs to specify its
            // child transaction id, and will never use a duplicate, so this check is
            // redundant; but cheap enough to add up-front anyway.
            final var duplicateCheckResult = recordCache.hasDuplicate(transactionBody.transactionIDOrThrow(), nodeID);
            if (duplicateCheckResult != NO_DUPLICATE) {
                throw new PreCheckException(DUPLICATE_TRANSACTION);
            }

            // Check the status and solvency of the payer, using
            // the same calculation strategy as a top-level transaction
            // since mono-service did that for scheduled transactions
            final var serviceFee = dispatchComputeFees(
                            transactionBody, syntheticPayerId, ComputeDispatchFeesAsTopLevel.YES)
                    .copyBuilder()
                    .networkFee(0)
                    .nodeFee(0)
                    .build();
            final var payerAccount = solvencyPreCheck.getPayerAccount(readableStoreFactory(), syntheticPayerId);
            solvencyPreCheck.checkSolvency(
                    transactionBody, syntheticPayerId, function, payerAccount, serviceFee, false);

            // Note we do NOT want to enforce the "time box" on valid start for
            // transaction ids dispatched by the schedule service, since these ids derive from their
            // ScheduleCreate id, which could have happened long ago
            final var syntheticPayerKey = payerAccount.keyOrThrow();
            requireNonNull(keyVerifier, "keyVerifier must not be null when enforcing HAPI-style payer checks");
            validateKey(keyVerifier, callback, syntheticPayerKey);
            dispatchValidationResult = new DispatchValidationResult(syntheticPayerKey, serviceFee);
        }

        // Given the current HTS system contract interface and ScheduleService
        // allow list, it is impossible for any dispatched transaction to
        // require authorization; but again, this is cheap to add up-front
        assertPayerIsAuthorized(function, transactionBody, syntheticPayerId);

        // No matter if using HAPI-style payer checks, we need to verify any
        // additional signing requirements are met if given a non-null
        // "verification assistant" callback
        if (keyVerifier != null) {
            for (final var key : preHandleContext.requiredNonPayerKeys()) {
                validateKey(keyVerifier, callback, key);
            }
            for (final var hollowAccount : preHandleContext.requiredHollowAccounts()) {
                final var verification = keyVerifier.verificationFor(hollowAccount.alias());
                if (verification.failed()) {
                    throw new PreCheckException(INVALID_SIGNATURE);
                }
            }
        }
        return dispatchValidationResult;
    }

    /**
     * This method works around a corner case with the `KeyVerifier` design which prevents certain
     * previously verified keys from succeeding.  To correct that, we give the callback predicate
     * one final opportunity to accept each key if validation fails.
     * @param keyVerifier theKeyVerifier to use for signature validation
     * @param callback a Predicate possibly provided by the service to validate additional keys.
     * @param keyToValidate The Key to be validated and determined to meet or not meet signature requirements.
     * @throws PreCheckException if the Key does not meet signature requirements.
     */
    private static void validateKey(
            final @NonNull KeyVerifier keyVerifier, final @Nullable Predicate<Key> callback, final Key keyToValidate)
            throws PreCheckException {
        // We must *attempt* payer verification (in case the same key is required for other aspects of the
        // transaction); however, if the callback is set, then a failed verification can become
        // success if the callback accepts the payer key.  This works around an issue in scheduled
        // transactions where the payer for a child transaction is "deemed valid" even though that payer
        // did not sign the current user transaction.
        // @todo('9447') Remove this special case when fixing the "deemed valid" behavior.
        final SignatureVerification verification = keyVerifier.verificationFor(keyToValidate);
        final boolean callbackFailed = callback != null ? !callback.test(keyToValidate) : true;
        if (verification.failed() && callbackFailed) {
            throw new PreCheckException(INVALID_SIGNATURE);
        }
    }

    private void assertPayerIsAuthorized(
            @NonNull final HederaFunctionality function,
            @NonNull final TransactionBody transactionBody,
            @NonNull final AccountID syntheticPayerId)
            throws PreCheckException {
        // Check if the payer has the required permissions
        if (!authorizer.isAuthorized(syntheticPayerId, function)) {
            if (function == HederaFunctionality.SYSTEM_DELETE) {
                throw new PreCheckException(ResponseCodeEnum.NOT_SUPPORTED);
            }
            throw new PreCheckException(ResponseCodeEnum.UNAUTHORIZED);
        }

        // Check if the transaction is privileged and if the payer has the required privileges
        final var privileges = authorizer.hasPrivilegedAuthorization(syntheticPayerId, function, transactionBody);
        if (privileges == SystemPrivilege.UNAUTHORIZED) {
            throw new PreCheckException(ResponseCodeEnum.AUTHORIZATION_FAILED);
        }
        if (privileges == SystemPrivilege.IMPERMISSIBLE) {
            throw new PreCheckException(ResponseCodeEnum.ENTITY_NOT_ALLOWED_TO_DELETE);
        }
    }

    @Override
    @NonNull
    public <T> T addChildRecordBuilder(@NonNull final Class<T> recordBuilderClass) {
        final var result = recordListBuilder.addChild(configuration(), CHILD);
        return castRecordBuilder(result, recordBuilderClass);
    }

    @Override
    @NonNull
    public <T> T addPrecedingChildRecordBuilder(@NonNull final Class<T> recordBuilderClass) {
        final var result = recordListBuilder.addPreceding(configuration(), LIMITED_CHILD_RECORDS);
        return castRecordBuilder(result, recordBuilderClass);
    }

    @Override
    @NonNull
    public <T> T addRemovableChildRecordBuilder(@NonNull final Class<T> recordBuilderClass) {
        final var result = recordListBuilder.addRemovableChild(configuration());
        return castRecordBuilder(result, recordBuilderClass);
    }

    @Override
    @NonNull
    public SavepointStack savepointStack() {
        return stack;
    }

    @Override
    public void revertRecordsFrom(@NonNull final RecordListCheckPoint checkpoint) {
        recordListBuilder.revertChildrenFrom(checkpoint);
    }

    @NonNull
    @Override
    public RecordListCheckPoint createRecordListCheckPoint() {
        final var precedingRecordBuilders = recordListBuilder.precedingRecordBuilders();
        final var childRecordBuilders = recordListBuilder.childRecordBuilders();

        SingleTransactionRecordBuilder lastFollowing = null;
        SingleTransactionRecordBuilder firstPreceding = null;

        if (!precedingRecordBuilders.isEmpty()) {
            firstPreceding = precedingRecordBuilders.get(precedingRecordBuilders.size() - 1);
        }
        if (!childRecordBuilders.isEmpty()) {
            lastFollowing = childRecordBuilders.get(childRecordBuilders.size() - 1);
        }

        return new RecordListCheckPoint(firstPreceding, lastFollowing);
    }

    @Override
    public void reclaimPreviouslyReservedThrottle(int n, HederaFunctionality function) {
        synchronizedThrottleAccumulator.leakUnusedThrottlePreviouslyReserved(n, function);
    }

    @Override
    public boolean shouldThrottleNOfUnscaled(int n, HederaFunctionality function) {
        return networkUtilizationManager.shouldThrottleNOfUnscaled(n, function, userTransactionConsensusTime);
    }

    public boolean shouldThrottleTxn(TransactionInfo txInfo) {
        return networkUtilizationManager.shouldThrottle(txInfo, current(), userTransactionConsensusTime);
    }

    @Override
    public List<DeterministicThrottle.UsageSnapshot> getUsageSnapshots() {
        return networkUtilizationManager.getUsageSnapshots();
    }

    @Override
    public void resetUsageThrottlesTo(List<DeterministicThrottle.UsageSnapshot> snapshots) {
        networkUtilizationManager.resetUsageThrottlesTo(snapshots);
    }

    @Override
    public boolean hasThrottleCapacityForChildTransactions() {
        var isAllowed = true;
        final var childRecords = recordListBuilder.childRecordBuilders();
        @Nullable List<DeterministicThrottle.UsageSnapshot> snapshotsIfNeeded = null;

        for (int i = 0, n = childRecords.size(); i < n && isAllowed; i++) {
            final var childRecord = childRecords.get(i);
            if (Objects.equals(childRecord.status(), SUCCESS)) {
                final var childTx = childRecord.transaction();
                final var childTxBody = childRecord.transactionBody();
                HederaFunctionality childTxFunctionality;
                try {
                    childTxFunctionality = functionOf(childTxBody);
                } catch (UnknownHederaFunctionality e) {
                    throw new IllegalStateException("Invalid transaction body " + childTxBody, e);
                }

                if (childTxFunctionality == CONTRACT_CREATE || childTxFunctionality == CONTRACT_CALL) {
                    continue;
                }
                if (snapshotsIfNeeded == null) {
                    snapshotsIfNeeded = getUsageSnapshots();
                }

                final var childTxInfo = TransactionInfo.from(
                        childTx, childTxBody, childTx.sigMap(), childTx.signedTransactionBytes(), childTxFunctionality);
                if (shouldThrottleTxn(childTxInfo)) {
                    isAllowed = false;
                }
            }
        }
        if (!isAllowed) {
            resetUsageThrottlesTo(snapshotsIfNeeded);
        }
        return isAllowed;
    }

    @Override
    public boolean isSelfSubmitted() {
        return Objects.equals(
                body().nodeAccountID(), networkInfo().selfNodeInfo().accountId());
    }

    public enum PrecedingTransactionCategory {
        UNLIMITED_CHILD_RECORDS,
        LIMITED_CHILD_RECORDS
    }

    /**
     * Given the transaction category of a synthetic dispatch, returns whether
     * the category requires the synthetic payer to pass standard HAPI-style
     * checks; most notably that,
     * <ul>
     *     <li>The payer cannot be a contract account.</li>
     *     <li>The payer must be able to cover all the fees for the transaction.</li>
     * </ul>
     *
     * @return whether the category requires HAPI-style payer checks
     */
    private boolean dispatchNeedsHapiPayerChecks(@NonNull final TransactionCategory category) {
        return category == SCHEDULED;
    }

    private record DispatchValidationResult(@NonNull Key key, @NonNull Fees fees) {
        public DispatchValidationResult {
            requireNonNull(key);
        }
    }

    private void setTopLevelPayer(@NonNull AccountID topLevelPayer) {
        this.topLevelPayer = requireNonNull(topLevelPayer, "payer must not be null");
    }

    @Nullable
    @Override
    public Instant freezeTime() {
        return platformState.getFreezeTime();
    }
}<|MERGE_RESOLUTION|>--- conflicted
+++ resolved
@@ -795,8 +795,6 @@
                     childRecordBuilder);
             childRecordFinalizer.finalizeChildRecord(finalizeContext, function);
         }
-<<<<<<< HEAD
-=======
         // For mono-service fidelity, we need to attach staking rewards for a
         // triggered transaction to the record of the child here, and not the
         // "parent" ScheduleCreate or ScheduleSign transaction
@@ -823,7 +821,6 @@
                     childRecordBuilder);
             childRecordFinalizer.finalizeChildRecord(finalizeContext, function);
         }
->>>>>>> 6140f4e8
         childStack.commitFullStack();
     }
 
