/*
 * Copyright (C) 2024 Hedera Hashgraph, LLC
 *
 * Licensed under the Apache License, Version 2.0 (the "License");
 * you may not use this file except in compliance with the License.
 * You may obtain a copy of the License at
 *
 *      http://www.apache.org/licenses/LICENSE-2.0
 *
 * Unless required by applicable law or agreed to in writing, software
 * distributed under the License is distributed on an "AS IS" BASIS,
 * WITHOUT WARRANTIES OR CONDITIONS OF ANY KIND, either express or implied.
 * See the License for the specific language governing permissions and
 * limitations under the License.
 */

package com.hedera.node.app.state;

import static java.util.Objects.requireNonNull;

import com.hedera.node.app.Hedera;
import com.hedera.node.app.service.token.ReadableStakingInfoStore;
import com.hedera.node.app.service.token.TokenService;
import com.hedera.node.app.state.merkle.HederaLifecycles;
import com.hedera.node.app.state.merkle.MerkleHederaState;
import com.hedera.node.app.workflows.dispatcher.ReadableStoreFactory;
import com.swirlds.common.context.PlatformContext;
import com.swirlds.common.platform.NodeId;
import com.swirlds.platform.state.PlatformState;
import com.swirlds.platform.system.InitTrigger;
import com.swirlds.platform.system.Platform;
import com.swirlds.platform.system.Round;
import com.swirlds.platform.system.SoftwareVersion;
import com.swirlds.platform.system.address.AddressBook;
import com.swirlds.platform.system.events.Event;
import edu.umd.cs.findbugs.annotations.NonNull;
import edu.umd.cs.findbugs.annotations.Nullable;
import java.util.Objects;
import java.util.Set;
import org.apache.logging.log4j.LogManager;
import org.apache.logging.log4j.Logger;

/**
 * Implements the major lifecycle events for Hedera Services.
 */
public class HederaLifecyclesImpl implements HederaLifecycles {
    private static final Logger logger = LogManager.getLogger(HederaLifecyclesImpl.class);

    private final Hedera hedera;

    public HederaLifecyclesImpl(@NonNull final Hedera hedera) {
        this.hedera = Objects.requireNonNull(hedera);
    }

    @Override
    public void onPreHandle(@NonNull final Event event, @NonNull final HederaState state) {
        hedera.onPreHandle(event, state);
    }

    @Override
    public void onHandleConsensusRound(
            @NonNull final Round round, @NonNull final PlatformState platformState, @NonNull final HederaState state) {
        hedera.onHandleConsensusRound(round, platformState, state);
    }

    @Override
    public void onStateInitialized(
            @NonNull final MerkleHederaState state,
            @NonNull final Platform platform,
            @NonNull final PlatformState platformState,
            @NonNull final InitTrigger trigger,
            @Nullable SoftwareVersion previousVersion) {
        hedera.onStateInitialized(state, platform, platformState, trigger, previousVersion);
    }

    @Override
    public void onUpdateWeight(
            @NonNull final MerkleHederaState state,
            @NonNull final AddressBook configAddressBook,
            @NonNull final PlatformContext context) {
        final var tokenServiceState = state.getReadableStates(TokenService.NAME);
        if (!tokenServiceState.isEmpty()) {
            logger.info("Called updateWeight by platform during Upgrade");
            final var readableStoreFactory = new ReadableStoreFactory(state);
            // Get all nodeIds added in the config.txt
            Set<NodeId> configNodeIds = configAddressBook.getNodeIdSet();
            final var stakingInfoStore = readableStoreFactory.getStore(ReadableStakingInfoStore.class);
            final var allNodeIds = stakingInfoStore.getAll();
            for (final var nodeId : allNodeIds) {
                final var stakingInfo = requireNonNull(stakingInfoStore.get(nodeId));
                NodeId id = new NodeId(nodeId);
                // set weight for the nodes that exist in state and remove from
                // nodes given in config.txt. This is needed to recognize newly added nodes
                // It is possible that some nodes are deleted in configAddressBook compared to state
                // We will set those node sas deleted in EndOfStakingPeriodCalculator
                if (configNodeIds.contains(id)) {
                    configAddressBook.updateWeight(id, stakingInfo.weight());
<<<<<<< HEAD
                    logger.info("Node {} in configAddressBook is updated with weight {} from " +
                            "StakingInfo Map during upgrade", id, stakingInfo.weight());
=======
>>>>>>> a393e249
                    configNodeIds.remove(id);
                } else {
                    logger.info("Node {} is deleted from configAddressBook during upgrade ", id);
                }
            }
            // for any newly added nodes that doesn't exist in state, weight should be set to 0
            // irrespective of the weight provided in config.txt
            configNodeIds.forEach(nodeId -> configAddressBook.updateWeight(nodeId, 0));
        } else {
            logger.warn("Token service state is empty to update weights from StakingInfo Map");
        }
    }

    @Override
    public void onNewRecoveredState(@NonNull final MerkleHederaState recoveredState) {
        hedera.onNewRecoveredState(recoveredState);
    }
}<|MERGE_RESOLUTION|>--- conflicted
+++ resolved
@@ -80,7 +80,6 @@
             @NonNull final PlatformContext context) {
         final var tokenServiceState = state.getReadableStates(TokenService.NAME);
         if (!tokenServiceState.isEmpty()) {
-            logger.info("Called updateWeight by platform during Upgrade");
             final var readableStoreFactory = new ReadableStoreFactory(state);
             // Get all nodeIds added in the config.txt
             Set<NodeId> configNodeIds = configAddressBook.getNodeIdSet();
@@ -95,11 +94,6 @@
                 // We will set those node sas deleted in EndOfStakingPeriodCalculator
                 if (configNodeIds.contains(id)) {
                     configAddressBook.updateWeight(id, stakingInfo.weight());
-<<<<<<< HEAD
-                    logger.info("Node {} in configAddressBook is updated with weight {} from " +
-                            "StakingInfo Map during upgrade", id, stakingInfo.weight());
-=======
->>>>>>> a393e249
                     configNodeIds.remove(id);
                 } else {
                     logger.info("Node {} is deleted from configAddressBook during upgrade ", id);
