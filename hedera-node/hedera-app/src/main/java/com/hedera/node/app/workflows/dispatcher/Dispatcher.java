/*
 * Copyright (C) 2022-2023 Hedera Hashgraph, LLC
 *
 * Licensed under the Apache License, Version 2.0 (the "License");
 * you may not use this file except in compliance with the License.
 * You may obtain a copy of the License at
 *
 *      http://www.apache.org/licenses/LICENSE-2.0
 *
 * Unless required by applicable law or agreed to in writing, software
 * distributed under the License is distributed on an "AS IS" BASIS,
 * WITHOUT WARRANTIES OR CONDITIONS OF ANY KIND, either express or implied.
 * See the License for the specific language governing permissions and
 * limitations under the License.
 */
package com.hedera.node.app.workflows.dispatcher;

import static java.util.Objects.requireNonNull;

import com.hedera.node.app.service.token.CryptoSignatureWaivers;
import com.hedera.node.app.service.token.impl.CryptoSignatureWaiversImpl;
import com.hedera.node.app.spi.PreHandleContext;
import com.hedera.node.app.spi.meta.TransactionMetadata;
import com.hedera.node.app.state.HederaState;
import com.hedera.node.app.workflows.StoreCache;
import com.hederahashgraph.api.proto.java.AccountID;
import com.hederahashgraph.api.proto.java.TransactionBody;
import edu.umd.cs.findbugs.annotations.NonNull;

/**
 * A {@code Dispatcher} provides functionality to forward pre-check, pre-handle, and handle-requests
 * to the appropriate handler
 */
public class Dispatcher {

    private final Handlers handlers;

    private final StoreCache storeCache;
    private final CryptoSignatureWaivers cryptoSignatureWaivers;

    /**
     * Constructor of {@code Dispatcher}
     *
     * @param handlers a {@link Handlers} record with all available handlers
     * @param storeCache a {@link StoreCache} that maintains stores for all active {@link
     *     HederaState}s
     * @throws NullPointerException if one of the parameters is {@code null}
     */
    public Dispatcher(
            @NonNull final Handlers handlers,
            @NonNull final StoreCache storeCache,
            @NonNull final PreHandleContext preHandleContext) {
        this.handlers = requireNonNull(handlers);
        this.storeCache = requireNonNull(storeCache);
        this.cryptoSignatureWaivers =
                new CryptoSignatureWaiversImpl(preHandleContext.accountNumbers());
    }

    /**
     * Dispatch a pre-handle request. It is forwarded to the correct handler, which takes care of
     * the specific functionality
     *
     * @param state the {@link HederaState} of this request
     * @param transactionBody the {@link TransactionBody} of the request
     * @param payer the {@link AccountID} of the payer
     * @throws NullPointerException if one of the arguments is {@code null}
     */
    @NonNull
    public TransactionMetadata dispatchPreHandle(
            @NonNull final HederaState state,
            @NonNull final TransactionBody transactionBody,
            @NonNull final AccountID payer) {
        requireNonNull(state);
        requireNonNull(transactionBody);
        requireNonNull(payer);

        return switch (transactionBody.getDataCase()) {
            case CONSENSUSCREATETOPIC -> handlers.consensusCreateTopicHandler()
                    .preHandle(transactionBody, payer, storeCache.getAccountStore(state));
            case CONSENSUSUPDATETOPIC -> handlers.consensusUpdateTopicHandler()
                    .preHandle(transactionBody, payer);
            case CONSENSUSDELETETOPIC -> handlers.consensusDeleteTopicHandler()
                    .preHandle(transactionBody, payer);
            case CONSENSUSSUBMITMESSAGE -> handlers.consensusSubmitMessageHandler()
                    .preHandle(transactionBody, payer);

            case CONTRACTCREATEINSTANCE -> handlers.contractCreateHandler()
                    .preHandle(transactionBody, payer, storeCache.getAccountStore(state));
            case CONTRACTUPDATEINSTANCE -> handlers.contractUpdateHandler()
                    .preHandle(transactionBody, payer, storeCache.getAccountStore(state));
            case CONTRACTCALL -> handlers.contractCallHandler()
                    .preHandle(transactionBody, payer, storeCache.getAccountStore(state));
            case CONTRACTDELETEINSTANCE -> handlers.contractDeleteHandler()
                    .preHandle(transactionBody, payer, storeCache.getAccountStore(state));
            case ETHEREUMTRANSACTION -> handlers.etherumTransactionHandler()
                    .preHandle(transactionBody, payer);

            case CRYPTOCREATEACCOUNT -> handlers.cryptoCreateHandler()
                    .preHandle(transactionBody, payer, storeCache.getAccountStore(state));
            case CRYPTOUPDATEACCOUNT -> handlers.cryptoUpdateHandler()
                    .preHandle(
                            transactionBody,
                            payer,
                            storeCache.getAccountStore(state),
                            cryptoSignatureWaivers);
            case CRYPTOTRANSFER -> handlers.cryptoTransferHandler()
                    .preHandle(
                            transactionBody,
                            payer,
                            storeCache.getAccountStore(state),
                            storeCache.getTokenStore(state));
            case CRYPTODELETE -> handlers.cryptoDeleteHandler()
                    .preHandle(transactionBody, payer, storeCache.getAccountStore(state));
            case CRYPTOAPPROVEALLOWANCE -> handlers.cryptoApproveAllowanceHandler()
                    .preHandle(transactionBody, payer, storeCache.getAccountStore(state));
            case CRYPTODELETEALLOWANCE -> handlers.cryptoDeleteAllowanceHandler()
                    .preHandle(transactionBody, payer, storeCache.getAccountStore(state));
            case CRYPTOADDLIVEHASH -> handlers.cryptoAddLiveHashHandler()
                    .preHandle(transactionBody, payer);
            case CRYPTODELETELIVEHASH -> handlers.cryptoDeleteLiveHashHandler()
                    .preHandle(transactionBody, payer);

            case FILECREATE -> handlers.fileCreateHandler().preHandle(transactionBody, payer);
            case FILEUPDATE -> handlers.fileUpdateHandler().preHandle(transactionBody, payer);
            case FILEDELETE -> handlers.fileDeleteHandler().preHandle(transactionBody, payer);
            case FILEAPPEND -> handlers.fileAppendHandler().preHandle(transactionBody, payer);

            case FREEZE -> handlers.freezeHandler().preHandle(transactionBody, payer);

            case UNCHECKEDSUBMIT -> handlers.uncheckedSubmitHandler()
                    .preHandle(transactionBody, payer);

            case SCHEDULECREATE -> handlers.scheduleCreateHandler()
                    .preHandle(
                            transactionBody,
                            payer,
                            storeCache.getAccountStore(state),
                            (innerTxn, innerPayer) ->
                                    dispatchPreHandle(state, innerTxn, innerPayer));
            case SCHEDULESIGN -> handlers.scheduleSignHandler()
                    .preHandle(
                            transactionBody,
                            payer,
                            storeCache.getAccountStore(state),
                            storeCache.getScheduleStore(state),
                            (innerTxn, innerPayer) ->
                                    dispatchPreHandle(state, innerTxn, innerPayer));
            case SCHEDULEDELETE -> handlers.scheduleDeleteHandler()
<<<<<<< HEAD
                    .preHandle(transactionBody, payer);

            case TOKENCREATION -> handlers.tokenCreateHandler()
                    .preHandle(transactionBody, payer, storeCache.getAccountStore(state));
=======
                    .preHandle(
                            transactionBody,
                            payer,
                            storeCache.getAccountStore(state),
                            storeCache.getScheduleStore(state));
            case TOKENCREATION -> handlers.tokenCreateHandler().preHandle(transactionBody, payer);
>>>>>>> 9043aae8
            case TOKENUPDATE -> handlers.tokenUpdateHandler().preHandle(transactionBody, payer);
            case TOKENMINT -> handlers.tokenMintHandler().preHandle(transactionBody, payer);
            case TOKENBURN -> handlers.tokenBurnHandler().preHandle(transactionBody, payer);
            case TOKENDELETION -> handlers.tokenDeleteHandler().preHandle(transactionBody, payer);
            case TOKENWIPE -> handlers.tokenAccountWipeHandler().preHandle(transactionBody, payer);
            case TOKENFREEZE -> handlers.tokenFreezeAccountHandler()
                    .preHandle(transactionBody, payer);
            case TOKENUNFREEZE -> handlers.tokenUnfreezeAccountHandler()
                    .preHandle(transactionBody, payer);
            case TOKENGRANTKYC -> handlers.tokenGrantKycToAccountHandler()
                    .preHandle(transactionBody, payer);
            case TOKENREVOKEKYC -> handlers.tokenRevokeKycFromAccountHandler()
                    .preHandle(transactionBody, payer);
            case TOKENASSOCIATE -> handlers.tokenAssociateToAccountHandler()
                    .preHandle(transactionBody, payer);
            case TOKENDISSOCIATE -> handlers.tokenDissociateFromAccountHandler()
                    .preHandle(transactionBody, payer);
            case TOKEN_FEE_SCHEDULE_UPDATE -> handlers.tokenFeeScheduleUpdateHandler()
                    .preHandle(transactionBody, payer);
            case TOKEN_PAUSE -> handlers.tokenPauseHandler().preHandle(transactionBody, payer);
            case TOKEN_UNPAUSE -> handlers.tokenUnpauseHandler().preHandle(transactionBody, payer);

            case UTIL_PRNG -> handlers.utilPrngHandler().preHandle(transactionBody, payer);

            case SYSTEMDELETE -> switch (transactionBody.getSystemDelete().getIdCase()) {
                case CONTRACTID -> handlers.contractSystemDeleteHandler()
                        .preHandle(transactionBody, payer);
                case FILEID -> handlers.fileSystemDeleteHandler().preHandle(transactionBody, payer);
                case ID_NOT_SET -> throw new IllegalArgumentException(
                        "SystemDelete without IdCase");
            };
            case SYSTEMUNDELETE -> switch (transactionBody.getSystemUndelete().getIdCase()) {
                case CONTRACTID -> handlers.contractSystemUndeleteHandler()
                        .preHandle(transactionBody, payer);
                case FILEID -> handlers.fileSystemUndeleteHandler()
                        .preHandle(transactionBody, payer);
                case ID_NOT_SET -> throw new IllegalArgumentException(
                        "SystemUndelete without IdCase");
            };

            case NODE_STAKE_UPDATE, DATA_NOT_SET -> throw new UnsupportedOperationException(
                    "Not implemented");
        };
    }
}<|MERGE_RESOLUTION|>--- conflicted
+++ resolved
@@ -146,19 +146,13 @@
                             (innerTxn, innerPayer) ->
                                     dispatchPreHandle(state, innerTxn, innerPayer));
             case SCHEDULEDELETE -> handlers.scheduleDeleteHandler()
-<<<<<<< HEAD
-                    .preHandle(transactionBody, payer);
-
+                    .preHandle(
+                            transactionBody,
+                            payer,
+                            storeCache.getAccountStore(state),
+                            storeCache.getScheduleStore(state));
             case TOKENCREATION -> handlers.tokenCreateHandler()
                     .preHandle(transactionBody, payer, storeCache.getAccountStore(state));
-=======
-                    .preHandle(
-                            transactionBody,
-                            payer,
-                            storeCache.getAccountStore(state),
-                            storeCache.getScheduleStore(state));
-            case TOKENCREATION -> handlers.tokenCreateHandler().preHandle(transactionBody, payer);
->>>>>>> 9043aae8
             case TOKENUPDATE -> handlers.tokenUpdateHandler().preHandle(transactionBody, payer);
             case TOKENMINT -> handlers.tokenMintHandler().preHandle(transactionBody, payer);
             case TOKENBURN -> handlers.tokenBurnHandler().preHandle(transactionBody, payer);
