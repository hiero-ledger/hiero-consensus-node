// SPDX-License-Identifier: Apache-2.0
package com.hedera.node.app.workflows;

import static com.hedera.hapi.node.base.HederaFunctionality.CONSENSUS_SUBMIT_MESSAGE;
import static com.hedera.hapi.node.base.ResponseCodeEnum.INSUFFICIENT_TX_FEE;
import static com.hedera.hapi.node.base.ResponseCodeEnum.INVALID_TRANSACTION;
import static com.hedera.hapi.node.base.ResponseCodeEnum.INVALID_TRANSACTION_BODY;
import static com.hedera.hapi.node.base.ResponseCodeEnum.INVALID_TRANSACTION_DURATION;
import static com.hedera.hapi.node.base.ResponseCodeEnum.INVALID_TRANSACTION_ID;
import static com.hedera.hapi.node.base.ResponseCodeEnum.INVALID_TRANSACTION_START;
import static com.hedera.hapi.node.base.ResponseCodeEnum.INVALID_ZERO_BYTE_IN_STRING;
import static com.hedera.hapi.node.base.ResponseCodeEnum.KEY_PREFIX_MISMATCH;
import static com.hedera.hapi.node.base.ResponseCodeEnum.MEMO_TOO_LONG;
import static com.hedera.hapi.node.base.ResponseCodeEnum.PAYER_ACCOUNT_NOT_FOUND;
import static com.hedera.hapi.node.base.ResponseCodeEnum.TRANSACTION_EXPIRED;
import static com.hedera.hapi.node.base.ResponseCodeEnum.TRANSACTION_HAS_UNKNOWN_FIELDS;
import static com.hedera.hapi.node.base.ResponseCodeEnum.TRANSACTION_ID_FIELD_NOT_ALLOWED;
import static com.hedera.hapi.node.base.ResponseCodeEnum.TRANSACTION_OVERSIZE;
import static java.util.Objects.requireNonNull;

import com.google.common.annotations.VisibleForTesting;
import com.hedera.hapi.node.base.AccountID;
import com.hedera.hapi.node.base.HederaFunctionality;
import com.hedera.hapi.node.base.ResponseCodeEnum;
import com.hedera.hapi.node.base.SignatureMap;
import com.hedera.hapi.node.base.SignaturePair;
import com.hedera.hapi.node.base.Timestamp;
import com.hedera.hapi.node.base.Transaction;
import com.hedera.hapi.node.base.TransactionID;
import com.hedera.hapi.node.transaction.CustomFeeLimit;
import com.hedera.hapi.node.transaction.SignedTransaction;
import com.hedera.hapi.node.transaction.TransactionBody;
import com.hedera.hapi.util.HapiUtils;
import com.hedera.hapi.util.UnknownHederaFunctionality;
import com.hedera.node.app.annotations.MaxSignedTxnSize;
import com.hedera.node.app.annotations.NodeSelfId;
<<<<<<< HEAD
import com.hedera.node.app.spi.workflows.WorkflowException;
=======
import com.hedera.node.app.spi.workflows.PreCheckException;
import com.hedera.node.app.util.ProtobufUtils;
>>>>>>> 10d41975
import com.hedera.node.app.workflows.prehandle.DueDiligenceException;
import com.hedera.node.config.ConfigProvider;
import com.hedera.node.config.data.HederaConfig;
import com.hedera.pbj.runtime.Codec;
import com.hedera.pbj.runtime.ParseException;
import com.hedera.pbj.runtime.UnknownFieldException;
import com.hedera.pbj.runtime.io.ReadableSequentialData;
import com.hedera.pbj.runtime.io.buffer.Bytes;
import com.swirlds.metrics.api.Counter;
import com.swirlds.metrics.api.Metrics;
import edu.umd.cs.findbugs.annotations.NonNull;
import edu.umd.cs.findbugs.annotations.Nullable;
import java.io.IOException;
import java.nio.charset.StandardCharsets;
import java.time.Instant;
import java.util.ArrayList;
import java.util.List;
import javax.inject.Inject;
import javax.inject.Singleton;
import org.apache.logging.log4j.LogManager;
import org.apache.logging.log4j.Logger;

/**
 * Checks transactions for internal consistency and validity.
 *
 * <p>This is used in every workflow that deals with transactions including the query workflow for paid queries where
 * it checks the attached {@link HederaFunctionality#CRYPTO_TRANSFER} transaction.
 *
 * <p>Transactions have a deprecated set of fields. Deprecation metrics are kept to track their usage.
 *
 * <p>This class is a thread-safe singleton.
 */
@Singleton
public class TransactionChecker {
    private static final Logger logger = LogManager.getLogger(TransactionChecker.class);

    private static final int USER_TRANSACTION_NONCE = 0;
    private static final List<HederaFunctionality> FUNCTIONALITIES_WITH_MAX_CUSTOM_FEES =
            List.of(CONSENSUS_SUBMIT_MESSAGE);

    // Metric config for keeping track of the number of deprecated transactions received
    private static final String COUNTER_DEPRECATED_TXNS_NAME = "DeprTxnsRcv";
    private static final String COUNTER_RECEIVED_DEPRECATED_DESC =
            "number of deprecated txns (bodyBytes, sigMap) received";
    private static final String COUNTER_SUPER_DEPRECATED_TXNS_NAME = "SuperDeprTxnsRcv";
    private static final String COUNTER_RECEIVED_SUPER_DEPRECATED_DESC =
            "number of super-deprecated txns (body, sigs) received";

    /** The maximum number of bytes that can exist in the transaction */
    private final int maxSignedTxnSize;
    /** The {@link ConfigProvider} used to get properties needed for these checks. */
    private final ConfigProvider props;
    /** The {@link Counter} used to track the number of deprecated transactions (bodyBytes, sigMap) received. */
    private final Counter deprecatedCounter;
    /** The {@link Counter} used to track the number of super deprecated transactions (body, sigs) received. */
    private final Counter superDeprecatedCounter;
    /** The account ID of the node running this software */
    private final AccountID nodeAccount;

    // TODO We need to incorporate the check for "TRANSACTION_TOO_MANY_LAYERS". "maxProtoMessageDepth" is a property
    //  passed to StructuralPrecheck used for this purpose. We will need to add this to PBJ as an argument to the
    //  parser in strict mode to prevent it from parsing too deep.

    /**
     * Create a new {@link TransactionChecker}
     *
     * @param maxSignedTxnSize the maximum transaction size
     * @param configProvider access to configuration
     * @param metrics metrics related to workflows
     * @throws NullPointerException if one of the arguments is {@code null}
     * @throws IllegalArgumentException if {@code maxSignedTxnSize} is not positive
     */
    @Inject
    public TransactionChecker(
            @MaxSignedTxnSize final int maxSignedTxnSize,
            @NodeSelfId @NonNull final AccountID nodeAccount,
            @NonNull final ConfigProvider configProvider,
            @NonNull final Metrics metrics) {
        if (maxSignedTxnSize <= 0) {
            throw new IllegalArgumentException("maxSignedTxnSize must be > 0");
        }

        this.nodeAccount = requireNonNull(nodeAccount);
        this.maxSignedTxnSize = maxSignedTxnSize;
        this.props = requireNonNull(configProvider);
        this.deprecatedCounter = metrics.getOrCreate(new Counter.Config("app", COUNTER_DEPRECATED_TXNS_NAME)
                .withDescription(COUNTER_RECEIVED_DEPRECATED_DESC));
        this.superDeprecatedCounter = metrics.getOrCreate(new Counter.Config("app", COUNTER_SUPER_DEPRECATED_TXNS_NAME)
                .withDescription(COUNTER_RECEIVED_SUPER_DEPRECATED_DESC));
    }

    /**
     * Parses and checks the transaction encoded as protobuf in the given buffer.
     *
     * @param buffer The buffer containing the protobuf bytes of the transaction
     * @return The parsed {@link TransactionInfo}
     * @throws WorkflowException If parsing fails or any of the checks fail.
     */
    @NonNull
<<<<<<< HEAD
    public TransactionInfo parseAndCheck(@NonNull final Bytes buffer) {
        final var tx = parse(buffer);
        return check(tx, buffer);
    }

    /**
     * Parse the given {@link Bytes} into a transaction.
     *
     * <p>After verifying that the number of bytes comprising the transaction does not exceed the maximum allowed, the
     * transaction is parsed. A transaction can be checked with {@link #check(Transaction, Bytes)}.
     *
     * @param buffer the {@code ByteBuffer} with the serialized transaction
     * @return an {@link TransactionInfo} with the parsed and checked entities
     * @throws WorkflowException if the data is not valid
     * @throws NullPointerException if one of the arguments is {@code null}
     */
    @NonNull
    public Transaction parse(@NonNull final Bytes buffer) {
=======
    public TransactionInfo parseAndCheck(@NonNull final Bytes buffer) throws PreCheckException {
>>>>>>> 10d41975
        // Fail fast if there are too many transaction bytes
        if (buffer.length() > maxSignedTxnSize) {
            throw new WorkflowException(TRANSACTION_OVERSIZE);
        }

        final var tx = parseStrict(buffer.toReadableSequentialData(), Transaction.PROTOBUF, INVALID_TRANSACTION);
        return check(tx, buffer);
    }

    /**
     * Check the validity of the provided {@link Transaction}
     *
     * <p>The following checks are made:
     * <ul>
     *   <li>Check that the transaction either uses the deprecated fields, or the new field, but not both</li>
     *   <li>Check that the transaction has a transaction body (either deprecated or non-deprecated field)</li>
     *   <li>If using {@code signedTransactionBytes}, verify that the {@link SignedTransaction} can be parsed</li>
     *   <li>Check that the {@link TransactionBody} can be parsed</li>
     *   <li>Check that the {@code transactionID} is specified</li>
     *   <li>Check that the {@code transactionID} has an accountID that is plausible, meaning that it may exist.</li>
     *   <li>Check that the {@code transactionID} does not have the "scheduled" flag set</li>
     *   <li>Check that the {@code transactionID} does not have a nonce set</li>
     *   <li>Check that this transaction is still live (i.e. its timestamp is within the last 3 minutes).</li>
     *   <li>Check that the {@code memo} is not too large</li>
     *   <li>Check that the {@code transaction fee} is non-zero</li>
     * </ul>
     *
     * <p>In all cases involving parsing, parse <strong>strictly</strong>, meaning, if there are any fields in the
     * protobuf that we do not understand, then throw a {@link WorkflowException}. This means that we are *NOT*
     * forward compatible. You cannot send a protobuf encoded object to any of the workflows that is newer than the
     * version of software that is running.
     *
     * <p>As can be seen from the above list, these checks are verifying that the transaction is internally consistent,
     * rather than comparing with state, OTHER THAN deduplication. The account on the transaction may not actually
     * exist, or may not have enough balance, or the transaction may not have paid enough to cover the fees, or many
     * other scenarios. Those will be checked in later stages of the workflow (and in many cases, within the service
     * modules themselves).</p>
     *
     * @param tx the {@link Transaction} that needs to be checked
     * @param serializedTx if set, the serialized transaction bytes to include in the {@link TransactionInfo}
     * @return an {@link TransactionInfo} with the parsed and checked entities
     * @throws WorkflowException if the data is not valid
     * @throws NullPointerException if one of the arguments is {@code null}
     */
    @NonNull
<<<<<<< HEAD
    public TransactionInfo check(@NonNull final Transaction tx, @Nullable Bytes serializedTx) {
=======
    @VisibleForTesting
    TransactionInfo check(@NonNull final Transaction tx, @NonNull Bytes serializedTx) throws PreCheckException {
>>>>>>> 10d41975
        // NOTE: Since we've already parsed the transaction, we assume that the
        // transaction was not too many bytes. This is a safe assumption because
        // the code that receives the transaction bytes and parses/ the transaction
        // also verifies that the transaction is not too large.
        checkTransactionDeprecation(tx);

        final TransactionBody txBody;
        final Bytes bodyBytes;
        final SignatureMap signatureMap;
        if (tx.hasBody()) {
            txBody = tx.bodyOrThrow();
            try {
                bodyBytes = ProtobufUtils.extractBodyBytes(serializedTx);
            } catch (IOException | ParseException e) {
                throw new PreCheckException(INVALID_TRANSACTION);
            }
            signatureMap = tx.sigMap();
        } else {
            if (tx.signedTransactionBytes().length() > 0) {
                final var signedTransaction = parseStrict(
                        tx.signedTransactionBytes().toReadableSequentialData(),
                        SignedTransaction.PROTOBUF,
                        INVALID_TRANSACTION);
                bodyBytes = signedTransaction.bodyBytes();
                signatureMap = signedTransaction.sigMap();
            } else {
                bodyBytes = tx.bodyBytes();
                signatureMap = tx.sigMap();
            }
            txBody = parseStrict(
                    bodyBytes.toReadableSequentialData(), TransactionBody.PROTOBUF, INVALID_TRANSACTION_BODY);
        }
        if (signatureMap == null) {
            throw new WorkflowException(INVALID_TRANSACTION_BODY);
        }
        final HederaFunctionality functionality;
        try {
            functionality = HapiUtils.functionOf(txBody);
        } catch (UnknownHederaFunctionality e) {
            throw new WorkflowException(INVALID_TRANSACTION_BODY);
        }
        if (!txBody.hasTransactionID()) {
            throw new WorkflowException(INVALID_TRANSACTION_ID);
        } else {
            final var txnId = txBody.transactionIDOrThrow();
            if (!txnId.hasAccountID()) {
                throw new WorkflowException(PAYER_ACCOUNT_NOT_FOUND);
            }
        }
        return checkParsed(new TransactionInfo(tx, txBody, signatureMap, bodyBytes, functionality, serializedTx));
    }

    public TransactionInfo checkParsed(@NonNull final TransactionInfo txInfo) {
        try {
            checkPrefixMismatch(txInfo.signatureMap().sigPair());
            checkTransactionBody(txInfo.txBody(), txInfo.functionality());
            return txInfo;
        } catch (WorkflowException e) {
            throw new DueDiligenceException(e.getStatus(), txInfo);
        }
    }

    /**
     * Verifies that a transaction is either using deprecated fields, or not, but not both. If it is using
     * deprecated fields, then increment associated metrics.
     *
     * @param tx the {@code Transaction}
     * @throws WorkflowException If the transaction is using both deprecated and non-deprecated fields
     * @throws NullPointerException if {@code tx} is {@code null}
     */
<<<<<<< HEAD
    private void checkTransactionDeprecation(@NonNull final Transaction tx) {
        // There are three ways a transaction can be used. Two of these are deprecated. One is not supported:
        //   1. body & sigs. DEPRECATED, NOT SUPPORTED
        //   2. sigMap & bodyBytes. DEPRECATED, SUPPORTED
        //   3. signedTransactionBytes. SUPPORTED
=======
    private void checkTransactionDeprecation(@NonNull final Transaction tx) throws PreCheckException {
        // There are three ways a transaction can be used. Two of these are deprecated:
        //   1. body & sigMap. SUPPORTED
        //   2. bodyBytes & sigMap. DEPRECATED, SUPPORTED
        //   3. signedTransactionBytes. DEPRECATED, SUPPORTED
>>>>>>> 10d41975
        //
        // While Transaction.sigs is not supported, we also don't throw an error if it is used as long as sigMap
        // is also populated. This seems really odd, and ideally we would be able to remove support for sigs entirely.
        // To do this, we need metrics to see if anyone is using it in any way.
        if (tx.hasSigs()) {
            superDeprecatedCounter.increment();
        }

        // A transaction can either use signedTransactionBytes, or sigMap and body/bodyBytes.
        // The usage of signedTransactionBytes and bodyBytes is deprecated.
        final var hasBody = tx.hasBody();
        final var hasSigMap = tx.hasSigMap();
        final var hasDeprecatedSignedTxnBytes = tx.signedTransactionBytes().length() > 0;
        final var hasDeprecatedBodyBytes = tx.bodyBytes().length() > 0;

        // Increment the counter if either of `bodyBytes` or `signedTransactionBytes` were used
        if (hasDeprecatedSignedTxnBytes || hasDeprecatedBodyBytes) {
            deprecatedCounter.increment();
        }

<<<<<<< HEAD
        // The user either has to use `signedTransactionBytes`, or `bodyBytes` and `sigMap`, but not both.
        if (hasSignedTxnBytes) {
            if (hasDeprecatedBodyBytes || hasDeprecatedSigMap) {
                throw new WorkflowException(INVALID_TRANSACTION);
            }
        } else if (!hasDeprecatedBodyBytes) {
            // If they didn't use `signedTransactionBytes` and they didn't use `bodyBytes` then they didn't send a body
            // NOTE: If they sent a `sigMap` without a `bodyBytes`, then the `sigMap` will be ignored, just like
            // `body` and `sigs` are. This isn't really nice but not fatal.
            throw new WorkflowException(INVALID_TRANSACTION_BODY);
=======
        // The user either has to use `signedTransactionBytes`, or `body`/`bodyBytes` with `sigMap`, but no other
        // combination
        if ((hasBody && hasDeprecatedBodyBytes)
                || hasDeprecatedSignedTxnBytes && (hasBody || hasSigMap || hasDeprecatedBodyBytes)) {
            throw new PreCheckException(INVALID_TRANSACTION);
        }
        if (!hasBody && !hasDeprecatedBodyBytes && !hasDeprecatedSignedTxnBytes) {
            throw new PreCheckException(INVALID_TRANSACTION_BODY);
>>>>>>> 10d41975
        }
    }

    /**
     * Validates a {@link TransactionBody}
     *
     * @param txBody the {@link TransactionBody} to check
     * @throws WorkflowException if validation fails
     * @throws NullPointerException if any of the parameters is {@code null}
     */
    private void checkTransactionBody(@NonNull final TransactionBody txBody, HederaFunctionality functionality) {
        final var config = props.getConfiguration().getConfigData(HederaConfig.class);
        checkTransactionID(txBody.transactionIDOrThrow());
        checkMemo(txBody.memo(), config.transactionMaxMemoUtf8Bytes());
        checkMaxCustomFee(txBody.maxCustomFees(), functionality);

        // You cannot have a negative transaction fee!! We're not paying you, buddy.
        if (txBody.transactionFee() < 0) {
            throw new WorkflowException(INSUFFICIENT_TX_FEE);
        }

        if (!txBody.hasTransactionValidDuration()) {
            throw new WorkflowException(INVALID_TRANSACTION_DURATION);
        }
    }

    public enum RequireMinValidLifetimeBuffer {
        YES,
        NO
    }

    /**
     * Checks whether the transaction duration is valid as per the configuration for valid durations
     * for the network, and whether the current node wall-clock time falls between the transaction
     * start and the transaction end (transaction start + duration).
     *
     * @param txBody The transaction body that needs to be checked.
     * @param consensusTime The consensus time used for comparison (either exact or an approximation)
     * @param requireMinValidLifetimeBuffer Whether to require a minimum valid lifetime buffer
     * @throws WorkflowException if the transaction duration is invalid, or if the start time is too old, or in the future.
     */
    public void checkTimeBox(
            @NonNull final TransactionBody txBody,
            @NonNull final Instant consensusTime,
            @NonNull final RequireMinValidLifetimeBuffer requireMinValidLifetimeBuffer) {
        requireNonNull(txBody, "txBody must not be null");

        // At this stage the txBody should have been checked already. We simply throw if a mandatory field is missing.
        final var start = txBody.transactionIDOrThrow().transactionValidStartOrThrow();
        final var duration = txBody.transactionValidDurationOrThrow();

        // Get the configured boundaries
        final var config = props.getConfiguration().getConfigData(HederaConfig.class);
        final var min = config.transactionMinValidDuration();
        final var max = config.transactionMaxValidDuration();
        final var minValidityBufferSecs = requireMinValidLifetimeBuffer == RequireMinValidLifetimeBuffer.YES
                ? config.transactionMinValidityBufferSecs()
                : 0;

        // The transaction duration must not be longer than the configured maximum transaction duration
        // or less than the configured minimum transaction duration.
        final var validForSecs = duration.seconds();
        if (validForSecs < min || validForSecs > max) {
            throw new WorkflowException(INVALID_TRANSACTION_DURATION);
        }

        final var validStart = toInstant(start);
        final var validDuration = toSecondsDuration(validForSecs, validStart, minValidityBufferSecs);
        if (validStart.plusSeconds(validDuration).isBefore(consensusTime)) {
            throw new WorkflowException(TRANSACTION_EXPIRED);
        }
        if (validStart.isAfter(consensusTime)) {
            throw new WorkflowException(INVALID_TRANSACTION_START);
        }
    }

    /**
     * Validates a {@link TransactionID}
     *
     * @param txnId the {@link TransactionID} to check
     * @throws WorkflowException if validation fails
     * @throws NullPointerException if any of the parameters is {@code null}
     */
    private void checkTransactionID(@NonNull final TransactionID txnId) {
        // Determines whether the given {@link AccountID} can possibly be valid. This method does not refer to state,
        // it simply looks at the {@code accountID} itself to determine whether it might be valid. An ID is valid if
        // the shard and realm match the shard and realm of this node, AND if the account number is positive
        // alias payer account is not allowed to submit transactions.
        final var accountID = txnId.accountID();
        final var isPlausibleAccount = accountID != null
                && accountID.shardNum() == nodeAccount.shardNum()
                && accountID.realmNum() == nodeAccount.realmNum()
                && accountID.hasAccountNum()
                && accountID.accountNumOrElse(0L) > 0;

        if (!isPlausibleAccount) {
            throw new WorkflowException(PAYER_ACCOUNT_NOT_FOUND);
        }

        if (txnId.scheduled() || txnId.nonce() != USER_TRANSACTION_NONCE) {
            throw new WorkflowException(TRANSACTION_ID_FIELD_NOT_ALLOWED);
        }

        if (!txnId.hasTransactionValidStart()) {
            throw new WorkflowException(INVALID_TRANSACTION_START);
        }
    }

    /**
     * Checks whether the memo passes checks.
     *
     * @param memo The memo to check.
     * @throws WorkflowException if the memo is too long, or otherwise fails the check.
     */
    private void checkMemo(@Nullable final String memo, final int maxMemoUtf8Bytes) {
        if (memo == null) return; // Nothing to do, a null memo is valid.
        // Verify the number of bytes does not exceed the maximum allowed.
        // Note that these bytes are counted in UTF-8.
        final var buffer = memo.getBytes(StandardCharsets.UTF_8);
        if (buffer.length > maxMemoUtf8Bytes) {
            throw new WorkflowException(MEMO_TOO_LONG);
        }
        // FUTURE: This check should be removed after mirror node supports 0x00 in memo fields
        for (final byte b : buffer) {
            if (b == 0) {
                throw new WorkflowException(INVALID_ZERO_BYTE_IN_STRING);
            }
        }
    }

    private void checkMaxCustomFee(List<CustomFeeLimit> maxCustomFeeList, HederaFunctionality functionality) {
        if (!FUNCTIONALITIES_WITH_MAX_CUSTOM_FEES.contains(functionality) && !maxCustomFeeList.isEmpty()) {
            throw new WorkflowException(ResponseCodeEnum.MAX_CUSTOM_FEES_IS_NOT_SUPPORTED);
        }

        // check required fields
        for (var maxCustomFee : maxCustomFeeList) {
            if (maxCustomFee.accountId() == null || maxCustomFee.fees().isEmpty()) {
                throw new WorkflowException(ResponseCodeEnum.INVALID_MAX_CUSTOM_FEES);
            }
            for (final var fee : maxCustomFee.fees()) {
                if (fee.amount() < 0) {
                    throw new WorkflowException(ResponseCodeEnum.INVALID_MAX_CUSTOM_FEES);
                }
            }
        }
    }

    /**
     * This method converts a {@link Timestamp} to an {@link Instant} limited between {@link Instant#MIN} and
     * {@link Instant#MAX}
     *
     * @param timestamp the {@code Timestamp} that should be converted
     * @return the resulting {@code Instant}
     */
    @NonNull
    private Instant toInstant(final Timestamp timestamp) {
        return Instant.ofEpochSecond(
                clamp(timestamp.seconds(), Instant.MIN.getEpochSecond(), Instant.MAX.getEpochSecond()),
                clamp(timestamp.nanos(), Instant.MIN.getNano(), Instant.MAX.getNano()));
    }

    /**
     * This method calculates the valid duration given in seconds, which is the provided number of seconds minus a
     * buffer defined in system configuration. The result is limited to a value that, if added to the
     * {@code validStart}, will not exceed {@link Instant#MAX}.
     *
     * @param validForSecs the duration in seconds
     * @param validStart the {@link Instant} that is used to calculate the maximum
     * @param minValidBufferSecs the minimum buffer in seconds
     * @return the valid duration given in seconds
     */
    private long toSecondsDuration(final long validForSecs, final Instant validStart, final long minValidBufferSecs) {
        return Math.min(validForSecs - minValidBufferSecs, Instant.MAX.getEpochSecond() - validStart.getEpochSecond());
    }

    /** A simple utility method replaced in Java 21 with {@code Math.clamp(long, long long)} */
    private long clamp(final long value, final long min, final long max) {
        return Math.min(Math.max(value, min), max);
    }

    /**
     * A utility method for strictly parsing a protobuf message, throwing {@link WorkflowException} if the message
     * is malformed or contains unknown fields.
     *
     * @param data The protobuf data to parse.
     * @param codec The codec to use for parsing
     * @param parseErrorCode The error code to use if the data is malformed or contains unknown fields.
     * @param <T> The type of the message to parseStrict.
     * @return The parsed message.
     * @throws WorkflowException if the data is malformed or contains unknown fields.
     */
    @NonNull
<<<<<<< HEAD
    private <T extends Record> T parseStrict(
            @NonNull ReadableSequentialData data, Codec<T> codec, ResponseCodeEnum parseErrorCode) {
=======
    private <T> T parseStrict(@NonNull ReadableSequentialData data, Codec<T> codec, ResponseCodeEnum parseErrorCode)
            throws PreCheckException {
>>>>>>> 10d41975
        try {
            return codec.parseStrict(data);
        } catch (ParseException e) {
            if (e.getCause() instanceof UnknownFieldException) {
                // We do not allow newer clients to send transactions to older networks.
                throw new WorkflowException(TRANSACTION_HAS_UNKNOWN_FIELDS);
            }

            // Either the protobuf was malformed, or something else failed during parsing
            logger.warn("ParseException while parsing protobuf", e);
            throw new WorkflowException(parseErrorCode);
        }
    }

    /**
     *  We must throw KEY_PREFIX_MISMATCH if the same prefix shows up more than once in the signature map. We
     *  could check for that if we sort the keys by prefix first. Then we can march through them and if we find any
     *  duplicates then we throw KEY_PREFIX_MISMATCH. We must also throw KEY_PREFIX_MISMATCH if the prefix of one
     *  entry is the prefix of another entry (i.e. during key matching, if it would be possible for a single key to
     *  match multiple entries, then we throw).
     *
     * @param sigPairs The list of signature pairs to check. Cannot be null.
     * @throws WorkflowException if the list contains duplicate prefixes or prefixes that could apply to the same key
     */
    private void checkPrefixMismatch(@NonNull final List<SignaturePair> sigPairs) {
        final var sortedList = sort(sigPairs);
        if (sortedList.size() > 1) {
            var prev = sortedList.get(0);
            var size = sortedList.size();
            for (int i = 1; i < size; i++) {
                final var curr = sortedList.get(i);
                final var p1 = prev.pubKeyPrefix();
                final var p2 = curr.pubKeyPrefix();
                // NOTE: Length equality check is a workaround for a bug in Bytes in PBJ
                if ((p1.length() == 0 && p2.length() == 0) || p2.matchesPrefix(p1)) {
                    throw new WorkflowException(KEY_PREFIX_MISMATCH);
                }
                prev = curr;
            }
        }
    }

    /**
     * Sorts the list of signature pairs by the prefix of the public key. Sort them such that shorter prefixes come
     * before longer prefixes, and if two prefixes are the same length then sort them lexicographically (lower bytes
     * before higher bytes).
     *
     * @param sigPairs The list of signature pairs to sort. Cannot be null.
     * @return the sorted list of signature pairs
     */
    @NonNull
    private List<SignaturePair> sort(@NonNull final List<SignaturePair> sigPairs) {
        final var sortedList = new ArrayList<>(sigPairs);
        sortedList.sort((s1, s2) -> {
            final var p1 = s1.pubKeyPrefix();
            final var p2 = s2.pubKeyPrefix();
            if (p1.length() != p2.length()) {
                return (int) (p1.length() - p2.length());
            }

            for (int i = 0; i < p1.length(); i++) {
                final var b1 = p1.getByte(i);
                final var b2 = p2.getByte(i);
                if (b1 != b2) {
                    return b1 - b2;
                }
            }

            return 0;
        });
        return sortedList;
    }
}<|MERGE_RESOLUTION|>--- conflicted
+++ resolved
@@ -34,12 +34,8 @@
 import com.hedera.hapi.util.UnknownHederaFunctionality;
 import com.hedera.node.app.annotations.MaxSignedTxnSize;
 import com.hedera.node.app.annotations.NodeSelfId;
-<<<<<<< HEAD
 import com.hedera.node.app.spi.workflows.WorkflowException;
-=======
-import com.hedera.node.app.spi.workflows.PreCheckException;
 import com.hedera.node.app.util.ProtobufUtils;
->>>>>>> 10d41975
 import com.hedera.node.app.workflows.prehandle.DueDiligenceException;
 import com.hedera.node.config.ConfigProvider;
 import com.hedera.node.config.data.HederaConfig;
@@ -139,28 +135,7 @@
      * @throws WorkflowException If parsing fails or any of the checks fail.
      */
     @NonNull
-<<<<<<< HEAD
     public TransactionInfo parseAndCheck(@NonNull final Bytes buffer) {
-        final var tx = parse(buffer);
-        return check(tx, buffer);
-    }
-
-    /**
-     * Parse the given {@link Bytes} into a transaction.
-     *
-     * <p>After verifying that the number of bytes comprising the transaction does not exceed the maximum allowed, the
-     * transaction is parsed. A transaction can be checked with {@link #check(Transaction, Bytes)}.
-     *
-     * @param buffer the {@code ByteBuffer} with the serialized transaction
-     * @return an {@link TransactionInfo} with the parsed and checked entities
-     * @throws WorkflowException if the data is not valid
-     * @throws NullPointerException if one of the arguments is {@code null}
-     */
-    @NonNull
-    public Transaction parse(@NonNull final Bytes buffer) {
-=======
-    public TransactionInfo parseAndCheck(@NonNull final Bytes buffer) throws PreCheckException {
->>>>>>> 10d41975
         // Fail fast if there are too many transaction bytes
         if (buffer.length() > maxSignedTxnSize) {
             throw new WorkflowException(TRANSACTION_OVERSIZE);
@@ -206,12 +181,8 @@
      * @throws NullPointerException if one of the arguments is {@code null}
      */
     @NonNull
-<<<<<<< HEAD
-    public TransactionInfo check(@NonNull final Transaction tx, @Nullable Bytes serializedTx) {
-=======
     @VisibleForTesting
-    TransactionInfo check(@NonNull final Transaction tx, @NonNull Bytes serializedTx) throws PreCheckException {
->>>>>>> 10d41975
+    TransactionInfo check(@NonNull final Transaction tx, @NonNull Bytes serializedTx) {
         // NOTE: Since we've already parsed the transaction, we assume that the
         // transaction was not too many bytes. This is a safe assumption because
         // the code that receives the transaction bytes and parses/ the transaction
@@ -226,7 +197,7 @@
             try {
                 bodyBytes = ProtobufUtils.extractBodyBytes(serializedTx);
             } catch (IOException | ParseException e) {
-                throw new PreCheckException(INVALID_TRANSACTION);
+                throw new WorkflowException(INVALID_TRANSACTION);
             }
             signatureMap = tx.sigMap();
         } else {
@@ -282,19 +253,11 @@
      * @throws WorkflowException If the transaction is using both deprecated and non-deprecated fields
      * @throws NullPointerException if {@code tx} is {@code null}
      */
-<<<<<<< HEAD
     private void checkTransactionDeprecation(@NonNull final Transaction tx) {
-        // There are three ways a transaction can be used. Two of these are deprecated. One is not supported:
-        //   1. body & sigs. DEPRECATED, NOT SUPPORTED
-        //   2. sigMap & bodyBytes. DEPRECATED, SUPPORTED
-        //   3. signedTransactionBytes. SUPPORTED
-=======
-    private void checkTransactionDeprecation(@NonNull final Transaction tx) throws PreCheckException {
         // There are three ways a transaction can be used. Two of these are deprecated:
         //   1. body & sigMap. SUPPORTED
         //   2. bodyBytes & sigMap. DEPRECATED, SUPPORTED
         //   3. signedTransactionBytes. DEPRECATED, SUPPORTED
->>>>>>> 10d41975
         //
         // While Transaction.sigs is not supported, we also don't throw an error if it is used as long as sigMap
         // is also populated. This seems really odd, and ideally we would be able to remove support for sigs entirely.
@@ -315,27 +278,14 @@
             deprecatedCounter.increment();
         }
 
-<<<<<<< HEAD
-        // The user either has to use `signedTransactionBytes`, or `bodyBytes` and `sigMap`, but not both.
-        if (hasSignedTxnBytes) {
-            if (hasDeprecatedBodyBytes || hasDeprecatedSigMap) {
-                throw new WorkflowException(INVALID_TRANSACTION);
-            }
-        } else if (!hasDeprecatedBodyBytes) {
-            // If they didn't use `signedTransactionBytes` and they didn't use `bodyBytes` then they didn't send a body
-            // NOTE: If they sent a `sigMap` without a `bodyBytes`, then the `sigMap` will be ignored, just like
-            // `body` and `sigs` are. This isn't really nice but not fatal.
-            throw new WorkflowException(INVALID_TRANSACTION_BODY);
-=======
         // The user either has to use `signedTransactionBytes`, or `body`/`bodyBytes` with `sigMap`, but no other
         // combination
         if ((hasBody && hasDeprecatedBodyBytes)
                 || hasDeprecatedSignedTxnBytes && (hasBody || hasSigMap || hasDeprecatedBodyBytes)) {
-            throw new PreCheckException(INVALID_TRANSACTION);
+            throw new WorkflowException(INVALID_TRANSACTION);
         }
         if (!hasBody && !hasDeprecatedBodyBytes && !hasDeprecatedSignedTxnBytes) {
-            throw new PreCheckException(INVALID_TRANSACTION_BODY);
->>>>>>> 10d41975
+            throw new WorkflowException(INVALID_TRANSACTION_BODY);
         }
     }
 
@@ -529,13 +479,7 @@
      * @throws WorkflowException if the data is malformed or contains unknown fields.
      */
     @NonNull
-<<<<<<< HEAD
-    private <T extends Record> T parseStrict(
-            @NonNull ReadableSequentialData data, Codec<T> codec, ResponseCodeEnum parseErrorCode) {
-=======
-    private <T> T parseStrict(@NonNull ReadableSequentialData data, Codec<T> codec, ResponseCodeEnum parseErrorCode)
-            throws PreCheckException {
->>>>>>> 10d41975
+    private <T> T parseStrict(@NonNull ReadableSequentialData data, Codec<T> codec, ResponseCodeEnum parseErrorCode) {
         try {
             return codec.parseStrict(data);
         } catch (ParseException e) {
