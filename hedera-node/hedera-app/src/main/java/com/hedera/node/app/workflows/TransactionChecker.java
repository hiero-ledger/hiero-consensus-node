--- conflicted
+++ resolved
@@ -85,11 +85,6 @@
     private static final String COUNTER_RECEIVED_SUPER_DEPRECATED_DESC =
             "number of super-deprecated txns (body, sigs) received";
 
-<<<<<<< HEAD
-=======
-    /** The {@link ConfigProvider} used to get properties needed for these checks. */
-    private final ConfigProvider props;
->>>>>>> dbf521b0
     /** The {@link Counter} used to track the number of deprecated transactions (bodyBytes, sigMap) received. */
     private final Counter deprecatedCounter;
     /** The {@link Counter} used to track the number of super deprecated transactions (body, sigs) received. */
@@ -117,11 +112,7 @@
             @NonNull final ConfigProvider configProvider,
             @NonNull final Metrics metrics) {
         this.nodeAccount = requireNonNull(nodeAccount);
-<<<<<<< HEAD
         requireNonNull(configProvider);
-=======
-        this.props = requireNonNull(configProvider);
->>>>>>> dbf521b0
         this.deprecatedCounter = metrics.getOrCreate(new Counter.Config("app", COUNTER_DEPRECATED_TXNS_NAME)
                 .withDescription(COUNTER_RECEIVED_DEPRECATED_DESC));
         this.superDeprecatedCounter = metrics.getOrCreate(new Counter.Config("app", COUNTER_SUPER_DEPRECATED_TXNS_NAME)
@@ -140,7 +131,6 @@
      * @throws PreCheckException If parsing fails or any of the checks fail.
      */
     @NonNull
-<<<<<<< HEAD
     public TransactionInfo parseAndCheck(@NonNull final Bytes buffer) throws PreCheckException {
         validateTheBufferSize(buffer.length());
         final var tx = parseStrict(buffer.toReadableSequentialData(), Transaction.PROTOBUF, INVALID_TRANSACTION);
@@ -155,11 +145,6 @@
         // Fail fast if there are too many transaction bytes
         final var maxSize = jumboTxnEnabled ? jumboMaxTxnSize : transactionMaxBytes;
         if (bufferSize > maxSize) {
-=======
-    public TransactionInfo parseAndCheck(@NonNull final Bytes buffer, final int maxBytes) throws PreCheckException {
-        // Fail fast if there are too many transaction bytes
-        if (buffer.length() > maxBytes) {
->>>>>>> dbf521b0
             throw new PreCheckException(TRANSACTION_OVERSIZE);
         }
     }
