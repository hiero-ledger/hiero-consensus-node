--- conflicted
+++ resolved
@@ -152,41 +152,8 @@
         if (buffer.length() > maxBytes) {
             throw new PreCheckException(TRANSACTION_OVERSIZE);
         }
-<<<<<<< HEAD
         final var signedTx = parseSigned(buffer, maxBytes);
         return checkSigned(signedTx, buffer, maxBytes);
-=======
-        final var signedTx = parseSigned(buffer);
-        return checkSigned(signedTx, buffer);
-    }
-
-    /**
-     * Parses and checks a signed transaction encoded as protobuf in the given buffer.
-     *
-     * @param buffer The buffer containing the protobuf bytes of the signed transaction
-     * @return The parsed {@link TransactionInfo}
-     * @throws PreCheckException If parsing fails or any of the checks fail.
-     */
-    @NonNull
-    public TransactionInfo parseSignedAndCheck(@NonNull final Bytes buffer) throws PreCheckException {
-        return parseSignedAndCheck(buffer, maxIngestParseSize());
-    }
-
-    /**
-     * Parse the given {@link Bytes} into a transaction.
-     *
-     * <p>After verifying that the number of bytes comprising the transaction does not exceed the maximum allowed, the
-     * transaction is parsed. A transaction can be checked with {@link #check(Transaction)}.
-     *
-     * @param buffer the {@code ByteBuffer} with the serialized transaction
-     * @return an {@link TransactionInfo} with the parsed and checked entities
-     * @throws PreCheckException if the data is not valid
-     * @throws NullPointerException if one of the arguments is {@code null}
-     */
-    @NonNull
-    public Transaction parse(@NonNull final Bytes buffer) throws PreCheckException {
-        return parseStrict(buffer.toReadableSequentialData(), Transaction.PROTOBUF, INVALID_TRANSACTION);
->>>>>>> d1e93964
     }
 
     /**
