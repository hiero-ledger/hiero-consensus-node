// SPDX-License-Identifier: Apache-2.0
package com.hedera.node.app.workflows.handle.stack;

import static com.hedera.hapi.node.base.HederaFunctionality.ATOMIC_BATCH;
import static com.hedera.hapi.node.base.HederaFunctionality.HOOK_DISPATCH;
import static com.hedera.hapi.node.base.ResponseCodeEnum.NO_SCHEDULING_ALLOWED_AFTER_SCHEDULED_RECURSION;
import static com.hedera.hapi.node.base.ResponseCodeEnum.RECURSIVE_SCHEDULING_LIMIT_REACHED;
import static com.hedera.node.app.spi.workflows.HandleContext.TransactionCategory.BATCH_INNER;
import static com.hedera.node.app.spi.workflows.HandleContext.TransactionCategory.CHILD;
import static com.hedera.node.app.spi.workflows.HandleContext.TransactionCategory.NODE;
import static com.hedera.node.app.spi.workflows.HandleContext.TransactionCategory.PRECEDING;
import static com.hedera.node.app.spi.workflows.HandleContext.TransactionCategory.SCHEDULED;
import static com.hedera.node.app.spi.workflows.HandleContext.TransactionCategory.USER;
import static com.hedera.node.app.spi.workflows.record.StreamBuilder.ReversingBehavior.IRREVERSIBLE;
import static com.hedera.node.app.spi.workflows.record.StreamBuilder.ReversingBehavior.REMOVABLE;
import static com.hedera.node.app.spi.workflows.record.StreamBuilder.ReversingBehavior.REVERSIBLE;
import static com.hedera.node.app.spi.workflows.record.StreamBuilder.SignedTxCustomizer.NOOP_SIGNED_TX_CUSTOMIZER;
import static com.hedera.node.app.spi.workflows.record.StreamBuilder.SignedTxCustomizer.SUPPRESSING_SIGNED_TX_CUSTOMIZER;
import static com.hedera.node.config.types.StreamMode.BLOCKS;
import static com.hedera.node.config.types.StreamMode.RECORDS;
import static java.util.Objects.requireNonNull;

import com.hedera.hapi.node.base.HederaFunctionality;
import com.hedera.hapi.node.base.TransactionID;
import com.hedera.hapi.node.state.systemtask.SystemTask;
import com.hedera.hapi.node.transaction.ExchangeRateSet;
import com.hedera.node.app.blocks.impl.BlockStreamBuilder;
import com.hedera.node.app.blocks.impl.BoundaryStateChangeListener;
import com.hedera.node.app.blocks.impl.ImmediateStateChangeListener;
import com.hedera.node.app.blocks.impl.PairedStreamBuilder;
import com.hedera.node.app.spi.records.RecordSource;
import com.hedera.node.app.spi.workflows.HandleContext;
import com.hedera.node.app.spi.workflows.HandleContext.TransactionCategory;
import com.hedera.node.app.spi.workflows.HandleException;
import com.hedera.node.app.spi.workflows.record.StreamBuilder;
import com.hedera.node.app.state.ReadonlyStatesWrapper;
import com.hedera.node.app.state.SingleTransactionRecord;
import com.hedera.node.app.state.WrappedState;
import com.hedera.node.app.state.recordcache.BlockRecordSource;
import com.hedera.node.app.state.recordcache.LegacyListRecordSource;
import com.hedera.node.app.workflows.handle.HandleOutput;
import com.hedera.node.app.workflows.handle.record.RecordStreamBuilder;
import com.hedera.node.app.workflows.handle.stack.savepoints.BuilderSinkImpl;
import com.hedera.node.app.workflows.handle.stack.savepoints.FirstChildSavepoint;
import com.hedera.node.app.workflows.handle.stack.savepoints.FirstRootSavepoint;
import com.hedera.node.app.workflows.handle.stack.savepoints.FollowingSavepoint;
import com.hedera.node.config.types.StreamMode;
import com.swirlds.state.State;
import com.swirlds.state.spi.ReadableStates;
import com.swirlds.state.spi.WritableStates;
import edu.umd.cs.findbugs.annotations.NonNull;
import edu.umd.cs.findbugs.annotations.Nullable;
import java.time.Instant;
import java.util.ArrayDeque;
import java.util.ArrayList;
import java.util.Deque;
import java.util.HashMap;
import java.util.LinkedList;
import java.util.List;
import java.util.Map;
import java.util.function.Consumer;
import org.hiero.base.crypto.Hash;

/**
 * A stack of savepoints scoped to a dispatch. Each savepoint captures the state of the {@link State} at the time
 * the savepoint was created and all the changes made to the state from the time savepoint was created, along with all
 * the stream builders created in the savepoint.
 */
public class SavepointStackImpl implements HandleContext.SavepointStack, State {
    private final State state;
    private final Deque<Savepoint> stack = new ArrayDeque<>();
    private final Map<String, WritableStatesStack> writableStatesMap = new HashMap<>();
    /**
     * The stream builder for the transaction whose dispatch created this stack.
     */
    private final StreamBuilder baseBuilder;
    // For the root stack of a user dispatch, the final sink of all created stream builders; otherwise null,
    // because child stacks flush their builders into the savepoint at the top of their parent stack
    @Nullable
    private final BuilderSink builderSink;

    @Nullable
    private final ImmediateStateChangeListener immediateStateChangeListener;

    @Nullable
    private final BoundaryStateChangeListener boundaryStateChangeListener;

    private final StreamMode streamMode;

    private int numPresetIds;
    private int noncesToSkipPerPresetId;
    private boolean presetIdsAllowed;

    /**
     * Constructs the root {@link SavepointStackImpl} for the given state at the start of handling a user transaction.
     *
     * @param state                         the state
     * @param maxBuildersBeforeUser         the maximum number of preceding builders with available consensus times
     * @param maxBuildersAfterUser          the maximum number of following builders with available consensus times
     * @param boundaryStateChangeListener   the listener for the round state changes
     * @param immediateStateChangeListener  the listener for the key/value state changes
     * @param streamMode                    the stream mode
     * @return the root {@link SavepointStackImpl}
     */
    public static SavepointStackImpl newRootStack(
            @NonNull final State state,
            final int maxBuildersBeforeUser,
            final int maxBuildersAfterUser,
            @NonNull final BoundaryStateChangeListener boundaryStateChangeListener,
            @NonNull final ImmediateStateChangeListener immediateStateChangeListener,
            @NonNull final StreamMode streamMode) {
        return new SavepointStackImpl(
                state,
                maxBuildersBeforeUser,
                maxBuildersAfterUser,
                boundaryStateChangeListener,
                immediateStateChangeListener,
                streamMode,
                NOOP_SIGNED_TX_CUSTOMIZER);
    }

    /**
     * Constructs a new child {@link SavepointStackImpl} for the given state, where the child dispatch has the given
     * reversing behavior, transaction category, and record customizer.
     *
     * @param root              the state on which the child dispatch is based
     * @param reversingBehavior the reversing behavior for the initial dispatch
     * @param category          the transaction category
     * @param customizer        the record customizer
     * @param streamMode        the stream mode
     * @return the child {@link SavepointStackImpl}
     */
    public static SavepointStackImpl newChildStack(
            @NonNull final SavepointStackImpl root,
            @NonNull final StreamBuilder.ReversingBehavior reversingBehavior,
            @NonNull final TransactionCategory category,
            @NonNull final StreamBuilder.SignedTxCustomizer customizer,
            @NonNull final StreamMode streamMode) {
        return new SavepointStackImpl(root, reversingBehavior, category, customizer, streamMode);
    }

    /**
     * Constructs the {@link SavepointStackImpl} to serve as the transactional unit for a {@link SystemTask}.
     * @param state                         the state
     * @param maxBuildersBeforeUser         the maximum number of preceding builders with available consensus times
     * @param maxBuildersAfterUser          the maximum number of following builders with available consensus times
     * @param boundaryStateChangeListener   the listener for the round state changes
     * @param immediateStateChangeListener  the listener for the key/value state changes
     * @param streamMode                    the stream mode
     * @return the task's {@link SavepointStackImpl}
     */
    public static SavepointStackImpl newTaskStack(
            @NonNull final State state,
            final int maxBuildersBeforeUser,
            final int maxBuildersAfterUser,
            @NonNull final BoundaryStateChangeListener boundaryStateChangeListener,
            @NonNull final ImmediateStateChangeListener immediateStateChangeListener,
            @NonNull final StreamMode streamMode) {
        return new SavepointStackImpl(
                state,
                maxBuildersBeforeUser,
                maxBuildersAfterUser,
                boundaryStateChangeListener,
                immediateStateChangeListener,
                streamMode,
                SUPPRESSING_SIGNED_TX_CUSTOMIZER);
    }

    /**
     * Constructs a new root {@link SavepointStackImpl} with the given root state.
     *
     * @param state the state
     * @param maxBuildersBeforeUser the maximum number of preceding builders to create
     * @param maxBuildersAfterUser the maximum number of following builders to create
     * @param boundaryStateChangeListener the listener for the round state changes
     * @param immediateStateChangeListener the listener for the key-value state changes
     * @param streamMode the stream mode
     * @param signedTxCustomizer the signed transaction customizer
     */
    private SavepointStackImpl(
            @NonNull final State state,
            final int maxBuildersBeforeUser,
            final int maxBuildersAfterUser,
            @NonNull final BoundaryStateChangeListener boundaryStateChangeListener,
            @NonNull final ImmediateStateChangeListener immediateStateChangeListener,
            @NonNull final StreamMode streamMode,
            @NonNull final StreamBuilder.SignedTxCustomizer signedTxCustomizer) {
        requireNonNull(signedTxCustomizer);
        this.state = requireNonNull(state);
        this.immediateStateChangeListener = requireNonNull(immediateStateChangeListener);
        this.boundaryStateChangeListener = requireNonNull(boundaryStateChangeListener);
        builderSink = new BuilderSinkImpl(maxBuildersBeforeUser, maxBuildersAfterUser + 1);
        presetIdsAllowed = true;
        noncesToSkipPerPresetId = maxBuildersBeforeUser + maxBuildersAfterUser;
        setupFirstSavepoint(USER);
        baseBuilder = peek().createBuilder(REVERSIBLE, USER, NOOP_SIGNED_TX_CUSTOMIZER, streamMode, true);
        this.streamMode = requireNonNull(streamMode);
    }

    /**
     * Constructs a new child {@link SavepointStackImpl} with the given parent stack and the provided
     * characteristics of the dispatch.
     *
     * @param parent            the parent stack
     * @param reversingBehavior the reversing behavior of the dispatch
     * @param category          the category of the dispatch
     * @param customizer        the record customizer for the dispatch
     * @param streamMode        the stream mode
     */
    private SavepointStackImpl(
            @NonNull final SavepointStackImpl parent,
            @NonNull final StreamBuilder.ReversingBehavior reversingBehavior,
            @NonNull final TransactionCategory category,
            @NonNull final StreamBuilder.SignedTxCustomizer customizer,
            @NonNull final StreamMode streamMode) {
        requireNonNull(reversingBehavior);
        requireNonNull(customizer);
        requireNonNull(category);
        this.streamMode = requireNonNull(streamMode);
        this.state = requireNonNull(parent);
        this.builderSink = null;
        this.immediateStateChangeListener = null;
        this.boundaryStateChangeListener = null;
        setupFirstSavepoint(category);
        baseBuilder = peek().createBuilder(reversingBehavior, category, customizer, streamMode, true);
        presetIdsAllowed = false;
    }

    @Override
    public void createSavepoint() {
        stack.push(new FollowingSavepoint(new WrappedState(peek().state()), peek()));
    }

    @Override
    public void commit() {
        if (stack.size() <= 1) {
            throw new IllegalStateException("The savepoint stack is empty");
        }
        stack.pop().commit();
    }

    @Override
    public void rollback() {
        if (stack.size() <= 1) {
            throw new IllegalStateException("The savepoint stack is empty");
        }
        stack.pop().rollback();
    }

    @Override
    public int depth() {
        return stack.size();
    }

    /**
     * Commits all state changes captured in this stack, without capturing the details
     * for the block stream.
     *
     * @throws NullPointerException if called on the root stack
     */
    public void commitFullStack() {
        commitTransaction(baseBuilder);
    }

    /**
     * Commits all state changes captured in this stack; and captures the details for
     * the block stream, correlated to the given builder.
     *
     * @param builder the builder to correlate the state changes to
     */
    public void commitTransaction(@NonNull final StreamBuilder builder) {
        requireNonNull(builder);
        if (streamMode != RECORDS && immediateStateChangeListener != null) {
            immediateStateChangeListener.reset(builder.logicallyIdenticalValueTest());
        }
        while (!stack.isEmpty()) {
            final var savepoint = stack.pop();
            // If this is a root stack, track the collected node fees for the block
            if (boundaryStateChangeListener != null && stack.isEmpty()) {
                boundaryStateChangeListener.trackCollectedNodeFees(savepoint.getNodeFeesCollected());
            }
            savepoint.commit();
        }
        if (streamMode != RECORDS && immediateStateChangeListener != null) {
            builder.stateChanges(immediateStateChangeListener.getStateChanges());
        }
        setupFirstSavepoint(baseBuilder.category());
    }

    /**
     * Rolls back all state changes captured in this stack.
     */
    public void rollbackFullStack() {
        while (!stack.isEmpty()) {
            stack.pop().rollback();
        }
        setupFirstSavepoint(baseBuilder.category());
    }

    /**
     * Returns true when this stack's base builder should be finalized with staking rewards. There are
     * two qualifying cases:
     * <ol>
     *     <li>The stack is for top-level transaction (either a user transaction or a triggered execution
     *     like a expiring scheduled transaction with {@code wait_for_expiry=true}); or,</li>
     *     <li>The stack is for executing a scheduled transaction with {@code wait_for_expiry=false}, and
     *     whose triggering parent was a user transaction.</li>
     * </ol>
     * The second category is solely for backward compatibility with mono-service, and should be considered
     * for deprecation and removal.
     */
    public boolean permitsStakingRewards() {
        return builderSink != null
                ||
                // For backward compatibility with mono-service, we permit paying staking rewards to
                // scheduled transactions that are exactly children of user transactions
                (baseBuilder.category() == SCHEDULED
                        && state instanceof SavepointStackImpl parent
                        && parent.txnCategory() == USER);
    }

    /**
     * Returns the root {@link ReadableStates} for the given service name.
     *
     * @param serviceName the name of the service
     * @return the root {@link ReadableStates} for the given service name
     */
    @NonNull
    public ReadableStates rootStates(@NonNull final String serviceName) {
        return state.getReadableStates(serviceName);
    }

    /**
     * {@inheritDoc}
     * <p>
     * The {@link ReadableStates} instances returned from this method are based on the {@link WritableStates} instances
     * for the same service name. This means that any modifications to the {@link WritableStates} will be reflected
     * in the {@link ReadableStates} instances returned from this method.
     * <p>
     * Unlike other {@link State} implementations, the returned {@link ReadableStates} of this implementation
     * must only be used in the handle workflow.
     */
    @Override
    @NonNull
    public ReadableStates getReadableStates(@NonNull String serviceName) {
        return new ReadonlyStatesWrapper(getWritableStates(serviceName));
    }

    /**
     * {@inheritDoc}
     * <p>
     * This method guarantees that the same {@link WritableStates} instance is returned for the same {@code serviceName}
     * to ensure all modifications to a {@link WritableStates} are kept together.
     */
    @Override
    @NonNull
    public WritableStates getWritableStates(@NonNull final String serviceName) {
        if (stack.isEmpty()) {
            throw new IllegalStateException("The stack has already been committed");
        }
        return writableStatesMap.computeIfAbsent(serviceName, s -> new WritableStatesStack(this, s));
    }

    @NonNull
    @Override
    public <T extends StreamBuilder> T getBaseBuilder(@NonNull Class<T> recordBuilderClass) {
        requireNonNull(recordBuilderClass, "recordBuilderClass must not be null");
        return castBuilder(baseBuilder, recordBuilderClass);
    }

    @NonNull
    @Override
    public <T> T addChildRecordBuilder(
            @NonNull Class<T> recordBuilderClass, @NonNull final HederaFunctionality functionality) {
        requireNonNull(functionality);
        final var result = createReversibleChildBuilder().functionality(functionality);
        return castBuilder(result, recordBuilderClass);
    }

    @NonNull
    @Override
    public <T> T addRemovableChildRecordBuilder(
            @NonNull Class<T> recordBuilderClass, @NonNull final HederaFunctionality functionality) {
        requireNonNull(functionality);
        final var result = createRemovableChildBuilder().functionality(functionality);
        return castBuilder(result, recordBuilderClass);
    }

    public static <T> T castBuilder(@NonNull final StreamBuilder builder, @NonNull final Class<T> builderClass) {
        if (!builderClass.isInstance(builder)) {
            throw new IllegalArgumentException("Not a valid record builder class");
        }
        return builderClass.cast(builder);
    }

    /**
     * May only be called on the root stack to determine if this stack has capacity to create more system records to
     * as preceding dispatches.
     *
     * @return whether there are more system records to be created
     * @throws NullPointerException if called on a non-root stack
     */
    public boolean hasMoreSystemRecords() {
        return requireNonNull(builderSink).precedingCapacity() > 0;
    }

    /**
     * Whether this stack has accumulated any stream builders other than its base builder; important to know when
     * determining the record finalization work to be done.
     *
     * @return whether this stack has any stream builders other than the base builder
     */
    public boolean hasNonBaseStreamBuilder() {
        if (builderSink != null && builderSink.hasBuilderOtherThan(baseBuilder)) {
            return true;
        }
        for (final var savepoint : stack) {
            if (savepoint.hasBuilderOtherThan(baseBuilder)) {
                return true;
            }
        }
        return false;
    }

    /**
     * For each stream builder in this stack other than the designated base builder, invokes the given consumer
     * with the builder cast to the given type.
     *
     * @param builderClass the type to cast the builders to
     * @param consumer     the consumer to invoke
     * @param <T>          the type to cast the builders to
     */
    public <T> void forEachNonBaseBuilder(@NonNull final Class<T> builderClass, @NonNull final Consumer<T> consumer) {
        requireNonNull(builderClass);
        requireNonNull(consumer);
        if (builderSink != null) {
            builderSink.forEachOtherBuilder(consumer, builderClass, baseBuilder);
        }
        for (var savepoint : stack) {
            savepoint.forEachOtherBuilder(consumer, builderClass, baseBuilder);
        }
    }

    /**
     * Returns a transaction ID that can safely assigned to a child in this stack's context without
     * waiting to the end of the transaction.
     *
     * @param isLastAllowed whether the stack should refuse to create more preset ids after this one
     * @return the next expected transaction ID
     * @throws HandleException      if the last allowed preset id was already created, or if the nonce
     *                              changed from negative to positive, indicating there are no more nonces left for the base id
     * @throws NullPointerException if this is called before the base builder was given an id
     */
    public TransactionID nextPresetTxnId(final boolean isLastAllowed) {
        // Child stacks always delegate such requests to their parent
        if (state instanceof SavepointStackImpl parent) {
            return parent.nextPresetTxnId(isLastAllowed);
        }
        if (!presetIdsAllowed) {
            throw new HandleException(NO_SCHEDULING_ALLOWED_AFTER_SCHEDULED_RECURSION);
        }
        numPresetIds++;
        if (isLastAllowed) {
            presetIdsAllowed = false;
        }
        final var baseId = requireNonNull(baseBuilder.transactionID());
        final var presetNonce = baseId.nonce() + numPresetIds * noncesToSkipPerPresetId;
        if (baseId.nonce() < 0 && presetNonce >= 0) {
            throw new HandleException(RECURSIVE_SCHEDULING_LIMIT_REACHED);
        }
        return baseId.copyBuilder().nonce(presetNonce).build();
    }

    /**
     * Returns the {@link TransactionCategory} of the transaction that created this stack.
     *
     * @return the transaction category
     */
    public TransactionCategory txnCategory() {
        return baseBuilder.category();
    }

    /**
     * Creates a new stream builder for a removable child in the active savepoint.
     *
     * @return the new stream builder
     */
    public StreamBuilder createRemovableChildBuilder() {
        return peek().createBuilder(REMOVABLE, CHILD, NOOP_SIGNED_TX_CUSTOMIZER, streamMode, false);
    }

    /**
     * Creates a new stream builder for a reversible child in the active savepoint.
     *
     * @return the new stream builder
     */
    public StreamBuilder createReversibleChildBuilder() {
        return peek().createBuilder(REVERSIBLE, CHILD, NOOP_SIGNED_TX_CUSTOMIZER, streamMode, false);
    }

    /**
     * Creates a new stream builder for an irreversible preceding transaction in the active savepoint.
     *
     * @return the new stream builder
     */
    public StreamBuilder createIrreversiblePrecedingBuilder() {
        return peek().createBuilder(IRREVERSIBLE, PRECEDING, NOOP_SIGNED_TX_CUSTOMIZER, streamMode, false);
    }

    /**
     * Returns the top savepoint without removing it from the stack.
     *
     * @return the top savepoint
     * @throws IllegalStateException if the stack has been committed already
     */
    public @NonNull Savepoint peek() {
        if (stack.isEmpty()) {
            throw new IllegalStateException("The stack has already been committed");
        }
        return stack.peek();
    }

    /**
     * Builds the {@link BlockRecordSource} and/or {@link RecordSource} for this user transaction.
     *
     * @param consensusTime consensus time of the transaction
     * @param exchangeRates the active exchange rates
     * @return the source of records and/or blocks for the transaction
     */
    public HandleOutput buildHandleOutput(
            @NonNull final Instant consensusTime, @NonNull final ExchangeRateSet exchangeRates) {
        final List<BlockStreamBuilder.Output> outputs = streamMode != RECORDS ? new LinkedList<>() : null;
        final List<SingleTransactionRecord> records = streamMode != BLOCKS ? new ArrayList<>() : null;
        final List<RecordSource.IdentifiedReceipt> receipts = streamMode != BLOCKS ? new ArrayList<>() : null;

        var lastAssignedConsenusTime = consensusTime;
        final var builders = requireNonNull(builderSink).allBuilders();
        TransactionID.Builder idBuilder = null;
        int indexOfParentBuilder = 0;
        int topLevelNonce = 0;
        boolean grouped = false;
        boolean isBatch = false;
        final int n = builders.size();
        for (int i = 0; i < n; i++) {
            final var builder = builders.get(i);
            final var category = builder.category();
            if ((category == USER || category == NODE) && builder.transactionID() != null) {
                indexOfParentBuilder = i;
                topLevelNonce = builder.transactionID().nonce();
                idBuilder = builder.transactionID().copyBuilder();
                isBatch = builder.functionality() == ATOMIC_BATCH;
                grouped = isBatch;
                break;
            }
        }

        int nextNonceOffset = 1;
        var parentConsensusTime = consensusTime;
        for (int i = 0; i < n; i++) {
            final var builder = builders.get(i);
<<<<<<< HEAD
            if (builder.transactionID() == null) {
                continue;
            }
=======
            grouped |= builder.functionality() == HOOK_DISPATCH;
>>>>>>> 5971ec55
            final var nonceOffset =
                    switch (builder.category()) {
                        case USER, SCHEDULED, NODE, BATCH_INNER, SYSTEM_TASK -> 0;
                        case PRECEDING, CHILD -> nextNonceOffset++;
                    };
            final var txnId = builder.transactionID();
            // If the builder does not already have a transaction id, then complete with the next nonce offset
            if (txnId == null || TransactionID.DEFAULT.equals(txnId)) {
                if (i > indexOfParentBuilder && isBatch) {
                    if (builder.category() == PRECEDING) {
                        for (int j = i + 1; j < n; j++) {
                            if (builders.get(j).category() == BATCH_INNER) {
                                idBuilder = builders.get(j).transactionID().copyBuilder();
                                break;
                            }
                        }
                    } else if (builder.category() == CHILD) {
                        for (int j = i - 1; j > indexOfParentBuilder; j--) {
                            if (builders.get(j).category() == BATCH_INNER) {
                                idBuilder = builders.get(j).transactionID().copyBuilder();
                                break;
                            }
                        }
                    }
                }
                builder.transactionID(requireNonNull(idBuilder)
                                .nonce(topLevelNonce + nonceOffset)
                                .build())
                        .syncBodyIdFromRecordId();
            }
            final var consensusNow = consensusTime.plusNanos((long) i - indexOfParentBuilder);
            lastAssignedConsenusTime = consensusNow;
            builder.consensusTimestamp(consensusNow);

            if (i > indexOfParentBuilder) {
                switch (builder.category()) {
                    // In the block stream, we _do_ set a triggered tx's parent consensus time to the scheduling
                    // transaction that triggered it; noop for streamMode=RECORDS, c.f. RecordStreamBuilder
                    case SCHEDULED -> builder.exchangeRate(exchangeRates).triggeringParentConsensus(consensusTime);
                    case BATCH_INNER -> {
                        builder.parentConsensus(consensusTime).exchangeRate(null);
                        parentConsensusTime = consensusNow;
                    }
                    case PRECEDING -> builder.parentConsensus(consensusTime).exchangeRate(null);
                    case CHILD -> builder.parentConsensus(parentConsensusTime).exchangeRate(null);
                }
            }

            switch (streamMode) {
                case RECORDS -> {
                    final var nextRecord = ((RecordStreamBuilder) builder).build();
                    records.add(nextRecord);
                    receipts.add(new RecordSource.IdentifiedReceipt(
                            nextRecord.transactionRecord().transactionIDOrThrow(),
                            nextRecord.transactionRecord().receiptOrThrow()));
                }
                case BLOCKS -> {
                    final var groupStateChanges = grouped ? baseBuilder.getStateChanges() : null;
                    requireNonNull(outputs)
                            .add(((BlockStreamBuilder) builder).build(builder == baseBuilder, groupStateChanges));
                }
                case BOTH -> {
                    final var pairedBuilder = (PairedStreamBuilder) builder;
                    records.add(pairedBuilder.recordStreamBuilder().build());
                    final var groupStateChanges = grouped ? baseBuilder.getStateChanges() : null;
                    requireNonNull(outputs)
                            .add(pairedBuilder.blockStreamBuilder().build(builder == baseBuilder, groupStateChanges));
                }
            }
        }
        BlockRecordSource blockRecordSource = null;
        if (streamMode != RECORDS) {
            blockRecordSource = new BlockRecordSource(outputs);
        }
        final var recordSource = streamMode != BLOCKS ? new LegacyListRecordSource(records, receipts) : null;
        return new HandleOutput(blockRecordSource, recordSource, lastAssignedConsenusTime);
    }

    private void setupFirstSavepoint(@NonNull final TransactionCategory category) {
        if (state instanceof SavepointStackImpl parent) {
            stack.push(new FirstChildSavepoint(new WrappedState(state), parent.peek(), category));
        } else {
            stack.push(new FirstRootSavepoint(new WrappedState(state), requireNonNull(builderSink)));
        }
    }

    @Override
    public void setHash(Hash hash) {
        state.setHash(hash);
    }

    /**
     * {@inheritDoc}
     */
    @Override
    public boolean isStartUpMode() {
        return state.isStartUpMode();
    }
}<|MERGE_RESOLUTION|>--- conflicted
+++ resolved
@@ -558,13 +558,10 @@
         var parentConsensusTime = consensusTime;
         for (int i = 0; i < n; i++) {
             final var builder = builders.get(i);
-<<<<<<< HEAD
             if (builder.transactionID() == null) {
                 continue;
             }
-=======
             grouped |= builder.functionality() == HOOK_DISPATCH;
->>>>>>> 5971ec55
             final var nonceOffset =
                     switch (builder.category()) {
                         case USER, SCHEDULED, NODE, BATCH_INNER, SYSTEM_TASK -> 0;
