--- conflicted
+++ resolved
@@ -578,17 +578,6 @@
             builder.consensusTimestamp(consensusNow);
 
             if (i > indexOfTopLevelRecord) {
-<<<<<<< HEAD
-                if (builder.category() == SCHEDULED) {
-                    // But for backward compatibility keep setting rates on scheduled receipts, c.f.
-                    // https://github.com/hashgraph/hedera-services/issues/15393
-                    builder.exchangeRate(exchangeRates);
-                } else if (builder.category() == BATCH || builder.category() == PRECEDING) {
-                    builder.parentConsensus(consensusTime).exchangeRate(null);
-                    parentConsensusTime = consensusNow;
-                } else if (builder.category() == CHILD) {
-                    builder.parentConsensus(parentConsensusTime).exchangeRate(null);
-=======
                 switch (builder.category()) {
                     case SCHEDULED -> builder.exchangeRate(exchangeRates);
                     case BATCH -> {
@@ -597,7 +586,6 @@
                     }
                     case PRECEDING -> builder.parentConsensus(consensusTime).exchangeRate(null);
                     case CHILD -> builder.parentConsensus(parentConsensusTime).exchangeRate(null);
->>>>>>> 3ed3982f
                 }
             }
             switch (streamMode) {
