// SPDX-License-Identifier: Apache-2.0
package com.hedera.node.app.workflows.handle.stack;

import static com.hedera.hapi.node.base.HederaFunctionality.ATOMIC_BATCH;
import static com.hedera.hapi.node.base.ResponseCodeEnum.NO_SCHEDULING_ALLOWED_AFTER_SCHEDULED_RECURSION;
import static com.hedera.hapi.node.base.ResponseCodeEnum.RECURSIVE_SCHEDULING_LIMIT_REACHED;
import static com.hedera.node.app.spi.workflows.HandleContext.TransactionCategory.BATCH;
import static com.hedera.node.app.spi.workflows.HandleContext.TransactionCategory.CHILD;
import static com.hedera.node.app.spi.workflows.HandleContext.TransactionCategory.NODE;
import static com.hedera.node.app.spi.workflows.HandleContext.TransactionCategory.PRECEDING;
import static com.hedera.node.app.spi.workflows.HandleContext.TransactionCategory.SCHEDULED;
import static com.hedera.node.app.spi.workflows.HandleContext.TransactionCategory.USER;
import static com.hedera.node.app.spi.workflows.record.StreamBuilder.ReversingBehavior.IRREVERSIBLE;
import static com.hedera.node.app.spi.workflows.record.StreamBuilder.ReversingBehavior.REMOVABLE;
import static com.hedera.node.app.spi.workflows.record.StreamBuilder.ReversingBehavior.REVERSIBLE;
import static com.hedera.node.app.spi.workflows.record.StreamBuilder.TransactionCustomizer.NOOP_TRANSACTION_CUSTOMIZER;
import static com.hedera.node.config.types.StreamMode.BLOCKS;
import static com.hedera.node.config.types.StreamMode.RECORDS;
import static java.util.Objects.requireNonNull;

import com.hedera.hapi.node.base.HederaFunctionality;
import com.hedera.hapi.node.base.TransactionID;
import com.hedera.hapi.node.transaction.ExchangeRateSet;
import com.hedera.node.app.blocks.impl.BlockStreamBuilder;
import com.hedera.node.app.blocks.impl.BoundaryStateChangeListener;
import com.hedera.node.app.blocks.impl.KVStateChangeListener;
import com.hedera.node.app.blocks.impl.PairedStreamBuilder;
import com.hedera.node.app.spi.records.RecordSource;
import com.hedera.node.app.spi.workflows.HandleContext;
import com.hedera.node.app.spi.workflows.HandleContext.TransactionCategory;
import com.hedera.node.app.spi.workflows.WorkflowException;
import com.hedera.node.app.spi.workflows.record.StreamBuilder;
import com.hedera.node.app.state.ReadonlyStatesWrapper;
import com.hedera.node.app.state.SingleTransactionRecord;
import com.hedera.node.app.state.WrappedState;
import com.hedera.node.app.state.recordcache.BlockRecordSource;
import com.hedera.node.app.state.recordcache.LegacyListRecordSource;
import com.hedera.node.app.workflows.handle.HandleOutput;
import com.hedera.node.app.workflows.handle.record.RecordStreamBuilder;
import com.hedera.node.app.workflows.handle.stack.savepoints.BuilderSinkImpl;
import com.hedera.node.app.workflows.handle.stack.savepoints.FirstChildSavepoint;
import com.hedera.node.app.workflows.handle.stack.savepoints.FirstRootSavepoint;
import com.hedera.node.app.workflows.handle.stack.savepoints.FollowingSavepoint;
import com.hedera.node.config.types.StreamMode;
import com.swirlds.base.time.Time;
import com.swirlds.common.crypto.Hash;
import com.swirlds.common.merkle.crypto.MerkleCryptography;
import com.swirlds.metrics.api.Metrics;
import com.swirlds.state.State;
import com.swirlds.state.spi.ReadableStates;
import com.swirlds.state.spi.WritableStates;
import edu.umd.cs.findbugs.annotations.NonNull;
import edu.umd.cs.findbugs.annotations.Nullable;
import java.time.Instant;
import java.util.ArrayDeque;
import java.util.ArrayList;
import java.util.Deque;
import java.util.HashMap;
import java.util.LinkedList;
import java.util.List;
import java.util.Map;
import java.util.function.Consumer;
import java.util.function.LongSupplier;

/**
 * A stack of savepoints scoped to a dispatch. Each savepoint captures the state of the {@link State} at the time
 * the savepoint was created and all the changes made to the state from the time savepoint was created, along with all
 * the stream builders created in the savepoint.
 */
public class SavepointStackImpl implements HandleContext.SavepointStack, State {
    private final State state;
    private final Deque<Savepoint> stack = new ArrayDeque<>();
    private final Map<String, WritableStatesStack> writableStatesMap = new HashMap<>();
    /**
     * The stream builder for the transaction whose dispatch created this stack.
     */
    private final StreamBuilder baseBuilder;
    // For the root stack of a user dispatch, the final sink of all created stream builders; otherwise null,
    // because child stacks flush their builders into the savepoint at the top of their parent stack
    @Nullable
    private final BuilderSink builderSink;

    @Nullable
    private final KVStateChangeListener kvStateChangeListener;

    @Nullable
    private final BoundaryStateChangeListener roundStateChangeListener;

    private final StreamMode streamMode;

    private int numPresetIds;
    private int noncesToSkipPerPresetId;
    private boolean presetIdsAllowed;

    /**
     * Constructs the root {@link SavepointStackImpl} for the given state at the start of handling a user transaction.
     *
     * @param state                       the state
     * @param maxBuildersBeforeUser       the maximum number of preceding builders with available consensus times
     * @param maxBuildersAfterUser        the maximum number of following builders with available consensus times
     * @param boundaryStateChangeListener the listener for the round state changes
     * @param kvStateChangeListener       the listener for the key/value state changes
     * @param streamMode                  the stream mode
     * @return the root {@link SavepointStackImpl}
     */
    public static SavepointStackImpl newRootStack(
            @NonNull final State state,
            final int maxBuildersBeforeUser,
            final int maxBuildersAfterUser,
            @NonNull final BoundaryStateChangeListener boundaryStateChangeListener,
            @NonNull final KVStateChangeListener kvStateChangeListener,
            @NonNull final StreamMode streamMode) {
        return new SavepointStackImpl(
                state,
                maxBuildersBeforeUser,
                maxBuildersAfterUser,
                boundaryStateChangeListener,
                kvStateChangeListener,
                streamMode);
    }

    /**
     * Constructs a new child {@link SavepointStackImpl} for the given state, where the child dispatch has the given
     * reversing behavior, transaction category, and record customizer.
     *
     * @param root              the state on which the child dispatch is based
     * @param reversingBehavior the reversing behavior for the initial dispatch
     * @param category          the transaction category
     * @param customizer        the record customizer
     * @param streamMode        the stream mode
     * @return the child {@link SavepointStackImpl}
     */
    public static SavepointStackImpl newChildStack(
            @NonNull final SavepointStackImpl root,
            @NonNull final StreamBuilder.ReversingBehavior reversingBehavior,
            @NonNull final TransactionCategory category,
            @NonNull final StreamBuilder.TransactionCustomizer customizer,
            @NonNull final StreamMode streamMode) {
        return new SavepointStackImpl(root, reversingBehavior, category, customizer, streamMode);
    }

    /**
     * Constructs a new root {@link SavepointStackImpl} with the given root state.
     *
     * @param state                    the state
     * @param maxBuildersBeforeUser    the maximum number of preceding builders to create
     * @param maxBuildersAfterUser     the maximum number of following builders to create
     * @param roundStateChangeListener the listener for the round state changes
     * @param kvStateChangeListener    the listener for the key-value state changes
     * @param streamMode               the stream mode
     */
    private SavepointStackImpl(
            @NonNull final State state,
            final int maxBuildersBeforeUser,
            final int maxBuildersAfterUser,
            @NonNull final BoundaryStateChangeListener roundStateChangeListener,
            @NonNull final KVStateChangeListener kvStateChangeListener,
            @NonNull final StreamMode streamMode) {
        this.state = requireNonNull(state);
        this.kvStateChangeListener = requireNonNull(kvStateChangeListener);
        this.roundStateChangeListener = requireNonNull(roundStateChangeListener);
        builderSink = new BuilderSinkImpl(maxBuildersBeforeUser, maxBuildersAfterUser + 1);
        presetIdsAllowed = true;
        noncesToSkipPerPresetId = maxBuildersBeforeUser + maxBuildersAfterUser;
        setupFirstSavepoint(USER);
        baseBuilder = peek().createBuilder(REVERSIBLE, USER, NOOP_TRANSACTION_CUSTOMIZER, streamMode, true);
        this.streamMode = requireNonNull(streamMode);
    }

    /**
     * Constructs a new child {@link SavepointStackImpl} with the given parent stack and the provided
     * characteristics of the dispatch.
     *
     * @param parent            the parent stack
     * @param reversingBehavior the reversing behavior of the dispatch
     * @param category          the category of the dispatch
     * @param customizer        the record customizer for the dispatch
     * @param streamMode        the stream mode
     */
    private SavepointStackImpl(
            @NonNull final SavepointStackImpl parent,
            @NonNull final StreamBuilder.ReversingBehavior reversingBehavior,
            @NonNull final TransactionCategory category,
            @NonNull final StreamBuilder.TransactionCustomizer customizer,
            @NonNull final StreamMode streamMode) {
        requireNonNull(reversingBehavior);
        requireNonNull(customizer);
        requireNonNull(category);
        this.streamMode = requireNonNull(streamMode);
        this.state = requireNonNull(parent);
        this.builderSink = null;
        this.kvStateChangeListener = null;
        this.roundStateChangeListener = null;
        setupFirstSavepoint(category);
        baseBuilder = peek().createBuilder(reversingBehavior, category, customizer, streamMode, true);
        presetIdsAllowed = false;
    }

    @Override
    public void init(Time time, Metrics metrics, MerkleCryptography merkleCryptography, LongSupplier roundSupplier) {
        state.init(time, metrics, merkleCryptography, roundSupplier);
    }

    @Override
    public void createSavepoint() {
        stack.push(new FollowingSavepoint(new WrappedState(peek().state()), peek()));
    }

    @Override
    public void commit() {
        if (stack.size() <= 1) {
            throw new IllegalStateException("The savepoint stack is empty");
        }
        stack.pop().commit();
    }

    @Override
    public void rollback() {
        if (stack.size() <= 1) {
            throw new IllegalStateException("The savepoint stack is empty");
        }
        stack.pop().rollback();
    }

    @Override
    public int depth() {
        return stack.size();
    }

    /**
     * Commits all state changes captured in this stack, without capturing the details
     * for the block stream.
     *
     * @throws NullPointerException if called on the root stack
     */
    public void commitFullStack() {
        commitFullStack(baseBuilder);
    }

    /**
     * Commits all state changes captured in this stack; and captures the details for
     * the block stream, correlated to the given builder.
     *
     * @param builder the builder to correlate the state changes to
     */
    public void commitTransaction(@NonNull final StreamBuilder builder) {
        requireNonNull(builder);
        commitFullStack(builder);
    }

    /**
     * Commits all state changes captured in this stack; and captures the details for
     * the block stream, correlated to state changes preceding the first transaction.
     */
    public void commitSystemStateChanges() {
        commitFullStack(baseBuilder);
    }

    /**
     * Commits all state changes captured in this stack; if this is the root stack, also
     * captures the key/value changes in the given stream builder.
     */
    private void commitFullStack(@NonNull final StreamBuilder builder) {
        if (streamMode != RECORDS && kvStateChangeListener != null) {
            kvStateChangeListener.reset();
        }
        while (!stack.isEmpty()) {
            stack.pop().commit();
        }
        if (streamMode != RECORDS && kvStateChangeListener != null) {
            builder.stateChanges(kvStateChangeListener.getStateChanges());
        }
        setupFirstSavepoint(baseBuilder.category());
    }

    /**
     * Rolls back all state changes captured in this stack.
     */
    public void rollbackFullStack() {
        while (!stack.isEmpty()) {
            stack.pop().rollback();
        }
        setupFirstSavepoint(baseBuilder.category());
    }

    /**
     * Returns true when this stack's base builder should be finalized with staking rewards. There are
     * two qualifying cases:
     * <ol>
     *     <li>The stack is for top-level transaction (either a user transaction or a triggered execution
     *     like a expiring scheduled transaction with {@code wait_for_expiry=true}); or,</li>
     *     <li>The stack is for executing a scheduled transaction with {@code wait_for_expiry=false}, and
     *     whose triggering parent was a user transaction.</li>
     * </ol>
     * The second category is solely for backward compatibility with mono-service, and should be considered
     * for deprecation and removal.
     */
    public boolean permitsStakingRewards() {
        return builderSink != null
                ||
                // For backward compatibility with mono-service, we permit paying staking rewards to
                // scheduled transactions that are exactly children of user transactions
                (baseBuilder.category() == SCHEDULED
                        && state instanceof SavepointStackImpl parent
                        && parent.txnCategory() == USER);
    }

    /**
     * Returns the root {@link ReadableStates} for the given service name.
     *
     * @param serviceName the name of the service
     * @return the root {@link ReadableStates} for the given service name
     */
    @NonNull
    public ReadableStates rootStates(@NonNull final String serviceName) {
        return state.getReadableStates(serviceName);
    }

    /**
     * {@inheritDoc}
     * <p>
     * The {@link ReadableStates} instances returned from this method are based on the {@link WritableStates} instances
     * for the same service name. This means that any modifications to the {@link WritableStates} will be reflected
     * in the {@link ReadableStates} instances returned from this method.
     * <p>
     * Unlike other {@link State} implementations, the returned {@link ReadableStates} of this implementation
     * must only be used in the handle workflow.
     */
    @Override
    @NonNull
    public ReadableStates getReadableStates(@NonNull String serviceName) {
        return new ReadonlyStatesWrapper(getWritableStates(serviceName));
    }

    /**
     * {@inheritDoc}
     * <p>
     * This method guarantees that the same {@link WritableStates} instance is returned for the same {@code serviceName}
     * to ensure all modifications to a {@link WritableStates} are kept together.
     */
    @Override
    @NonNull
    public WritableStates getWritableStates(@NonNull final String serviceName) {
        if (stack.isEmpty()) {
            throw new IllegalStateException("The stack has already been committed");
        }
        return writableStatesMap.computeIfAbsent(serviceName, s -> new WritableStatesStack(this, s));
    }

    @NonNull
    @Override
    public <T extends StreamBuilder> T getBaseBuilder(@NonNull Class<T> recordBuilderClass) {
        requireNonNull(recordBuilderClass, "recordBuilderClass must not be null");
        return castBuilder(baseBuilder, recordBuilderClass);
    }

    @NonNull
    @Override
    public <T> T addChildRecordBuilder(
            @NonNull Class<T> recordBuilderClass, @NonNull final HederaFunctionality functionality) {
        requireNonNull(functionality);
        final var result = createReversibleChildBuilder().functionality(functionality);
        return castBuilder(result, recordBuilderClass);
    }

    @NonNull
    @Override
    public <T> T addRemovableChildRecordBuilder(
            @NonNull Class<T> recordBuilderClass, @NonNull final HederaFunctionality functionality) {
        requireNonNull(functionality);
        final var result = createRemovableChildBuilder().functionality(functionality);
        return castBuilder(result, recordBuilderClass);
    }

    public static <T> T castBuilder(@NonNull final StreamBuilder builder, @NonNull final Class<T> builderClass) {
        if (!builderClass.isInstance(builder)) {
            throw new IllegalArgumentException("Not a valid record builder class");
        }
        return builderClass.cast(builder);
    }

    /**
     * May only be called on the root stack to determine if this stack has capacity to create more system records to
     * as preceding dispatches.
     *
     * @return whether there are more system records to be created
     * @throws NullPointerException if called on a non-root stack
     */
    public boolean hasMoreSystemRecords() {
        return requireNonNull(builderSink).precedingCapacity() > 0;
    }

    /**
     * Whether this stack has accumulated any stream builders other than its base builder; important to know when
     * determining the record finalization work to be done.
     *
     * @return whether this stack has any stream builders other than the base builder
     */
    public boolean hasNonBaseStreamBuilder() {
        if (builderSink != null && builderSink.hasBuilderOtherThan(baseBuilder)) {
            return true;
        }
        for (final var savepoint : stack) {
            if (savepoint.hasBuilderOtherThan(baseBuilder)) {
                return true;
            }
        }
        return false;
    }

    /**
     * For each stream builder in this stack other than the designated base builder, invokes the given consumer
     * with the builder cast to the given type.
     *
     * @param builderClass the type to cast the builders to
     * @param consumer     the consumer to invoke
     * @param <T>          the type to cast the builders to
     */
    public <T> void forEachNonBaseBuilder(@NonNull final Class<T> builderClass, @NonNull final Consumer<T> consumer) {
        requireNonNull(builderClass);
        requireNonNull(consumer);
        if (builderSink != null) {
            builderSink.forEachOtherBuilder(consumer, builderClass, baseBuilder);
        }
        for (var savepoint : stack) {
            savepoint.forEachOtherBuilder(consumer, builderClass, baseBuilder);
        }
    }

    /**
     * Returns a transaction ID that can safely assigned to a child in this stack's context without
     * waiting to the end of the transaction.
     *
     * @param isLastAllowed whether the stack should refuse to create more preset ids after this one
     * @return the next expected transaction ID
<<<<<<< HEAD
     * @throws WorkflowException if the last allowed preset id was already created, or if the nonce
     * changed from negative to positive, indicating there are no more nonces left for the base id
=======
     * @throws HandleException      if the last allowed preset id was already created, or if the nonce
     *                              changed from negative to positive, indicating there are no more nonces left for the base id
>>>>>>> 10d41975
     * @throws NullPointerException if this is called before the base builder was given an id
     */
    public TransactionID nextPresetTxnId(final boolean isLastAllowed) {
        // Child stacks always delegate such requests to their parent
        if (state instanceof SavepointStackImpl parent) {
            return parent.nextPresetTxnId(isLastAllowed);
        }
        if (!presetIdsAllowed) {
            throw new WorkflowException(NO_SCHEDULING_ALLOWED_AFTER_SCHEDULED_RECURSION);
        }
        numPresetIds++;
        if (isLastAllowed) {
            presetIdsAllowed = false;
        }
        final var baseId = requireNonNull(baseBuilder.transactionID());
        final var presetNonce = baseId.nonce() + numPresetIds * noncesToSkipPerPresetId;
        if (baseId.nonce() < 0 && presetNonce >= 0) {
            throw new WorkflowException(RECURSIVE_SCHEDULING_LIMIT_REACHED);
        }
        return baseId.copyBuilder().nonce(presetNonce).build();
    }

    /**
     * Returns the {@link TransactionCategory} of the transaction that created this stack.
     *
     * @return the transaction category
     */
    public TransactionCategory txnCategory() {
        return baseBuilder.category();
    }

    /**
     * Creates a new stream builder for a removable child in the active savepoint.
     *
     * @return the new stream builder
     */
    public StreamBuilder createRemovableChildBuilder() {
        return peek().createBuilder(REMOVABLE, CHILD, NOOP_TRANSACTION_CUSTOMIZER, streamMode, false);
    }

    /**
     * Creates a new stream builder for a reversible child in the active savepoint.
     *
     * @return the new stream builder
     */
    public StreamBuilder createReversibleChildBuilder() {
        return peek().createBuilder(REVERSIBLE, CHILD, NOOP_TRANSACTION_CUSTOMIZER, streamMode, false);
    }

    /**
     * Creates a new stream builder for an irreversible preceding transaction in the active savepoint.
     *
     * @return the new stream builder
     */
    public StreamBuilder createIrreversiblePrecedingBuilder() {
        return peek().createBuilder(IRREVERSIBLE, PRECEDING, NOOP_TRANSACTION_CUSTOMIZER, streamMode, false);
    }

    /**
     * Returns the top savepoint without removing it from the stack. Used only by the {@link WritableStatesStack},
     * not part of the public API.
     *
     * @return the top savepoint
     * @throws IllegalStateException if the stack has been committed already
     */
    @NonNull
    Savepoint peek() {
        if (stack.isEmpty()) {
            throw new IllegalStateException("The stack has already been committed");
        }
        return stack.peek();
    }

    /**
     * Builds the {@link BlockRecordSource} and/or {@link RecordSource} for this user transaction.
     *
     * @param consensusTime consensus time of the transaction
     * @param exchangeRates the active exchange rates
     * @return the source of records and/or blocks for the transaction
     */
    public HandleOutput buildHandleOutput(
            @NonNull final Instant consensusTime, @NonNull final ExchangeRateSet exchangeRates) {
        final List<BlockStreamBuilder.Output> outputs = streamMode != RECORDS ? new LinkedList<>() : null;
        final List<SingleTransactionRecord> records = streamMode != BLOCKS ? new ArrayList<>() : null;
        final List<RecordSource.IdentifiedReceipt> receipts = streamMode != BLOCKS ? new ArrayList<>() : null;

        var lastAssignedConsenusTime = consensusTime;
        final var builders = requireNonNull(builderSink).allBuilders();
        TransactionID.Builder idBuilder = null;
        int indexOfTopLevelRecord = 0;
        int topLevelNonce = 0;
        boolean isBatch = false;
        final int n = builders.size();
        for (int i = 0; i < n; i++) {
            final var builder = builders.get(i);
            final var category = builder.category();
            if (category == USER || category == NODE) {
                indexOfTopLevelRecord = i;
                topLevelNonce = builder.transactionID().nonce();
                idBuilder = builder.transactionID().copyBuilder();
                isBatch = builder.functionality() == ATOMIC_BATCH;
                break;
            }
        }
        int nextNonceOffset = 1;
        var parentConsensusTime = consensusTime;
        for (int i = 0; i < n; i++) {
            final var builder = builders.get(i);
            final var nonceOffset =
                    switch (builder.category()) {
                        case USER, SCHEDULED, NODE, BATCH -> 0;
                        case PRECEDING, CHILD -> nextNonceOffset++;
                    };
            final var txnId = builder.transactionID();
            // If the builder does not already have a transaction id, then complete with the next nonce offset
            if (txnId == null || TransactionID.DEFAULT.equals(txnId)) {
                if (i > indexOfTopLevelRecord && isBatch) {
                    if (builder.category() == PRECEDING) {
                        for (int j = i + 1; j < n; j++) {
                            if (builders.get(j).category() == BATCH) {
                                idBuilder = builders.get(j).transactionID().copyBuilder();
                                break;
                            }
                        }
                    } else if (builder.category() == CHILD) {
                        for (int j = i - 1; j > indexOfTopLevelRecord; j--) {
                            if (builders.get(j).category() == BATCH) {
                                idBuilder = builders.get(j).transactionID().copyBuilder();
                                break;
                            }
                        }
                    }
                }
                builder.transactionID(requireNonNull(idBuilder)
                                .nonce(topLevelNonce + nonceOffset)
                                .build())
                        .syncBodyIdFromRecordId();
            }
            final var consensusNow = consensusTime.plusNanos((long) i - indexOfTopLevelRecord);
            lastAssignedConsenusTime = consensusNow;
            builder.consensusTimestamp(consensusNow);

            if (i > indexOfTopLevelRecord) {
                switch (builder.category()) {
                    case SCHEDULED -> builder.exchangeRate(exchangeRates);
                    case BATCH -> {
                        builder.parentConsensus(consensusTime).exchangeRate(null);
                        parentConsensusTime = consensusNow;
                    }
                    case PRECEDING -> builder.parentConsensus(consensusTime).exchangeRate(null);
                    case CHILD -> builder.parentConsensus(parentConsensusTime).exchangeRate(null);
                }
            }
            switch (streamMode) {
                case RECORDS -> {
                    final var nextRecord = ((RecordStreamBuilder) builder).build();
                    records.add(nextRecord);
                    receipts.add(new RecordSource.IdentifiedReceipt(
                            nextRecord.transactionRecord().transactionIDOrThrow(),
                            nextRecord.transactionRecord().receiptOrThrow()));
                }
                case BLOCKS -> requireNonNull(outputs).add(((BlockStreamBuilder) builder).build());
                case BOTH -> {
                    final var pairedBuilder = (PairedStreamBuilder) builder;
                    records.add(pairedBuilder.recordStreamBuilder().build());
                    requireNonNull(outputs)
                            .add(pairedBuilder.blockStreamBuilder().build());
                }
            }
        }
        BlockRecordSource blockRecordSource = null;
        if (streamMode != RECORDS) {
            requireNonNull(roundStateChangeListener).setBoundaryTimestamp(lastAssignedConsenusTime);
            blockRecordSource = new BlockRecordSource(outputs);
        }
        final var recordSource = streamMode != BLOCKS ? new LegacyListRecordSource(records, receipts) : null;
        final var firstAssignedConsensusTime =
                indexOfTopLevelRecord == 0 ? consensusTime : consensusTime.minusNanos(indexOfTopLevelRecord);
        return new HandleOutput(blockRecordSource, recordSource, firstAssignedConsensusTime);
    }

    private void setupFirstSavepoint(@NonNull final TransactionCategory category) {
        if (state instanceof SavepointStackImpl parent) {
            stack.push(new FirstChildSavepoint(new WrappedState(state), parent.peek(), category));
        } else {
            stack.push(new FirstRootSavepoint(new WrappedState(state), requireNonNull(builderSink)));
        }
    }

    @Override
    public void setHash(Hash hash) {
        state.setHash(hash);
    }
}<|MERGE_RESOLUTION|>--- conflicted
+++ resolved
@@ -433,13 +433,8 @@
      *
      * @param isLastAllowed whether the stack should refuse to create more preset ids after this one
      * @return the next expected transaction ID
-<<<<<<< HEAD
      * @throws WorkflowException if the last allowed preset id was already created, or if the nonce
      * changed from negative to positive, indicating there are no more nonces left for the base id
-=======
-     * @throws HandleException      if the last allowed preset id was already created, or if the nonce
-     *                              changed from negative to positive, indicating there are no more nonces left for the base id
->>>>>>> 10d41975
      * @throws NullPointerException if this is called before the base builder was given an id
      */
     public TransactionID nextPresetTxnId(final boolean isLastAllowed) {
