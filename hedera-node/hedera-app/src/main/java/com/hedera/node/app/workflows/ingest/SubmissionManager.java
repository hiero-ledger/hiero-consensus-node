/*
 * Copyright (C) 2022-2023 Hedera Hashgraph, LLC
 *
 * Licensed under the Apache License, Version 2.0 (the "License");
 * you may not use this file except in compliance with the License.
 * You may obtain a copy of the License at
 *
 *      http://www.apache.org/licenses/LICENSE-2.0
 *
 * Unless required by applicable law or agreed to in writing, software
 * distributed under the License is distributed on an "AS IS" BASIS,
 * WITHOUT WARRANTIES OR CONDITIONS OF ANY KIND, either express or implied.
 * See the License for the specific language governing permissions and
 * limitations under the License.
 */

package com.hedera.node.app.workflows.ingest;

import static com.hederahashgraph.api.proto.java.ResponseCodeEnum.PLATFORM_TRANSACTION_NOT_CREATED;
import static java.util.Objects.requireNonNull;

import com.google.protobuf.InvalidProtocolBufferException;
import com.google.protobuf.Parser;
import com.hedera.node.app.service.mono.context.properties.NodeLocalProperties;
import com.hedera.node.app.service.mono.records.RecordCache;
import com.hedera.node.app.service.mono.stats.MiscSpeedometers;
import com.hedera.node.app.spi.config.Profile;
import com.hedera.node.app.spi.workflows.PreCheckException;
import com.hederahashgraph.api.proto.java.TransactionBody;
import com.swirlds.common.system.Platform;
import edu.umd.cs.findbugs.annotations.NonNull;
import java.nio.ByteBuffer;
import javax.inject.Inject;
import javax.inject.Singleton;
import org.slf4j.Logger;
import org.slf4j.LoggerFactory;

/** The {@code SubmissionManager} provides functionality to submit transactions to the platform. */
@Singleton
public class SubmissionManager {

    private static final Logger LOG = LoggerFactory.getLogger(SubmissionManager.class);

    private final Platform platform;
    private final RecordCache recordCache;
    private final NodeLocalProperties nodeLocalProperties;
    private final MiscSpeedometers speedometers;

    /**
     * Constructor of {@code SubmissionManager}
     *
     * @param platform the {@link Platform} to which transactions will be submitted
     * @param recordCache the {@link RecordCache} that tracks submitted transactions
     * @param nodeLocalProperties the {@link NodeLocalProperties} that keep local properties
     * @param speedometers metrics related to submissions
     */
    @Inject
    public SubmissionManager(
            @NonNull final Platform platform,
            @NonNull final RecordCache recordCache,
            @NonNull final NodeLocalProperties nodeLocalProperties,
            @NonNull final MiscSpeedometers speedometers) {
        this.platform = requireNonNull(platform);
        this.recordCache = requireNonNull(recordCache);
        this.nodeLocalProperties = requireNonNull(nodeLocalProperties);
        this.speedometers = requireNonNull(speedometers);
    }

    /**
     * Submit a transaction to the {@link Platform}
     *
     * @param txBody the {@link TransactionBody} that should be submitted to the platform
     * @param byteArray the {@link ByteBuffer} of the data that should be submitted
     * @param parser the {@link Parser} that is used to eventually parse the {@link
     *     TransactionBody#getUncheckedSubmit()}
     * @throws NullPointerException if one of the arguments is {@code null}
     * @throws PreCheckException if the transaction could not be submitted
     */
    public void submit(
            @NonNull final TransactionBody txBody,
            @NonNull final byte[] byteArray,
            @NonNull final Parser<TransactionBody> parser)
            throws PreCheckException {
        requireNonNull(txBody);
        requireNonNull(byteArray);
        requireNonNull(parser);

        byte[] payload = byteArray;

        // Unchecked submits are a mechanism to inject transaction to the system, that bypass all
        // pre-checks.This is used in tests to check the reaction to illegal input.
        if (txBody.hasUncheckedSubmit()) {
            if (nodeLocalProperties.activeProfile() == Profile.PROD) {
                // we do not allow unchecked submits in PROD
                throw new PreCheckException(PLATFORM_TRANSACTION_NOT_CREATED);
            }
            try {
                payload = parser.parseFrom(txBody.getUncheckedSubmit().getTransactionBytes())
                        .toByteArray();
<<<<<<< HEAD
            } catch (InvalidProtocolBufferException e) {
=======
            } catch (final InvalidProtocolBufferException e) {
>>>>>>> ca5e6ec2
                LOG.warn("Transaction bytes from UncheckedSubmit not a valid gRPC transaction!", e);
                throw new PreCheckException(PLATFORM_TRANSACTION_NOT_CREATED);
            }
        }

        final var success = platform.createTransaction(payload);
        if (success) {
            recordCache.addPreConsensus(txBody.getTransactionID());
        } else {
            speedometers.cyclePlatformTxnRejections();
            throw new PreCheckException(PLATFORM_TRANSACTION_NOT_CREATED);
        }
    }
}<|MERGE_RESOLUTION|>--- conflicted
+++ resolved
@@ -97,11 +97,7 @@
             try {
                 payload = parser.parseFrom(txBody.getUncheckedSubmit().getTransactionBytes())
                         .toByteArray();
-<<<<<<< HEAD
-            } catch (InvalidProtocolBufferException e) {
-=======
             } catch (final InvalidProtocolBufferException e) {
->>>>>>> ca5e6ec2
                 LOG.warn("Transaction bytes from UncheckedSubmit not a valid gRPC transaction!", e);
                 throw new PreCheckException(PLATFORM_TRANSACTION_NOT_CREATED);
             }
