// SPDX-License-Identifier: Apache-2.0
package com.hedera.node.app.blocks.impl;

import com.hedera.hapi.block.stream.output.StateChange;
import com.hedera.hapi.block.stream.trace.ContractInitcode;
import com.hedera.hapi.block.stream.trace.ContractSlotUsage;
import com.hedera.hapi.block.stream.trace.EvmTransactionLog;
import com.hedera.hapi.node.base.AccountAmount;
import com.hedera.hapi.node.base.AccountID;
import com.hedera.hapi.node.base.ContractID;
import com.hedera.hapi.node.base.FileID;
import com.hedera.hapi.node.base.HederaFunctionality;
import com.hedera.hapi.node.base.ResponseCodeEnum;
import com.hedera.hapi.node.base.ScheduleID;
import com.hedera.hapi.node.base.TokenAssociation;
import com.hedera.hapi.node.base.TokenID;
import com.hedera.hapi.node.base.TokenTransferList;
import com.hedera.hapi.node.base.TokenType;
import com.hedera.hapi.node.base.TopicID;
import com.hedera.hapi.node.base.TransactionID;
import com.hedera.hapi.node.base.TransferList;
import com.hedera.hapi.node.contract.ContractFunctionResult;
import com.hedera.hapi.node.contract.ContractNonceInfo;
import com.hedera.hapi.node.contract.EvmTransactionResult;
import com.hedera.hapi.node.transaction.AssessedCustomFee;
import com.hedera.hapi.node.transaction.ExchangeRateSet;
import com.hedera.hapi.node.transaction.PendingAirdropRecord;
import com.hedera.hapi.node.transaction.SignedTransaction;
import com.hedera.hapi.node.transaction.TransactionBody;
import com.hedera.hapi.streams.ContractAction;
import com.hedera.hapi.streams.ContractActions;
import com.hedera.hapi.streams.ContractBytecode;
import com.hedera.hapi.streams.ContractStateChanges;
import com.hedera.node.app.service.addressbook.impl.records.NodeCreateStreamBuilder;
import com.hedera.node.app.service.consensus.impl.records.ConsensusCreateTopicStreamBuilder;
import com.hedera.node.app.service.consensus.impl.records.ConsensusSubmitMessageStreamBuilder;
import com.hedera.node.app.service.contract.impl.records.ContractCallStreamBuilder;
import com.hedera.node.app.service.contract.impl.records.ContractCreateStreamBuilder;
import com.hedera.node.app.service.contract.impl.records.ContractDeleteStreamBuilder;
import com.hedera.node.app.service.contract.impl.records.ContractOperationStreamBuilder;
import com.hedera.node.app.service.contract.impl.records.ContractUpdateStreamBuilder;
import com.hedera.node.app.service.contract.impl.records.EthereumTransactionStreamBuilder;
import com.hedera.node.app.service.file.impl.records.CreateFileStreamBuilder;
import com.hedera.node.app.service.schedule.ScheduleStreamBuilder;
import com.hedera.node.app.service.token.api.FeeStreamBuilder;
import com.hedera.node.app.service.token.records.ChildStreamBuilder;
import com.hedera.node.app.service.token.records.CryptoCreateStreamBuilder;
import com.hedera.node.app.service.token.records.CryptoDeleteStreamBuilder;
import com.hedera.node.app.service.token.records.CryptoTransferStreamBuilder;
import com.hedera.node.app.service.token.records.CryptoUpdateStreamBuilder;
import com.hedera.node.app.service.token.records.GenesisAccountStreamBuilder;
import com.hedera.node.app.service.token.records.NodeStakeUpdateStreamBuilder;
import com.hedera.node.app.service.token.records.TokenAccountWipeStreamBuilder;
import com.hedera.node.app.service.token.records.TokenAirdropStreamBuilder;
import com.hedera.node.app.service.token.records.TokenBaseStreamBuilder;
import com.hedera.node.app.service.token.records.TokenBurnStreamBuilder;
import com.hedera.node.app.service.token.records.TokenCreateStreamBuilder;
import com.hedera.node.app.service.token.records.TokenMintStreamBuilder;
import com.hedera.node.app.service.token.records.TokenUpdateStreamBuilder;
import com.hedera.node.app.service.util.impl.records.PrngStreamBuilder;
import com.hedera.node.app.service.util.impl.records.ReplayableFeeStreamBuilder;
import com.hedera.node.app.spi.workflows.HandleContext;
import com.hedera.node.app.spi.workflows.record.StreamBuilder;
import com.hedera.node.app.workflows.handle.record.RecordStreamBuilder;
import com.hedera.pbj.runtime.io.buffer.Bytes;
import edu.umd.cs.findbugs.annotations.NonNull;
import edu.umd.cs.findbugs.annotations.Nullable;
import java.time.Instant;
import java.util.List;
import java.util.Set;

/**
 * A temporary implementation of {@link StreamBuilder} that forwards all mutating calls to an
 * {@link BlockStreamBuilder} and a {@link RecordStreamBuilder}.
 */
public class PairedStreamBuilder
        implements StreamBuilder,
                ConsensusCreateTopicStreamBuilder,
                ConsensusSubmitMessageStreamBuilder,
                CreateFileStreamBuilder,
                CryptoCreateStreamBuilder,
                CryptoTransferStreamBuilder,
                ChildStreamBuilder,
                PrngStreamBuilder,
                ScheduleStreamBuilder,
                TokenMintStreamBuilder,
                TokenBurnStreamBuilder,
                TokenCreateStreamBuilder,
                ContractCreateStreamBuilder,
                ContractCallStreamBuilder,
                ContractUpdateStreamBuilder,
                EthereumTransactionStreamBuilder,
                CryptoDeleteStreamBuilder,
                TokenUpdateStreamBuilder,
                NodeStakeUpdateStreamBuilder,
                FeeStreamBuilder,
                ContractDeleteStreamBuilder,
                GenesisAccountStreamBuilder,
                ContractOperationStreamBuilder,
                TokenAccountWipeStreamBuilder,
                CryptoUpdateStreamBuilder,
                NodeCreateStreamBuilder,
                TokenAirdropStreamBuilder,
                ReplayableFeeStreamBuilder {
    private final BlockStreamBuilder blockStreamBuilder;
    private final RecordStreamBuilder recordStreamBuilder;

    public PairedStreamBuilder(
            @NonNull final ReversingBehavior reversingBehavior,
            @NonNull final SignedTxCustomizer customizer,
            @NonNull final HandleContext.TransactionCategory category) {
        recordStreamBuilder = new RecordStreamBuilder(reversingBehavior, customizer, category);
        blockStreamBuilder = new BlockStreamBuilder(reversingBehavior, customizer, category);
    }

    @Override
    public StreamBuilder stateChanges(@NonNull List<StateChange> stateChanges) {
        blockStreamBuilder.stateChanges(stateChanges);
        return this;
    }

    public BlockStreamBuilder blockStreamBuilder() {
        return blockStreamBuilder;
    }

    public RecordStreamBuilder recordStreamBuilder() {
        return recordStreamBuilder;
    }

    @Override
<<<<<<< HEAD
    public @NonNull PairedStreamBuilder signedTx(@NonNull final SignedTransaction signedTx) {
        recordStreamBuilder.signedTx(signedTx);
        blockStreamBuilder.signedTx(signedTx);
=======
    public @NonNull PairedStreamBuilder transaction(@NonNull final Transaction transaction) {
        recordStreamBuilder.transaction(transaction);
        blockStreamBuilder.transaction(transaction);
>>>>>>> a7d19da6
        return this;
    }

    @Override
    public StreamBuilder functionality(@NonNull final HederaFunctionality functionality) {
        recordStreamBuilder.functionality(functionality);
        blockStreamBuilder.functionality(functionality);
        return this;
    }

    @Override
    public PairedStreamBuilder serializedSignedTx(@Nullable final Bytes serializedTransaction) {
        recordStreamBuilder.serializedSignedTx(serializedTransaction);
        blockStreamBuilder.serializedSignedTx(serializedTransaction);
        return this;
    }

    @Override
    public int getNumAutoAssociations() {
        return blockStreamBuilder.getNumAutoAssociations();
    }

    @Override
    public ScheduleID scheduleID() {
        return blockStreamBuilder.scheduleID();
    }

    @Override
    public TokenAirdropStreamBuilder addPendingAirdrop(@NonNull final PendingAirdropRecord pendingAirdropRecord) {
        recordStreamBuilder.addPendingAirdrop(pendingAirdropRecord);
        blockStreamBuilder.addPendingAirdrop(pendingAirdropRecord);
        return this;
    }

    @Override
    public Set<AccountID> explicitRewardSituationIds() {
        return recordStreamBuilder.explicitRewardSituationIds();
    }

    @Override
    public List<AccountAmount> getPaidStakingRewards() {
        return recordStreamBuilder.getPaidStakingRewards();
    }

    @Override
    public boolean hasContractResult() {
        return recordStreamBuilder.hasContractResult();
    }

    @Override
    public long getGasUsedForContractTxn() {
        return recordStreamBuilder.getGasUsedForContractTxn();
    }

    @Override
    public long getOpsDurationForContractTxn() {
        return recordStreamBuilder.getOpsDurationForContractTxn();
    }

    @NonNull
    @Override
    public ResponseCodeEnum status() {
        return recordStreamBuilder.status();
    }

    @NonNull
    @Override
    public TransactionBody transactionBody() {
        return recordStreamBuilder.transactionBody();
    }

    @Override
    public long transactionFee() {
        return recordStreamBuilder.transactionFee();
    }

    @Override
    public HandleContext.TransactionCategory category() {
        return recordStreamBuilder.category();
    }

    @Override
    public ReversingBehavior reversingBehavior() {
        return recordStreamBuilder.reversingBehavior();
    }

    @Override
    public void nullOutSideEffectFields() {
        recordStreamBuilder.nullOutSideEffectFields();
        blockStreamBuilder.nullOutSideEffectFields();
    }

    @Override
    public StreamBuilder syncBodyIdFromRecordId() {
        recordStreamBuilder.syncBodyIdFromRecordId();
        blockStreamBuilder.syncBodyIdFromRecordId();
        return this;
    }

    @Override
    public StreamBuilder consensusTimestamp(@NonNull final Instant now) {
        recordStreamBuilder.consensusTimestamp(now);
        blockStreamBuilder.consensusTimestamp(now);
        return this;
    }

    @Override
    public TransactionID transactionID() {
        return recordStreamBuilder.transactionID();
    }

    @Override
    public StreamBuilder transactionID(@NonNull final TransactionID transactionID) {
        recordStreamBuilder.transactionID(transactionID);
        blockStreamBuilder.transactionID(transactionID);
        return this;
    }

    @Override
    public StreamBuilder parentConsensus(@NonNull final Instant parentConsensus) {
        recordStreamBuilder.parentConsensus(parentConsensus);
        blockStreamBuilder.parentConsensus(parentConsensus);
        return this;
    }

    @Override
    public StreamBuilder exchangeRate(@Nullable ExchangeRateSet exchangeRate) {
        recordStreamBuilder.exchangeRate(exchangeRate);
        blockStreamBuilder.exchangeRate(exchangeRate);
        return this;
    }

    @Override
    public StreamBuilder congestionMultiplier(final long congestionMultiplier) {
        return null;
    }

    @NonNull
    @Override
    public NodeCreateStreamBuilder nodeID(long nodeID) {
        recordStreamBuilder.nodeID(nodeID);
        blockStreamBuilder.nodeID(nodeID);
        return this;
    }

    @NonNull
    @Override
    public ConsensusCreateTopicStreamBuilder topicID(@NonNull TopicID topicID) {
        recordStreamBuilder.topicID(topicID);
        blockStreamBuilder.topicID(topicID);
        return this;
    }

    @NonNull
    @Override
    public ConsensusSubmitMessageStreamBuilder topicSequenceNumber(long topicSequenceNumber) {
        recordStreamBuilder.topicSequenceNumber(topicSequenceNumber);
        blockStreamBuilder.topicSequenceNumber(topicSequenceNumber);
        return this;
    }

    @NonNull
    @Override
    public ConsensusSubmitMessageStreamBuilder topicRunningHash(@NonNull Bytes topicRunningHash) {
        recordStreamBuilder.topicRunningHash(topicRunningHash);
        blockStreamBuilder.topicRunningHash(topicRunningHash);
        return this;
    }

    @NonNull
    @Override
    public ConsensusSubmitMessageStreamBuilder topicRunningHashVersion(long topicRunningHashVersion) {
        recordStreamBuilder.topicRunningHashVersion(topicRunningHashVersion);
        blockStreamBuilder.topicRunningHashVersion(topicRunningHashVersion);
        return this;
    }

    @NonNull
    @Override
    public List<AssessedCustomFee> getAssessedCustomFees() {
        return recordStreamBuilder.getAssessedCustomFees();
    }

    @Override
    public List<Long> serialNumbers() {
        return recordStreamBuilder.serialNumbers();
    }

    @NonNull
    @Override
    public PairedStreamBuilder status(@NonNull ResponseCodeEnum status) {
        recordStreamBuilder.status(status);
        blockStreamBuilder.status(status);
        return this;
    }

    @NonNull
    @Override
    public PairedStreamBuilder contractID(@Nullable ContractID contractId) {
        recordStreamBuilder.contractID(contractId);
        blockStreamBuilder.contractID(contractId);
        return this;
    }

    @NonNull
    @Override
    public EthereumTransactionStreamBuilder newSenderNonce(final long senderNonce) {
        blockStreamBuilder.newSenderNonce(senderNonce);
        return this;
    }

    /**
     * Sets the receipt contractID;
     * This is used for HAPI and Ethereum contract creation transactions.
     *
     * @param contractId the {@link ContractID} for the receipt
     * @return the builder
     */
    @NonNull
    @Override
    public PairedStreamBuilder createdContractID(@Nullable final ContractID contractId) {
        recordStreamBuilder.createdContractID(contractId);
        blockStreamBuilder.createdContractID(contractId);
        return this;
    }

    @NonNull
    @Override
    public PairedStreamBuilder createdEvmAddress(@Nullable Bytes evmAddress) {
        blockStreamBuilder.createdEvmAddress(evmAddress);
        return this;
    }

    @NonNull
    @Override
    public PairedStreamBuilder changedNonceInfo(@NonNull final List<ContractNonceInfo> nonceInfos) {
        blockStreamBuilder.changedNonceInfo(nonceInfos);
        return this;
    }

    @NonNull
    @Override
    public ContractOperationStreamBuilder createdContractIds(@NonNull final List<ContractID> contractIds) {
        blockStreamBuilder.createdContractIds(contractIds);
        return this;
    }

    @NonNull
    @Override
    public PairedStreamBuilder contractCreateResult(@Nullable ContractFunctionResult result) {
        recordStreamBuilder.contractCreateResult(result);
        return this;
    }

    @NonNull
    @Override
    public PairedStreamBuilder addLogs(@NonNull final List<EvmTransactionLog> logs) {
        blockStreamBuilder.addLogs(logs);
        return this;
    }

    @NonNull
    @Override
    public EthereumTransactionStreamBuilder ethereumHash(@NonNull Bytes ethereumHash, boolean hydratedFromFile) {
        recordStreamBuilder.ethereumHash(ethereumHash, hydratedFromFile);
        blockStreamBuilder.ethereumHash(ethereumHash, hydratedFromFile);
        return this;
    }

    @Override
    public void trackExplicitRewardSituation(@NonNull AccountID accountId) {
        recordStreamBuilder.trackExplicitRewardSituation(accountId);
        blockStreamBuilder.trackExplicitRewardSituation(accountId);
    }

    @NonNull
    @Override
    public ContractOperationStreamBuilder addContractActions(
            @NonNull ContractActions contractActions, boolean isMigration) {
        recordStreamBuilder.addContractActions(contractActions, isMigration);
        return this;
    }

    @NonNull
    @Override
    public ContractOperationStreamBuilder addContractBytecode(
            @NonNull final ContractBytecode contractBytecode, final boolean isMigration) {
        recordStreamBuilder.addContractBytecode(contractBytecode, isMigration);
        return this;
    }

    @NonNull
    @Override
    public ContractOperationStreamBuilder addActions(@NonNull final List<ContractAction> actions) {
        blockStreamBuilder.addActions(actions);
        return this;
    }

    @NonNull
    @Override
    public ContractOperationStreamBuilder addInitcode(@NonNull final ContractInitcode initcode) {
        blockStreamBuilder.addInitcode(initcode);
        return this;
    }

    @NonNull
    @Override
    public ContractOperationStreamBuilder addContractStateChanges(
            @NonNull ContractStateChanges contractStateChanges, boolean isMigration) {
        recordStreamBuilder.addContractStateChanges(contractStateChanges, isMigration);
        return this;
    }

    @NonNull
    @Override
    public ContractOperationStreamBuilder addContractSlotUsages(@NonNull final List<ContractSlotUsage> slotUsages) {
        blockStreamBuilder.addContractSlotUsages(slotUsages);
        return this;
    }

    @NonNull
    @Override
    public CreateFileStreamBuilder fileID(@NonNull FileID fileID) {
        recordStreamBuilder.fileID(fileID);
        blockStreamBuilder.fileID(fileID);
        return this;
    }

    @NonNull
    @Override
    public ScheduleStreamBuilder scheduleRef(ScheduleID scheduleRef) {
        recordStreamBuilder.scheduleRef(scheduleRef);
        blockStreamBuilder.scheduleRef(scheduleRef);
        return this;
    }

    @NonNull
    @Override
    public ScheduleStreamBuilder scheduleID(ScheduleID scheduleID) {
        recordStreamBuilder.scheduleID(scheduleID);
        blockStreamBuilder.scheduleID(scheduleID);
        return this;
    }

    @NonNull
    @Override
    public ScheduleStreamBuilder scheduledTransactionID(TransactionID scheduledTransactionID) {
        recordStreamBuilder.scheduledTransactionID(scheduledTransactionID);
        blockStreamBuilder.scheduledTransactionID(scheduledTransactionID);
        return this;
    }

    @Override
    public TransferList transferList() {
        return recordStreamBuilder.transferList();
    }

    @Override
    public List<TokenTransferList> tokenTransferLists() {
        return recordStreamBuilder.tokenTransferLists();
    }

    @NonNull
    @Override
    public PairedStreamBuilder accountID(@NonNull AccountID accountID) {
        recordStreamBuilder.accountID(accountID);
        blockStreamBuilder.accountID(accountID);
        return this;
    }

    @NonNull
    @Override
    public CryptoCreateStreamBuilder evmAddress(@NonNull Bytes evmAddress) {
        recordStreamBuilder.evmAddress(evmAddress);
        blockStreamBuilder.evmAddress(evmAddress);
        return this;
    }

    @NonNull
    @Override
    public PairedStreamBuilder transactionFee(@NonNull long transactionFee) {
        recordStreamBuilder.transactionFee(transactionFee);
        blockStreamBuilder.transactionFee(transactionFee);
        return this;
    }

    @NonNull
    @Override
    public PairedStreamBuilder memo(@NonNull String memo) {
        recordStreamBuilder.memo(memo);
        blockStreamBuilder.memo(memo);
        return this;
    }

    @NonNull
    @Override
    public CryptoTransferStreamBuilder transferList(@NonNull TransferList hbarTransfers) {
        recordStreamBuilder.transferList(hbarTransfers);
        blockStreamBuilder.transferList(hbarTransfers);
        return this;
    }

    @Override
    public void setReplayedFees(@NonNull final TransferList transferList) {
        recordStreamBuilder.setReplayedFees(transferList);
        blockStreamBuilder.setReplayedFees(transferList);
    }

    @NonNull
    @Override
    public CryptoTransferStreamBuilder tokenTransferLists(@NonNull List<TokenTransferList> tokenTransferLists) {
        recordStreamBuilder.tokenTransferLists(tokenTransferLists);
        blockStreamBuilder.tokenTransferLists(tokenTransferLists);
        return this;
    }

    @NonNull
    @Override
    public CryptoTransferStreamBuilder assessedCustomFees(@NonNull List<AssessedCustomFee> assessedCustomFees) {
        recordStreamBuilder.assessedCustomFees(assessedCustomFees);
        blockStreamBuilder.assessedCustomFees(assessedCustomFees);
        return this;
    }

    @Override
    public CryptoTransferStreamBuilder paidStakingRewards(@NonNull List<AccountAmount> paidStakingRewards) {
        recordStreamBuilder.paidStakingRewards(paidStakingRewards);
        blockStreamBuilder.paidStakingRewards(paidStakingRewards);
        return this;
    }

    @Override
    public PairedStreamBuilder addAutomaticTokenAssociation(@NonNull TokenAssociation tokenAssociation) {
        recordStreamBuilder.addAutomaticTokenAssociation(tokenAssociation);
        blockStreamBuilder.addAutomaticTokenAssociation(tokenAssociation);
        return this;
    }

    @NonNull
    @Override
    public PairedStreamBuilder contractCallResult(@Nullable ContractFunctionResult result) {
        recordStreamBuilder.contractCallResult(result);
        return this;
    }

    @NonNull
    @Override
    public ContractCallStreamBuilder evmCallTransactionResult(@Nullable final EvmTransactionResult result) {
        blockStreamBuilder.evmCallTransactionResult(result);
        return this;
    }

    @NonNull
    @Override
    public ContractCreateStreamBuilder evmCreateTransactionResult(@Nullable final EvmTransactionResult result) {
        blockStreamBuilder.evmCreateTransactionResult(result);
        return this;
    }

    @NonNull
    @Override
    public TokenCreateStreamBuilder tokenID(@NonNull TokenID tokenID) {
        recordStreamBuilder.tokenID(tokenID);
        blockStreamBuilder.tokenID(tokenID);
        return this;
    }

    @Override
    public TokenID tokenID() {
        return recordStreamBuilder.tokenID();
    }

    @NonNull
    @Override
    public PairedStreamBuilder serialNumbers(@NonNull List<Long> serialNumbers) {
        recordStreamBuilder.serialNumbers(serialNumbers);
        blockStreamBuilder.serialNumbers(serialNumbers);
        return this;
    }

    @Override
    public PairedStreamBuilder newTotalSupply(long newTotalSupply) {
        recordStreamBuilder.newTotalSupply(newTotalSupply);
        blockStreamBuilder.newTotalSupply(newTotalSupply);
        return this;
    }

    @Override
    public long getNewTotalSupply() {
        return recordStreamBuilder.getNewTotalSupply();
    }

    @Override
    public TokenBaseStreamBuilder tokenType(@NonNull TokenType tokenType) {
        recordStreamBuilder.tokenType(tokenType);
        blockStreamBuilder.tokenType(tokenType);
        return this;
    }

    @NonNull
    @Override
    public PrngStreamBuilder entropyNumber(int num) {
        recordStreamBuilder.entropyNumber(num);
        blockStreamBuilder.entropyNumber(num);
        return this;
    }

    @NonNull
    @Override
    public PairedStreamBuilder entropyBytes(@NonNull Bytes prngBytes) {
        recordStreamBuilder.entropyBytes(prngBytes);
        blockStreamBuilder.entropyBytes(prngBytes);
        return this;
    }

    @Override
    public int getNumberOfDeletedAccounts() {
        return recordStreamBuilder.getNumberOfDeletedAccounts();
    }

    @Nullable
    @Override
    public AccountID getDeletedAccountBeneficiaryFor(@NonNull AccountID deletedAccountID) {
        return recordStreamBuilder.getDeletedAccountBeneficiaryFor(deletedAccountID);
    }

    @Override
    public void addBeneficiaryForDeletedAccount(
            @NonNull AccountID deletedAccountID, @NonNull AccountID beneficiaryForDeletedAccount) {
        recordStreamBuilder.addBeneficiaryForDeletedAccount(deletedAccountID, beneficiaryForDeletedAccount);
        blockStreamBuilder.addBeneficiaryForDeletedAccount(deletedAccountID, beneficiaryForDeletedAccount);
    }

    @Override
    public HederaFunctionality functionality() {
        return blockStreamBuilder.functionality();
    }
}<|MERGE_RESOLUTION|>--- conflicted
+++ resolved
@@ -128,15 +128,9 @@
     }
 
     @Override
-<<<<<<< HEAD
     public @NonNull PairedStreamBuilder signedTx(@NonNull final SignedTransaction signedTx) {
         recordStreamBuilder.signedTx(signedTx);
         blockStreamBuilder.signedTx(signedTx);
-=======
-    public @NonNull PairedStreamBuilder transaction(@NonNull final Transaction transaction) {
-        recordStreamBuilder.transaction(transaction);
-        blockStreamBuilder.transaction(transaction);
->>>>>>> a7d19da6
         return this;
     }
 
