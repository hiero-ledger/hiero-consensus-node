// SPDX-License-Identifier: Apache-2.0
package com.hedera.node.app.blocks.impl;

import static com.hedera.hapi.block.stream.output.StateIdentifier.STATE_ID_BLOCK_STREAM_INFO;
import static com.hedera.hapi.node.base.BlockHashAlgorithm.SHA2_384;
import static com.hedera.hapi.util.HapiUtils.asInstant;
import static com.hedera.hapi.util.HapiUtils.asTimestamp;
import static com.hedera.node.app.blocks.BlockStreamManager.PendingWork.GENESIS_WORK;
import static com.hedera.node.app.blocks.BlockStreamManager.PendingWork.NONE;
import static com.hedera.node.app.blocks.BlockStreamManager.PendingWork.POST_UPGRADE_WORK;
import static com.hedera.node.app.blocks.impl.BlockImplUtils.appendHash;
import static com.hedera.node.app.blocks.impl.ConcurrentStreamingTreeHasher.rootHashFrom;
import static com.hedera.node.app.blocks.impl.streaming.FileBlockItemWriter.blockDirFor;
import static com.hedera.node.app.blocks.impl.streaming.FileBlockItemWriter.cleanUpPendingBlock;
import static com.hedera.node.app.blocks.impl.streaming.FileBlockItemWriter.loadContiguousPendingBlocks;
import static com.hedera.node.app.blocks.schemas.V0560BlockStreamSchema.BLOCK_STREAM_INFO_STATE_ID;
import static com.hedera.node.app.hapi.utils.CommonUtils.inputOrNullHash;
import static com.hedera.node.app.hapi.utils.CommonUtils.noThrowSha384HashOf;
import static com.hedera.node.app.hapi.utils.CommonUtils.sha384DigestOrThrow;
import static com.hedera.node.app.records.BlockRecordService.EPOCH;
import static com.hedera.node.app.records.impl.BlockRecordInfoUtils.HASH_SIZE;
import static com.hedera.node.app.workflows.handle.HandleWorkflow.ALERT_MESSAGE;
import static java.util.Objects.requireNonNull;

import com.google.common.annotations.VisibleForTesting;
import com.hedera.hapi.block.stream.BlockItem;
import com.hedera.hapi.block.stream.BlockProof;
import com.hedera.hapi.block.stream.ChainOfTrustProof;
import com.hedera.hapi.block.stream.MerklePath;
import com.hedera.hapi.block.stream.MerkleSiblingHash;
import com.hedera.hapi.block.stream.StateProof;
import com.hedera.hapi.block.stream.TssSignedBlockProof;
import com.hedera.hapi.block.stream.output.BlockHeader;
import com.hedera.hapi.block.stream.output.SingletonUpdateChange;
import com.hedera.hapi.block.stream.output.StateChange;
import com.hedera.hapi.block.stream.output.StateChanges;
import com.hedera.hapi.node.base.SemanticVersion;
import com.hedera.hapi.node.base.Timestamp;
import com.hedera.hapi.node.state.blockstream.BlockStreamInfo;
import com.hedera.hapi.node.state.blockstream.SubMerkleTree;
import com.hedera.hapi.platform.state.PlatformState;
import com.hedera.node.app.blocks.BlockHashSigner;
import com.hedera.node.app.blocks.BlockItemWriter;
import com.hedera.node.app.blocks.BlockStreamManager;
import com.hedera.node.app.blocks.BlockStreamService;
import com.hedera.node.app.blocks.InitialStateHash;
import com.hedera.node.app.blocks.StreamingTreeHasher;
import com.hedera.node.app.hapi.utils.CommonUtils;
import com.hedera.node.app.info.DiskStartupNetworks;
import com.hedera.node.app.info.DiskStartupNetworks.InfoType;
import com.hedera.node.app.records.impl.BlockRecordInfoUtils;
import com.hedera.node.app.spi.info.NetworkInfo;
import com.hedera.node.app.store.ReadableStoreFactory;
import com.hedera.node.config.ConfigProvider;
import com.hedera.node.config.data.BlockRecordStreamConfig;
import com.hedera.node.config.data.BlockStreamConfig;
import com.hedera.node.config.data.NetworkAdminConfig;
import com.hedera.node.config.data.TssConfig;
import com.hedera.node.config.data.VersionConfig;
import com.hedera.node.config.types.DiskNetworkExport;
import com.hedera.node.internal.network.PendingProof;
import com.hedera.pbj.runtime.io.buffer.Bytes;
import com.swirlds.config.api.Configuration;
import com.swirlds.metrics.api.Counter;
import com.swirlds.metrics.api.Metrics;
import com.swirlds.platform.state.service.PlatformStateFacade;
import com.swirlds.platform.state.service.PlatformStateService;
import com.swirlds.platform.state.service.ReadablePlatformStateStore;
import com.swirlds.platform.state.service.schemas.V0540PlatformStateSchema;
import com.swirlds.platform.system.state.notifications.StateHashedNotification;
import com.swirlds.state.State;
import com.swirlds.state.merkle.VirtualMapState;
import com.swirlds.state.spi.CommittableWritableStates;
import edu.umd.cs.findbugs.annotations.NonNull;
import edu.umd.cs.findbugs.annotations.Nullable;
import java.nio.ByteBuffer;
import java.nio.file.Path;
import java.nio.file.Paths;
import java.security.MessageDigest;
import java.time.Duration;
import java.time.Instant;
import java.util.ArrayList;
import java.util.EnumSet;
import java.util.List;
import java.util.Map;
import java.util.Optional;
import java.util.Queue;
import java.util.concurrent.CompletableFuture;
import java.util.concurrent.ConcurrentHashMap;
import java.util.concurrent.ConcurrentLinkedQueue;
import java.util.concurrent.ExecutorService;
import java.util.concurrent.ForkJoinPool;
import java.util.concurrent.TimeUnit;
import java.util.concurrent.atomic.AtomicBoolean;
import java.util.function.Function;
import java.util.function.Supplier;
import javax.inject.Inject;
import javax.inject.Singleton;
import org.apache.logging.log4j.LogManager;
import org.apache.logging.log4j.Logger;
import org.hiero.base.concurrent.AbstractTask;
import org.hiero.base.crypto.Hash;
import org.hiero.consensus.model.hashgraph.Round;

@Singleton
public class BlockStreamManagerImpl implements BlockStreamManager {

    private static final Logger log = LogManager.getLogger(BlockStreamManagerImpl.class);
    public static final Bytes NULL_HASH = Bytes.wrap(new byte[HASH_SIZE]);

    private final int roundsPerBlock;
    private final Duration blockPeriod;
    private final int hashCombineBatchSize;
    private final BlockHashSigner blockHashSigner;
    private final SemanticVersion version;
    private final SemanticVersion hapiVersion;
    private final ForkJoinPool executor;
    private final String diskNetworkExportFile;
    private final DiskNetworkExport diskNetworkExport;
    private final NetworkInfo networkInfo;
    private final ConfigProvider configProvider;
    private final Supplier<BlockItemWriter> writerSupplier;
    private final BoundaryStateChangeListener boundaryStateChangeListener;
    private final PlatformStateFacade platformStateFacade;

    private final Lifecycle lifecycle;
    private final BlockHashManager blockHashManager;
    private final RunningHashManager runningHashManager;
    private final boolean streamToBlockNodes;

    // The status of pending work
    private PendingWork pendingWork = NONE;
    // The last time at which interval-based processing was done
    private Instant lastIntervalProcessTime = Instant.EPOCH;
    // The last consensus time for a top-level transaction; since only top-level transactions
    // can trigger stake period side effects, it is important to distinguish this from the
    // last-used consensus time for _any_ transaction (which might be children)
    private Instant lastTopLevelTime = Instant.EPOCH;
    // All this state is scoped to producing the current block
    private long blockNumber;
    private int eventIndex = 0;
    private final Map<Hash, Integer> eventIndexInBlock = new ConcurrentHashMap<>();
    // The last non-empty (i.e., not skipped) round number that will eventually get a start-of-state hash
    private Bytes lastBlockHash;
    private long lastRoundOfPrevBlock;
    // A block's starting timestamp is defined as the consensus timestamp of the round's first transaction
    private Instant blockTimestamp;
    private Instant consensusTimeLastRound;
    private Timestamp lastUsedTime;
    private BlockItemWriter writer;
    private Instant firstConsensusTimeOfCurrentBlock;

    // Block merkle subtrees and leaves
    private IncrementalStreamingHasher previousBlockHashes;
    private StreamingTreeHasher consensusHeaderHasher;
    private StreamingTreeHasher inputTreeHasher;
    private StreamingTreeHasher outputTreeHasher;
    private StreamingTreeHasher stateChangesHasher;
    private StreamingTreeHasher traceDataHasher;

    private BlockStreamManagerTask worker;
    private final boolean hintsEnabled;

    /**
     * Represents a block pending completion by the block hash signature needed for its block proof.
     *
     * @param number the block number
     * @param contentsPath the path to the block contents file, if not null
     * @param blockHash the block hash
     * @param proofBuilder the block proof builder
     * @param writer the block item writer
     * @param siblingHashes the sibling hashes needed for an indirect block proof of an earlier block
     */
    private record PendingBlock(
            long number,
            @Nullable Path contentsPath,
            @NonNull Bytes blockHash,
            @NonNull BlockProof.Builder proofBuilder,
            @NonNull BlockItemWriter writer,
            @NonNull MerkleSiblingHash... siblingHashes) {
        /**
         * Flushes this pending block to disk, optionally including the sibling hashes needed
         * for an indirect proof of its preceding block(s).
         *
         * @param withSiblingHashes whether to include sibling hashes for an indirect proof
         */
        public void flushPending(final boolean withSiblingHashes) {
            final var pendingProof = PendingProof.newBuilder()
                    .block(number)
                    .blockHash(blockHash)
                    // Sibling hashes are needed in case an indirect state proof is required
                    .siblingHashesFromPrevBlockRoot(withSiblingHashes ? List.of(siblingHashes) : List.of())
                    .build();
            writer.flushPendingBlock(pendingProof);
        }
    }

    /**
     * Blocks awaiting proof via ledger signature on their block hash (or a subsequent block hash).
     */
    private final Queue<PendingBlock> pendingBlocks = new ConcurrentLinkedQueue<>();
    /**
     * Futures that resolve when the end-of-round state hash is available for a given round number.
     */
    private final Map<Long, CompletableFuture<Bytes>> endRoundStateHashes = new ConcurrentHashMap<>();

    /**
     * If not null, a future to complete when the block manager's fatal shutdown process is done.
     */
    @Nullable
    private volatile CompletableFuture<Void> fatalShutdownFuture = null;

    /**
     * False until the node has tried to recover any blocks pending TSS signature still on disk.
     */
    private boolean hasCheckedForPendingBlocks = false;
    /**
     * The counter for the number of blocks closed with indirect proofs.
     */
    private final Counter indirectProofCounter;

    @Inject
    public BlockStreamManagerImpl(
            @NonNull final BlockHashSigner blockHashSigner,
            @NonNull final Supplier<BlockItemWriter> writerSupplier,
            @NonNull final ExecutorService executor,
            @NonNull final ConfigProvider configProvider,
            @NonNull final NetworkInfo networkInfo,
            @NonNull final BoundaryStateChangeListener boundaryStateChangeListener,
            @NonNull final InitialStateHash initialStateHash,
            @NonNull final SemanticVersion version,
            @NonNull final PlatformStateFacade platformStateFacade,
            @NonNull final Lifecycle lifecycle,
            @NonNull final Metrics metrics) {
        this.blockHashSigner = requireNonNull(blockHashSigner);
        this.networkInfo = requireNonNull(networkInfo);
        this.version = requireNonNull(version);
        this.writerSupplier = requireNonNull(writerSupplier);
        this.executor = (ForkJoinPool) requireNonNull(executor);
        this.boundaryStateChangeListener = requireNonNull(boundaryStateChangeListener);
        this.platformStateFacade = requireNonNull(platformStateFacade);
        this.lifecycle = requireNonNull(lifecycle);
        this.configProvider = requireNonNull(configProvider);
        final var config = configProvider.getConfiguration();
        this.hintsEnabled = config.getConfigData(TssConfig.class).hintsEnabled();
        this.hapiVersion = hapiVersionFrom(config);
        final var blockStreamConfig = config.getConfigData(BlockStreamConfig.class);
        this.roundsPerBlock = blockStreamConfig.roundsPerBlock();
        this.blockPeriod = blockStreamConfig.blockPeriod();
        this.hashCombineBatchSize = blockStreamConfig.hashCombineBatchSize();
        this.streamToBlockNodes = blockStreamConfig.streamToBlockNodes();
        final var networkAdminConfig = config.getConfigData(NetworkAdminConfig.class);
        this.diskNetworkExport = networkAdminConfig.diskNetworkExport();
        this.diskNetworkExportFile = networkAdminConfig.diskNetworkExportFile();
        this.blockHashManager = new BlockHashManager(config);
        this.runningHashManager = new RunningHashManager();
        this.lastRoundOfPrevBlock = initialStateHash.roundNum();
        final var hashFuture = initialStateHash.hashFuture();
        endRoundStateHashes.put(lastRoundOfPrevBlock, hashFuture);
        indirectProofCounter = requireNonNull(metrics)
                .getOrCreate(new Counter.Config("block", "numIndirectProofs")
                        .withDescription("Number of blocks closed with indirect proofs"));

        log.info(
                "Initialized BlockStreamManager from round {} with end-of-round state hash {}",
                lastRoundOfPrevBlock,
                hashFuture.isDone() ? hashFuture.join().toHex() : "<PENDING>");
    }

    @Override
    public boolean hasLedgerId() {
        return blockHashSigner.isReady();
    }

    @Override
    public void init(@NonNull final State state, @Nullable final Bytes lastBlockHash) {
        final var blockStreamInfo = state.getReadableStates(BlockStreamService.NAME)
                .<BlockStreamInfo>getSingleton(BLOCK_STREAM_INFO_STATE_ID)
                .get();
        requireNonNull(blockStreamInfo);

        // Most of the ingredients in the block hash are directly in the BlockStreamInfo
        // Branch 1: lastBlockHash
        final var prevBlockHash = blockStreamInfo.blockNumber() == 0L
                ? ZERO_BLOCK_HASH
                : BlockRecordInfoUtils.blockHashByBlockNumber(
                        blockStreamInfo.trailingBlockHashes(),
                        blockStreamInfo.blockNumber() - 1,
                        blockStreamInfo.blockNumber() - 1);
        // Branch 2
        final var prevBlocksIntermediateHashes = blockStreamInfo.intermediatePreviousBlockRootHashes().stream()
                .map(Bytes::toByteArray)
                .toList();
        previousBlockHashes = new IncrementalStreamingHasher(
                CommonUtils.sha384DigestOrThrow(),
                prevBlocksIntermediateHashes,
                blockStreamInfo.intermediateBlockRootsLeafCount());
        final var allPrevBlocksHash = Bytes.wrap(previousBlockHashes.computeRootHash());

        // Branch 3: Retrieve the previous block's starting state hash (not done right here, just part of the calculated
        // last block hash below)

        // We have to calculate the final hash of the previous block's state changes subtree because only the
        // penultimate state hash is in the block stream info object (constructed from numPrecedingStateChangesItems and
        // rightmostPrecedingStateChangesTreeHashes)
        final var penultimateStateChangesTreeStatus = new StreamingTreeHasher.Status(
                blockStreamInfo.numPrecedingStateChangesItems(),
                blockStreamInfo.rightmostPrecedingStateChangesTreeHashes());

        // Reconstruct the final state change block item that would have been emitted by the previous block
        final var lastBlockFinalStateChange = StateChange.newBuilder()
                .stateId(STATE_ID_BLOCK_STREAM_INFO.protoOrdinal())
                .singletonUpdate(SingletonUpdateChange.newBuilder()
                        .blockStreamInfoValue(blockStreamInfo)
                        .build())
                .build();
        final var lastStateChanges = BlockItem.newBuilder()
                // The final state changes block item for the last block uses blockEndTime, which has to be the last
                // state change time
                .stateChanges(new StateChanges(blockStreamInfo.blockEndTime(), List.of(lastBlockFinalStateChange)))
                .build();
        // Hash the reconstructed (final) state changes block item
        final var lastLeafHash = noThrowSha384HashOf(BlockItem.PROTOBUF.toBytes(lastStateChanges));

        // Combine the penultimate tree status and the hash of the reconstructed state change item to produce the
        // previous block's final state changes hash
        final var lastBlockFinalStateChangesHash = rootHashFrom(penultimateStateChangesTreeStatus, lastLeafHash);

        final var calculatedLastBlockHash = Optional.ofNullable(lastBlockHash)
                .orElseGet(() -> BlockStreamManagerImpl.combine(
                                prevBlockHash,
                                allPrevBlocksHash,
                                blockStreamInfo.startOfBlockStateHash(),
                                blockStreamInfo.consensusHeaderRootHash(),
                                blockStreamInfo.inputTreeRootHash(),
                                blockStreamInfo.outputItemRootHash(),
                                lastBlockFinalStateChangesHash,
                                blockStreamInfo.traceDataRootHash(),
                                blockStreamInfo.blockStartConsensusTimestamp())
                        .blockRootHash());
        requireNonNull(calculatedLastBlockHash);
        this.lastBlockHash = calculatedLastBlockHash;
        previousBlockHashes.addLeaf(calculatedLastBlockHash.toByteArray());
    }

    @Override
    public void startRound(@NonNull final Round round, @NonNull final State state) {
        if (lastBlockHash == null) {
            throw new IllegalStateException("Last block hash must be initialized before starting a round");
        }
        if (fatalShutdownFuture != null) {
            log.fatal("Ignoring round {} after fatal shutdown request", round.getRoundNum());
            return;
        }

        // In case we hash this round, include a future for the end-of-round state hash
        endRoundStateHashes.put(round.getRoundNum(), new CompletableFuture<>());

        // Writer will be null when beginning a new block
        if (writer == null) {
            writer = writerSupplier.get();
            blockTimestamp = round.getConsensusTimestamp();
            lastUsedTime = asTimestamp(round.getConsensusTimestamp());

            final var blockStreamInfo = blockStreamInfoFrom(state);
            pendingWork = classifyPendingWork(blockStreamInfo, version);
            lastTopLevelTime = asInstant(blockStreamInfo.lastHandleTimeOrElse(EPOCH));
            lastIntervalProcessTime = asInstant(blockStreamInfo.lastIntervalProcessTimeOrElse(EPOCH));
            blockHashManager.startBlock(blockStreamInfo, lastBlockHash);
            runningHashManager.startBlock(blockStreamInfo);

            lifecycle.onOpenBlock(state);

            resetSubtrees();

            blockNumber = blockStreamInfo.blockNumber() + 1;
            if (hintsEnabled && !hasCheckedForPendingBlocks) {
                final var hasBeenFrozen = requireNonNull(state.getReadableStates(PlatformStateService.NAME)
                                .<PlatformState>getSingleton(V0540PlatformStateSchema.PLATFORM_STATE_STATE_ID)
                                .get())
                        .hasLastFrozenTime();
                if (hasBeenFrozen) {
                    recoverPendingBlocks();
                }
                hasCheckedForPendingBlocks = true;
            }

            worker = new BlockStreamManagerTask();
            final var header = BlockHeader.newBuilder()
                    .number(blockNumber)
                    .hashAlgorithm(SHA2_384)
                    .softwareVersion(platformStateFacade.creationSemanticVersionOf(state))
                    .blockTimestamp(asTimestamp(blockTimestamp))
                    .hapiProtoVersion(hapiVersion);
            worker.addItem(BlockItem.newBuilder().blockHeader(header).build());
            firstConsensusTimeOfCurrentBlock = round.getConsensusTimestamp();
        }
        consensusTimeLastRound = round.getConsensusTimestamp();
    }

    /**
     * Initializes the block stream manager after a restart or during reconnect with the hash of the last block
     * incorporated in the state used in the restart or reconnect. (At genesis, this hash should be the
     * {@link #ZERO_BLOCK_HASH}.)
     *
     * @param blockHash the hash of the last block
     */
    @VisibleForTesting
    void initLastBlockHash(@NonNull final Bytes blockHash) {
        lastBlockHash = requireNonNull(blockHash);
    }

    /**
     * Recovers the contents and proof context of any pending blocks from disk.
     */
    private void recoverPendingBlocks() {
        final var config = configProvider.getConfiguration();
        final var blockDirPath = blockDirFor(config);
        log.info(
                "Attempting to recover any pending blocks contiguous to #{} still on disk @ {}",
                blockNumber,
                blockDirPath.toAbsolutePath());
        try {
            final var onDiskPendingBlocks = loadContiguousPendingBlocks(
                    blockDirPath, blockNumber, maxReadDepth(config), maxReadBytesSize(config));
            if (onDiskPendingBlocks.isEmpty()) {
                log.info("No contiguous pending blocks found for block #{}", blockNumber);
                final var pendingWriter = writerSupplier.get();
                pendingWriter.jumpToBlockAfterFreeze(blockNumber);
                return;
            }

            for (int i = 0; i < onDiskPendingBlocks.size(); i++) {
                var block = onDiskPendingBlocks.get(i);
                try {
                    final var pendingWriter = writerSupplier.get();
                    if (i == 0) { // jump to the first pending block
                        pendingWriter.jumpToBlockAfterFreeze(
                                onDiskPendingBlocks.getFirst().number());
                    }

                    pendingWriter.openBlock(block.number());
                    block.items()
                            .forEach(
                                    item -> pendingWriter.writePbjItemAndBytes(item, BlockItem.PROTOBUF.toBytes(item)));
                    final var blockHash = block.blockHash();
                    pendingBlocks.add(new PendingBlock(
                            block.number(),
                            block.contentsPath(),
                            blockHash,
                            block.proofBuilder(),
                            pendingWriter,
                            block.siblingHashesIfUseful()));
                    log.info("Recovered pending block #{}", block.number());
                } catch (Exception e) {
                    log.warn("Failed to recover pending block #{}", block.number(), e);
                }
            }
        } catch (Exception e) {
            log.warn("Failed to load pending blocks", e);
        }
    }

    @Override
    public void confirmPendingWorkFinished() {
        if (pendingWork == NONE) {
            // Should never happen but throwing IllegalStateException might make the situation even worse, so just log
            log.error("HandleWorkflow confirmed finished work but none was pending");
        }
        pendingWork = NONE;
    }

    @Override
    public @NonNull PendingWork pendingWork() {
        return pendingWork;
    }

    @Override
    public @NonNull Instant lastIntervalProcessTime() {
        return lastIntervalProcessTime;
    }

    @Override
    public void setLastIntervalProcessTime(@NonNull final Instant lastIntervalProcessTime) {
        this.lastIntervalProcessTime = requireNonNull(lastIntervalProcessTime);
    }

    @Override
    public @NonNull final Instant lastTopLevelConsensusTime() {
        return lastTopLevelTime;
    }

    @Override
    public void setLastTopLevelTime(@NonNull final Instant lastTopLevelTime) {
        this.lastTopLevelTime = requireNonNull(lastTopLevelTime);
    }

    @Override
    public @NonNull Instant lastUsedConsensusTime() {
        return asInstant(lastUsedTime);
    }

    @Override
    public boolean endRound(@NonNull final State state, final long roundNum) {
        final var storeFactory = new ReadableStoreFactory(state);
        final var platformStateStore = storeFactory.getStore(ReadablePlatformStateStore.class);
        final long freezeRoundNumber = platformStateStore.getLatestFreezeRound();
        final boolean closesBlock = shouldCloseBlock(roundNum, freezeRoundNumber);
        if (closesBlock) {
            lifecycle.onCloseBlock(state);
            // FUTURE WORK: the state should always be an instance of VirtualMapState
            // https://github.com/hiero-ledger/hiero-consensus-node/issues/21284
            if (state instanceof VirtualMapState hederaNewStateRoot) {
                hederaNewStateRoot.commitSingletons();
            }

            // Flush all boundary state changes besides the BlockStreamInfo
            worker.addItem(flushChangesFromListener(boundaryStateChangeListener));
            worker.sync();

            // This block's starting state hash is the end state hash of the last non-empty round
            final var blockStartStateHash = requireNonNull(endRoundStateHashes.get(lastRoundOfPrevBlock))
                    .join();
            // Now clean up hash futures for rounds before the one closing this block
            for (long i = lastRoundOfPrevBlock; i < roundNum; i++) {
                endRoundStateHashes.remove(i);
            }
            // And update the last non-empty round number to this round
            lastRoundOfPrevBlock = roundNum;

            // Branch 1: lastBlockHash
            // Branch 2
            // Branch 3: blockStartStateHash
            // Calculate hashes for branches 4-8
            final Map<SubMerkleTree, Bytes> computedHashes = new ConcurrentHashMap<>();
            final var future = CompletableFuture.allOf(
                    // Branch 4
                    consensusHeaderHasher
                            .rootHash()
                            .thenAccept(b -> computedHashes.put(SubMerkleTree.CONSENSUS_HEADER_ITEMS, b)),
                    // Branch 5
                    inputTreeHasher.rootHash().thenAccept(b -> computedHashes.put(SubMerkleTree.INPUT_ITEMS_TREE, b)),
                    // Branch 6
                    outputTreeHasher.rootHash().thenAccept(b -> computedHashes.put(SubMerkleTree.OUTPUT_ITEMS_TREE, b)),
                    // Branch 7 will be computed below after adding the final state change item
                    // Branch 8
                    traceDataHasher
                            .rootHash()
                            .thenAccept(b -> computedHashes.put(SubMerkleTree.TRACE_DATA_ITEMS_TREE, b)));
            future.join();

            // Branch 4 final hash:
            final var consensusHeaderHash = computedHashes.get(SubMerkleTree.CONSENSUS_HEADER_ITEMS);
            // Branch 5 final hash:
            final var inputsHash = computedHashes.get(SubMerkleTree.INPUT_ITEMS_TREE);
            // Branch 6 final hash:
            final var outputsHash = computedHashes.get(SubMerkleTree.OUTPUT_ITEMS_TREE);
            // Branch 7 (penultimate status only because there will be one more state change when the block stream info
            // object is stored)
            final var penultimateStateChangesTreeStatus = stateChangesHasher.status();
            // Branch 8 final hash:
            final var traceDataHash = computedHashes.get(SubMerkleTree.TRACE_DATA_ITEMS_TREE);

            // Put this block hash context in state via the block stream info
            final var writableState = state.getWritableStates(BlockStreamService.NAME);
            final var blockStreamInfoState = writableState.<BlockStreamInfo>getSingleton(BLOCK_STREAM_INFO_STATE_ID);
            final var newBlockStreamInfo = new BlockStreamInfo(
                    blockNumber,
                    blockTimestamp(),
                    runningHashManager.latestHashes(),
                    blockHashManager.blockHashes(),
                    inputsHash,
                    blockStartStateHash,
                    penultimateStateChangesTreeStatus.numLeaves(),
                    penultimateStateChangesTreeStatus.rightmostHashes(),
                    lastUsedTime,
                    pendingWork != POST_UPGRADE_WORK,
                    version,
                    asTimestamp(lastIntervalProcessTime),
                    asTimestamp(lastTopLevelTime),
<<<<<<< HEAD
                    consensusHeaderHash,
                    outputsHash,
                    traceDataHash,
                    asTimestamp(firstConsensusTimeOfCurrentBlock),
                    previousBlockHashes.intermediateHashingState(),
                    previousBlockHashes.leafCount());
            blockStreamInfoState.put(newBlockStreamInfo);
=======
                    consensusHeaderHash, // deprecated
                    traceDataHash, // deprecated
                    outputHash, // deprecated
                    null,
                    null,
                    null,
                    null));
>>>>>>> 96ee3efc
            ((CommittableWritableStates) writableState).commit();

            // Produce one more state change item (i.e. putting the block stream info just constructed into state)
            worker.addItem(flushChangesFromListener(boundaryStateChangeListener));
            worker.sync();

            final var stateChangesHash = stateChangesHasher.rootHash().join();

            final var prevBlockRootsHash = Bytes.wrap(previousBlockHashes.computeRootHash());
            final var rootAndSiblingHashes = combine(
                    lastBlockHash,
                    prevBlockRootsHash,
                    blockStartStateHash,
                    consensusHeaderHash,
                    inputsHash,
                    outputsHash,
                    stateChangesHash,
                    traceDataHash,
                    newBlockStreamInfo.blockStartConsensusTimestamp());
            final var finalBlockRootHash = rootAndSiblingHashes.blockRootHash();

            // Create BlockFooter with the three essential hashes:
            final var blockFooter = com.hedera.hapi.block.stream.output.BlockFooter.newBuilder()
                    // 1. previousBlockRootHash - Root hash of the previous block (N-1)
                    .previousBlockRootHash(lastBlockHash)
                    // 2. rootHashOfAllBlockHashesTree - RootStreaming tree of all block hashes 0..N-1
                    .rootHashOfAllBlockHashesTree(prevBlockRootsHash)
                    // 3. startOfBlockStateRootHash - State hash at the beginning of current block
                    .startOfBlockStateRootHash(blockStartStateHash)
                    .build();

            // Write BlockFooter to block stream (last item before BlockProof)
            final var footerItem =
                    BlockItem.newBuilder().blockFooter(blockFooter).build();
            worker.addItem(footerItem);
            worker.sync();

            // Create a pending block, waiting to be signed
            final var blockProofBuilder = BlockProof.newBuilder().block(blockNumber);
            pendingBlocks.add(new PendingBlock(
                    blockNumber,
                    null,
                    finalBlockRootHash,
                    blockProofBuilder,
                    writer,
                    rootAndSiblingHashes.siblingHashes()));

            // Update in-memory state to prepare for the next block
            lastBlockHash = finalBlockRootHash;
            previousBlockHashes.addLeaf(lastBlockHash.toByteArray());
            writer = null;

            // Special case when signing with hinTS and this is the freeze round; we have to wait
            // until after restart to gossip partial signatures and sign any pending blocks
            if (hintsEnabled && roundNum == freezeRoundNumber) {
                final var hasPrecedingUnproven = new AtomicBoolean(false);
                // In case the id of the next hinTS construction changed since a block ended
                pendingBlocks.forEach(block -> block.flushPending(hasPrecedingUnproven.getAndSet(true)));
            } else {
                final var attempt = blockHashSigner.sign(finalBlockRootHash);
                attempt.signatureFuture()
                        .thenAcceptAsync(signature -> finishProofWithSignature(
                                finalBlockRootHash, signature, attempt.verificationKey(), attempt.chainOfTrustProof()));
            }

            final var exportNetworkToDisk =
                    switch (diskNetworkExport) {
                        case NEVER -> false;
                        case EVERY_BLOCK -> true;
                        case ONLY_FREEZE_BLOCK -> roundNum == freezeRoundNumber;
                    };
            if (exportNetworkToDisk) {
                final var exportPath = Paths.get(diskNetworkExportFile);
                log.info(
                        "Writing network info to disk @ {} (REASON = {})",
                        exportPath.toAbsolutePath(),
                        diskNetworkExport);
                DiskStartupNetworks.writeNetworkInfo(
                        state, exportPath, EnumSet.allOf(InfoType.class), platformStateFacade);
            }

            // Clear the eventIndexInBlock map for the next block
            eventIndexInBlock.clear();
            eventIndex = 0;
        }
        if (fatalShutdownFuture != null) {
            pendingBlocks.forEach(block -> log.fatal("Skipping incomplete block proof for block {}", block.number()));
            if (writer != null) {
                log.fatal("Prematurely closing block {}", blockNumber);
                writer.closeCompleteBlock();
                writer = null;
            }
            requireNonNull(fatalShutdownFuture).complete(null);
        }
        return closesBlock;
    }

    @Override
    public void writeItem(@NonNull final BlockItem item) {
        lastUsedTime = switch (item.item().kind()) {
            case STATE_CHANGES -> item.stateChangesOrThrow().consensusTimestampOrThrow();
            case TRANSACTION_RESULT -> item.transactionResultOrThrow().consensusTimestampOrThrow();
            default -> lastUsedTime;
        };
        worker.addItem(item);
    }

    @Override
    public void writeItem(@NonNull final Function<Timestamp, BlockItem> itemSpec) {
        requireNonNull(itemSpec);
        writeItem(itemSpec.apply(lastUsedTime));
    }

    @Override
    public @Nullable Bytes prngSeed() {
        // Incorporate all pending results before returning the seed to guarantee
        // no two consecutive transactions ever get the same seed
        worker.sync();
        final var seed = runningHashManager.nMinus3Hash;
        return seed == null ? null : Bytes.wrap(runningHashManager.nMinus3Hash);
    }

    @Override
    public long blockNo() {
        return blockNumber;
    }

    @Override
    public @NonNull Timestamp blockTimestamp() {
        return new Timestamp(blockTimestamp.getEpochSecond(), blockTimestamp.getNano());
    }

    @Override
    public @Nullable Bytes blockHashByBlockNumber(final long blockNo) {
        return blockHashManager.hashOfBlock(blockNo);
    }

    /**
     * If still pending, finishes the block proof for the block with the given hash using the given direct signature.
     * <p>
     * Synchronized to ensure that block proofs are always written in order, even in edge cases where multiple
     * pending block proofs become available at the same time.
     *
     * @param blockHash the block hash to finish the block proof for
     * @param blockSignature the signature to use in the block proof
     * @param verificationKey if hinTS is enabled, the verification key to use in the block proof
     * @param chainOfTrustProof if history proofs are enabled, the chain of trust proof to use in the block proof
     */
    private synchronized void finishProofWithSignature(
            @NonNull final Bytes blockHash,
            @NonNull final Bytes blockSignature,
            @Nullable final Bytes verificationKey,
            @Nullable final ChainOfTrustProof chainOfTrustProof) {
        // Find the block whose hash is the signed message, tracking any sibling hashes
        // needed for indirect proofs of earlier blocks along the way
        long blockNumber = Long.MIN_VALUE;
        boolean impliesIndirectProof = false;
        final List<List<MerkleSiblingHash>> siblingHashes = new ArrayList<>();
        for (final var block : pendingBlocks) {
            if (impliesIndirectProof) {
                siblingHashes.add(List.of(block.siblingHashes()));
            }
            if (block.blockHash().equals(blockHash)) {
                blockNumber = block.number();
                break;
            }
            impliesIndirectProof = true;
        }
        if (blockNumber == Long.MIN_VALUE) {
            log.debug("Ignoring signature on already proven block hash '{}'", blockHash);
            return;
        }
        // Write proofs for all pending blocks up to and including the signed block number
        final var latestSignedBlockProof =
                TssSignedBlockProof.newBuilder().blockSignature(blockSignature).build();
        while (!pendingBlocks.isEmpty() && pendingBlocks.peek().number() <= blockNumber) {
            final var block = pendingBlocks.poll();
            final BlockProof.Builder proof;
            if (block.number() == blockNumber) {
                // This must a TssSignedBlockProof since there's a block signature
                proof = block.proofBuilder().signedBlockProof(latestSignedBlockProof);
            } else {
                // This is an indirect proof, thereby requiring a certain number of sibling hashes

                // (FUTURE) Replace this static indirect proof with the correct three Merkle paths required for a state
                // proof to the current block's previous block hash subroot
                proof = block.proofBuilder()
                        .blockStateProof(StateProof.newBuilder()
                                .paths(MerklePath.newBuilder().build())
                                .signedBlockProof(latestSignedBlockProof)
                                .build())
                        .siblingHashes(
                                siblingHashes.stream().flatMap(List::stream).toList());

                // Update the metrics
                indirectProofCounter.increment();
            }

            if (verificationKey != null) {
                proof.verificationKey(verificationKey);
                if (chainOfTrustProof != null) {
                    proof.verificationKeyProof(chainOfTrustProof);
                }
            }
            final var proofItem = BlockItem.newBuilder().blockProof(proof).build();
            block.writer().writePbjItemAndBytes(proofItem, BlockItem.PROTOBUF.toBytes(proofItem));
            block.writer().closeCompleteBlock();
            if (block.number() != blockNumber) {
                siblingHashes.removeFirst();
            }
            if (block.contentsPath() != null) {
                cleanUpPendingBlock(block.contentsPath());
            }
        }
    }

    /**
     * Classifies the type of work pending, if any, given the block stream info from state and the current
     * software version.
     *
     * @param blockStreamInfo the block stream info
     * @param version the version
     * @return the type of pending work given the block stream info and version
     */
    @VisibleForTesting
    static PendingWork classifyPendingWork(
            @NonNull final BlockStreamInfo blockStreamInfo, @NonNull final SemanticVersion version) {
        requireNonNull(version);
        requireNonNull(blockStreamInfo);
        if (EPOCH.equals(blockStreamInfo.lastHandleTimeOrElse(EPOCH))) {
            return GENESIS_WORK;
        } else if (impliesPostUpgradeWorkPending(blockStreamInfo, version)) {
            return POST_UPGRADE_WORK;
        } else {
            return NONE;
        }
    }

    private static boolean impliesPostUpgradeWorkPending(
            @NonNull final BlockStreamInfo blockStreamInfo, @NonNull final SemanticVersion version) {
        return !version.equals(blockStreamInfo.creationSoftwareVersion()) || !blockStreamInfo.postUpgradeWorkDone();
    }

    private @NonNull BlockStreamInfo blockStreamInfoFrom(@NonNull final State state) {
        final var blockStreamInfoState = state.getReadableStates(BlockStreamService.NAME)
                .<BlockStreamInfo>getSingleton(BLOCK_STREAM_INFO_STATE_ID);
        return requireNonNull(blockStreamInfoState.get());
    }

    private boolean shouldCloseBlock(final long roundNumber, final long freezeRoundNumber) {
        if (fatalShutdownFuture != null) {
            return true;
        }
        // We need the signer to be ready
        if (!blockHashSigner.isReady()) {
            return false;
        }

        // During freeze round, we should close the block regardless of other conditions
        if (roundNumber == freezeRoundNumber || roundNumber == 1) {
            return true;
        }

        // If blockPeriod is 0, use roundsPerBlock
        if (blockPeriod.isZero()) {
            return roundNumber % roundsPerBlock == 0;
        }

        // For time-based blocks, check if enough consensus time has elapsed
        final var elapsed = Duration.between(blockTimestamp, consensusTimeLastRound);
        return elapsed.compareTo(blockPeriod) >= 0;
    }

    class BlockStreamManagerTask {

        SequentialTask prevTask;
        SequentialTask currentTask;

        BlockStreamManagerTask() {
            prevTask = null;
            currentTask = new SequentialTask();
            currentTask.send();
        }

        void addItem(BlockItem item) {
            new ParallelTask(item, currentTask).send();
            SequentialTask nextTask = new SequentialTask();
            currentTask.send(nextTask);
            prevTask = currentTask;
            currentTask = nextTask;
        }

        void sync() {
            if (prevTask != null) {
                prevTask.join();
            }
        }
    }

    class ParallelTask extends AbstractTask {

        BlockItem item;
        SequentialTask out;

        ParallelTask(BlockItem item, SequentialTask out) {
            super(executor, 1);
            this.item = item;
            this.out = out;
        }

        @Override
        protected boolean onExecute() {
            try {
                Bytes bytes = BlockItem.PROTOBUF.toBytes(item);
                final var kind = item.item().kind();
                ByteBuffer hash = null;
                switch (kind) {
                    case EVENT_HEADER,
                            SIGNED_TRANSACTION,
                            TRANSACTION_RESULT,
                            TRANSACTION_OUTPUT,
                            STATE_CHANGES,
                            ROUND_HEADER,
                            BLOCK_HEADER,
                            TRACE_DATA -> {
                        MessageDigest digest = sha384DigestOrThrow();
                        bytes.writeTo(digest);
                        hash = ByteBuffer.wrap(digest.digest());
                    }
                }
                out.send(item, hash, bytes);
                return true;
            } catch (Exception e) {
                log.error("{} - error hashing item {}", ALERT_MESSAGE, item, e);
                return false;
            }
        }
    }

    class SequentialTask extends AbstractTask {

        SequentialTask next;
        BlockItem item;
        Bytes serialized;
        ByteBuffer hash;

        SequentialTask() {
            super(executor, 3);
        }

        @Override
        protected boolean onExecute() {
            final var kind = item.item().kind();
            switch (kind) {
                case ROUND_HEADER, EVENT_HEADER -> consensusHeaderHasher.addLeaf(hash);
                case SIGNED_TRANSACTION -> inputTreeHasher.addLeaf(hash);
                case TRANSACTION_RESULT -> {
                    runningHashManager.nextResultHash(hash);
                    hash.rewind();
                    outputTreeHasher.addLeaf(hash);
                }
                case TRANSACTION_OUTPUT, BLOCK_HEADER -> outputTreeHasher.addLeaf(hash);
                case STATE_CHANGES -> stateChangesHasher.addLeaf(hash);
                case TRACE_DATA -> traceDataHasher.addLeaf(hash);
                case BLOCK_FOOTER, BLOCK_PROOF -> {
                    // BlockFooter and BlockProof are not included in any merkle tree
                    // They are metadata about the block, not part of the hashed content
                }
            }

            final BlockHeader header = item.blockHeader();
            if (header != null) {
                writer.openBlock(header.number());
            }
            writer.writePbjItemAndBytes(item, serialized);

            next.send();
            return true;
        }

        @Override
        protected void onException(final Throwable t) {
            log.error("Error occurred while executing task", t);
        }

        void send(SequentialTask next) {
            this.next = next;
            send();
        }

        void send(BlockItem item, ByteBuffer hash, Bytes serialized) {
            this.item = item;
            this.hash = hash;
            this.serialized = serialized;
            send();
        }
    }

    private SemanticVersion hapiVersionFrom(@NonNull final Configuration config) {
        return config.getConfigData(VersionConfig.class).hapiVersion();
    }

    private static class RunningHashManager {
        private static final ThreadLocal<byte[]> HASHES = ThreadLocal.withInitial(() -> new byte[HASH_SIZE]);
        private static final ThreadLocal<MessageDigest> DIGESTS =
                ThreadLocal.withInitial(CommonUtils::sha384DigestOrThrow);

        byte[] nMinus3Hash;
        byte[] nMinus2Hash;
        byte[] nMinus1Hash;
        byte[] hash;

        Bytes latestHashes() {
            final var all = new byte[][] {nMinus3Hash, nMinus2Hash, nMinus1Hash, hash};
            int numMissing = 0;
            while (numMissing < all.length && all[numMissing] == null) {
                numMissing++;
            }
            final byte[] hashes = new byte[(all.length - numMissing) * HASH_SIZE];
            for (int i = numMissing; i < all.length; i++) {
                System.arraycopy(all[i], 0, hashes, (i - numMissing) * HASH_SIZE, HASH_SIZE);
            }
            return Bytes.wrap(hashes);
        }

        /**
         * Starts managing running hashes for a new round, with the given trailing block hashes.
         *
         * @param blockStreamInfo the trailing block hashes at the start of the round
         */
        void startBlock(@NonNull final BlockStreamInfo blockStreamInfo) {
            final var hashes = blockStreamInfo.trailingOutputHashes();
            final var n = (int) (hashes.length() / HASH_SIZE);
            nMinus3Hash = n < 4 ? null : hashes.toByteArray(0, HASH_SIZE);
            nMinus2Hash = n < 3 ? null : hashes.toByteArray((n - 3) * HASH_SIZE, HASH_SIZE);
            nMinus1Hash = n < 2 ? null : hashes.toByteArray((n - 2) * HASH_SIZE, HASH_SIZE);
            hash = n < 1 ? new byte[HASH_SIZE] : hashes.toByteArray((n - 1) * HASH_SIZE, HASH_SIZE);
        }

        /**
         * Updates the running hashes for the given serialized output block item.
         *
         * @param hash the serialized output block item
         */
        void nextResultHash(@NonNull final ByteBuffer hash) {
            requireNonNull(hash);
            nMinus3Hash = nMinus2Hash;
            nMinus2Hash = nMinus1Hash;
            nMinus1Hash = this.hash;
            final var digest = DIGESTS.get();
            digest.update(this.hash);
            final var resultHash = HASHES.get();
            hash.get(resultHash);
            digest.update(resultHash);
            this.hash = digest.digest();
        }
    }

    private class BlockHashManager {
        final int numTrailingBlocks;

        private Bytes blockHashes;

        BlockHashManager(@NonNull final Configuration config) {
            this.numTrailingBlocks =
                    config.getConfigData(BlockRecordStreamConfig.class).numOfBlockHashesInState();
        }

        /**
         * Starts managing running hashes for a new round, with the given trailing block hashes.
         *
         * @param blockStreamInfo the trailing block hashes at the start of the round
         */
        void startBlock(@NonNull final BlockStreamInfo blockStreamInfo, @NonNull Bytes prevBlockHash) {
            blockHashes = appendHash(prevBlockHash, blockStreamInfo.trailingBlockHashes(), numTrailingBlocks);
        }

        /**
         * Returns the hash of the block with the given number, or null if it is not available. Note that,
         * <ul>
         *     <li>We never know the hash of the {@code N+1} block currently being created.</li>
         *     <li>We start every block {@code N} by concatenating the {@code N-1} block hash to the trailing
         *     hashes up to block {@code N-2} that were in state at the end of block {@code N-1}.
         * </ul>
         *
         * @param blockNo the block number
         * @return the hash of the block with the given number, or null if it is not available
         */
        @Nullable
        Bytes hashOfBlock(final long blockNo) {
            return BlockRecordInfoUtils.blockHashByBlockNumber(blockHashes, blockNumber - 1, blockNo);
        }

        /**
         * Returns the trailing block hashes.
         *
         * @return the trailing block hashes
         */
        Bytes blockHashes() {
            return blockHashes;
        }
    }

    @Override
    public void notify(@NonNull final StateHashedNotification notification) {
        endRoundStateHashes
                .get(notification.round())
                .complete(notification.hash().getBytes());
    }

    @Override
    public void notifyFatalEvent() {
        fatalShutdownFuture = new CompletableFuture<>();
    }

    @Override
    public void awaitFatalShutdown(@NonNull final java.time.Duration timeout) {
        requireNonNull(timeout);
        log.fatal("Awaiting any in-progress round to be closed within {}", timeout);
        Optional.ofNullable(fatalShutdownFuture)
                .orElse(CompletableFuture.completedFuture(null))
                .completeOnTimeout(null, timeout.toSeconds(), TimeUnit.SECONDS)
                .join();
        log.fatal("Block stream fatal shutdown complete");
    }

    @Override
    public void trackEventHash(@NonNull Hash eventHash) {
        eventIndexInBlock.put(eventHash, eventIndex++);
    }

    @Override
    public Optional<Integer> getEventIndex(@NonNull Hash eventHash) {
        return Optional.ofNullable(eventIndexInBlock.get(eventHash));
    }

    private BlockItem flushChangesFromListener(@NonNull final BoundaryStateChangeListener boundaryStateChangeListener) {
        final var stateChanges = new StateChanges(lastUsedTime, boundaryStateChangeListener.allStateChanges());
        boundaryStateChangeListener.reset();
        return BlockItem.newBuilder().stateChanges(stateChanges).build();
    }

<<<<<<< HEAD
    /**
     * Resets the subtree hashers for branches 4-8 to empty states. Since these subtrees only contain data specific to
     * the current block, they need to be reset whenever a new block starts.
     */
    private void resetSubtrees() {
        // Branch 4
        consensusHeaderHasher = new ConcurrentStreamingTreeHasher(executor, hashCombineBatchSize);
        // Branch 5
        inputTreeHasher = new ConcurrentStreamingTreeHasher(executor, hashCombineBatchSize);
        // Branch 6
        outputTreeHasher = new ConcurrentStreamingTreeHasher(executor, hashCombineBatchSize);
        // Branch 7
        stateChangesHasher = new ConcurrentStreamingTreeHasher(executor, hashCombineBatchSize);
        // Branch 8
        traceDataHasher = new ConcurrentStreamingTreeHasher(executor, hashCombineBatchSize);
    }

    private record RootAndSiblingHashes(Bytes blockRootHash, MerkleSiblingHash[] siblingHashes) {}

    /**
     * Combines the given branch hashes into a block root hash and sibling hashes for a pending proof.
     * Since it's not known whether the pending proof will be directly signed, the sibling hashes
     * required for an indirect proof are also computed.
     * @return the block root hash and all possibly-required sibling hashes, ordered from bottom (the
     * leaf level) to top (the root)
     */
    private static RootAndSiblingHashes combine(
            @Nullable final Bytes maybePrevBlockHash,
            @Nullable final Bytes maybePrevBlockRootsHash,
            @Nullable final Bytes maybeStartingStateHash,
            @Nullable final Bytes maybeConsensusHeaderHash,
            @Nullable final Bytes maybeInputsHash,
            @Nullable final Bytes maybeOutputsHash,
            @Nullable final Bytes maybeStateChangesHash,
            @Nullable final Bytes maybeTraceDataHash,
            @NonNull final Timestamp firstConsensusTimeOfCurrentBlock) {
        final var prevBlockHash = inputOrNullHash(maybePrevBlockHash);
        final var prevBlockRootsHash = inputOrNullHash(maybePrevBlockRootsHash);
        final var startingStateHash = inputOrNullHash(maybeStartingStateHash);
        final var consensusHeaderHash = inputOrNullHash(maybeConsensusHeaderHash);
        final var inputsHash = inputOrNullHash(maybeInputsHash);
        final var outputsHash = inputOrNullHash(maybeOutputsHash);
        final var stateChangesHash = inputOrNullHash(maybeStateChangesHash);
        final var traceDataHash = inputOrNullHash(maybeTraceDataHash);

        // Compute depth four hashes
        final var depth4Node1 = BlockImplUtils.combine(prevBlockHash, prevBlockRootsHash);
        final var depth4Node2 = BlockImplUtils.combine(startingStateHash, consensusHeaderHash);
        final var depth4Node3 = BlockImplUtils.combine(inputsHash, outputsHash);
        final var depth4Node4 = BlockImplUtils.combine(stateChangesHash, traceDataHash);

        final var combinedNulls = BlockImplUtils.combine(NULL_HASH, NULL_HASH);
        final var depth4Node5 = combinedNulls;
        final var depth4Node6 = combinedNulls;
        final var depth4Node7 = combinedNulls;
        final var depth4Node8 = combinedNulls;

        // Compute depth three hashes
        final var depth3Node1 = BlockImplUtils.combine(depth4Node1, depth4Node2);
        final var depth3Node2 = BlockImplUtils.combine(depth4Node3, depth4Node4);
        final var depth3Node3 = BlockImplUtils.combine(depth4Node5, depth4Node6);
        final var depth3Node4 = BlockImplUtils.combine(depth4Node7, depth4Node8);

        // Compute depth two hashes
        final var depth2Node1 = BlockImplUtils.combine(depth3Node1, depth3Node2);
        final var depth2Node2 = BlockImplUtils.combine(depth3Node3, depth3Node4);

        // Compute depth one hashes
        final var timestamp = Timestamp.PROTOBUF.toBytes(firstConsensusTimeOfCurrentBlock);
        final var depth1Node0 = noThrowSha384HashOf(timestamp);
        final var depth1Node1 = BlockImplUtils.combine(depth2Node1, depth2Node2);

        // Compute the block's root hash
        final var rootHash = BlockImplUtils.combine(depth1Node0, depth1Node1);
        return new RootAndSiblingHashes(rootHash, new MerkleSiblingHash[] {
            // Level 5 first sibling (right child)
            new MerkleSiblingHash(false, prevBlockRootsHash),
            // Level 4 first sibling (right child)
            new MerkleSiblingHash(false, depth4Node2),
            // Level 3 first sibling (right child)
            new MerkleSiblingHash(false, depth3Node2),
            // Level 2 first sibling (right child)
            new MerkleSiblingHash(false, depth2Node2)
        });
=======
    private static int maxReadDepth(@NonNull final Configuration config) {
        requireNonNull(config);
        return config.getConfigData(BlockStreamConfig.class).maxReadDepth();
    }

    private static int maxReadBytesSize(@NonNull final Configuration config) {
        requireNonNull(config);
        return config.getConfigData(BlockStreamConfig.class).maxReadBytesSize();
>>>>>>> 96ee3efc
    }
}<|MERGE_RESOLUTION|>--- conflicted
+++ resolved
@@ -578,7 +578,6 @@
                     version,
                     asTimestamp(lastIntervalProcessTime),
                     asTimestamp(lastTopLevelTime),
-<<<<<<< HEAD
                     consensusHeaderHash,
                     outputsHash,
                     traceDataHash,
@@ -586,15 +585,6 @@
                     previousBlockHashes.intermediateHashingState(),
                     previousBlockHashes.leafCount());
             blockStreamInfoState.put(newBlockStreamInfo);
-=======
-                    consensusHeaderHash, // deprecated
-                    traceDataHash, // deprecated
-                    outputHash, // deprecated
-                    null,
-                    null,
-                    null,
-                    null));
->>>>>>> 96ee3efc
             ((CommittableWritableStates) writableState).commit();
 
             // Produce one more state change item (i.e. putting the block stream info just constructed into state)
@@ -1137,7 +1127,6 @@
         return BlockItem.newBuilder().stateChanges(stateChanges).build();
     }
 
-<<<<<<< HEAD
     /**
      * Resets the subtree hashers for branches 4-8 to empty states. Since these subtrees only contain data specific to
      * the current block, they need to be reset whenever a new block starts.
@@ -1222,7 +1211,8 @@
             // Level 2 first sibling (right child)
             new MerkleSiblingHash(false, depth2Node2)
         });
-=======
+    }
+
     private static int maxReadDepth(@NonNull final Configuration config) {
         requireNonNull(config);
         return config.getConfigData(BlockStreamConfig.class).maxReadDepth();
@@ -1231,6 +1221,5 @@
     private static int maxReadBytesSize(@NonNull final Configuration config) {
         requireNonNull(config);
         return config.getConfigData(BlockStreamConfig.class).maxReadBytesSize();
->>>>>>> 96ee3efc
     }
 }