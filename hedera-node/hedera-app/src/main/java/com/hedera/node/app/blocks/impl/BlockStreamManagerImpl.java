--- conflicted
+++ resolved
@@ -661,46 +661,22 @@
             worker.addItem(flushChangesFromListener(boundaryStateChangeListener));
             worker.sync();
 
-<<<<<<< HEAD
-            final var blockHash = combine(
-                    lastBlockHash,
-                    prevBlockRootsHash,
-                    stateHashAtStartOfBlock,
-                    consensusHeaderHash,
-                    inputsHash,
-                    outputsHash,
-                    stateChangesHash,
-                    traceDataHash,
-                    firstConsensusTimeOfCurrentBlock);
-=======
-            final var stateChangesHash = stateChangesHasher.rootHash().join();
-
-            // TODO(#21210): Implement streaming merkle tree of all block hashes from genesis to N-1
-            // For now, using NULL_HASH as placeholder until the historical block data infrastructure is ready.
-            final var blockHashesTreeRoot = NULL_HASH;
-
-            // Create BlockFooter with the three essential hashes:
-            // 1. previousBlockRootHash - Root hash of the previous block (N-1)
-            // 2. rootHashOfAllBlockHashesTree - Streaming tree of all block hashes 0..N-1 (TODO: #21210)
-            // 3. startOfBlockStateRootHash - State hash at the beginning of current block
-            final var blockFooter = com.hedera.hapi.block.stream.output.BlockFooter.newBuilder()
-                    .previousBlockRootHash(lastBlockHash)
-                    .rootHashOfAllBlockHashesTree(blockHashesTreeRoot)
-                    .startOfBlockStateRootHash(blockStartStateHash)
-                    .build();
-
-            // Write BlockFooter to block stream (last item before BlockProof)
-            final var footerItem =
-                    BlockItem.newBuilder().blockFooter(blockFooter).build();
-            worker.addItem(footerItem);
-            worker.sync();
+			final var blockHash = combine(
+					lastBlockHash,
+					prevBlockRootsHash,
+					stateHashAtStartOfBlock,
+					consensusHeaderHash,
+					inputsHash,
+					outputsHash,
+					stateChangesHash,
+					traceDataHash,
+					firstConsensusTimeOfCurrentBlock);
 
             // Compute depth two hashes
             final var depth2Node0 = combine(lastBlockHash, blockStartStateHash);
             final var depth2Node1 = combine(consensusHeaderHash, inputHash);
             final var depth2Node2 = combine(outputHash, stateChangesHash);
             final var depth2Node3 = combine(traceDataHash, NULL_HASH);
->>>>>>> 10b8d0bf
 
             // Create BlockFooter with the three essential hashes:
             // 1. previousBlockRootHash - Root hash of the previous block (N-1)
@@ -1036,15 +1012,6 @@
                     // BlockFooter and BlockProof are not included in any merkle tree
                     // They are metadata about the block, not part of the hashed content
                 }
-<<<<<<< HEAD
-=======
-                case TRANSACTION_OUTPUT, BLOCK_HEADER -> outputTreeHasher.addLeaf(hash);
-                case STATE_CHANGES -> stateChangesHasher.addLeaf(hash);
-                case BLOCK_FOOTER, BLOCK_PROOF -> {
-                    // BlockFooter and BlockProof are not included in any merkle tree
-                    // They are metadata about the block, not part of the hashed content
-                }
->>>>>>> 10b8d0bf
             }
 
             final BlockHeader header = item.blockHeader();
