--- conflicted
+++ resolved
@@ -1162,116 +1162,6 @@
         return BlockItem.newBuilder().stateChanges(stateChanges).build();
     }
 
-<<<<<<< HEAD
-    /**
-     * Resets the subtree hashers for branches 4-8 to empty states. Since these subtrees only contain data specific to
-     * the current block, they need to be reset whenever a new block starts.
-     */
-    private void resetSubtrees() {
-        // Branch 4
-        consensusHeaderHasher = new ConcurrentStreamingTreeHasher(executor, hashCombineBatchSize);
-        // Branch 5
-        inputTreeHasher = new ConcurrentStreamingTreeHasher(executor, hashCombineBatchSize);
-        // Branch 6
-        outputTreeHasher = new ConcurrentStreamingTreeHasher(executor, hashCombineBatchSize);
-        // Branch 7
-        stateChangesHasher = new ConcurrentStreamingTreeHasher(executor, hashCombineBatchSize);
-        // Branch 8
-        traceDataHasher = new ConcurrentStreamingTreeHasher(executor, hashCombineBatchSize);
-    }
-
-    /**
-     * Extracts the consensus timestamp of the first transaction in the given {@code Round}.
-     * If there are no transactions, returns null.
-     *
-     * @param round the round to extract the timestamp from
-     * @return the consensus timestamp of the first transaction, or null
-     */
-    private Instant extractFirstTxnConsensusTimestampFrom(@NonNull final Round round) {
-        for (final ConsensusEvent event : round) {
-            final var txnIterator = event.consensusTransactionIterator();
-            if (txnIterator.hasNext()) {
-                return txnIterator.next().getConsensusTimestamp();
-            }
-        }
-
-        return null;
-    }
-
-    private record RootAndSiblingHashes(Bytes blockRootHash, MerkleSiblingHash[] siblingHashes) {}
-
-    /**
-     * Combines the given branch hashes into a block root hash and sibling hashes for a pending proof.
-     * Since it's not known whether the pending proof will be directly signed, the sibling hashes
-     * required for an indirect proof are also computed.
-     * @return the block root hash and all possibly-required sibling hashes, ordered from bottom (the
-     * leaf level) to top (the root)
-     */
-    private static RootAndSiblingHashes combine(
-            @Nullable final Bytes maybePrevBlockHash,
-            @Nullable final Bytes maybePrevBlockRootsHash,
-            @Nullable final Bytes maybeStartingStateHash,
-            @Nullable final Bytes maybeConsensusHeaderHash,
-            @Nullable final Bytes maybeInputsHash,
-            @Nullable final Bytes maybeOutputsHash,
-            @Nullable final Bytes maybeStateChangesHash,
-            @Nullable final Bytes maybeTraceDataHash,
-            @NonNull final Timestamp firstConsensusTimeOfCurrentBlock) {
-        final var prevBlockHash = inputOrNullHash(maybePrevBlockHash);
-        final var prevBlockRootsHash = inputOrNullHash(maybePrevBlockRootsHash);
-        final var startingStateHash = inputOrNullHash(maybeStartingStateHash);
-        final var consensusHeaderHash = inputOrNullHash(maybeConsensusHeaderHash);
-        final var inputsHash = inputOrNullHash(maybeInputsHash);
-        final var outputsHash = inputOrNullHash(maybeOutputsHash);
-        final var stateChangesHash = inputOrNullHash(maybeStateChangesHash);
-        final var traceDataHash = inputOrNullHash(maybeTraceDataHash);
-
-        // Compute depth four hashes
-        final var depth4Node1 = BlockImplUtils.combine(prevBlockHash, prevBlockRootsHash);
-        final var depth4Node2 = BlockImplUtils.combine(startingStateHash, consensusHeaderHash);
-        final var depth4Node3 = BlockImplUtils.combine(inputsHash, outputsHash);
-        final var depth4Node4 = BlockImplUtils.combine(stateChangesHash, traceDataHash);
-
-        final var combinedNulls = BlockImplUtils.combine(NULL_HASH, NULL_HASH);
-        // Nodes 5-8 for depth four are all combined null hashes, but enumerated for clarity
-        final var depth4Node5 = combinedNulls;
-        final var depth4Node6 = combinedNulls;
-        final var depth4Node7 = combinedNulls;
-        final var depth4Node8 = combinedNulls;
-
-        // Compute depth three hashes
-        final var depth3Node1 = BlockImplUtils.combine(depth4Node1, depth4Node2);
-        final var depth3Node2 = BlockImplUtils.combine(depth4Node3, depth4Node4);
-        final var depth3Node3 = BlockImplUtils.combine(depth4Node5, depth4Node6);
-        final var depth3Node4 = BlockImplUtils.combine(depth4Node7, depth4Node8);
-
-        // Compute depth two hashes
-        final var depth2Node1 = BlockImplUtils.combine(depth3Node1, depth3Node2);
-        final var depth2Node2 = BlockImplUtils.combine(depth3Node3, depth3Node4);
-
-        // Compute depth one hashes
-        final var timestamp = Timestamp.PROTOBUF.toBytes(firstConsensusTimeOfCurrentBlock);
-        final var depth1Node0 = noThrowSha384HashOf(timestamp);
-        final var depth1Node1 = BlockImplUtils.combine(depth2Node1, depth2Node2);
-
-        // Compute the block's root hash
-        final var rootHash = BlockImplUtils.combine(depth1Node0, depth1Node1);
-        return new RootAndSiblingHashes(rootHash, new MerkleSiblingHash[] {
-            // Level 5 first sibling (right child)
-            new MerkleSiblingHash(false, maybePrevBlockHash),
-            // Level 4 first sibling (right child)
-            new MerkleSiblingHash(false, depth4Node2),
-            // Level 3 first sibling (right child)
-            new MerkleSiblingHash(false, depth3Node2),
-            // Level 2 first sibling (right child)
-            new MerkleSiblingHash(false, depth2Node2)
-        });
-    }
-
-    private static final BlockItem FAKE_BLOCK_ITEM = BlockItem.newBuilder()
-            .roundHeader(RoundHeader.newBuilder().roundNumber(-1).build())
-            .build();
-=======
     private static int maxReadDepth(@NonNull final Configuration config) {
         requireNonNull(config);
         return config.getConfigData(BlockStreamConfig.class).maxReadDepth();
@@ -1281,5 +1171,114 @@
         requireNonNull(config);
         return config.getConfigData(BlockStreamConfig.class).maxReadBytesSize();
     }
->>>>>>> a87dbf65
+
+
+	/**
+	 * Resets the subtree hashers for branches 4-8 to empty states. Since these subtrees only contain data specific to
+	 * the current block, they need to be reset whenever a new block starts.
+	 */
+	private void resetSubtrees() {
+		// Branch 4
+		consensusHeaderHasher = new ConcurrentStreamingTreeHasher(executor, hashCombineBatchSize);
+		// Branch 5
+		inputTreeHasher = new ConcurrentStreamingTreeHasher(executor, hashCombineBatchSize);
+		// Branch 6
+		outputTreeHasher = new ConcurrentStreamingTreeHasher(executor, hashCombineBatchSize);
+		// Branch 7
+		stateChangesHasher = new ConcurrentStreamingTreeHasher(executor, hashCombineBatchSize);
+		// Branch 8
+		traceDataHasher = new ConcurrentStreamingTreeHasher(executor, hashCombineBatchSize);
+	}
+
+	/**
+	 * Extracts the consensus timestamp of the first transaction in the given {@code Round}.
+	 * If there are no transactions, returns null.
+	 *
+	 * @param round the round to extract the timestamp from
+	 * @return the consensus timestamp of the first transaction, or null
+	 */
+	private Instant extractFirstTxnConsensusTimestampFrom(@NonNull final Round round) {
+		for (final ConsensusEvent event : round) {
+			final var txnIterator = event.consensusTransactionIterator();
+			if (txnIterator.hasNext()) {
+				return txnIterator.next().getConsensusTimestamp();
+			}
+		}
+
+		return null;
+	}
+
+	private record RootAndSiblingHashes(Bytes blockRootHash, MerkleSiblingHash[] siblingHashes) {}
+
+	/**
+	 * Combines the given branch hashes into a block root hash and sibling hashes for a pending proof.
+	 * Since it's not known whether the pending proof will be directly signed, the sibling hashes
+	 * required for an indirect proof are also computed.
+	 * @return the block root hash and all possibly-required sibling hashes, ordered from bottom (the
+	 * leaf level) to top (the root)
+	 */
+	private static RootAndSiblingHashes combine(
+			@Nullable final Bytes maybePrevBlockHash,
+			@Nullable final Bytes maybePrevBlockRootsHash,
+			@Nullable final Bytes maybeStartingStateHash,
+			@Nullable final Bytes maybeConsensusHeaderHash,
+			@Nullable final Bytes maybeInputsHash,
+			@Nullable final Bytes maybeOutputsHash,
+			@Nullable final Bytes maybeStateChangesHash,
+			@Nullable final Bytes maybeTraceDataHash,
+			@NonNull final Timestamp firstConsensusTimeOfCurrentBlock) {
+		final var prevBlockHash = inputOrNullHash(maybePrevBlockHash);
+		final var prevBlockRootsHash = inputOrNullHash(maybePrevBlockRootsHash);
+		final var startingStateHash = inputOrNullHash(maybeStartingStateHash);
+		final var consensusHeaderHash = inputOrNullHash(maybeConsensusHeaderHash);
+		final var inputsHash = inputOrNullHash(maybeInputsHash);
+		final var outputsHash = inputOrNullHash(maybeOutputsHash);
+		final var stateChangesHash = inputOrNullHash(maybeStateChangesHash);
+		final var traceDataHash = inputOrNullHash(maybeTraceDataHash);
+
+		// Compute depth four hashes
+		final var depth4Node1 = BlockImplUtils.combine(prevBlockHash, prevBlockRootsHash);
+		final var depth4Node2 = BlockImplUtils.combine(startingStateHash, consensusHeaderHash);
+		final var depth4Node3 = BlockImplUtils.combine(inputsHash, outputsHash);
+		final var depth4Node4 = BlockImplUtils.combine(stateChangesHash, traceDataHash);
+
+		final var combinedNulls = BlockImplUtils.combine(NULL_HASH, NULL_HASH);
+		// Nodes 5-8 for depth four are all combined null hashes, but enumerated for clarity
+		final var depth4Node5 = combinedNulls;
+		final var depth4Node6 = combinedNulls;
+		final var depth4Node7 = combinedNulls;
+		final var depth4Node8 = combinedNulls;
+
+		// Compute depth three hashes
+		final var depth3Node1 = BlockImplUtils.combine(depth4Node1, depth4Node2);
+		final var depth3Node2 = BlockImplUtils.combine(depth4Node3, depth4Node4);
+		final var depth3Node3 = BlockImplUtils.combine(depth4Node5, depth4Node6);
+		final var depth3Node4 = BlockImplUtils.combine(depth4Node7, depth4Node8);
+
+		// Compute depth two hashes
+		final var depth2Node1 = BlockImplUtils.combine(depth3Node1, depth3Node2);
+		final var depth2Node2 = BlockImplUtils.combine(depth3Node3, depth3Node4);
+
+		// Compute depth one hashes
+		final var timestamp = Timestamp.PROTOBUF.toBytes(firstConsensusTimeOfCurrentBlock);
+		final var depth1Node0 = noThrowSha384HashOf(timestamp);
+		final var depth1Node1 = BlockImplUtils.combine(depth2Node1, depth2Node2);
+
+		// Compute the block's root hash
+		final var rootHash = BlockImplUtils.combine(depth1Node0, depth1Node1);
+		return new RootAndSiblingHashes(rootHash, new MerkleSiblingHash[] {
+				// Level 5 first sibling (right child)
+				new MerkleSiblingHash(false, maybePrevBlockHash),
+				// Level 4 first sibling (right child)
+				new MerkleSiblingHash(false, depth4Node2),
+				// Level 3 first sibling (right child)
+				new MerkleSiblingHash(false, depth3Node2),
+				// Level 2 first sibling (right child)
+				new MerkleSiblingHash(false, depth2Node2)
+		});
+	}
+
+	private static final BlockItem FAKE_BLOCK_ITEM = BlockItem.newBuilder()
+			.roundHeader(RoundHeader.newBuilder().roundNumber(-1).build())
+			.build();
 }