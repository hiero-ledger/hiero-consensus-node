--- conflicted
+++ resolved
@@ -558,13 +558,8 @@
                     .blockSignature(blockSignature)
                     .siblingHashes(siblingHashes.stream().flatMap(List::stream).toList());
             final var proofItem = BlockItem.newBuilder().blockProof(proof).build();
-<<<<<<< HEAD
-            block.writer().writePbjItem(BlockItem.PROTOBUF.toBytes(proofItem));
+            block.writer().writePbjItemAndBytes(proofItem, BlockItem.PROTOBUF.toBytes(proofItem));
             block.writer().closeCompleteBlock();
-=======
-            block.writer().writePbjItemAndBytes(proofItem, BlockItem.PROTOBUF.toBytes(proofItem));
-            block.writer().closeBlock();
->>>>>>> 60520e1d
             if (block.number() != blockNumber) {
                 siblingHashes.removeFirst();
             }
