--- conflicted
+++ resolved
@@ -1014,7 +1014,6 @@
         return Optional.ofNullable(eventIndexInBlock.get(eventHash));
     }
 
-<<<<<<< HEAD
     /**
      * Uploads the block state to the GCP bucket.
      * @param blockState the block state to upload
@@ -1146,11 +1145,11 @@
             }
             return null;
         }
-=======
+    }
+
     private BlockItem flushChangesFromListener(@NonNull final BoundaryStateChangeListener boundaryStateChangeListener) {
         final var stateChanges = new StateChanges(lastExecutionTime, boundaryStateChangeListener.allStateChanges());
         boundaryStateChangeListener.reset();
         return BlockItem.newBuilder().stateChanges(stateChanges).build();
->>>>>>> 0aff89d1
     }
 }