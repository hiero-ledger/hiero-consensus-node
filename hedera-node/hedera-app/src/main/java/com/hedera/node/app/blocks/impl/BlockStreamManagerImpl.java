// SPDX-License-Identifier: Apache-2.0
package com.hedera.node.app.blocks.impl;

import static com.hedera.hapi.node.base.BlockHashAlgorithm.SHA2_384;
import static com.hedera.hapi.util.HapiUtils.asInstant;
import static com.hedera.hapi.util.HapiUtils.asTimestamp;
import static com.hedera.node.app.blocks.BlockStreamManager.PendingWork.GENESIS_WORK;
import static com.hedera.node.app.blocks.BlockStreamManager.PendingWork.NONE;
import static com.hedera.node.app.blocks.BlockStreamManager.PendingWork.POST_UPGRADE_WORK;
import static com.hedera.node.app.blocks.impl.BlockImplUtils.appendHash;
import static com.hedera.node.app.blocks.impl.BlockImplUtils.combine;
import static com.hedera.node.app.blocks.schemas.V0560BlockStreamSchema.BLOCK_STREAM_INFO_KEY;
import static com.hedera.node.app.hapi.utils.CommonUtils.sha384DigestOrThrow;
import static com.hedera.node.app.records.BlockRecordService.EPOCH;
import static com.hedera.node.app.records.impl.BlockRecordInfoUtils.HASH_SIZE;
import static java.util.Objects.requireNonNull;

import com.google.common.annotations.VisibleForTesting;
import com.hedera.hapi.block.stream.BlockItem;
import com.hedera.hapi.block.stream.BlockProof;
import com.hedera.hapi.block.stream.MerkleSiblingHash;
import com.hedera.hapi.block.stream.output.BlockHeader;
import com.hedera.hapi.node.base.SemanticVersion;
import com.hedera.hapi.node.base.Timestamp;
import com.hedera.hapi.node.state.blockstream.BlockStreamInfo;
import com.hedera.node.app.blocks.BlockHashSigner;
import com.hedera.node.app.blocks.BlockItemWriter;
import com.hedera.node.app.blocks.BlockStreamManager;
import com.hedera.node.app.blocks.BlockStreamService;
import com.hedera.node.app.blocks.InitialStateHash;
import com.hedera.node.app.blocks.StreamingTreeHasher;
import com.hedera.node.app.hapi.utils.CommonUtils;
import com.hedera.node.app.info.DiskStartupNetworks;
import com.hedera.node.app.info.DiskStartupNetworks.InfoType;
import com.hedera.node.app.records.impl.BlockRecordInfoUtils;
import com.hedera.node.config.ConfigProvider;
import com.hedera.node.config.data.BlockRecordStreamConfig;
import com.hedera.node.config.data.BlockStreamConfig;
import com.hedera.node.config.data.NetworkAdminConfig;
import com.hedera.node.config.data.TssConfig;
import com.hedera.node.config.data.VersionConfig;
import com.hedera.node.config.types.BlockStreamWriterMode;
import com.hedera.node.config.types.DiskNetworkExport;
import com.hedera.pbj.runtime.io.buffer.Bytes;
import com.swirlds.common.concurrent.AbstractTask;
import com.swirlds.config.api.Configuration;
import com.swirlds.platform.state.service.PlatformStateFacade;
import com.swirlds.platform.system.Round;
import com.swirlds.platform.system.state.notifications.StateHashedNotification;
import com.swirlds.state.State;
import com.swirlds.state.spi.CommittableWritableStates;
import edu.umd.cs.findbugs.annotations.NonNull;
import edu.umd.cs.findbugs.annotations.Nullable;
import java.nio.ByteBuffer;
import java.nio.file.Paths;
import java.security.MessageDigest;
import java.time.Duration;
import java.time.Instant;
import java.util.ArrayList;
import java.util.EnumSet;
import java.util.List;
import java.util.Map;
import java.util.Queue;
import java.util.concurrent.CompletableFuture;
import java.util.concurrent.ConcurrentHashMap;
import java.util.concurrent.ConcurrentLinkedQueue;
import java.util.concurrent.ExecutorService;
import java.util.concurrent.ForkJoinPool;
import java.util.concurrent.atomic.AtomicReference;
import java.util.function.Function;
import java.util.function.Supplier;
import javax.inject.Inject;
import javax.inject.Singleton;
import org.apache.logging.log4j.LogManager;
import org.apache.logging.log4j.Logger;

@Singleton
public class BlockStreamManagerImpl implements BlockStreamManager {
    private static final Logger log = LogManager.getLogger(BlockStreamManagerImpl.class);

    private static final String FATAL_SHUTDOWN_BASE_MSG = "Waiting for fatal shutdown of block stream to complete";

    private final int roundsPerBlock;
    private final Duration blockPeriod;
    private final BlockStreamWriterMode streamWriterType;
    private final int hashCombineBatchSize;
    private final BlockHashSigner blockHashSigner;
    private final SemanticVersion version;
    private final SemanticVersion hapiVersion;
    private final ForkJoinPool executor;
    private final String diskNetworkExportFile;
    private final DiskNetworkExport diskNetworkExport;
    private final Supplier<BlockItemWriter> writerSupplier;
    private final BoundaryStateChangeListener boundaryStateChangeListener;
    private final PlatformStateFacade platformStateFacade;

    private final BlockHashManager blockHashManager;
    private final RunningHashManager runningHashManager;

    // The status of pending work
    private PendingWork pendingWork = NONE;
    // The last time at which interval-based processing was done
    private Instant lastIntervalProcessTime = Instant.EPOCH;
    // The last platform-assigned time
    private Instant lastHandleTime = Instant.EPOCH;
    // All this state is scoped to producing the current block
    private long blockNumber;
    // Set to the round number of the last round handled before entering a freeze period
    private long freezeRoundNumber = -1;
    // The last non-empty (i.e., not skipped) round number that will eventually get a start-of-state hash
    private long lastNonEmptyRoundNumber;
    private Bytes lastBlockHash;
    private Instant blockTimestamp;
    private Instant consensusTimeLastRound;
    private BlockItemWriter writer;
    private StreamingTreeHasher inputTreeHasher;
    private StreamingTreeHasher outputTreeHasher;
    private BlockStreamManagerTask worker;
    private final boolean hintsEnabled;
    // If not null, the part of the block preceding a possible first transaction
    @Nullable
    private PreTxnItems preTxnItems;

    /**
     * Represents the part of a block preceding a possible first transaction; we defer writing this part until
     * we know the timestamp of the first transaction.
     * <p>
     * <b>Important:</b> This first timestamp may be different from the first platform-assigned user transaction
     * time because of synthetic preceding transactions.
     *
     * @param headerBuilder   the block header builder
     * @param postHeaderItems the post-header items
     */
    private record PreTxnItems(@NonNull BlockHeader.Builder headerBuilder, @NonNull List<BlockItem> postHeaderItems) {}

    /**
     * Represents a block pending completion by the block hash signature needed for its block proof.
     *
     * @param number        the block number
     * @param blockHash     the block hash
     * @param proofBuilder  the block proof builder
     * @param writer        the block item writer
     * @param siblingHashes the sibling hashes needed for an indirect block proof of an earlier block
     */
    private record PendingBlock(
            long number,
            @NonNull Bytes blockHash,
            @NonNull BlockProof.Builder proofBuilder,
            @NonNull BlockItemWriter writer,
            @NonNull MerkleSiblingHash... siblingHashes) {}

    /**
     * Blocks awaiting proof via ledger signature on their block hash (or a subsequent block hash).
     */
    private final Queue<PendingBlock> pendingBlocks = new ConcurrentLinkedQueue<>();
    /**
     * Futures that resolve when the end-of-round state hash is available for a given round number.
     */
    private final Map<Long, CompletableFuture<Bytes>> endRoundStateHashes = new ConcurrentHashMap<>();

    /**
     * Represents the status of a fatal shutdown of the block stream.
     */
    private enum FatalShutdownStatus {
        // Indicates the block stream is operating normally
        NOT_INITIATED,
        // Indicates the block stream is in the process of fatally shutting down
        INITIATED,
        // Indicates the block stream has completed its fatal shutdown logic
        COMPLETE;

        boolean hasBeenInitiated() {
            return this != NOT_INITIATED;
        }

        boolean isComplete() {
            return this == COMPLETE;
        }
    }

    private final AtomicReference<FatalShutdownStatus> fatalShutdownStatus =
            new AtomicReference<>(FatalShutdownStatus.NOT_INITIATED);

    @Inject
    public BlockStreamManagerImpl(
            @NonNull final BlockHashSigner blockHashSigner,
            @NonNull final Supplier<BlockItemWriter> writerSupplier,
            @NonNull final ExecutorService executor,
            @NonNull final ConfigProvider configProvider,
            @NonNull final BoundaryStateChangeListener boundaryStateChangeListener,
            @NonNull final InitialStateHash initialStateHash,
            @NonNull final SemanticVersion version,
            @NonNull final PlatformStateFacade platformStateFacade) {
        this.blockHashSigner = requireNonNull(blockHashSigner);
        this.version = requireNonNull(version);
        this.writerSupplier = requireNonNull(writerSupplier);
        this.executor = (ForkJoinPool) requireNonNull(executor);
        this.boundaryStateChangeListener = requireNonNull(boundaryStateChangeListener);
        this.platformStateFacade = platformStateFacade;
        requireNonNull(configProvider);
        final var config = configProvider.getConfiguration();
        this.hintsEnabled = config.getConfigData(TssConfig.class).hintsEnabled();
        this.hapiVersion = hapiVersionFrom(config);
        final var blockStreamConfig = config.getConfigData(BlockStreamConfig.class);
        this.roundsPerBlock = blockStreamConfig.roundsPerBlock();
        this.blockPeriod = blockStreamConfig.blockPeriod();
        this.streamWriterType = blockStreamConfig.writerMode();
        this.hashCombineBatchSize = blockStreamConfig.hashCombineBatchSize();
        final var networkAdminConfig = config.getConfigData(NetworkAdminConfig.class);
        this.diskNetworkExport = networkAdminConfig.diskNetworkExport();
        this.diskNetworkExportFile = networkAdminConfig.diskNetworkExportFile();
        this.blockHashManager = new BlockHashManager(config);
        this.runningHashManager = new RunningHashManager();
        this.lastNonEmptyRoundNumber = initialStateHash.roundNum();
        final var hashFuture = initialStateHash.hashFuture();
        endRoundStateHashes.put(lastNonEmptyRoundNumber, hashFuture);
        log.info(
                "Initialized BlockStreamManager from round {} with end-of-round hash {}",
                lastNonEmptyRoundNumber,
                hashFuture.isDone() ? hashFuture.join().toHex() : "<PENDING>");
    }

    @Override
    public boolean hasLedgerId() {
        return blockHashSigner.isReady();
    }

    @Override
    public void initLastBlockHash(@NonNull final Bytes blockHash) {
        lastBlockHash = requireNonNull(blockHash);
    }

    @Override
    public void startRound(@NonNull final Round round, @NonNull final State state) {
        if (lastBlockHash == null) {
            throw new IllegalStateException("Last block hash must be initialized before starting a round");
        }
        if (fatalShutdownStatus.get().hasBeenInitiated()) {
            log.fatal("Ignoring start of round {} after fatal shutdown initiated", round.getRoundNum());
            return;
        }

        // In case we hash this round, include a future for the end-of-round state hash
        endRoundStateHashes.put(round.getRoundNum(), new CompletableFuture<>());

        if (platformStateFacade.isFreezeRound(state, round)) {
            // Track freeze round numbers because they always end a block
            freezeRoundNumber = round.getRoundNum();
        }

        // Writer will be null when beginning a new block
        if (writer == null) {
            writer = writerSupplier.get();
            // This iterator is never empty; c.f. DefaultTransactionHandler#handleConsensusRound()
            blockTimestamp = round.iterator().next().getConsensusTimestamp();
            boundaryStateChangeListener.setBoundaryTimestamp(blockTimestamp);

            final var blockStreamInfo = blockStreamInfoFrom(state);
            pendingWork = classifyPendingWork(blockStreamInfo, version);
            if (pendingWork == POST_UPGRADE_WORK && hintsEnabled) {
                // On upgrade, we need to gossip the signatures for the freeze block
                blockHashSigner
                        .signFuture(lastBlockHash)
                        .thenAcceptAsync(signature -> finishProofWithSignature(lastBlockHash, signature));
            }
            lastHandleTime = asInstant(blockStreamInfo.lastHandleTimeOrElse(EPOCH));
            lastIntervalProcessTime = asInstant(blockStreamInfo.lastIntervalProcessTimeOrElse(EPOCH));
            blockHashManager.startBlock(blockStreamInfo, lastBlockHash);
            runningHashManager.startBlock(blockStreamInfo);

            inputTreeHasher = new ConcurrentStreamingTreeHasher(executor, hashCombineBatchSize);
            outputTreeHasher = new ConcurrentStreamingTreeHasher(executor, hashCombineBatchSize);
            blockNumber = blockStreamInfo.blockNumber() + 1;

            worker = new BlockStreamManagerTask();
            final var header = BlockHeader.newBuilder()
                    .number(blockNumber)
                    .hashAlgorithm(SHA2_384)
                    .softwareVersion(platformStateFacade.creationSemanticVersionOf(state))
                    .hapiProtoVersion(hapiVersion);
            preTxnItems = new PreTxnItems(header, new ArrayList<>());
        }
        consensusTimeLastRound = round.getConsensusTimestamp();
    }

    @Override
    public void setRoundFirstTransactionTime(@NonNull final Instant at) {
        if (preTxnItems != null) {
            flushPreUserItems(asTimestamp(at));
        }
    }

    @Override
    public void confirmPendingWorkFinished() {
        if (pendingWork == NONE) {
            // Should never happen but throwing IllegalStateException might make the situation even worse, so just log
            log.error("HandleWorkflow confirmed finished work but none was pending");
        }
        pendingWork = NONE;
    }

    @Override
    public @NonNull PendingWork pendingWork() {
        return pendingWork;
    }

    @Override
    public @NonNull Instant lastIntervalProcessTime() {
        return lastIntervalProcessTime;
    }

    @Override
    public void setLastIntervalProcessTime(@NonNull final Instant lastIntervalProcessTime) {
        this.lastIntervalProcessTime = requireNonNull(lastIntervalProcessTime);
    }

    @Override
    public @NonNull final Instant lastHandleTime() {
        return lastHandleTime;
    }

    @Override
    public void setLastHandleTime(@NonNull final Instant lastHandleTime) {
        this.lastHandleTime = requireNonNull(lastHandleTime);
    }

    @Override
    public boolean endRound(@NonNull final State state, final long roundNum) {
        if (shouldCloseBlock(roundNum, roundsPerBlock)) {
            // If there were no user or node transactions in the block, this writes all
            // the accumulated items starting from the header, sacrificing the benefits
            // of concurrency; but performance impact is irrelevant when there are no
            // transactions of any sort
            if (preTxnItems != null) {
                flushPreUserItems(null);
            }
            // Flush all boundary state changes besides the BlockStreamInfo
            worker.addItem(boundaryStateChangeListener.flushChanges());
            worker.sync();

            final var inputHash = inputTreeHasher.rootHash().join();
            // This block's starting state hash is the end state hash of the last non-empty round
            final var blockStartStateHash = requireNonNull(endRoundStateHashes.get(lastNonEmptyRoundNumber))
                    .join();
            // Now clean up hash futures for rounds before the one closing this block
            for (long i = lastNonEmptyRoundNumber; i < roundNum; i++) {
                endRoundStateHashes.remove(i);
            }
            // And update the last non-empty round number to this round
            lastNonEmptyRoundNumber = roundNum;
            final var outputTreeStatus = outputTreeHasher.status();

            // Put this block hash context in state via the block stream info
            final var writableState = state.getWritableStates(BlockStreamService.NAME);
            final var blockStreamInfoState = writableState.<BlockStreamInfo>getSingleton(BLOCK_STREAM_INFO_KEY);
            final var boundaryTimestamp = boundaryStateChangeListener.boundaryTimestampOrThrow();
            blockStreamInfoState.put(new BlockStreamInfo(
                    blockNumber,
                    blockTimestamp(),
                    runningHashManager.latestHashes(),
                    blockHashManager.blockHashes(),
                    inputHash,
                    blockStartStateHash,
                    outputTreeStatus.numLeaves(),
                    outputTreeStatus.rightmostHashes(),
                    boundaryTimestamp,
                    pendingWork != POST_UPGRADE_WORK,
                    version,
                    asTimestamp(lastIntervalProcessTime),
                    asTimestamp(lastHandleTime)));
            ((CommittableWritableStates) writableState).commit();

            worker.addItem(boundaryStateChangeListener.flushChanges());
            worker.sync();

            final var outputHash = outputTreeHasher.rootHash().join();
            final var leftParent = combine(lastBlockHash, inputHash);
            final var rightParent = combine(outputHash, blockStartStateHash);
            final var blockHash = combine(leftParent, rightParent);
            final var pendingProof = BlockProof.newBuilder()
                    .block(blockNumber)
                    .previousBlockRootHash(lastBlockHash)
                    .startOfBlockStateRootHash(blockStartStateHash);
            pendingBlocks.add(new PendingBlock(
                    blockNumber,
                    blockHash,
                    pendingProof,
                    writer,
                    new MerkleSiblingHash(false, inputHash),
                    new MerkleSiblingHash(false, rightParent)));
            // Update in-memory state to prepare for the next block
            lastBlockHash = blockHash;
            writer = null;
            // Special case when signing with hinTS and this is the freeze round; we will have to wait until
            // after restart to gossip partial signatures and sign this block
            if (hintsEnabled && roundNum == freezeRoundNumber) {
                pendingBlocks.forEach(block -> block.writer().closeBlock());
            } else {
                blockHashSigner
                        .signFuture(blockHash)
                        .thenAcceptAsync(signature -> finishProofWithSignature(blockHash, signature));
            }

            final var exportNetworkToDisk =
                    switch (diskNetworkExport) {
                        case NEVER -> false;
                        case EVERY_BLOCK -> true;
                        case ONLY_FREEZE_BLOCK -> roundNum == freezeRoundNumber;
                    };
            if (exportNetworkToDisk) {
                final var exportPath = Paths.get(diskNetworkExportFile);
                log.info(
                        "Writing network info to disk @ {} (REASON = {})",
                        exportPath.toAbsolutePath(),
                        diskNetworkExport);
                DiskStartupNetworks.writeNetworkInfo(
                        state, exportPath, EnumSet.allOf(InfoType.class), platformStateFacade);
            }
            return true;
        }
        return lastNonEmptyRoundNumber == 0;
    }

    @Override
    public void writeItem(@NonNull final BlockItem item) {
        if (preTxnItems != null) {
            preTxnItems.postHeaderItems().add(item);
        } else {
            worker.addItem(item);
        }
    }

    @Override
    public @Nullable Bytes prngSeed() {
        // Incorporate all pending results before returning the seed to guarantee
        // no two consecutive transactions ever get the same seed
        worker.sync();
        final var seed = runningHashManager.nMinus3Hash;
        return seed == null ? null : Bytes.wrap(runningHashManager.nMinus3Hash);
    }

    @Override
    public long blockNo() {
        return blockNumber;
    }

    @Override
    public @NonNull Timestamp blockTimestamp() {
        return new Timestamp(blockTimestamp.getEpochSecond(), blockTimestamp.getNano());
    }

    @Override
    public @Nullable Bytes blockHashByBlockNumber(final long blockNo) {
        return blockHashManager.hashOfBlock(blockNo);
    }

    /**
     * If still pending, finishes the block proof for the block with the given hash using the given direct signature.
     * <p>
     * Synchronized to ensure that block proofs are always written in order, even in edge cases where multiple
     * pending block proofs become available at the same time.
     *
     * @param blockHash      the block hash to finish the block proof for
     * @param blockSignature the signature to use in the block proof
     */
    private synchronized void finishProofWithSignature(
            @NonNull final Bytes blockHash, @NonNull final Bytes blockSignature) {
        // Find the block whose hash is the signed message, tracking any sibling hashes
        // needed for indirect proofs of earlier blocks along the way
        long blockNumber = Long.MIN_VALUE;
        boolean impliesIndirectProof = false;
        final List<List<MerkleSiblingHash>> siblingHashes = new ArrayList<>();
        for (final var block : pendingBlocks) {
            if (impliesIndirectProof) {
                siblingHashes.add(List.of(block.siblingHashes()));
            }
            if (block.blockHash().equals(blockHash)) {
                blockNumber = block.number();
                break;
            }
            impliesIndirectProof = true;
        }
        if (blockNumber == Long.MIN_VALUE) {
            log.info("Ignoring signature on already proven block hash '{}'", blockHash);
            return;
        }
        // Write proofs for all pending blocks up to and including the signed block number
        while (!pendingBlocks.isEmpty() && pendingBlocks.peek().number() <= blockNumber) {
            final var block = pendingBlocks.poll();
            final var proof = block.proofBuilder()
                    .blockSignature(blockSignature)
                    .siblingHashes(siblingHashes.stream().flatMap(List::stream).toList());
            final var proofItem = BlockItem.newBuilder().blockProof(proof).build();
<<<<<<< HEAD
            block.writer().writeItem(BlockItem.PROTOBUF.toBytes(proofItem).toByteArray());
            if (streamWriterType == BlockStreamWriterMode.FILE
                    || streamWriterType == BlockStreamWriterMode.GRPC
                    || streamWriterType == BlockStreamWriterMode.FILE_AND_GRPC) {
                block.writer().closeBlock();
            }
=======
            block.writer().writePbjItem(BlockItem.PROTOBUF.toBytes(proofItem));
            block.writer().closeBlock();
>>>>>>> 377224a4
            if (block.number() != blockNumber) {
                siblingHashes.removeFirst();
            }
        }
    }

    /**
     * Flushes the pre-user items, with the given first user transaction time.
     *
     * @param firstUserTransactionTime the first user transaction time
     */
    private void flushPreUserItems(@Nullable final Timestamp firstUserTransactionTime) {
        requireNonNull(preTxnItems);
        final var header = preTxnItems.headerBuilder().firstTransactionConsensusTime(firstUserTransactionTime);
        worker.addItem(BlockItem.newBuilder().blockHeader(header).build());
        preTxnItems.postHeaderItems().forEach(worker::addItem);
        preTxnItems = null;
    }

    /**
     * Classifies the type of work pending, if any, given the block stream info from state and the current
     * software version.
     *
     * @param blockStreamInfo the block stream info
     * @param version         the version
     * @return the type of pending work given the block stream info and version
     */
    @VisibleForTesting
    static PendingWork classifyPendingWork(
            @NonNull final BlockStreamInfo blockStreamInfo, @NonNull final SemanticVersion version) {
        requireNonNull(version);
        requireNonNull(blockStreamInfo);
        if (EPOCH.equals(blockStreamInfo.lastIntervalProcessTimeOrElse(EPOCH))) {
            // If we have never processed any time-based events, we must be at genesis
            return GENESIS_WORK;
        } else if (impliesPostUpgradeWorkPending(blockStreamInfo, version)) {
            return POST_UPGRADE_WORK;
        } else {
            return NONE;
        }
    }

    private static boolean impliesPostUpgradeWorkPending(
            @NonNull final BlockStreamInfo blockStreamInfo, @NonNull final SemanticVersion version) {
        return !version.equals(blockStreamInfo.creationSoftwareVersion()) || !blockStreamInfo.postUpgradeWorkDone();
    }

    private @NonNull BlockStreamInfo blockStreamInfoFrom(@NonNull final State state) {
        final var blockStreamInfoState =
                state.getReadableStates(BlockStreamService.NAME).<BlockStreamInfo>getSingleton(BLOCK_STREAM_INFO_KEY);
        return requireNonNull(blockStreamInfoState.get());
    }

    private boolean shouldCloseBlock(final long roundNumber, final int roundsPerBlock) {
        if (fatalShutdownStatus.get().hasBeenInitiated()) {
            return true;
        }
        // We need the signer to be ready
        if (!blockHashSigner.isReady()) {
            return false;
        }

        // During freeze round, we should close the block regardless of other conditions
        if (roundNumber == freezeRoundNumber) {
            return true;
        }

        // If blockPeriod is 0, use roundsPerBlock
        if (blockPeriod.isZero()) {
            return roundNumber % roundsPerBlock == 0;
        }

        // For time-based blocks, check if enough consensus time has elapsed
        final var elapsed = Duration.between(blockTimestamp, consensusTimeLastRound);
        return elapsed.compareTo(blockPeriod) >= 0;
    }

    class BlockStreamManagerTask {

        SequentialTask prevTask;
        SequentialTask currentTask;

        BlockStreamManagerTask() {
            prevTask = null;
            currentTask = new SequentialTask();
            currentTask.send();
        }

        void addItem(BlockItem item) {
            new ParallelTask(item, currentTask).send();
            SequentialTask nextTask = new SequentialTask();
            currentTask.send(nextTask);
            prevTask = currentTask;
            currentTask = nextTask;
        }

        void sync() {
            if (prevTask != null) {
                prevTask.join();
            }
        }
    }

    class ParallelTask extends AbstractTask {

        BlockItem item;
        SequentialTask out;

        ParallelTask(BlockItem item, SequentialTask out) {
            super(executor, 1);
            this.item = item;
            this.out = out;
        }

        @Override
        protected boolean onExecute() {
            Bytes bytes = BlockItem.PROTOBUF.toBytes(item);

            final var kind = item.item().kind();
            ByteBuffer hash = null;
            switch (kind) {
                case EVENT_HEADER,
                        EVENT_TRANSACTION,
                        TRANSACTION_RESULT,
                        TRANSACTION_OUTPUT,
                        STATE_CHANGES,
                        ROUND_HEADER,
                        BLOCK_HEADER -> {
                    MessageDigest digest = sha384DigestOrThrow();
                    bytes.writeTo(digest);
                    hash = ByteBuffer.wrap(digest.digest());
                }
            }
            out.send(item, hash, bytes.toByteArray());
            return true;
        }
    }

    class SequentialTask extends AbstractTask {

        SequentialTask next;
        BlockItem item;
        byte[] serialized;
        ByteBuffer hash;

        SequentialTask() {
            super(executor, 3);
        }

        @Override
        protected boolean onExecute() {
            final var kind = item.item().kind();
            switch (kind) {
                case EVENT_HEADER, EVENT_TRANSACTION, ROUND_HEADER -> inputTreeHasher.addLeaf(hash);
                case TRANSACTION_RESULT -> {
                    runningHashManager.nextResultHash(hash);
                    hash.rewind();
                    outputTreeHasher.addLeaf(hash);
                }
                case TRANSACTION_OUTPUT, STATE_CHANGES, BLOCK_HEADER -> outputTreeHasher.addLeaf(hash);
            }

            final BlockHeader header = item.blockHeader();
            if (header != null) {
                writer.openBlock(header.number());
            }
            writer.writeItem(serialized);

            next.send();
            return true;
        }

        void send(SequentialTask next) {
            this.next = next;
            send();
        }

        void send(BlockItem item, ByteBuffer hash, byte[] serialized) {
            this.item = item;
            this.hash = hash;
            this.serialized = serialized;
            send();
        }
    }

    private SemanticVersion hapiVersionFrom(@NonNull final Configuration config) {
        return config.getConfigData(VersionConfig.class).hapiVersion();
    }

    private static class RunningHashManager {
        private static final ThreadLocal<byte[]> HASHES = ThreadLocal.withInitial(() -> new byte[HASH_SIZE]);
        private static final ThreadLocal<MessageDigest> DIGESTS =
                ThreadLocal.withInitial(CommonUtils::sha384DigestOrThrow);

        byte[] nMinus3Hash;
        byte[] nMinus2Hash;
        byte[] nMinus1Hash;
        byte[] hash;

        Bytes latestHashes() {
            final var all = new byte[][] {nMinus3Hash, nMinus2Hash, nMinus1Hash, hash};
            int numMissing = 0;
            while (numMissing < all.length && all[numMissing] == null) {
                numMissing++;
            }
            final byte[] hashes = new byte[(all.length - numMissing) * HASH_SIZE];
            for (int i = numMissing; i < all.length; i++) {
                System.arraycopy(all[i], 0, hashes, (i - numMissing) * HASH_SIZE, HASH_SIZE);
            }
            return Bytes.wrap(hashes);
        }

        /**
         * Starts managing running hashes for a new round, with the given trailing block hashes.
         *
         * @param blockStreamInfo the trailing block hashes at the start of the round
         */
        void startBlock(@NonNull final BlockStreamInfo blockStreamInfo) {
            final var hashes = blockStreamInfo.trailingOutputHashes();
            final var n = (int) (hashes.length() / HASH_SIZE);
            nMinus3Hash = n < 4 ? null : hashes.toByteArray(0, HASH_SIZE);
            nMinus2Hash = n < 3 ? null : hashes.toByteArray((n - 3) * HASH_SIZE, HASH_SIZE);
            nMinus1Hash = n < 2 ? null : hashes.toByteArray((n - 2) * HASH_SIZE, HASH_SIZE);
            hash = n < 1 ? new byte[HASH_SIZE] : hashes.toByteArray((n - 1) * HASH_SIZE, HASH_SIZE);
        }

        /**
         * Updates the running hashes for the given serialized output block item.
         *
         * @param hash the serialized output block item
         */
        void nextResultHash(@NonNull final ByteBuffer hash) {
            requireNonNull(hash);
            nMinus3Hash = nMinus2Hash;
            nMinus2Hash = nMinus1Hash;
            nMinus1Hash = this.hash;
            final var digest = DIGESTS.get();
            digest.update(this.hash);
            final var resultHash = HASHES.get();
            hash.get(resultHash);
            digest.update(resultHash);
            this.hash = digest.digest();
        }
    }

    private class BlockHashManager {
        final int numTrailingBlocks;

        private Bytes blockHashes;

        BlockHashManager(@NonNull final Configuration config) {
            this.numTrailingBlocks =
                    config.getConfigData(BlockRecordStreamConfig.class).numOfBlockHashesInState();
        }

        /**
         * Starts managing running hashes for a new round, with the given trailing block hashes.
         *
         * @param blockStreamInfo the trailing block hashes at the start of the round
         */
        void startBlock(@NonNull final BlockStreamInfo blockStreamInfo, @NonNull Bytes prevBlockHash) {
            blockHashes = appendHash(prevBlockHash, blockStreamInfo.trailingBlockHashes(), numTrailingBlocks);
        }

        /**
         * Returns the hash of the block with the given number, or null if it is not available. Note that,
         * <ul>
         *     <li>We never know the hash of the {@code N+1} block currently being created.</li>
         *     <li>We start every block {@code N} by concatenating the {@code N-1} block hash to the trailing
         *     hashes up to block {@code N-2} that were in state at the end of block {@code N-1}.
         * </ul>
         *
         * @param blockNo the block number
         * @return the hash of the block with the given number, or null if it is not available
         */
        @Nullable
        Bytes hashOfBlock(final long blockNo) {
            return BlockRecordInfoUtils.blockHashByBlockNumber(blockHashes, blockNumber - 1, blockNo);
        }

        /**
         * Returns the trailing block hashes.
         *
         * @return the trailing block hashes
         */
        Bytes blockHashes() {
            return blockHashes;
        }
    }

    @Override
    public void notify(@NonNull final StateHashedNotification notification) {
        endRoundStateHashes
                .get(notification.round())
                .complete(notification.hash().getBytes());
    }

    @Override
    public void notifyFatalEvent() {
        if (fatalShutdownStatus.get().hasBeenInitiated()) {
            // If `fatalShutdown` is true then this method MUST have been invoked previously–-there's nothing more to do
            return;
        }

        log.fatal("Initiating fatal shutdown of block stream");
        fatalShutdownStatus.set(FatalShutdownStatus.INITIATED);

        pendingBlocks.forEach(block -> log.fatal("Skipping incomplete block proof for block {}", block.number()));

        // Close the current block (if possible)
        if (writer != null) {
            maybeFlushStateChanges();
            log.fatal("Final block {} written", blockNumber);

            // Finally, close the writer
            writer.closeBlock();
            writer = null;
        } else {
            log.info("Current block {} was closed before fatal shutdown", blockNumber);
        }

        fatalShutdownStatus.set(FatalShutdownStatus.COMPLETE);
        log.fatal("Fatal block stream shutdown cleanup complete");
    }

    @Override
    public void awaitFatalShutdown(@Nullable final java.time.Duration timeout) {
        Function<Integer, Boolean> timeRemains = (Integer ignore) -> false;
        Function<Integer, String> timeoutMessage = (Integer ignore) -> FATAL_SHUTDOWN_BASE_MSG;

        // Assign the behavior of the timeout (if given)
        if (timeout != null) {
            final var secondsTimeout = timeout.getSeconds();
            timeRemains = (Integer secondsCounter) -> secondsCounter < secondsTimeout;
            timeoutMessage = (Integer secondsCounter) ->
                    FATAL_SHUTDOWN_BASE_MSG + " (" + secondsCounter + " of ~" + secondsTimeout + "s)";
        }

        // Wait for the fatal shutdown to complete
        int secondsCounter = 0;
        while (!fatalShutdownStatus.get().isComplete() && timeRemains.apply(secondsCounter)) {
            log.fatal(timeoutMessage.apply(secondsCounter));
            try {
                Thread.sleep(1000);
            } catch (InterruptedException e) {
                log.fatal("Interrupted while waiting for block stream fatal shutdown to complete");
                return;
            }
        }

        log.fatal("Block stream fatal shutdown complete");
    }

    private void maybeFlushStateChanges() {
        log.fatal("Flushing final outstanding state changes for block {} (if any)", blockNumber);
        final BlockItem finalChanges = boundaryStateChangeListener.flushChanges();
        if (finalChanges != null && finalChanges.hasStateChanges()) {
            log.fatal("Writing final state changes for block {}", blockNumber);
            writer.writeItem(BlockItem.PROTOBUF.toBytes(finalChanges).toByteArray());
        }
        log.fatal("Final state changes written (if any)");
    }
}<|MERGE_RESOLUTION|>--- conflicted
+++ resolved
@@ -491,17 +491,8 @@
                     .blockSignature(blockSignature)
                     .siblingHashes(siblingHashes.stream().flatMap(List::stream).toList());
             final var proofItem = BlockItem.newBuilder().blockProof(proof).build();
-<<<<<<< HEAD
             block.writer().writeItem(BlockItem.PROTOBUF.toBytes(proofItem).toByteArray());
-            if (streamWriterType == BlockStreamWriterMode.FILE
-                    || streamWriterType == BlockStreamWriterMode.GRPC
-                    || streamWriterType == BlockStreamWriterMode.FILE_AND_GRPC) {
-                block.writer().closeBlock();
-            }
-=======
-            block.writer().writePbjItem(BlockItem.PROTOBUF.toBytes(proofItem));
             block.writer().closeBlock();
->>>>>>> 377224a4
             if (block.number() != blockNumber) {
                 siblingHashes.removeFirst();
             }
