--- conflicted
+++ resolved
@@ -171,11 +171,8 @@
             @NonNull final InitialStateHash initialStateHash,
             @NonNull final SemanticVersion version,
             @NonNull final PlatformStateFacade platformStateFacade,
-<<<<<<< HEAD
-            @Nullable final AtomicBoolean systemEntitiesCreatedFlag) {
-=======
+            @Nullable final AtomicBoolean systemEntitiesCreatedFlag,
             @NonNull final Lifecycle lifecycle) {
->>>>>>> 11a3e641
         this.blockHashSigner = requireNonNull(blockHashSigner);
         this.version = requireNonNull(version);
         this.writerSupplier = requireNonNull(writerSupplier);
