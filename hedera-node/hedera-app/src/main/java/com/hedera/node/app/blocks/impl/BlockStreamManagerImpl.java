/*
 * Copyright (C) 2024 Hedera Hashgraph, LLC
 *
 * Licensed under the Apache License, Version 2.0 (the "License");
 * you may not use this file except in compliance with the License.
 * You may obtain a copy of the License at
 *
 *      http://www.apache.org/licenses/LICENSE-2.0
 *
 * Unless required by applicable law or agreed to in writing, software
 * distributed under the License is distributed on an "AS IS" BASIS,
 * WITHOUT WARRANTIES OR CONDITIONS OF ANY KIND, either express or implied.
 * See the License for the specific language governing permissions and
 * limitations under the License.
 */

package com.hedera.node.app.blocks.impl;

import static com.hedera.hapi.block.stream.BlockItem.ItemOneOfType.TRANSACTION_RESULT;
import static com.hedera.hapi.node.base.BlockHashAlgorithm.SHA2_384;
import static com.hedera.hapi.util.HapiUtils.asInstant;
import static com.hedera.hapi.util.HapiUtils.asTimestamp;
import static com.hedera.node.app.blocks.BlockStreamManager.PendingWork.GENESIS_WORK;
import static com.hedera.node.app.blocks.BlockStreamManager.PendingWork.NONE;
import static com.hedera.node.app.blocks.BlockStreamManager.PendingWork.POST_UPGRADE_WORK;
import static com.hedera.node.app.blocks.impl.BlockImplUtils.appendHash;
import static com.hedera.node.app.blocks.impl.BlockImplUtils.combine;
import static com.hedera.node.app.blocks.schemas.V0560BlockStreamSchema.BLOCK_STREAM_INFO_KEY;
import static com.hedera.node.app.hapi.utils.CommonUtils.sha384DigestOrThrow;
import static com.hedera.node.app.records.BlockRecordService.EPOCH;
import static com.hedera.node.app.records.impl.BlockRecordInfoUtils.HASH_SIZE;
import static com.hedera.pbj.runtime.ProtoConstants.WIRE_TYPE_DELIMITED;
import static com.hedera.pbj.runtime.ProtoWriterTools.writeTag;
import static com.swirlds.platform.state.SwirldStateManagerUtils.isInFreezePeriod;
import static java.util.Objects.requireNonNull;
import static java.util.concurrent.CompletableFuture.completedFuture;

import com.google.common.annotations.VisibleForTesting;
import com.hedera.hapi.block.stream.BlockItem;
import com.hedera.hapi.block.stream.BlockProof;
import com.hedera.hapi.block.stream.MerkleSiblingHash;
import com.hedera.hapi.block.stream.output.BlockHeader;
import com.hedera.hapi.block.stream.output.TransactionResult;
import com.hedera.hapi.block.stream.schema.BlockSchema;
import com.hedera.hapi.node.base.SemanticVersion;
import com.hedera.hapi.node.base.Timestamp;
import com.hedera.hapi.node.state.blockstream.BlockStreamInfo;
import com.hedera.hapi.platform.state.PlatformState;
import com.hedera.node.app.blocks.BlockItemWriter;
import com.hedera.node.app.blocks.BlockStreamManager;
import com.hedera.node.app.blocks.BlockStreamService;
import com.hedera.node.app.blocks.InitialStateHash;
import com.hedera.node.app.blocks.StreamingTreeHasher;
import com.hedera.node.app.hapi.utils.CommonUtils;
import com.hedera.node.app.records.impl.BlockRecordInfoUtils;
import com.hedera.node.app.tss.TssBaseService;
import com.hedera.node.config.ConfigProvider;
import com.hedera.node.config.data.BlockRecordStreamConfig;
import com.hedera.node.config.data.BlockStreamConfig;
import com.hedera.node.config.data.VersionConfig;
<<<<<<< HEAD
import com.hedera.node.config.types.BlockStreamWriterMode;
=======
import com.hedera.pbj.runtime.io.buffer.BufferedData;
>>>>>>> 373935a1
import com.hedera.pbj.runtime.io.buffer.Bytes;
import com.swirlds.config.api.Configuration;
import com.swirlds.platform.state.service.PlatformStateService;
import com.swirlds.platform.state.service.schemas.V0540PlatformStateSchema;
import com.swirlds.platform.system.Round;
import com.swirlds.platform.system.state.notifications.StateHashedNotification;
import com.swirlds.state.State;
import com.swirlds.state.spi.CommittableWritableStates;
import edu.umd.cs.findbugs.annotations.NonNull;
import edu.umd.cs.findbugs.annotations.Nullable;
import java.io.IOException;
import java.io.UncheckedIOException;
import java.nio.ByteBuffer;
import java.security.DigestException;
import java.security.MessageDigest;
import java.time.Instant;
import java.util.ArrayList;
import java.util.Arrays;
import java.util.List;
import java.util.Map;
import java.util.Queue;
import java.util.concurrent.CompletableFuture;
import java.util.concurrent.ConcurrentHashMap;
import java.util.concurrent.ConcurrentLinkedQueue;
import java.util.concurrent.ExecutorService;
import java.util.function.Supplier;
import javax.inject.Inject;
import javax.inject.Singleton;
import org.apache.logging.log4j.LogManager;
import org.apache.logging.log4j.Logger;

@Singleton
public class BlockStreamManagerImpl implements BlockStreamManager {
    private static final Logger log = LogManager.getLogger(BlockStreamManagerImpl.class);

    private final int roundsPerBlock;
    private final int hashCombineBatchSize;
    private final int serializationBatchSize;
    private final TssBaseService tssBaseService;
    private final SemanticVersion version;
    private final SemanticVersion hapiVersion;
    private final ExecutorService executor;
    private final Supplier<BlockItemWriter> writerSupplier;
    private final BlockStreamWriterMode streamWriterType;
    private final BoundaryStateChangeListener boundaryStateChangeListener;

    private final BlockHashManager blockHashManager;
    private final RunningHashManager runningHashManager;

    // The status of pending work
    private PendingWork pendingWork = NONE;
    // The last time at which interval-based processing was done
    private Instant lastIntervalProcessTime = Instant.EPOCH;
    // All this state is scoped to producing the current block
    private long blockNumber;
    // Set to the round number of the last round handled before entering a freeze period
    private long freezeRoundNumber = -1;
    // The last non-empty (i.e., not skipped) round number that will eventually get a start-of-state hash
    private long lastNonEmptyRoundNumber;
    private Bytes lastBlockHash;
    private Instant blockTimestamp;
    private BlockItemWriter writer;
    private List<BlockItem> pendingItems;
    private StreamingTreeHasher inputTreeHasher;
    private StreamingTreeHasher outputTreeHasher;
    /**
     * A future that completes after all items not in the pendingItems list have been serialized
     * to bytes, with their hashes scheduled for incorporation in the input/output trees and running
     * hashes if applicable; <b>and</b> written to the block item writer.
     */
    private CompletableFuture<Void> writeFuture = completedFuture(null);

    /**
     * Represents a block pending completion by the block hash signature needed for its block proof.
     *
     * @param number the block number
     * @param blockHash the block hash
     * @param proofBuilder the block proof builder
     * @param writer the block item writer
     * @param siblingHashes the sibling hashes needed for an indirect block proof of an earlier block
     */
    private record PendingBlock(
            long number,
            @NonNull Bytes blockHash,
            @NonNull BlockProof.Builder proofBuilder,
            @NonNull BlockItemWriter writer,
            @NonNull MerkleSiblingHash... siblingHashes) {}

    /**
     * Blocks awaiting proof via ledger signature on their block hash (or a subsequent block hash).
     */
    private final Queue<PendingBlock> pendingBlocks = new ConcurrentLinkedQueue<>();
    /**
     * Futures that resolve when the end-of-round state hash is available for a given round number.
     */
    private final Map<Long, CompletableFuture<Bytes>> endRoundStateHashes = new ConcurrentHashMap<>();

    @Inject
    public BlockStreamManagerImpl(
            @NonNull final Supplier<BlockItemWriter> writerSupplier,
            @NonNull final ExecutorService executor,
            @NonNull final ConfigProvider configProvider,
            @NonNull final TssBaseService tssBaseService,
            @NonNull final BoundaryStateChangeListener boundaryStateChangeListener,
            @NonNull final InitialStateHash initialStateHash,
            @NonNull final SemanticVersion version) {
        this.version = requireNonNull(version);
        this.writerSupplier = requireNonNull(writerSupplier);
        this.executor = requireNonNull(executor);
        this.tssBaseService = requireNonNull(tssBaseService);
        this.boundaryStateChangeListener = requireNonNull(boundaryStateChangeListener);
        requireNonNull(configProvider);
        final var config = configProvider.getConfiguration();
        this.hapiVersion = hapiVersionFrom(config);
<<<<<<< HEAD
        this.roundsPerBlock = config.getConfigData(BlockStreamConfig.class).roundsPerBlock();
        this.streamWriterType = config.getConfigData(BlockStreamConfig.class).writerMode();
=======
        final var blockStreamConfig = config.getConfigData(BlockStreamConfig.class);
        this.roundsPerBlock = blockStreamConfig.roundsPerBlock();
        this.hashCombineBatchSize = blockStreamConfig.hashCombineBatchSize();
        this.serializationBatchSize = blockStreamConfig.serializationBatchSize();
>>>>>>> 373935a1
        this.blockHashManager = new BlockHashManager(config);
        this.runningHashManager = new RunningHashManager();
        this.lastNonEmptyRoundNumber = initialStateHash.roundNum();
        final var hashFuture = initialStateHash.hashFuture();
        endRoundStateHashes.put(lastNonEmptyRoundNumber, hashFuture);
        log.info(
                "Initialized BlockStreamManager from round {} with end-of-round hash {}",
                lastNonEmptyRoundNumber,
                hashFuture.isDone() ? hashFuture.join().toHex() : "<PENDING>");
    }

    @Override
    public void initLastBlockHash(@NonNull final Bytes blockHash) {
        lastBlockHash = requireNonNull(blockHash);
    }

    @Override
    public void startRound(@NonNull final Round round, @NonNull final State state) {
        if (lastBlockHash == null) {
            throw new IllegalStateException("Last block hash must be initialized before starting a round");
        }
        // If the platform handled this round, it must eventually hash its end state
        endRoundStateHashes.put(round.getRoundNum(), new CompletableFuture<>());

        final var platformState = state.getReadableStates(PlatformStateService.NAME)
                .<PlatformState>getSingleton(V0540PlatformStateSchema.PLATFORM_STATE_KEY)
                .get();
        requireNonNull(platformState);
        if (isFreezeRound(platformState, round)) {
            // Track freeze round numbers because they always end a block
            freezeRoundNumber = round.getRoundNum();
        }
        if (writer == null) {
            writer = writerSupplier.get();
            blockTimestamp = round.getConsensusTimestamp();
            boundaryStateChangeListener.setBoundaryTimestamp(blockTimestamp);

            final var blockStreamInfo = blockStreamInfoFrom(state);
            pendingWork = classifyPendingWork(blockStreamInfo, version);
            lastIntervalProcessTime = asInstant(blockStreamInfo.lastIntervalProcessTimeOrElse(EPOCH));
            blockHashManager.startBlock(blockStreamInfo, lastBlockHash);
            runningHashManager.startBlock(blockStreamInfo);

            inputTreeHasher = new ConcurrentStreamingTreeHasher(executor, hashCombineBatchSize);
            outputTreeHasher = new ConcurrentStreamingTreeHasher(executor, hashCombineBatchSize);
            blockNumber = blockStreamInfo.blockNumber() + 1;
            pendingItems = new ArrayList<>();

            pendingItems.add(BlockItem.newBuilder()
                    .blockHeader(BlockHeader.newBuilder()
                            .number(blockNumber)
                            .previousBlockHash(lastBlockHash)
                            .hashAlgorithm(SHA2_384)
                            .softwareVersion(platformState.creationSoftwareVersionOrThrow())
                            .hapiProtoVersion(hapiVersion))
                    .build());

            writer.openBlock(blockNumber);
        }
    }

    @Override
    public void confirmPendingWorkFinished() {
        if (pendingWork == NONE) {
            // Should never happen but throwing IllegalStateException might make the situation even worse, so just log
            log.error("HandleWorkflow confirmed finished work but none was pending");
        }
        pendingWork = NONE;
    }

    @Override
    public @NonNull PendingWork pendingWork() {
        return pendingWork;
    }

    @Override
    public @NonNull Instant lastIntervalProcessTime() {
        return lastIntervalProcessTime;
    }

    @Override
    public void setLastIntervalProcessTime(@NonNull final Instant lastIntervalProcessTime) {
        this.lastIntervalProcessTime = requireNonNull(lastIntervalProcessTime);
    }

    @Override
    public void endRound(@NonNull final State state, final long roundNum) {
        if (shouldCloseBlock(roundNum, roundsPerBlock)) {
            // Flush all boundary state changes besides the BlockStreamInfo
            pendingItems.add(boundaryStateChangeListener.flushChanges());
            schedulePendingWork();
            writeFuture.join();
            final var inputHash = inputTreeHasher.rootHash().join();
            // This block's starting state hash is the end state hash of the last non-empty round
            final var blockStartStateHash = requireNonNull(endRoundStateHashes.get(lastNonEmptyRoundNumber))
                    .join();
            // Now forget that hash, since it's been used
            endRoundStateHashes.remove(lastNonEmptyRoundNumber);
            // And update the last non-empty round number to this round
            lastNonEmptyRoundNumber = roundNum;
            final var outputTreeStatus = outputTreeHasher.status();

            // Put this block hash context in state via the block stream info
            final var writableState = state.getWritableStates(BlockStreamService.NAME);
            final var blockStreamInfoState = writableState.<BlockStreamInfo>getSingleton(BLOCK_STREAM_INFO_KEY);
            blockStreamInfoState.put(new BlockStreamInfo(
                    blockNumber,
                    blockTimestamp(),
                    runningHashManager.latestHashes(),
                    blockHashManager.blockHashes(),
                    inputHash,
                    blockStartStateHash,
                    outputTreeStatus.numLeaves(),
                    outputTreeStatus.rightmostHashes(),
                    boundaryStateChangeListener.boundaryTimestampOrThrow(),
                    pendingWork != POST_UPGRADE_WORK,
                    version,
                    asTimestamp(lastIntervalProcessTime)));
            ((CommittableWritableStates) writableState).commit();

            // Serialize and hash the final block item
            final var finalWork = new ScheduledWork(List.of(boundaryStateChangeListener.flushChanges()));
            final var finalOutput = finalWork.computeOutput();
            // Ensure we only write and incorporate the final hash after all preceding work is done
            writeFuture.join();
            combineOutput(null, finalOutput);
            final var outputHash = outputTreeHasher.rootHash().join();
            final var leftParent = combine(lastBlockHash, inputHash);
            final var rightParent = combine(outputHash, blockStartStateHash);
            final var blockHash = combine(leftParent, rightParent);
            final var pendingProof = BlockProof.newBuilder()
                    .block(blockNumber)
                    .previousBlockRootHash(lastBlockHash)
                    .startOfBlockStateRootHash(blockStartStateHash);
            pendingBlocks.add(new PendingBlock(
                    blockNumber,
                    blockHash,
                    pendingProof,
                    writer,
                    new MerkleSiblingHash(false, inputHash),
                    new MerkleSiblingHash(false, rightParent)));
            // Update in-memory state to prepare for the next block
            lastBlockHash = blockHash;
            writer = null;
            tssBaseService.requestLedgerSignature(blockHash.toByteArray());
        }
    }

    @Override
    public void writeItem(@NonNull final BlockItem item) {
        pendingItems.add(item);
        if (pendingItems.size() == serializationBatchSize) {
            schedulePendingWork();
        }
    }

    @Override
    public @Nullable Bytes prngSeed() {
        // Incorporate all pending results before returning the seed to guarantee
        // no two consecutive transactions ever get the same seed
        schedulePendingWork();
        writeFuture.join();
        final var seed = runningHashManager.nMinus3Hash;
        return seed == null ? null : Bytes.wrap(runningHashManager.nMinus3Hash);
    }

    @Override
    public long blockNo() {
        return blockNumber;
    }

    @Override
    public @NonNull Timestamp blockTimestamp() {
        return new Timestamp(blockTimestamp.getEpochSecond(), blockTimestamp.getNano());
    }

    @Override
    public @Nullable Bytes blockHashByBlockNumber(final long blockNo) {
        return blockHashManager.hashOfBlock(blockNo);
    }

    /**
     * Synchronized to ensure that block proofs are always written in order, even in edge cases where multiple
     * pending block proofs become available at the same time.
     *
     * @param message the number of the block to finish
     * @param signature the signature to use in the block proof
     */
    @Override
    public synchronized void accept(@NonNull final byte[] message, @NonNull final byte[] signature) {
        // Find the block whose hash as the signed message, tracking any sibling hashes
        // needed for indirect proofs of earlier blocks along the way
        long blockNumber = Long.MIN_VALUE;
        boolean impliesIndirectProof = false;
        final List<List<MerkleSiblingHash>> siblingHashes = new ArrayList<>();
        final var blockHash = Bytes.wrap(message);
        for (final var block : pendingBlocks) {
            if (impliesIndirectProof) {
                siblingHashes.add(List.of(block.siblingHashes()));
            }
            if (block.blockHash().equals(blockHash)) {
                blockNumber = block.number();
                break;
            }
            impliesIndirectProof = true;
        }
        if (blockNumber == Long.MIN_VALUE) {
            log.info("Ignoring signature on already proven block hash '{}'", blockHash);
            return;
        }
        // Write proofs for all pending blocks up to and including the signed block number
        final var blockSignature = Bytes.wrap(signature);
        while (!pendingBlocks.isEmpty() && pendingBlocks.peek().number() <= blockNumber) {
            final var block = pendingBlocks.poll();
            final var proof = block.proofBuilder()
                    .blockSignature(blockSignature)
                    .siblingHashes(siblingHashes.stream().flatMap(List::stream).toList());
<<<<<<< HEAD
            block.writer()
                    .writeItem(BlockItem.PROTOBUF.toBytes(
                            BlockItem.newBuilder().blockProof(proof).build()));
            if (streamWriterType == BlockStreamWriterMode.FILE) {
                block.writer().closeBlock();
            }
=======
            final var proofItem = BlockItem.newBuilder().blockProof(proof).build();
            block.writer().writePbjItem(BlockItem.PROTOBUF.toBytes(proofItem)).closeBlock();
>>>>>>> 373935a1
            if (block.number() != blockNumber) {
                siblingHashes.removeFirst();
            }
        }
    }

    /**
     * Classifies the type of work pending, if any, given the block stream info from state and the current
     * software version.
     *
     * @param blockStreamInfo the block stream info
     * @param version the version
     * @return the type of pending work given the block stream info and version
     */
    @VisibleForTesting
    static PendingWork classifyPendingWork(
            @NonNull final BlockStreamInfo blockStreamInfo, @NonNull final SemanticVersion version) {
        requireNonNull(version);
        requireNonNull(blockStreamInfo);
        if (EPOCH.equals(blockStreamInfo.lastIntervalProcessTimeOrElse(EPOCH))) {
            // If we have never processed any time-based events, we must be at genesis
            return GENESIS_WORK;
        } else if (impliesPostUpgradeWorkPending(blockStreamInfo, version)) {
            return POST_UPGRADE_WORK;
        } else {
            return NONE;
        }
    }

    private static boolean impliesPostUpgradeWorkPending(
            @NonNull final BlockStreamInfo blockStreamInfo, @NonNull final SemanticVersion version) {
        return !version.equals(blockStreamInfo.creationSoftwareVersion()) || !blockStreamInfo.postUpgradeWorkDone();
    }

    private void schedulePendingWork() {
        final var scheduledWork = new ScheduledWork(pendingItems);
        final var pendingOutput = CompletableFuture.supplyAsync(scheduledWork::computeOutput, executor);
        writeFuture = writeFuture.thenCombine(pendingOutput, this::combineOutput);
        pendingItems = new ArrayList<>();
    }

    private @NonNull BlockStreamInfo blockStreamInfoFrom(@NonNull final State state) {
        final var blockStreamInfoState =
                state.getReadableStates(BlockStreamService.NAME).<BlockStreamInfo>getSingleton(BLOCK_STREAM_INFO_KEY);
        return requireNonNull(blockStreamInfoState.get());
    }

    private boolean shouldCloseBlock(final long roundNumber, final int roundsPerBlock) {
        return roundNumber % roundsPerBlock == 0 || roundNumber == freezeRoundNumber;
    }

    private boolean isFreezeRound(@NonNull final PlatformState platformState, @NonNull final Round round) {
        return isInFreezePeriod(
                round.getConsensusTimestamp(),
                platformState.freezeTime() == null ? null : asInstant(platformState.freezeTime()),
                platformState.lastFrozenTime() == null ? null : asInstant(platformState.lastFrozenTime()));
    }

    /**
     * Encapsulates the work to be done for a batch of pending {@link BlockItem}s. This work includes,
     * <ol>
     *     <li>Serializing the items to bytes using the {@link BlockItem#PROTOBUF} codec.</li>
     *     <li>Given the serialized items,
     *          <ul>
     *              <Li>For each input item, scheduling its hash to be incorporated in the input item Merkle tree.</Li>
     *              <li>For each output item, scheduling its hash to be incorporated in the input item Merkle tree.</li>
     *              <li>For each {@link TransactionResult}, scheduling its hash to be incorporated in the running hash.</li>
     *              <li>For each item, writing its serialized bytes to the {@link BlockItemWriter}.</li>
     *          </ul>
     *     </li>
     * </ol>
     */
    private static class ScheduledWork {
        private final List<BlockItem> items;

        public record Output(
                @NonNull BufferedData data,
                @NonNull ByteBuffer inputHashes,
                @NonNull ByteBuffer outputHashes,
                @NonNull ByteBuffer resultHashes) {}

        public ScheduledWork(@NonNull final List<BlockItem> items) {
            this.items = requireNonNull(items);
        }

        /**
         * Serializes the scheduled work items to bytes using the {@link BlockItem#PROTOBUF} codec and
         * computes the associated input/output hashes, returning the serialized items and hashes bundled
         * into an {@link Output}.
         *
         * @return the output of doing the scheduled work
         */
        public Output computeOutput() {
            var size = 0;
            var numInputs = 0;
            var numOutputs = 0;
            var numResults = 0;
            final var n = items.size();
            final var sizes = new int[n];
            for (var i = 0; i < n; i++) {
                final var item = items.get(i);
                sizes[i] = BlockItem.PROTOBUF.measureRecord(item);
                // Plus (at most) 8 bytes for the preceding tag and length
                size += (sizes[i] + 8);
                final var kind = item.item().kind();
                switch (kind) {
                    case EVENT_HEADER, EVENT_TRANSACTION -> numInputs++;
                    case TRANSACTION_RESULT, TRANSACTION_OUTPUT, STATE_CHANGES -> {
                        numOutputs++;
                        if (kind == TRANSACTION_RESULT) {
                            numResults++;
                        }
                    }
                }
            }
            final var inputHashes = new byte[numInputs * HASH_SIZE];
            final var outputHashes = new byte[numOutputs * HASH_SIZE];
            final var resultHashes = ByteBuffer.allocate(numResults * HASH_SIZE);
            final var serializedItems = ByteBuffer.allocate(size);
            final var data = BufferedData.wrap(serializedItems);
            final var digest = sha384DigestOrThrow();
            var j = 0;
            var k = 0;
            for (var i = 0; i < n; i++) {
                final var item = items.get(i);
                writeTag(data, BlockSchema.ITEMS, WIRE_TYPE_DELIMITED);
                data.writeVarInt(sizes[i], false);
                final var pre = serializedItems.position();
                writeItemToBuffer(item, data);
                final var post = serializedItems.position();
                final var kind = item.item().kind();
                switch (kind) {
                    case EVENT_HEADER, EVENT_TRANSACTION, TRANSACTION_RESULT, TRANSACTION_OUTPUT, STATE_CHANGES -> {
                        digest.update(serializedItems.array(), pre, post - pre);
                        switch (kind) {
                            case EVENT_HEADER, EVENT_TRANSACTION -> finish(digest, inputHashes, j++ * HASH_SIZE);
                            case TRANSACTION_RESULT, TRANSACTION_OUTPUT, STATE_CHANGES -> finish(
                                    digest, outputHashes, k++ * HASH_SIZE);
                        }
                        if (kind == TRANSACTION_RESULT) {
                            resultHashes.put(Arrays.copyOfRange(outputHashes, (k - 1) * HASH_SIZE, k * HASH_SIZE));
                        }
                    }
                    default -> {
                        // Other items have no special processing to do
                    }
                }
            }
            data.flip();
            return new Output(data, ByteBuffer.wrap(inputHashes), ByteBuffer.wrap(outputHashes), resultHashes.flip());
        }

        private void finish(@NonNull final MessageDigest digest, final byte[] hashes, final int offset) {
            try {
                digest.digest(hashes, offset, HASH_SIZE);
            } catch (DigestException e) {
                throw new IllegalArgumentException(e);
            }
        }
    }

    /**
     * Given the output of a {@link ScheduledWork} instance, writes the output's serialized items and
     * incorporates its input/output hashes into the corresponding trees and running hash.
     *
     * @param ignore ignored, needed for type compatibility with {@link CompletableFuture#thenCombine}
     * @param output the output to be combined
     * @return {@code null}
     */
    private Void combineOutput(@Nullable Void ignore, @NonNull final ScheduledWork.Output output) {
        writer.writeItems(output.data());
        while (output.inputHashes().hasRemaining()) {
            inputTreeHasher.addLeaf(output.inputHashes());
        }
        while (output.outputHashes().hasRemaining()) {
            outputTreeHasher.addLeaf(output.outputHashes());
        }
        while (output.resultHashes().hasRemaining()) {
            runningHashManager.nextResultHash(output.resultHashes());
        }
        return null;
    }

    private SemanticVersion hapiVersionFrom(@NonNull final Configuration config) {
        return config.getConfigData(VersionConfig.class).hapiVersion();
    }

    private static class RunningHashManager {
        private static final ThreadLocal<byte[]> HASHES = ThreadLocal.withInitial(() -> new byte[HASH_SIZE]);
        private static final ThreadLocal<MessageDigest> DIGESTS =
                ThreadLocal.withInitial(CommonUtils::sha384DigestOrThrow);

        byte[] nMinus3Hash;
        byte[] nMinus2Hash;
        byte[] nMinus1Hash;
        byte[] hash;

        Bytes latestHashes() {
            final var all = new byte[][] {nMinus3Hash, nMinus2Hash, nMinus1Hash, hash};
            int numMissing = 0;
            while (numMissing < all.length && all[numMissing] == null) {
                numMissing++;
            }
            final byte[] hashes = new byte[(all.length - numMissing) * HASH_SIZE];
            for (int i = numMissing; i < all.length; i++) {
                System.arraycopy(all[i], 0, hashes, (i - numMissing) * HASH_SIZE, HASH_SIZE);
            }
            return Bytes.wrap(hashes);
        }

        /**
         * Starts managing running hashes for a new round, with the given trailing block hashes.
         *
         * @param blockStreamInfo the trailing block hashes at the start of the round
         */
        void startBlock(@NonNull final BlockStreamInfo blockStreamInfo) {
            final var hashes = blockStreamInfo.trailingOutputHashes();
            final var n = (int) (hashes.length() / HASH_SIZE);
            nMinus3Hash = n < 4 ? null : hashes.toByteArray(0, HASH_SIZE);
            nMinus2Hash = n < 3 ? null : hashes.toByteArray((n - 3) * HASH_SIZE, HASH_SIZE);
            nMinus1Hash = n < 2 ? null : hashes.toByteArray((n - 2) * HASH_SIZE, HASH_SIZE);
            hash = n < 1 ? new byte[HASH_SIZE] : hashes.toByteArray((n - 1) * HASH_SIZE, HASH_SIZE);
        }

        /**
         * Updates the running hashes for the given serialized output block item.
         *
         * @param hash the serialized output block item
         */
        void nextResultHash(@NonNull final ByteBuffer hash) {
            requireNonNull(hash);
            nMinus3Hash = nMinus2Hash;
            nMinus2Hash = nMinus1Hash;
            nMinus1Hash = this.hash;
            final var digest = DIGESTS.get();
            digest.update(this.hash);
            final var resultHash = HASHES.get();
            hash.get(resultHash);
            digest.update(resultHash);
            this.hash = digest.digest();
        }
    }

    private class BlockHashManager {
        final int numTrailingBlocks;

        private Bytes blockHashes;

        BlockHashManager(@NonNull final Configuration config) {
            this.numTrailingBlocks =
                    config.getConfigData(BlockRecordStreamConfig.class).numOfBlockHashesInState();
        }

        /**
         * Starts managing running hashes for a new round, with the given trailing block hashes.
         *
         * @param blockStreamInfo the trailing block hashes at the start of the round
         */
        void startBlock(@NonNull final BlockStreamInfo blockStreamInfo, @NonNull Bytes prevBlockHash) {
            blockHashes = appendHash(prevBlockHash, blockStreamInfo.trailingBlockHashes(), numTrailingBlocks);
        }

        /**
         * Returns the hash of the block with the given number, or null if it is not available. Note that,
         * <ul>
         *     <li>We never know the hash of the {@code N+1} block currently being created.</li>
         *     <li>We start every block {@code N} by concatenating the {@code N-1} block hash to the trailing
         *     hashes up to block {@code N-2} that were in state at the end of block {@code N-1}.
         * </ul>
         *
         * @param blockNo the block number
         * @return the hash of the block with the given number, or null if it is not available
         */
        @Nullable
        Bytes hashOfBlock(final long blockNo) {
            return BlockRecordInfoUtils.blockHashByBlockNumber(blockHashes, blockNumber - 1, blockNo);
        }

        /**
         * Returns the trailing block hashes.
         *
         * @return the trailing block hashes
         */
        Bytes blockHashes() {
            return blockHashes;
        }
    }

    @Override
    public void notify(@NonNull final StateHashedNotification notification) {
        endRoundStateHashes
                .get(notification.round())
                .complete(notification.hash().getBytes());
    }

    private static void writeItemToBuffer(@NonNull final BlockItem item, @NonNull final BufferedData bufferedData) {
        try {
            BlockItem.PROTOBUF.write(item, bufferedData);
        } catch (IOException e) {
            throw new UncheckedIOException(e);
        }
    }
}<|MERGE_RESOLUTION|>--- conflicted
+++ resolved
@@ -58,11 +58,8 @@
 import com.hedera.node.config.data.BlockRecordStreamConfig;
 import com.hedera.node.config.data.BlockStreamConfig;
 import com.hedera.node.config.data.VersionConfig;
-<<<<<<< HEAD
 import com.hedera.node.config.types.BlockStreamWriterMode;
-=======
 import com.hedera.pbj.runtime.io.buffer.BufferedData;
->>>>>>> 373935a1
 import com.hedera.pbj.runtime.io.buffer.Bytes;
 import com.swirlds.config.api.Configuration;
 import com.swirlds.platform.state.service.PlatformStateService;
@@ -99,6 +96,7 @@
     private static final Logger log = LogManager.getLogger(BlockStreamManagerImpl.class);
 
     private final int roundsPerBlock;
+    private final BlockStreamWriterMode streamWriterType;
     private final int hashCombineBatchSize;
     private final int serializationBatchSize;
     private final TssBaseService tssBaseService;
@@ -106,7 +104,6 @@
     private final SemanticVersion hapiVersion;
     private final ExecutorService executor;
     private final Supplier<BlockItemWriter> writerSupplier;
-    private final BlockStreamWriterMode streamWriterType;
     private final BoundaryStateChangeListener boundaryStateChangeListener;
 
     private final BlockHashManager blockHashManager;
@@ -177,15 +174,11 @@
         requireNonNull(configProvider);
         final var config = configProvider.getConfiguration();
         this.hapiVersion = hapiVersionFrom(config);
-<<<<<<< HEAD
-        this.roundsPerBlock = config.getConfigData(BlockStreamConfig.class).roundsPerBlock();
-        this.streamWriterType = config.getConfigData(BlockStreamConfig.class).writerMode();
-=======
         final var blockStreamConfig = config.getConfigData(BlockStreamConfig.class);
         this.roundsPerBlock = blockStreamConfig.roundsPerBlock();
+        this.streamWriterType = blockStreamConfig.writerMode();
         this.hashCombineBatchSize = blockStreamConfig.hashCombineBatchSize();
         this.serializationBatchSize = blockStreamConfig.serializationBatchSize();
->>>>>>> 373935a1
         this.blockHashManager = new BlockHashManager(config);
         this.runningHashManager = new RunningHashManager();
         this.lastNonEmptyRoundNumber = initialStateHash.roundNum();
@@ -403,17 +396,11 @@
             final var proof = block.proofBuilder()
                     .blockSignature(blockSignature)
                     .siblingHashes(siblingHashes.stream().flatMap(List::stream).toList());
-<<<<<<< HEAD
-            block.writer()
-                    .writeItem(BlockItem.PROTOBUF.toBytes(
-                            BlockItem.newBuilder().blockProof(proof).build()));
+            final var proofItem = BlockItem.newBuilder().blockProof(proof).build();
+            block.writer().writePbjItem(BlockItem.PROTOBUF.toBytes(proofItem));
             if (streamWriterType == BlockStreamWriterMode.FILE) {
                 block.writer().closeBlock();
             }
-=======
-            final var proofItem = BlockItem.newBuilder().blockProof(proof).build();
-            block.writer().writePbjItem(BlockItem.PROTOBUF.toBytes(proofItem)).closeBlock();
->>>>>>> 373935a1
             if (block.number() != blockNumber) {
                 siblingHashes.removeFirst();
             }
