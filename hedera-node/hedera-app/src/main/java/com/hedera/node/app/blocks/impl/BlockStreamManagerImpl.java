// SPDX-License-Identifier: Apache-2.0
package com.hedera.node.app.blocks.impl;

import static com.hedera.hapi.node.base.BlockHashAlgorithm.SHA2_384;
import static com.hedera.hapi.util.HapiUtils.asInstant;
import static com.hedera.hapi.util.HapiUtils.asTimestamp;
import static com.hedera.node.app.blocks.BlockStreamManager.PendingWork.GENESIS_WORK;
import static com.hedera.node.app.blocks.BlockStreamManager.PendingWork.NONE;
import static com.hedera.node.app.blocks.BlockStreamManager.PendingWork.POST_UPGRADE_WORK;
import static com.hedera.node.app.blocks.impl.BlockImplUtils.appendHash;
import static com.hedera.node.app.blocks.impl.BlockImplUtils.combine;
import static com.hedera.node.app.blocks.schemas.V0560BlockStreamSchema.BLOCK_STREAM_INFO_KEY;
import static com.hedera.node.app.hapi.utils.CommonUtils.sha384DigestOrThrow;
import static com.hedera.node.app.records.BlockRecordService.EPOCH;
import static com.hedera.node.app.records.impl.BlockRecordInfoUtils.HASH_SIZE;
import static java.util.Objects.requireNonNull;

import com.google.common.annotations.VisibleForTesting;
import com.hedera.hapi.block.stream.BlockItem;
import com.hedera.hapi.block.stream.BlockProof;
import com.hedera.hapi.block.stream.MerkleSiblingHash;
import com.hedera.hapi.block.stream.output.BlockHeader;
import com.hedera.hapi.node.base.SemanticVersion;
import com.hedera.hapi.node.base.Timestamp;
import com.hedera.hapi.node.state.blockstream.BlockStreamInfo;
import com.hedera.node.app.blocks.BlockHashSigner;
import com.hedera.node.app.blocks.BlockItemWriter;
import com.hedera.node.app.blocks.BlockStreamManager;
import com.hedera.node.app.blocks.BlockStreamService;
import com.hedera.node.app.blocks.InitialStateHash;
import com.hedera.node.app.blocks.StreamingTreeHasher;
import com.hedera.node.app.hapi.utils.CommonUtils;
import com.hedera.node.app.info.DiskStartupNetworks;
import com.hedera.node.app.info.DiskStartupNetworks.InfoType;
import com.hedera.node.app.records.impl.BlockRecordInfoUtils;
import com.hedera.node.config.ConfigProvider;
import com.hedera.node.config.data.BlockRecordStreamConfig;
import com.hedera.node.config.data.BlockStreamConfig;
import com.hedera.node.config.data.NetworkAdminConfig;
import com.hedera.node.config.data.VersionConfig;
import com.hedera.node.config.types.BlockStreamWriterMode;
import com.hedera.node.config.types.DiskNetworkExport;
import com.hedera.pbj.runtime.io.buffer.Bytes;
import com.swirlds.common.concurrent.AbstractTask;
import com.swirlds.config.api.Configuration;
import com.swirlds.platform.state.service.PlatformStateFacade;
import com.swirlds.platform.system.Round;
import com.swirlds.platform.system.state.notifications.StateHashedNotification;
import com.swirlds.state.State;
import com.swirlds.state.spi.CommittableWritableStates;
import edu.umd.cs.findbugs.annotations.NonNull;
import edu.umd.cs.findbugs.annotations.Nullable;
import java.nio.ByteBuffer;
import java.nio.file.Paths;
import java.security.MessageDigest;
import java.time.Duration;
import java.time.Instant;
import java.util.ArrayList;
import java.util.EnumSet;
import java.util.List;
import java.util.Map;
import java.util.Queue;
import java.util.concurrent.CompletableFuture;
import java.util.concurrent.ConcurrentHashMap;
import java.util.concurrent.ConcurrentLinkedQueue;
import java.util.concurrent.ExecutorService;
import java.util.concurrent.ForkJoinPool;
import java.util.concurrent.atomic.AtomicReference;
import java.util.function.Function;
import java.util.function.Supplier;
import javax.inject.Inject;
import javax.inject.Singleton;
import org.apache.logging.log4j.LogManager;
import org.apache.logging.log4j.Logger;

@Singleton
public class BlockStreamManagerImpl implements BlockStreamManager {
    private static final Logger log = LogManager.getLogger(BlockStreamManagerImpl.class);

    private static final String FATAL_SHUTDOWN_BASE_MSG = "Waiting for fatal shutdown of block stream to complete";

    private final int roundsPerBlock;
    private final Duration blockPeriod;
    private final BlockStreamWriterMode streamWriterType;
    private final int hashCombineBatchSize;
    private final BlockHashSigner blockHashSigner;
    private final SemanticVersion version;
    private final SemanticVersion hapiVersion;
    private final ForkJoinPool executor;
    private final String diskNetworkExportFile;
    private final DiskNetworkExport diskNetworkExport;
    private final Supplier<BlockItemWriter> writerSupplier;
    private final BoundaryStateChangeListener boundaryStateChangeListener;
    private final PlatformStateFacade platformStateFacade;

    private final BlockHashManager blockHashManager;
    private final RunningHashManager runningHashManager;

    // The status of pending work
    private PendingWork pendingWork = NONE;
    // The last time at which interval-based processing was done
    private Instant lastIntervalProcessTime = Instant.EPOCH;
    // The last platform-assigned time
    private Instant lastHandleTime = Instant.EPOCH;
    // All this state is scoped to producing the current block
    private long blockNumber;
    // Set to the round number of the last round handled before entering a freeze period
    private long freezeRoundNumber = -1;
    // The last non-empty (i.e., not skipped) round number that will eventually get a start-of-state hash
    private long lastNonEmptyRoundNumber;
    private Bytes lastBlockHash;
    private Instant blockTimestamp;
    private Instant consensusTimeLastRound;
    private BlockItemWriter writer;
    private StreamingTreeHasher inputTreeHasher;
    private StreamingTreeHasher outputTreeHasher;
    private BlockStreamManagerTask worker;
    // If not null, the part of the block preceding a possible first user transaction
    @Nullable
    private PreUserItems preUserItems;
    // Whether the block signer was ready at the start of the current block
    private boolean signerReady;

    /**
     * Represents the part of a block preceding a possible first user transaction; we defer writing this part until
     * we know the timestamp of the first user transaction.
     * <p>
     * <b>Important:</b> This first timestamp may be different from the first platform-assigned user transaction
     * time because of synthetic preceding transactions.
     *
     * @param headerBuilder the block header builder
     * @param postHeaderItems the post-header items
     */
    private record PreUserItems(@NonNull BlockHeader.Builder headerBuilder, @NonNull List<BlockItem> postHeaderItems) {}

    /**
     * Represents a block pending completion by the block hash signature needed for its block proof.
     *
     * @param number the block number
     * @param blockHash the block hash
     * @param proofBuilder the block proof builder
     * @param writer the block item writer
     * @param siblingHashes the sibling hashes needed for an indirect block proof of an earlier block
     */
    private record PendingBlock(
            long number,
            @NonNull Bytes blockHash,
            @NonNull BlockProof.Builder proofBuilder,
            @NonNull BlockItemWriter writer,
            @NonNull MerkleSiblingHash... siblingHashes) {}

    /**
     * Blocks awaiting proof via ledger signature on their block hash (or a subsequent block hash).
     */
    private final Queue<PendingBlock> pendingBlocks = new ConcurrentLinkedQueue<>();
    /**
     * Futures that resolve when the end-of-round state hash is available for a given round number.
     */
    private final Map<Long, CompletableFuture<Bytes>> endRoundStateHashes = new ConcurrentHashMap<>();

    /**
     * Represents the status of a fatal shutdown of the block stream.
     */
    private enum FatalShutdownStatus {
        // Indicates the block stream is operating normally
        NOT_INITIATED,
        // Indicates the block stream is in the process of fatally shutting down
        INITIATED,
        // Indicates the block stream has completed its fatal shutdown logic
        COMPLETE;

        boolean hasBeenInitiated() {
            return this != NOT_INITIATED;
        }

        boolean isComplete() {
            return this == COMPLETE;
        }
    }

    private final AtomicReference<FatalShutdownStatus> fatalShutdownStatus =
            new AtomicReference<>(FatalShutdownStatus.NOT_INITIATED);

    @Inject
    public BlockStreamManagerImpl(
            @NonNull final BlockHashSigner blockHashSigner,
            @NonNull final Supplier<BlockItemWriter> writerSupplier,
            @NonNull final ExecutorService executor,
            @NonNull final ConfigProvider configProvider,
            @NonNull final BoundaryStateChangeListener boundaryStateChangeListener,
            @NonNull final InitialStateHash initialStateHash,
            @NonNull final SemanticVersion version,
            @NonNull final PlatformStateFacade platformStateFacade) {
        this.blockHashSigner = requireNonNull(blockHashSigner);
        this.version = requireNonNull(version);
        this.writerSupplier = requireNonNull(writerSupplier);
        this.executor = (ForkJoinPool) requireNonNull(executor);
        this.boundaryStateChangeListener = requireNonNull(boundaryStateChangeListener);
        this.platformStateFacade = platformStateFacade;
        requireNonNull(configProvider);
        final var config = configProvider.getConfiguration();
        this.hapiVersion = hapiVersionFrom(config);
        final var blockStreamConfig = config.getConfigData(BlockStreamConfig.class);
        this.roundsPerBlock = blockStreamConfig.roundsPerBlock();
        this.blockPeriod = blockStreamConfig.blockPeriod();
        this.streamWriterType = blockStreamConfig.writerMode();
        this.hashCombineBatchSize = blockStreamConfig.hashCombineBatchSize();
        final var networkAdminConfig = config.getConfigData(NetworkAdminConfig.class);
        this.diskNetworkExport = networkAdminConfig.diskNetworkExport();
        this.diskNetworkExportFile = networkAdminConfig.diskNetworkExportFile();
        this.blockHashManager = new BlockHashManager(config);
        this.runningHashManager = new RunningHashManager();
        this.lastNonEmptyRoundNumber = initialStateHash.roundNum();
        final var hashFuture = initialStateHash.hashFuture();
        signerReady = blockHashSigner.isReady();
        endRoundStateHashes.put(lastNonEmptyRoundNumber, hashFuture);
        log.info(
                "Initialized BlockStreamManager from round {} with end-of-round hash {}",
                lastNonEmptyRoundNumber,
                hashFuture.isDone() ? hashFuture.join().toHex() : "<PENDING>");
    }

    @Override
    public boolean hasLedgerId() {
        return signerReady;
    }

    @Override
    public void initLastBlockHash(@NonNull final Bytes blockHash) {
        lastBlockHash = requireNonNull(blockHash);
    }

    @Override
    public void startRound(@NonNull final Round round, @NonNull final State state) {
        if (lastBlockHash == null) {
            throw new IllegalStateException("Last block hash must be initialized before starting a round");
        }
        if (fatalShutdownStatus.get().hasBeenInitiated()) {
            log.fatal("Ignoring start of round {} after fatal shutdown initiated", round.getRoundNum());
            return;
        }

        // If the platform handled this round, it must eventually hash its end state
        endRoundStateHashes.put(round.getRoundNum(), new CompletableFuture<>());

        if (platformStateFacade.isFreezeRound(state, round)) {
            // Track freeze round numbers because they always end a block
            freezeRoundNumber = round.getRoundNum();
        }

        // Writer will be null when beginning a new block
        if (writer == null) {
            writer = writerSupplier.get();
            // This iterator is never empty; c.f. DefaultTransactionHandler#handleConsensusRound()
            blockTimestamp = round.iterator().next().getConsensusTimestamp();
            boundaryStateChangeListener.setBoundaryTimestamp(blockTimestamp);

            final var blockStreamInfo = blockStreamInfoFrom(state);
            pendingWork = classifyPendingWork(blockStreamInfo, version);
            lastHandleTime = asInstant(blockStreamInfo.lastHandleTimeOrElse(EPOCH));
            lastIntervalProcessTime = asInstant(blockStreamInfo.lastIntervalProcessTimeOrElse(EPOCH));
            blockHashManager.startBlock(blockStreamInfo, lastBlockHash);
            runningHashManager.startBlock(blockStreamInfo);

            inputTreeHasher = new ConcurrentStreamingTreeHasher(executor, hashCombineBatchSize);
            outputTreeHasher = new ConcurrentStreamingTreeHasher(executor, hashCombineBatchSize);
            blockNumber = blockStreamInfo.blockNumber() + 1;

            worker = new BlockStreamManagerTask();
            final var header = BlockHeader.newBuilder()
                    .number(blockNumber)
                    .previousBlockHash(lastBlockHash)
                    .hashAlgorithm(SHA2_384)
                    .softwareVersion(platformStateFacade.creationSemanticVersionOf(state))
                    .hapiProtoVersion(hapiVersion);
            signerReady = blockHashSigner.isReady();
            if (signerReady) {
                preUserItems = new PreUserItems(header, new ArrayList<>());
            } else {
                // If the signer is not ready, we will not be accepting any user transactions
                // until this block is over, so just write the header immediately
                preUserItems = null;
                worker.addItem(BlockItem.newBuilder().blockHeader(header).build());
            }
        }
        consensusTimeLastRound = round.getConsensusTimestamp();
    }

    @Override
    public void setRoundFirstUserTransactionTime(@NonNull final Instant at) {
        if (preUserItems != null) {
            flushPreUserItems(asTimestamp(at));
        }
    }

    @Override
    public void confirmPendingWorkFinished() {
        if (pendingWork == NONE) {
            // Should never happen but throwing IllegalStateException might make the situation even worse, so just log
            log.error("HandleWorkflow confirmed finished work but none was pending");
        }
        pendingWork = NONE;
    }

    @Override
    public @NonNull PendingWork pendingWork() {
        return pendingWork;
    }

    @Override
    public @NonNull Instant lastIntervalProcessTime() {
        return lastIntervalProcessTime;
    }

    @Override
    public void setLastIntervalProcessTime(@NonNull final Instant lastIntervalProcessTime) {
        this.lastIntervalProcessTime = requireNonNull(lastIntervalProcessTime);
    }

    @Override
    public @NonNull final Instant lastHandleTime() {
        return lastHandleTime;
    }

    @Override
    public void setLastHandleTime(@NonNull final Instant lastHandleTime) {
        this.lastHandleTime = requireNonNull(lastHandleTime);
    }

    @Override
    public boolean endRound(@NonNull final State state, final long roundNum) {
        if (shouldCloseBlock(roundNum, roundsPerBlock)) {
            // If there were no user transactions in the block, this writes all the accumulated
            // items starting from the header, sacrificing the benefits of concurrency; but
            // performance impact is irrelevant when there are no user transactions
            if (preUserItems != null) {
                flushPreUserItems(null);
            }
            // Flush all boundary state changes besides the BlockStreamInfo
            worker.addItem(boundaryStateChangeListener.flushChanges());
            worker.sync();

            final var inputHash = inputTreeHasher.rootHash().join();
            // This block's starting state hash is the end state hash of the last non-empty round
            final var blockStartStateHash = requireNonNull(endRoundStateHashes.get(lastNonEmptyRoundNumber))
                    .join();
            // Now forget that hash, since it's been used
            endRoundStateHashes.remove(lastNonEmptyRoundNumber);
            // And update the last non-empty round number to this round
            lastNonEmptyRoundNumber = roundNum;
            final var outputTreeStatus = outputTreeHasher.status();

            // Put this block hash context in state via the block stream info
            final var writableState = state.getWritableStates(BlockStreamService.NAME);
            final var blockStreamInfoState = writableState.<BlockStreamInfo>getSingleton(BLOCK_STREAM_INFO_KEY);
            final var boundaryTimestamp = boundaryStateChangeListener.boundaryTimestampOrThrow();
            blockStreamInfoState.put(new BlockStreamInfo(
                    blockNumber,
                    blockTimestamp(),
                    runningHashManager.latestHashes(),
                    blockHashManager.blockHashes(),
                    inputHash,
                    blockStartStateHash,
                    outputTreeStatus.numLeaves(),
                    outputTreeStatus.rightmostHashes(),
                    boundaryTimestamp,
                    pendingWork != POST_UPGRADE_WORK,
                    version,
                    asTimestamp(lastIntervalProcessTime),
                    asTimestamp(lastHandleTime)));
            ((CommittableWritableStates) writableState).commit();

            worker.addItem(boundaryStateChangeListener.flushChanges());
            worker.sync();

            final var outputHash = outputTreeHasher.rootHash().join();
            final var leftParent = combine(lastBlockHash, inputHash);
            final var rightParent = combine(outputHash, blockStartStateHash);
            final var blockHash = combine(leftParent, rightParent);
            final var pendingProof = BlockProof.newBuilder()
                    .block(blockNumber)
                    .previousBlockRootHash(lastBlockHash)
                    .startOfBlockStateRootHash(blockStartStateHash);
            pendingBlocks.add(new PendingBlock(
                    blockNumber,
                    blockHash,
                    pendingProof,
                    writer,
                    new MerkleSiblingHash(false, inputHash),
                    new MerkleSiblingHash(false, rightParent)));
            // Update in-memory state to prepare for the next block
            lastBlockHash = blockHash;
            writer = null;
            blockHashSigner
                    .signFuture(blockHash)
                    .thenAcceptAsync(signature -> finishProofWithSignature(blockHash, signature));

            final var exportNetworkToDisk =
                    switch (diskNetworkExport) {
                        case NEVER -> false;
                        case EVERY_BLOCK -> true;
                        case ONLY_FREEZE_BLOCK -> roundNum == freezeRoundNumber;
                    };
            if (exportNetworkToDisk) {
                final var exportPath = Paths.get(diskNetworkExportFile);
                log.info(
                        "Writing network info to disk @ {} (REASON = {})",
                        exportPath.toAbsolutePath(),
                        diskNetworkExport);
                DiskStartupNetworks.writeNetworkInfo(
                        state, exportPath, EnumSet.allOf(InfoType.class), platformStateFacade);
            }
            return true;
        }
        return false;
    }

    @Override
    public void writeItem(@NonNull final BlockItem item) {
        if (preUserItems != null) {
            preUserItems.postHeaderItems().add(item);
        } else {
            worker.addItem(item);
        }
    }

    @Override
    public @Nullable Bytes prngSeed() {
        // Incorporate all pending results before returning the seed to guarantee
        // no two consecutive transactions ever get the same seed
        worker.sync();
        final var seed = runningHashManager.nMinus3Hash;
        return seed == null ? null : Bytes.wrap(runningHashManager.nMinus3Hash);
    }

    @Override
    public long blockNo() {
        return blockNumber;
    }

    @Override
    public @NonNull Timestamp blockTimestamp() {
        return new Timestamp(blockTimestamp.getEpochSecond(), blockTimestamp.getNano());
    }

    @Override
    public @Nullable Bytes blockHashByBlockNumber(final long blockNo) {
        return blockHashManager.hashOfBlock(blockNo);
    }

    /**
     * If still pending, finishes the block proof for the block with the given hash using the given direct signature.
     * <p>
     * Synchronized to ensure that block proofs are always written in order, even in edge cases where multiple
     * pending block proofs become available at the same time.
     *
     * @param blockHash the block hash to finish the block proof for
     * @param blockSignature the signature to use in the block proof
     */
    private synchronized void finishProofWithSignature(
            @NonNull final Bytes blockHash, @NonNull final Bytes blockSignature) {
        // Find the block whose hash is the signed message, tracking any sibling hashes
        // needed for indirect proofs of earlier blocks along the way
        long blockNumber = Long.MIN_VALUE;
        boolean impliesIndirectProof = false;
        final List<List<MerkleSiblingHash>> siblingHashes = new ArrayList<>();
        for (final var block : pendingBlocks) {
            if (impliesIndirectProof) {
                siblingHashes.add(List.of(block.siblingHashes()));
            }
            if (block.blockHash().equals(blockHash)) {
                blockNumber = block.number();
                break;
            }
            impliesIndirectProof = true;
        }
        if (blockNumber == Long.MIN_VALUE) {
            log.info("Ignoring signature on already proven block hash '{}'", blockHash);
            return;
        }
        // Write proofs for all pending blocks up to and including the signed block number
        while (!pendingBlocks.isEmpty() && pendingBlocks.peek().number() <= blockNumber) {
            final var block = pendingBlocks.poll();
            final var proof = block.proofBuilder()
                    .blockSignature(blockSignature)
                    .siblingHashes(siblingHashes.stream().flatMap(List::stream).toList());
            final var proofItem = BlockItem.newBuilder().blockProof(proof).build();
            block.writer().writePbjItem(BlockItem.PROTOBUF.toBytes(proofItem));
            if (streamWriterType == BlockStreamWriterMode.FILE
                    || streamWriterType == BlockStreamWriterMode.GRPC
                    || streamWriterType == BlockStreamWriterMode.FILE_AND_GRPC) {
                block.writer().closeBlock();
            }
            if (block.number() != blockNumber) {
                siblingHashes.removeFirst();
            }
        }
    }

    /**
     * Flushes the pre-user items, with the given first user transaction time.
     *
     * @param firstUserTransactionTime the first user transaction time
     */
    private void flushPreUserItems(@Nullable final Timestamp firstUserTransactionTime) {
        requireNonNull(preUserItems);
        final var header = preUserItems.headerBuilder().firstTransactionConsensusTime(firstUserTransactionTime);
        worker.addItem(BlockItem.newBuilder().blockHeader(header).build());
        preUserItems.postHeaderItems().forEach(worker::addItem);
        preUserItems = null;
    }

    /**
     * Classifies the type of work pending, if any, given the block stream info from state and the current
     * software version.
     *
     * @param blockStreamInfo the block stream info
     * @param version the version
     * @return the type of pending work given the block stream info and version
     */
    @VisibleForTesting
    static PendingWork classifyPendingWork(
            @NonNull final BlockStreamInfo blockStreamInfo, @NonNull final SemanticVersion version) {
        requireNonNull(version);
        requireNonNull(blockStreamInfo);
        if (EPOCH.equals(blockStreamInfo.lastIntervalProcessTimeOrElse(EPOCH))) {
            // If we have never processed any time-based events, we must be at genesis
            return GENESIS_WORK;
        } else if (impliesPostUpgradeWorkPending(blockStreamInfo, version)) {
            return POST_UPGRADE_WORK;
        } else {
            return NONE;
        }
    }

    private static boolean impliesPostUpgradeWorkPending(
            @NonNull final BlockStreamInfo blockStreamInfo, @NonNull final SemanticVersion version) {
        return !version.equals(blockStreamInfo.creationSoftwareVersion()) || !blockStreamInfo.postUpgradeWorkDone();
    }

    private @NonNull BlockStreamInfo blockStreamInfoFrom(@NonNull final State state) {
        final var blockStreamInfoState =
                state.getReadableStates(BlockStreamService.NAME).<BlockStreamInfo>getSingleton(BLOCK_STREAM_INFO_KEY);
        return requireNonNull(blockStreamInfoState.get());
    }

    private boolean shouldCloseBlock(final long roundNumber, final int roundsPerBlock) {
<<<<<<< HEAD
        if (fatalShutdownStatus.get().hasBeenInitiated()) {
            return true;
        }
=======
        // We need the signer to be ready
>>>>>>> 2395bbdb
        if (!blockHashSigner.isReady()) {
            return false;
        }

        // During freeze round, we should close the block regardless of other conditions
        if (roundNumber == freezeRoundNumber) {
            return true;
        }

        // If blockPeriod is 0, use roundsPerBlock
        if (blockPeriod.isZero()) {
            return roundNumber % roundsPerBlock == 0;
        }

        // For time-based blocks, check if enough consensus time has elapsed
        final var elapsed = Duration.between(blockTimestamp, consensusTimeLastRound);
        return elapsed.compareTo(blockPeriod) >= 0;
    }

    class BlockStreamManagerTask {

        SequentialTask prevTask;
        SequentialTask currentTask;

        BlockStreamManagerTask() {
            prevTask = null;
            currentTask = new SequentialTask();
            currentTask.send();
        }

        void addItem(BlockItem item) {
            new ParallelTask(item, currentTask).send();
            SequentialTask nextTask = new SequentialTask();
            currentTask.send(nextTask);
            prevTask = currentTask;
            currentTask = nextTask;
        }

        void sync() {
            if (prevTask != null) {
                prevTask.join();
            }
        }
    }

    class ParallelTask extends AbstractTask {

        BlockItem item;
        SequentialTask out;

        ParallelTask(BlockItem item, SequentialTask out) {
            super(executor, 1);
            this.item = item;
            this.out = out;
        }

        @Override
        protected boolean onExecute() {
            Bytes bytes = BlockItem.PROTOBUF.toBytes(item);

            final var kind = item.item().kind();
            ByteBuffer hash = null;
            switch (kind) {
                case EVENT_HEADER,
                        EVENT_TRANSACTION,
                        TRANSACTION_RESULT,
                        TRANSACTION_OUTPUT,
                        STATE_CHANGES,
                        ROUND_HEADER,
                        BLOCK_HEADER -> {
                    MessageDigest digest = sha384DigestOrThrow();
                    bytes.writeTo(digest);
                    hash = ByteBuffer.wrap(digest.digest());
                }
            }
            out.send(item, hash, bytes);
            return true;
        }
    }

    class SequentialTask extends AbstractTask {

        SequentialTask next;
        BlockItem item;
        Bytes serialized;
        ByteBuffer hash;

        SequentialTask() {
            super(executor, 3);
        }

        @Override
        protected boolean onExecute() {
            final var kind = item.item().kind();
            switch (kind) {
                case EVENT_HEADER, EVENT_TRANSACTION, ROUND_HEADER -> inputTreeHasher.addLeaf(hash);
                case TRANSACTION_RESULT -> {
                    runningHashManager.nextResultHash(hash);
                    hash.rewind();
                    outputTreeHasher.addLeaf(hash);
                }
                case TRANSACTION_OUTPUT, STATE_CHANGES, BLOCK_HEADER -> outputTreeHasher.addLeaf(hash);
            }

            final BlockHeader header = item.blockHeader();
            if (header != null) {
                writer.openBlock(header.number());
            }
            writer.writePbjItem(serialized);

            next.send();
            return true;
        }

        void send(SequentialTask next) {
            this.next = next;
            send();
        }

        void send(BlockItem item, ByteBuffer hash, Bytes serialized) {
            this.item = item;
            this.hash = hash;
            this.serialized = serialized;
            send();
        }
    }

    private SemanticVersion hapiVersionFrom(@NonNull final Configuration config) {
        return config.getConfigData(VersionConfig.class).hapiVersion();
    }

    private static class RunningHashManager {
        private static final ThreadLocal<byte[]> HASHES = ThreadLocal.withInitial(() -> new byte[HASH_SIZE]);
        private static final ThreadLocal<MessageDigest> DIGESTS =
                ThreadLocal.withInitial(CommonUtils::sha384DigestOrThrow);

        byte[] nMinus3Hash;
        byte[] nMinus2Hash;
        byte[] nMinus1Hash;
        byte[] hash;

        Bytes latestHashes() {
            final var all = new byte[][] {nMinus3Hash, nMinus2Hash, nMinus1Hash, hash};
            int numMissing = 0;
            while (numMissing < all.length && all[numMissing] == null) {
                numMissing++;
            }
            final byte[] hashes = new byte[(all.length - numMissing) * HASH_SIZE];
            for (int i = numMissing; i < all.length; i++) {
                System.arraycopy(all[i], 0, hashes, (i - numMissing) * HASH_SIZE, HASH_SIZE);
            }
            return Bytes.wrap(hashes);
        }

        /**
         * Starts managing running hashes for a new round, with the given trailing block hashes.
         *
         * @param blockStreamInfo the trailing block hashes at the start of the round
         */
        void startBlock(@NonNull final BlockStreamInfo blockStreamInfo) {
            final var hashes = blockStreamInfo.trailingOutputHashes();
            final var n = (int) (hashes.length() / HASH_SIZE);
            nMinus3Hash = n < 4 ? null : hashes.toByteArray(0, HASH_SIZE);
            nMinus2Hash = n < 3 ? null : hashes.toByteArray((n - 3) * HASH_SIZE, HASH_SIZE);
            nMinus1Hash = n < 2 ? null : hashes.toByteArray((n - 2) * HASH_SIZE, HASH_SIZE);
            hash = n < 1 ? new byte[HASH_SIZE] : hashes.toByteArray((n - 1) * HASH_SIZE, HASH_SIZE);
        }

        /**
         * Updates the running hashes for the given serialized output block item.
         *
         * @param hash the serialized output block item
         */
        void nextResultHash(@NonNull final ByteBuffer hash) {
            requireNonNull(hash);
            nMinus3Hash = nMinus2Hash;
            nMinus2Hash = nMinus1Hash;
            nMinus1Hash = this.hash;
            final var digest = DIGESTS.get();
            digest.update(this.hash);
            final var resultHash = HASHES.get();
            hash.get(resultHash);
            digest.update(resultHash);
            this.hash = digest.digest();
        }
    }

    private class BlockHashManager {
        final int numTrailingBlocks;

        private Bytes blockHashes;

        BlockHashManager(@NonNull final Configuration config) {
            this.numTrailingBlocks =
                    config.getConfigData(BlockRecordStreamConfig.class).numOfBlockHashesInState();
        }

        /**
         * Starts managing running hashes for a new round, with the given trailing block hashes.
         *
         * @param blockStreamInfo the trailing block hashes at the start of the round
         */
        void startBlock(@NonNull final BlockStreamInfo blockStreamInfo, @NonNull Bytes prevBlockHash) {
            blockHashes = appendHash(prevBlockHash, blockStreamInfo.trailingBlockHashes(), numTrailingBlocks);
        }

        /**
         * Returns the hash of the block with the given number, or null if it is not available. Note that,
         * <ul>
         *     <li>We never know the hash of the {@code N+1} block currently being created.</li>
         *     <li>We start every block {@code N} by concatenating the {@code N-1} block hash to the trailing
         *     hashes up to block {@code N-2} that were in state at the end of block {@code N-1}.
         * </ul>
         *
         * @param blockNo the block number
         * @return the hash of the block with the given number, or null if it is not available
         */
        @Nullable
        Bytes hashOfBlock(final long blockNo) {
            return BlockRecordInfoUtils.blockHashByBlockNumber(blockHashes, blockNumber - 1, blockNo);
        }

        /**
         * Returns the trailing block hashes.
         *
         * @return the trailing block hashes
         */
        Bytes blockHashes() {
            return blockHashes;
        }
    }

    @Override
    public void notify(@NonNull final StateHashedNotification notification) {
        endRoundStateHashes
                .get(notification.round())
                .complete(notification.hash().getBytes());
    }

    @Override
    public void notifyFatalEvent() {
        if (fatalShutdownStatus.get().hasBeenInitiated()) {
            // If `fatalShutdown` is true then this method MUST have been invoked previously–-there's nothing more to do
            return;
        }

        log.fatal("Initiating fatal shutdown of block stream");
        fatalShutdownStatus.set(FatalShutdownStatus.INITIATED);

        // Immediately write any pending blocks to disk
        log.fatal("Writing {} pending blocks", pendingBlocks.size());
        pendingBlocks.forEach(block -> writeEmptySignature(block.proofBuilder(), block.writer()));

        // Close the current block (if possible)
        if (writer != null) {
            maybeFlushStateChanges();

            // Construct an empty signature. Note that we can extract this block's starting state hash from the previous
            // block, which will either be 1) correct or 2) empty; there's no additional value provided by including it
            // here in either case. Similarly, since there can be no correct proof for the final block in an ISS
            // scenario, we can safely omit the sibling hashes.
            final var emptyProof = BlockProof.newBuilder()
                    .block(blockNumber)
                    .previousBlockRootHash(this.lastBlockHash)
                    .blockSignature(Bytes.EMPTY);
            writeEmptySignature(emptyProof, writer);
            log.fatal("Final block {} written", blockNumber);

            // Finally, close the writer
            writer.closeBlock();
            writer = null;
        } else {
            log.info("Current block {} was closed before fatal shutdown", blockNumber);
        }

        fatalShutdownStatus.set(FatalShutdownStatus.COMPLETE);
        log.fatal("Fatal block stream shutdown cleanup complete");
    }

    @Override
    public void awaitFatalShutdown(@Nullable final java.time.Duration timeout) {
        Function<Integer, Boolean> timeRemains = (Integer ignore) -> true;
        Function<Integer, String> timeoutMessage = (Integer ignore) -> FATAL_SHUTDOWN_BASE_MSG;
        if (timeout != null) {
            final var secondsTimeout = timeout.getSeconds();
            timeRemains = (Integer secondsCounter) -> secondsCounter < secondsTimeout;
            timeoutMessage = (Integer secondsCounter) ->
                    FATAL_SHUTDOWN_BASE_MSG + " (" + secondsCounter + " of ~" + secondsTimeout + "s)";
        }

        int secondsCounter = 0;
        while (!fatalShutdownStatus.get().isComplete() && timeRemains.apply(secondsCounter)) {
            log.fatal(timeoutMessage.apply(secondsCounter));
            try {
                Thread.sleep(1000);
            } catch (InterruptedException e) {
                log.fatal("Interrupted while waiting for block stream fatal shutdown to complete");
                return;
            }
        }

        log.fatal("Block stream fatal shutdown complete");
    }

    private static void writeEmptySignature(final BlockProof.Builder proofBuilder, final BlockItemWriter writer) {
        final var emptyProof = proofBuilder.blockSignature(Bytes.EMPTY);
        final var proofItem = BlockItem.newBuilder().blockProof(emptyProof).build();

        log.fatal(
                "Writing empty proof for block {}",
                proofItem.blockProofOrThrow().block());
        writer.writePbjItem(BlockItem.PROTOBUF.toBytes(proofItem));
    }

    private void maybeFlushStateChanges() {
        log.fatal("Flushing final outstanding state changes for block {} (if any)", blockNumber);
        final BlockItem finalChanges = boundaryStateChangeListener.flushChanges();
        if (finalChanges != null && finalChanges.hasStateChanges()) {
            log.fatal("Writing final state changes for block {}", blockNumber);
            writer.writePbjItem(BlockItem.PROTOBUF.toBytes(finalChanges));
        }
        log.fatal("Final state changes written (if any)");
    }
}<|MERGE_RESOLUTION|>--- conflicted
+++ resolved
@@ -545,13 +545,10 @@
     }
 
     private boolean shouldCloseBlock(final long roundNumber, final int roundsPerBlock) {
-<<<<<<< HEAD
         if (fatalShutdownStatus.get().hasBeenInitiated()) {
             return true;
         }
-=======
         // We need the signer to be ready
->>>>>>> 2395bbdb
         if (!blockHashSigner.isReady()) {
             return false;
         }
