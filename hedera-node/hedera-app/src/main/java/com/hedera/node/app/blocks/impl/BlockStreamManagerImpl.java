--- conflicted
+++ resolved
@@ -122,7 +122,7 @@
     // The last non-empty (i.e., not skipped) round number that will eventually get a start-of-state hash
     private long lastNonEmptyRoundNumber;
     private Bytes lastBlockHash;
-    private Instant consensusTimeFirstEventInBlock;
+    private Instant blockTimestamp;
     private Instant consensusTimeLastRound;
     private BlockItemWriter writer;
     private StreamingTreeHasher inputTreeHasher;
@@ -238,14 +238,9 @@
         // Writer will be null when beginning a new block
         if (writer == null) {
             writer = writerSupplier.get();
-<<<<<<< HEAD
-            consensusTimeFirstEventInBlock = round.iterator().next().getConsensusTimestamp();
-            boundaryStateChangeListener.setBoundaryTimestamp(round.getConsensusTimestamp());
-=======
             // This iterator is never empty; c.f. DefaultTransactionHandler#handleConsensusRound()
             blockTimestamp = round.iterator().next().getConsensusTimestamp();
             boundaryStateChangeListener.setBoundaryTimestamp(blockTimestamp);
->>>>>>> caa19969
 
             final var blockStreamInfo = blockStreamInfoFrom(state);
             pendingWork = classifyPendingWork(blockStreamInfo, version);
@@ -431,7 +426,7 @@
 
     @Override
     public @NonNull Timestamp blockTimestamp() {
-        return asTimestamp(consensusTimeFirstEventInBlock);
+        return new Timestamp(blockTimestamp.getEpochSecond(), blockTimestamp.getNano());
     }
 
     @Override
@@ -550,8 +545,8 @@
         }
 
         // For time-based blocks, check if enough consensus time has elapsed
-        final var elapsedSeconds = Duration.between(consensusTimeFirstEventInBlock, consensusTimeLastRound)
-                .getSeconds();
+        final var elapsedSeconds =
+                Duration.between(blockTimestamp, consensusTimeLastRound).getSeconds();
         return elapsedSeconds >= blockPeriod;
     }
 
