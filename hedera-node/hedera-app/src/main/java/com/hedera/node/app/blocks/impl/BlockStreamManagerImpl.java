--- conflicted
+++ resolved
@@ -430,11 +430,7 @@
      * Synchronized to ensure that block proofs are always written in order, even in edge cases where multiple
      * pending block proofs become available at the same time.
      *
-<<<<<<< HEAD
-     * @param blockHash   the block hash to finish the block proof for
-=======
      * @param blockHash the block hash to finish the block proof for
->>>>>>> be8a2f33
      * @param blockSignature the signature to use in the block proof
      */
     private synchronized void finishProofWithSignature(
