// SPDX-License-Identifier: Apache-2.0
package com.hedera.node.app.blocks.impl;

import static com.hedera.hapi.node.base.BlockHashAlgorithm.SHA2_384;
import static com.hedera.hapi.util.HapiUtils.asInstant;
import static com.hedera.hapi.util.HapiUtils.asTimestamp;
import static com.hedera.node.app.blocks.impl.BlockImplUtils.appendHash;
import static com.hedera.node.app.blocks.impl.BlockImplUtils.combine;
import static com.hedera.node.app.blocks.impl.streaming.FileBlockItemWriter.blockDirFor;
import static com.hedera.node.app.blocks.impl.streaming.FileBlockItemWriter.cleanUpPendingBlock;
import static com.hedera.node.app.blocks.impl.streaming.FileBlockItemWriter.loadContiguousPendingBlocks;
import static com.hedera.node.app.blocks.schemas.V0560BlockStreamSchema.BLOCK_STREAM_INFO_KEY;
import static com.hedera.node.app.hapi.utils.CommonUtils.sha384DigestOrThrow;
import static com.hedera.node.app.records.BlockRecordService.EPOCH;
import static com.hedera.node.app.records.impl.BlockRecordInfoUtils.HASH_SIZE;
import static java.util.Objects.requireNonNull;

import com.hedera.hapi.block.stream.BlockItem;
import com.hedera.hapi.block.stream.BlockProof;
import com.hedera.hapi.block.stream.MerkleSiblingHash;
import com.hedera.hapi.block.stream.output.BlockHeader;
import com.hedera.hapi.node.base.SemanticVersion;
import com.hedera.hapi.node.base.Timestamp;
import com.hedera.hapi.node.state.blockstream.BlockStreamInfo;
import com.hedera.hapi.platform.state.PlatformState;
import com.hedera.node.app.blocks.BlockHashSigner;
import com.hedera.node.app.blocks.BlockItemWriter;
import com.hedera.node.app.blocks.BlockStreamManager;
import com.hedera.node.app.blocks.BlockStreamService;
import com.hedera.node.app.blocks.InitialStateHash;
import com.hedera.node.app.blocks.StreamingTreeHasher;
import com.hedera.node.app.hapi.utils.CommonUtils;
import com.hedera.node.app.info.DiskStartupNetworks;
import com.hedera.node.app.info.DiskStartupNetworks.InfoType;
import com.hedera.node.app.records.impl.BlockRecordInfoUtils;
import com.hedera.node.config.ConfigProvider;
import com.hedera.node.config.data.BlockRecordStreamConfig;
import com.hedera.node.config.data.BlockStreamConfig;
import com.hedera.node.config.data.NetworkAdminConfig;
import com.hedera.node.config.data.TssConfig;
import com.hedera.node.config.data.VersionConfig;
import com.hedera.node.config.types.DiskNetworkExport;
import com.hedera.node.internal.network.PendingProof;
import com.hedera.pbj.runtime.io.buffer.Bytes;
import com.swirlds.common.concurrent.AbstractTask;
import com.swirlds.config.api.Configuration;
import com.swirlds.platform.state.service.PlatformStateFacade;
import com.swirlds.platform.state.service.PlatformStateService;
import com.swirlds.platform.state.service.schemas.V0540PlatformStateSchema;
import com.swirlds.platform.system.state.notifications.StateHashedNotification;
import com.swirlds.state.State;
import com.swirlds.state.lifecycle.info.NetworkInfo;
import com.swirlds.state.spi.CommittableWritableStates;
import edu.umd.cs.findbugs.annotations.NonNull;
import edu.umd.cs.findbugs.annotations.Nullable;
import java.nio.ByteBuffer;
import java.nio.file.Path;
import java.nio.file.Paths;
import java.security.MessageDigest;
import java.time.Duration;
import java.time.Instant;
import java.util.ArrayList;
import java.util.EnumSet;
import java.util.List;
import java.util.Map;
import java.util.Optional;
import java.util.Queue;
import java.util.concurrent.CompletableFuture;
import java.util.concurrent.ConcurrentHashMap;
import java.util.concurrent.ConcurrentLinkedQueue;
import java.util.concurrent.ExecutorService;
import java.util.concurrent.ForkJoinPool;
import java.util.concurrent.TimeUnit;
import java.util.concurrent.atomic.AtomicBoolean;
import java.util.function.Supplier;
import javax.inject.Inject;
import javax.inject.Singleton;
import org.apache.logging.log4j.LogManager;
import org.apache.logging.log4j.Logger;
import org.hiero.consensus.model.hashgraph.Round;

@Singleton
public class BlockStreamManagerImpl implements BlockStreamManager {
    private static final Logger log = LogManager.getLogger(BlockStreamManagerImpl.class);

    private final int roundsPerBlock;
    private final Duration blockPeriod;
    private final int hashCombineBatchSize;
    private final BlockHashSigner blockHashSigner;
    private final SemanticVersion version;
    private final SemanticVersion hapiVersion;
    private final ForkJoinPool executor;
    private final String diskNetworkExportFile;
    private final DiskNetworkExport diskNetworkExport;
    private final NetworkInfo networkInfo;
    private final ConfigProvider configProvider;
    private final Supplier<BlockItemWriter> writerSupplier;
    private final BoundaryStateChangeListener boundaryStateChangeListener;
    private final PlatformStateFacade platformStateFacade;

    private final Lifecycle lifecycle;
    private final BlockHashManager blockHashManager;
    private final RunningHashManager runningHashManager;
    private final boolean streamToBlockNodes;
    private boolean postUpgradeWorkDone = false;
    // The last time at which interval-based processing was done
    private Instant lastIntervalProcessTime = Instant.EPOCH;
    // The last platform-assigned time
    private Instant lastHandleTime = Instant.EPOCH;
    // All this state is scoped to producing the current block
    private long blockNumber;
    // Set to the round number of the last round handled before entering a freeze period
    private long freezeRoundNumber = -1;
    // The last non-empty (i.e., not skipped) round number that will eventually get a start-of-state hash
    private long lastRoundOfPrevBlock;
    private Bytes lastBlockHash;
    private Instant blockTimestamp;
    private Instant consensusTimeLastRound;
    private BlockItemWriter writer;
    private StreamingTreeHasher inputTreeHasher;
    private StreamingTreeHasher outputTreeHasher;
    private BlockStreamManagerTask worker;
    private final boolean hintsEnabled;

    /**
     * Represents a block pending completion by the block hash signature needed for its block proof.
     *
     * @param number        the block number
     * @param contentsPath  the path to the block contents file, if not null
     * @param blockHash     the block hash
     * @param proofBuilder  the block proof builder
     * @param writer        the block item writer
     * @param siblingHashes the sibling hashes needed for an indirect block proof of an earlier block
     */
    private record PendingBlock(
            long number,
            @Nullable Path contentsPath,
            @NonNull Bytes blockHash,
            @NonNull BlockProof.Builder proofBuilder,
            @NonNull BlockItemWriter writer,
            @NonNull MerkleSiblingHash... siblingHashes) {
        /**
         * Flushes this pending block to disk, optionally including the sibling hashes needed
         * for an indirect proof of its preceding block(s).
         * @param withSiblingHashes whether to include sibling hashes for an indirect proof
         */
        public void flushPending(final boolean withSiblingHashes) {
            final var incompleteProof = proofBuilder.build();
            final var pendingProof = PendingProof.newBuilder()
                    .block(number)
                    .blockHash(blockHash)
                    .previousBlockHash(incompleteProof.previousBlockRootHash())
                    .startOfBlockStateRootHash(incompleteProof.startOfBlockStateRootHash())
                    .siblingHashesFromPrevBlockRoot(withSiblingHashes ? List.of(siblingHashes) : List.of())
                    .build();
            writer.flushPendingBlock(pendingProof);
        }
    }

    /**
     * Blocks awaiting proof via ledger signature on their block hash (or a subsequent block hash).
     */
    private final Queue<PendingBlock> pendingBlocks = new ConcurrentLinkedQueue<>();
    /**
     * Futures that resolve when the end-of-round state hash is available for a given round number.
     */
    private final Map<Long, CompletableFuture<Bytes>> endRoundStateHashes = new ConcurrentHashMap<>();

    /**
     * If not null, a future to complete when the block manager's fatal shutdown process is done.
     */
    @Nullable
    private volatile CompletableFuture<Void> fatalShutdownFuture = null;

<<<<<<< HEAD
    @NonNull
    private final AtomicBoolean systemEntitiesCreatedFlag;
=======
    /**
     * False until the node has tried to recover any blocks pending TSS signature still on disk.
     */
    private boolean hasCheckedForPendingBlocks = false;
>>>>>>> b59e5d67

    @Inject
    public BlockStreamManagerImpl(
            @NonNull final BlockHashSigner blockHashSigner,
            @NonNull final Supplier<BlockItemWriter> writerSupplier,
            @NonNull final ExecutorService executor,
            @NonNull final ConfigProvider configProvider,
            @NonNull final NetworkInfo networkInfo,
            @NonNull final BoundaryStateChangeListener boundaryStateChangeListener,
            @NonNull final InitialStateHash initialStateHash,
            @NonNull final SemanticVersion version,
            @NonNull final PlatformStateFacade platformStateFacade,
            @NonNull final AtomicBoolean systemEntitiesCreatedFlag,
            @NonNull final Lifecycle lifecycle) {
        this.blockHashSigner = requireNonNull(blockHashSigner);
        this.networkInfo = requireNonNull(networkInfo);
        this.version = requireNonNull(version);
        this.writerSupplier = requireNonNull(writerSupplier);
        this.executor = (ForkJoinPool) requireNonNull(executor);
        this.boundaryStateChangeListener = requireNonNull(boundaryStateChangeListener);
        this.platformStateFacade = requireNonNull(platformStateFacade);
        this.lifecycle = requireNonNull(lifecycle);
        this.configProvider = requireNonNull(configProvider);
        final var config = configProvider.getConfiguration();
        this.hintsEnabled = config.getConfigData(TssConfig.class).hintsEnabled();
        this.hapiVersion = hapiVersionFrom(config);
        final var blockStreamConfig = config.getConfigData(BlockStreamConfig.class);
        this.roundsPerBlock = blockStreamConfig.roundsPerBlock();
        this.blockPeriod = blockStreamConfig.blockPeriod();
        this.hashCombineBatchSize = blockStreamConfig.hashCombineBatchSize();
        this.streamToBlockNodes = blockStreamConfig.streamToBlockNodes();
        final var networkAdminConfig = config.getConfigData(NetworkAdminConfig.class);
        this.diskNetworkExport = networkAdminConfig.diskNetworkExport();
        this.diskNetworkExportFile = networkAdminConfig.diskNetworkExportFile();
        this.blockHashManager = new BlockHashManager(config);
        this.runningHashManager = new RunningHashManager();
<<<<<<< HEAD
        this.lastNonEmptyRoundNumber = initialStateHash.roundNum();
        this.systemEntitiesCreatedFlag = systemEntitiesCreatedFlag;
=======
        this.lastRoundOfPrevBlock = initialStateHash.roundNum();
>>>>>>> b59e5d67
        final var hashFuture = initialStateHash.hashFuture();
        endRoundStateHashes.put(lastRoundOfPrevBlock, hashFuture);
        log.info(
                "Initialized BlockStreamManager from round {} with end-of-round hash {}",
                lastRoundOfPrevBlock,
                hashFuture.isDone() ? hashFuture.join().toHex() : "<PENDING>");
    }

    @Override
    public boolean hasLedgerId() {
        return blockHashSigner.isReady();
    }

    @Override
    public void initLastBlockHash(@NonNull final Bytes blockHash) {
        lastBlockHash = requireNonNull(blockHash);
    }

    @Override
    public void startRound(@NonNull final Round round, @NonNull final State state) {
        if (lastBlockHash == null) {
            throw new IllegalStateException("Last block hash must be initialized before starting a round");
        }
        if (fatalShutdownFuture != null) {
            log.fatal("Ignoring round {} after fatal shutdown request", round.getRoundNum());
            return;
        }

        // In case we hash this round, include a future for the end-of-round state hash
        endRoundStateHashes.put(round.getRoundNum(), new CompletableFuture<>());

        if (platformStateFacade.isFreezeRound(state, round)) {
            // Track freeze round numbers because they always end a block
            freezeRoundNumber = round.getRoundNum();
        }

        // Writer will be null when beginning a new block
        if (writer == null) {
            writer = writerSupplier.get();
            blockTimestamp = round.getConsensusTimestamp();
            boundaryStateChangeListener.setBoundaryTimestamp(blockTimestamp);

            final var blockStreamInfo = blockStreamInfoFrom(state);
<<<<<<< HEAD

            postUpgradeWorkDone = !impliesPostUpgradeWorkPending(blockStreamInfo, version);
            if (!postUpgradeWorkDone && hintsEnabled) {
                // On upgrade, we need to gossip the signatures for the freeze block
                blockHashSigner
                        .signFuture(lastBlockHash)
                        .thenAcceptAsync(signature -> finishProofWithSignature(lastBlockHash, signature));
            }
=======
            pendingWork = classifyPendingWork(blockStreamInfo, version);
>>>>>>> b59e5d67
            lastHandleTime = asInstant(blockStreamInfo.lastHandleTimeOrElse(EPOCH));
            lastIntervalProcessTime = asInstant(blockStreamInfo.lastIntervalProcessTimeOrElse(EPOCH));
            blockHashManager.startBlock(blockStreamInfo, lastBlockHash);
            runningHashManager.startBlock(blockStreamInfo);

            lifecycle.onOpenBlock(state);
            inputTreeHasher = new ConcurrentStreamingTreeHasher(executor, hashCombineBatchSize);
            outputTreeHasher = new ConcurrentStreamingTreeHasher(executor, hashCombineBatchSize);
            blockNumber = blockStreamInfo.blockNumber() + 1;
            if (hintsEnabled && !hasCheckedForPendingBlocks) {
                final var hasBeenFrozen = requireNonNull(state.getReadableStates(PlatformStateService.NAME)
                                .<PlatformState>getSingleton(V0540PlatformStateSchema.PLATFORM_STATE_KEY)
                                .get())
                        .hasLastFrozenTime();
                if (hasBeenFrozen) {
                    recoverPendingBlocks();
                }
                hasCheckedForPendingBlocks = true;
            }

            worker = new BlockStreamManagerTask();
            final var header = BlockHeader.newBuilder()
                    .number(blockNumber)
                    .hashAlgorithm(SHA2_384)
                    .softwareVersion(platformStateFacade.creationSemanticVersionOf(state))
                    .blockTimestamp(asTimestamp(blockTimestamp))
                    .hapiProtoVersion(hapiVersion);
            worker.addItem(BlockItem.newBuilder().blockHeader(header).build());
        }
        consensusTimeLastRound = round.getConsensusTimestamp();
    }

    /**
     * Recovers the contents and proof context of any pending blocks from disk.
     */
    private void recoverPendingBlocks() {
        final var path = blockDirFor(configProvider.getConfiguration(), networkInfo.selfNodeInfo());
        log.info(
                "Attempting to recover any pending blocks contiguous to #{} still on disk @ {}",
                blockNumber,
                path.toAbsolutePath());
        try {
            final var onDiskPendingBlocks = loadContiguousPendingBlocks(path, blockNumber);
            onDiskPendingBlocks.forEach(block -> {
                try {
                    final var pendingWriter = writerSupplier.get();
                    pendingWriter.openBlock(block.number());
                    block.items()
                            .forEach(item -> pendingWriter.writeItem(
                                    BlockItem.PROTOBUF.toBytes(item).toByteArray()));
                    final var blockHash = block.blockHash();
                    pendingBlocks.add(new PendingBlock(
                            block.number(),
                            block.contentsPath(),
                            blockHash,
                            block.proofBuilder(),
                            pendingWriter,
                            block.siblingHashesIfUseful()));
                    log.info("Recovered pending block #{}", block.number());
                } catch (Exception e) {
                    log.warn("Failed to recover pending block #{}", block.number(), e);
                }
            });
        } catch (Exception e) {
            log.warn("Failed to load pending blocks", e);
        }
    }

    @Override
    public void confirmPostUpgradeWorkFinished() {
        if (postUpgradeWorkDone) {
            // Should never happen but throwing IllegalStateException might make the situation even worse, so just log
            log.error("HandleWorkflow confirmed post-upgrade work done but none was already done.");
        }
        postUpgradeWorkDone = true;
    }

    @Override
    public boolean isPostUpgradeWorkDone() {
        return postUpgradeWorkDone;
    }

    @Override
    public @NonNull Instant lastIntervalProcessTime() {
        return lastIntervalProcessTime;
    }

    @Override
    public void setLastIntervalProcessTime(@NonNull final Instant lastIntervalProcessTime) {
        this.lastIntervalProcessTime = requireNonNull(lastIntervalProcessTime);
    }

    @Override
    public @NonNull final Instant lastHandleTime() {
        return lastHandleTime;
    }

    @Override
    public void setLastHandleTime(@NonNull final Instant lastHandleTime) {
        this.lastHandleTime = requireNonNull(lastHandleTime);
    }

    @Override
    public boolean endRound(@NonNull final State state, final long roundNum) {
        final boolean closesBlock = shouldCloseBlock(roundNum, roundsPerBlock);
        if (closesBlock) {
            lifecycle.onCloseBlock(state);
            // Flush all boundary state changes besides the BlockStreamInfo
            worker.addItem(boundaryStateChangeListener.flushChanges());
            worker.sync();

            final var inputHash = inputTreeHasher.rootHash().join();
            // This block's starting state hash is the end state hash of the last non-empty round
            final var blockStartStateHash = requireNonNull(endRoundStateHashes.get(lastRoundOfPrevBlock))
                    .join();
            // Now clean up hash futures for rounds before the one closing this block
            for (long i = lastRoundOfPrevBlock; i < roundNum; i++) {
                endRoundStateHashes.remove(i);
            }
            // And update the last non-empty round number to this round
            lastRoundOfPrevBlock = roundNum;
            final var outputTreeStatus = outputTreeHasher.status();

            // Put this block hash context in state via the block stream info
            final var writableState = state.getWritableStates(BlockStreamService.NAME);
            final var blockStreamInfoState = writableState.<BlockStreamInfo>getSingleton(BLOCK_STREAM_INFO_KEY);
            final var boundaryTimestamp = boundaryStateChangeListener.boundaryTimestampOrThrow();

            // Post upgrade work is considered 'not done' only when:
            // 1. System entities are created (genesis work is done) AND
            // 2. The current post upgrade work is not done
            // Otherwise, if genesis work is not done, postUpgradeWorkDone should be true
            final boolean persistPostUpgradeWorkDone = !systemEntitiesCreatedFlag.get() || postUpgradeWorkDone;

            blockStreamInfoState.put(new BlockStreamInfo(
                    blockNumber,
                    blockTimestamp(),
                    runningHashManager.latestHashes(),
                    blockHashManager.blockHashes(),
                    inputHash,
                    blockStartStateHash,
                    outputTreeStatus.numLeaves(),
                    outputTreeStatus.rightmostHashes(),
                    boundaryTimestamp,
                    persistPostUpgradeWorkDone,
                    version,
                    asTimestamp(lastIntervalProcessTime),
                    asTimestamp(lastHandleTime)));
            ((CommittableWritableStates) writableState).commit();

            worker.addItem(boundaryStateChangeListener.flushChanges());
            worker.sync();

            final var outputHash = outputTreeHasher.rootHash().join();
            final var leftParent = combine(lastBlockHash, inputHash);
            final var rightParent = combine(outputHash, blockStartStateHash);
            final var blockHash = combine(leftParent, rightParent);
            final var pendingProof = BlockProof.newBuilder()
                    .block(blockNumber)
                    .previousBlockRootHash(lastBlockHash)
                    .startOfBlockStateRootHash(blockStartStateHash);
            pendingBlocks.add(new PendingBlock(
                    blockNumber,
                    null,
                    blockHash,
                    pendingProof,
                    writer,
                    new MerkleSiblingHash(false, inputHash),
                    new MerkleSiblingHash(false, rightParent)));

            if (streamToBlockNodes) {
                // Write any pre-block proof block items
                writer.writePreBlockProofItems();
            }

            // Update in-memory state to prepare for the next block
            lastBlockHash = blockHash;
            writer = null;
            // Special case when signing with hinTS and this is the freeze round; we have to wait
            // until after restart to gossip partial signatures and sign any pending blocks
            if (hintsEnabled && roundNum == freezeRoundNumber) {
                final var hasPrecedingUnproven = new AtomicBoolean(false);
                // In case the id of the next hinTS construction changed since a block ended
                pendingBlocks.forEach(block -> block.flushPending(hasPrecedingUnproven.getAndSet(true)));
            } else {
                final var schemeId = blockHashSigner.activeSchemeId();
                blockHashSigner
                        .signFuture(blockHash)
                        .thenAcceptAsync(signature -> finishProofWithSignature(blockHash, signature, schemeId));
            }

            final var exportNetworkToDisk =
                    switch (diskNetworkExport) {
                        case NEVER -> false;
                        case EVERY_BLOCK -> true;
                        case ONLY_FREEZE_BLOCK -> roundNum == freezeRoundNumber;
                    };
            if (exportNetworkToDisk) {
                final var exportPath = Paths.get(diskNetworkExportFile);
                log.info(
                        "Writing network info to disk @ {} (REASON = {})",
                        exportPath.toAbsolutePath(),
                        diskNetworkExport);
                DiskStartupNetworks.writeNetworkInfo(
                        state, exportPath, EnumSet.allOf(InfoType.class), platformStateFacade);
            }
        }
        if (fatalShutdownFuture != null) {
            pendingBlocks.forEach(block -> log.fatal("Skipping incomplete block proof for block {}", block.number()));
            if (writer != null) {
                log.fatal("Prematurely closing block {}", blockNumber);
                writer.closeCompleteBlock();
                writer = null;
            }
            requireNonNull(fatalShutdownFuture).complete(null);
        }
<<<<<<< HEAD
        return closesBlock;
=======
        return closesBlock || lastRoundOfPrevBlock == 0;
>>>>>>> b59e5d67
    }

    @Override
    public void writeItem(@NonNull final BlockItem item) {
        worker.addItem(item);
    }

    @Override
    public @Nullable Bytes prngSeed() {
        // Incorporate all pending results before returning the seed to guarantee
        // no two consecutive transactions ever get the same seed
        worker.sync();
        final var seed = runningHashManager.nMinus3Hash;
        return seed == null ? null : Bytes.wrap(runningHashManager.nMinus3Hash);
    }

    @Override
    public long blockNo() {
        return blockNumber;
    }

    @Override
    public @NonNull Timestamp blockTimestamp() {
        return new Timestamp(blockTimestamp.getEpochSecond(), blockTimestamp.getNano());
    }

    @Override
    public @Nullable Bytes blockHashByBlockNumber(final long blockNo) {
        return blockHashManager.hashOfBlock(blockNo);
    }

    /**
     * If still pending, finishes the block proof for the block with the given hash using the given direct signature.
     * <p>
     * Synchronized to ensure that block proofs are always written in order, even in edge cases where multiple
     * pending block proofs become available at the same time.
     *
     * @param blockHash the block hash to finish the block proof for
     * @param blockSignature the signature to use in the block proof
     * @param schemeId the id of the signing scheme used
     */
    private synchronized void finishProofWithSignature(
            @NonNull final Bytes blockHash, @NonNull final Bytes blockSignature, final long schemeId) {
        // Find the block whose hash is the signed message, tracking any sibling hashes
        // needed for indirect proofs of earlier blocks along the way
        long blockNumber = Long.MIN_VALUE;
        boolean impliesIndirectProof = false;
        final List<List<MerkleSiblingHash>> siblingHashes = new ArrayList<>();
        for (final var block : pendingBlocks) {
            if (impliesIndirectProof) {
                siblingHashes.add(List.of(block.siblingHashes()));
            }
            if (block.blockHash().equals(blockHash)) {
                blockNumber = block.number();
                break;
            }
            impliesIndirectProof = true;
        }
        if (blockNumber == Long.MIN_VALUE) {
            log.info("Ignoring signature on already proven block hash '{}'", blockHash);
            return;
        }
        // Write proofs for all pending blocks up to and including the signed block number
        while (!pendingBlocks.isEmpty() && pendingBlocks.peek().number() <= blockNumber) {
            final var block = pendingBlocks.poll();
            final var proof = block.proofBuilder()
                    .blockSignature(blockSignature)
                    .siblingHashes(siblingHashes.stream().flatMap(List::stream).toList());
            proof.schemeId(schemeId);
            final var proofItem = BlockItem.newBuilder().blockProof(proof).build();
            block.writer().writePbjItemAndBytes(proofItem, BlockItem.PROTOBUF.toBytes(proofItem));
            block.writer().closeCompleteBlock();
            if (block.number() != blockNumber) {
                siblingHashes.removeFirst();
            }
            if (block.contentsPath() != null) {
                cleanUpPendingBlock(block.contentsPath());
            }
        }
    }

    private boolean impliesPostUpgradeWorkPending(
            @NonNull final BlockStreamInfo blockStreamInfo, @NonNull final SemanticVersion version) {
        // Post upgrade work should only be considered pending when:
        // 1. System entities have been created (systemEntitiesCreatedFlag is true) AND
        // 2. Either: version doesn't match OR flag in blockStreamInfo indicates work not done
        if (!systemEntitiesCreatedFlag.get()) {
            // If genesis work is not done, post upgrade work is considered NOT pending
            return false;
        }

        // If system entities are created, check version and persisted flag
        return !version.equals(blockStreamInfo.creationSoftwareVersion()) || !blockStreamInfo.postUpgradeWorkDone();
    }

    private @NonNull BlockStreamInfo blockStreamInfoFrom(@NonNull final State state) {
        final var blockStreamInfoState =
                state.getReadableStates(BlockStreamService.NAME).<BlockStreamInfo>getSingleton(BLOCK_STREAM_INFO_KEY);
        return requireNonNull(blockStreamInfoState.get());
    }

    private boolean shouldCloseBlock(final long roundNumber, final int roundsPerBlock) {
        if (fatalShutdownFuture != null) {
            return true;
        }
        // We need the signer to be ready
        if (!blockHashSigner.isReady()) {
            return false;
        }

        // During freeze round, we should close the block regardless of other conditions
        // or round number is <= 1 as genesis round should close a block and
        // round 1 is written to disk.
        if (roundNumber == freezeRoundNumber || roundNumber <= 1) {
            return true;
        }

        // If blockPeriod is 0, use roundsPerBlock
        if (blockPeriod.isZero()) {
            return roundNumber % roundsPerBlock == 0;
        }

        // For time-based blocks, check if enough consensus time has elapsed
        final var elapsed = Duration.between(blockTimestamp, consensusTimeLastRound);
        return elapsed.compareTo(blockPeriod) >= 0;
    }

    class BlockStreamManagerTask {

        SequentialTask prevTask;
        SequentialTask currentTask;

        BlockStreamManagerTask() {
            prevTask = null;
            currentTask = new SequentialTask();
            currentTask.send();
        }

        void addItem(BlockItem item) {
            new ParallelTask(item, currentTask).send();
            SequentialTask nextTask = new SequentialTask();
            currentTask.send(nextTask);
            prevTask = currentTask;
            currentTask = nextTask;
        }

        void sync() {
            if (prevTask != null) {
                prevTask.join();
            }
        }
    }

    class ParallelTask extends AbstractTask {

        BlockItem item;
        SequentialTask out;

        ParallelTask(BlockItem item, SequentialTask out) {
            super(executor, 1);
            this.item = item;
            this.out = out;
        }

        @Override
        protected boolean onExecute() {
            Bytes bytes = BlockItem.PROTOBUF.toBytes(item);

            final var kind = item.item().kind();
            ByteBuffer hash = null;
            switch (kind) {
                case EVENT_HEADER,
                        EVENT_TRANSACTION,
                        TRANSACTION_RESULT,
                        TRANSACTION_OUTPUT,
                        STATE_CHANGES,
                        ROUND_HEADER,
                        BLOCK_HEADER -> {
                    MessageDigest digest = sha384DigestOrThrow();
                    bytes.writeTo(digest);
                    hash = ByteBuffer.wrap(digest.digest());
                }
            }
            out.send(item, hash, bytes);
            return true;
        }
    }

    class SequentialTask extends AbstractTask {

        SequentialTask next;
        BlockItem item;
        Bytes serialized;
        ByteBuffer hash;

        SequentialTask() {
            super(executor, 3);
        }

        @Override
        protected boolean onExecute() {
            final var kind = item.item().kind();
            switch (kind) {
                case EVENT_HEADER, EVENT_TRANSACTION, ROUND_HEADER -> inputTreeHasher.addLeaf(hash);
                case TRANSACTION_RESULT -> {
                    runningHashManager.nextResultHash(hash);
                    hash.rewind();
                    outputTreeHasher.addLeaf(hash);
                }
                case TRANSACTION_OUTPUT, STATE_CHANGES, BLOCK_HEADER -> outputTreeHasher.addLeaf(hash);
            }

            final BlockHeader header = item.blockHeader();
            if (header != null) {
                writer.openBlock(header.number());
            }
            writer.writePbjItemAndBytes(item, serialized);

            next.send();
            return true;
        }

        void send(SequentialTask next) {
            this.next = next;
            send();
        }

        void send(BlockItem item, ByteBuffer hash, Bytes serialized) {
            this.item = item;
            this.hash = hash;
            this.serialized = serialized;
            send();
        }
    }

    private SemanticVersion hapiVersionFrom(@NonNull final Configuration config) {
        return config.getConfigData(VersionConfig.class).hapiVersion();
    }

    private static class RunningHashManager {
        private static final ThreadLocal<byte[]> HASHES = ThreadLocal.withInitial(() -> new byte[HASH_SIZE]);
        private static final ThreadLocal<MessageDigest> DIGESTS =
                ThreadLocal.withInitial(CommonUtils::sha384DigestOrThrow);

        byte[] nMinus3Hash;
        byte[] nMinus2Hash;
        byte[] nMinus1Hash;
        byte[] hash;

        Bytes latestHashes() {
            final var all = new byte[][] {nMinus3Hash, nMinus2Hash, nMinus1Hash, hash};
            int numMissing = 0;
            while (numMissing < all.length && all[numMissing] == null) {
                numMissing++;
            }
            final byte[] hashes = new byte[(all.length - numMissing) * HASH_SIZE];
            for (int i = numMissing; i < all.length; i++) {
                System.arraycopy(all[i], 0, hashes, (i - numMissing) * HASH_SIZE, HASH_SIZE);
            }
            return Bytes.wrap(hashes);
        }

        /**
         * Starts managing running hashes for a new round, with the given trailing block hashes.
         *
         * @param blockStreamInfo the trailing block hashes at the start of the round
         */
        void startBlock(@NonNull final BlockStreamInfo blockStreamInfo) {
            final var hashes = blockStreamInfo.trailingOutputHashes();
            final var n = (int) (hashes.length() / HASH_SIZE);
            nMinus3Hash = n < 4 ? null : hashes.toByteArray(0, HASH_SIZE);
            nMinus2Hash = n < 3 ? null : hashes.toByteArray((n - 3) * HASH_SIZE, HASH_SIZE);
            nMinus1Hash = n < 2 ? null : hashes.toByteArray((n - 2) * HASH_SIZE, HASH_SIZE);
            hash = n < 1 ? new byte[HASH_SIZE] : hashes.toByteArray((n - 1) * HASH_SIZE, HASH_SIZE);
        }

        /**
         * Updates the running hashes for the given serialized output block item.
         *
         * @param hash the serialized output block item
         */
        void nextResultHash(@NonNull final ByteBuffer hash) {
            requireNonNull(hash);
            nMinus3Hash = nMinus2Hash;
            nMinus2Hash = nMinus1Hash;
            nMinus1Hash = this.hash;
            final var digest = DIGESTS.get();
            digest.update(this.hash);
            final var resultHash = HASHES.get();
            hash.get(resultHash);
            digest.update(resultHash);
            this.hash = digest.digest();
        }
    }

    private class BlockHashManager {
        final int numTrailingBlocks;

        private Bytes blockHashes;

        BlockHashManager(@NonNull final Configuration config) {
            this.numTrailingBlocks =
                    config.getConfigData(BlockRecordStreamConfig.class).numOfBlockHashesInState();
        }

        /**
         * Starts managing running hashes for a new round, with the given trailing block hashes.
         *
         * @param blockStreamInfo the trailing block hashes at the start of the round
         */
        void startBlock(@NonNull final BlockStreamInfo blockStreamInfo, @NonNull Bytes prevBlockHash) {
            blockHashes = appendHash(prevBlockHash, blockStreamInfo.trailingBlockHashes(), numTrailingBlocks);
        }

        /**
         * Returns the hash of the block with the given number, or null if it is not available. Note that,
         * <ul>
         *     <li>We never know the hash of the {@code N+1} block currently being created.</li>
         *     <li>We start every block {@code N} by concatenating the {@code N-1} block hash to the trailing
         *     hashes up to block {@code N-2} that were in state at the end of block {@code N-1}.
         * </ul>
         *
         * @param blockNo the block number
         * @return the hash of the block with the given number, or null if it is not available
         */
        @Nullable
        Bytes hashOfBlock(final long blockNo) {
            return BlockRecordInfoUtils.blockHashByBlockNumber(blockHashes, blockNumber - 1, blockNo);
        }

        /**
         * Returns the trailing block hashes.
         *
         * @return the trailing block hashes
         */
        Bytes blockHashes() {
            return blockHashes;
        }
    }

    @Override
    public void notify(@NonNull final StateHashedNotification notification) {
        endRoundStateHashes
                .get(notification.round())
                .complete(notification.hash().getBytes());
    }

    @Override
    public void notifyFatalEvent() {
        fatalShutdownFuture = new CompletableFuture<>();
    }

    @Override
    public void awaitFatalShutdown(@NonNull final java.time.Duration timeout) {
        requireNonNull(timeout);
        log.fatal("Awaiting any in-progress round to be closed within {}", timeout);
        Optional.ofNullable(fatalShutdownFuture)
                .orElse(CompletableFuture.completedFuture(null))
                .completeOnTimeout(null, timeout.toSeconds(), TimeUnit.SECONDS)
                .join();
        log.fatal("Block stream fatal shutdown complete");
    }
}<|MERGE_RESOLUTION|>--- conflicted
+++ resolved
@@ -172,15 +172,13 @@
     @Nullable
     private volatile CompletableFuture<Void> fatalShutdownFuture = null;
 
-<<<<<<< HEAD
-    @NonNull
-    private final AtomicBoolean systemEntitiesCreatedFlag;
-=======
     /**
      * False until the node has tried to recover any blocks pending TSS signature still on disk.
      */
     private boolean hasCheckedForPendingBlocks = false;
->>>>>>> b59e5d67
+
+    @NonNull
+    private final AtomicBoolean systemEntitiesCreatedFlag;
 
     @Inject
     public BlockStreamManagerImpl(
@@ -217,12 +215,8 @@
         this.diskNetworkExportFile = networkAdminConfig.diskNetworkExportFile();
         this.blockHashManager = new BlockHashManager(config);
         this.runningHashManager = new RunningHashManager();
-<<<<<<< HEAD
-        this.lastNonEmptyRoundNumber = initialStateHash.roundNum();
+        this.lastRoundOfPrevBlock = initialStateHash.roundNum();
         this.systemEntitiesCreatedFlag = systemEntitiesCreatedFlag;
-=======
-        this.lastRoundOfPrevBlock = initialStateHash.roundNum();
->>>>>>> b59e5d67
         final var hashFuture = initialStateHash.hashFuture();
         endRoundStateHashes.put(lastRoundOfPrevBlock, hashFuture);
         log.info(
@@ -266,18 +260,7 @@
             boundaryStateChangeListener.setBoundaryTimestamp(blockTimestamp);
 
             final var blockStreamInfo = blockStreamInfoFrom(state);
-<<<<<<< HEAD
-
             postUpgradeWorkDone = !impliesPostUpgradeWorkPending(blockStreamInfo, version);
-            if (!postUpgradeWorkDone && hintsEnabled) {
-                // On upgrade, we need to gossip the signatures for the freeze block
-                blockHashSigner
-                        .signFuture(lastBlockHash)
-                        .thenAcceptAsync(signature -> finishProofWithSignature(lastBlockHash, signature));
-            }
-=======
-            pendingWork = classifyPendingWork(blockStreamInfo, version);
->>>>>>> b59e5d67
             lastHandleTime = asInstant(blockStreamInfo.lastHandleTimeOrElse(EPOCH));
             lastIntervalProcessTime = asInstant(blockStreamInfo.lastIntervalProcessTimeOrElse(EPOCH));
             blockHashManager.startBlock(blockStreamInfo, lastBlockHash);
@@ -494,11 +477,7 @@
             }
             requireNonNull(fatalShutdownFuture).complete(null);
         }
-<<<<<<< HEAD
-        return closesBlock;
-=======
         return closesBlock || lastRoundOfPrevBlock == 0;
->>>>>>> b59e5d67
     }
 
     @Override
