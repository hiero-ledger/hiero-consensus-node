// SPDX-License-Identifier: Apache-2.0
package com.hedera.node.app.blocks.impl;

import static com.hedera.hapi.node.base.BlockHashAlgorithm.SHA2_384;
import static com.hedera.hapi.util.HapiUtils.asInstant;
import static com.hedera.hapi.util.HapiUtils.asTimestamp;
import static com.hedera.node.app.blocks.BlockStreamManager.PendingWork.GENESIS_WORK;
import static com.hedera.node.app.blocks.BlockStreamManager.PendingWork.NONE;
import static com.hedera.node.app.blocks.BlockStreamManager.PendingWork.POST_UPGRADE_WORK;
import static com.hedera.node.app.blocks.impl.BlockImplUtils.appendHash;
import static com.hedera.node.app.blocks.impl.BlockImplUtils.combine;
import static com.hedera.node.app.blocks.schemas.V0560BlockStreamSchema.BLOCK_STREAM_INFO_KEY;
import static com.hedera.node.app.hapi.utils.CommonUtils.sha384DigestOrThrow;
import static com.hedera.node.app.records.BlockRecordService.EPOCH;
import static com.hedera.node.app.records.impl.BlockRecordInfoUtils.HASH_SIZE;
import static java.util.Objects.requireNonNull;

import com.google.common.annotations.VisibleForTesting;
import com.hedera.hapi.block.stream.BlockItem;
import com.hedera.hapi.block.stream.BlockProof;
import com.hedera.hapi.block.stream.MerkleSiblingHash;
import com.hedera.hapi.block.stream.output.BlockHeader;
import com.hedera.hapi.node.base.SemanticVersion;
import com.hedera.hapi.node.base.Timestamp;
import com.hedera.hapi.node.state.blockstream.BlockStreamInfo;
import com.hedera.node.app.blocks.BlockHashSigner;
import com.hedera.node.app.blocks.BlockItemWriter;
import com.hedera.node.app.blocks.BlockStreamManager;
import com.hedera.node.app.blocks.BlockStreamService;
import com.hedera.node.app.blocks.InitialStateHash;
import com.hedera.node.app.blocks.StreamingTreeHasher;
import com.hedera.node.app.hapi.utils.CommonUtils;
import com.hedera.node.app.info.DiskStartupNetworks;
import com.hedera.node.app.info.DiskStartupNetworks.InfoType;
import com.hedera.node.app.records.impl.BlockRecordInfoUtils;
import com.hedera.node.config.ConfigProvider;
import com.hedera.node.config.data.BlockRecordStreamConfig;
import com.hedera.node.config.data.BlockStreamConfig;
import com.hedera.node.config.data.NetworkAdminConfig;
import com.hedera.node.config.data.TssConfig;
import com.hedera.node.config.data.VersionConfig;
import com.hedera.node.config.types.DiskNetworkExport;
import com.hedera.pbj.runtime.io.buffer.Bytes;
import com.swirlds.common.concurrent.AbstractTask;
import com.swirlds.config.api.Configuration;
import com.swirlds.platform.state.service.PlatformStateFacade;
import com.swirlds.platform.system.Round;
import com.swirlds.platform.system.state.notifications.StateHashedNotification;
import com.swirlds.state.State;
import com.swirlds.state.spi.CommittableWritableStates;
import edu.umd.cs.findbugs.annotations.NonNull;
import edu.umd.cs.findbugs.annotations.Nullable;
import java.nio.ByteBuffer;
import java.nio.file.Paths;
import java.security.MessageDigest;
import java.time.Duration;
import java.time.Instant;
import java.util.ArrayList;
import java.util.EnumSet;
import java.util.List;
import java.util.Map;
import java.util.Optional;
import java.util.Queue;
import java.util.concurrent.CompletableFuture;
import java.util.concurrent.ConcurrentHashMap;
import java.util.concurrent.ConcurrentLinkedQueue;
import java.util.concurrent.ExecutorService;
import java.util.concurrent.ForkJoinPool;
import java.util.concurrent.TimeUnit;
import java.util.function.Supplier;
import javax.inject.Inject;
import javax.inject.Singleton;
import org.apache.logging.log4j.LogManager;
import org.apache.logging.log4j.Logger;

@Singleton
public class BlockStreamManagerImpl implements BlockStreamManager {
    private static final Logger log = LogManager.getLogger(BlockStreamManagerImpl.class);

    private static final String FATAL_SHUTDOWN_BASE_MSG = "Waiting for fatal shutdown of block stream to complete";

    private final int roundsPerBlock;
    private final Duration blockPeriod;
    private final int hashCombineBatchSize;
    private final BlockHashSigner blockHashSigner;
    private final SemanticVersion version;
    private final SemanticVersion hapiVersion;
    private final ForkJoinPool executor;
    private final String diskNetworkExportFile;
    private final DiskNetworkExport diskNetworkExport;
    private final Supplier<BlockItemWriter> writerSupplier;
    private final BoundaryStateChangeListener boundaryStateChangeListener;
    private final PlatformStateFacade platformStateFacade;

    private final BlockHashManager blockHashManager;
    private final RunningHashManager runningHashManager;

    // The status of pending work
    private PendingWork pendingWork = NONE;
    // The last time at which interval-based processing was done
    private Instant lastIntervalProcessTime = Instant.EPOCH;
    // The last platform-assigned time
    private Instant lastHandleTime = Instant.EPOCH;
    // All this state is scoped to producing the current block
    private long blockNumber;
    // Set to the round number of the last round handled before entering a freeze period
    private long freezeRoundNumber = -1;
    // The last non-empty (i.e., not skipped) round number that will eventually get a start-of-state hash
    private long lastNonEmptyRoundNumber;
    private Bytes lastBlockHash;
    private Instant blockTimestamp;
    private Instant consensusTimeLastRound;
    private BlockItemWriter writer;
    private StreamingTreeHasher inputTreeHasher;
    private StreamingTreeHasher outputTreeHasher;
    private BlockStreamManagerTask worker;
    private final boolean hintsEnabled;
    // If not null, the part of the block preceding a possible first transaction
    @Nullable
    private PreTxnItems preTxnItems;

    /**
     * Represents the part of a block preceding a possible first transaction; we defer writing this part until
     * we know the timestamp of the first transaction.
     * <p>
     * <b>Important:</b> This first timestamp may be different from the first platform-assigned user transaction
     * time because of synthetic preceding transactions.
     *
     * @param headerBuilder   the block header builder
     * @param postHeaderItems the post-header items
     */
    private record PreTxnItems(@NonNull BlockHeader.Builder headerBuilder, @NonNull List<BlockItem> postHeaderItems) {}

    /**
     * Represents a block pending completion by the block hash signature needed for its block proof.
     *
     * @param number        the block number
     * @param blockHash     the block hash
     * @param proofBuilder  the block proof builder
     * @param writer        the block item writer
     * @param siblingHashes the sibling hashes needed for an indirect block proof of an earlier block
     */
    private record PendingBlock(
            long number,
            @NonNull Bytes blockHash,
            @NonNull BlockProof.Builder proofBuilder,
            @NonNull BlockItemWriter writer,
            @NonNull MerkleSiblingHash... siblingHashes) {}

    /**
     * Blocks awaiting proof via ledger signature on their block hash (or a subsequent block hash).
     */
    private final Queue<PendingBlock> pendingBlocks = new ConcurrentLinkedQueue<>();
    /**
     * Futures that resolve when the end-of-round state hash is available for a given round number.
     */
    private final Map<Long, CompletableFuture<Bytes>> endRoundStateHashes = new ConcurrentHashMap<>();

    @Nullable
    private volatile CompletableFuture<Void> fatalShutdownFuture = null;

    @Inject
    public BlockStreamManagerImpl(
            @NonNull final BlockHashSigner blockHashSigner,
            @NonNull final Supplier<BlockItemWriter> writerSupplier,
            @NonNull final ExecutorService executor,
            @NonNull final ConfigProvider configProvider,
            @NonNull final BoundaryStateChangeListener boundaryStateChangeListener,
            @NonNull final InitialStateHash initialStateHash,
            @NonNull final SemanticVersion version,
            @NonNull final PlatformStateFacade platformStateFacade) {
        this.blockHashSigner = requireNonNull(blockHashSigner);
        this.version = requireNonNull(version);
        this.writerSupplier = requireNonNull(writerSupplier);
        this.executor = (ForkJoinPool) requireNonNull(executor);
        this.boundaryStateChangeListener = requireNonNull(boundaryStateChangeListener);
        this.platformStateFacade = platformStateFacade;
        requireNonNull(configProvider);
        final var config = configProvider.getConfiguration();
        this.hintsEnabled = config.getConfigData(TssConfig.class).hintsEnabled();
        this.hapiVersion = hapiVersionFrom(config);
        final var blockStreamConfig = config.getConfigData(BlockStreamConfig.class);
        this.roundsPerBlock = blockStreamConfig.roundsPerBlock();
        this.blockPeriod = blockStreamConfig.blockPeriod();
        this.hashCombineBatchSize = blockStreamConfig.hashCombineBatchSize();
        final var networkAdminConfig = config.getConfigData(NetworkAdminConfig.class);
        this.diskNetworkExport = networkAdminConfig.diskNetworkExport();
        this.diskNetworkExportFile = networkAdminConfig.diskNetworkExportFile();
        this.blockHashManager = new BlockHashManager(config);
        this.runningHashManager = new RunningHashManager();
        this.lastNonEmptyRoundNumber = initialStateHash.roundNum();
        final var hashFuture = initialStateHash.hashFuture();
        endRoundStateHashes.put(lastNonEmptyRoundNumber, hashFuture);
        log.info(
                "Initialized BlockStreamManager from round {} with end-of-round hash {}",
                lastNonEmptyRoundNumber,
                hashFuture.isDone() ? hashFuture.join().toHex() : "<PENDING>");
    }

    @Override
    public boolean hasLedgerId() {
        return blockHashSigner.isReady();
    }

    @Override
    public void initLastBlockHash(@NonNull final Bytes blockHash) {
        lastBlockHash = requireNonNull(blockHash);
    }

    @Override
    public void startRound(@NonNull final Round round, @NonNull final State state) {
        if (lastBlockHash == null) {
            throw new IllegalStateException("Last block hash must be initialized before starting a round");
        }
        if (fatalShutdownFuture != null) {
            log.fatal("Ignoring round {} after fatal shutdown request", round.getRoundNum());
            return;
        }

        // In case we hash this round, include a future for the end-of-round state hash
        endRoundStateHashes.put(round.getRoundNum(), new CompletableFuture<>());

        if (platformStateFacade.isFreezeRound(state, round)) {
            // Track freeze round numbers because they always end a block
            freezeRoundNumber = round.getRoundNum();
        }

        // Writer will be null when beginning a new block
        if (writer == null) {
            writer = writerSupplier.get();
            // This iterator is never empty; c.f. DefaultTransactionHandler#handleConsensusRound()
            blockTimestamp = round.iterator().next().getConsensusTimestamp();
            boundaryStateChangeListener.setBoundaryTimestamp(blockTimestamp);

            final var blockStreamInfo = blockStreamInfoFrom(state);
            pendingWork = classifyPendingWork(blockStreamInfo, version);
            if (pendingWork == POST_UPGRADE_WORK && hintsEnabled) {
                // On upgrade, we need to gossip the signatures for the freeze block
                blockHashSigner
                        .signFuture(lastBlockHash)
                        .thenAcceptAsync(signature -> finishProofWithSignature(lastBlockHash, signature));
            }
            lastHandleTime = asInstant(blockStreamInfo.lastHandleTimeOrElse(EPOCH));
            lastIntervalProcessTime = asInstant(blockStreamInfo.lastIntervalProcessTimeOrElse(EPOCH));
            blockHashManager.startBlock(blockStreamInfo, lastBlockHash);
            runningHashManager.startBlock(blockStreamInfo);

            inputTreeHasher = new ConcurrentStreamingTreeHasher(executor, hashCombineBatchSize);
            outputTreeHasher = new ConcurrentStreamingTreeHasher(executor, hashCombineBatchSize);
            blockNumber = blockStreamInfo.blockNumber() + 1;

            worker = new BlockStreamManagerTask();
            final var header = BlockHeader.newBuilder()
                    .number(blockNumber)
                    .hashAlgorithm(SHA2_384)
                    .softwareVersion(platformStateFacade.creationSemanticVersionOf(state))
                    .hapiProtoVersion(hapiVersion);
            preTxnItems = new PreTxnItems(header, new ArrayList<>());
        }
        consensusTimeLastRound = round.getConsensusTimestamp();
    }

    @Override
    public void setRoundFirstTransactionTime(@NonNull final Instant at) {
        if (preTxnItems != null) {
            flushPreUserItems(asTimestamp(at));
        }
    }

    @Override
    public void confirmPendingWorkFinished() {
        if (pendingWork == NONE) {
            // Should never happen but throwing IllegalStateException might make the situation even worse, so just log
            log.error("HandleWorkflow confirmed finished work but none was pending");
        }
        pendingWork = NONE;
    }

    @Override
    public @NonNull PendingWork pendingWork() {
        return pendingWork;
    }

    @Override
    public @NonNull Instant lastIntervalProcessTime() {
        return lastIntervalProcessTime;
    }

    @Override
    public void setLastIntervalProcessTime(@NonNull final Instant lastIntervalProcessTime) {
        this.lastIntervalProcessTime = requireNonNull(lastIntervalProcessTime);
    }

    @Override
    public @NonNull final Instant lastHandleTime() {
        return lastHandleTime;
    }

    @Override
    public void setLastHandleTime(@NonNull final Instant lastHandleTime) {
        this.lastHandleTime = requireNonNull(lastHandleTime);
    }

    @Override
    public boolean endRound(@NonNull final State state, final long roundNum) {
        final boolean closesBlock = shouldCloseBlock(roundNum, roundsPerBlock);
        if (closesBlock) {
            // If there were no user or node transactions in the block, this writes all
            // the accumulated items starting from the header, sacrificing the benefits
            // of concurrency; but performance impact is irrelevant when there are no
            // transactions of any sort
            if (preTxnItems != null) {
                flushPreUserItems(null);
            }
            // Flush all boundary state changes besides the BlockStreamInfo
            worker.addItem(boundaryStateChangeListener.flushChanges());
            worker.sync();

            final var inputHash = inputTreeHasher.rootHash().join();
            // This block's starting state hash is the end state hash of the last non-empty round
            final var blockStartStateHash = requireNonNull(endRoundStateHashes.get(lastNonEmptyRoundNumber))
                    .join();
            // Now clean up hash futures for rounds before the one closing this block
            for (long i = lastNonEmptyRoundNumber; i < roundNum; i++) {
                endRoundStateHashes.remove(i);
            }
            // And update the last non-empty round number to this round
            lastNonEmptyRoundNumber = roundNum;
            final var outputTreeStatus = outputTreeHasher.status();

            // Put this block hash context in state via the block stream info
            final var writableState = state.getWritableStates(BlockStreamService.NAME);
            final var blockStreamInfoState = writableState.<BlockStreamInfo>getSingleton(BLOCK_STREAM_INFO_KEY);
            final var boundaryTimestamp = boundaryStateChangeListener.boundaryTimestampOrThrow();
            blockStreamInfoState.put(new BlockStreamInfo(
                    blockNumber,
                    blockTimestamp(),
                    runningHashManager.latestHashes(),
                    blockHashManager.blockHashes(),
                    inputHash,
                    blockStartStateHash,
                    outputTreeStatus.numLeaves(),
                    outputTreeStatus.rightmostHashes(),
                    boundaryTimestamp,
                    pendingWork != POST_UPGRADE_WORK,
                    version,
                    asTimestamp(lastIntervalProcessTime),
                    asTimestamp(lastHandleTime)));
            ((CommittableWritableStates) writableState).commit();

            worker.addItem(boundaryStateChangeListener.flushChanges());
            worker.sync();

            final var outputHash = outputTreeHasher.rootHash().join();
            final var leftParent = combine(lastBlockHash, inputHash);
            final var rightParent = combine(outputHash, blockStartStateHash);
            final var blockHash = combine(leftParent, rightParent);
            final var pendingProof = BlockProof.newBuilder()
                    .block(blockNumber)
                    .previousBlockRootHash(lastBlockHash)
                    .startOfBlockStateRootHash(blockStartStateHash);
            pendingBlocks.add(new PendingBlock(
                    blockNumber,
                    blockHash,
                    pendingProof,
                    writer,
                    new MerkleSiblingHash(false, inputHash),
                    new MerkleSiblingHash(false, rightParent)));
            // Update in-memory state to prepare for the next block
            lastBlockHash = blockHash;
            writer = null;
            // Special case when signing with hinTS and this is the freeze round; we will have to wait until
            // after restart to gossip partial signatures and sign this block
            if (hintsEnabled && roundNum == freezeRoundNumber) {
                pendingBlocks.forEach(block -> block.writer().closeBlock());
            } else {
                blockHashSigner
                        .signFuture(blockHash)
                        .thenAcceptAsync(signature -> finishProofWithSignature(blockHash, signature));
            }

            final var exportNetworkToDisk =
                    switch (diskNetworkExport) {
                        case NEVER -> false;
                        case EVERY_BLOCK -> true;
                        case ONLY_FREEZE_BLOCK -> roundNum == freezeRoundNumber;
                    };
            if (exportNetworkToDisk) {
                final var exportPath = Paths.get(diskNetworkExportFile);
                log.info(
                        "Writing network info to disk @ {} (REASON = {})",
                        exportPath.toAbsolutePath(),
                        diskNetworkExport);
                DiskStartupNetworks.writeNetworkInfo(
                        state, exportPath, EnumSet.allOf(InfoType.class), platformStateFacade);
            }
        }
        if (fatalShutdownFuture != null) {
            pendingBlocks.forEach(block -> log.fatal("Skipping incomplete block proof for block {}", block.number()));
            if (writer != null) {
                log.fatal("Prematurely closing block {}", blockNumber);
                writer.closeBlock();
                writer = null;
            }
            requireNonNull(fatalShutdownFuture).complete(null);
        }
        return closesBlock || lastNonEmptyRoundNumber == 0;
    }

    @Override
    public void writeItem(@NonNull final BlockItem item) {
        if (preTxnItems != null) {
            preTxnItems.postHeaderItems().add(item);
        } else {
            worker.addItem(item);
        }
    }

    @Override
    public @Nullable Bytes prngSeed() {
        // Incorporate all pending results before returning the seed to guarantee
        // no two consecutive transactions ever get the same seed
        worker.sync();
        final var seed = runningHashManager.nMinus3Hash;
        return seed == null ? null : Bytes.wrap(runningHashManager.nMinus3Hash);
    }

    @Override
    public long blockNo() {
        return blockNumber;
    }

    @Override
    public @NonNull Timestamp blockTimestamp() {
        return new Timestamp(blockTimestamp.getEpochSecond(), blockTimestamp.getNano());
    }

    @Override
    public @Nullable Bytes blockHashByBlockNumber(final long blockNo) {
        return blockHashManager.hashOfBlock(blockNo);
    }

    /**
     * If still pending, finishes the block proof for the block with the given hash using the given direct signature.
     * <p>
     * Synchronized to ensure that block proofs are always written in order, even in edge cases where multiple
     * pending block proofs become available at the same time.
     *
     * @param blockHash      the block hash to finish the block proof for
     * @param blockSignature the signature to use in the block proof
     */
    private synchronized void finishProofWithSignature(
            @NonNull final Bytes blockHash, @NonNull final Bytes blockSignature) {
        // Find the block whose hash is the signed message, tracking any sibling hashes
        // needed for indirect proofs of earlier blocks along the way
        long blockNumber = Long.MIN_VALUE;
        boolean impliesIndirectProof = false;
        final List<List<MerkleSiblingHash>> siblingHashes = new ArrayList<>();
        for (final var block : pendingBlocks) {
            if (impliesIndirectProof) {
                siblingHashes.add(List.of(block.siblingHashes()));
            }
            if (block.blockHash().equals(blockHash)) {
                blockNumber = block.number();
                break;
            }
            impliesIndirectProof = true;
        }
        if (blockNumber == Long.MIN_VALUE) {
            log.info("Ignoring signature on already proven block hash '{}'", blockHash);
            return;
        }
        // Write proofs for all pending blocks up to and including the signed block number
        while (!pendingBlocks.isEmpty() && pendingBlocks.peek().number() <= blockNumber) {
            final var block = pendingBlocks.poll();
            final var proof = block.proofBuilder()
                    .blockSignature(blockSignature)
                    .siblingHashes(siblingHashes.stream().flatMap(List::stream).toList());
            final var proofItem = BlockItem.newBuilder().blockProof(proof).build();
            block.writer().writePbjItemAndBytes(proofItem, BlockItem.PROTOBUF.toBytes(proofItem));
            block.writer().closeBlock();
            if (block.number() != blockNumber) {
                siblingHashes.removeFirst();
            }
        }
    }

    /**
     * Flushes the pre-user items, with the given first user transaction time.
     *
     * @param firstUserTransactionTime the first user transaction time
     */
    private void flushPreUserItems(@Nullable final Timestamp firstUserTransactionTime) {
        requireNonNull(preTxnItems);
        final var header = preTxnItems.headerBuilder().firstTransactionConsensusTime(firstUserTransactionTime);
        worker.addItem(BlockItem.newBuilder().blockHeader(header).build());
        preTxnItems.postHeaderItems().forEach(worker::addItem);
        preTxnItems = null;
    }

    /**
     * Classifies the type of work pending, if any, given the block stream info from state and the current
     * software version.
     *
     * @param blockStreamInfo the block stream info
     * @param version         the version
     * @return the type of pending work given the block stream info and version
     */
    @VisibleForTesting
    static PendingWork classifyPendingWork(
            @NonNull final BlockStreamInfo blockStreamInfo, @NonNull final SemanticVersion version) {
        requireNonNull(version);
        requireNonNull(blockStreamInfo);
        if (EPOCH.equals(blockStreamInfo.lastHandleTimeOrElse(EPOCH))) {
            return GENESIS_WORK;
        } else if (impliesPostUpgradeWorkPending(blockStreamInfo, version)) {
            return POST_UPGRADE_WORK;
        } else {
            return NONE;
        }
    }

    private static boolean impliesPostUpgradeWorkPending(
            @NonNull final BlockStreamInfo blockStreamInfo, @NonNull final SemanticVersion version) {
        return !version.equals(blockStreamInfo.creationSoftwareVersion()) || !blockStreamInfo.postUpgradeWorkDone();
    }

    private @NonNull BlockStreamInfo blockStreamInfoFrom(@NonNull final State state) {
        final var blockStreamInfoState =
                state.getReadableStates(BlockStreamService.NAME).<BlockStreamInfo>getSingleton(BLOCK_STREAM_INFO_KEY);
        return requireNonNull(blockStreamInfoState.get());
    }

    private boolean shouldCloseBlock(final long roundNumber, final int roundsPerBlock) {
        if (fatalShutdownFuture != null) {
            return true;
        }
        // We need the signer to be ready
        if (!blockHashSigner.isReady()) {
            return false;
        }

        // During freeze round, we should close the block regardless of other conditions
        if (roundNumber == freezeRoundNumber) {
            return true;
        }

        // If blockPeriod is 0, use roundsPerBlock
        if (blockPeriod.isZero()) {
            return roundNumber % roundsPerBlock == 0;
        }

        // For time-based blocks, check if enough consensus time has elapsed
        final var elapsed = Duration.between(blockTimestamp, consensusTimeLastRound);
        return elapsed.compareTo(blockPeriod) >= 0;
    }

    class BlockStreamManagerTask {

        SequentialTask prevTask;
        SequentialTask currentTask;

        BlockStreamManagerTask() {
            prevTask = null;
            currentTask = new SequentialTask();
            currentTask.send();
        }

        void addItem(BlockItem item) {
            new ParallelTask(item, currentTask).send();
            SequentialTask nextTask = new SequentialTask();
            currentTask.send(nextTask);
            prevTask = currentTask;
            currentTask = nextTask;
        }

        void sync() {
            if (prevTask != null) {
                prevTask.join();
            }
        }
    }

    class ParallelTask extends AbstractTask {

        BlockItem item;
        SequentialTask out;

        ParallelTask(BlockItem item, SequentialTask out) {
            super(executor, 1);
            this.item = item;
            this.out = out;
        }

        @Override
        protected boolean onExecute() {
            Bytes bytes = BlockItem.PROTOBUF.toBytes(item);

            final var kind = item.item().kind();
            ByteBuffer hash = null;
            switch (kind) {
                case EVENT_HEADER,
                        EVENT_TRANSACTION,
                        TRANSACTION_RESULT,
                        TRANSACTION_OUTPUT,
                        STATE_CHANGES,
                        ROUND_HEADER,
                        BLOCK_HEADER -> {
                    MessageDigest digest = sha384DigestOrThrow();
                    bytes.writeTo(digest);
                    hash = ByteBuffer.wrap(digest.digest());
                }
            }
            out.send(item, hash, bytes);
            return true;
        }
    }

    class SequentialTask extends AbstractTask {

        SequentialTask next;
        BlockItem item;
        Bytes serialized;
        ByteBuffer hash;

        SequentialTask() {
            super(executor, 3);
        }

        @Override
        protected boolean onExecute() {
            final var kind = item.item().kind();
            switch (kind) {
                case EVENT_HEADER, EVENT_TRANSACTION, ROUND_HEADER -> inputTreeHasher.addLeaf(hash);
                case TRANSACTION_RESULT -> {
                    runningHashManager.nextResultHash(hash);
                    hash.rewind();
                    outputTreeHasher.addLeaf(hash);
                }
                case TRANSACTION_OUTPUT, STATE_CHANGES, BLOCK_HEADER -> outputTreeHasher.addLeaf(hash);
            }

            final BlockHeader header = item.blockHeader();
            if (header != null) {
                writer.openBlock(header.number());
            }
            writer.writePbjItemAndBytes(item, serialized);

            next.send();
            return true;
        }

        void send(SequentialTask next) {
            this.next = next;
            send();
        }

        void send(BlockItem item, ByteBuffer hash, Bytes serialized) {
            this.item = item;
            this.hash = hash;
            this.serialized = serialized;
            send();
        }
    }

    private SemanticVersion hapiVersionFrom(@NonNull final Configuration config) {
        return config.getConfigData(VersionConfig.class).hapiVersion();
    }

    private static class RunningHashManager {
        private static final ThreadLocal<byte[]> HASHES = ThreadLocal.withInitial(() -> new byte[HASH_SIZE]);
        private static final ThreadLocal<MessageDigest> DIGESTS =
                ThreadLocal.withInitial(CommonUtils::sha384DigestOrThrow);

        byte[] nMinus3Hash;
        byte[] nMinus2Hash;
        byte[] nMinus1Hash;
        byte[] hash;

        Bytes latestHashes() {
            final var all = new byte[][] {nMinus3Hash, nMinus2Hash, nMinus1Hash, hash};
            int numMissing = 0;
            while (numMissing < all.length && all[numMissing] == null) {
                numMissing++;
            }
            final byte[] hashes = new byte[(all.length - numMissing) * HASH_SIZE];
            for (int i = numMissing; i < all.length; i++) {
                System.arraycopy(all[i], 0, hashes, (i - numMissing) * HASH_SIZE, HASH_SIZE);
            }
            return Bytes.wrap(hashes);
        }

        /**
         * Starts managing running hashes for a new round, with the given trailing block hashes.
         *
         * @param blockStreamInfo the trailing block hashes at the start of the round
         */
        void startBlock(@NonNull final BlockStreamInfo blockStreamInfo) {
            final var hashes = blockStreamInfo.trailingOutputHashes();
            final var n = (int) (hashes.length() / HASH_SIZE);
            nMinus3Hash = n < 4 ? null : hashes.toByteArray(0, HASH_SIZE);
            nMinus2Hash = n < 3 ? null : hashes.toByteArray((n - 3) * HASH_SIZE, HASH_SIZE);
            nMinus1Hash = n < 2 ? null : hashes.toByteArray((n - 2) * HASH_SIZE, HASH_SIZE);
            hash = n < 1 ? new byte[HASH_SIZE] : hashes.toByteArray((n - 1) * HASH_SIZE, HASH_SIZE);
        }

        /**
         * Updates the running hashes for the given serialized output block item.
         *
         * @param hash the serialized output block item
         */
        void nextResultHash(@NonNull final ByteBuffer hash) {
            requireNonNull(hash);
            nMinus3Hash = nMinus2Hash;
            nMinus2Hash = nMinus1Hash;
            nMinus1Hash = this.hash;
            final var digest = DIGESTS.get();
            digest.update(this.hash);
            final var resultHash = HASHES.get();
            hash.get(resultHash);
            digest.update(resultHash);
            this.hash = digest.digest();
        }
    }

    private class BlockHashManager {
        final int numTrailingBlocks;

        private Bytes blockHashes;

        BlockHashManager(@NonNull final Configuration config) {
            this.numTrailingBlocks =
                    config.getConfigData(BlockRecordStreamConfig.class).numOfBlockHashesInState();
        }

        /**
         * Starts managing running hashes for a new round, with the given trailing block hashes.
         *
         * @param blockStreamInfo the trailing block hashes at the start of the round
         */
        void startBlock(@NonNull final BlockStreamInfo blockStreamInfo, @NonNull Bytes prevBlockHash) {
            blockHashes = appendHash(prevBlockHash, blockStreamInfo.trailingBlockHashes(), numTrailingBlocks);
        }

        /**
         * Returns the hash of the block with the given number, or null if it is not available. Note that,
         * <ul>
         *     <li>We never know the hash of the {@code N+1} block currently being created.</li>
         *     <li>We start every block {@code N} by concatenating the {@code N-1} block hash to the trailing
         *     hashes up to block {@code N-2} that were in state at the end of block {@code N-1}.
         * </ul>
         *
         * @param blockNo the block number
         * @return the hash of the block with the given number, or null if it is not available
         */
        @Nullable
        Bytes hashOfBlock(final long blockNo) {
            return BlockRecordInfoUtils.blockHashByBlockNumber(blockHashes, blockNumber - 1, blockNo);
        }

        /**
         * Returns the trailing block hashes.
         *
         * @return the trailing block hashes
         */
        Bytes blockHashes() {
            return blockHashes;
        }
    }

    @Override
    public void notify(@NonNull final StateHashedNotification notification) {
        endRoundStateHashes
                .get(notification.round())
                .complete(notification.hash().getBytes());
    }

    @Override
    public void notifyFatalEvent() {
        fatalShutdownFuture = new CompletableFuture<>();
    }

    @Override
    public void awaitFatalShutdown(@NonNull final java.time.Duration timeout) {
        requireNonNull(timeout);
        log.fatal("Awaiting any in-progress round to be closed within {}", timeout);
        Optional.ofNullable(fatalShutdownFuture)
                .orElse(CompletableFuture.completedFuture(null))
                .completeOnTimeout(null, timeout.toSeconds(), TimeUnit.SECONDS)
                .join();
        log.fatal("Block stream fatal shutdown complete");
    }
<<<<<<< HEAD

    private void maybeFlushStateChanges() {
        log.fatal("Flushing final outstanding state changes for block {} (if any)", blockNumber);
        final BlockItem finalChanges = boundaryStateChangeListener.flushChanges();
        if (finalChanges != null && finalChanges.hasStateChanges()) {
            log.fatal("Writing final state changes for block {}", blockNumber);
            writer.writePbjItemAndBytes(finalChanges, BlockItem.PROTOBUF.toBytes(finalChanges));
        }
        log.fatal("Final state changes written (if any)");
    }
=======
>>>>>>> 91ee8f46
}<|MERGE_RESOLUTION|>--- conflicted
+++ resolved
@@ -790,17 +790,4 @@
                 .join();
         log.fatal("Block stream fatal shutdown complete");
     }
-<<<<<<< HEAD
-
-    private void maybeFlushStateChanges() {
-        log.fatal("Flushing final outstanding state changes for block {} (if any)", blockNumber);
-        final BlockItem finalChanges = boundaryStateChangeListener.flushChanges();
-        if (finalChanges != null && finalChanges.hasStateChanges()) {
-            log.fatal("Writing final state changes for block {}", blockNumber);
-            writer.writePbjItemAndBytes(finalChanges, BlockItem.PROTOBUF.toBytes(finalChanges));
-        }
-        log.fatal("Final state changes written (if any)");
-    }
-=======
->>>>>>> 91ee8f46
 }