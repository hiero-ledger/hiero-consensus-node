// SPDX-License-Identifier: Apache-2.0
package com.hedera.node.app.blocks.impl;

import static com.hedera.hapi.block.stream.output.StateIdentifier.STATE_ID_LAMBDA_STORAGE;
import static com.hedera.hapi.block.stream.output.StateIdentifier.STATE_ID_STORAGE;
import static com.hedera.hapi.block.stream.trace.SlotRead.IdentifierOneOfType.INDEX;
import static com.hedera.hapi.node.base.HederaFunctionality.CRYPTO_CREATE;
import static com.hedera.hapi.node.base.HederaFunctionality.ETHEREUM_TRANSACTION;
import static com.hedera.hapi.node.base.ResponseCodeEnum.IDENTICAL_SCHEDULE_ALREADY_CREATED;
import static com.hedera.hapi.node.base.ResponseCodeEnum.OK;
import static com.hedera.hapi.util.HapiUtils.asTimestamp;
import static com.hedera.node.app.service.token.HookDispatchUtils.HTS_HOOKS_CONTRACT_NUM;
import static com.hedera.node.app.service.token.impl.comparator.TokenComparators.PENDING_AIRDROP_ID_COMPARATOR;
import static com.hedera.node.app.spi.workflows.HandleContext.TransactionCategory.BATCH_INNER;
import static java.util.Collections.emptyList;
import static java.util.Collections.emptySet;
import static java.util.Objects.requireNonNull;

import com.hedera.hapi.block.stream.BlockItem;
import com.hedera.hapi.block.stream.output.CallContractOutput;
import com.hedera.hapi.block.stream.output.CreateAccountOutput;
import com.hedera.hapi.block.stream.output.CreateContractOutput;
import com.hedera.hapi.block.stream.output.CreateScheduleOutput;
import com.hedera.hapi.block.stream.output.EthereumOutput;
import com.hedera.hapi.block.stream.output.SignScheduleOutput;
import com.hedera.hapi.block.stream.output.StateChange;
import com.hedera.hapi.block.stream.output.StateChanges;
import com.hedera.hapi.block.stream.output.TransactionOutput;
import com.hedera.hapi.block.stream.output.TransactionResult;
import com.hedera.hapi.block.stream.output.UtilPrngOutput;
import com.hedera.hapi.block.stream.trace.ContractSlotUsage;
import com.hedera.hapi.block.stream.trace.EvmTraceData;
import com.hedera.hapi.block.stream.trace.EvmTransactionLog;
import com.hedera.hapi.block.stream.trace.ExecutedInitcode;
import com.hedera.hapi.block.stream.trace.SlotRead;
import com.hedera.hapi.block.stream.trace.SubmitMessageTraceData;
import com.hedera.hapi.block.stream.trace.TraceData;
import com.hedera.hapi.node.base.AccountAmount;
import com.hedera.hapi.node.base.AccountID;
import com.hedera.hapi.node.base.ContractID;
import com.hedera.hapi.node.base.FileID;
import com.hedera.hapi.node.base.HederaFunctionality;
import com.hedera.hapi.node.base.ResponseCodeEnum;
import com.hedera.hapi.node.base.ScheduleID;
import com.hedera.hapi.node.base.Timestamp;
import com.hedera.hapi.node.base.TokenAssociation;
import com.hedera.hapi.node.base.TokenID;
import com.hedera.hapi.node.base.TokenTransferList;
import com.hedera.hapi.node.base.TokenType;
import com.hedera.hapi.node.base.TopicID;
import com.hedera.hapi.node.base.Transaction;
import com.hedera.hapi.node.base.TransactionID;
import com.hedera.hapi.node.base.TransferList;
import com.hedera.hapi.node.contract.ContractFunctionResult;
import com.hedera.hapi.node.contract.ContractNonceInfo;
import com.hedera.hapi.node.contract.EvmTransactionResult;
import com.hedera.hapi.node.contract.InternalCallContext;
import com.hedera.hapi.node.state.contract.SlotKey;
import com.hedera.hapi.node.transaction.AssessedCustomFee;
import com.hedera.hapi.node.transaction.ExchangeRateSet;
import com.hedera.hapi.node.transaction.PendingAirdropRecord;
import com.hedera.hapi.node.transaction.SignedTransaction;
import com.hedera.hapi.node.transaction.TransactionBody;
import com.hedera.hapi.node.transaction.TransactionReceipt;
import com.hedera.hapi.node.transaction.TransactionRecord;
import com.hedera.hapi.streams.ContractAction;
import com.hedera.hapi.streams.ContractActions;
import com.hedera.hapi.streams.ContractBytecode;
import com.hedera.hapi.streams.ContractStateChanges;
import com.hedera.node.app.blocks.BlockItemsTranslator;
import com.hedera.node.app.blocks.impl.contexts.AirdropOpContext;
import com.hedera.node.app.blocks.impl.contexts.BaseOpContext;
import com.hedera.node.app.blocks.impl.contexts.ContractOpContext;
import com.hedera.node.app.blocks.impl.contexts.CryptoOpContext;
import com.hedera.node.app.blocks.impl.contexts.FileOpContext;
import com.hedera.node.app.blocks.impl.contexts.MintOpContext;
import com.hedera.node.app.blocks.impl.contexts.NodeOpContext;
import com.hedera.node.app.blocks.impl.contexts.ScheduleOpContext;
import com.hedera.node.app.blocks.impl.contexts.SubmitOpContext;
import com.hedera.node.app.blocks.impl.contexts.SupplyChangeOpContext;
import com.hedera.node.app.blocks.impl.contexts.TokenOpContext;
import com.hedera.node.app.blocks.impl.contexts.TopicOpContext;
import com.hedera.node.app.service.addressbook.impl.records.NodeCreateStreamBuilder;
import com.hedera.node.app.service.consensus.impl.records.ConsensusCreateTopicStreamBuilder;
import com.hedera.node.app.service.consensus.impl.records.ConsensusSubmitMessageStreamBuilder;
import com.hedera.node.app.service.contract.impl.records.ContractCallStreamBuilder;
import com.hedera.node.app.service.contract.impl.records.ContractCreateStreamBuilder;
import com.hedera.node.app.service.contract.impl.records.ContractDeleteStreamBuilder;
import com.hedera.node.app.service.contract.impl.records.ContractOperationStreamBuilder;
import com.hedera.node.app.service.contract.impl.records.ContractUpdateStreamBuilder;
import com.hedera.node.app.service.contract.impl.records.EthereumTransactionStreamBuilder;
import com.hedera.node.app.service.contract.impl.state.WritableEvmHookStore;
import com.hedera.node.app.service.file.impl.records.CreateFileStreamBuilder;
import com.hedera.node.app.service.schedule.ScheduleStreamBuilder;
import com.hedera.node.app.service.token.api.FeeStreamBuilder;
import com.hedera.node.app.service.token.records.ChildStreamBuilder;
import com.hedera.node.app.service.token.records.CryptoCreateStreamBuilder;
import com.hedera.node.app.service.token.records.CryptoDeleteStreamBuilder;
import com.hedera.node.app.service.token.records.CryptoTransferStreamBuilder;
import com.hedera.node.app.service.token.records.CryptoUpdateStreamBuilder;
import com.hedera.node.app.service.token.records.GenesisAccountStreamBuilder;
import com.hedera.node.app.service.token.records.HookDispatchStreamBuilder;
import com.hedera.node.app.service.token.records.NodeStakeUpdateStreamBuilder;
import com.hedera.node.app.service.token.records.TokenAccountWipeStreamBuilder;
import com.hedera.node.app.service.token.records.TokenAirdropStreamBuilder;
import com.hedera.node.app.service.token.records.TokenBurnStreamBuilder;
import com.hedera.node.app.service.token.records.TokenCreateStreamBuilder;
import com.hedera.node.app.service.token.records.TokenMintStreamBuilder;
import com.hedera.node.app.service.token.records.TokenUpdateStreamBuilder;
import com.hedera.node.app.service.util.impl.records.PrngStreamBuilder;
import com.hedera.node.app.service.util.impl.records.ReplayableFeeStreamBuilder;
import com.hedera.node.app.spi.records.RecordSource;
import com.hedera.node.app.spi.workflows.HandleContext;
import com.hedera.node.app.spi.workflows.record.StreamBuilder;
import com.hedera.pbj.runtime.OneOf;
import com.hedera.pbj.runtime.io.buffer.Bytes;
import edu.umd.cs.findbugs.annotations.NonNull;
import edu.umd.cs.findbugs.annotations.Nullable;
import java.time.Instant;
import java.util.ArrayList;
import java.util.Comparator;
import java.util.HashMap;
import java.util.LinkedHashSet;
import java.util.LinkedList;
import java.util.List;
import java.util.Map;
import java.util.Set;
import java.util.function.Consumer;
import java.util.function.Predicate;
import org.apache.logging.log4j.LogManager;
import org.apache.logging.log4j.Logger;

/**
 * An implementation of {@link BlockStreamBuilder} that produces block items for a single user or
 * synthetic transaction; that is, the "input" block item with a {@link Transaction} and "output" block items
 * with a {@link TransactionResult} and, optionally, {@link TransactionOutput} and {@link TraceData}.
 */
public class BlockStreamBuilder
        implements StreamBuilder,
                ConsensusCreateTopicStreamBuilder,
                ConsensusSubmitMessageStreamBuilder,
                CreateFileStreamBuilder,
                CryptoCreateStreamBuilder,
                CryptoTransferStreamBuilder,
                ChildStreamBuilder,
                PrngStreamBuilder,
                ScheduleStreamBuilder,
                TokenMintStreamBuilder,
                TokenBurnStreamBuilder,
                TokenCreateStreamBuilder,
                ContractCreateStreamBuilder,
                ContractCallStreamBuilder,
                ContractUpdateStreamBuilder,
                EthereumTransactionStreamBuilder,
                CryptoDeleteStreamBuilder,
                TokenUpdateStreamBuilder,
                NodeStakeUpdateStreamBuilder,
                FeeStreamBuilder,
                ContractDeleteStreamBuilder,
                GenesisAccountStreamBuilder,
                ContractOperationStreamBuilder,
                TokenAccountWipeStreamBuilder,
                CryptoUpdateStreamBuilder,
                NodeCreateStreamBuilder,
                TokenAirdropStreamBuilder,
                ReplayableFeeStreamBuilder,
                HookDispatchStreamBuilder {

    private static final Logger log = LogManager.getLogger(BlockStreamBuilder.class);

    private static final Comparator<TokenAssociation> TOKEN_ASSOCIATION_COMPARATOR =
            Comparator.<TokenAssociation>comparingLong(a -> a.tokenIdOrThrow().tokenNum())
                    .thenComparingLong(a -> a.accountIdOrThrow().accountNumOrThrow());
    private static final Comparator<PendingAirdropRecord> PENDING_AIRDROP_RECORD_COMPARATOR =
            Comparator.comparing(PendingAirdropRecord::pendingAirdropIdOrThrow, PENDING_AIRDROP_ID_COMPARATOR);

    // --- Fields representing the input transaction ---
    /**
     * The transaction "owning" the stream items we are building.
     */
    private SignedTransaction signedTx;
    /**
     * If set, the serialized form of the SignedTransaction; if not set, it will be serialized from the signedTx.
     * (We already have this pre-serialized when the transaction came from an event.)
     */
    @Nullable
    private Bytes serializedSignedTx;

    // --- Fields used to build the TranslationContext ---
    /**
     * The functionality of the transaction, set explicitly to avoid parsing the transaction again.
     */
    @Nullable
    private HederaFunctionality functionality;
    /**
     * The exchange rate set to add to the record stream transaction receipt.
     */
    private ExchangeRateSet translationContextExchangeRates;
    /**
     * The memo from the transaction, set explicitly to avoid parsing the transaction again.
     */
    private String memo;
    /**
     * The id of the transaction, set explicitly to avoid parsing the transaction again.
     */
    private TransactionID transactionId;
    /**
     * The serial numbers minted by the transaction.
     */
    private List<Long> serialNumbers = new LinkedList<>();
    /**
     * The new total supply of a token affected by the transaction.
     */
    private long newTotalSupply = 0L;
    /**
     * The id of a node created by the transaction.
     */
    private long nodeId;
    /**
     * The id of a file created by the transaction.
     */
    private FileID fileId;
    /**
     * The id of a topic created by the transaction.
     */
    private TopicID topicId;
    /**
     * The id of a token created by the transaction.
     */
    private TokenID tokenId;
    /**
     * The id of an account created or updated by the transaction.
     */
    private AccountID accountId;
    /**
     * The id of a contract called, created, updated, or deleted by the transaction.
     */
    private ContractID contractId;
    /**
     * The sequence number of a topic receiving a message in the transaction.
     */
    private long sequenceNumber = 0L;
    /**
     * The running hash of a topic receiving a message in the transaction.
     */
    private Bytes runningHash = Bytes.EMPTY;
    /**
     * The version of the running hash of a topic receiving a message in the transaction.
     */
    private long runningHashVersion = 0L;
    /**
     * Any new pending airdrops created by the transaction.
     */
    private List<PendingAirdropRecord> pendingAirdropRecords = emptyList();
    /**
     * The EVM address of an account created by the transaction.
     */
    private Bytes evmAddress = Bytes.EMPTY;

    // --- Fields used to build the TransactionResult ---
    /**
     * The builder for the transaction result.
     */
    private final TransactionResult.Builder transactionResultBuilder = TransactionResult.newBuilder();
    /**
     * The final status of handling the transaction.
     */
    private ResponseCodeEnum status = OK;
    /**
     * The consensus time of the transaction.
     */
    private Instant consensusNow;
    /**
     * The HBAR transfers resulting from the transaction.
     */
    private TransferList transferList = TransferList.DEFAULT;
    /**
     * The token transfer lists resulting from the transaction.
     */
    private List<TokenTransferList> tokenTransferLists = new LinkedList<>();
    /**
     * The assessed custom fees resulting from the transaction.
     */
    private List<AssessedCustomFee> assessedCustomFees = new LinkedList<>();
    /**
     * The staking rewards paid as a result of the transaction.
     */
    private List<AccountAmount> paidStakingRewards = new LinkedList<>();
    /**
     * The automatic token associations resulting from the transaction.
     */
    private final List<TokenAssociation> automaticTokenAssociations = new LinkedList<>();

    /**
     * The next hook ID after the hook dispatch.
     * This is useful to set the first hookId on the account if the head is deleted
     */
    private Long nextHookId;

    // --- Fields used to build the TransactionOutput(s) ---
    /**
     * Enumerates the types of contract operations that may have a result.
     */
    private enum ContractOpType {
        /**
         * A contract creation operation.
         */
        CREATE,
        /**
         * A contract call operation.
         */
        CALL,
        /**
         * An Ethereum transaction that was throttled by gas.
         */
        ETH_THROTTLED,
        /**
         * An Ethereum transaction that created a contract.
         */
        ETH_CREATE,
        /**
         * An Ethereum transaction that called a contract.
         */
        ETH_CALL,
    }
    /**
     * The type of contract operation that was performed.
     */
    private ContractOpType contractOpType = null;

    /**
     * The result of an EVM transaction, if any.
     */
    @Nullable
    private EvmTransactionResult evmTransactionResult;

    /**
     * If set, the nonce of the signer after the transaction.
     */
    @Nullable
    private Long senderNonce;

    /**
     * If set, the ids of contracts that had their nonce changed during the call.
     */
    @Nullable
    private List<ContractNonceInfo> changedNonceInfos;

    /**
     * If set, the ids of contracts that were created in the EVM transaction.
     */
    @Nullable
    private List<ContractID> createdContractIds;

    /**
     * If set, the EVM logs resulting from the transaction.
     */
    @Nullable
    private List<EvmTransactionLog> logs;

    /**
     * If set, the contract slot usages resulting from the transaction.
     */
    @Nullable
    private List<ContractSlotUsage> slotUsages;

    /**
     * The contract actions resulting from the transaction.
     */
    @Nullable
    private List<ContractAction> contractActions;

    /**
     * The contract initcode for this builder's EVM transaction or internal creation.
     */
    @Nullable
    private ExecutedInitcode initcode;

    /**
     * The hash of the Ethereum payload if relevant to the transaction.
     */
    private Bytes ethereumHash = Bytes.EMPTY;
    /**
     * Whether the transaction creates or deletes a schedule.
     */
    private boolean createsOrDeletesSchedule;
    /**
     * The id of a scheduled transaction created or signed by the transaction.
     */
    private TransactionID scheduledTransactionId;
    /**
     * The prebuild item for a UTIL_PRNG output.
     */
    private BlockItem utilPrngOutputItem;

    // --- Fields used to either build the TranslationContext or a TransactionOutput ---
    /**
     * The id of a schedule created or deleted by the transaction.
     */
    private ScheduleID scheduleId;

    /**
     * Test to use to determine if two map change keys are logically identical.
     */
    @Nullable
    private Predicate<Object> logicallyIdentical;

    // --- Fields used to build the StateChanges items ---
    /**
     * The state changes resulting from the transaction.
     */
    private final List<StateChange> stateChanges = new ArrayList<>();

    // --- Fields used to communicate between handler logic and the HandleWorkflow ---
    /**
     * The ids of accounts that should be considered as in a "reward situation" despite the canonical
     * definition; needed for backward compatibility.
     */
    @Nullable
    private Set<AccountID> explicitRewardReceiverIds;
    /**
     * The beneficiaries of accounts deleted by the transaction.
     */
    private final Map<AccountID, AccountID> deletedAccountBeneficiaries = new HashMap<>();
    /**
     * A getter for the transaction fee set on the TransactionResult builder.
     */
    private long transactionFee;

    // --- Fields used to guide the HandleWorkflow in finalizing this builder's items in the stream ---
    /**
     * The category of the transaction.
     */
    private final HandleContext.TransactionCategory category;
    /**
     * For a child transaction, how its results should be reversed during rollback.
     */
    private final ReversingBehavior reversingBehavior;
    /**
     * How the transaction should be customized before externalization to the stream.
     */
    private final SignedTxCustomizer customizer;

    private boolean isContractCreate;

    /**
     * The number of storage slots updated during hook creation or update. Slots updated during hook execution are
     * tracked and updated through RootProxyWorldUpdater.
     */
    private int deltaStorageSlotsUpdated;

    /**
     * Constructs a builder for a user transaction with the given characteristics.
     * @param reversingBehavior the reversing behavior
     * @param customizer the customizer
     * @param category the category
     */
    public BlockStreamBuilder(
            @NonNull final ReversingBehavior reversingBehavior,
            @NonNull final SignedTxCustomizer customizer,
            @NonNull final HandleContext.TransactionCategory category) {
        this.reversingBehavior = requireNonNull(reversingBehavior);
        this.customizer = requireNonNull(customizer);
        this.category = requireNonNull(category);
    }

    /**
     * Encapsulates the output associated to a single logical {@link Transaction}, whether user or synthetic, as
     * well as the logic to translate it into a {@link TransactionRecord} or {@link TransactionReceipt} given the
     * {@link BlockItemsTranslator} to use.
     * @param blockItems the list of block items
     * @param translationContext the translation context
     */
    public record Output(@NonNull List<BlockItem> blockItems, @NonNull TranslationContext translationContext) {
        public Output {
            requireNonNull(blockItems);
            requireNonNull(translationContext);
        }

        /**
         * Exposes each {@link BlockItem} in the output to the given action.
         * @param action the action to apply
         */
        public void forEachItem(@NonNull final Consumer<BlockItem> action) {
            requireNonNull(action);
            blockItems.forEach(action);
        }

        /**
         * Translates the block items into a transaction record.
         * @param translator the translator to use
         * @return the transaction record
         */
        public TransactionRecord toRecord(@NonNull final BlockItemsTranslator translator) {
            requireNonNull(translator);
            return toView(translator, View.RECORD);
        }

        /**
         * Translates the block items into a transaction receipt.
         * @param translator the translator to use
         * @return the transaction record
         */
        public RecordSource.IdentifiedReceipt toIdentifiedReceipt(@NonNull final BlockItemsTranslator translator) {
            requireNonNull(translator);
            return toView(translator, View.RECEIPT);
        }

        /**
         * The view to translate to.
         */
        private enum View {
            RECEIPT,
            RECORD
        }

        /**
         * Uses a given translator to translate the block items into a view of the requested type. The steps are,
         * <ol>
         *     <li>Find the {@link TransactionResult} in this builder's items.</li>
         *     <li>Find the {@link TransactionOutput} items, if any.</li>
         *     <li>Translate these items into a view of the requested type.</li>
         * </ol>
         * @param translator the translator to use
         * @param view the type of view to translate to
         * @return the translated view
         * @param <T> the Java type of the view
         */
        @SuppressWarnings("unchecked")
        private <T> T toView(@NonNull final BlockItemsTranslator translator, @NonNull final View view) {
            int i = 0;
            final var n = blockItems.size();
            TransactionResult result = null;
            while (i < n && (result = blockItems.get(i++).transactionResult()) == null) {
                // Skip over non-result items
            }
            requireNonNull(result);
            if (i < n && blockItems.get(i).hasTransactionOutput()) {
                int j = i;
                while (j < n && blockItems.get(j).hasTransactionOutput()) {
                    j++;
                }
                final var outputs = new TransactionOutput[j - i];
                for (int k = i; k < j; k++) {
                    outputs[k - i] = blockItems.get(k).transactionOutput();
                }
                List<EvmTransactionLog> logs = null;
                for (final var item : blockItems.subList(j, n)) {
                    if (item.hasTraceData()) {
                        final var traceData = item.traceDataOrThrow();
                        if (traceData.hasEvmTraceData()) {
                            if (logs == null) {
                                logs = new ArrayList<>();
                            }
                            logs.addAll(traceData.evmTraceDataOrThrow().logs());
                        }
                    }
                }
                return (T)
                        switch (view) {
                            case RECEIPT ->
                                new RecordSource.IdentifiedReceipt(
                                        translationContext.txnId(),
                                        translator.translateReceipt(translationContext, result, outputs));
                            case RECORD -> translator.translateRecord(translationContext, result, logs, outputs);
                        };
            } else {
                return (T)
                        switch (view) {
                            case RECEIPT ->
                                new RecordSource.IdentifiedReceipt(
                                        translationContext.txnId(),
                                        translator.translateReceipt(translationContext, result));
                            case RECORD -> translator.translateRecord(translationContext, result, null);
                        };
            }
        }
    }

    /**
     * Builds the list of block items with their translation contexts.
     *
     * @param topLevel if true, indicates the output should always include a following {@link StateChanges} item
     * @param groupStateChanges if not null, the state changes for the group-containing tx owning this builder
     * @return the list of block items
     */
    public Output build(final boolean topLevel, @Nullable final List<StateChange> groupStateChanges) {
        final var blockItems = new ArrayList<BlockItem>();
        // Construct the context here to capture any additional Ethereum transaction details needed
        // for the legacy record before they are removed from the block stream output item
        final var translationContext = translationContext();
        // Don't duplicate the transaction bytes for the batch inner transactions, since the transactions
        // can be inferred from the parent transaction.
        if (category != BATCH_INNER) {
            if (customizer != null) {
                signedTx = customizer.apply(signedTx);
                // Right now only ContractService sets a customizer, and leaves serializedSignedTx as null;
                // but to future proof, we null out the serialized bytes so they definitely get recreated
                // from the _customized_ signed transaction in the block below
                serializedSignedTx = null;
            }
            // The serialized bytes can only be null here if the transaction was synthetic (not submitted via HAPI)
            if (serializedSignedTx == null) {
                serializedSignedTx = SignedTransaction.PROTOBUF.toBytes(signedTx);
            }
            blockItems.add(
                    BlockItem.newBuilder().signedTransaction(serializedSignedTx).build());
        }
        blockItems.add(transactionResultBlockItem());
        addOutputItemsTo(blockItems);
        if (slotUsages != null || contractActions != null || initcode != null || logs != null) {
            final var builder = EvmTraceData.newBuilder();
            if (slotUsages != null) {
                final boolean traceExplicitWrites = logicallyIdentical == null;
                if (traceExplicitWrites) {
                    // Nothing else to do if these slot usages already traced their written keys explicitly
                    builder.contractSlotUsages(slotUsages);
                } else {
                    // If writes are implicit as the non-identical slot updates in the state changes list,
                    // we need to index the corresponding reads to minimize the size of the output stream
                    final Map<ContractID, Map<Bytes, Integer>> implicitWriteIndexes = new HashMap<>();
                    final var relevantStateChanges = groupStateChanges != null ? groupStateChanges : stateChanges;
                    for (final var stateChange : relevantStateChanges) {
                        if (stateChange.stateId() == STATE_ID_STORAGE.protoOrdinal()) {
                            SlotKey slotKey = null;
                            if (stateChange.hasMapUpdate()
                                    && !stateChange.mapUpdateOrThrow().identical()) {
                                slotKey = stateChange
                                        .mapUpdateOrThrow()
                                        .keyOrThrow()
                                        .slotKeyKeyOrThrow();
                            } else if (stateChange.hasMapDelete()) {
                                slotKey = stateChange
                                        .mapDeleteOrThrow()
                                        .keyOrThrow()
                                        .slotKeyKeyOrThrow();
                            }
                            if (slotKey != null) {
                                // Each contract id gets its own implicit list of writes
                                final var indexes = implicitWriteIndexes.computeIfAbsent(
                                        slotKey.contractID(), k -> new HashMap<>());
                                indexes.put(slotKey.key(), indexes.size());
                            }
                        } else if (stateChange.stateId() == STATE_ID_LAMBDA_STORAGE.protoOrdinal()) {
                            SlotKey slotKey = null;
                            if (stateChange.hasMapUpdate()
                                    && !stateChange.mapUpdateOrThrow().identical()) {
                                slotKey = new SlotKey(
                                        ContractID.DEFAULT,
                                        stateChange
                                                .mapUpdateOrThrow()
                                                .keyOrThrow()
                                                .lambdaSlotKeyOrThrow()
                                                .key());
                            } else if (stateChange.hasMapDelete()) {
                                slotKey = new SlotKey(
                                        ContractID.DEFAULT,
                                        stateChange
                                                .mapDeleteOrThrow()
                                                .keyOrThrow()
                                                .lambdaSlotKeyOrThrow()
                                                .key());
                            }
                            if (slotKey != null) {
                                // Hook contract has default placeholder id
                                final var indexes = implicitWriteIndexes.computeIfAbsent(
                                        slotKey.contractID(), k -> new HashMap<>());
                                indexes.put(slotKey.key(), indexes.size());
                            }
                        }
                    }
                    final List<ContractSlotUsage> indexedSlotUsages = new ArrayList<>(slotUsages.size());
                    for (final var slotUsage : slotUsages) {
                        final var reads = slotUsage.slotReads();
                        if (reads.isEmpty()) {
                            indexedSlotUsages.add(slotUsage);
                        } else {
                            var contractId = slotUsage.contractIdOrThrow();
                            if (contractId.contractNumOrThrow() == HTS_HOOKS_CONTRACT_NUM) {
                                contractId = ContractID.DEFAULT;
                            }
                            final var writeIndexes = implicitWriteIndexes.get(contractId);
                            if (writeIndexes != null) {
                                final List<SlotRead> indexedReads = new ArrayList<>(reads.size());
                                for (final var read : reads) {
                                    var key = read.keyOrThrow();
                                    if (contractId == ContractID.DEFAULT) {
                                        key = WritableEvmHookStore.minimalKey(key);
                                    }
                                    final var index = writeIndexes.get(key);
                                    if (index != null) {
                                        indexedReads.add(new SlotRead(new OneOf<>(INDEX, index), read.readValue()));
                                    } else {
                                        indexedReads.add(read);
                                    }
                                }
                                indexedSlotUsages.add(
                                        new ContractSlotUsage(slotUsage.contractIdOrThrow(), null, indexedReads));
                            } else {
                                indexedSlotUsages.add(slotUsage);
                            }
                        }
                    }
                    builder.contractSlotUsages(indexedSlotUsages);
                }
            }
            if (contractActions != null) {
                builder.contractActions(contractActions);
            }
            // No reason to externalize top-level initcode because a stream consumer must be able to compute it
            if (initcode != null && !topLevel) {
                builder.executedInitcode(initcode);
            }
            if (logs != null) {
                builder.logs(logs);
            }
            blockItems.add(BlockItem.newBuilder()
                    .traceData(TraceData.newBuilder().evmTraceData(builder))
                    .build());
        }

        // Add trace data for batch inner transaction fields, that are normally computed by state changes
<<<<<<< HEAD
        if (includeAdditionalTraceData) {
=======
        if (groupStateChanges != null) {
            // automatic token association trace data
            if (!automaticTokenAssociations.isEmpty() && TOKEN_UPDATE.equals(functionality)) {
                final var builder = AutoAssociateTraceData.newBuilder()
                        .automaticTokenAssociations(
                                automaticTokenAssociations.getLast().accountId());
                blockItems.add(BlockItem.newBuilder()
                        .traceData(TraceData.newBuilder().autoAssociateTraceData(builder))
                        .build());
            }
>>>>>>> ee215505
            // message submit trace data
            if (sequenceNumber > 0 || runningHash != Bytes.EMPTY) {
                final var builder = SubmitMessageTraceData.newBuilder()
                        .sequenceNumber(sequenceNumber)
                        .runningHash(runningHash);
                blockItems.add(BlockItem.newBuilder()
                        .traceData(TraceData.newBuilder().submitMessageTraceData(builder))
                        .build());
            }
        }

        if (!stateChanges.isEmpty() || topLevel) {
            blockItems.add(BlockItem.newBuilder()
                    .stateChanges(StateChanges.newBuilder()
                            .consensusTimestamp(asTimestamp(consensusNow))
                            .stateChanges(stateChanges)
                            .build())
                    .build());
        }
        return new Output(blockItems, translationContext);
    }

    @Override
    public StreamBuilder stateChanges(@NonNull List<StateChange> stateChanges) {
        this.stateChanges.addAll(stateChanges);
        return this;
    }

    @Override
    public List<StateChange> getStateChanges() {
        return stateChanges;
    }

    @Override
    public ContractOperationStreamBuilder testForIdenticalKeys(@NonNull final Predicate<Object> test) {
        logicallyIdentical = requireNonNull(test);
        return this;
    }

    @Override
    public @Nullable Predicate<Object> logicallyIdenticalValueTest() {
        return logicallyIdentical;
    }

    @Override
    public BlockStreamBuilder functionality(@NonNull final HederaFunctionality functionality) {
        this.functionality = requireNonNull(functionality);
        return this;
    }

    @Override
    @NonNull
    public ReversingBehavior reversingBehavior() {
        return reversingBehavior;
    }

    @Override
    public int getNumAutoAssociations() {
        return automaticTokenAssociations.size();
    }

    @Override
    public HederaFunctionality functionality() {
        return functionality;
    }

    @Override
    public ScheduleID scheduleID() {
        return scheduleId;
    }

    @Override
    @NonNull
    public BlockStreamBuilder parentConsensus(@NonNull final Instant parentConsensus) {
        transactionResultBuilder.parentConsensusTimestamp(Timestamp.newBuilder()
                .seconds(parentConsensus.getEpochSecond())
                .nanos(parentConsensus.getNano())
                .build());
        return this;
    }

    @Override
    public StreamBuilder triggeringParentConsensus(@NonNull final Instant parentConsensus) {
        return parentConsensus(parentConsensus);
    }

    @Override
    @NonNull
    public BlockStreamBuilder consensusTimestamp(@NonNull final Instant now) {
        this.consensusNow = requireNonNull(now, "consensus time must not be null");
        transactionResultBuilder.consensusTimestamp(Timestamp.newBuilder()
                .seconds(now.getEpochSecond())
                .nanos(now.getNano())
                .build());
        return this;
    }

    @Override
    @NonNull
    public BlockStreamBuilder signedTx(@NonNull final SignedTransaction signedTx) {
        this.signedTx = requireNonNull(signedTx);
        return this;
    }

    @Override
    public BlockStreamBuilder serializedSignedTx(@Nullable final Bytes serializedSignedTx) {
        this.serializedSignedTx = serializedSignedTx;
        return this;
    }

    @Override
    @NonNull
    public TransactionID transactionID() {
        return transactionId;
    }

    @Override
    @NonNull
    public BlockStreamBuilder transactionID(@NonNull final TransactionID transactionId) {
        this.transactionId = requireNonNull(transactionId);
        return this;
    }

    @NonNull
    @Override
    public BlockStreamBuilder syncBodyIdFromRecordId() {
        this.signedTx = StreamBuilder.signedTxWith(
                inProgressBody().copyBuilder().transactionID(transactionId).build());
        return this;
    }

    @Override
    @NonNull
    public BlockStreamBuilder memo(@NonNull final String memo) {
        this.memo = requireNonNull(memo);
        return this;
    }

    @Override
    public long transactionFee() {
        return transactionFee;
    }

    @NonNull
    @Override
    public BlockStreamBuilder transactionFee(final long transactionFee) {
        transactionResultBuilder.transactionFeeCharged(transactionFee);
        this.transactionFee = transactionFee;
        return this;
    }

    @Override
    public void trackExplicitRewardSituation(@NonNull final AccountID accountId) {
        if (explicitRewardReceiverIds == null) {
            explicitRewardReceiverIds = new LinkedHashSet<>();
        }
        explicitRewardReceiverIds.add(accountId);
    }

    @Override
    public Set<AccountID> explicitRewardSituationIds() {
        return explicitRewardReceiverIds != null ? explicitRewardReceiverIds : emptySet();
    }

    @Override
    @NonNull
    public BlockStreamBuilder contractCallResult(@Nullable final ContractFunctionResult contractCallResult) {
        throw new UnsupportedOperationException("Use concise EVM transaction result");
    }

    @NonNull
    @Override
    public EthereumTransactionStreamBuilder newSenderNonce(final long senderNonce) {
        this.senderNonce = senderNonce;
        return this;
    }

    @NonNull
    @Override
    public BlockStreamBuilder changedNonceInfo(@NonNull final List<ContractNonceInfo> nonceInfos) {
        this.changedNonceInfos = requireNonNull(nonceInfos);
        return this;
    }

    @NonNull
    @Override
    public ContractOperationStreamBuilder createdContractIds(@NonNull final List<ContractID> contractIds) {
        this.createdContractIds = requireNonNull(contractIds);
        return this;
    }

    @NonNull
    @Override
    public BlockStreamBuilder evmCallTransactionResult(@Nullable final EvmTransactionResult result) {
        this.evmTransactionResult = result;
        if (result != null) {
            if (contractOpType != ContractOpType.ETH_THROTTLED) {
                contractOpType = ContractOpType.CALL;
            } else {
                contractOpType = ContractOpType.ETH_CALL;
            }
        }
        return this;
    }

    @NonNull
    @Override
    public ContractCallStreamBuilder addLogs(@NonNull final List<EvmTransactionLog> logs) {
        this.logs = requireNonNull(logs);
        return this;
    }

    @Override
    @NonNull
    public BlockStreamBuilder contractCreateResult(@Nullable ContractFunctionResult contractCreateResult) {
        throw new UnsupportedOperationException("Use concise EVM transaction result");
    }

    @NonNull
    @Override
    public ContractCreateStreamBuilder evmCreateTransactionResult(@Nullable final EvmTransactionResult result) {
        this.evmTransactionResult = result;
        if (result != null) {
            if (contractOpType != ContractOpType.ETH_THROTTLED) {
                contractOpType = ContractOpType.CREATE;
            } else {
                contractOpType = ContractOpType.ETH_CREATE;
            }
        }
        return this;
    }

    @Override
    @NonNull
    public TransferList transferList() {
        return transferList;
    }

    @Override
    @NonNull
    public BlockStreamBuilder transferList(@Nullable final TransferList transferList) {
        this.transferList = transferList;
        return this;
    }

    @Override
    public void setReplayedFees(@NonNull final TransferList transferList) {
        requireNonNull(transferList);
        if (this.transferList == null || this.transferList == TransferList.DEFAULT) {
            this.transferList = transferList;
        } else {
            throw new IllegalStateException("Transfer list already set");
        }
    }

    @Override
    @NonNull
    public BlockStreamBuilder tokenTransferLists(@NonNull final List<TokenTransferList> tokenTransferLists) {
        this.tokenTransferLists = requireNonNull(tokenTransferLists);
        transactionResultBuilder.tokenTransferLists(tokenTransferLists);
        return this;
    }

    @Override
    public List<TokenTransferList> tokenTransferLists() {
        return tokenTransferLists;
    }

    @Override
    @NonNull
    public BlockStreamBuilder tokenType(final @NonNull TokenType tokenType) {
        return this;
    }

    @Override
    public BlockStreamBuilder addPendingAirdrop(@NonNull final PendingAirdropRecord pendingAirdropRecord) {
        requireNonNull(pendingAirdropRecord);
        if (pendingAirdropRecords.isEmpty()) {
            pendingAirdropRecords = new LinkedList<>();
        }
        pendingAirdropRecords.add(pendingAirdropRecord);
        return this;
    }

    @Override
    @NonNull
    public BlockStreamBuilder scheduleRef(@NonNull final ScheduleID scheduleRef) {
        requireNonNull(scheduleRef, "scheduleRef must not be null");
        transactionResultBuilder.scheduleRef(scheduleRef);
        return this;
    }

    @Override
    @NonNull
    public BlockStreamBuilder assessedCustomFees(@NonNull final List<AssessedCustomFee> assessedCustomFees) {
        this.assessedCustomFees = requireNonNull(assessedCustomFees);
        return this;
    }

    @NonNull
    public BlockStreamBuilder addAutomaticTokenAssociation(@NonNull final TokenAssociation automaticTokenAssociation) {
        requireNonNull(automaticTokenAssociation, "automaticTokenAssociation must not be null");
        automaticTokenAssociations.add(automaticTokenAssociation);
        return this;
    }

    @Override
    @NonNull
    public BlockStreamBuilder ethereumHash(@NonNull final Bytes ethereumHash) {
        contractOpType = ContractOpType.ETH_THROTTLED;
        this.ethereumHash = requireNonNull(ethereumHash);
        return this;
    }

    @Override
    @NonNull
    public BlockStreamBuilder paidStakingRewards(@NonNull final List<AccountAmount> paidStakingRewards) {
        requireNonNull(paidStakingRewards);
        this.paidStakingRewards = paidStakingRewards;
        transactionResultBuilder.paidStakingRewards(paidStakingRewards);
        return this;
    }

    @Override
    @NonNull
    public BlockStreamBuilder entropyNumber(final int num) {
        utilPrngOutputItem = itemWith(TransactionOutput.newBuilder()
                .utilPrng(UtilPrngOutput.newBuilder().prngNumber(num).build()));
        return this;
    }

    @Override
    @NonNull
    public BlockStreamBuilder entropyBytes(@NonNull final Bytes prngBytes) {
        requireNonNull(prngBytes);
        utilPrngOutputItem = itemWith(TransactionOutput.newBuilder()
                .utilPrng(UtilPrngOutput.newBuilder().prngBytes(prngBytes).build()));
        return this;
    }

    @Override
    @NonNull
    public BlockStreamBuilder evmAddress(@NonNull final Bytes evmAddress) {
        this.evmAddress = requireNonNull(evmAddress);
        return this;
    }

    @Override
    @NonNull
    public List<AssessedCustomFee> getAssessedCustomFees() {
        return assessedCustomFees;
    }

    @Override
    @NonNull
    public BlockStreamBuilder status(@NonNull final ResponseCodeEnum status) {
        this.status = requireNonNull(status);
        transactionResultBuilder.status(status);
        return this;
    }

    @Override
    @NonNull
    public ResponseCodeEnum status() {
        return status;
    }

    @Override
    public boolean hasContractResult() {
        return this.evmTransactionResult != null;
    }

    @Override
    public long getGasUsedForContractTxn() {
        return requireNonNull(this.evmTransactionResult).gasUsed();
    }

    @Override
    @NonNull
    public BlockStreamBuilder accountID(@Nullable final AccountID accountID) {
        this.accountId = accountID;
        return this;
    }

    @Override
    @NonNull
    public BlockStreamBuilder fileID(@NonNull final FileID fileID) {
        this.fileId = fileID;
        return this;
    }

    @Override
    @NonNull
    public BlockStreamBuilder contractID(@Nullable final ContractID contractID) {
        this.contractId = contractID;
        this.accountId = null;
        return this;
    }

    /**
     * Sets the receipt contractID;
     * This is used for HAPI and Ethereum contract creation transactions.
     *
     * @param contractID the {@link ContractID} for the receipt
     * @return the builder
     */
    @NonNull
    @Override
    public BlockStreamBuilder createdContractID(@Nullable ContractID contractID) {
        this.isContractCreate = true;
        contractID(contractID);
        return this;
    }

    @NonNull
    @Override
    public ContractCreateStreamBuilder createdEvmAddress(@Nullable Bytes evmAddress) {
        if (evmAddress != null) {
            this.evmAddress = requireNonNull(evmAddress);
        }
        return this;
    }

    @NonNull
    @Override
    public BlockStreamBuilder exchangeRate(@Nullable final ExchangeRateSet exchangeRate) {
        // Block Stream doesn't include exchange rate in output (it's in state
        // changes when it is updated), so store exchange rate for the
        // translation context
        translationContextExchangeRates = exchangeRate;
        return this;
    }

    @NonNull
    @Override
    public BlockStreamBuilder congestionMultiplier(final long congestionMultiplier) {
        transactionResultBuilder.congestionPricingMultiplier(congestionMultiplier);
        return this;
    }

    @Override
    @NonNull
    public BlockStreamBuilder topicID(@NonNull final TopicID topicID) {
        this.topicId = requireNonNull(topicID);
        return this;
    }

    @Override
    @NonNull
    public BlockStreamBuilder topicSequenceNumber(final long topicSequenceNumber) {
        this.sequenceNumber = topicSequenceNumber;
        return this;
    }

    @Override
    @NonNull
    public BlockStreamBuilder topicRunningHash(@NonNull final Bytes topicRunningHash) {
        this.runningHash = requireNonNull(topicRunningHash);
        return this;
    }

    @Override
    @NonNull
    public BlockStreamBuilder topicRunningHashVersion(final long topicRunningHashVersion) {
        this.runningHashVersion = topicRunningHashVersion;
        return this;
    }

    @Override
    @NonNull
    public BlockStreamBuilder tokenID(@NonNull final TokenID tokenId) {
        this.tokenId = requireNonNull(tokenId);
        return this;
    }

    @Override
    public TokenID tokenID() {
        return tokenId;
    }

    @Override
    @NonNull
    public BlockStreamBuilder nodeID(final long nodeId) {
        this.nodeId = nodeId;
        return this;
    }

    @NonNull
    public BlockStreamBuilder newTotalSupply(final long newTotalSupply) {
        this.newTotalSupply = newTotalSupply;
        return this;
    }

    @Override
    public long getNewTotalSupply() {
        return newTotalSupply;
    }

    @Override
    @NonNull
    public BlockStreamBuilder scheduleID(@NonNull final ScheduleID scheduleID) {
        this.createsOrDeletesSchedule = true;
        this.scheduleId = requireNonNull(scheduleID);
        return this;
    }

    @Override
    @NonNull
    public BlockStreamBuilder scheduledTransactionID(@NonNull final TransactionID scheduledTransactionID) {
        this.scheduledTransactionId = requireNonNull(scheduledTransactionID);
        return this;
    }

    @Override
    @NonNull
    public BlockStreamBuilder serialNumbers(@NonNull final List<Long> serialNumbers) {
        requireNonNull(serialNumbers, "serialNumbers must not be null");
        this.serialNumbers = serialNumbers;
        return this;
    }

    @Override
    @NonNull
    public List<Long> serialNumbers() {
        return serialNumbers;
    }

    @Override
    @NonNull
    public BlockStreamBuilder addContractStateChanges(
            @NonNull final ContractStateChanges contractStateChanges, final boolean isMigration) {
        throw new UnsupportedOperationException("Add slot usages directly");
    }

    @NonNull
    @Override
    public BlockStreamBuilder addContractSlotUsages(@NonNull final List<ContractSlotUsage> slotUsages) {
        requireNonNull(slotUsages);
        this.slotUsages = slotUsages;
        return this;
    }

    @Override
    @NonNull
    public BlockStreamBuilder addContractActions(
            @NonNull final ContractActions contractActions, final boolean isMigration) {
        throw new UnsupportedOperationException("Add actions directly");
    }

    @NonNull
    @Override
    public BlockStreamBuilder addActions(@NonNull final List<ContractAction> actions) {
        this.contractActions = requireNonNull(actions);
        return this;
    }

    @Override
    @NonNull
    public BlockStreamBuilder addContractBytecode(
            @NonNull final ContractBytecode contractBytecode, final boolean isMigration) {
        throw new UnsupportedOperationException("Add initcode directly");
    }

    @NonNull
    @Override
    public BlockStreamBuilder addInitcode(@NonNull final ExecutedInitcode initcode) {
        requireNonNull(initcode);
        if (this.initcode != null) {
            log.warn("Overwriting existing initcode {} with new initcode {}", this.initcode, initcode);
        }
        this.initcode = initcode;
        return this;
    }

    @Override
    public void addBeneficiaryForDeletedAccount(
            @NonNull final AccountID deletedAccountID, @NonNull final AccountID beneficiaryForDeletedAccount) {
        requireNonNull(deletedAccountID, "deletedAccountID must not be null");
        requireNonNull(beneficiaryForDeletedAccount, "beneficiaryForDeletedAccount must not be null");
        deletedAccountBeneficiaries.put(deletedAccountID, beneficiaryForDeletedAccount);
    }

    @Override
    public int getNumberOfDeletedAccounts() {
        return deletedAccountBeneficiaries.size();
    }

    @Override
    @Nullable
    public AccountID getDeletedAccountBeneficiaryFor(@NonNull final AccountID deletedAccountID) {
        return deletedAccountBeneficiaries.get(deletedAccountID);
    }

    @Override
    @NonNull
    public TransactionBody transactionBody() {
        return inProgressBody();
    }

    @NonNull
    @Override
    public List<AccountAmount> getPaidStakingRewards() {
        return paidStakingRewards;
    }

    @Override
    @NonNull
    public HandleContext.TransactionCategory category() {
        return category;
    }

    @Override
    public void nextHookId(final Long nextHookId) {
        this.nextHookId = nextHookId;
    }

    @Override
    public Long getNextHookId() {
        return nextHookId;
    }

    @Override
    public Bytes getEvmCallResult() {
        return requireNonNull(evmTransactionResult).resultData();
    }

    @Override
    public int getDeltaStorageSlotsUpdated() {
        return deltaStorageSlotsUpdated;
    }

    @Override
    public void setDeltaStorageSlotsUpdated(int deltaStorageSlotsUpdated) {
        this.deltaStorageSlotsUpdated = deltaStorageSlotsUpdated;
    }

    @Override
    public void nullOutSideEffectFields() {
        serialNumbers.clear();
        if (!tokenTransferLists.isEmpty()) {
            tokenTransferLists.clear();
        }
        if (!pendingAirdropRecords.isEmpty()) {
            pendingAirdropRecords.clear();
        }
        automaticTokenAssociations.clear();
        transferList = TransferList.DEFAULT;
        paidStakingRewards.clear();
        assessedCustomFees.clear();

        newTotalSupply = 0L;
        transactionFee = 0L;

        accountId = null;
        if (isContractCreate) {
            contractId = null;
        }
        fileId = null;
        tokenId = null;
        topicId = null;
        nodeId = 0L;
        if (status != IDENTICAL_SCHEDULE_ALREADY_CREATED) {
            scheduleId = null;
            scheduledTransactionId = null;
        }

        evmAddress = Bytes.EMPTY;
        runningHash = Bytes.EMPTY;
        sequenceNumber = 0L;
        runningHashVersion = 0L;
    }

    @NonNull
    private BlockItem transactionResultBlockItem() {
        if (!automaticTokenAssociations.isEmpty()) {
            automaticTokenAssociations.sort(TOKEN_ASSOCIATION_COMPARATOR);
            transactionResultBuilder.automaticTokenAssociations(automaticTokenAssociations);
        }
        if (!assessedCustomFees.isEmpty()) {
            transactionResultBuilder.assessedCustomFees(assessedCustomFees);
        }
        return BlockItem.newBuilder()
                .transactionResult(
                        transactionResultBuilder.transferList(transferList).build())
                .build();
    }

    private TransactionBody inProgressBody() {
        try {
            return TransactionBody.PROTOBUF.parse(signedTx.bodyBytes().toReadableSequentialData());
        } catch (Exception e) {
            throw new IllegalStateException("Record being built for unparseable transaction", e);
        }
    }

    private void addOutputItemsTo(@NonNull final List<BlockItem> items) {
        if (utilPrngOutputItem != null) {
            items.add(utilPrngOutputItem);
        }
        if (evmTransactionResult != null || ethereumHash.length() > 0) {
            final var builder = TransactionOutput.newBuilder();
            switch (requireNonNull(contractOpType)) {
                case CREATE ->
                    builder.contractCreate(CreateContractOutput.newBuilder()
                            .evmTransactionResult(evmTransactionResult)
                            .build());
                case CALL ->
                    builder.contractCall(CallContractOutput.newBuilder()
                            .evmTransactionResult(evmTransactionResult)
                            .build());
                case ETH_CALL, ETH_CREATE ->
                    builder.ethereumCall(EthereumOutput.newBuilder()
                            .evmTransactionResult(ethEvmTransactionResult())
                            .build());
                case ETH_THROTTLED -> builder.ethereumCall(EthereumOutput.DEFAULT);
            }
            items.add(itemWith(builder));
        }
        if (createsOrDeletesSchedule && scheduledTransactionId != null) {
            items.add(itemWith(TransactionOutput.newBuilder()
                    .createSchedule(CreateScheduleOutput.newBuilder()
                            .scheduleId(scheduleId)
                            .scheduledTransactionId(scheduledTransactionId)
                            .build())));
        } else if (scheduledTransactionId != null) {
            items.add(itemWith(TransactionOutput.newBuilder()
                    .signSchedule(SignScheduleOutput.newBuilder()
                            .scheduledTransactionId(scheduledTransactionId)
                            .build())));
        }

        if (functionality == CRYPTO_CREATE && accountId != null) {
            items.add(itemWith(TransactionOutput.newBuilder()
                    .accountCreate(CreateAccountOutput.newBuilder()
                            .createdAccountId(accountId)
                            .build())));
        }
    }

    /**
     * If the Ethereum call data was hydrated from a file, and we have the function parameters available,
     * returns a copy of the {@link EvmTransactionResult} with the internal call context cleared except for
     * the call data.
     * <p>
     * Otherwise returns a {@link EvmTransactionResult} with its internal context cleared.
     * @return the {@link EvmTransactionResult} appropriate for an {@link EthereumOutput} item
     */
    private @Nullable EvmTransactionResult ethEvmTransactionResult() {
        if (evmTransactionResult == null) {
            return null;
        }
        if (!evmTransactionResult.hasInternalCallContext()) {
            return evmTransactionResult;
        }
        return evmTransactionResult
                .copyBuilder()
                .internalCallContext((InternalCallContext) null)
                .build();
    }

    private BlockItem itemWith(@NonNull final TransactionOutput.Builder output) {
        return BlockItem.newBuilder().transactionOutput(output).build();
    }

    /**
     * Returns the {@link TranslationContext} that will be needed to easily translate this builder's items into
     * a {@link TransactionRecord} or {@link TransactionReceipt} if needed to answer a query.
     * @return the translation context
     */
    private TranslationContext translationContext() {
        return switch (requireNonNull(functionality)) {
            case CONTRACT_CALL, CONTRACT_CREATE, CONTRACT_DELETE, CONTRACT_UPDATE, ETHEREUM_TRANSACTION ->
                new ContractOpContext(
                        memo,
                        translationContextExchangeRates,
                        transactionId,
                        signedTx,
                        functionality,
                        contractId,
                        evmAddress.length() > 0 ? evmAddress : null,
                        changedNonceInfos,
                        createdContractIds,
                        senderNonce,
                        evmTransactionResult == null ? null : evmTransactionResult.internalCallContext(),
                        ethereumHash,
                        serializedSignedTx,
                        contractOpType == ContractOpType.ETH_CREATE);
            case CRYPTO_CREATE, CRYPTO_UPDATE ->
                new CryptoOpContext(
                        memo,
                        translationContextExchangeRates,
                        transactionId,
                        signedTx,
                        functionality,
                        accountId,
                        evmAddress,
                        serializedSignedTx);
            case FILE_CREATE ->
                new FileOpContext(
                        memo,
                        translationContextExchangeRates,
                        transactionId,
                        signedTx,
                        functionality,
                        fileId,
                        serializedSignedTx);
            case NODE_CREATE ->
                new NodeOpContext(
                        memo,
                        translationContextExchangeRates,
                        transactionId,
                        signedTx,
                        functionality,
                        nodeId,
                        serializedSignedTx);
            case SCHEDULE_DELETE ->
                new ScheduleOpContext(
                        memo,
                        translationContextExchangeRates,
                        transactionId,
                        signedTx,
                        functionality,
                        scheduleId,
                        serializedSignedTx);
            case CONSENSUS_SUBMIT_MESSAGE ->
                new SubmitOpContext(
                        memo,
                        translationContextExchangeRates,
                        transactionId,
                        signedTx,
                        functionality,
                        runningHash,
                        runningHashVersion,
                        sequenceNumber,
                        serializedSignedTx);
            case TOKEN_AIRDROP -> {
                if (!pendingAirdropRecords.isEmpty()) {
                    pendingAirdropRecords.sort(PENDING_AIRDROP_RECORD_COMPARATOR);
                }
                yield new AirdropOpContext(
                        memo,
                        translationContextExchangeRates,
                        transactionId,
                        signedTx,
                        functionality,
                        pendingAirdropRecords,
                        serializedSignedTx);
            }
            case TOKEN_MINT ->
                new MintOpContext(
                        memo,
                        translationContextExchangeRates,
                        transactionId,
                        signedTx,
                        functionality,
                        serialNumbers,
                        newTotalSupply,
                        serializedSignedTx);
            case TOKEN_BURN, TOKEN_ACCOUNT_WIPE ->
                new SupplyChangeOpContext(
                        memo,
                        translationContextExchangeRates,
                        transactionId,
                        signedTx,
                        functionality,
                        newTotalSupply,
                        serializedSignedTx);
            case TOKEN_CREATE ->
                new TokenOpContext(
                        memo,
                        translationContextExchangeRates,
                        transactionId,
                        signedTx,
                        functionality,
                        tokenId,
                        serializedSignedTx);
            case CONSENSUS_CREATE_TOPIC ->
                new TopicOpContext(
                        memo,
                        translationContextExchangeRates,
                        transactionId,
                        signedTx,
                        functionality,
                        topicId,
                        serializedSignedTx);
            default ->
                new BaseOpContext(
                        memo,
                        translationContextExchangeRates,
                        transactionId,
                        signedTx,
                        functionality,
                        serializedSignedTx);
        };
    }
}<|MERGE_RESOLUTION|>--- conflicted
+++ resolved
@@ -720,20 +720,7 @@
         }
 
         // Add trace data for batch inner transaction fields, that are normally computed by state changes
-<<<<<<< HEAD
-        if (includeAdditionalTraceData) {
-=======
         if (groupStateChanges != null) {
-            // automatic token association trace data
-            if (!automaticTokenAssociations.isEmpty() && TOKEN_UPDATE.equals(functionality)) {
-                final var builder = AutoAssociateTraceData.newBuilder()
-                        .automaticTokenAssociations(
-                                automaticTokenAssociations.getLast().accountId());
-                blockItems.add(BlockItem.newBuilder()
-                        .traceData(TraceData.newBuilder().autoAssociateTraceData(builder))
-                        .build());
-            }
->>>>>>> ee215505
             // message submit trace data
             if (sequenceNumber > 0 || runningHash != Bytes.EMPTY) {
                 final var builder = SubmitMessageTraceData.newBuilder()
