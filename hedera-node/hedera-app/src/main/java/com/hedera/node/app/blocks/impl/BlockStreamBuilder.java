// SPDX-License-Identifier: Apache-2.0
package com.hedera.node.app.blocks.impl;

import static com.hedera.hapi.block.stream.output.StateIdentifier.STATE_ID_CONTRACT_STORAGE;
import static com.hedera.hapi.block.stream.trace.SlotRead.IdentifierOneOfType.INDEX;
import static com.hedera.hapi.node.base.HederaFunctionality.CRYPTO_CREATE;
import static com.hedera.hapi.node.base.HederaFunctionality.TOKEN_UPDATE;
import static com.hedera.hapi.node.base.ResponseCodeEnum.IDENTICAL_SCHEDULE_ALREADY_CREATED;
import static com.hedera.hapi.node.base.ResponseCodeEnum.OK;
import static com.hedera.hapi.util.HapiUtils.asTimestamp;
import static com.hedera.node.app.service.token.impl.comparator.TokenComparators.PENDING_AIRDROP_ID_COMPARATOR;
import static com.hedera.node.app.spi.workflows.HandleContext.TransactionCategory.BATCH_INNER;
import static java.util.Collections.emptyList;
import static java.util.Collections.emptySet;
import static java.util.Objects.requireNonNull;

import com.hedera.hapi.block.stream.BlockItem;
import com.hedera.hapi.block.stream.output.CallContractOutput;
import com.hedera.hapi.block.stream.output.CreateAccountOutput;
import com.hedera.hapi.block.stream.output.CreateContractOutput;
import com.hedera.hapi.block.stream.output.CreateScheduleOutput;
import com.hedera.hapi.block.stream.output.EthereumOutput;
import com.hedera.hapi.block.stream.output.SignScheduleOutput;
import com.hedera.hapi.block.stream.output.StateChange;
import com.hedera.hapi.block.stream.output.StateChanges;
import com.hedera.hapi.block.stream.output.TransactionOutput;
import com.hedera.hapi.block.stream.output.TransactionResult;
import com.hedera.hapi.block.stream.output.UtilPrngOutput;
import com.hedera.hapi.block.stream.trace.AutoAssociateTraceData;
import com.hedera.hapi.block.stream.trace.ContractSlotUsage;
import com.hedera.hapi.block.stream.trace.EvmTraceData;
import com.hedera.hapi.block.stream.trace.EvmTransactionLog;
import com.hedera.hapi.block.stream.trace.ExecutedInitcode;
import com.hedera.hapi.block.stream.trace.SlotRead;
import com.hedera.hapi.block.stream.trace.SubmitMessageTraceData;
import com.hedera.hapi.block.stream.trace.TraceData;
import com.hedera.hapi.node.base.AccountAmount;
import com.hedera.hapi.node.base.AccountID;
import com.hedera.hapi.node.base.ContractID;
import com.hedera.hapi.node.base.FileID;
import com.hedera.hapi.node.base.HederaFunctionality;
import com.hedera.hapi.node.base.ResponseCodeEnum;
import com.hedera.hapi.node.base.ScheduleID;
import com.hedera.hapi.node.base.Timestamp;
import com.hedera.hapi.node.base.TokenAssociation;
import com.hedera.hapi.node.base.TokenID;
import com.hedera.hapi.node.base.TokenTransferList;
import com.hedera.hapi.node.base.TokenType;
import com.hedera.hapi.node.base.TopicID;
import com.hedera.hapi.node.base.Transaction;
import com.hedera.hapi.node.base.TransactionID;
import com.hedera.hapi.node.base.TransferList;
import com.hedera.hapi.node.contract.ContractFunctionResult;
import com.hedera.hapi.node.contract.ContractNonceInfo;
import com.hedera.hapi.node.contract.EvmTransactionResult;
import com.hedera.hapi.node.contract.InternalCallContext;
import com.hedera.hapi.node.state.contract.SlotKey;
import com.hedera.hapi.node.transaction.AssessedCustomFee;
import com.hedera.hapi.node.transaction.ExchangeRateSet;
import com.hedera.hapi.node.transaction.PendingAirdropRecord;
import com.hedera.hapi.node.transaction.SignedTransaction;
import com.hedera.hapi.node.transaction.TransactionBody;
import com.hedera.hapi.node.transaction.TransactionReceipt;
import com.hedera.hapi.node.transaction.TransactionRecord;
import com.hedera.hapi.streams.ContractAction;
import com.hedera.hapi.streams.ContractActions;
import com.hedera.hapi.streams.ContractBytecode;
import com.hedera.hapi.streams.ContractStateChanges;
import com.hedera.node.app.blocks.BlockItemsTranslator;
import com.hedera.node.app.blocks.impl.contexts.AirdropOpContext;
import com.hedera.node.app.blocks.impl.contexts.BaseOpContext;
import com.hedera.node.app.blocks.impl.contexts.ContractOpContext;
import com.hedera.node.app.blocks.impl.contexts.CryptoOpContext;
import com.hedera.node.app.blocks.impl.contexts.FileOpContext;
import com.hedera.node.app.blocks.impl.contexts.MintOpContext;
import com.hedera.node.app.blocks.impl.contexts.NodeOpContext;
import com.hedera.node.app.blocks.impl.contexts.ScheduleOpContext;
import com.hedera.node.app.blocks.impl.contexts.SubmitOpContext;
import com.hedera.node.app.blocks.impl.contexts.SupplyChangeOpContext;
import com.hedera.node.app.blocks.impl.contexts.TokenOpContext;
import com.hedera.node.app.blocks.impl.contexts.TopicOpContext;
import com.hedera.node.app.service.addressbook.impl.records.NodeCreateStreamBuilder;
import com.hedera.node.app.service.consensus.impl.records.ConsensusCreateTopicStreamBuilder;
import com.hedera.node.app.service.consensus.impl.records.ConsensusSubmitMessageStreamBuilder;
import com.hedera.node.app.service.contract.impl.records.ContractCallStreamBuilder;
import com.hedera.node.app.service.contract.impl.records.ContractCreateStreamBuilder;
import com.hedera.node.app.service.contract.impl.records.ContractDeleteStreamBuilder;
import com.hedera.node.app.service.contract.impl.records.ContractOperationStreamBuilder;
import com.hedera.node.app.service.contract.impl.records.ContractUpdateStreamBuilder;
import com.hedera.node.app.service.contract.impl.records.EthereumTransactionStreamBuilder;
import com.hedera.node.app.service.file.impl.records.CreateFileStreamBuilder;
import com.hedera.node.app.service.schedule.ScheduleStreamBuilder;
import com.hedera.node.app.service.token.api.FeeStreamBuilder;
import com.hedera.node.app.service.token.records.ChildStreamBuilder;
import com.hedera.node.app.service.token.records.CryptoCreateStreamBuilder;
import com.hedera.node.app.service.token.records.CryptoDeleteStreamBuilder;
import com.hedera.node.app.service.token.records.CryptoTransferStreamBuilder;
import com.hedera.node.app.service.token.records.CryptoUpdateStreamBuilder;
import com.hedera.node.app.service.token.records.GenesisAccountStreamBuilder;
import com.hedera.node.app.service.token.records.HookDispatchStreamBuilder;
import com.hedera.node.app.service.token.records.NodeStakeUpdateStreamBuilder;
import com.hedera.node.app.service.token.records.TokenAccountWipeStreamBuilder;
import com.hedera.node.app.service.token.records.TokenAirdropStreamBuilder;
import com.hedera.node.app.service.token.records.TokenBurnStreamBuilder;
import com.hedera.node.app.service.token.records.TokenCreateStreamBuilder;
import com.hedera.node.app.service.token.records.TokenMintStreamBuilder;
import com.hedera.node.app.service.token.records.TokenUpdateStreamBuilder;
import com.hedera.node.app.service.util.impl.records.PrngStreamBuilder;
import com.hedera.node.app.service.util.impl.records.ReplayableFeeStreamBuilder;
import com.hedera.node.app.spi.records.RecordSource;
import com.hedera.node.app.spi.workflows.HandleContext;
import com.hedera.node.app.spi.workflows.record.StreamBuilder;
import com.hedera.pbj.runtime.OneOf;
import com.hedera.pbj.runtime.io.buffer.Bytes;
import edu.umd.cs.findbugs.annotations.NonNull;
import edu.umd.cs.findbugs.annotations.Nullable;
import java.time.Instant;
import java.util.ArrayList;
import java.util.Comparator;
import java.util.HashMap;
import java.util.LinkedHashSet;
import java.util.LinkedList;
import java.util.List;
import java.util.Map;
import java.util.Set;
import java.util.function.Consumer;
import java.util.function.Predicate;
import org.apache.logging.log4j.LogManager;
import org.apache.logging.log4j.Logger;

/**
 * An implementation of {@link BlockStreamBuilder} that produces block items for a single user or
 * synthetic transaction; that is, the "input" block item with a {@link Transaction} and "output" block items
 * with a {@link TransactionResult} and, optionally, {@link TransactionOutput} and {@link TraceData}.
 */
public class BlockStreamBuilder
        implements StreamBuilder,
                ConsensusCreateTopicStreamBuilder,
                ConsensusSubmitMessageStreamBuilder,
                CreateFileStreamBuilder,
                CryptoCreateStreamBuilder,
                CryptoTransferStreamBuilder,
                ChildStreamBuilder,
                PrngStreamBuilder,
                ScheduleStreamBuilder,
                TokenMintStreamBuilder,
                TokenBurnStreamBuilder,
                TokenCreateStreamBuilder,
                ContractCreateStreamBuilder,
                ContractCallStreamBuilder,
                ContractUpdateStreamBuilder,
                EthereumTransactionStreamBuilder,
                CryptoDeleteStreamBuilder,
                TokenUpdateStreamBuilder,
                NodeStakeUpdateStreamBuilder,
                FeeStreamBuilder,
                ContractDeleteStreamBuilder,
                GenesisAccountStreamBuilder,
                ContractOperationStreamBuilder,
                TokenAccountWipeStreamBuilder,
                CryptoUpdateStreamBuilder,
                NodeCreateStreamBuilder,
                TokenAirdropStreamBuilder,
                ReplayableFeeStreamBuilder,
                HookDispatchStreamBuilder {

    private static final Logger log = LogManager.getLogger(BlockStreamBuilder.class);

    private static final Comparator<TokenAssociation> TOKEN_ASSOCIATION_COMPARATOR =
            Comparator.<TokenAssociation>comparingLong(a -> a.tokenIdOrThrow().tokenNum())
                    .thenComparingLong(a -> a.accountIdOrThrow().accountNumOrThrow());
    private static final Comparator<PendingAirdropRecord> PENDING_AIRDROP_RECORD_COMPARATOR =
            Comparator.comparing(PendingAirdropRecord::pendingAirdropIdOrThrow, PENDING_AIRDROP_ID_COMPARATOR);

    // --- Fields representing the input transaction ---
    /**
     * The transaction "owning" the stream items we are building.
     */
    private SignedTransaction signedTx;
    /**
     * If set, the serialized form of the SignedTransaction; if not set, it will be serialized from the signedTx.
     * (We already have this pre-serialized when the transaction came from an event.)
     */
    @Nullable
    private Bytes serializedSignedTx;

    // --- Fields used to build the TranslationContext ---
    /**
     * The functionality of the transaction, set explicitly to avoid parsing the transaction again.
     */
    @Nullable
    private HederaFunctionality functionality;
    /**
     * The exchange rate set to add to the record stream transaction receipt.
     */
    private ExchangeRateSet translationContextExchangeRates;
    /**
     * The memo from the transaction, set explicitly to avoid parsing the transaction again.
     */
    private String memo;
    /**
     * The id of the transaction, set explicitly to avoid parsing the transaction again.
     */
    private TransactionID transactionId;
    /**
     * The serial numbers minted by the transaction.
     */
    private List<Long> serialNumbers = new LinkedList<>();
    /**
     * The new total supply of a token affected by the transaction.
     */
    private long newTotalSupply = 0L;
    /**
     * The id of a node created by the transaction.
     */
    private long nodeId;
    /**
     * The id of a file created by the transaction.
     */
    private FileID fileId;
    /**
     * The id of a topic created by the transaction.
     */
    private TopicID topicId;
    /**
     * The id of a token created by the transaction.
     */
    private TokenID tokenId;
    /**
     * The id of an account created or updated by the transaction.
     */
    private AccountID accountId;
    /**
     * The id of a contract called, created, updated, or deleted by the transaction.
     */
    private ContractID contractId;
    /**
     * The sequence number of a topic receiving a message in the transaction.
     */
    private long sequenceNumber = 0L;
    /**
     * The running hash of a topic receiving a message in the transaction.
     */
    private Bytes runningHash = Bytes.EMPTY;
    /**
     * The version of the running hash of a topic receiving a message in the transaction.
     */
    private long runningHashVersion = 0L;
    /**
     * Any new pending airdrops created by the transaction.
     */
    private List<PendingAirdropRecord> pendingAirdropRecords = emptyList();
    /**
     * The EVM address of an account created by the transaction.
     */
    private Bytes evmAddress = Bytes.EMPTY;

    // --- Fields used to build the TransactionResult ---
    /**
     * The builder for the transaction result.
     */
    private final TransactionResult.Builder transactionResultBuilder = TransactionResult.newBuilder();
    /**
     * The final status of handling the transaction.
     */
    private ResponseCodeEnum status = OK;
    /**
     * The consensus time of the transaction.
     */
    private Instant consensusNow;
    /**
     * The HBAR transfers resulting from the transaction.
     */
    private TransferList transferList = TransferList.DEFAULT;
    /**
     * The token transfer lists resulting from the transaction.
     */
    private List<TokenTransferList> tokenTransferLists = new LinkedList<>();
    /**
     * The assessed custom fees resulting from the transaction.
     */
    private List<AssessedCustomFee> assessedCustomFees = new LinkedList<>();
    /**
     * The staking rewards paid as a result of the transaction.
     */
    private List<AccountAmount> paidStakingRewards = new LinkedList<>();
    /**
     * The automatic token associations resulting from the transaction.
     */
    private final List<TokenAssociation> automaticTokenAssociations = new LinkedList<>();

<<<<<<< HEAD
    @Override
    public void nextHookId(final long nextHookId) {
        // No-op, hooks are not supported in the block stream
    }

    @Override
    public long getNextHookId() {
        return 0;
    }
=======
    /**
     * The next hook ID after the hook dispatch.
     * This is useful to set the first hookId on the account if the head is deleted
     */
    private long nextHookId;
>>>>>>> 27a686e2

    // --- Fields used to build the TransactionOutput(s) ---
    /**
     * Enumerates the types of contract operations that may have a result.
     */
    private enum ContractOpType {
        /**
         * A contract creation operation.
         */
        CREATE,
        /**
         * A contract call operation.
         */
        CALL,
        /**
         * An Ethereum transaction that was throttled by gas.
         */
        ETH_THROTTLED,
        /**
         * An Ethereum transaction that created a contract.
         */
        ETH_CREATE,
        /**
         * An Ethereum transaction that called a contract.
         */
        ETH_CALL,
    }
    /**
     * The type of contract operation that was performed.
     */
    private ContractOpType contractOpType = null;

    /**
     * The result of an EVM transaction, if any.
     */
    @Nullable
    private EvmTransactionResult evmTransactionResult;

    /**
     * If set, the nonce of the signer after the transaction.
     */
    @Nullable
    private Long senderNonce;

    /**
     * If set, the ids of contracts that had their nonce changed during the call.
     */
    @Nullable
    private List<ContractNonceInfo> changedNonceInfos;

    /**
     * If set, the ids of contracts that were created in the EVM transaction.
     */
    @Nullable
    private List<ContractID> createdContractIds;

    /**
     * If set, the EVM logs resulting from the transaction.
     */
    @Nullable
    private List<EvmTransactionLog> logs;

    /**
     * If set, the contract slot usages resulting from the transaction.
     */
    @Nullable
    private List<ContractSlotUsage> slotUsages;

    /**
     * The contract actions resulting from the transaction.
     */
    @Nullable
    private List<ContractAction> contractActions;

    /**
     * The contract initcode for this builder's EVM transaction or internal creation.
     */
    @Nullable
    private ExecutedInitcode initcode;

    /**
     * The hash of the Ethereum payload if relevant to the transaction.
     */
    private Bytes ethereumHash = Bytes.EMPTY;
    /**
     * Whether the transaction creates or deletes a schedule.
     */
    private boolean createsOrDeletesSchedule;
    /**
     * The id of a scheduled transaction created or signed by the transaction.
     */
    private TransactionID scheduledTransactionId;
    /**
     * The prebuild item for a UTIL_PRNG output.
     */
    private BlockItem utilPrngOutputItem;

    // --- Fields used to either build the TranslationContext or a TransactionOutput ---
    /**
     * The id of a schedule created or deleted by the transaction.
     */
    private ScheduleID scheduleId;

    /**
     * Test to use to determine if two map change keys are logically identical.
     */
    @Nullable
    private Predicate<Object> logicallyIdentical;

    // --- Fields used to build the StateChanges items ---
    /**
     * The state changes resulting from the transaction.
     */
    private final List<StateChange> stateChanges = new ArrayList<>();

    // --- Fields used to communicate between handler logic and the HandleWorkflow ---
    /**
     * The ids of accounts that should be considered as in a "reward situation" despite the canonical
     * definition; needed for backward compatibility.
     */
    @Nullable
    private Set<AccountID> explicitRewardReceiverIds;
    /**
     * The beneficiaries of accounts deleted by the transaction.
     */
    private final Map<AccountID, AccountID> deletedAccountBeneficiaries = new HashMap<>();
    /**
     * A getter for the transaction fee set on the TransactionResult builder.
     */
    private long transactionFee;

    // --- Fields used to guide the HandleWorkflow in finalizing this builder's items in the stream ---
    /**
     * The category of the transaction.
     */
    private final HandleContext.TransactionCategory category;
    /**
     * For a child transaction, how its results should be reversed during rollback.
     */
    private final ReversingBehavior reversingBehavior;
    /**
     * How the transaction should be customized before externalization to the stream.
     */
    private final SignedTxCustomizer customizer;

    /**
     * the total duration of contract operations as calculated using the Hedera ops duration schedule
     */
    private long opsDuration;

    private boolean isContractCreate;

    /**
     * Constructs a builder for a user transaction with the given characteristics.
     * @param reversingBehavior the reversing behavior
     * @param customizer the customizer
     * @param category the category
     */
    public BlockStreamBuilder(
            @NonNull final ReversingBehavior reversingBehavior,
            @NonNull final SignedTxCustomizer customizer,
            @NonNull final HandleContext.TransactionCategory category) {
        this.reversingBehavior = requireNonNull(reversingBehavior);
        this.customizer = requireNonNull(customizer);
        this.category = requireNonNull(category);
    }

    /**
     * Encapsulates the output associated to a single logical {@link Transaction}, whether user or synthetic, as
     * well as the logic to translate it into a {@link TransactionRecord} or {@link TransactionReceipt} given the
     * {@link BlockItemsTranslator} to use.
     * @param blockItems the list of block items
     * @param translationContext the translation context
     */
    public record Output(@NonNull List<BlockItem> blockItems, @NonNull TranslationContext translationContext) {
        public Output {
            requireNonNull(blockItems);
            requireNonNull(translationContext);
        }

        /**
         * Exposes each {@link BlockItem} in the output to the given action.
         * @param action the action to apply
         */
        public void forEachItem(@NonNull final Consumer<BlockItem> action) {
            requireNonNull(action);
            blockItems.forEach(action);
        }

        /**
         * Translates the block items into a transaction record.
         * @param translator the translator to use
         * @return the transaction record
         */
        public TransactionRecord toRecord(@NonNull final BlockItemsTranslator translator) {
            requireNonNull(translator);
            return toView(translator, View.RECORD);
        }

        /**
         * Translates the block items into a transaction receipt.
         * @param translator the translator to use
         * @return the transaction record
         */
        public RecordSource.IdentifiedReceipt toIdentifiedReceipt(@NonNull final BlockItemsTranslator translator) {
            requireNonNull(translator);
            return toView(translator, View.RECEIPT);
        }

        /**
         * The view to translate to.
         */
        private enum View {
            RECEIPT,
            RECORD
        }

        /**
         * Uses a given translator to translate the block items into a view of the requested type. The steps are,
         * <ol>
         *     <li>Find the {@link TransactionResult} in this builder's items.</li>
         *     <li>Find the {@link TransactionOutput} items, if any.</li>
         *     <li>Translate these items into a view of the requested type.</li>
         * </ol>
         * @param translator the translator to use
         * @param view the type of view to translate to
         * @return the translated view
         * @param <T> the Java type of the view
         */
        @SuppressWarnings("unchecked")
        private <T> T toView(@NonNull final BlockItemsTranslator translator, @NonNull final View view) {
            int i = 0;
            final var n = blockItems.size();
            TransactionResult result = null;
            while (i < n && (result = blockItems.get(i++).transactionResult()) == null) {
                // Skip over non-result items
            }
            requireNonNull(result);
            if (i < n && blockItems.get(i).hasTransactionOutput()) {
                int j = i;
                while (j < n && blockItems.get(j).hasTransactionOutput()) {
                    j++;
                }
                final var outputs = new TransactionOutput[j - i];
                for (int k = i; k < j; k++) {
                    outputs[k - i] = blockItems.get(k).transactionOutput();
                }
                List<EvmTransactionLog> logs = null;
                for (final var item : blockItems.subList(j, n)) {
                    if (item.hasTraceData()) {
                        final var traceData = item.traceDataOrThrow();
                        if (traceData.hasEvmTraceData()) {
                            if (logs == null) {
                                logs = new ArrayList<>();
                            }
                            logs.addAll(traceData.evmTraceDataOrThrow().logs());
                        }
                    }
                }
                return (T)
                        switch (view) {
                            case RECEIPT ->
                                new RecordSource.IdentifiedReceipt(
                                        translationContext.txnId(),
                                        translator.translateReceipt(translationContext, result, outputs));
                            case RECORD -> translator.translateRecord(translationContext, result, logs, outputs);
                        };
            } else {
                return (T)
                        switch (view) {
                            case RECEIPT ->
                                new RecordSource.IdentifiedReceipt(
                                        translationContext.txnId(),
                                        translator.translateReceipt(translationContext, result));
                            case RECORD -> translator.translateRecord(translationContext, result, null);
                        };
            }
        }
    }

    /**
     * Builds the list of block items with their translation contexts.
     *
     * @param topLevel if true, indicates the output should always include a following {@link StateChanges} item
     * @param batchStateChanges if not null, the state changes for the batch tx containing this builder
     * @return the list of block items
     */
    public Output build(final boolean topLevel, @Nullable final List<StateChange> batchStateChanges) {
        final var blockItems = new ArrayList<BlockItem>();
        // Construct the context here to capture any additional Ethereum transaction details needed
        // for the legacy record before they are removed from the block stream output item
        final var translationContext = translationContext();
        final boolean includeAdditionalTraceData = batchStateChanges != null;
        // Don't duplicate the transaction bytes for the batch inner transactions, since the transactions
        // can be inferred from the parent transaction.
        if (category != BATCH_INNER) {
            if (customizer != null) {
                signedTx = customizer.apply(signedTx);
                // Right now only ContractService sets a customizer, and leaves serializedSignedTx as null;
                // but to future proof, we null out the serialized bytes so they definitely get recreated
                // from the _customized_ signed transaction in the block below
                serializedSignedTx = null;
            }
            // The serialized bytes can only be null here if the transaction was synthetic (not submitted via HAPI)
            if (serializedSignedTx == null) {
                serializedSignedTx = SignedTransaction.PROTOBUF.toBytes(signedTx);
            }
            blockItems.add(
                    BlockItem.newBuilder().signedTransaction(serializedSignedTx).build());
        }
        blockItems.add(transactionResultBlockItem());
        addOutputItemsTo(blockItems);
        if (slotUsages != null || contractActions != null || initcode != null || logs != null) {
            final var builder = EvmTraceData.newBuilder();
            if (slotUsages != null) {
                final boolean traceExplicitWrites = logicallyIdentical == null;
                if (traceExplicitWrites) {
                    // Nothing else to do if these slot usages already traced their written keys explicitly
                    builder.contractSlotUsages(slotUsages);
                } else {
                    // If writes are implicit as the non-identical slot updates in the state changes list,
                    // we need to index the corresponding reads to minimize the size of the output stream
                    final Map<ContractID, Map<Bytes, Integer>> implicitWriteIndexes = new HashMap<>();
                    final var relevantStateChanges = batchStateChanges != null ? batchStateChanges : stateChanges;
                    for (final var stateChange : relevantStateChanges) {
                        if (stateChange.stateId() != STATE_ID_CONTRACT_STORAGE.protoOrdinal()) {
                            continue;
                        }
                        SlotKey slotKey = null;
                        if (stateChange.hasMapUpdate()
                                && !stateChange.mapUpdateOrThrow().identical()) {
                            slotKey =
                                    stateChange.mapUpdateOrThrow().keyOrThrow().slotKeyKeyOrThrow();
                        } else if (stateChange.hasMapDelete()) {
                            slotKey =
                                    stateChange.mapDeleteOrThrow().keyOrThrow().slotKeyKeyOrThrow();
                        }
                        if (slotKey != null) {
                            // Each contract id gets its own implicit list of writes
                            final var indexes =
                                    implicitWriteIndexes.computeIfAbsent(slotKey.contractID(), k -> new HashMap<>());
                            indexes.put(slotKey.key(), indexes.size());
                        }
                    }
                    final List<ContractSlotUsage> indexedSlotUsages = new ArrayList<>(slotUsages.size());
                    for (final var slotUsage : slotUsages) {
                        final var reads = slotUsage.slotReads();
                        if (reads.isEmpty()) {
                            indexedSlotUsages.add(slotUsage);
                        } else {
                            final var contractId = slotUsage.contractIdOrThrow();
                            final var writeIndexes = implicitWriteIndexes.get(contractId);
                            if (writeIndexes != null) {
                                final List<SlotRead> indexedReads = new ArrayList<>(reads.size());
                                for (final var read : reads) {
                                    final var key = read.keyOrThrow();
                                    final var index = writeIndexes.get(key);
                                    if (index != null) {
                                        indexedReads.add(new SlotRead(new OneOf<>(INDEX, index), read.readValue()));
                                    } else {
                                        indexedReads.add(read);
                                    }
                                }
                                indexedSlotUsages.add(new ContractSlotUsage(contractId, null, indexedReads));
                            } else {
                                indexedSlotUsages.add(slotUsage);
                            }
                        }
                    }
                    builder.contractSlotUsages(indexedSlotUsages);
                }
            }
            if (contractActions != null) {
                builder.contractActions(contractActions);
            }
            // No reason to externalize top-level initcode because a stream consumer must be able to compute it
            if (initcode != null && !topLevel) {
                builder.executedInitcode(initcode);
            }
            if (logs != null) {
                builder.logs(logs);
            }
            blockItems.add(BlockItem.newBuilder()
                    .traceData(TraceData.newBuilder().evmTraceData(builder))
                    .build());
        }

        // Add trace data for batch inner transaction fields, that are normally computed by state changes
        if (includeAdditionalTraceData) {
            // automatic token association trace data
            if (!automaticTokenAssociations.isEmpty() && TOKEN_UPDATE.equals(functionality)) {
                final var builder = AutoAssociateTraceData.newBuilder()
                        .automaticTokenAssociations(
                                automaticTokenAssociations.getLast().accountId());
                blockItems.add(BlockItem.newBuilder()
                        .traceData(TraceData.newBuilder().autoAssociateTraceData(builder))
                        .build());
            }
            // message submit trace data
            if (sequenceNumber > 0 || runningHash != Bytes.EMPTY) {
                final var builder = SubmitMessageTraceData.newBuilder()
                        .sequenceNumber(sequenceNumber)
                        .runningHash(runningHash);
                blockItems.add(BlockItem.newBuilder()
                        .traceData(TraceData.newBuilder().submitMessageTraceData(builder))
                        .build());
            }
        }

        if (!stateChanges.isEmpty() || topLevel) {
            blockItems.add(BlockItem.newBuilder()
                    .stateChanges(StateChanges.newBuilder()
                            .consensusTimestamp(asTimestamp(consensusNow))
                            .stateChanges(stateChanges)
                            .build())
                    .build());
        }
        return new Output(blockItems, translationContext);
    }

    @Override
    public StreamBuilder stateChanges(@NonNull List<StateChange> stateChanges) {
        this.stateChanges.addAll(stateChanges);
        return this;
    }

    @Override
    public List<StateChange> getStateChanges() {
        return stateChanges;
    }

    @Override
    public ContractOperationStreamBuilder testForIdenticalKeys(@NonNull final Predicate<Object> test) {
        logicallyIdentical = requireNonNull(test);
        return this;
    }

    @Override
    public @Nullable Predicate<Object> logicallyIdenticalValueTest() {
        return logicallyIdentical;
    }

    @Override
    public BlockStreamBuilder functionality(@NonNull final HederaFunctionality functionality) {
        this.functionality = requireNonNull(functionality);
        return this;
    }

    @Override
    @NonNull
    public ReversingBehavior reversingBehavior() {
        return reversingBehavior;
    }

    @Override
    public int getNumAutoAssociations() {
        return automaticTokenAssociations.size();
    }

    @Override
    public HederaFunctionality functionality() {
        return functionality;
    }

    @Override
    public ScheduleID scheduleID() {
        return scheduleId;
    }

    @Override
    @NonNull
    public BlockStreamBuilder parentConsensus(@NonNull final Instant parentConsensus) {
        transactionResultBuilder.parentConsensusTimestamp(Timestamp.newBuilder()
                .seconds(parentConsensus.getEpochSecond())
                .nanos(parentConsensus.getNano())
                .build());
        return this;
    }

    @Override
    @NonNull
    public BlockStreamBuilder consensusTimestamp(@NonNull final Instant now) {
        this.consensusNow = requireNonNull(now, "consensus time must not be null");
        transactionResultBuilder.consensusTimestamp(Timestamp.newBuilder()
                .seconds(now.getEpochSecond())
                .nanos(now.getNano())
                .build());
        return this;
    }

    @Override
    @NonNull
    public BlockStreamBuilder signedTx(@NonNull final SignedTransaction signedTx) {
        this.signedTx = requireNonNull(signedTx);
        return this;
    }

    @Override
    public BlockStreamBuilder serializedSignedTx(@Nullable final Bytes serializedSignedTx) {
        this.serializedSignedTx = serializedSignedTx;
        return this;
    }

    @Override
    @NonNull
    public TransactionID transactionID() {
        return transactionId;
    }

    @Override
    @NonNull
    public BlockStreamBuilder transactionID(@NonNull final TransactionID transactionId) {
        this.transactionId = requireNonNull(transactionId);
        return this;
    }

    @NonNull
    @Override
    public BlockStreamBuilder syncBodyIdFromRecordId() {
        this.signedTx = StreamBuilder.signedTxWith(
                inProgressBody().copyBuilder().transactionID(transactionId).build());
        return this;
    }

    @Override
    @NonNull
    public BlockStreamBuilder memo(@NonNull final String memo) {
        this.memo = requireNonNull(memo);
        return this;
    }

    @Override
    public long transactionFee() {
        return transactionFee;
    }

    @NonNull
    @Override
    public BlockStreamBuilder transactionFee(final long transactionFee) {
        transactionResultBuilder.transactionFeeCharged(transactionFee);
        this.transactionFee = transactionFee;
        return this;
    }

    @Override
    public void trackExplicitRewardSituation(@NonNull final AccountID accountId) {
        if (explicitRewardReceiverIds == null) {
            explicitRewardReceiverIds = new LinkedHashSet<>();
        }
        explicitRewardReceiverIds.add(accountId);
    }

    @Override
    public Set<AccountID> explicitRewardSituationIds() {
        return explicitRewardReceiverIds != null ? explicitRewardReceiverIds : emptySet();
    }

    @Override
    @NonNull
    public BlockStreamBuilder contractCallResult(@Nullable final ContractFunctionResult contractCallResult) {
        throw new UnsupportedOperationException("Use concise EVM transaction result");
    }

    @NonNull
    @Override
    public EthereumTransactionStreamBuilder newSenderNonce(final long senderNonce) {
        this.senderNonce = senderNonce;
        return this;
    }

    @NonNull
    @Override
    public BlockStreamBuilder changedNonceInfo(@NonNull final List<ContractNonceInfo> nonceInfos) {
        this.changedNonceInfos = requireNonNull(nonceInfos);
        return this;
    }

    @NonNull
    @Override
    public ContractOperationStreamBuilder createdContractIds(@NonNull final List<ContractID> contractIds) {
        this.createdContractIds = requireNonNull(contractIds);
        return this;
    }

    @NonNull
    @Override
    public BlockStreamBuilder evmCallTransactionResult(@Nullable final EvmTransactionResult result) {
        this.evmTransactionResult = result;
        if (result != null) {
            if (contractOpType != ContractOpType.ETH_THROTTLED) {
                contractOpType = ContractOpType.CALL;
            } else {
                contractOpType = ContractOpType.ETH_CALL;
            }
        }
        return this;
    }

    @NonNull
    @Override
    public ContractCallStreamBuilder addLogs(@NonNull final List<EvmTransactionLog> logs) {
        this.logs = requireNonNull(logs);
        return this;
    }

    @Override
    @NonNull
    public BlockStreamBuilder contractCreateResult(@Nullable ContractFunctionResult contractCreateResult) {
        throw new UnsupportedOperationException("Use concise EVM transaction result");
    }

    @NonNull
    @Override
    public ContractCreateStreamBuilder evmCreateTransactionResult(@Nullable final EvmTransactionResult result) {
        this.evmTransactionResult = result;
        if (result != null) {
            if (contractOpType != ContractOpType.ETH_THROTTLED) {
                contractOpType = ContractOpType.CREATE;
            } else {
                contractOpType = ContractOpType.ETH_CREATE;
            }
        }
        return this;
    }

    @Override
    @NonNull
    public TransferList transferList() {
        return transferList;
    }

    @Override
    @NonNull
    public BlockStreamBuilder transferList(@Nullable final TransferList transferList) {
        this.transferList = transferList;
        return this;
    }

    @Override
    public void setReplayedFees(@NonNull final TransferList transferList) {
        requireNonNull(transferList);
        if (this.transferList == null || this.transferList == TransferList.DEFAULT) {
            this.transferList = transferList;
        } else {
            throw new IllegalStateException("Transfer list already set");
        }
    }

    @Override
    @NonNull
    public BlockStreamBuilder tokenTransferLists(@NonNull final List<TokenTransferList> tokenTransferLists) {
        this.tokenTransferLists = requireNonNull(tokenTransferLists);
        transactionResultBuilder.tokenTransferLists(tokenTransferLists);
        return this;
    }

    @Override
    public List<TokenTransferList> tokenTransferLists() {
        return tokenTransferLists;
    }

    @Override
    @NonNull
    public BlockStreamBuilder tokenType(final @NonNull TokenType tokenType) {
        return this;
    }

    @Override
    public BlockStreamBuilder addPendingAirdrop(@NonNull final PendingAirdropRecord pendingAirdropRecord) {
        requireNonNull(pendingAirdropRecord);
        if (pendingAirdropRecords.isEmpty()) {
            pendingAirdropRecords = new LinkedList<>();
        }
        pendingAirdropRecords.add(pendingAirdropRecord);
        return this;
    }

    @Override
    @NonNull
    public BlockStreamBuilder scheduleRef(@NonNull final ScheduleID scheduleRef) {
        requireNonNull(scheduleRef, "scheduleRef must not be null");
        transactionResultBuilder.scheduleRef(scheduleRef);
        return this;
    }

    @Override
    @NonNull
    public BlockStreamBuilder assessedCustomFees(@NonNull final List<AssessedCustomFee> assessedCustomFees) {
        this.assessedCustomFees = requireNonNull(assessedCustomFees);
        return this;
    }

    @NonNull
    public BlockStreamBuilder addAutomaticTokenAssociation(@NonNull final TokenAssociation automaticTokenAssociation) {
        requireNonNull(automaticTokenAssociation, "automaticTokenAssociation must not be null");
        automaticTokenAssociations.add(automaticTokenAssociation);
        return this;
    }

    @Override
    @NonNull
    public BlockStreamBuilder ethereumHash(@NonNull final Bytes ethereumHash) {
        contractOpType = ContractOpType.ETH_THROTTLED;
        this.ethereumHash = requireNonNull(ethereumHash);
        return this;
    }

    @Override
    @NonNull
    public BlockStreamBuilder paidStakingRewards(@NonNull final List<AccountAmount> paidStakingRewards) {
        requireNonNull(paidStakingRewards);
        this.paidStakingRewards = paidStakingRewards;
        transactionResultBuilder.paidStakingRewards(paidStakingRewards);
        return this;
    }

    @Override
    @NonNull
    public BlockStreamBuilder entropyNumber(final int num) {
        utilPrngOutputItem = itemWith(TransactionOutput.newBuilder()
                .utilPrng(UtilPrngOutput.newBuilder().prngNumber(num).build()));
        return this;
    }

    @Override
    @NonNull
    public BlockStreamBuilder entropyBytes(@NonNull final Bytes prngBytes) {
        requireNonNull(prngBytes);
        utilPrngOutputItem = itemWith(TransactionOutput.newBuilder()
                .utilPrng(UtilPrngOutput.newBuilder().prngBytes(prngBytes).build()));
        return this;
    }

    @Override
    @NonNull
    public BlockStreamBuilder evmAddress(@NonNull final Bytes evmAddress) {
        this.evmAddress = requireNonNull(evmAddress);
        return this;
    }

    @Override
    @NonNull
    public List<AssessedCustomFee> getAssessedCustomFees() {
        return assessedCustomFees;
    }

    @Override
    @NonNull
    public BlockStreamBuilder status(@NonNull final ResponseCodeEnum status) {
        this.status = requireNonNull(status);
        transactionResultBuilder.status(status);
        return this;
    }

    @Override
    @NonNull
    public ResponseCodeEnum status() {
        return status;
    }

    @Override
    public boolean hasContractResult() {
        return this.evmTransactionResult != null;
    }

    @Override
    public long getGasUsedForContractTxn() {
        return requireNonNull(this.evmTransactionResult).gasUsed();
    }

    @Override
    @NonNull
    public BlockStreamBuilder accountID(@Nullable final AccountID accountID) {
        this.accountId = accountID;
        return this;
    }

    @Override
    @NonNull
    public BlockStreamBuilder fileID(@NonNull final FileID fileID) {
        this.fileId = fileID;
        return this;
    }

    @Override
    @NonNull
    public BlockStreamBuilder contractID(@Nullable final ContractID contractID) {
        this.contractId = contractID;
        this.accountId = null;
        return this;
    }

    /**
     * Sets the receipt contractID;
     * This is used for HAPI and Ethereum contract creation transactions.
     *
     * @param contractID the {@link ContractID} for the receipt
     * @return the builder
     */
    @NonNull
    @Override
    public BlockStreamBuilder createdContractID(@Nullable ContractID contractID) {
        this.isContractCreate = true;
        contractID(contractID);
        return this;
    }

    @NonNull
    @Override
    public ContractCreateStreamBuilder createdEvmAddress(@Nullable Bytes evmAddress) {
        if (evmAddress != null) {
            this.evmAddress = requireNonNull(evmAddress);
        }
        return this;
    }

    @NonNull
    @Override
    public BlockStreamBuilder exchangeRate(@Nullable final ExchangeRateSet exchangeRate) {
        // Block Stream doesn't include exchange rate in output (it's in state
        // changes when it is updated), so store exchange rate for the
        // translation context
        translationContextExchangeRates = exchangeRate;
        return this;
    }

    @NonNull
    @Override
    public BlockStreamBuilder congestionMultiplier(final long congestionMultiplier) {
        transactionResultBuilder.congestionPricingMultiplier(congestionMultiplier);
        return this;
    }

    @Override
    @NonNull
    public BlockStreamBuilder topicID(@NonNull final TopicID topicID) {
        this.topicId = requireNonNull(topicID);
        return this;
    }

    @Override
    @NonNull
    public BlockStreamBuilder topicSequenceNumber(final long topicSequenceNumber) {
        this.sequenceNumber = topicSequenceNumber;
        return this;
    }

    @Override
    @NonNull
    public BlockStreamBuilder topicRunningHash(@NonNull final Bytes topicRunningHash) {
        this.runningHash = requireNonNull(topicRunningHash);
        return this;
    }

    @Override
    @NonNull
    public BlockStreamBuilder topicRunningHashVersion(final long topicRunningHashVersion) {
        this.runningHashVersion = topicRunningHashVersion;
        return this;
    }

    @Override
    @NonNull
    public BlockStreamBuilder tokenID(@NonNull final TokenID tokenId) {
        this.tokenId = requireNonNull(tokenId);
        return this;
    }

    @Override
    public TokenID tokenID() {
        return tokenId;
    }

    @Override
    @NonNull
    public BlockStreamBuilder nodeID(final long nodeId) {
        this.nodeId = nodeId;
        return this;
    }

    @NonNull
    public BlockStreamBuilder newTotalSupply(final long newTotalSupply) {
        this.newTotalSupply = newTotalSupply;
        return this;
    }

    @Override
    public long getNewTotalSupply() {
        return newTotalSupply;
    }

    @Override
    @NonNull
    public BlockStreamBuilder scheduleID(@NonNull final ScheduleID scheduleID) {
        this.createsOrDeletesSchedule = true;
        this.scheduleId = requireNonNull(scheduleID);
        return this;
    }

    @Override
    @NonNull
    public BlockStreamBuilder scheduledTransactionID(@NonNull final TransactionID scheduledTransactionID) {
        this.scheduledTransactionId = requireNonNull(scheduledTransactionID);
        return this;
    }

    @Override
    @NonNull
    public BlockStreamBuilder serialNumbers(@NonNull final List<Long> serialNumbers) {
        requireNonNull(serialNumbers, "serialNumbers must not be null");
        this.serialNumbers = serialNumbers;
        return this;
    }

    @Override
    @NonNull
    public List<Long> serialNumbers() {
        return serialNumbers;
    }

    @Override
    @NonNull
    public BlockStreamBuilder addContractStateChanges(
            @NonNull final ContractStateChanges contractStateChanges, final boolean isMigration) {
        throw new UnsupportedOperationException("Add slot usages directly");
    }

    @NonNull
    @Override
    public BlockStreamBuilder addContractSlotUsages(@NonNull final List<ContractSlotUsage> slotUsages) {
        requireNonNull(slotUsages);
        this.slotUsages = slotUsages;
        return this;
    }

    @Override
    @NonNull
    public BlockStreamBuilder addContractActions(
            @NonNull final ContractActions contractActions, final boolean isMigration) {
        throw new UnsupportedOperationException("Add actions directly");
    }

    @NonNull
    @Override
    public BlockStreamBuilder addActions(@NonNull final List<ContractAction> actions) {
        this.contractActions = requireNonNull(actions);
        return this;
    }

    @Override
    @NonNull
    public BlockStreamBuilder addContractBytecode(
            @NonNull final ContractBytecode contractBytecode, final boolean isMigration) {
        throw new UnsupportedOperationException("Add initcode directly");
    }

    @NonNull
    @Override
    public BlockStreamBuilder addInitcode(@NonNull final ExecutedInitcode initcode) {
        requireNonNull(initcode);
        if (this.initcode != null) {
            log.warn("Overwriting existing initcode {} with new initcode {}", this.initcode, initcode);
        }
        this.initcode = initcode;
        return this;
    }

    @Override
    public void addBeneficiaryForDeletedAccount(
            @NonNull final AccountID deletedAccountID, @NonNull final AccountID beneficiaryForDeletedAccount) {
        requireNonNull(deletedAccountID, "deletedAccountID must not be null");
        requireNonNull(beneficiaryForDeletedAccount, "beneficiaryForDeletedAccount must not be null");
        deletedAccountBeneficiaries.put(deletedAccountID, beneficiaryForDeletedAccount);
    }

    @Override
    public int getNumberOfDeletedAccounts() {
        return deletedAccountBeneficiaries.size();
    }

    @Override
    @Nullable
    public AccountID getDeletedAccountBeneficiaryFor(@NonNull final AccountID deletedAccountID) {
        return deletedAccountBeneficiaries.get(deletedAccountID);
    }

    @Override
    @NonNull
    public TransactionBody transactionBody() {
        return inProgressBody();
    }

    @NonNull
    @Override
    public List<AccountAmount> getPaidStakingRewards() {
        return paidStakingRewards;
    }

    @Override
    @NonNull
    public HandleContext.TransactionCategory category() {
        return category;
    }

    @Override
    public void nextHookId(final long nextHookId) {
        this.nextHookId = nextHookId;
    }

    @Override
    public long getNextHookId() {
        return nextHookId;
    }

    @Override
    public void nullOutSideEffectFields() {
        serialNumbers.clear();
        if (!tokenTransferLists.isEmpty()) {
            tokenTransferLists.clear();
        }
        if (!pendingAirdropRecords.isEmpty()) {
            pendingAirdropRecords.clear();
        }
        automaticTokenAssociations.clear();
        transferList = TransferList.DEFAULT;
        paidStakingRewards.clear();
        assessedCustomFees.clear();

        newTotalSupply = 0L;
        transactionFee = 0L;

        accountId = null;
        if (isContractCreate) {
            contractId = null;
        }
        fileId = null;
        tokenId = null;
        topicId = null;
        nodeId = 0L;
        if (status != IDENTICAL_SCHEDULE_ALREADY_CREATED) {
            scheduleId = null;
            scheduledTransactionId = null;
        }

        evmAddress = Bytes.EMPTY;
        runningHash = Bytes.EMPTY;
        sequenceNumber = 0L;
        runningHashVersion = 0L;
    }

    @NonNull
    private BlockItem transactionResultBlockItem() {
        if (!automaticTokenAssociations.isEmpty()) {
            automaticTokenAssociations.sort(TOKEN_ASSOCIATION_COMPARATOR);
            transactionResultBuilder.automaticTokenAssociations(automaticTokenAssociations);
        }
        if (!assessedCustomFees.isEmpty()) {
            transactionResultBuilder.assessedCustomFees(assessedCustomFees);
        }
        return BlockItem.newBuilder()
                .transactionResult(
                        transactionResultBuilder.transferList(transferList).build())
                .build();
    }

    private TransactionBody inProgressBody() {
        try {
            return TransactionBody.PROTOBUF.parse(signedTx.bodyBytes().toReadableSequentialData());
        } catch (Exception e) {
            throw new IllegalStateException("Record being built for unparseable transaction", e);
        }
    }

    private void addOutputItemsTo(@NonNull final List<BlockItem> items) {
        if (utilPrngOutputItem != null) {
            items.add(utilPrngOutputItem);
        }
        if (evmTransactionResult != null || ethereumHash.length() > 0) {
            final var builder = TransactionOutput.newBuilder();
            switch (requireNonNull(contractOpType)) {
                case CREATE ->
                    builder.contractCreate(CreateContractOutput.newBuilder()
                            .evmTransactionResult(evmTransactionResult)
                            .build());
                case CALL ->
                    builder.contractCall(CallContractOutput.newBuilder()
                            .evmTransactionResult(evmTransactionResult)
                            .build());
                case ETH_CALL ->
                    builder.ethereumCall(EthereumOutput.newBuilder()
                            .evmCallTransactionResult(ethEvmTransactionResult())
                            .build());
                case ETH_CREATE ->
                    builder.ethereumCall(EthereumOutput.newBuilder()
                            .evmCreateTransactionResult(ethEvmTransactionResult())
                            .build());
                case ETH_THROTTLED -> builder.ethereumCall(EthereumOutput.DEFAULT);
            }
            items.add(itemWith(builder));
        }
        if (createsOrDeletesSchedule && scheduledTransactionId != null) {
            items.add(itemWith(TransactionOutput.newBuilder()
                    .createSchedule(CreateScheduleOutput.newBuilder()
                            .scheduleId(scheduleId)
                            .scheduledTransactionId(scheduledTransactionId)
                            .build())));
        } else if (scheduledTransactionId != null) {
            items.add(itemWith(TransactionOutput.newBuilder()
                    .signSchedule(SignScheduleOutput.newBuilder()
                            .scheduledTransactionId(scheduledTransactionId)
                            .build())));
        }

        if (functionality == CRYPTO_CREATE && accountId != null) {
            items.add(itemWith(TransactionOutput.newBuilder()
                    .accountCreate(CreateAccountOutput.newBuilder()
                            .createdAccountId(accountId)
                            .build())));
        }
    }

    /**
     * If the Ethereum call data was hydrated from a file, and we have the function parameters available,
     * returns a copy of the {@link EvmTransactionResult} with the internal call context cleared except for
     * the call data.
     * <p>
     * Otherwise returns a {@link EvmTransactionResult} with its internal context cleared.
     * @return the {@link EvmTransactionResult} appropriate for an {@link EthereumOutput} item
     */
    private @Nullable EvmTransactionResult ethEvmTransactionResult() {
        if (evmTransactionResult == null) {
            return null;
        }
        if (!evmTransactionResult.hasInternalCallContext()) {
            return evmTransactionResult;
        }
        return evmTransactionResult
                .copyBuilder()
                .internalCallContext((InternalCallContext) null)
                .build();
    }

    private BlockItem itemWith(@NonNull final TransactionOutput.Builder output) {
        return BlockItem.newBuilder().transactionOutput(output).build();
    }

    /**
     * Returns the {@link TranslationContext} that will be needed to easily translate this builder's items into
     * a {@link TransactionRecord} or {@link TransactionReceipt} if needed to answer a query.
     * @return the translation context
     */
    private TranslationContext translationContext() {
        return switch (requireNonNull(functionality)) {
            case CONTRACT_CALL, CONTRACT_CREATE, CONTRACT_DELETE, CONTRACT_UPDATE, ETHEREUM_TRANSACTION ->
                new ContractOpContext(
                        memo,
                        translationContextExchangeRates,
                        transactionId,
                        signedTx,
                        functionality,
                        contractId,
                        evmAddress.length() > 0 ? evmAddress : null,
                        changedNonceInfos,
                        createdContractIds,
                        senderNonce,
                        evmTransactionResult == null ? null : evmTransactionResult.internalCallContext(),
                        ethereumHash,
                        serializedSignedTx);
            case CRYPTO_CREATE, CRYPTO_UPDATE ->
                new CryptoOpContext(
                        memo,
                        translationContextExchangeRates,
                        transactionId,
                        signedTx,
                        functionality,
                        accountId,
                        evmAddress,
                        serializedSignedTx);
            case FILE_CREATE ->
                new FileOpContext(
                        memo,
                        translationContextExchangeRates,
                        transactionId,
                        signedTx,
                        functionality,
                        fileId,
                        serializedSignedTx);
            case NODE_CREATE ->
                new NodeOpContext(
                        memo,
                        translationContextExchangeRates,
                        transactionId,
                        signedTx,
                        functionality,
                        nodeId,
                        serializedSignedTx);
            case SCHEDULE_DELETE ->
                new ScheduleOpContext(
                        memo,
                        translationContextExchangeRates,
                        transactionId,
                        signedTx,
                        functionality,
                        scheduleId,
                        serializedSignedTx);
            case CONSENSUS_SUBMIT_MESSAGE ->
                new SubmitOpContext(
                        memo,
                        translationContextExchangeRates,
                        transactionId,
                        signedTx,
                        functionality,
                        runningHash,
                        runningHashVersion,
                        sequenceNumber,
                        serializedSignedTx);
            case TOKEN_AIRDROP -> {
                if (!pendingAirdropRecords.isEmpty()) {
                    pendingAirdropRecords.sort(PENDING_AIRDROP_RECORD_COMPARATOR);
                }
                yield new AirdropOpContext(
                        memo,
                        translationContextExchangeRates,
                        transactionId,
                        signedTx,
                        functionality,
                        pendingAirdropRecords,
                        serializedSignedTx);
            }
            case TOKEN_MINT ->
                new MintOpContext(
                        memo,
                        translationContextExchangeRates,
                        transactionId,
                        signedTx,
                        functionality,
                        serialNumbers,
                        newTotalSupply,
                        serializedSignedTx);
            case TOKEN_BURN, TOKEN_ACCOUNT_WIPE ->
                new SupplyChangeOpContext(
                        memo,
                        translationContextExchangeRates,
                        transactionId,
                        signedTx,
                        functionality,
                        newTotalSupply,
                        serializedSignedTx);
            case TOKEN_CREATE ->
                new TokenOpContext(
                        memo,
                        translationContextExchangeRates,
                        transactionId,
                        signedTx,
                        functionality,
                        tokenId,
                        serializedSignedTx);
            case CONSENSUS_CREATE_TOPIC ->
                new TopicOpContext(
                        memo,
                        translationContextExchangeRates,
                        transactionId,
                        signedTx,
                        functionality,
                        topicId,
                        serializedSignedTx);
            default ->
                new BaseOpContext(
                        memo,
                        translationContextExchangeRates,
                        transactionId,
                        signedTx,
                        functionality,
                        serializedSignedTx);
        };
    }
}<|MERGE_RESOLUTION|>--- conflicted
+++ resolved
@@ -289,23 +289,11 @@
      */
     private final List<TokenAssociation> automaticTokenAssociations = new LinkedList<>();
 
-<<<<<<< HEAD
-    @Override
-    public void nextHookId(final long nextHookId) {
-        // No-op, hooks are not supported in the block stream
-    }
-
-    @Override
-    public long getNextHookId() {
-        return 0;
-    }
-=======
     /**
      * The next hook ID after the hook dispatch.
      * This is useful to set the first hookId on the account if the head is deleted
      */
     private long nextHookId;
->>>>>>> 27a686e2
 
     // --- Fields used to build the TransactionOutput(s) ---
     /**
