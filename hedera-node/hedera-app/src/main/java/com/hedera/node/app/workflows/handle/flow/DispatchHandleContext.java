/*
 * Copyright (C) 2024 Hedera Hashgraph, LLC
 *
 * Licensed under the Apache License, Version 2.0 (the "License");
 * you may not use this file except in compliance with the License.
 * You may obtain a copy of the License at
 *
 *      http://www.apache.org/licenses/LICENSE-2.0
 *
 * Unless required by applicable law or agreed to in writing, software
 * distributed under the License is distributed on an "AS IS" BASIS,
 * WITHOUT WARRANTIES OR CONDITIONS OF ANY KIND, either express or implied.
 * See the License for the specific language governing permissions and
 * limitations under the License.
 */

package com.hedera.node.app.workflows.handle.flow;

import static com.hedera.hapi.node.base.HederaFunctionality.CONTRACT_CALL;
import static com.hedera.hapi.node.base.HederaFunctionality.CONTRACT_CREATE;
import static com.hedera.hapi.node.base.ResponseCodeEnum.SUCCESS;
import static com.hedera.hapi.util.HapiUtils.functionOf;
import static com.hedera.node.app.spi.workflows.HandleContext.TransactionCategory.CHILD;
import static java.util.Collections.emptyMap;
import static java.util.Objects.requireNonNull;

import com.hedera.hapi.node.base.AccountID;
import com.hedera.hapi.node.base.HederaFunctionality;
import com.hedera.hapi.node.base.Key;
import com.hedera.hapi.node.base.ResponseCodeEnum;
import com.hedera.hapi.node.base.SignatureMap;
import com.hedera.hapi.node.base.SubType;
import com.hedera.hapi.node.base.Timestamp;
import com.hedera.hapi.node.base.TransactionID;
import com.hedera.hapi.node.transaction.TransactionBody;
import com.hedera.hapi.util.UnknownHederaFunctionality;
import com.hedera.node.app.fees.ChildFeeContextImpl;
import com.hedera.node.app.fees.ExchangeRateManager;
import com.hedera.node.app.fees.FeeManager;
import com.hedera.node.app.hapi.utils.throttles.DeterministicThrottle;
import com.hedera.node.app.ids.WritableEntityIdStore;
import com.hedera.node.app.records.BlockRecordManager;
import com.hedera.node.app.signature.KeyVerifier;
import com.hedera.node.app.spi.authorization.Authorizer;
import com.hedera.node.app.spi.authorization.SystemPrivilege;
import com.hedera.node.app.spi.fees.ExchangeRateInfo;
import com.hedera.node.app.spi.fees.FeeCalculator;
import com.hedera.node.app.spi.fees.FeeCalculatorFactory;
import com.hedera.node.app.spi.fees.FeeContext;
import com.hedera.node.app.spi.fees.Fees;
import com.hedera.node.app.spi.fees.ResourcePriceCalculator;
import com.hedera.node.app.spi.records.BlockRecordInfo;
import com.hedera.node.app.spi.records.RecordCache;
import com.hedera.node.app.spi.signatures.SignatureVerification;
import com.hedera.node.app.spi.signatures.VerificationAssistant;
import com.hedera.node.app.spi.store.StoreFactory;
import com.hedera.node.app.spi.validation.AttributeValidator;
import com.hedera.node.app.spi.validation.ExpiryValidator;
import com.hedera.node.app.spi.workflows.ComputeDispatchFeesAsTopLevel;
import com.hedera.node.app.spi.workflows.HandleContext;
import com.hedera.node.app.spi.workflows.HandleException;
import com.hedera.node.app.spi.workflows.PreCheckException;
import com.hedera.node.app.spi.workflows.TransactionKeys;
import com.hedera.node.app.spi.workflows.record.ExternalizedRecordCustomizer;
import com.hedera.node.app.spi.workflows.record.RecordListCheckPoint;
import com.hedera.node.app.spi.workflows.record.SingleTransactionRecordBuilder;
import com.hedera.node.app.store.StoreFactoryImpl;
import com.hedera.node.app.throttle.NetworkUtilizationManager;
import com.hedera.node.app.workflows.TransactionInfo;
import com.hedera.node.app.workflows.dispatcher.TransactionDispatcher;
import com.hedera.node.app.workflows.handle.flow.dispatch.Dispatch;
import com.hedera.node.app.workflows.handle.flow.dispatch.child.ChildDispatchComponent;
import com.hedera.node.app.workflows.handle.flow.dispatch.child.logic.ChildDispatchFactory;
import com.hedera.node.app.workflows.handle.flow.dispatch.logic.DispatchProcessor;
import com.hedera.node.app.workflows.handle.record.SingleTransactionRecordBuilderImpl;
import com.hedera.node.app.workflows.handle.stack.SavepointStackImpl;
import com.hedera.node.app.workflows.handle.validation.AttributeValidatorImpl;
import com.hedera.node.app.workflows.handle.validation.ExpiryValidatorImpl;
import com.hedera.node.app.workflows.prehandle.PreHandleContextImpl;
import com.hedera.pbj.runtime.io.buffer.Bytes;
import com.swirlds.config.api.Configuration;
import com.swirlds.state.spi.info.NetworkInfo;
import dagger.Reusable;
import edu.umd.cs.findbugs.annotations.NonNull;
import edu.umd.cs.findbugs.annotations.Nullable;
import java.time.Instant;
import java.util.LinkedHashMap;
import java.util.List;
import java.util.Map;
import java.util.Objects;
import java.util.function.Predicate;
import javax.inject.Inject;
import javax.inject.Provider;

/**
 * The HandleContext Implementation
 */
@Reusable
public class DispatchHandleContext implements HandleContext, FeeContext {
    private final Instant consensusNow;
    private final TransactionInfo txnInfo;
    private final Configuration configuration;
    private final Authorizer authorizer;
    private final BlockRecordManager blockRecordManager;
    private final ResourcePriceCalculator resourcePriceCalculator;
    private final FeeManager feeManager;
    private final StoreFactoryImpl storeFactory;
    private final AccountID syntheticPayer;
    private final KeyVerifier verifier;
    private final Key payerKey;
    private final ExchangeRateManager exchangeRateManager;
    private final SavepointStackImpl stack;
    private final WritableEntityIdStore entityIdStore;
    private final AttributeValidator attributeValidator;
    private final ExpiryValidator expiryValidator;
    private final TransactionDispatcher dispatcher;
    private final RecordCache recordCache;
    private final NetworkInfo networkInfo;
    private final SingleTransactionRecordBuilderImpl recordBuilder;
    private final Provider<ChildDispatchComponent.Factory> childDispatchProvider;
    private final ChildDispatchFactory childDispatchFactory;
    private final Dispatch currentDispatch;
    private final DispatchProcessor dispatchProcessor;
    private final NetworkUtilizationManager networkUtilizationManager;
    private Map<AccountID, Long> dispatchPaidRewards;

    @Inject
    public DispatchHandleContext(
            @NonNull final Instant consensusNow,
            @NonNull final TransactionInfo transactionInfo,
            @NonNull final Configuration configuration,
            @NonNull final Authorizer authorizer,
            @NonNull final BlockRecordManager blockRecordManager,
            @NonNull final ResourcePriceCalculator resourcePriceCalculator,
            @NonNull final FeeManager feeManager,
            @NonNull final StoreFactoryImpl storeFactory,
            @NonNull final AccountID syntheticPayer,
            @NonNull final KeyVerifier verifier,
            @NonNull final Key payerKey,
            @NonNull final ExchangeRateManager exchangeRateManager,
            @NonNull final SavepointStackImpl stack,
            @NonNull final WritableEntityIdStore entityIdStore,
            @NonNull final TransactionDispatcher dispatcher,
            @NonNull final RecordCache recordCache,
            @NonNull final NetworkInfo networkInfo,
            @NonNull final SingleTransactionRecordBuilderImpl recordBuilder,
            @NonNull final Provider<ChildDispatchComponent.Factory> childDispatchProvider,
            @NonNull final ChildDispatchFactory childDispatchLogic,
            @NonNull final Dispatch parentDispatch,
            @NonNull final DispatchProcessor dispatchProcessor,
            @NonNull final NetworkUtilizationManager networkUtilizationManager) {
        this.consensusNow = requireNonNull(consensusNow);
        this.txnInfo = requireNonNull(transactionInfo);
        this.configuration = requireNonNull(configuration);
        this.authorizer = requireNonNull(authorizer);
        this.blockRecordManager = requireNonNull(blockRecordManager);
        this.resourcePriceCalculator = requireNonNull(resourcePriceCalculator);
        this.feeManager = requireNonNull(feeManager);
        this.storeFactory = requireNonNull(storeFactory);
        this.syntheticPayer = requireNonNull(syntheticPayer);
        this.verifier = requireNonNull(verifier);
        this.payerKey = requireNonNull(payerKey);
        this.exchangeRateManager = requireNonNull(exchangeRateManager);
        this.stack = requireNonNull(stack);
        this.entityIdStore = requireNonNull(entityIdStore);
        this.childDispatchProvider = requireNonNull(childDispatchProvider);
        this.childDispatchFactory = requireNonNull(childDispatchLogic);
        this.currentDispatch = requireNonNull(parentDispatch);
        this.dispatchProcessor = requireNonNull(dispatchProcessor);
        this.networkUtilizationManager = requireNonNull(networkUtilizationManager);
        this.attributeValidator = new AttributeValidatorImpl(this);
        this.expiryValidator = new ExpiryValidatorImpl(this);
        this.dispatcher = requireNonNull(dispatcher);
        this.recordCache = requireNonNull(recordCache);
        this.networkInfo = requireNonNull(networkInfo);
        this.recordBuilder = requireNonNull(recordBuilder);
    }

    @NonNull
    @Override
    public Instant consensusNow() {
        return consensusNow;
    }

    @NonNull
    @Override
    public TransactionBody body() {
        return txnInfo.txBody();
    }

    @NonNull
    @Override
    public AccountID payer() {
        return syntheticPayer;
    }

    @NonNull
    @Override
    public Configuration configuration() {
        return configuration;
    }

    @Nullable
    @Override
    public Authorizer authorizer() {
        return authorizer;
    }

    @Override
    public int numTxnSignatures() {
        return verifier.numSignaturesVerified();
    }

    @Override
    public Fees dispatchComputeFees(
            @NonNull final TransactionBody childTxBody, @NonNull final AccountID syntheticPayerId) {
        requireNonNull(childTxBody);
        requireNonNull(syntheticPayerId);
        return dispatchComputeFees(childTxBody, syntheticPayerId, ComputeDispatchFeesAsTopLevel.NO);
    }

    @Override
    public TransactionCategory transactionCategory() {
        return TransactionCategory.USER;
    }

    @NonNull
    @Override
    public BlockRecordInfo blockRecordInfo() {
        return blockRecordManager;
    }

    @NonNull
    @Override
    public ResourcePriceCalculator resourcePriceCalculator() {
        return resourcePriceCalculator;
    }

    @NonNull
    private FeeCalculator createFeeCalculator(@NonNull final SubType subType) {
        return feeManager.createFeeCalculator(
                ensureTxnId(txnInfo.txBody()),
                payerKey,
                txnInfo.functionality(),
                numTxnSignatures(),
                SignatureMap.PROTOBUF.measureRecord(txnInfo.signatureMap()),
                consensusNow,
                subType,
                false,
                storeFactory.asReadOnly());
    }

    @NonNull
    @Override
    public FeeCalculatorFactory feeCalculatorFactory() {
        return this::createFeeCalculator;
    }

    @NonNull
    @Override
    public ExchangeRateInfo exchangeRateInfo() {
        return exchangeRateManager.exchangeRateInfo(stack.peek());
    }

    @Override
    public long newEntityNum() {
        return entityIdStore.incrementAndGet();
    }

    @Override
    public long peekAtNewEntityNum() {
        return entityIdStore.peekAtNextNumber();
    }

    @NonNull
    @Override
    public AttributeValidator attributeValidator() {
        return attributeValidator;
    }

    @NonNull
    @Override
    public ExpiryValidator expiryValidator() {
        return expiryValidator;
    }

    @NonNull
    @Override
    public TransactionKeys allKeysForTransaction(
            @NonNull final TransactionBody nestedTxn, @NonNull final AccountID payerForNested)
            throws PreCheckException {
        dispatcher.dispatchPureChecks(nestedTxn);
        final var nestedContext = new PreHandleContextImpl(
                storeFactory.asReadOnly(), nestedTxn, payerForNested, configuration(), dispatcher);
        try {
            dispatcher.dispatchPreHandle(nestedContext);
        } catch (final PreCheckException ignored) {
            // We must ignore/translate the exception here, as this is key gathering, not transaction validation.
            throw new PreCheckException(ResponseCodeEnum.UNRESOLVABLE_REQUIRED_SIGNERS);
        }
        return nestedContext;
    }

    @NonNull
    @Override
    public SignatureVerification verificationFor(@NonNull final Key key) {
        requireNonNull(key, "key must not be null");
        return verifier.verificationFor(key);
    }

    @NonNull
    @Override
    public SignatureVerification verificationFor(
            @NonNull final Key key, @NonNull final VerificationAssistant callback) {
        requireNonNull(key, "key must not be null");
        requireNonNull(callback, "callback must not be null");
        return verifier.verificationFor(key, callback);
    }

    @NonNull
    @Override
    public SignatureVerification verificationFor(@NonNull final Bytes evmAlias) {
        requireNonNull(evmAlias, "evmAlias must not be null");
        return verifier.verificationFor(evmAlias);
    }

    @Override
    public SystemPrivilege hasPrivilegedAuthorization() {
        return authorizer.hasPrivilegedAuthorization(
                requireNonNull(txnInfo.payerID()), txnInfo.functionality(), txnInfo.txBody());
    }

    @NonNull
    @Override
    public RecordCache recordCache() {
        return recordCache;
    }

    @NonNull
    @Override
    public <T> T readableStore(@NonNull final Class<T> storeInterface) {
        requireNonNull(storeInterface, "storeInterface must not be null");
        return storeFactory.readableStore(storeInterface);
    }

    @NonNull
    @Override
    public StoreFactory storeFactory() {
        return storeFactory;
    }

    @NonNull
    @Override
    public NetworkInfo networkInfo() {
        return networkInfo;
    }

    @NonNull
    @Override
    public <T> T recordBuilder(@NonNull final Class<T> recordBuilderClass) {
        requireNonNull(recordBuilderClass, "recordBuilderClass must not be null");
        return castRecordBuilder(recordBuilder, recordBuilderClass);
    }

    @Override
    public Fees dispatchComputeFees(
            @NonNull final TransactionBody txBody,
            @NonNull final AccountID syntheticPayerId,
            @NonNull final ComputeDispatchFeesAsTopLevel computeDispatchFeesAsTopLevel) {
        final var bodyToDispatch = ensureTxnId(txBody);
        try {
            // If the payer is authorized to waive fees, then we can skip the fee calculation.
            if (authorizer.hasWaivedFees(syntheticPayerId, functionOf(txBody), bodyToDispatch)) {
                return Fees.FREE;
            }
        } catch (UnknownHederaFunctionality ex) {
            throw new HandleException(ResponseCodeEnum.INVALID_TRANSACTION_BODY);
        }

        return dispatcher.dispatchComputeFees(new ChildFeeContextImpl(
                feeManager,
                this,
                bodyToDispatch,
                syntheticPayerId,
                computeDispatchFeesAsTopLevel == ComputeDispatchFeesAsTopLevel.NO,
                authorizer,
<<<<<<< HEAD
                readableStoreFactory,
                consensusNow,
                CHILD));
=======
                storeFactory.asReadOnly(),
                consensusNow));
>>>>>>> f20c7a92
    }

    @NonNull
    private TransactionBody ensureTxnId(final @NonNull TransactionBody txBody) {
        if (!txBody.hasTransactionID()) {
            // Legacy mono fee calculators frequently estimate an entity's lifetime using the epoch second of the
            // transaction id/ valid start as the current consensus time; ensure those will behave sensibly here
            return txBody.copyBuilder()
                    .transactionID(TransactionID.newBuilder()
                            .accountID(syntheticPayer)
                            .transactionValidStart(Timestamp.newBuilder()
                                    .seconds(consensusNow().getEpochSecond())
                                    .nanos(consensusNow().getNano())))
                    .build();
        }
        return txBody;
    }

    @NonNull
    @Override
    public <T> T dispatchPrecedingTransaction(
            @NonNull final TransactionBody childTxnBody,
            @NonNull final Class<T> recordBuilderClass,
            @Nullable final Predicate<Key> childCallback,
            final AccountID childSyntheticPayerId) {
        requireNonNull(childTxnBody, "childTxnBody must not be null");
        requireNonNull(recordBuilderClass, "recordBuilderClass must not be null");
        requireNonNull(childSyntheticPayerId, "childSyntheticPayerId must not be null");

        return dispatchForRecord(
                childTxnBody,
                recordBuilderClass,
                childCallback,
                childSyntheticPayerId,
                ExternalizedRecordCustomizer.NOOP_EXTERNALIZED_RECORD_CUSTOMIZER,
                TransactionCategory.PRECEDING,
                SingleTransactionRecordBuilderImpl.ReversingBehavior.IRREVERSIBLE,
                true);
    }

    @NonNull
    @Override
    public <T> T dispatchRemovablePrecedingTransaction(
            @NonNull final TransactionBody childTxBody,
            @NonNull final Class<T> recordBuilderClass,
            @Nullable final Predicate<Key> childCallback,
            final AccountID childSyntheticPayer) {
        return dispatchForRecord(
                childTxBody,
                recordBuilderClass,
                childCallback,
                childSyntheticPayer,
                ExternalizedRecordCustomizer.NOOP_EXTERNALIZED_RECORD_CUSTOMIZER,
                TransactionCategory.PRECEDING,
                SingleTransactionRecordBuilderImpl.ReversingBehavior.REMOVABLE,
                false);
    }

    @NonNull
    @Override
    public <T> T dispatchChildTransaction(
            @NonNull final TransactionBody childTxBody,
            @NonNull final Class<T> recordBuilderClass,
            @Nullable final Predicate<Key> childCallback,
            @NonNull final AccountID childSyntheticPayerId,
            @NonNull final TransactionCategory childCategory) {
        requireNonNull(childTxBody, "childTxBody must not be null");
        requireNonNull(recordBuilderClass, "recordBuilderClass must not be null");
        requireNonNull(childSyntheticPayerId, "childSyntheticPayerId must not be null");
        requireNonNull(childCategory, "childCategory must not be null");

        return dispatchForRecord(
                childTxBody,
                recordBuilderClass,
                childCallback,
                childSyntheticPayerId,
                ExternalizedRecordCustomizer.NOOP_EXTERNALIZED_RECORD_CUSTOMIZER,
                childCategory,
                SingleTransactionRecordBuilderImpl.ReversingBehavior.REVERSIBLE,
                false);
    }

    @NonNull
    @Override
    public <T> T dispatchRemovableChildTransaction(
            @NonNull final TransactionBody childTxBody,
            @NonNull final Class<T> recordBuilderClass,
            @Nullable final Predicate<Key> childCallback,
            @NonNull final AccountID childSyntheticPayerId,
            @NonNull final ExternalizedRecordCustomizer customizer) {
        requireNonNull(childTxBody, "childTxBody must not be null");
        requireNonNull(recordBuilderClass, "recordBuilderClass must not be null");
        requireNonNull(childSyntheticPayerId, "childSyntheticPayerId must not be null");
        requireNonNull(customizer, "customizer must not be null");

        return dispatchForRecord(
                childTxBody,
                recordBuilderClass,
                childCallback,
                childSyntheticPayerId,
                customizer,
                TransactionCategory.CHILD,
                SingleTransactionRecordBuilderImpl.ReversingBehavior.REMOVABLE,
                false);
    }

    @NonNull
    @Override
    public <T> T addChildRecordBuilder(@NonNull final Class<T> recordBuilderClass) {
        final var result = currentDispatch.recordListBuilder().addChild(configuration(), CHILD);
        return castRecordBuilder(result, recordBuilderClass);
    }

    @NonNull
    @Override
    public <T> T addRemovableChildRecordBuilder(@NonNull final Class<T> recordBuilderClass) {
        final var result = currentDispatch.recordListBuilder().addRemovableChild(configuration());
        return castRecordBuilder(result, recordBuilderClass);
    }

    @NonNull
    @Override
    public SavepointStack savepointStack() {
        return stack;
    }

    @Override
    public void revertRecordsFrom(@NonNull final RecordListCheckPoint recordListCheckPoint) {
        currentDispatch.recordListBuilder().revertChildrenFrom(recordListCheckPoint);
    }

    @Override
    public boolean shouldThrottleNOfUnscaled(final int n, @NonNull final HederaFunctionality function) {
        requireNonNull(function);
        return networkUtilizationManager.shouldThrottleNOfUnscaled(n, function, consensusNow);
    }

    @Override
    public boolean hasThrottleCapacityForChildTransactions() {
        var isAllowed = true;
        final var childRecords = currentDispatch.recordListBuilder().childRecordBuilders();
        @Nullable List<DeterministicThrottle.UsageSnapshot> snapshotsIfNeeded = null;

        for (int i = 0, n = childRecords.size(); i < n && isAllowed; i++) {
            final var childRecord = childRecords.get(i);
            if (Objects.equals(childRecord.status(), SUCCESS)) {
                final var childTx = childRecord.transaction();
                final var childTxBody = childRecord.transactionBody();
                HederaFunctionality childTxFunctionality;
                try {
                    childTxFunctionality = functionOf(childTxBody);
                } catch (UnknownHederaFunctionality e) {
                    throw new IllegalStateException("Invalid transaction body " + childTxBody, e);
                }

                if (childTxFunctionality == CONTRACT_CREATE || childTxFunctionality == CONTRACT_CALL) {
                    continue;
                }
                if (snapshotsIfNeeded == null) {
                    snapshotsIfNeeded = networkUtilizationManager.getUsageSnapshots();
                }

                final var childTxInfo = TransactionInfo.from(
                        childTx,
                        childTxBody,
                        childTx.sigMapOrElse(SignatureMap.DEFAULT),
                        childTx.signedTransactionBytes(),
                        childTxFunctionality);
                final var shouldThrottleTxn = networkUtilizationManager.shouldThrottle(
                        childTxInfo, currentDispatch.stack().peek(), consensusNow);
                if (shouldThrottleTxn) {
                    isAllowed = false;
                }
            }
        }
        if (!isAllowed) {
            networkUtilizationManager.resetUsageThrottlesTo(snapshotsIfNeeded);
        }
        return isAllowed;
    }

    @NonNull
    @Override
    public RecordListCheckPoint createRecordListCheckPoint() {
        final var precedingRecordBuilders = currentDispatch.recordListBuilder().precedingRecordBuilders();
        final var childRecordBuilders = currentDispatch.recordListBuilder().childRecordBuilders();

        SingleTransactionRecordBuilder lastFollowing = null;
        SingleTransactionRecordBuilder firstPreceding = null;

        if (!precedingRecordBuilders.isEmpty()) {
            firstPreceding = precedingRecordBuilders.get(precedingRecordBuilders.size() - 1);
        }
        if (!childRecordBuilders.isEmpty()) {
            lastFollowing = childRecordBuilders.get(childRecordBuilders.size() - 1);
        }

        return new RecordListCheckPoint(firstPreceding, lastFollowing);
    }

    @NonNull
    @Override
    public Map<AccountID, Long> dispatchPaidRewards() {
        return dispatchPaidRewards == null ? emptyMap() : dispatchPaidRewards;
    }

    private <T> T dispatchForRecord(
            @NonNull final TransactionBody childTxBody,
            @NonNull final Class<T> recordBuilderClass,
            @Nullable final Predicate<Key> childVerifier,
            @NonNull final AccountID syntheticPayer,
            @NonNull final ExternalizedRecordCustomizer customizer,
            @NonNull final TransactionCategory category,
            @NonNull final SingleTransactionRecordBuilderImpl.ReversingBehavior reversingBehavior,
            final boolean commitStack) {
        final var childDispatch = childDispatchFactory.createChildDispatch(
                currentDispatch,
                childTxBody,
                childVerifier,
                syntheticPayer,
                category,
                childDispatchProvider,
                customizer,
                reversingBehavior);
        dispatchProcessor.processDispatch(childDispatch);
        if (commitStack) {
            stack.commitFullStack();
        }
        // This can be non-empty for SCHEDULED dispatches, if rewards are paid for the triggered transaction
        final var paidStakingRewards = childDispatch.recordBuilder().getPaidStakingRewards();
        if (!paidStakingRewards.isEmpty()) {
            if (dispatchPaidRewards == null) {
                dispatchPaidRewards = new LinkedHashMap<>();
            }
            paidStakingRewards.forEach(aa -> dispatchPaidRewards.put(aa.accountIDOrThrow(), aa.amount()));
        }
        return castRecordBuilder(childDispatch.recordBuilder(), recordBuilderClass);
    }

    private static <T> T castRecordBuilder(
            @NonNull final SingleTransactionRecordBuilderImpl recordBuilder,
            @NonNull final Class<T> recordBuilderClass) {
        if (!recordBuilderClass.isInstance(recordBuilder)) {
            throw new IllegalArgumentException("Not a valid record builder class");
        }
        return recordBuilderClass.cast(recordBuilder);
    }
}<|MERGE_RESOLUTION|>--- conflicted
+++ resolved
@@ -384,14 +384,9 @@
                 syntheticPayerId,
                 computeDispatchFeesAsTopLevel == ComputeDispatchFeesAsTopLevel.NO,
                 authorizer,
-<<<<<<< HEAD
-                readableStoreFactory,
+                storeFactory.asReadOnly(),
                 consensusNow,
                 CHILD));
-=======
-                storeFactory.asReadOnly(),
-                consensusNow));
->>>>>>> f20c7a92
     }
 
     @NonNull
