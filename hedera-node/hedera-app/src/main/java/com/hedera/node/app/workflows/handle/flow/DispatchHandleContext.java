--- conflicted
+++ resolved
@@ -227,16 +227,8 @@
 
     @NonNull
     @Override
-<<<<<<< HEAD
-    public FunctionalityResourcePrices resourcePricesFor(
-            @NonNull final HederaFunctionality functionality, @NonNull final SubType subType) {
-        return new FunctionalityResourcePrices(
-                requireNonNull(feeManager.getFeeData(functionality, consensusNow, subType)),
-                feeManager.congestionMultiplierFor(txnInfo.txBody(), functionality, storeFactory.asReadOnly()));
-=======
     public ResourcePriceCalculator resourcePriceCalculator() {
         return resourcePriceCalculator;
->>>>>>> ce5f0765
     }
 
     @NonNull
