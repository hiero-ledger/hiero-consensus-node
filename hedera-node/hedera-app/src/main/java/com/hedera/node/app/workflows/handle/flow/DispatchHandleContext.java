/*
 * Copyright (C) 2024 Hedera Hashgraph, LLC
 *
 * Licensed under the Apache License, Version 2.0 (the "License");
 * you may not use this file except in compliance with the License.
 * You may obtain a copy of the License at
 *
 *      http://www.apache.org/licenses/LICENSE-2.0
 *
 * Unless required by applicable law or agreed to in writing, software
 * distributed under the License is distributed on an "AS IS" BASIS,
 * WITHOUT WARRANTIES OR CONDITIONS OF ANY KIND, either express or implied.
 * See the License for the specific language governing permissions and
 * limitations under the License.
 */

package com.hedera.node.app.workflows.handle.flow;

import static com.hedera.hapi.util.HapiUtils.functionOf;
import static java.util.Collections.emptyMap;
import static java.util.Objects.requireNonNull;

import com.hedera.hapi.node.base.AccountID;
import com.hedera.hapi.node.base.Key;
import com.hedera.hapi.node.base.ResponseCodeEnum;
import com.hedera.hapi.node.base.SignatureMap;
import com.hedera.hapi.node.base.SubType;
import com.hedera.hapi.node.base.Timestamp;
import com.hedera.hapi.node.base.TransactionID;
import com.hedera.hapi.node.transaction.TransactionBody;
import com.hedera.hapi.util.UnknownHederaFunctionality;
import com.hedera.node.app.fees.ChildFeeContextImpl;
import com.hedera.node.app.fees.ExchangeRateManager;
import com.hedera.node.app.fees.FeeManager;
import com.hedera.node.app.ids.WritableEntityIdStore;
import com.hedera.node.app.records.BlockRecordManager;
import com.hedera.node.app.records.RecordBuildersImpl;
import com.hedera.node.app.signature.KeyVerifier;
import com.hedera.node.app.spi.authorization.Authorizer;
import com.hedera.node.app.spi.authorization.SystemPrivilege;
import com.hedera.node.app.spi.fees.ExchangeRateInfo;
import com.hedera.node.app.spi.fees.FeeCalculator;
import com.hedera.node.app.spi.fees.FeeCalculatorFactory;
import com.hedera.node.app.spi.fees.FeeContext;
import com.hedera.node.app.spi.fees.Fees;
import com.hedera.node.app.spi.fees.ResourcePriceCalculator;
import com.hedera.node.app.spi.records.BlockRecordInfo;
import com.hedera.node.app.spi.records.RecordBuilders;
import com.hedera.node.app.spi.records.RecordCache;
import com.hedera.node.app.spi.signatures.SignatureVerification;
import com.hedera.node.app.spi.signatures.VerificationAssistant;
import com.hedera.node.app.spi.store.StoreFactory;
import com.hedera.node.app.spi.throttle.ThrottleAdviser;
import com.hedera.node.app.spi.validation.AttributeValidator;
import com.hedera.node.app.spi.validation.ExpiryValidator;
import com.hedera.node.app.spi.workflows.ComputeDispatchFeesAsTopLevel;
import com.hedera.node.app.spi.workflows.HandleContext;
import com.hedera.node.app.spi.workflows.HandleException;
import com.hedera.node.app.spi.workflows.PreCheckException;
import com.hedera.node.app.spi.workflows.TransactionKeys;
import com.hedera.node.app.spi.workflows.record.ExternalizedRecordCustomizer;
import com.hedera.node.app.store.StoreFactoryImpl;
import com.hedera.node.app.workflows.TransactionInfo;
import com.hedera.node.app.workflows.dispatcher.TransactionDispatcher;
import com.hedera.node.app.workflows.handle.flow.dispatch.Dispatch;
import com.hedera.node.app.workflows.handle.flow.dispatch.child.ChildDispatchComponent;
import com.hedera.node.app.workflows.handle.flow.dispatch.child.logic.ChildDispatchFactory;
import com.hedera.node.app.workflows.handle.flow.dispatch.logic.DispatchProcessor;
import com.hedera.node.app.workflows.handle.record.SingleTransactionRecordBuilderImpl;
import com.hedera.node.app.workflows.handle.stack.SavepointStackImpl;
import com.hedera.node.app.workflows.handle.validation.AttributeValidatorImpl;
import com.hedera.node.app.workflows.handle.validation.ExpiryValidatorImpl;
import com.hedera.node.app.workflows.prehandle.PreHandleContextImpl;
import com.hedera.pbj.runtime.io.buffer.Bytes;
import com.swirlds.config.api.Configuration;
import com.swirlds.state.spi.info.NetworkInfo;
import dagger.Reusable;
import edu.umd.cs.findbugs.annotations.NonNull;
import edu.umd.cs.findbugs.annotations.Nullable;
import java.time.Instant;
import java.util.LinkedHashMap;
import java.util.Map;
import java.util.function.Predicate;
import javax.inject.Inject;
import javax.inject.Provider;

/**
 * The HandleContext Implementation
 */
@Reusable
public class DispatchHandleContext implements HandleContext, FeeContext {
    private final Instant consensusNow;
    private final TransactionInfo txnInfo;
    private final Configuration configuration;
    private final Authorizer authorizer;
    private final BlockRecordManager blockRecordManager;
    private final ResourcePriceCalculator resourcePriceCalculator;
    private final FeeManager feeManager;
    private final StoreFactoryImpl storeFactory;
    private final AccountID syntheticPayer;
    private final KeyVerifier verifier;
    private final Key payerKey;
    private final ExchangeRateManager exchangeRateManager;
    private final SavepointStackImpl stack;
    private final WritableEntityIdStore entityIdStore;
    private final AttributeValidator attributeValidator;
    private final ExpiryValidator expiryValidator;
    private final TransactionDispatcher dispatcher;
    private final RecordCache recordCache;
    private final NetworkInfo networkInfo;
    private final RecordBuilders recordBuilders;
    private final Provider<ChildDispatchComponent.Factory> childDispatchProvider;
    private final ChildDispatchFactory childDispatchFactory;
    private final Dispatch currentDispatch;
    private final DispatchProcessor dispatchProcessor;
    private final ThrottleAdviser throttleAdviser;
    private Map<AccountID, Long> dispatchPaidRewards;

    @Inject
    public DispatchHandleContext(
            @NonNull final Instant consensusNow,
            @NonNull final TransactionInfo transactionInfo,
            @NonNull final Configuration configuration,
            @NonNull final Authorizer authorizer,
            @NonNull final BlockRecordManager blockRecordManager,
            @NonNull final ResourcePriceCalculator resourcePriceCalculator,
            @NonNull final FeeManager feeManager,
            @NonNull final StoreFactoryImpl storeFactory,
            @NonNull final AccountID syntheticPayer,
            @NonNull final KeyVerifier verifier,
            @NonNull final Key payerKey,
            @NonNull final ExchangeRateManager exchangeRateManager,
            @NonNull final SavepointStackImpl stack,
            @NonNull final WritableEntityIdStore entityIdStore,
            @NonNull final TransactionDispatcher dispatcher,
            @NonNull final RecordCache recordCache,
            @NonNull final NetworkInfo networkInfo,
            @NonNull final RecordBuilders recordBuilders,
            @NonNull final Provider<ChildDispatchComponent.Factory> childDispatchProvider,
            @NonNull final ChildDispatchFactory childDispatchLogic,
            @NonNull final Dispatch parentDispatch,
            @NonNull final DispatchProcessor dispatchProcessor,
            @NonNull final ThrottleAdviser throttleAdviser) {
        this.consensusNow = requireNonNull(consensusNow);
        this.txnInfo = requireNonNull(transactionInfo);
        this.configuration = requireNonNull(configuration);
        this.authorizer = requireNonNull(authorizer);
        this.blockRecordManager = requireNonNull(blockRecordManager);
        this.resourcePriceCalculator = requireNonNull(resourcePriceCalculator);
        this.feeManager = requireNonNull(feeManager);
        this.storeFactory = requireNonNull(storeFactory);
        this.syntheticPayer = requireNonNull(syntheticPayer);
        this.verifier = requireNonNull(verifier);
        this.payerKey = requireNonNull(payerKey);
        this.exchangeRateManager = requireNonNull(exchangeRateManager);
        this.stack = requireNonNull(stack);
        this.entityIdStore = requireNonNull(entityIdStore);
        this.childDispatchProvider = requireNonNull(childDispatchProvider);
        this.childDispatchFactory = requireNonNull(childDispatchLogic);
        this.currentDispatch = requireNonNull(parentDispatch);
        this.dispatchProcessor = requireNonNull(dispatchProcessor);
        this.throttleAdviser = requireNonNull(throttleAdviser);
        this.attributeValidator = new AttributeValidatorImpl(this);
        this.expiryValidator = new ExpiryValidatorImpl(this);
        this.dispatcher = requireNonNull(dispatcher);
        this.recordCache = requireNonNull(recordCache);
        this.networkInfo = requireNonNull(networkInfo);
        this.recordBuilders = requireNonNull(recordBuilders);
    }

    @NonNull
    @Override
    public Instant consensusNow() {
        return consensusNow;
    }

    @NonNull
    @Override
    public TransactionBody body() {
        return txnInfo.txBody();
    }

    @NonNull
    @Override
    public AccountID payer() {
        return syntheticPayer;
    }

    @NonNull
    @Override
    public Configuration configuration() {
        return configuration;
    }

    @Nullable
    @Override
    public Authorizer authorizer() {
        return authorizer;
    }

    @Override
    public int numTxnSignatures() {
        return verifier.numSignaturesVerified();
    }

    @Override
    public Fees dispatchComputeFees(
            @NonNull final TransactionBody childTxBody, @NonNull final AccountID syntheticPayerId) {
        requireNonNull(childTxBody);
        requireNonNull(syntheticPayerId);
        return dispatchComputeFees(childTxBody, syntheticPayerId, ComputeDispatchFeesAsTopLevel.NO);
    }

    @NonNull
    @Override
    public BlockRecordInfo blockRecordInfo() {
        return blockRecordManager;
    }

    @NonNull
    @Override
    public ResourcePriceCalculator resourcePriceCalculator() {
        return resourcePriceCalculator;
    }

    @NonNull
    private FeeCalculator createFeeCalculator(@NonNull final SubType subType) {
        return feeManager.createFeeCalculator(
                ensureTxnId(txnInfo.txBody()),
                payerKey,
                txnInfo.functionality(),
                numTxnSignatures(),
                SignatureMap.PROTOBUF.measureRecord(txnInfo.signatureMap()),
                consensusNow,
                subType,
                false,
                storeFactory.asReadOnly());
    }

    @NonNull
    @Override
    public FeeCalculatorFactory feeCalculatorFactory() {
        return this::createFeeCalculator;
    }

    @NonNull
    @Override
    public ExchangeRateInfo exchangeRateInfo() {
        return exchangeRateManager.exchangeRateInfo(stack.peek());
    }

    @Override
    public long newEntityNum() {
        return entityIdStore.incrementAndGet();
    }

    @Override
    public long peekAtNewEntityNum() {
        return entityIdStore.peekAtNextNumber();
    }

    @NonNull
    @Override
    public AttributeValidator attributeValidator() {
        return attributeValidator;
    }

    @NonNull
    @Override
    public ExpiryValidator expiryValidator() {
        return expiryValidator;
    }

    @NonNull
    @Override
    public TransactionKeys allKeysForTransaction(
            @NonNull final TransactionBody nestedTxn, @NonNull final AccountID payerForNested)
            throws PreCheckException {
        dispatcher.dispatchPureChecks(nestedTxn);
        final var nestedContext = new PreHandleContextImpl(
                storeFactory.asReadOnly(), nestedTxn, payerForNested, configuration(), dispatcher);
        try {
            dispatcher.dispatchPreHandle(nestedContext);
        } catch (final PreCheckException ignored) {
            // We must ignore/translate the exception here, as this is key gathering, not transaction validation.
            throw new PreCheckException(ResponseCodeEnum.UNRESOLVABLE_REQUIRED_SIGNERS);
        }
        return nestedContext;
    }

    @NonNull
    @Override
    public SignatureVerification verificationFor(@NonNull final Key key) {
        requireNonNull(key, "key must not be null");
        return verifier.verificationFor(key);
    }

    @NonNull
    @Override
    public SignatureVerification verificationFor(
            @NonNull final Key key, @NonNull final VerificationAssistant callback) {
        requireNonNull(key, "key must not be null");
        requireNonNull(callback, "callback must not be null");
        return verifier.verificationFor(key, callback);
    }

    @NonNull
    @Override
    public SignatureVerification verificationFor(@NonNull final Bytes evmAlias) {
        requireNonNull(evmAlias, "evmAlias must not be null");
        return verifier.verificationFor(evmAlias);
    }

    @Override
    public SystemPrivilege hasPrivilegedAuthorization() {
        return authorizer.hasPrivilegedAuthorization(
                requireNonNull(txnInfo.payerID()), txnInfo.functionality(), txnInfo.txBody());
    }

    @NonNull
    @Override
    public RecordCache recordCache() {
        return recordCache;
    }

    @NonNull
    @Override
    public <T> T readableStore(@NonNull final Class<T> storeInterface) {
        requireNonNull(storeInterface, "storeInterface must not be null");
        return storeFactory.readableStore(storeInterface);
    }

    @NonNull
    @Override
    public StoreFactory storeFactory() {
        return storeFactory;
    }

    @NonNull
    @Override
    public NetworkInfo networkInfo() {
        return networkInfo;
    }

    @NonNull
    @Override
    public RecordBuilders recordBuilders() {
        return recordBuilders;
    }

    @Override
    public Fees dispatchComputeFees(
            @NonNull final TransactionBody txBody,
            @NonNull final AccountID syntheticPayerId,
            @NonNull final ComputeDispatchFeesAsTopLevel computeDispatchFeesAsTopLevel) {
        final var bodyToDispatch = ensureTxnId(txBody);
        try {
            // If the payer is authorized to waive fees, then we can skip the fee calculation.
            if (authorizer.hasWaivedFees(syntheticPayerId, functionOf(txBody), bodyToDispatch)) {
                return Fees.FREE;
            }
        } catch (UnknownHederaFunctionality ex) {
            throw new HandleException(ResponseCodeEnum.INVALID_TRANSACTION_BODY);
        }

        return dispatcher.dispatchComputeFees(new ChildFeeContextImpl(
                feeManager,
                this,
                bodyToDispatch,
                syntheticPayerId,
                computeDispatchFeesAsTopLevel == ComputeDispatchFeesAsTopLevel.NO,
                authorizer,
                storeFactory.asReadOnly(),
                consensusNow));
    }

    @NonNull
    private TransactionBody ensureTxnId(final @NonNull TransactionBody txBody) {
        if (!txBody.hasTransactionID()) {
            // Legacy mono fee calculators frequently estimate an entity's lifetime using the epoch second of the
            // transaction id/ valid start as the current consensus time; ensure those will behave sensibly here
            return txBody.copyBuilder()
                    .transactionID(TransactionID.newBuilder()
                            .accountID(syntheticPayer)
                            .transactionValidStart(Timestamp.newBuilder()
                                    .seconds(consensusNow().getEpochSecond())
                                    .nanos(consensusNow().getNano())))
                    .build();
        }
        return txBody;
    }

    @NonNull
    @Override
    public <T> T dispatchPrecedingTransaction(
            @NonNull final TransactionBody childTxnBody,
            @NonNull final Class<T> recordBuilderClass,
            @Nullable final Predicate<Key> childCallback,
            final AccountID childSyntheticPayerId) {
        requireNonNull(childTxnBody, "childTxnBody must not be null");
        requireNonNull(recordBuilderClass, "recordBuilderClass must not be null");
        requireNonNull(childSyntheticPayerId, "childSyntheticPayerId must not be null");

        return dispatchForRecord(
                childTxnBody,
                recordBuilderClass,
                childCallback,
                childSyntheticPayerId,
                ExternalizedRecordCustomizer.NOOP_EXTERNALIZED_RECORD_CUSTOMIZER,
                TransactionCategory.PRECEDING,
                SingleTransactionRecordBuilderImpl.ReversingBehavior.IRREVERSIBLE,
                true);
    }

    @NonNull
    @Override
    public <T> T dispatchRemovablePrecedingTransaction(
            @NonNull final TransactionBody childTxBody,
            @NonNull final Class<T> recordBuilderClass,
            @Nullable final Predicate<Key> childCallback,
            final AccountID childSyntheticPayer) {
        return dispatchForRecord(
                childTxBody,
                recordBuilderClass,
                childCallback,
                childSyntheticPayer,
                ExternalizedRecordCustomizer.NOOP_EXTERNALIZED_RECORD_CUSTOMIZER,
                TransactionCategory.PRECEDING,
                SingleTransactionRecordBuilderImpl.ReversingBehavior.REMOVABLE,
                false);
    }

    @NonNull
    @Override
    public <T> T dispatchChildTransaction(
            @NonNull final TransactionBody childTxBody,
            @NonNull final Class<T> recordBuilderClass,
            @Nullable final Predicate<Key> childCallback,
            @NonNull final AccountID childSyntheticPayerId,
            @NonNull final TransactionCategory childCategory) {
        requireNonNull(childTxBody, "childTxBody must not be null");
        requireNonNull(recordBuilderClass, "recordBuilderClass must not be null");
        requireNonNull(childSyntheticPayerId, "childSyntheticPayerId must not be null");
        requireNonNull(childCategory, "childCategory must not be null");

        return dispatchForRecord(
                childTxBody,
                recordBuilderClass,
                childCallback,
                childSyntheticPayerId,
                ExternalizedRecordCustomizer.NOOP_EXTERNALIZED_RECORD_CUSTOMIZER,
                childCategory,
                SingleTransactionRecordBuilderImpl.ReversingBehavior.REVERSIBLE,
                false);
    }

    @NonNull
    @Override
    public <T> T dispatchRemovableChildTransaction(
            @NonNull final TransactionBody childTxBody,
            @NonNull final Class<T> recordBuilderClass,
            @Nullable final Predicate<Key> childCallback,
            @NonNull final AccountID childSyntheticPayerId,
            @NonNull final ExternalizedRecordCustomizer customizer) {
        requireNonNull(childTxBody, "childTxBody must not be null");
        requireNonNull(recordBuilderClass, "recordBuilderClass must not be null");
        requireNonNull(childSyntheticPayerId, "childSyntheticPayerId must not be null");
        requireNonNull(customizer, "customizer must not be null");

        return dispatchForRecord(
                childTxBody,
                recordBuilderClass,
                childCallback,
                childSyntheticPayerId,
                customizer,
                TransactionCategory.CHILD,
                SingleTransactionRecordBuilderImpl.ReversingBehavior.REMOVABLE,
                false);
    }

    @NonNull
    @Override
    public SavepointStack savepointStack() {
        return stack;
    }

    @Override
<<<<<<< HEAD
    public void revertRecordsFrom(@NonNull final RecordListCheckPoint recordListCheckPoint) {
        currentDispatch.recordListBuilder().revertChildrenFrom(recordListCheckPoint);
    }

    @NonNull
    @Override
    public ThrottleAdviser throttleAdviser() {
        return throttleAdviser;
=======
    public boolean shouldThrottleNOfUnscaled(final int n, @NonNull final HederaFunctionality function) {
        requireNonNull(function);
        return networkUtilizationManager.shouldThrottleNOfUnscaled(n, function, consensusNow);
    }

    @Override
    public boolean hasThrottleCapacityForChildTransactions() {
        var isAllowed = true;
        final var childRecords = currentDispatch.recordListBuilder().childRecordBuilders();
        @Nullable List<DeterministicThrottle.UsageSnapshot> snapshotsIfNeeded = null;

        for (int i = 0, n = childRecords.size(); i < n && isAllowed; i++) {
            final var childRecord = childRecords.get(i);
            if (Objects.equals(childRecord.status(), SUCCESS)) {
                final var childTx = childRecord.transaction();
                final var childTxBody = childRecord.transactionBody();
                HederaFunctionality childTxFunctionality;
                try {
                    childTxFunctionality = functionOf(childTxBody);
                } catch (UnknownHederaFunctionality e) {
                    throw new IllegalStateException("Invalid transaction body " + childTxBody, e);
                }

                if (childTxFunctionality == CONTRACT_CREATE || childTxFunctionality == CONTRACT_CALL) {
                    continue;
                }
                if (snapshotsIfNeeded == null) {
                    snapshotsIfNeeded = networkUtilizationManager.getUsageSnapshots();
                }

                final var childTxInfo = TransactionInfo.from(
                        childTx,
                        childTxBody,
                        childTx.sigMapOrElse(SignatureMap.DEFAULT),
                        childTx.signedTransactionBytes(),
                        childTxFunctionality);
                final var shouldThrottleTxn = networkUtilizationManager.shouldThrottle(
                        childTxInfo, currentDispatch.stack().peek(), consensusNow);
                if (shouldThrottleTxn) {
                    isAllowed = false;
                }
            }
        }
        if (!isAllowed) {
            networkUtilizationManager.resetUsageThrottlesTo(snapshotsIfNeeded);
        }
        return isAllowed;
>>>>>>> 43f7b8ea
    }

    @NonNull
    @Override
    public Map<AccountID, Long> dispatchPaidRewards() {
        return dispatchPaidRewards == null ? emptyMap() : dispatchPaidRewards;
    }

    private <T> T dispatchForRecord(
            @NonNull final TransactionBody childTxBody,
            @NonNull final Class<T> recordBuilderClass,
            @Nullable final Predicate<Key> childVerifier,
            @NonNull final AccountID syntheticPayer,
            @NonNull final ExternalizedRecordCustomizer customizer,
            @NonNull final TransactionCategory category,
            @NonNull final SingleTransactionRecordBuilderImpl.ReversingBehavior reversingBehavior,
            final boolean commitStack) {
        final var childDispatch = childDispatchFactory.createChildDispatch(
                currentDispatch,
                childTxBody,
                childVerifier,
                syntheticPayer,
                category,
                childDispatchProvider,
                customizer,
                reversingBehavior);
        dispatchProcessor.processDispatch(childDispatch);
        if (commitStack) {
            stack.commitFullStack();
        }
        // This can be non-empty for SCHEDULED dispatches, if rewards are paid for the triggered transaction
        final var paidStakingRewards = childDispatch.recordBuilder().getPaidStakingRewards();
        if (!paidStakingRewards.isEmpty()) {
            if (dispatchPaidRewards == null) {
                dispatchPaidRewards = new LinkedHashMap<>();
            }
            paidStakingRewards.forEach(aa -> dispatchPaidRewards.put(aa.accountIDOrThrow(), aa.amount()));
        }
        return RecordBuildersImpl.castRecordBuilder(childDispatch.recordBuilder(), recordBuilderClass);
    }
}<|MERGE_RESOLUTION|>--- conflicted
+++ resolved
@@ -485,64 +485,8 @@
     }
 
     @Override
-<<<<<<< HEAD
-    public void revertRecordsFrom(@NonNull final RecordListCheckPoint recordListCheckPoint) {
-        currentDispatch.recordListBuilder().revertChildrenFrom(recordListCheckPoint);
-    }
-
-    @NonNull
-    @Override
     public ThrottleAdviser throttleAdviser() {
         return throttleAdviser;
-=======
-    public boolean shouldThrottleNOfUnscaled(final int n, @NonNull final HederaFunctionality function) {
-        requireNonNull(function);
-        return networkUtilizationManager.shouldThrottleNOfUnscaled(n, function, consensusNow);
-    }
-
-    @Override
-    public boolean hasThrottleCapacityForChildTransactions() {
-        var isAllowed = true;
-        final var childRecords = currentDispatch.recordListBuilder().childRecordBuilders();
-        @Nullable List<DeterministicThrottle.UsageSnapshot> snapshotsIfNeeded = null;
-
-        for (int i = 0, n = childRecords.size(); i < n && isAllowed; i++) {
-            final var childRecord = childRecords.get(i);
-            if (Objects.equals(childRecord.status(), SUCCESS)) {
-                final var childTx = childRecord.transaction();
-                final var childTxBody = childRecord.transactionBody();
-                HederaFunctionality childTxFunctionality;
-                try {
-                    childTxFunctionality = functionOf(childTxBody);
-                } catch (UnknownHederaFunctionality e) {
-                    throw new IllegalStateException("Invalid transaction body " + childTxBody, e);
-                }
-
-                if (childTxFunctionality == CONTRACT_CREATE || childTxFunctionality == CONTRACT_CALL) {
-                    continue;
-                }
-                if (snapshotsIfNeeded == null) {
-                    snapshotsIfNeeded = networkUtilizationManager.getUsageSnapshots();
-                }
-
-                final var childTxInfo = TransactionInfo.from(
-                        childTx,
-                        childTxBody,
-                        childTx.sigMapOrElse(SignatureMap.DEFAULT),
-                        childTx.signedTransactionBytes(),
-                        childTxFunctionality);
-                final var shouldThrottleTxn = networkUtilizationManager.shouldThrottle(
-                        childTxInfo, currentDispatch.stack().peek(), consensusNow);
-                if (shouldThrottleTxn) {
-                    isAllowed = false;
-                }
-            }
-        }
-        if (!isAllowed) {
-            networkUtilizationManager.resetUsageThrottlesTo(snapshotsIfNeeded);
-        }
-        return isAllowed;
->>>>>>> 43f7b8ea
     }
 
     @NonNull
