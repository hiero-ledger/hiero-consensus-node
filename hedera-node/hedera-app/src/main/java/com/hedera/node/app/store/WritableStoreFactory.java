/*
 * Copyright (C) 2024-2025 Hedera Hashgraph, LLC
 *
 * Licensed under the Apache License, Version 2.0 (the "License");
 * you may not use this file except in compliance with the License.
 * You may obtain a copy of the License at
 *
 *      http://www.apache.org/licenses/LICENSE-2.0
 *
 * Unless required by applicable law or agreed to in writing, software
 * distributed under the License is distributed on an "AS IS" BASIS,
 * WITHOUT WARRANTIES OR CONDITIONS OF ANY KIND, either express or implied.
 * See the License for the specific language governing permissions and
 * limitations under the License.
 */

package com.hedera.node.app.store;

import static java.util.Objects.requireNonNull;

import com.hedera.node.app.hints.HintsService;
import com.hedera.node.app.hints.WritableHintsStore;
import com.hedera.node.app.hints.impl.WritableHintsStoreImpl;
import com.hedera.node.app.ids.EntityIdService;
import com.hedera.node.app.ids.WritableEntityIdStore;
import com.hedera.node.app.roster.RosterService;
import com.hedera.node.app.service.addressbook.AddressBookService;
import com.hedera.node.app.service.addressbook.impl.WritableNodeStore;
import com.hedera.node.app.service.consensus.ConsensusService;
import com.hedera.node.app.service.consensus.impl.WritableTopicStore;
import com.hedera.node.app.service.contract.ContractService;
import com.hedera.node.app.service.contract.impl.state.WritableContractStateStore;
import com.hedera.node.app.service.file.FileService;
import com.hedera.node.app.service.file.impl.WritableFileStore;
import com.hedera.node.app.service.file.impl.WritableUpgradeFileStore;
import com.hedera.node.app.service.networkadmin.FreezeService;
import com.hedera.node.app.service.networkadmin.impl.WritableFreezeStore;
import com.hedera.node.app.service.schedule.ScheduleService;
import com.hedera.node.app.service.schedule.WritableScheduleStore;
import com.hedera.node.app.service.schedule.impl.WritableScheduleStoreImpl;
import com.hedera.node.app.service.token.TokenService;
import com.hedera.node.app.service.token.impl.WritableAccountStore;
import com.hedera.node.app.service.token.impl.WritableAirdropStore;
import com.hedera.node.app.service.token.impl.WritableNetworkStakingRewardsStore;
import com.hedera.node.app.service.token.impl.WritableNftStore;
import com.hedera.node.app.service.token.impl.WritableStakingInfoStore;
import com.hedera.node.app.service.token.impl.WritableTokenRelationStore;
import com.hedera.node.app.service.token.impl.WritableTokenStore;
import com.hedera.node.app.spi.ids.WritableEntityCounters;
import com.swirlds.platform.state.service.WritableRosterStore;
import com.swirlds.state.State;
import com.swirlds.state.spi.WritableStates;
import edu.umd.cs.findbugs.annotations.NonNull;
import java.util.Collections;
import java.util.HashMap;
import java.util.Map;

/**
 * Factory for all writable stores. It creates new writable stores based on the {@link State}.
 *
 * <p>The initial implementation creates all known stores hard-coded. In a future version, this will be replaced by a
 * dynamic approach.
 */
public class WritableStoreFactory {
    // This is the hard-coded part that needs to be replaced by a dynamic approach later,
    // e.g. services have to register their stores
    private static final Map<Class<?>, StoreEntry> STORE_FACTORY = createFactoryMap();

    private static Map<Class<?>, StoreEntry> createFactoryMap() {
        final Map<Class<?>, StoreEntry> newMap = new HashMap<>();
        // AddressBookService
        newMap.put(WritableNodeStore.class, new StoreEntry(AddressBookService.NAME, WritableNodeStore::new));

        // ConsensusService
        newMap.put(WritableTopicStore.class, new StoreEntry(ConsensusService.NAME, WritableTopicStore::new));
        // TokenService
        newMap.put(WritableAccountStore.class, new StoreEntry(TokenService.NAME, WritableAccountStore::new));
        newMap.put(WritableAirdropStore.class, new StoreEntry(TokenService.NAME, WritableAirdropStore::new));
        newMap.put(WritableNftStore.class, new StoreEntry(TokenService.NAME, WritableNftStore::new));
        newMap.put(WritableTokenStore.class, new StoreEntry(TokenService.NAME, WritableTokenStore::new));
        newMap.put(
                WritableTokenRelationStore.class,
                new StoreEntry(
                        TokenService.NAME,
                        (states, entityCounters) -> new WritableTokenRelationStore(states, entityCounters)));
        newMap.put(
                WritableNetworkStakingRewardsStore.class,
                new StoreEntry(
                        TokenService.NAME, (states, entityCounters) -> new WritableNetworkStakingRewardsStore(states)));
        newMap.put(
                WritableStakingInfoStore.class,
                new StoreEntry(
                        TokenService.NAME,
                        (states, entityCounters) -> new WritableStakingInfoStore(states, entityCounters)));
        // FreezeService
        newMap.put(
                WritableFreezeStore.class,
                new StoreEntry(FreezeService.NAME, (states, entityCounters) -> new WritableFreezeStore(states)));
        // FileService
        newMap.put(WritableFileStore.class, new StoreEntry(FileService.NAME, WritableFileStore::new));
        newMap.put(
                WritableUpgradeFileStore.class,
                new StoreEntry(FileService.NAME, (states, entityCounters) -> new WritableUpgradeFileStore(states)));
        // ContractService
        newMap.put(
                WritableContractStateStore.class,
                new StoreEntry(ContractService.NAME, WritableContractStateStore::new));
        // EntityIdService
        newMap.put(
                WritableEntityIdStore.class,
                new StoreEntry(EntityIdService.NAME, (states, entityCounters) -> new WritableEntityIdStore(states)));
        // Schedule Service
        newMap.put(WritableScheduleStore.class, new StoreEntry(ScheduleService.NAME, WritableScheduleStoreImpl::new));
        // Roster Service
        newMap.put(
                WritableRosterStore.class,
<<<<<<< HEAD
                new StoreEntry(
                        RosterService.NAME,
                        (states, config, metrics, entityCounters) -> new WritableRosterStore(states)));
        // HintsService
        newMap.put(
                WritableHintsStore.class,
                new StoreEntry(
                        HintsService.NAME,
                        (states, config, metrics, entityCounters) -> new WritableHintsStoreImpl(states)));
=======
                new StoreEntry(RosterService.NAME, (states, entityCounters) -> new WritableRosterStore(states)));
>>>>>>> 5377ab4c
        return Collections.unmodifiableMap(newMap);
    }

    private final String serviceName;
    private final WritableStates states;
    private final WritableEntityCounters entityCounters;

    /**
     * Constructor of {@code WritableStoreFactory}
     *
     * @param state       the {@link State} to use
     * @param serviceName the name of the service to create stores for
     * @throws NullPointerException     if one of the arguments is {@code null}
     * @throws IllegalArgumentException if the service name is unknown
     */
    public WritableStoreFactory(
            @NonNull final State state,
            @NonNull final String serviceName,
            @NonNull final WritableEntityCounters entityCounters) {
        requireNonNull(state);
        this.serviceName = requireNonNull(serviceName, "The argument 'serviceName' cannot be null!");
        this.states = state.getWritableStates(serviceName);
        this.entityCounters = requireNonNull(entityCounters);
    }

    /**
     * Create a new store given the store's interface. This gives read and write access to the store.
     *
     * @param <C>            Interface class for a Store
     * @param storeInterface The store interface to find and create a store for
     * @return An implementation of the provided store interface
     * @throws IllegalArgumentException if the storeInterface class provided is unknown to the app
     * @throws NullPointerException     if {@code storeInterface} is {@code null}
     */
    @NonNull
    public <C> C getStore(@NonNull final Class<C> storeInterface) throws IllegalArgumentException {
        requireNonNull(storeInterface, "The supplied argument 'storeInterface' cannot be null!");
        final var entry = STORE_FACTORY.get(storeInterface);
        if (entry != null && serviceName.equals(entry.name())) {
            final var store = entry.factory().create(states, entityCounters);
            if (!storeInterface.isInstance(store)) {
                throw new IllegalArgumentException("No instance " + storeInterface
                        + " is available"); // This needs to be ensured while stores are registered
            }
            return storeInterface.cast(store);
        }
        throw new IllegalArgumentException("No store of the given class is available " + storeInterface.getName());
    }

    /**
     * Gets the name of the service this factory is creating stores for.
     *
     * @return the name of the service
     */
    public String getServiceName() {
        return serviceName;
    }

    private interface StoreFactory {
        Object create(@NonNull WritableStates states, @NonNull WritableEntityCounters entityCounters);
    }

    private record StoreEntry(@NonNull String name, @NonNull StoreFactory factory) {}
}<|MERGE_RESOLUTION|>--- conflicted
+++ resolved
@@ -114,19 +114,11 @@
         // Roster Service
         newMap.put(
                 WritableRosterStore.class,
-<<<<<<< HEAD
-                new StoreEntry(
-                        RosterService.NAME,
-                        (states, config, metrics, entityCounters) -> new WritableRosterStore(states)));
+                new StoreEntry(RosterService.NAME, (states, entityCounters) -> new WritableRosterStore(states)));
         // HintsService
         newMap.put(
                 WritableHintsStore.class,
-                new StoreEntry(
-                        HintsService.NAME,
-                        (states, config, metrics, entityCounters) -> new WritableHintsStoreImpl(states)));
-=======
-                new StoreEntry(RosterService.NAME, (states, entityCounters) -> new WritableRosterStore(states)));
->>>>>>> 5377ab4c
+                new StoreEntry(HintsService.NAME, (states, entityCounters) -> new WritableHintsStoreImpl(states)));
         return Collections.unmodifiableMap(newMap);
     }
 
