--- conflicted
+++ resolved
@@ -112,17 +112,10 @@
         newMap.put(
                 WritableRosterStore.class,
                 new StoreEntry(RosterService.NAME, (states, config, metrics) -> new WritableRosterStore(states)));
-<<<<<<< HEAD
-        // TSSBase Service
-        newMap.put(
-                WritableTssStore.class,
-                new StoreEntry(TssBaseService.NAME, (states, config, metrics) -> new WritableTssStore(states)));
         // HintsService
         newMap.put(
                 WritableHintsStore.class,
                 new StoreEntry(HintsService.NAME, (states, config, metrics) -> new WritableHintsStoreImpl(states)));
-=======
->>>>>>> ec689921
         return Collections.unmodifiableMap(newMap);
     }
 
