/*
 * Copyright (C) 2024-2025 Hedera Hashgraph, LLC
 *
 * Licensed under the Apache License, Version 2.0 (the "License");
 * you may not use this file except in compliance with the License.
 * You may obtain a copy of the License at
 *
 *      http://www.apache.org/licenses/LICENSE-2.0
 *
 * Unless required by applicable law or agreed to in writing, software
 * distributed under the License is distributed on an "AS IS" BASIS,
 * WITHOUT WARRANTIES OR CONDITIONS OF ANY KIND, either express or implied.
 * See the License for the specific language governing permissions and
 * limitations under the License.
 */

package com.hedera.node.app.store;

import static java.util.Objects.requireNonNull;

import com.hedera.node.app.hints.HintsService;
import com.hedera.node.app.hints.WritableHintsStore;
import com.hedera.node.app.hints.impl.WritableHintsStoreImpl;
import com.hedera.node.app.ids.EntityIdService;
import com.hedera.node.app.ids.WritableEntityIdStore;
import com.hedera.node.app.roster.RosterService;
import com.hedera.node.app.service.addressbook.AddressBookService;
import com.hedera.node.app.service.addressbook.impl.WritableNodeStore;
import com.hedera.node.app.service.consensus.ConsensusService;
import com.hedera.node.app.service.consensus.impl.WritableTopicStore;
import com.hedera.node.app.service.contract.ContractService;
import com.hedera.node.app.service.contract.impl.state.WritableContractStateStore;
import com.hedera.node.app.service.file.FileService;
import com.hedera.node.app.service.file.impl.WritableFileStore;
import com.hedera.node.app.service.file.impl.WritableUpgradeFileStore;
import com.hedera.node.app.service.networkadmin.FreezeService;
import com.hedera.node.app.service.networkadmin.impl.WritableFreezeStore;
import com.hedera.node.app.service.schedule.ScheduleService;
import com.hedera.node.app.service.schedule.WritableScheduleStore;
import com.hedera.node.app.service.schedule.impl.WritableScheduleStoreImpl;
import com.hedera.node.app.service.token.TokenService;
import com.hedera.node.app.service.token.impl.WritableAccountStore;
import com.hedera.node.app.service.token.impl.WritableAirdropStore;
import com.hedera.node.app.service.token.impl.WritableNetworkStakingRewardsStore;
import com.hedera.node.app.service.token.impl.WritableNftStore;
import com.hedera.node.app.service.token.impl.WritableStakingInfoStore;
import com.hedera.node.app.service.token.impl.WritableTokenRelationStore;
import com.hedera.node.app.service.token.impl.WritableTokenStore;
import com.hedera.node.app.spi.ids.WritableEntityCounters;
import com.swirlds.platform.state.service.WritableRosterStore;
import com.swirlds.state.State;
import com.swirlds.state.spi.WritableStates;
import edu.umd.cs.findbugs.annotations.NonNull;
import java.util.Collections;
import java.util.HashMap;
import java.util.Map;

/**
 * Factory for all writable stores. It creates new writable stores based on the {@link State}.
 *
 * <p>The initial implementation creates all known stores hard-coded. In a future version, this will be replaced by a
 * dynamic approach.
 */
public class WritableStoreFactory {
    // This is the hard-coded part that needs to be replaced by a dynamic approach later,
    // e.g. services have to register their stores
    private static final Map<Class<?>, StoreEntry> STORE_FACTORY = createFactoryMap();

    private static Map<Class<?>, StoreEntry> createFactoryMap() {
        final Map<Class<?>, StoreEntry> newMap = new HashMap<>();
        // AddressBookService
        newMap.put(WritableNodeStore.class, new StoreEntry(AddressBookService.NAME, WritableNodeStore::new));

        // ConsensusService
        newMap.put(WritableTopicStore.class, new StoreEntry(ConsensusService.NAME, WritableTopicStore::new));
        // TokenService
        newMap.put(WritableAccountStore.class, new StoreEntry(TokenService.NAME, WritableAccountStore::new));
        newMap.put(WritableAirdropStore.class, new StoreEntry(TokenService.NAME, WritableAirdropStore::new));
        newMap.put(WritableNftStore.class, new StoreEntry(TokenService.NAME, WritableNftStore::new));
        newMap.put(WritableTokenStore.class, new StoreEntry(TokenService.NAME, WritableTokenStore::new));
        newMap.put(
                WritableTokenRelationStore.class,
                new StoreEntry(
                        TokenService.NAME,
                        (states, entityCounters) -> new WritableTokenRelationStore(states, entityCounters)));
        newMap.put(
                WritableNetworkStakingRewardsStore.class,
                new StoreEntry(
                        TokenService.NAME, (states, entityCounters) -> new WritableNetworkStakingRewardsStore(states)));
        newMap.put(
                WritableStakingInfoStore.class,
                new StoreEntry(
                        TokenService.NAME,
                        (states, entityCounters) -> new WritableStakingInfoStore(states, entityCounters)));
        // FreezeService
        newMap.put(
                WritableFreezeStore.class,
                new StoreEntry(FreezeService.NAME, (states, entityCounters) -> new WritableFreezeStore(states)));
        // FileService
        newMap.put(WritableFileStore.class, new StoreEntry(FileService.NAME, WritableFileStore::new));
        newMap.put(
                WritableUpgradeFileStore.class,
                new StoreEntry(FileService.NAME, (states, entityCounters) -> new WritableUpgradeFileStore(states)));
        // ContractService
        newMap.put(
                WritableContractStateStore.class,
                new StoreEntry(ContractService.NAME, WritableContractStateStore::new));
        // EntityIdService
        newMap.put(
                WritableEntityIdStore.class,
                new StoreEntry(EntityIdService.NAME, (states, entityCounters) -> new WritableEntityIdStore(states)));
        // Schedule Service
        newMap.put(WritableScheduleStore.class, new StoreEntry(ScheduleService.NAME, WritableScheduleStoreImpl::new));
        // Roster Service
        newMap.put(
                WritableRosterStore.class,
                new StoreEntry(RosterService.NAME, (states, entityCounters) -> new WritableRosterStore(states)));
<<<<<<< HEAD
=======
        // HintsService
        newMap.put(
                WritableHintsStore.class,
                new StoreEntry(HintsService.NAME, (states, entityCounters) -> new WritableHintsStoreImpl(states)));
>>>>>>> ace6e545
        return Collections.unmodifiableMap(newMap);
    }

    private final String serviceName;
    private final WritableStates states;
    private final WritableEntityCounters entityCounters;

    /**
     * Constructor of {@code WritableStoreFactory}
     *
     * @param state       the {@link State} to use
     * @param serviceName the name of the service to create stores for
     * @throws NullPointerException     if one of the arguments is {@code null}
     * @throws IllegalArgumentException if the service name is unknown
     */
    public WritableStoreFactory(
            @NonNull final State state,
            @NonNull final String serviceName,
            @NonNull final WritableEntityCounters entityCounters) {
        requireNonNull(state);
        this.serviceName = requireNonNull(serviceName, "The argument 'serviceName' cannot be null!");
        this.states = state.getWritableStates(serviceName);
        this.entityCounters = requireNonNull(entityCounters);
    }

    /**
     * Create a new store given the store's interface. This gives read and write access to the store.
     *
     * @param <C>            Interface class for a Store
     * @param storeInterface The store interface to find and create a store for
     * @return An implementation of the provided store interface
     * @throws IllegalArgumentException if the storeInterface class provided is unknown to the app
     * @throws NullPointerException     if {@code storeInterface} is {@code null}
     */
    @NonNull
    public <C> C getStore(@NonNull final Class<C> storeInterface) throws IllegalArgumentException {
        requireNonNull(storeInterface, "The supplied argument 'storeInterface' cannot be null!");
        final var entry = STORE_FACTORY.get(storeInterface);
        if (entry != null && serviceName.equals(entry.name())) {
            final var store = entry.factory().create(states, entityCounters);
            if (!storeInterface.isInstance(store)) {
                throw new IllegalArgumentException("No instance " + storeInterface
                        + " is available"); // This needs to be ensured while stores are registered
            }
            return storeInterface.cast(store);
        }
        throw new IllegalArgumentException("No store of the given class is available " + storeInterface.getName());
    }

    /**
     * Gets the name of the service this factory is creating stores for.
     *
     * @return the name of the service
     */
    public String getServiceName() {
        return serviceName;
    }

    private interface StoreFactory {
        Object create(@NonNull WritableStates states, @NonNull WritableEntityCounters entityCounters);
    }

    private record StoreEntry(@NonNull String name, @NonNull StoreFactory factory) {}
}<|MERGE_RESOLUTION|>--- conflicted
+++ resolved
@@ -115,13 +115,10 @@
         newMap.put(
                 WritableRosterStore.class,
                 new StoreEntry(RosterService.NAME, (states, entityCounters) -> new WritableRosterStore(states)));
-<<<<<<< HEAD
-=======
         // HintsService
         newMap.put(
                 WritableHintsStore.class,
                 new StoreEntry(HintsService.NAME, (states, entityCounters) -> new WritableHintsStoreImpl(states)));
->>>>>>> ace6e545
         return Collections.unmodifiableMap(newMap);
     }
 
