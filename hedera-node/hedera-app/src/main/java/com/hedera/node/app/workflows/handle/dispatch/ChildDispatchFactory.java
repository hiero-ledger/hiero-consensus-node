--- conflicted
+++ resolved
@@ -301,15 +301,9 @@
                 throttleAdviser,
                 childFeeAccumulator,
                 dispatchMetadata,
-<<<<<<< HEAD
                 transactionChecker,
                 null);
-        final var childFees =
-                computeChildFees(payerId, dispatchHandleContext, category, dispatcher, topLevelFunction, txnInfo);
-=======
-                transactionChecker);
         final var childFees = dispatchHandleContext.dispatchComputeFees(txnInfo.txBody(), payerId);
->>>>>>> ef1774ba
         final var congestionMultiplier = feeManager.congestionMultiplierFor(
                 txnInfo.txBody(), txnInfo.functionality(), storeFactory.asReadOnly());
         if (congestionMultiplier > 1) {
