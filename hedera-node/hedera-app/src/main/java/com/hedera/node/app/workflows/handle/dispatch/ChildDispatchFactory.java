/*
 * Copyright (C) 2024-2025 Hedera Hashgraph, LLC
 *
 * Licensed under the Apache License, Version 2.0 (the "License");
 * you may not use this file except in compliance with the License.
 * You may obtain a copy of the License at
 *
 *      http://www.apache.org/licenses/LICENSE-2.0
 *
 * Unless required by applicable law or agreed to in writing, software
 * distributed under the License is distributed on an "AS IS" BASIS,
 * WITHOUT WARRANTIES OR CONDITIONS OF ANY KIND, either express or implied.
 * See the License for the specific language governing permissions and
 * limitations under the License.
 */

package com.hedera.node.app.workflows.handle.dispatch;

import static com.hedera.hapi.node.base.HederaFunctionality.CONTRACT_CALL;
import static com.hedera.hapi.node.base.HederaFunctionality.CONTRACT_CREATE;
import static com.hedera.hapi.node.base.HederaFunctionality.CRYPTO_UPDATE;
import static com.hedera.hapi.node.base.HederaFunctionality.ETHEREUM_TRANSACTION;
import static com.hedera.hapi.node.base.ResponseCodeEnum.OK;
import static com.hedera.hapi.util.HapiUtils.functionOf;
import static com.hedera.node.app.service.schedule.impl.handlers.HandlerUtility.functionalityForType;
import static com.hedera.node.app.spi.workflows.DispatchOptions.UsePresetTxnId.NO;
import static com.hedera.node.app.workflows.handle.throttle.DispatchUsageManager.CONTRACT_OPERATIONS;
import static com.hedera.node.app.workflows.prehandle.PreHandleResult.Status.PRE_HANDLE_FAILURE;
import static com.hedera.node.app.workflows.prehandle.PreHandleResult.Status.SO_FAR_SO_GOOD;
import static java.util.Collections.emptyMap;
import static java.util.Collections.emptySortedSet;
import static java.util.Collections.unmodifiableSortedSet;
import static java.util.Objects.requireNonNull;

import com.hedera.hapi.node.base.AccountID;
import com.hedera.hapi.node.base.HederaFunctionality;
import com.hedera.hapi.node.base.Key;
import com.hedera.hapi.node.base.SignatureMap;
import com.hedera.hapi.node.base.Transaction;
import com.hedera.hapi.node.base.TransactionID;
import com.hedera.hapi.node.scheduled.SchedulableTransactionBody;
import com.hedera.hapi.node.transaction.SignedTransaction;
import com.hedera.hapi.node.transaction.TransactionBody;
import com.hedera.hapi.util.UnknownHederaFunctionality;
import com.hedera.node.app.fees.ExchangeRateManager;
import com.hedera.node.app.fees.FeeAccumulator;
import com.hedera.node.app.fees.FeeManager;
import com.hedera.node.app.fees.ResourcePriceCalculatorImpl;
import com.hedera.node.app.ids.EntityIdService;
import com.hedera.node.app.ids.EntityNumGeneratorImpl;
import com.hedera.node.app.ids.WritableEntityIdStore;
import com.hedera.node.app.service.token.api.FeeStreamBuilder;
import com.hedera.node.app.service.token.api.TokenServiceApi;
import com.hedera.node.app.services.ServiceScopeLookup;
import com.hedera.node.app.signature.AppKeyVerifier;
import com.hedera.node.app.signature.DefaultKeyVerifier;
import com.hedera.node.app.signature.impl.SignatureVerificationImpl;
import com.hedera.node.app.spi.authorization.Authorizer;
import com.hedera.node.app.spi.fees.FeeContext;
import com.hedera.node.app.spi.fees.Fees;
import com.hedera.node.app.spi.key.KeyComparator;
import com.hedera.node.app.spi.records.BlockRecordInfo;
import com.hedera.node.app.spi.signatures.SignatureVerification;
import com.hedera.node.app.spi.signatures.VerificationAssistant;
import com.hedera.node.app.spi.throttle.ThrottleAdviser;
import com.hedera.node.app.spi.workflows.DispatchOptions;
import com.hedera.node.app.spi.workflows.HandleContext;
import com.hedera.node.app.spi.workflows.HandleException;
import com.hedera.node.app.spi.workflows.PreCheckException;
import com.hedera.node.app.spi.workflows.record.StreamBuilder;
import com.hedera.node.app.store.ReadableStoreFactory;
import com.hedera.node.app.store.ServiceApiFactory;
import com.hedera.node.app.store.StoreFactoryImpl;
import com.hedera.node.app.store.WritableStoreFactory;
import com.hedera.node.app.workflows.TransactionChecker;
import com.hedera.node.app.workflows.TransactionInfo;
import com.hedera.node.app.workflows.dispatcher.TransactionDispatcher;
import com.hedera.node.app.workflows.handle.Dispatch;
import com.hedera.node.app.workflows.handle.DispatchHandleContext;
import com.hedera.node.app.workflows.handle.DispatchProcessor;
import com.hedera.node.app.workflows.handle.RecordDispatch;
import com.hedera.node.app.workflows.handle.record.TokenContextImpl;
import com.hedera.node.app.workflows.handle.stack.SavepointStackImpl;
import com.hedera.node.app.workflows.prehandle.PreHandleContextImpl;
import com.hedera.node.app.workflows.prehandle.PreHandleResult;
import com.hedera.node.app.workflows.purechecks.PureChecksContextImpl;
import com.hedera.node.config.data.BlockStreamConfig;
import com.hedera.node.config.data.HederaConfig;
import com.hedera.pbj.runtime.io.buffer.Bytes;
import com.swirlds.config.api.Configuration;
import com.swirlds.state.lifecycle.info.NetworkInfo;
import com.swirlds.state.lifecycle.info.NodeInfo;
import edu.umd.cs.findbugs.annotations.NonNull;
import edu.umd.cs.findbugs.annotations.Nullable;
import java.time.Instant;
import java.util.Collections;
import java.util.EnumSet;
import java.util.Set;
import java.util.SortedSet;
import java.util.TreeSet;
import java.util.function.Predicate;
import javax.inject.Inject;
import javax.inject.Singleton;

/**
 * A factory for constructing child dispatches.This also gets the pre-handle result for the child transaction,
 * and signature verifications for the child transaction.
 */
@Singleton
public class ChildDispatchFactory {
    private static final KeyComparator KEY_COMPARATOR = new KeyComparator();
    public static final NoOpKeyVerifier NO_OP_KEY_VERIFIER = new NoOpKeyVerifier();
    private static final Set<HederaFunctionality> RECURSIVE_FUNCTIONS =
            EnumSet.of(CONTRACT_CALL, CONTRACT_CREATE, ETHEREUM_TRANSACTION);

    private final TransactionDispatcher dispatcher;
    private final Authorizer authorizer;
    private final NetworkInfo networkInfo;
    private final FeeManager feeManager;
    private final DispatchProcessor dispatchProcessor;
    private final ServiceScopeLookup serviceScopeLookup;
    private final ExchangeRateManager exchangeRateManager;
    private final TransactionChecker transactionChecker;

    @Inject
    public ChildDispatchFactory(
            @NonNull final TransactionDispatcher dispatcher,
            @NonNull final Authorizer authorizer,
            @NonNull final NetworkInfo networkInfo,
            @NonNull final FeeManager feeManager,
            @NonNull final DispatchProcessor dispatchProcessor,
            @NonNull final ServiceScopeLookup serviceScopeLookup,
<<<<<<< HEAD
            @NonNull final StoreMetricsService storeMetricsService,
            @NonNull final ExchangeRateManager exchangeRateManager,
            @NonNull final TransactionChecker transactionChecker) {
=======
            @NonNull final ExchangeRateManager exchangeRateManager) {
>>>>>>> d5864cd3
        this.dispatcher = requireNonNull(dispatcher);
        this.authorizer = requireNonNull(authorizer);
        this.networkInfo = requireNonNull(networkInfo);
        this.feeManager = requireNonNull(feeManager);
        this.dispatchProcessor = requireNonNull(dispatchProcessor);
        this.serviceScopeLookup = requireNonNull(serviceScopeLookup);
        this.exchangeRateManager = requireNonNull(exchangeRateManager);
        this.transactionChecker = requireNonNull(transactionChecker);
    }

    /**
     * Creates a child dispatch. This method computes the transaction info and initializes record builder for the child
     * transaction. This method also computes a pre-handle result for the child transaction.
     *
     * @param config the configuration
     * @param stack the savepoint stack
     * @param readableStoreFactory the readable store factory
     * @param creatorInfo the node info of the creator
     * @param topLevelFunction the top level functionality
     * @param consensusNow the consensus time
     * @param blockRecordInfo the block record info
     * @param options the dispatch options
     * @return the child dispatch
     * @throws HandleException if the child stack base builder cannot be created
     */
    public Dispatch createChildDispatch(
            @NonNull final Configuration config,
            @NonNull final SavepointStackImpl stack,
            @NonNull final ReadableStoreFactory readableStoreFactory,
            @NonNull final NodeInfo creatorInfo,
            @NonNull final HederaFunctionality topLevelFunction,
            @NonNull final ThrottleAdviser throttleAdviser,
            @NonNull final Instant consensusNow,
            @NonNull final BlockRecordInfo blockRecordInfo,
            @NonNull final DispatchOptions<?> options) {
        requireNonNull(config);
        requireNonNull(stack);
        requireNonNull(readableStoreFactory);
        requireNonNull(creatorInfo);
        requireNonNull(topLevelFunction);
        requireNonNull(throttleAdviser);
        requireNonNull(consensusNow);
        requireNonNull(blockRecordInfo);
        requireNonNull(options);

        final var preHandleResult = preHandleChild(options.body(), options.payerId(), config, readableStoreFactory);
        final var childVerifier = getKeyVerifier(options.effectiveKeyVerifier(), config, options.authorizingKeys());
        boolean isLastAllowedPreset = false;
        if (options.body().hasScheduleCreate()) {
            final var scheduledFunction = functionalityForType(options.body()
                    .scheduleCreateOrThrow()
                    .scheduledTransactionBodyOrElse(SchedulableTransactionBody.DEFAULT)
                    .data()
                    .kind());
            isLastAllowedPreset = RECURSIVE_FUNCTIONS.contains(scheduledFunction);
        }
        final var body = options.usePresetTxnId() == NO
                ? options.body()
                : options.body()
                        .copyBuilder()
                        .transactionID(stack.nextPresetTxnId(isLastAllowedPreset))
                        .build();
        final var childTxnInfo = getTxnInfoFrom(options.payerId(), body);
        final var streamMode = config.getConfigData(BlockStreamConfig.class).streamMode();
        final var childStack = SavepointStackImpl.newChildStack(
                stack, options.reversingBehavior(), options.category(), options.transactionCustomizer(), streamMode);
        final var streamBuilder = initializedForChild(childStack.getBaseBuilder(StreamBuilder.class), childTxnInfo);
        return newChildDispatch(
                streamBuilder,
                childTxnInfo,
                options.payerId(),
                options.category(),
                childStack,
                preHandleResult,
                childVerifier,
                consensusNow,
                options.dispatchMetadata(),
                creatorInfo,
                config,
                topLevelFunction,
                throttleAdviser,
                authorizer,
                networkInfo,
                feeManager,
                dispatchProcessor,
                blockRecordInfo,
                serviceScopeLookup,
                exchangeRateManager,
                dispatcher,
                options.throttling());
    }

    private RecordDispatch newChildDispatch(
            // @ChildDispatchScope
            @NonNull final StreamBuilder builder,
            @NonNull final TransactionInfo txnInfo,
            @NonNull final AccountID payerId,
            @NonNull final HandleContext.TransactionCategory category,
            @NonNull final SavepointStackImpl childStack,
            @NonNull final PreHandleResult preHandleResult,
            @NonNull final AppKeyVerifier keyVerifier,
            @NonNull final Instant consensusNow,
            @NonNull final HandleContext.DispatchMetadata dispatchMetadata,
            // @UserTxnScope
            @NonNull final NodeInfo creatorInfo,
            @NonNull final Configuration config,
            @NonNull final HederaFunctionality topLevelFunction,
            @NonNull final ThrottleAdviser throttleAdviser,
            // @Singleton
            @NonNull final Authorizer authorizer,
            @NonNull final NetworkInfo networkInfo,
            @NonNull final FeeManager feeManager,
            @NonNull final DispatchProcessor dispatchProcessor,
            @NonNull final BlockRecordInfo blockRecordInfo,
            @NonNull final ServiceScopeLookup serviceScopeLookup,
            @NonNull final ExchangeRateManager exchangeRateManager,
            @NonNull final TransactionDispatcher dispatcher,
            @NonNull final HandleContext.ConsensusThrottling throttleStrategy) {
        final var readableStoreFactory = new ReadableStoreFactory(childStack);
        final var writableEntityIdStore = new WritableEntityIdStore(childStack.getWritableStates(EntityIdService.NAME));
        final var entityNumGenerator = new EntityNumGeneratorImpl(writableEntityIdStore);
        final var writableStoreFactory = new WritableStoreFactory(
                childStack, serviceScopeLookup.getServiceName(txnInfo.txBody()), writableEntityIdStore);
        final var serviceApiFactory = new ServiceApiFactory(childStack, config);
        final var priceCalculator =
                new ResourcePriceCalculatorImpl(consensusNow, txnInfo, feeManager, readableStoreFactory);
        final var storeFactory = new StoreFactoryImpl(readableStoreFactory, writableStoreFactory, serviceApiFactory);
        final var childFeeAccumulator =
                new FeeAccumulator(serviceApiFactory.getApi(TokenServiceApi.class), (FeeStreamBuilder) builder);
        final var dispatchHandleContext = new DispatchHandleContext(
                consensusNow,
                creatorInfo,
                txnInfo,
                config,
                authorizer,
                blockRecordInfo,
                priceCalculator,
                feeManager,
                storeFactory,
                payerId,
                keyVerifier,
                topLevelFunction,
                Key.DEFAULT,
                exchangeRateManager,
                childStack,
                entityNumGenerator,
                dispatcher,
                networkInfo,
                this,
                dispatchProcessor,
                throttleAdviser,
                childFeeAccumulator,
                dispatchMetadata,
                transactionChecker);
        final var childFees =
                computeChildFees(payerId, dispatchHandleContext, category, dispatcher, topLevelFunction, txnInfo);
        final var congestionMultiplier = feeManager.congestionMultiplierFor(
                txnInfo.txBody(), txnInfo.functionality(), storeFactory.asReadOnly());
        if (congestionMultiplier > 1) {
            builder.congestionMultiplier(congestionMultiplier);
        }
        final var childTokenContext = new TokenContextImpl(config, childStack, consensusNow, writableEntityIdStore);
        return new RecordDispatch(
                builder,
                config,
                childFees,
                txnInfo,
                payerId,
                readableStoreFactory,
                childFeeAccumulator,
                keyVerifier,
                creatorInfo,
                consensusNow,
                preHandleResult.getRequiredKeys(),
                preHandleResult.getHollowAccounts(),
                dispatchHandleContext,
                childStack,
                category,
                childTokenContext,
                preHandleResult,
                throttleStrategy);
    }

    private static Fees computeChildFees(
            @NonNull final AccountID payerId,
            @NonNull final FeeContext feeContext,
            @NonNull final HandleContext.TransactionCategory childCategory,
            @NonNull final TransactionDispatcher dispatcher,
            @NonNull final HederaFunctionality topLevelFunction,
            @NonNull final TransactionInfo childTxnInfo) {
        return switch (childCategory) {
            case SCHEDULED -> dispatcher.dispatchComputeFees(feeContext).onlyServiceComponent();
            case PRECEDING -> {
                if (CONTRACT_OPERATIONS.contains(topLevelFunction) || childTxnInfo.functionality() == CRYPTO_UPDATE) {
                    yield Fees.FREE;
                } else {
                    yield feeContext.dispatchComputeFees(childTxnInfo.txBody(), payerId);
                }
            }
            case CHILD -> Fees.FREE;
            case USER, NODE -> throw new IllegalStateException(
                    "Should not dispatch child with user transaction category");
        };
    }

    /**
     * Dispatches the pre-handle checks for the child transaction. This runs pureChecks and then dispatches pre-handle
     * for child transaction.
     *
     * @param txBody the transaction body
     * @param syntheticPayerId the synthetic payer id
     * @param config the configuration
     * @param readableStoreFactory the readable store factory
     * @return the pre-handle result
     */
    private PreHandleResult preHandleChild(
            @NonNull final TransactionBody txBody,
            @NonNull final AccountID syntheticPayerId,
            @NonNull final Configuration config,
            @NonNull final ReadableStoreFactory readableStoreFactory) {
        try {
            final var pureChecksContext = new PureChecksContextImpl(txBody, config, dispatcher, transactionChecker);
            dispatcher.dispatchPureChecks(pureChecksContext);
            final var preHandleContext = new PreHandleContextImpl(
                    readableStoreFactory, txBody, syntheticPayerId, config, dispatcher, transactionChecker);
            dispatcher.dispatchPreHandle(preHandleContext);
            return new PreHandleResult(
                    null,
                    null,
                    SO_FAR_SO_GOOD,
                    OK,
                    null,
                    preHandleContext.requiredNonPayerKeys(),
                    null,
                    preHandleContext.requiredHollowAccounts(),
                    null,
                    null,
                    0);
        } catch (final PreCheckException e) {
            return new PreHandleResult(
                    null,
                    null,
                    PRE_HANDLE_FAILURE,
                    e.responseCode(),
                    null,
                    Collections.emptySet(),
                    null,
                    Collections.emptySet(),
                    null,
                    null,
                    0);
        }
    }

    /**
     * A {@link AppKeyVerifier} that always returns {@link SignatureVerificationImpl} with a
     * passed verification.
     */
    public static class NoOpKeyVerifier implements AppKeyVerifier {
        private static final SignatureVerification PASSED_VERIFICATION =
                new SignatureVerificationImpl(Key.DEFAULT, Bytes.EMPTY, true);

        @NonNull
        @Override
        public SignatureVerification verificationFor(@NonNull final Key key) {
            return PASSED_VERIFICATION;
        }

        @NonNull
        @Override
        public SignatureVerification verificationFor(
                @NonNull final Key key, @NonNull final VerificationAssistant callback) {
            return PASSED_VERIFICATION;
        }

        @NonNull
        @Override
        public SignatureVerification verificationFor(@NonNull final Bytes evmAlias) {
            return PASSED_VERIFICATION;
        }

        @Override
        public int numSignaturesVerified() {
            return 0;
        }
    }

    /**
     * Returns a {@link AppKeyVerifier} based on the callback. If the callback is null, then it returns a
     * {@link NoOpKeyVerifier}. Otherwise, it returns a verifier that forwards calls to
     * {@link AppKeyVerifier#verificationFor(Key)} to a
     * {@link DefaultKeyVerifier#verificationFor(Key, VerificationAssistant)} with a verification assistant
     * returns true exactly when the callback returns true for its key.
     * <p>
     * A null callback is useful for internal dispatches that do not need further signature verifications;
     * for example, hollow account completion and auto account creation.
     *
     * @param callback the callback
     * @param config the configuration
     * @param authorizingKeys any simple keys that authorized this verifier
     * @return the key verifier
     */
    public static AppKeyVerifier getKeyVerifier(
            @Nullable final Predicate<Key> callback,
            @NonNull final Configuration config,
            @NonNull final Set<Key> authorizingKeys) {
        final var keys = asSortedSet(authorizingKeys);
        return callback == null
                ? authorizingKeys.isEmpty()
                        ? NO_OP_KEY_VERIFIER
                        : new NoOpKeyVerifier() {
                            @Override
                            public SortedSet<Key> authorizingSimpleKeys() {
                                return keys;
                            }
                        }
                : new AppKeyVerifier() {
                    private final AppKeyVerifier verifier =
                            new DefaultKeyVerifier(0, config.getConfigData(HederaConfig.class), emptyMap());

                    @NonNull
                    @Override
                    public SignatureVerification verificationFor(@NonNull final Key key) {
                        // Within the child HandleContext, a key structure has a valid signature ONLY if
                        // the given callback returns true for enough primitive keys in the structure
                        return verifier.verificationFor(key, (k, v) -> callback.test(k));
                    }

                    @NonNull
                    @Override
                    public SignatureVerification verificationFor(
                            @NonNull final Key key, @NonNull final VerificationAssistant callback) {
                        return verifier.verificationFor(key, callback);
                    }

                    @NonNull
                    @Override
                    public SignatureVerification verificationFor(@NonNull final Bytes evmAlias) {
                        // We do not yet support completing hollow accounts from an internal dispatch
                        throw new UnsupportedOperationException();
                    }

                    @Override
                    public int numSignaturesVerified() {
                        return 0;
                    }

                    @Override
                    public SortedSet<Key> authorizingSimpleKeys() {
                        return keys;
                    }
                };
    }

    /**
     * Provides the transaction information for the given dispatched transaction body.
     *
     * @param payerId the payer id
     * @param txBody the transaction body
     * @return the transaction information
     */
    public static TransactionInfo getTxnInfoFrom(
            @NonNull final AccountID payerId, @NonNull final TransactionBody txBody) {
        requireNonNull(payerId);
        requireNonNull(txBody);
        final var bodyBytes = TransactionBody.PROTOBUF.toBytes(txBody);
        final var signedTransaction =
                SignedTransaction.newBuilder().bodyBytes(bodyBytes).build();
        final var signedTransactionBytes = SignedTransaction.PROTOBUF.toBytes(signedTransaction);
        final var transaction = Transaction.newBuilder()
                .signedTransactionBytes(signedTransactionBytes)
                .build();
        return new TransactionInfo(
                transaction,
                txBody,
                txBody.transactionIDOrElse(TransactionID.DEFAULT),
                payerId,
                SignatureMap.DEFAULT,
                signedTransactionBytes,
                functionOfTxn(txBody),
                null);
    }

    /**
     * Provides the functionality of the transaction body.
     *
     * @param txBody the transaction body
     * @return the functionality
     */
    public static HederaFunctionality functionOfTxn(final TransactionBody txBody) {
        try {
            return functionOf(txBody);
        } catch (final UnknownHederaFunctionality e) {
            throw new IllegalArgumentException("Unknown Hedera Functionality", e);
        }
    }

    /**
     * Initializes the user stream item builder with the transaction information.
     * @param builder the stream item builder
     * @param txnInfo the transaction info
     */
    private StreamBuilder initializedForChild(
            @NonNull final StreamBuilder builder, @NonNull final TransactionInfo txnInfo) {
        builder.transaction(txnInfo.transaction())
                .functionality(txnInfo.functionality())
                .transactionBytes(txnInfo.signedBytes())
                .memo(txnInfo.txBody().memo());
        final var transactionID = txnInfo.txBody().transactionID();
        if (transactionID != null) {
            builder.transactionID(transactionID);
        }
        return builder;
    }

    /**
     * Returns the given set of keys as a sorted set.
     * @param keys the keys
     * @return the sorted set
     */
    private static SortedSet<Key> asSortedSet(@NonNull final Set<Key> keys) {
        return keys.isEmpty()
                ? emptySortedSet()
                : unmodifiableSortedSet(new TreeSet<>(KEY_COMPARATOR) {
                    {
                        addAll(keys);
                    }
                });
    }
}<|MERGE_RESOLUTION|>--- conflicted
+++ resolved
@@ -130,13 +130,8 @@
             @NonNull final FeeManager feeManager,
             @NonNull final DispatchProcessor dispatchProcessor,
             @NonNull final ServiceScopeLookup serviceScopeLookup,
-<<<<<<< HEAD
-            @NonNull final StoreMetricsService storeMetricsService,
             @NonNull final ExchangeRateManager exchangeRateManager,
             @NonNull final TransactionChecker transactionChecker) {
-=======
-            @NonNull final ExchangeRateManager exchangeRateManager) {
->>>>>>> d5864cd3
         this.dispatcher = requireNonNull(dispatcher);
         this.authorizer = requireNonNull(authorizer);
         this.networkInfo = requireNonNull(networkInfo);
