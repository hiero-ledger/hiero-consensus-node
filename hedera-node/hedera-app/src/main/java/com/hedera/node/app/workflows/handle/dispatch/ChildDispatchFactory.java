/*
 * Copyright (C) 2024-2025 Hedera Hashgraph, LLC
 *
 * Licensed under the Apache License, Version 2.0 (the "License");
 * you may not use this file except in compliance with the License.
 * You may obtain a copy of the License at
 *
 *      http://www.apache.org/licenses/LICENSE-2.0
 *
 * Unless required by applicable law or agreed to in writing, software
 * distributed under the License is distributed on an "AS IS" BASIS,
 * WITHOUT WARRANTIES OR CONDITIONS OF ANY KIND, either express or implied.
 * See the License for the specific language governing permissions and
 * limitations under the License.
 */

package com.hedera.node.app.workflows.handle.dispatch;

import static com.hedera.hapi.node.base.HederaFunctionality.CONTRACT_CALL;
import static com.hedera.hapi.node.base.HederaFunctionality.CONTRACT_CREATE;
import static com.hedera.hapi.node.base.HederaFunctionality.ETHEREUM_TRANSACTION;
import static com.hedera.hapi.node.base.ResponseCodeEnum.OK;
import static com.hedera.hapi.util.HapiUtils.functionOf;
import static com.hedera.node.app.service.schedule.impl.handlers.HandlerUtility.functionalityForType;
import static com.hedera.node.app.spi.workflows.DispatchOptions.UsePresetTxnId.NO;
import static com.hedera.node.app.workflows.prehandle.PreHandleResult.Status.PRE_HANDLE_FAILURE;
import static com.hedera.node.app.workflows.prehandle.PreHandleResult.Status.SO_FAR_SO_GOOD;
import static java.util.Collections.emptyMap;
import static java.util.Collections.emptySortedSet;
import static java.util.Collections.unmodifiableSortedSet;
import static java.util.Objects.requireNonNull;

import com.hedera.hapi.node.base.AccountID;
import com.hedera.hapi.node.base.HederaFunctionality;
import com.hedera.hapi.node.base.Key;
import com.hedera.hapi.node.base.SemanticVersion;
import com.hedera.hapi.node.base.SignatureMap;
import com.hedera.hapi.node.base.Transaction;
import com.hedera.hapi.node.base.TransactionID;
import com.hedera.hapi.node.scheduled.SchedulableTransactionBody;
import com.hedera.hapi.node.transaction.SignedTransaction;
import com.hedera.hapi.node.transaction.TransactionBody;
import com.hedera.hapi.util.UnknownHederaFunctionality;
import com.hedera.node.app.fees.ExchangeRateManager;
import com.hedera.node.app.fees.FeeAccumulator;
import com.hedera.node.app.fees.FeeManager;
import com.hedera.node.app.fees.ResourcePriceCalculatorImpl;
import com.hedera.node.app.ids.EntityIdService;
import com.hedera.node.app.ids.EntityNumGeneratorImpl;
import com.hedera.node.app.ids.WritableEntityIdStore;
import com.hedera.node.app.service.token.api.FeeStreamBuilder;
import com.hedera.node.app.service.token.api.TokenServiceApi;
import com.hedera.node.app.services.ServiceScopeLookup;
import com.hedera.node.app.signature.AppKeyVerifier;
import com.hedera.node.app.signature.DefaultKeyVerifier;
import com.hedera.node.app.signature.impl.SignatureVerificationImpl;
import com.hedera.node.app.spi.authorization.Authorizer;
import com.hedera.node.app.spi.fees.FeeCharging;
import com.hedera.node.app.spi.key.KeyComparator;
import com.hedera.node.app.spi.records.BlockRecordInfo;
import com.hedera.node.app.spi.signatures.SignatureVerification;
import com.hedera.node.app.spi.signatures.VerificationAssistant;
import com.hedera.node.app.spi.throttle.ThrottleAdviser;
import com.hedera.node.app.spi.workflows.DispatchOptions;
import com.hedera.node.app.spi.workflows.HandleContext;
import com.hedera.node.app.spi.workflows.HandleContext.ConsensusThrottling;
import com.hedera.node.app.spi.workflows.HandleContext.DispatchMetadata;
import com.hedera.node.app.spi.workflows.HandleException;
import com.hedera.node.app.spi.workflows.PreCheckException;
import com.hedera.node.app.spi.workflows.record.StreamBuilder;
import com.hedera.node.app.state.DeduplicationCache;
import com.hedera.node.app.store.ReadableStoreFactory;
import com.hedera.node.app.store.ServiceApiFactory;
import com.hedera.node.app.store.StoreFactoryImpl;
import com.hedera.node.app.store.WritableStoreFactory;
import com.hedera.node.app.workflows.TransactionChecker;
import com.hedera.node.app.workflows.TransactionInfo;
import com.hedera.node.app.workflows.dispatcher.TransactionDispatcher;
import com.hedera.node.app.workflows.handle.Dispatch;
import com.hedera.node.app.workflows.handle.DispatchHandleContext;
import com.hedera.node.app.workflows.handle.DispatchProcessor;
import com.hedera.node.app.workflows.handle.RecordDispatch;
import com.hedera.node.app.workflows.handle.record.TokenContextImpl;
import com.hedera.node.app.workflows.handle.stack.SavepointStackImpl;
import com.hedera.node.app.workflows.prehandle.PreHandleContextImpl;
import com.hedera.node.app.workflows.prehandle.PreHandleResult;
import com.hedera.node.app.workflows.purechecks.PureChecksContextImpl;
import com.hedera.node.config.data.BlockStreamConfig;
import com.hedera.node.config.data.HederaConfig;
import com.hedera.pbj.runtime.io.buffer.Bytes;
import com.swirlds.config.api.Configuration;
import com.swirlds.platform.system.SoftwareVersion;
import com.swirlds.state.lifecycle.info.NetworkInfo;
import com.swirlds.state.lifecycle.info.NodeInfo;
import edu.umd.cs.findbugs.annotations.NonNull;
import edu.umd.cs.findbugs.annotations.Nullable;
import java.time.Instant;
import java.util.Collections;
import java.util.EnumSet;
import java.util.Set;
import java.util.SortedSet;
import java.util.TreeSet;
import java.util.function.Function;
import java.util.function.Predicate;
import javax.inject.Inject;
import javax.inject.Singleton;

/**
 * A factory for constructing child dispatches.This also gets the pre-handle result for the child transaction,
 * and signature verifications for the child transaction.
 */
@Singleton
public class ChildDispatchFactory {
    private static final KeyComparator KEY_COMPARATOR = new KeyComparator();
    public static final NoOpKeyVerifier NO_OP_KEY_VERIFIER = new NoOpKeyVerifier();
    private static final Set<HederaFunctionality> RECURSIVE_FUNCTIONS =
            EnumSet.of(CONTRACT_CALL, CONTRACT_CREATE, ETHEREUM_TRANSACTION);

    private final TransactionDispatcher dispatcher;
    private final Authorizer authorizer;
    private final NetworkInfo networkInfo;
    private final FeeManager feeManager;
    private final DispatchProcessor dispatchProcessor;
    private final ServiceScopeLookup serviceScopeLookup;
    private final ExchangeRateManager exchangeRateManager;
    private final Function<SemanticVersion, SoftwareVersion> softwareVersionFactory;
    private final TransactionChecker transactionChecker;
    private final DeduplicationCache deduplicationCache;

    @Inject
    public ChildDispatchFactory(
            @NonNull final TransactionDispatcher dispatcher,
            @NonNull final Authorizer authorizer,
            @NonNull final NetworkInfo networkInfo,
            @NonNull final FeeManager feeManager,
            @NonNull final DispatchProcessor dispatchProcessor,
            @NonNull final ServiceScopeLookup serviceScopeLookup,
            @NonNull final ExchangeRateManager exchangeRateManager,
            @NonNull final TransactionChecker transactionChecker,
            @NonNull final DeduplicationCache deduplicationCache,
            @NonNull final Function<SemanticVersion, SoftwareVersion> softwareVersionFactory) {
        this.dispatcher = requireNonNull(dispatcher);
        this.authorizer = requireNonNull(authorizer);
        this.networkInfo = requireNonNull(networkInfo);
        this.feeManager = requireNonNull(feeManager);
        this.dispatchProcessor = requireNonNull(dispatchProcessor);
        this.serviceScopeLookup = requireNonNull(serviceScopeLookup);
        this.exchangeRateManager = requireNonNull(exchangeRateManager);
        this.softwareVersionFactory = requireNonNull(softwareVersionFactory);
        this.transactionChecker = requireNonNull(transactionChecker);
        this.deduplicationCache = requireNonNull(deduplicationCache);
    }

    /**
     * Creates a child dispatch. This method computes the transaction info and initializes record builder for the child
     * transaction. This method also computes a pre-handle result for the child transaction.
     *
     * @param config the configuration
     * @param stack the savepoint stack
     * @param readableStoreFactory the readable store factory
     * @param creatorInfo the node info of the creator
     * @param topLevelFunction the top level functionality
     * @param consensusNow the consensus time
     * @param blockRecordInfo the block record info
     * @param options the dispatch options
     * @return the child dispatch
     * @throws HandleException if the child stack base builder cannot be created
     */
    public Dispatch createChildDispatch(
            @NonNull final Configuration config,
            @NonNull final SavepointStackImpl stack,
            @NonNull final ReadableStoreFactory readableStoreFactory,
            @NonNull final NodeInfo creatorInfo,
            @NonNull final HederaFunctionality topLevelFunction,
            @NonNull final ThrottleAdviser throttleAdviser,
            @NonNull final Instant consensusNow,
            @NonNull final BlockRecordInfo blockRecordInfo,
            @NonNull final DispatchOptions<?> options) {
        requireNonNull(config);
        requireNonNull(stack);
        requireNonNull(readableStoreFactory);
        requireNonNull(creatorInfo);
        requireNonNull(topLevelFunction);
        requireNonNull(throttleAdviser);
        requireNonNull(consensusNow);
        requireNonNull(blockRecordInfo);
        requireNonNull(options);

        final var preHandleResult = preHandleChild(options.body(), options.payerId(), config, readableStoreFactory);
        final var childVerifier = getKeyVerifier(options.effectiveKeyVerifier(), config, options.authorizingKeys());
        boolean isLastAllowedPreset = false;
        if (options.body().hasScheduleCreate()) {
            final var scheduledFunction = functionalityForType(options.body()
                    .scheduleCreateOrThrow()
                    .scheduledTransactionBodyOrElse(SchedulableTransactionBody.DEFAULT)
                    .data()
                    .kind());
            isLastAllowedPreset = RECURSIVE_FUNCTIONS.contains(scheduledFunction);
        }
        final var body = options.usePresetTxnId() == NO
                ? options.body()
                : options.body()
                        .copyBuilder()
                        .transactionID(stack.nextPresetTxnId(isLastAllowedPreset))
                        .build();
        final var childTxnInfo = getTxnInfoFrom(options.payerId(), body);
        final var streamMode = config.getConfigData(BlockStreamConfig.class).streamMode();
        final var childStack = SavepointStackImpl.newChildStack(
                stack, options.reversingBehavior(), options.category(), options.transactionCustomizer(), streamMode);
        final var streamBuilder = initializedForChild(childStack.getBaseBuilder(StreamBuilder.class), childTxnInfo);
        return newChildDispatch(
                streamBuilder,
                childTxnInfo,
                options.payerId(),
                options.category(),
                childStack,
                preHandleResult,
                childVerifier,
                consensusNow,
                options.dispatchMetadata(),
                options.throttling(),
                options.customFeeCharging(),
                creatorInfo,
                config,
                topLevelFunction,
                throttleAdviser,
                authorizer,
                networkInfo,
                feeManager,
                dispatchProcessor,
                blockRecordInfo,
                serviceScopeLookup,
                exchangeRateManager,
                dispatcher);
    }

    private RecordDispatch newChildDispatch(
            // @ChildDispatchScope
            @NonNull final StreamBuilder builder,
            @NonNull final TransactionInfo txnInfo,
            @NonNull final AccountID payerId,
            @NonNull final HandleContext.TransactionCategory category,
            @NonNull final SavepointStackImpl childStack,
            @NonNull final PreHandleResult preHandleResult,
            @NonNull final AppKeyVerifier keyVerifier,
            @NonNull final Instant consensusNow,
            @NonNull final DispatchMetadata dispatchMetadata,
            @NonNull final ConsensusThrottling consensusThrottling,
            @Nullable FeeCharging customFeeCharging,
            // @UserTxnScope
            @NonNull final NodeInfo creatorInfo,
            @NonNull final Configuration config,
            @NonNull final HederaFunctionality topLevelFunction,
            @NonNull final ThrottleAdviser throttleAdviser,
            // @Singleton
            @NonNull final Authorizer authorizer,
            @NonNull final NetworkInfo networkInfo,
            @NonNull final FeeManager feeManager,
            @NonNull final DispatchProcessor dispatchProcessor,
            @NonNull final BlockRecordInfo blockRecordInfo,
            @NonNull final ServiceScopeLookup serviceScopeLookup,
            @NonNull final ExchangeRateManager exchangeRateManager,
            @NonNull final TransactionDispatcher dispatcher) {
        final var readableStoreFactory = new ReadableStoreFactory(childStack, softwareVersionFactory);
        final var writableEntityIdStore = new WritableEntityIdStore(childStack.getWritableStates(EntityIdService.NAME));
        final var entityNumGenerator = new EntityNumGeneratorImpl(writableEntityIdStore);
        final var writableStoreFactory = new WritableStoreFactory(
                childStack, serviceScopeLookup.getServiceName(txnInfo.txBody()), writableEntityIdStore);
        final var serviceApiFactory = new ServiceApiFactory(childStack, config);
        final var priceCalculator =
                new ResourcePriceCalculatorImpl(consensusNow, txnInfo, feeManager, readableStoreFactory);
        final var storeFactory = new StoreFactoryImpl(readableStoreFactory, writableStoreFactory, serviceApiFactory);
        final var childFeeAccumulator =
                new FeeAccumulator(serviceApiFactory.getApi(TokenServiceApi.class), (FeeStreamBuilder) builder);
        final var dispatchHandleContext = new DispatchHandleContext(
                consensusNow,
                creatorInfo,
                txnInfo,
                config,
                authorizer,
                blockRecordInfo,
                priceCalculator,
                feeManager,
                storeFactory,
                payerId,
                keyVerifier,
                topLevelFunction,
                Key.DEFAULT,
                exchangeRateManager,
                childStack,
                entityNumGenerator,
                dispatcher,
                networkInfo,
                this,
                dispatchProcessor,
                throttleAdviser,
                childFeeAccumulator,
                dispatchMetadata,
<<<<<<< HEAD
                transactionChecker,
                deduplicationCache);
        final var childFees =
                computeChildFees(payerId, dispatchHandleContext, category, dispatcher, topLevelFunction, txnInfo);
=======
                transactionChecker);
        final var childFees = dispatchHandleContext.dispatchComputeFees(txnInfo.txBody(), payerId);
>>>>>>> b078f292
        final var congestionMultiplier = feeManager.congestionMultiplierFor(
                txnInfo.txBody(), txnInfo.functionality(), storeFactory.asReadOnly());
        if (congestionMultiplier > 1) {
            builder.congestionMultiplier(congestionMultiplier);
        }
        final var childTokenContext =
                new TokenContextImpl(config, childStack, consensusNow, writableEntityIdStore, softwareVersionFactory);
        return new RecordDispatch(
                builder,
                config,
                childFees,
                txnInfo,
                payerId,
                readableStoreFactory,
                childFeeAccumulator,
                keyVerifier,
                creatorInfo,
                consensusNow,
                preHandleResult.getRequiredKeys(),
                preHandleResult.getHollowAccounts(),
                dispatchHandleContext,
                childStack,
                category,
                childTokenContext,
                preHandleResult,
                consensusThrottling,
                customFeeCharging);
    }

    /**
     * Dispatches the pre-handle checks for the child transaction. This runs pureChecks and then dispatches pre-handle
     * for child transaction.
     *
     * @param txBody the transaction body
     * @param syntheticPayerId the synthetic payer id
     * @param config the configuration
     * @param readableStoreFactory the readable store factory
     * @return the pre-handle result
     */
    private PreHandleResult preHandleChild(
            @NonNull final TransactionBody txBody,
            @NonNull final AccountID syntheticPayerId,
            @NonNull final Configuration config,
            @NonNull final ReadableStoreFactory readableStoreFactory) {
        try {
            final var pureChecksContext = new PureChecksContextImpl(txBody, config, dispatcher, transactionChecker);
            dispatcher.dispatchPureChecks(pureChecksContext);
            final var preHandleContext = new PreHandleContextImpl(
                    readableStoreFactory, txBody, syntheticPayerId, config, dispatcher, transactionChecker);
            dispatcher.dispatchPreHandle(preHandleContext);
            return new PreHandleResult(
                    null,
                    null,
                    SO_FAR_SO_GOOD,
                    OK,
                    null,
                    preHandleContext.requiredNonPayerKeys(),
                    null,
                    preHandleContext.requiredHollowAccounts(),
                    null,
                    null,
                    0);
        } catch (final PreCheckException e) {
            return new PreHandleResult(
                    null,
                    null,
                    PRE_HANDLE_FAILURE,
                    e.responseCode(),
                    null,
                    Collections.emptySet(),
                    null,
                    Collections.emptySet(),
                    null,
                    null,
                    0);
        }
    }

    /**
     * A {@link AppKeyVerifier} that always returns {@link SignatureVerificationImpl} with a
     * passed verification.
     */
    public static class NoOpKeyVerifier implements AppKeyVerifier {
        private static final SignatureVerification PASSED_VERIFICATION =
                new SignatureVerificationImpl(Key.DEFAULT, Bytes.EMPTY, true);

        @NonNull
        @Override
        public SignatureVerification verificationFor(@NonNull final Key key) {
            return PASSED_VERIFICATION;
        }

        @NonNull
        @Override
        public SignatureVerification verificationFor(
                @NonNull final Key key, @NonNull final VerificationAssistant callback) {
            return PASSED_VERIFICATION;
        }

        @NonNull
        @Override
        public SignatureVerification verificationFor(@NonNull final Bytes evmAlias) {
            return PASSED_VERIFICATION;
        }

        @Override
        public int numSignaturesVerified() {
            return 0;
        }
    }

    /**
     * Returns a {@link AppKeyVerifier} based on the callback. If the callback is null, then it returns a
     * {@link NoOpKeyVerifier}. Otherwise, it returns a verifier that forwards calls to
     * {@link AppKeyVerifier#verificationFor(Key)} to a
     * {@link DefaultKeyVerifier#verificationFor(Key, VerificationAssistant)} with a verification assistant
     * returns true exactly when the callback returns true for its key.
     * <p>
     * A null callback is useful for internal dispatches that do not need further signature verifications;
     * for example, hollow account completion and auto account creation.
     *
     * @param callback the callback
     * @param config the configuration
     * @param authorizingKeys any simple keys that authorized this verifier
     * @return the key verifier
     */
    public static AppKeyVerifier getKeyVerifier(
            @Nullable final Predicate<Key> callback,
            @NonNull final Configuration config,
            @NonNull final Set<Key> authorizingKeys) {
        final var keys = asSortedSet(authorizingKeys);
        return callback == null
                ? authorizingKeys.isEmpty()
                        ? NO_OP_KEY_VERIFIER
                        : new NoOpKeyVerifier() {
                            @Override
                            public SortedSet<Key> authorizingSimpleKeys() {
                                return keys;
                            }
                        }
                : new AppKeyVerifier() {
                    private final AppKeyVerifier verifier =
                            new DefaultKeyVerifier(0, config.getConfigData(HederaConfig.class), emptyMap());

                    @NonNull
                    @Override
                    public SignatureVerification verificationFor(@NonNull final Key key) {
                        // Within the child HandleContext, a key structure has a valid signature ONLY if
                        // the given callback returns true for enough primitive keys in the structure
                        return verifier.verificationFor(key, (k, v) -> callback.test(k));
                    }

                    @NonNull
                    @Override
                    public SignatureVerification verificationFor(
                            @NonNull final Key key, @NonNull final VerificationAssistant callback) {
                        return verifier.verificationFor(key, callback);
                    }

                    @NonNull
                    @Override
                    public SignatureVerification verificationFor(@NonNull final Bytes evmAlias) {
                        // We do not yet support completing hollow accounts from an internal dispatch
                        throw new UnsupportedOperationException();
                    }

                    @Override
                    public int numSignaturesVerified() {
                        return 0;
                    }

                    @Override
                    public SortedSet<Key> authorizingSimpleKeys() {
                        return keys;
                    }
                };
    }

    /**
     * Provides the transaction information for the given dispatched transaction body.
     *
     * @param payerId the payer id
     * @param txBody the transaction body
     * @return the transaction information
     */
    public static TransactionInfo getTxnInfoFrom(
            @NonNull final AccountID payerId, @NonNull final TransactionBody txBody) {
        requireNonNull(payerId);
        requireNonNull(txBody);
        final var bodyBytes = TransactionBody.PROTOBUF.toBytes(txBody);
        final var signedTransaction =
                SignedTransaction.newBuilder().bodyBytes(bodyBytes).build();
        final var signedTransactionBytes = SignedTransaction.PROTOBUF.toBytes(signedTransaction);
        final var transaction = Transaction.newBuilder()
                .signedTransactionBytes(signedTransactionBytes)
                .build();
        return new TransactionInfo(
                transaction,
                txBody,
                txBody.transactionIDOrElse(TransactionID.DEFAULT),
                payerId,
                SignatureMap.DEFAULT,
                signedTransactionBytes,
                functionOfTxn(txBody),
                null);
    }

    /**
     * Provides the functionality of the transaction body.
     *
     * @param txBody the transaction body
     * @return the functionality
     */
    public static HederaFunctionality functionOfTxn(final TransactionBody txBody) {
        try {
            return functionOf(txBody);
        } catch (final UnknownHederaFunctionality e) {
            throw new IllegalArgumentException("Unknown Hedera Functionality", e);
        }
    }

    /**
     * Initializes the user stream item builder with the transaction information.
     * @param builder the stream item builder
     * @param txnInfo the transaction info
     */
    private StreamBuilder initializedForChild(
            @NonNull final StreamBuilder builder, @NonNull final TransactionInfo txnInfo) {
        builder.transaction(txnInfo.transaction())
                .functionality(txnInfo.functionality())
                .transactionBytes(txnInfo.signedBytes())
                .memo(txnInfo.txBody().memo());
        final var transactionID = txnInfo.txBody().transactionID();
        if (transactionID != null) {
            builder.transactionID(transactionID);
        }
        return builder;
    }

    /**
     * Returns the given set of keys as a sorted set.
     * @param keys the keys
     * @return the sorted set
     */
    private static SortedSet<Key> asSortedSet(@NonNull final Set<Key> keys) {
        return keys.isEmpty()
                ? emptySortedSet()
                : unmodifiableSortedSet(new TreeSet<>(KEY_COMPARATOR) {
                    {
                        addAll(keys);
                    }
                });
    }
}<|MERGE_RESOLUTION|>--- conflicted
+++ resolved
@@ -296,15 +296,9 @@
                 throttleAdviser,
                 childFeeAccumulator,
                 dispatchMetadata,
-<<<<<<< HEAD
                 transactionChecker,
-                deduplicationCache);
-        final var childFees =
-                computeChildFees(payerId, dispatchHandleContext, category, dispatcher, topLevelFunction, txnInfo);
-=======
-                transactionChecker);
+                deduplicationCache);    
         final var childFees = dispatchHandleContext.dispatchComputeFees(txnInfo.txBody(), payerId);
->>>>>>> b078f292
         final var congestionMultiplier = feeManager.congestionMultiplierFor(
                 txnInfo.txBody(), txnInfo.functionality(), storeFactory.asReadOnly());
         if (congestionMultiplier > 1) {
