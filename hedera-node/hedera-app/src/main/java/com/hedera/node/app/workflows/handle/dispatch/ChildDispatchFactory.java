/*
 * Copyright (C) 2024 Hedera Hashgraph, LLC
 *
 * Licensed under the Apache License, Version 2.0 (the "License");
 * you may not use this file except in compliance with the License.
 * You may obtain a copy of the License at
 *
 *      http://www.apache.org/licenses/LICENSE-2.0
 *
 * Unless required by applicable law or agreed to in writing, software
 * distributed under the License is distributed on an "AS IS" BASIS,
 * WITHOUT WARRANTIES OR CONDITIONS OF ANY KIND, either express or implied.
 * See the License for the specific language governing permissions and
 * limitations under the License.
 */

package com.hedera.node.app.workflows.handle.dispatch;

import static com.hedera.hapi.node.base.HederaFunctionality.CRYPTO_UPDATE;
import static com.hedera.hapi.node.base.ResponseCodeEnum.OK;
import static com.hedera.hapi.util.HapiUtils.functionOf;
import static com.hedera.node.app.workflows.handle.throttle.DispatchUsageManager.CONTRACT_OPERATIONS;
import static com.hedera.node.app.workflows.prehandle.PreHandleResult.Status.PRE_HANDLE_FAILURE;
import static com.hedera.node.app.workflows.prehandle.PreHandleResult.Status.SO_FAR_SO_GOOD;
import static java.util.Objects.requireNonNull;

import com.hedera.hapi.node.base.AccountID;
import com.hedera.hapi.node.base.HederaFunctionality;
import com.hedera.hapi.node.base.Key;
import com.hedera.hapi.node.base.SignatureMap;
import com.hedera.hapi.node.base.Transaction;
import com.hedera.hapi.node.base.TransactionID;
import com.hedera.hapi.node.transaction.SignedTransaction;
import com.hedera.hapi.node.transaction.TransactionBody;
import com.hedera.hapi.util.UnknownHederaFunctionality;
import com.hedera.node.app.fees.ExchangeRateManager;
import com.hedera.node.app.fees.FeeAccumulator;
import com.hedera.node.app.fees.FeeManager;
import com.hedera.node.app.fees.ResourcePriceCalculatorImpl;
import com.hedera.node.app.ids.EntityIdService;
import com.hedera.node.app.ids.EntityNumGeneratorImpl;
import com.hedera.node.app.ids.WritableEntityIdStore;
import com.hedera.node.app.records.BlockRecordManager;
import com.hedera.node.app.service.token.api.FeeStreamBuilder;
import com.hedera.node.app.service.token.api.TokenServiceApi;
import com.hedera.node.app.services.ServiceScopeLookup;
import com.hedera.node.app.signature.AppKeyVerifier;
import com.hedera.node.app.signature.DelegateKeyVerifier;
import com.hedera.node.app.signature.impl.SignatureVerificationImpl;
import com.hedera.node.app.spi.authorization.Authorizer;
import com.hedera.node.app.spi.fees.FeeContext;
import com.hedera.node.app.spi.fees.Fees;
import com.hedera.node.app.spi.metrics.StoreMetricsService;
import com.hedera.node.app.spi.records.RecordCache;
import com.hedera.node.app.spi.signatures.SignatureVerification;
import com.hedera.node.app.spi.signatures.VerificationAssistant;
import com.hedera.node.app.spi.throttle.ThrottleAdviser;
import com.hedera.node.app.spi.workflows.HandleContext;
import com.hedera.node.app.spi.workflows.HandleException;
import com.hedera.node.app.spi.workflows.PreCheckException;
import com.hedera.node.app.spi.workflows.record.ExternalizedRecordCustomizer;
import com.hedera.node.app.spi.workflows.record.StreamBuilder;
import com.hedera.node.app.store.ReadableStoreFactory;
import com.hedera.node.app.store.ServiceApiFactory;
import com.hedera.node.app.store.StoreFactoryImpl;
import com.hedera.node.app.store.WritableStoreFactory;
import com.hedera.node.app.workflows.TransactionInfo;
import com.hedera.node.app.workflows.dispatcher.TransactionDispatcher;
import com.hedera.node.app.workflows.handle.Dispatch;
import com.hedera.node.app.workflows.handle.DispatchHandleContext;
import com.hedera.node.app.workflows.handle.DispatchProcessor;
import com.hedera.node.app.workflows.handle.RecordDispatch;
import com.hedera.node.app.workflows.handle.record.RecordStreamBuilder;
import com.hedera.node.app.workflows.handle.record.TokenContextImpl;
import com.hedera.node.app.workflows.handle.stack.SavepointStackImpl;
import com.hedera.node.app.workflows.prehandle.PreHandleContextImpl;
import com.hedera.node.app.workflows.prehandle.PreHandleResult;
import com.hedera.pbj.runtime.io.buffer.Bytes;
import com.swirlds.config.api.Configuration;
import com.swirlds.platform.state.PlatformState;
import com.swirlds.state.spi.info.NetworkInfo;
import com.swirlds.state.spi.info.NodeInfo;
import edu.umd.cs.findbugs.annotations.NonNull;
import edu.umd.cs.findbugs.annotations.Nullable;
import java.time.Instant;
import java.util.Collections;
import java.util.function.Predicate;
import javax.inject.Inject;
import javax.inject.Singleton;

/**
 * A factory for constructing child dispatches.This also gets the pre-handle result for the child transaction,
 * and signature verifications for the child transaction.
 */
@Singleton
public class ChildDispatchFactory {
    private static final NoOpKeyVerifier NO_OP_KEY_VERIFIER = new NoOpKeyVerifier();

    private final TransactionDispatcher dispatcher;
    private final Authorizer authorizer;
    private final NetworkInfo networkInfo;
    private final FeeManager feeManager;
    private final RecordCache recordCache;
    private final DispatchProcessor dispatchProcessor;
    private final BlockRecordManager blockRecordManager;
    private final ServiceScopeLookup serviceScopeLookup;
    private final StoreMetricsService storeMetricsService;
    private final ExchangeRateManager exchangeRateManager;

    @Inject
    public ChildDispatchFactory(
            @NonNull final TransactionDispatcher dispatcher,
            @NonNull final Authorizer authorizer,
            @NonNull final NetworkInfo networkInfo,
            @NonNull final FeeManager feeManager,
            @NonNull final RecordCache recordCache,
            @NonNull final DispatchProcessor dispatchProcessor,
            @NonNull final BlockRecordManager blockRecordManager,
            @NonNull final ServiceScopeLookup serviceScopeLookup,
            @NonNull final StoreMetricsService storeMetricsService,
            @NonNull final ExchangeRateManager exchangeRateManager) {
        this.dispatcher = requireNonNull(dispatcher);
        this.authorizer = requireNonNull(authorizer);
        this.networkInfo = requireNonNull(networkInfo);
        this.feeManager = requireNonNull(feeManager);
        this.recordCache = requireNonNull(recordCache);
        this.dispatchProcessor = requireNonNull(dispatchProcessor);
        this.blockRecordManager = requireNonNull(blockRecordManager);
        this.serviceScopeLookup = requireNonNull(serviceScopeLookup);
        this.storeMetricsService = requireNonNull(storeMetricsService);
        this.exchangeRateManager = requireNonNull(exchangeRateManager);
    }

    /**
     * Creates a child dispatch. This method computes the transaction info and initializes record builder for the child
     * transaction. This method also computes a pre-handle result for the child transaction.
     *
     * @param txBody               the transaction body
     * @param callback             the key verifier for child dispatch
     * @param syntheticPayerId     the synthetic payer id
     * @param category             the transaction category
     * @param customizer           the externalized record customizer
     * @param reversingBehavior    the reversing behavior
     * @param config               the configuration
     * @param stack                the savepoint stack
     * @param readableStoreFactory the readable store factory
     * @param creatorInfo          the node info of the creator
     * @param platformState        the platform state
     * @param topLevelFunction     the top level functionality
     * @param consensusNow         the consensus time
     * @return the child dispatch
     * @throws HandleException if the child stack base builder cannot be created
     */
    public Dispatch createChildDispatch(
            @NonNull final TransactionBody txBody,
            @Nullable final Predicate<Key> callback,
            @NonNull final AccountID syntheticPayerId,
            @NonNull final HandleContext.TransactionCategory category,
            @NonNull final ExternalizedRecordCustomizer customizer,
            @NonNull final RecordStreamBuilder.ReversingBehavior reversingBehavior,
            @NonNull final Configuration config,
            @NonNull final SavepointStackImpl stack,
            @NonNull final ReadableStoreFactory readableStoreFactory,
            @NonNull final NodeInfo creatorInfo,
            @NonNull final PlatformState platformState,
            @NonNull final HederaFunctionality topLevelFunction,
            @NonNull final ThrottleAdviser throttleAdviser,
            @NonNull final Instant consensusNow) {
        final var preHandleResult = preHandleChild(txBody, syntheticPayerId, config, readableStoreFactory);
        final var childVerifier = getKeyVerifier(callback);
        final var childTxnInfo = getTxnInfoFrom(txBody);
        final var childStack = SavepointStackImpl.newChildStack(stack, reversingBehavior, category, customizer);
        final var streamBuilder = initializedForChild(childStack.getBaseBuilder(StreamBuilder.class), childTxnInfo);
        return newChildDispatch(
                streamBuilder,
                childTxnInfo,
                syntheticPayerId,
                category,
                childStack,
                preHandleResult,
                childVerifier,
                consensusNow,
                creatorInfo,
                config,
                platformState,
                topLevelFunction,
                throttleAdviser,
                authorizer,
                networkInfo,
                feeManager,
                recordCache,
                dispatchProcessor,
                blockRecordManager,
                serviceScopeLookup,
                storeMetricsService,
                exchangeRateManager,
                dispatcher);
    }

    private RecordDispatch newChildDispatch(
            // @ChildDispatchScope
            @NonNull final StreamBuilder builder,
            @NonNull final TransactionInfo txnInfo,
            @NonNull final AccountID payerId,
            @NonNull final HandleContext.TransactionCategory category,
            @NonNull final SavepointStackImpl childStack,
            @NonNull final PreHandleResult preHandleResult,
            @NonNull final AppKeyVerifier keyVerifier,
            @NonNull final Instant consensusNow,
            // @UserTxnScope
            @NonNull final NodeInfo creatorInfo,
            @NonNull final Configuration config,
            @NonNull final PlatformState platformState,
            @NonNull final HederaFunctionality topLevelFunction,
            @NonNull final ThrottleAdviser throttleAdviser,
            // @Singleton
            @NonNull final Authorizer authorizer,
            @NonNull final NetworkInfo networkInfo,
            @NonNull final FeeManager feeManager,
            @NonNull final RecordCache recordCache,
            @NonNull final DispatchProcessor dispatchProcessor,
            @NonNull final BlockRecordManager blockRecordManager,
            @NonNull final ServiceScopeLookup serviceScopeLookup,
            @NonNull final StoreMetricsService storeMetricsService,
            @NonNull final ExchangeRateManager exchangeRateManager,
            @NonNull final TransactionDispatcher dispatcher) {
        final var readableStoreFactory = new ReadableStoreFactory(childStack);
        final var writableStoreFactory = new WritableStoreFactory(
                childStack, serviceScopeLookup.getServiceName(txnInfo.txBody()), config, storeMetricsService);
        final var serviceApiFactory = new ServiceApiFactory(childStack, config, storeMetricsService);
        final var priceCalculator =
                new ResourcePriceCalculatorImpl(consensusNow, txnInfo, feeManager, readableStoreFactory);
        final var storeFactory = new StoreFactoryImpl(readableStoreFactory, writableStoreFactory, serviceApiFactory);
        final var entityNumGenerator = new EntityNumGeneratorImpl(
                new WritableStoreFactory(childStack, EntityIdService.NAME, config, storeMetricsService)
                        .getStore(WritableEntityIdStore.class));
<<<<<<< HEAD
        final var childFeeAccumulator =
                new FeeAccumulator(serviceApiFactory.getApi(TokenServiceApi.class), (FeeRecordBuilder) builder);
=======
        final var feeAccumulator =
                new FeeAccumulator(serviceApiFactory.getApi(TokenServiceApi.class), (FeeStreamBuilder) builder);
>>>>>>> c9119a53
        final var dispatchHandleContext = new DispatchHandleContext(
                consensusNow,
                creatorInfo,
                txnInfo,
                config,
                authorizer,
                blockRecordManager,
                priceCalculator,
                feeManager,
                storeFactory,
                payerId,
                keyVerifier,
                platformState,
                topLevelFunction,
                Key.DEFAULT,
                exchangeRateManager,
                childStack,
                entityNumGenerator,
                dispatcher,
                recordCache,
                networkInfo,
                this,
                dispatchProcessor,
                throttleAdviser,
                childFeeAccumulator);
        final var childFees =
                computeChildFees(payerId, dispatchHandleContext, category, dispatcher, topLevelFunction, txnInfo);
<<<<<<< HEAD
        final var congestionMultiplier = feeManager.congestionMultiplierFor(
                txnInfo.txBody(), txnInfo.functionality(), storeFactory.asReadOnly());
        if (congestionMultiplier > 1) {
            builder.congestionMultiplier(congestionMultiplier);
        }
=======
        final var childFeeAccumulator =
                new FeeAccumulator(serviceApiFactory.getApi(TokenServiceApi.class), (RecordStreamBuilder) builder);
>>>>>>> c9119a53
        final var childTokenContext =
                new TokenContextImpl(config, storeMetricsService, childStack, blockRecordManager, consensusNow);
        return new RecordDispatch(
                builder,
                config,
                childFees,
                txnInfo,
                payerId,
                readableStoreFactory,
                childFeeAccumulator,
                keyVerifier,
                creatorInfo,
                consensusNow,
                preHandleResult.getRequiredKeys(),
                preHandleResult.getHollowAccounts(),
                dispatchHandleContext,
                childStack,
                category,
                childTokenContext,
                platformState,
                preHandleResult);
    }

    private static Fees computeChildFees(
            @NonNull final AccountID payerId,
            @NonNull final FeeContext feeContext,
            @NonNull final HandleContext.TransactionCategory childCategory,
            @NonNull final TransactionDispatcher dispatcher,
            @NonNull final HederaFunctionality topLevelFunction,
            @NonNull final TransactionInfo childTxnInfo) {
        return switch (childCategory) {
            case SCHEDULED -> dispatcher.dispatchComputeFees(feeContext).onlyServiceComponent();
            case PRECEDING -> {
                if (CONTRACT_OPERATIONS.contains(topLevelFunction) || childTxnInfo.functionality() == CRYPTO_UPDATE) {
                    yield Fees.FREE;
                } else {
                    yield feeContext.dispatchComputeFees(childTxnInfo.txBody(), payerId);
                }
            }
            case CHILD -> Fees.FREE;
            case USER -> throw new IllegalStateException("Should not dispatch child with user transaction category");
        };
    }

    /**
     * Dispatches the pre-handle checks for the child transaction. This runs pureChecks and then dispatches pre-handle
     * for child transaction.
     *
     * @param txBody the transaction body
     * @param syntheticPayerId the synthetic payer id
     * @param config the configuration
     * @param readableStoreFactory the readable store factory
     * @return the pre-handle result
     */
    private PreHandleResult preHandleChild(
            @NonNull final TransactionBody txBody,
            @NonNull final AccountID syntheticPayerId,
            @NonNull final Configuration config,
            @NonNull final ReadableStoreFactory readableStoreFactory) {
        try {
            dispatcher.dispatchPureChecks(txBody);
            final var preHandleContext =
                    new PreHandleContextImpl(readableStoreFactory, txBody, syntheticPayerId, config, dispatcher);
            dispatcher.dispatchPreHandle(preHandleContext);
            return new PreHandleResult(
                    null,
                    null,
                    SO_FAR_SO_GOOD,
                    OK,
                    null,
                    preHandleContext.requiredNonPayerKeys(),
                    null,
                    preHandleContext.requiredHollowAccounts(),
                    null,
                    null,
                    0);
        } catch (final PreCheckException e) {
            return new PreHandleResult(
                    null,
                    null,
                    PRE_HANDLE_FAILURE,
                    e.responseCode(),
                    null,
                    Collections.emptySet(),
                    null,
                    Collections.emptySet(),
                    null,
                    null,
                    0);
        }
    }

    /**
     * A {@link AppKeyVerifier} that always returns {@link SignatureVerificationImpl} with a
     * passed verification.
     */
    public static class NoOpKeyVerifier implements AppKeyVerifier {
        private static final SignatureVerification PASSED_VERIFICATION =
                new SignatureVerificationImpl(Key.DEFAULT, Bytes.EMPTY, true);

        @NonNull
        @Override
        public SignatureVerification verificationFor(@NonNull final Key key) {
            return PASSED_VERIFICATION;
        }

        @NonNull
        @Override
        public SignatureVerification verificationFor(
                @NonNull final Key key, @NonNull final VerificationAssistant callback) {
            return PASSED_VERIFICATION;
        }

        @NonNull
        @Override
        public SignatureVerification verificationFor(@NonNull final Bytes evmAlias) {
            return PASSED_VERIFICATION;
        }

        @Override
        public int numSignaturesVerified() {
            return 0;
        }
    }

    /**
     * Returns a {@link AppKeyVerifier} based on the callback. If the callback is null, then it returns a
     * {@link NoOpKeyVerifier}. Otherwise, it returns a {@link DelegateKeyVerifier} with the callback.
     * The callback is null if the signature verification is not required. This is the case for hollow account
     * completion and auto account creation.
     *
     * @param callback the callback
     * @return the key verifier
     */
    public static AppKeyVerifier getKeyVerifier(@Nullable Predicate<Key> callback) {
        return callback == null
                ? NO_OP_KEY_VERIFIER
                : new AppKeyVerifier() {
                    private final AppKeyVerifier verifier = new DelegateKeyVerifier(callback);

                    @NonNull
                    @Override
                    public SignatureVerification verificationFor(@NonNull final Key key) {
                        return callback.test(key) ? NoOpKeyVerifier.PASSED_VERIFICATION : verifier.verificationFor(key);
                    }

                    @NonNull
                    @Override
                    public SignatureVerification verificationFor(
                            @NonNull final Key key, @NonNull final VerificationAssistant callback) {
                        throw new UnsupportedOperationException("Should never be called!");
                    }

                    @NonNull
                    @Override
                    public SignatureVerification verificationFor(@NonNull final Bytes evmAlias) {
                        throw new UnsupportedOperationException("Should never be called!");
                    }

                    @Override
                    public int numSignaturesVerified() {
                        return 0;
                    }
                };
    }

    /**
     * Provides the transaction information for the given dispatched transaction body.
     *
     * @param txBody the transaction body
     * @return the transaction information
     */
    private TransactionInfo getTxnInfoFrom(TransactionBody txBody) {
        final var bodyBytes = TransactionBody.PROTOBUF.toBytes(txBody);
        final var signedTransaction =
                SignedTransaction.newBuilder().bodyBytes(bodyBytes).build();
        final var signedTransactionBytes = SignedTransaction.PROTOBUF.toBytes(signedTransaction);
        final var transaction = Transaction.newBuilder()
                .signedTransactionBytes(signedTransactionBytes)
                .build();
        // Since in the current systems the synthetic transactions need not have a transaction ID
        // Payer will be injected as synthetic payer in dagger subcomponent, since the payer could be different
        // for schedule dispatches. Also, there will not be signature verifications for synthetic transactions.
        // So these fields are set to default values and will not be used.
        return new TransactionInfo(
                transaction,
                txBody,
                TransactionID.DEFAULT,
                AccountID.DEFAULT,
                SignatureMap.DEFAULT,
                signedTransactionBytes,
                functionOfTxn(txBody));
    }

    /**
     * Provides the functionality of the transaction body.
     *
     * @param txBody the transaction body
     * @return the functionality
     */
    private static HederaFunctionality functionOfTxn(final TransactionBody txBody) {
        try {
            return functionOf(txBody);
        } catch (final UnknownHederaFunctionality e) {
            throw new IllegalArgumentException("Unknown Hedera Functionality", e);
        }
    }

    /**
     * Initializes the user stream item builder with the transaction information.
     * @param builder the stream item builder
     * @param txnInfo the transaction info
     */
    private StreamBuilder initializedForChild(
            @NonNull final StreamBuilder builder, @NonNull final TransactionInfo txnInfo) {
        builder.transaction(txnInfo.transaction())
                .transactionBytes(txnInfo.signedBytes())
                .memo(txnInfo.txBody().memo());
        final var transactionID = txnInfo.txBody().transactionID();
        if (transactionID != null) {
            builder.transactionID(transactionID);
        }
        return builder;
    }
}<|MERGE_RESOLUTION|>--- conflicted
+++ resolved
@@ -234,13 +234,8 @@
         final var entityNumGenerator = new EntityNumGeneratorImpl(
                 new WritableStoreFactory(childStack, EntityIdService.NAME, config, storeMetricsService)
                         .getStore(WritableEntityIdStore.class));
-<<<<<<< HEAD
         final var childFeeAccumulator =
-                new FeeAccumulator(serviceApiFactory.getApi(TokenServiceApi.class), (FeeRecordBuilder) builder);
-=======
-        final var feeAccumulator =
                 new FeeAccumulator(serviceApiFactory.getApi(TokenServiceApi.class), (FeeStreamBuilder) builder);
->>>>>>> c9119a53
         final var dispatchHandleContext = new DispatchHandleContext(
                 consensusNow,
                 creatorInfo,
@@ -268,16 +263,11 @@
                 childFeeAccumulator);
         final var childFees =
                 computeChildFees(payerId, dispatchHandleContext, category, dispatcher, topLevelFunction, txnInfo);
-<<<<<<< HEAD
         final var congestionMultiplier = feeManager.congestionMultiplierFor(
                 txnInfo.txBody(), txnInfo.functionality(), storeFactory.asReadOnly());
         if (congestionMultiplier > 1) {
             builder.congestionMultiplier(congestionMultiplier);
         }
-=======
-        final var childFeeAccumulator =
-                new FeeAccumulator(serviceApiFactory.getApi(TokenServiceApi.class), (RecordStreamBuilder) builder);
->>>>>>> c9119a53
         final var childTokenContext =
                 new TokenContextImpl(config, storeMetricsService, childStack, blockRecordManager, consensusNow);
         return new RecordDispatch(
