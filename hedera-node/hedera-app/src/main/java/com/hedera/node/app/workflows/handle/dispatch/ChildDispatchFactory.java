--- conflicted
+++ resolved
@@ -306,11 +306,8 @@
                 childFeeAccumulator,
                 dispatchMetadata,
                 transactionChecker,
-<<<<<<< HEAD
+                deduplicationCache,
                 null);
-=======
-                deduplicationCache);
->>>>>>> 878acd51
         final var childFees = dispatchHandleContext.dispatchComputeFees(txnInfo.txBody(), payerId);
         final var congestionMultiplier = feeManager.congestionMultiplierFor(
                 txnInfo.txBody(), txnInfo.functionality(), storeFactory.asReadOnly());
