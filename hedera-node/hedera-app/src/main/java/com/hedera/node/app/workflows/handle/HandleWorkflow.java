/*
 * Copyright (C) 2023 Hedera Hashgraph, LLC
 *
 * Licensed under the Apache License, Version 2.0 (the "License");
 * you may not use this file except in compliance with the License.
 * You may obtain a copy of the License at
 *
 *      http://www.apache.org/licenses/LICENSE-2.0
 *
 * Unless required by applicable law or agreed to in writing, software
 * distributed under the License is distributed on an "AS IS" BASIS,
 * WITHOUT WARRANTIES OR CONDITIONS OF ANY KIND, either express or implied.
 * See the License for the specific language governing permissions and
 * limitations under the License.
 */

package com.hedera.node.app.workflows.handle;

import static com.hedera.hapi.node.base.ResponseCodeEnum.CONSENSUS_GAS_EXHAUSTED;
import static com.hedera.hapi.node.base.ResponseCodeEnum.DUPLICATE_TRANSACTION;
import static com.hedera.hapi.node.base.ResponseCodeEnum.INVALID_SIGNATURE;
import static com.hedera.hapi.node.base.ResponseCodeEnum.OK;
import static com.hedera.hapi.node.base.ResponseCodeEnum.SUCCESS;
import static com.hedera.node.app.state.HederaRecordCache.DuplicateCheckResult.NO_DUPLICATE;
import static com.hedera.node.app.state.HederaRecordCache.DuplicateCheckResult.SAME_NODE;
import static com.hedera.node.app.state.logging.TransactionStateLogger.logStartEvent;
import static com.hedera.node.app.state.logging.TransactionStateLogger.logStartRound;
import static com.hedera.node.app.state.logging.TransactionStateLogger.logStartUserTransaction;
import static com.hedera.node.app.state.logging.TransactionStateLogger.logStartUserTransactionPreHandleResultP2;
import static com.hedera.node.app.state.logging.TransactionStateLogger.logStartUserTransactionPreHandleResultP3;
import static com.hedera.node.app.throttle.ThrottleAccumulator.isGasThrottled;
import static com.hedera.node.app.workflows.prehandle.PreHandleResult.Status.NODE_DUE_DILIGENCE_FAILURE;
import static com.hedera.node.app.workflows.prehandle.PreHandleResult.Status.PAYER_UNWILLING_OR_UNABLE_TO_PAY_SERVICE_FEE;
import static com.hedera.node.app.workflows.prehandle.PreHandleResult.Status.PRE_HANDLE_FAILURE;
import static com.hedera.node.app.workflows.prehandle.PreHandleResult.Status.SO_FAR_SO_GOOD;
import static java.util.Collections.emptyList;
import static java.util.Objects.requireNonNull;

import com.hedera.hapi.node.base.AccountID;
import com.hedera.hapi.node.base.HederaFunctionality;
import com.hedera.hapi.node.base.Key;
import com.hedera.hapi.node.base.ResponseCodeEnum;
import com.hedera.hapi.node.base.SignatureMap;
import com.hedera.hapi.node.base.Transaction;
import com.hedera.hapi.node.transaction.TransactionBody;
import com.hedera.node.app.fees.ExchangeRateManager;
import com.hedera.node.app.fees.FeeAccumulatorImpl;
import com.hedera.node.app.fees.FeeManager;
import com.hedera.node.app.hapi.utils.ethereum.EthTxData;
import com.hedera.node.app.records.BlockRecordManager;
import com.hedera.node.app.service.token.ReadableAccountStore;
import com.hedera.node.app.service.token.api.TokenServiceApi;
import com.hedera.node.app.service.token.records.ParentRecordFinalizer;
import com.hedera.node.app.services.ServiceScopeLookup;
import com.hedera.node.app.signature.ExpandedSignaturePair;
import com.hedera.node.app.signature.SignatureExpander;
import com.hedera.node.app.signature.SignatureVerificationFuture;
import com.hedera.node.app.signature.SignatureVerifier;
import com.hedera.node.app.spi.authorization.Authorizer;
import com.hedera.node.app.spi.authorization.SystemPrivilege;
import com.hedera.node.app.spi.fees.FeeAccumulator;
import com.hedera.node.app.spi.fees.Fees;
import com.hedera.node.app.spi.info.NetworkInfo;
import com.hedera.node.app.spi.info.NodeInfo;
import com.hedera.node.app.spi.workflows.HandleContext.TransactionCategory;
import com.hedera.node.app.spi.workflows.HandleException;
import com.hedera.node.app.spi.workflows.InsufficientNonFeeDebitsException;
import com.hedera.node.app.spi.workflows.InsufficientServiceFeeException;
import com.hedera.node.app.spi.workflows.PreCheckException;
import com.hedera.node.app.state.HederaRecordCache;
import com.hedera.node.app.state.HederaState;
import com.hedera.node.app.throttle.NetworkUtilizationManager;
import com.hedera.node.app.workflows.SolvencyPreCheck;
import com.hedera.node.app.workflows.TransactionChecker;
import com.hedera.node.app.workflows.dispatcher.ReadableStoreFactory;
import com.hedera.node.app.workflows.dispatcher.ServiceApiFactory;
import com.hedera.node.app.workflows.dispatcher.TransactionDispatcher;
import com.hedera.node.app.workflows.handle.record.GenesisRecordsConsensusHook;
import com.hedera.node.app.workflows.handle.record.RecordListBuilder;
import com.hedera.node.app.workflows.handle.record.SingleTransactionRecordBuilderImpl;
import com.hedera.node.app.workflows.handle.stack.SavepointStackImpl;
import com.hedera.node.app.workflows.handle.verifier.BaseHandleContextVerifier;
import com.hedera.node.app.workflows.handle.verifier.HandleContextVerifier;
import com.hedera.node.app.workflows.prehandle.PreHandleContextImpl;
import com.hedera.node.app.workflows.prehandle.PreHandleResult;
import com.hedera.node.app.workflows.prehandle.PreHandleWorkflow;
import com.hedera.node.config.ConfigProvider;
import com.hedera.node.config.VersionedConfiguration;
import com.hedera.node.config.data.ContractsConfig;
import com.hedera.node.config.data.HederaConfig;
import com.hedera.pbj.runtime.io.buffer.Bytes;
import com.swirlds.common.system.Round;
import com.swirlds.common.system.SwirldDualState;
import com.swirlds.common.system.events.ConsensusEvent;
import com.swirlds.common.system.transaction.ConsensusTransaction;
import com.swirlds.config.api.Configuration;
import edu.umd.cs.findbugs.annotations.NonNull;
import edu.umd.cs.findbugs.annotations.Nullable;
import java.time.Instant;
import java.util.HashMap;
import java.util.HashSet;
import java.util.Map;
import java.util.concurrent.atomic.AtomicBoolean;
import javax.inject.Inject;
import org.apache.logging.log4j.LogManager;
import org.apache.logging.log4j.Logger;

/**
 * The handle workflow that is responsible for handling the next {@link Round} of transactions.
 */
public class HandleWorkflow {

    private static final Logger logger = LogManager.getLogger(HandleWorkflow.class);

    private final NetworkInfo networkInfo;
    private final PreHandleWorkflow preHandleWorkflow;
    private final TransactionDispatcher dispatcher;
    private final BlockRecordManager blockRecordManager;
    private final SignatureExpander signatureExpander;
    private final SignatureVerifier signatureVerifier;
    private final TransactionChecker checker;
    private final ServiceScopeLookup serviceScopeLookup;
    private final ConfigProvider configProvider;
    private final HederaRecordCache recordCache;
    private final GenesisRecordsConsensusHook genesisRecordsTimeHook;
    private final StakingPeriodTimeHook stakingPeriodTimeHook;
    private final FeeManager feeManager;
    private final ExchangeRateManager exchangeRateManager;
    private final ParentRecordFinalizer transactionFinalizer;
    private final SystemFileUpdateFacility systemFileUpdateFacility;
    private final DualStateUpdateFacility dualStateUpdateFacility;
    private final SolvencyPreCheck solvencyPreCheck;
    private final Authorizer authorizer;
    private final NetworkUtilizationManager networkUtilizationManager;

    @Inject
    public HandleWorkflow(
            @NonNull final NetworkInfo networkInfo,
            @NonNull final PreHandleWorkflow preHandleWorkflow,
            @NonNull final TransactionDispatcher dispatcher,
            @NonNull final BlockRecordManager blockRecordManager,
            @NonNull final SignatureExpander signatureExpander,
            @NonNull final SignatureVerifier signatureVerifier,
            @NonNull final TransactionChecker checker,
            @NonNull final ServiceScopeLookup serviceScopeLookup,
            @NonNull final ConfigProvider configProvider,
            @NonNull final HederaRecordCache recordCache,
            @NonNull final GenesisRecordsConsensusHook genesisRecordsTimeHook,
            @NonNull final StakingPeriodTimeHook stakingPeriodTimeHook,
            @NonNull final FeeManager feeManager,
            @NonNull final ExchangeRateManager exchangeRateManager,
            @NonNull final ParentRecordFinalizer transactionFinalizer,
            @NonNull final SystemFileUpdateFacility systemFileUpdateFacility,
            @NonNull final DualStateUpdateFacility dualStateUpdateFacility,
            @NonNull final SolvencyPreCheck solvencyPreCheck,
            @NonNull final Authorizer authorizer,
            @NonNull final NetworkUtilizationManager networkUtilizationManager) {
        this.networkInfo = requireNonNull(networkInfo, "networkInfo must not be null");
        this.preHandleWorkflow = requireNonNull(preHandleWorkflow, "preHandleWorkflow must not be null");
        this.dispatcher = requireNonNull(dispatcher, "dispatcher must not be null");
        this.blockRecordManager = requireNonNull(blockRecordManager, "recordManager must not be null");
        this.signatureExpander = requireNonNull(signatureExpander, "signatureExpander must not be null");
        this.signatureVerifier = requireNonNull(signatureVerifier, "signatureVerifier must not be null");
        this.checker = requireNonNull(checker, "checker must not be null");
        this.serviceScopeLookup = requireNonNull(serviceScopeLookup, "serviceScopeLookup must not be null");
        this.configProvider = requireNonNull(configProvider, "configProvider must not be null");
        this.recordCache = requireNonNull(recordCache, "recordCache must not be null");
        this.genesisRecordsTimeHook = requireNonNull(genesisRecordsTimeHook, "genesisRecordsTimeHook must not be null");
        this.stakingPeriodTimeHook = requireNonNull(stakingPeriodTimeHook, "stakingPeriodTimeHook must not be null");
        this.feeManager = requireNonNull(feeManager, "feeManager must not be null");
        this.exchangeRateManager = requireNonNull(exchangeRateManager, "exchangeRateManager must not be null");
        this.transactionFinalizer = requireNonNull(transactionFinalizer, "transactionFinalizer must not be null");
        this.systemFileUpdateFacility =
                requireNonNull(systemFileUpdateFacility, "systemFileUpdateFacility must not be null");
        this.dualStateUpdateFacility =
                requireNonNull(dualStateUpdateFacility, "dualStateUpdateFacility must not be null");
        this.solvencyPreCheck = requireNonNull(solvencyPreCheck, "solvencyPreCheck must not be null");
        this.authorizer = requireNonNull(authorizer, "authorizer must not be null");
        this.networkUtilizationManager =
                requireNonNull(networkUtilizationManager, "networkUtilizationManager must not be null");
    }

    /**
     * Handles the next {@link Round}
     *
     * @param state the writable {@link HederaState} that this round will work on
     * @param round the next {@link Round} that needs to be processed
     */
    public void handleRound(
            @NonNull final HederaState state, @NonNull final SwirldDualState dualState, @NonNull final Round round) {
        // Keep track of whether any user transactions were handled. If so, then we will need to close the round
        // with the block record manager.
        final var userTransactionsHandled = new AtomicBoolean(false);

        // log start of round to transaction state log
        logStartRound(round);

        // handle each event in the round
        for (final ConsensusEvent event : round) {
            final var creator = networkInfo.nodeInfo(event.getCreatorId().id());
            if (creator == null) {
                // We were given an event for a node that *does not exist in the address book*. This will be logged as
                // a warning, as this should never happen, and we will skip the event. The platform should guarantee
                // that we never receive an event that isn't associated with the address book, and every node in the
                // address book must have an account ID, since you cannot delete an account belonging to a node and
                // you cannot change the address book non-deterministically.
                logger.warn("Received event from node {} which is not in the address book", event.getCreatorId());
                return;
            }

            // log start of event to transaction state log
            logStartEvent(event, creator);

            // handle each transaction of the event
            for (final var it = event.consensusTransactionIterator(); it.hasNext(); ) {
                final var platformTxn = it.next();
                try {
                    // skip system transactions
                    if (!platformTxn.isSystem()) {
                        userTransactionsHandled.set(true);
                        handlePlatformTransaction(state, dualState, event, creator, platformTxn);
                    }
                } catch (final Exception e) {
                    logger.fatal(
                            "A fatal unhandled exception occurred during transaction handling. "
                                    + "While this node may not die right away, it is in a bad way, most likely fatally.",
                            e);
                }
            }
        }

        // Inform the BlockRecordManager that the round is complete, so it can update running-hashes in state
        // that have been being computed in background threads. The running hash has to be included in
        // state, but we want to synchronize with background threads as infrequently as possible. So once per
        // round is the minimum we can do.
        if (userTransactionsHandled.get()) {
            blockRecordManager.endRound(state);
        }
    }

    private void handlePlatformTransaction(
            @NonNull final HederaState state,
            @NonNull final SwirldDualState dualState,
            @NonNull final ConsensusEvent platformEvent,
            @NonNull final NodeInfo creator,
            @NonNull final ConsensusTransaction platformTxn) {
        // Get the consensus timestamp
        final Instant consensusNow = platformTxn.getConsensusTimestamp();

        // handle user transaction
        handleUserTransaction(consensusNow, state, dualState, platformEvent, creator, platformTxn);
    }

    private void handleUserTransaction(
            @NonNull final Instant consensusNow,
            @NonNull final HederaState state,
            @NonNull final SwirldDualState dualState,
            @NonNull final ConsensusEvent platformEvent,
            @NonNull final NodeInfo creator,
            @NonNull final ConsensusTransaction platformTxn) {
        // Setup record builder list
        blockRecordManager.startUserTransaction(consensusNow, state);
        final var recordBuilder = new SingleTransactionRecordBuilderImpl(consensusNow);
        final var recordListBuilder = new RecordListBuilder(recordBuilder);

        // Setup helpers
        final var configuration = configProvider.getConfiguration();
        final var stack = new SavepointStackImpl(state);
        final var readableStoreFactory = new ReadableStoreFactory(stack);
        final var feeAccumulator = createFeeAccumulator(stack, configuration, recordBuilder);

        final var tokenServiceContext = new TokenContextImpl(configuration, stack, recordListBuilder);
        // It's awful that we have to check this every time a transaction is handled, especially since this mostly
        // applies to non-production cases. Let's find a way to 💥💥 remove this 💥💥
        genesisRecordsTimeHook.process(tokenServiceContext);
        try {
            // If this is the first user transaction after midnight, then handle staking updates prior to handling the
            // transaction itself.
            stakingPeriodTimeHook.process(tokenServiceContext);
        } catch (Exception e) {
            // If anything goes wrong, we log the error and continue
            logger.error("Failed to process staking period time hook", e);
        }
        // @future('7836'): update the exchange rate and call from here

        TransactionBody txBody = null;
        AccountID payer = null;
        Fees fees = null;
        try {
            final var preHandleResult =
                    getCurrentPreHandleResult(readableStoreFactory, creator, platformTxn, configuration);

            final var transactionInfo = preHandleResult.txInfo();

            if (transactionInfo == null) {
                // FUTURE: Charge node generic penalty, set values in record builder, and remove log statement
                logger.error("Bad transaction from creator {}", creator);
                return;
            }

            // Get the parsed data
            final var transaction = transactionInfo.transaction();
            txBody = transactionInfo.txBody();
            payer = transactionInfo.payerID();

            final Bytes transactionBytes;
            if (transaction.signedTransactionBytes().length() > 0) {
                transactionBytes = transaction.signedTransactionBytes();
            } else {
                // in this case, recorder hash the transaction itself, not its bodyBytes.
                transactionBytes = Transaction.PROTOBUF.toBytes(transaction);
            }

            // Log start of user transaction to transaction state log
            logStartUserTransaction(platformTxn, txBody, payer);
            logStartUserTransactionPreHandleResultP2(
                    preHandleResult.payer(),
                    preHandleResult.payerKey(),
                    preHandleResult.status(),
                    preHandleResult.responseCode());
            logStartUserTransactionPreHandleResultP3(
                    preHandleResult.txInfo(), preHandleResult.requiredKeys(), preHandleResult.verificationResults());

            // Initialize record builder list
            recordBuilder
                    .transaction(transactionInfo.transaction())
                    .transactionBytes(transactionBytes)
                    .transactionID(transactionInfo.transactionID())
                    .exchangeRate(exchangeRateManager.exchangeRates())
                    .memo(txBody.memo());

            // Set up the verifier
            final var hederaConfig = configuration.getConfigData(HederaConfig.class);
            final var verifier = new BaseHandleContextVerifier(hederaConfig, preHandleResult.verificationResults());
            final var signatureMapSize = SignatureMap.PROTOBUF.measureRecord(transactionInfo.signatureMap());

            // Setup context
            final var context = new HandleContextImpl(
                    txBody,
                    transactionInfo.functionality(),
                    signatureMapSize,
                    payer,
                    preHandleResult.payerKey(),
                    networkInfo,
                    TransactionCategory.USER,
                    recordBuilder,
                    stack,
                    configuration,
                    verifier,
                    recordListBuilder,
                    checker,
                    dispatcher,
                    serviceScopeLookup,
                    blockRecordManager,
                    recordCache,
                    feeManager,
                    exchangeRateManager,
                    consensusNow,
                    authorizer);

            // Calculate the fee
            fees = dispatcher.dispatchComputeFees(context);

            // Run all pre-checks
            final var validationResult = validate(
                    consensusNow,
                    verifier,
                    preHandleResult,
                    readableStoreFactory,
                    fees,
                    platformEvent.getCreatorId().id());

            networkUtilizationManager.resetFrom(stack);

            if (validationResult.status() != SO_FAR_SO_GOOD) {
                final var sigVerificationFailed = validationResult.responseCodeEnum() == INVALID_SIGNATURE;
                if (sigVerificationFailed) {
                    // If the signature status isn't ok, only work done will be fee charging
                    // Note this is how it's implemented in mono (TopLevelTransition.java#L93), in future we may want to
                    // not trackFeePayments() only for INVALID_SIGNATURE but for any preCheckResult.status() !=
                    // SO_FAR_SO_GOOD
                    networkUtilizationManager.trackFeePayments(payer, consensusNow, stack);
                }
                recordBuilder.status(validationResult.responseCodeEnum());
                try {
                    if (validationResult.status() == NODE_DUE_DILIGENCE_FAILURE) {
                        feeAccumulator.chargeNetworkFee(creator.accountId(), fees.networkFee());
                    } else if (validationResult.status() == PAYER_UNWILLING_OR_UNABLE_TO_PAY_SERVICE_FEE) {
                        // We do not charge partial service fees; if the payer is unwilling or unable to cover
                        // the entire service fee, then we only charge network and node fees (prioritizing
                        // the network fee in case of a very low payer balance)
                        feeAccumulator.chargeFees(payer, creator.accountId(), fees.withoutServiceComponent());
                    } else {
                        feeAccumulator.chargeFees(payer, creator.accountId(), fees);
                    }
                } catch (HandleException ex) {
                    final var identifier = validationResult.status == NODE_DUE_DILIGENCE_FAILURE
                            ? "node " + creator.nodeId()
                            : "account " + payer;
                    logger.error(
                            "Unable to charge {} a penalty after {} happened. Cause of the failed charge:",
                            identifier,
                            validationResult.responseCodeEnum,
                            ex);
                }

            } else {
                networkUtilizationManager.trackTxn(transactionInfo, consensusNow, stack);
                if (!authorizer.hasWaivedFees(payer, transactionInfo.functionality(), txBody)) {
                    // privileged transactions are not charged fees
                    feeAccumulator.chargeFees(payer, creator.accountId(), fees);
                }
                try {
                    if (networkUtilizationManager.wasLastTxnGasThrottled()) {
                        // Don't charge the payer the service fee component, because the user-submitted transaction
                        // was fully valid but network capacity was unavailable to satisfy it
                        fees = fees.withoutServiceComponent();
                        throw new HandleException(CONSENSUS_GAS_EXHAUSTED);
                    }

                    // Dispatch the transaction to the handler
                    dispatcher.dispatchHandle(context);
                    recordBuilder.status(SUCCESS);

                    // After transaction is successfully handled update the gas throttle by leaking the unused gas
                    if (isGasThrottled(transactionInfo.functionality()) && recordBuilder.hasContractResult()) {
                        final var contractsConfig = configuration.getConfigData(ContractsConfig.class);
                        if (contractsConfig.throttleThrottleByGas()) {
                            final var gasUsed = recordBuilder.getGasUsedForContractTxn();
                            final var gasLimitForContractTx =
                                    getGasLimitForContractTx(txBody, transactionInfo.functionality());
                            final var excessAmount = gasLimitForContractTx - gasUsed;
                            networkUtilizationManager.leakUnusedGasPreviouslyReserved(transactionInfo, excessAmount);
                        }
                    }

<<<<<<< HEAD
                    networkUtilizationManager.saveTo(stack);

=======
>>>>>>> 01ff848e
                    // Notify responsible facility if system-file was uploaded
                    systemFileUpdateFacility.handleTxBody(stack, txBody);

                    // Notify if dual state was updated
                    dualStateUpdateFacility.handleTxBody(stack, dualState, txBody);

                } catch (final HandleException e) {
                    rollback(e.getStatus(), stack, recordListBuilder);
                    feeAccumulator.chargeFees(payer, creator.accountId(), fees);
                }
            }
        } catch (final Exception e) {
            logger.error("An unexpected exception was thrown during handle", e);
            rollback(ResponseCodeEnum.FAIL_INVALID, stack, recordListBuilder);
            if (payer != null && fees != null) {
                try {
                    feeAccumulator.chargeFees(payer, creator.accountId(), fees);
                } catch (HandleException chargeException) {
                    logger.error(
                            "Unable to charge account {} a penalty after an unexpected exception {}. Cause of the failed charge:",
                            payer,
                            e,
                            chargeException);
                }
            }
        }

        networkUtilizationManager.saveTo(state);
        transactionFinalizer.finalizeParentRecord(payer, tokenServiceContext);

        // Commit all state changes
        stack.commitFullStack();

        // store all records at once, build() records end of transaction to log
        final var recordListResult = recordListBuilder.build();
        recordCache.add(
                creator.nodeId(),
                payer,
                recordListResult.userTransactionRecord().transactionRecord(),
                consensusNow);
        blockRecordManager.endUserTransaction(recordListResult.recordStream(), state);
    }

    @NonNull
    private FeeAccumulator createFeeAccumulator(
            @NonNull final SavepointStackImpl stack,
            @NonNull final Configuration configuration,
            @NonNull final SingleTransactionRecordBuilderImpl recordBuilder) {
        final var serviceApiFactory = new ServiceApiFactory(stack, configuration);
        final var tokenApi = serviceApiFactory.getApi(TokenServiceApi.class);
        return new FeeAccumulatorImpl(tokenApi, recordBuilder);
    }

    private static long getGasLimitForContractTx(final TransactionBody txnBody, final HederaFunctionality function) {
        return switch (function) {
            case CONTRACT_CREATE -> txnBody.contractCreateInstance().gas();
            case CONTRACT_CALL -> txnBody.contractCall().gas();
            case ETHEREUM_TRANSACTION -> EthTxData.populateEthTxData(
                            txnBody.ethereumTransaction().ethereumData().toByteArray())
                    .gasLimit();
            default -> 0L;
        };
    }

    private ValidationResult validate(
            @NonNull final Instant consensusNow,
            @NonNull final HandleContextVerifier verifier,
            @NonNull final PreHandleResult preHandleResult,
            @NonNull final ReadableStoreFactory storeFactory,
            @NonNull final Fees fees,
            final long nodeID) {

        final var txInfo = preHandleResult.txInfo();
        final var payerID = txInfo.payerID();
        final var functionality = txInfo.functionality();
        final var txBody = txInfo.txBody();

        // Check if pre-handle was successful
        if (preHandleResult.status() != SO_FAR_SO_GOOD) {
            return new ValidationResult(preHandleResult.status(), preHandleResult.responseCode());
        }

        // Check for duplicate transactions. It is perfectly normal for there to be duplicates -- it is valid for
        // a user to intentionally submit duplicates to multiple nodes as a hedge against dishonest nodes, or for
        // other reasons. If we find a duplicate, we *will not* execute the transaction, we will simply charge
        // the payer (whether the payer from the transaction or the node in the event of a due diligence failure)
        // and create an appropriate record to save in state and send to the record stream.
        final var duplicateCheckResult = recordCache.hasDuplicate(txBody.transactionID(), nodeID);
        if (duplicateCheckResult != NO_DUPLICATE) {
            return new ValidationResult(
                    duplicateCheckResult == SAME_NODE ? NODE_DUE_DILIGENCE_FAILURE : PRE_HANDLE_FAILURE,
                    DUPLICATE_TRANSACTION);
        }

        // Check the status and solvency of the payer
        try {
            final var payer = solvencyPreCheck.getPayerAccount(storeFactory, payerID);
            solvencyPreCheck.checkSolvency(txInfo, payer, fees);
        } catch (final InsufficientServiceFeeException e) {
            return new ValidationResult(PAYER_UNWILLING_OR_UNABLE_TO_PAY_SERVICE_FEE, e.responseCode());
        } catch (final InsufficientNonFeeDebitsException e) {
            return new ValidationResult(PRE_HANDLE_FAILURE, e.responseCode());
        } catch (PreCheckException e) {
            // Includes InsufficientNetworkFeeException
            return new ValidationResult(NODE_DUE_DILIGENCE_FAILURE, e.responseCode());
        }

        // Check the time box of the transaction
        try {
            checker.checkTimeBox(txBody, consensusNow);
        } catch (final PreCheckException e) {
            return new ValidationResult(NODE_DUE_DILIGENCE_FAILURE, e.responseCode());
        }

        // Check if the payer has the required permissions
        if (!authorizer.isAuthorized(payerID, functionality)) {
            if (functionality == HederaFunctionality.SYSTEM_DELETE) {
                return new ValidationResult(PRE_HANDLE_FAILURE, ResponseCodeEnum.NOT_SUPPORTED);
            }
            return new ValidationResult(PRE_HANDLE_FAILURE, ResponseCodeEnum.UNAUTHORIZED);
        }

        // Check if the transaction is privileged and if the payer has the required privileges
        final var privileges = authorizer.hasPrivilegedAuthorization(payerID, functionality, txBody);
        if (privileges == SystemPrivilege.UNAUTHORIZED) {
            return new ValidationResult(PRE_HANDLE_FAILURE, ResponseCodeEnum.AUTHORIZATION_FAILED);
        }
        if (privileges == SystemPrivilege.IMPERMISSIBLE) {
            return new ValidationResult(PRE_HANDLE_FAILURE, ResponseCodeEnum.ENTITY_NOT_ALLOWED_TO_DELETE);
        }

        // Check all signature verifications. This will also wait, if validation is still ongoing.
        final var payerKeyVerification = verifier.verificationFor(preHandleResult.payerKey());
        if (payerKeyVerification.failed()) {
            return new ValidationResult(NODE_DUE_DILIGENCE_FAILURE, INVALID_SIGNATURE);
        }

        // verify all the keys
        for (final var key : preHandleResult.requiredKeys()) {
            final var verification = verifier.verificationFor(key);
            if (verification.failed()) {
                return new ValidationResult(PRE_HANDLE_FAILURE, INVALID_SIGNATURE);
            }
        }
        // If there are any hollow accounts whose signatures need to be verified, verify them
        for (final var hollowAccount : preHandleResult.hollowAccounts()) {
            final var verification = verifier.verificationFor(hollowAccount.alias());
            if (verification.failed()) {
                return new ValidationResult(PRE_HANDLE_FAILURE, INVALID_SIGNATURE);
            }
        }

        return new ValidationResult(SO_FAR_SO_GOOD, OK);
    }

    private record ValidationResult(
            @NonNull PreHandleResult.Status status, @NonNull ResponseCodeEnum responseCodeEnum) {}

    private void rollback(
            @NonNull final ResponseCodeEnum status,
            @NonNull final SavepointStackImpl stack,
            @NonNull final RecordListBuilder recordListBuilder) {
        stack.rollbackFullStack();
        final var userTransactionRecordBuilder = recordListBuilder.userTransactionRecordBuilder();
        userTransactionRecordBuilder.status(status);
        recordListBuilder.revertChildRecordBuilders(userTransactionRecordBuilder);
    }

    /*
     * This method gets all the verification data for the current transaction. If pre-handle was previously ran
     * successfully, we only add the missing keys. If it did not run or an error occurred, we run it again.
     * If there is a due diligence error, this method will return a CryptoTransfer to charge the node along with
     * its verification data.
     */
    @NonNull
    private PreHandleResult getCurrentPreHandleResult(
            @NonNull final ReadableStoreFactory storeFactory,
            @NonNull final NodeInfo creator,
            @NonNull final ConsensusTransaction platformTxn,
            @NonNull final VersionedConfiguration configuration)
            throws PreCheckException {
        final var metadata = platformTxn.getMetadata();
        // We do not know how long transactions are kept in memory. Clearing metadata to avoid keeping it for too long.
        platformTxn.setMetadata(null);

        // First check if pre-handle was run before (in which case metadata is a PreHandleResult)
        if (preHandleStillValid(configuration, metadata)) {
            final var preHandleResult = (PreHandleResult) metadata;

            // In case of due diligence error, we prepare a CryptoTransfer to charge the node and return immediately.
            if (preHandleResult.status() == NODE_DUE_DILIGENCE_FAILURE) {
                return preHandleResult;
            }

            // If pre-handle was successful, we need to add signatures that were not known at the time of pre-handle.
            if (preHandleResult.status() == SO_FAR_SO_GOOD) {
                return addMissingSignatures(storeFactory, preHandleResult, configuration);
            }
        }

        // If we reach this point, either pre-handle was not run or it failed but may succeed now.
        // Therefore, we simply rerun pre-handle.
        final var accountStore = storeFactory.getStore(ReadableAccountStore.class);
        return preHandleWorkflow.preHandleTransaction(creator.accountId(), storeFactory, accountStore, platformTxn);
    }

    private boolean preHandleStillValid(
            @NonNull final VersionedConfiguration configuration, @Nullable final Object metadata) {
        if (metadata instanceof PreHandleResult preHandleResult) {
            return preHandleResult.configVersion() == configuration.getVersion();
        }
        return false;
    }

    /*
     * This method is called when a previous run of pre-handle was successful. We gather the keys again and check if
     * any keys need to be added. If so, we trigger the signature verification for the new keys and collect all
     * results.
     */
    @NonNull
    private PreHandleResult addMissingSignatures(
            @NonNull final ReadableStoreFactory storeFactory,
            @NonNull final PreHandleResult previousResult,
            @NonNull final Configuration configuration)
            throws PreCheckException {
        final var txInfo = previousResult.txInfo();
        final var txBody = txInfo.txBody();
        final var sigPairs = txInfo.signatureMap().sigPairOrElse(emptyList());
        final var signedBytes = txInfo.signedBytes();

        // extract keys and hollow accounts again
        final var context = new PreHandleContextImpl(storeFactory, txBody, configuration, dispatcher);
        dispatcher.dispatchPreHandle(context);

        // re-expand keys only if any of the keys have changed
        final var previousResults = previousResult.verificationResults();
        final var currentRequiredPayerKeys = context.requiredNonPayerKeys();
        final var currentOptionalPayerKeys = context.optionalNonPayerKeys();
        final var anyKeyChanged = haveKeyChanges(previousResults, context);
        // If none of the keys changed then non need to re-expand all signatures.
        if (!anyKeyChanged) {
            return previousResult;
        }

        // prepare signature verification
        final var verifications = new HashMap<Key, SignatureVerificationFuture>();
        final var payerKey = previousResult.payerKey();
        verifications.put(payerKey, previousResult.verificationResults().get(payerKey));

        // expand all keys
        final var expanded = new HashSet<ExpandedSignaturePair>();
        signatureExpander.expand(sigPairs, expanded);
        signatureExpander.expand(currentRequiredPayerKeys, sigPairs, expanded);
        signatureExpander.expand(currentOptionalPayerKeys, sigPairs, expanded);

        // remove all keys that were already verified
        for (final var it = expanded.iterator(); it.hasNext(); ) {
            final var entry = it.next();
            final var oldVerification = previousResult.verificationResults().get(entry.key());
            if (oldVerification != null) {
                verifications.put(oldVerification.key(), oldVerification);
                it.remove();
            }
        }

        // start verification for remaining keys
        if (!expanded.isEmpty()) {
            verifications.putAll(signatureVerifier.verify(signedBytes, expanded));
        }

        return new PreHandleResult(
                previousResult.payer(),
                payerKey,
                previousResult.status(),
                previousResult.responseCode(),
                previousResult.txInfo(),
                context.requiredNonPayerKeys(),
                context.requiredHollowAccounts(),
                verifications,
                previousResult.innerResult(),
                previousResult.configVersion());
    }

    /**
     * Checks if any of the keys changed from previous result to current result.
     * Only if keys changed we need to re-expand and re-verify the signatures.
     *
     * @param previousResults previous result from signature verification
     * @param context current context
     * @return true if any of the keys changed
     */
    private boolean haveKeyChanges(
            final Map<Key, SignatureVerificationFuture> previousResults, final PreHandleContextImpl context) {
        final var currentRequiredNonPayerKeys = context.requiredNonPayerKeys();
        final var currentOptionalNonPayerKeys = context.optionalNonPayerKeys();
        final var currentPayerKey = context.payerKey();

        for (final var key : currentRequiredNonPayerKeys) {
            if (!previousResults.containsKey(key)) {
                return true;
            }
        }
        for (final var key : currentOptionalNonPayerKeys) {
            if (!previousResults.containsKey(key)) {
                return true;
            }
        }
        return !previousResults.containsKey(currentPayerKey);
    }
}<|MERGE_RESOLUTION|>--- conflicted
+++ resolved
@@ -434,11 +434,6 @@
                         }
                     }
 
-<<<<<<< HEAD
-                    networkUtilizationManager.saveTo(stack);
-
-=======
->>>>>>> 01ff848e
                     // Notify responsible facility if system-file was uploaded
                     systemFileUpdateFacility.handleTxBody(stack, txBody);
 
@@ -466,7 +461,7 @@
             }
         }
 
-        networkUtilizationManager.saveTo(state);
+        networkUtilizationManager.saveTo(stack);
         transactionFinalizer.finalizeParentRecord(payer, tokenServiceContext);
 
         // Commit all state changes
