--- conflicted
+++ resolved
@@ -289,14 +289,9 @@
      * Applies all effects of the events in the given round to the given state, writing stream items
      * that capture these effects in the process.
      *
-<<<<<<< HEAD
-     * @param state                     the state to apply the effects to
-     * @param round                     the round to apply the effects of
-=======
      * @param state the state to apply the effects to
      * @param round the round to apply the effects of
      * @param systemTransactionsDispatched whether system transactions have been dispatched
->>>>>>> 4ef02b0f
      * @param stateSignatureTxnCallback A callback to be called when encountering a {@link StateSignatureTransaction}
      */
     private void handleEvents(
