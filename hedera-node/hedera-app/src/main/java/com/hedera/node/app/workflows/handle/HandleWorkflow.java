/*
 * Copyright (C) 2023-2024 Hedera Hashgraph, LLC
 *
 * Licensed under the Apache License, Version 2.0 (the "License");
 * you may not use this file except in compliance with the License.
 * You may obtain a copy of the License at
 *
 *      http://www.apache.org/licenses/LICENSE-2.0
 *
 * Unless required by applicable law or agreed to in writing, software
 * distributed under the License is distributed on an "AS IS" BASIS,
 * WITHOUT WARRANTIES OR CONDITIONS OF ANY KIND, either express or implied.
 * See the License for the specific language governing permissions and
 * limitations under the License.
 */

package com.hedera.node.app.workflows.handle;

import static com.hedera.hapi.node.base.HederaFunctionality.ETHEREUM_TRANSACTION;
<<<<<<< HEAD
import static com.hedera.hapi.node.base.ResponseCodeEnum.*;
=======
import static com.hedera.hapi.node.base.HederaFunctionality.NONE;
import static com.hedera.hapi.node.base.ResponseCodeEnum.AUTHORIZATION_FAILED;
import static com.hedera.hapi.node.base.ResponseCodeEnum.CONSENSUS_GAS_EXHAUSTED;
import static com.hedera.hapi.node.base.ResponseCodeEnum.DUPLICATE_TRANSACTION;
import static com.hedera.hapi.node.base.ResponseCodeEnum.ENTITY_NOT_ALLOWED_TO_DELETE;
import static com.hedera.hapi.node.base.ResponseCodeEnum.INSUFFICIENT_PAYER_BALANCE;
import static com.hedera.hapi.node.base.ResponseCodeEnum.INVALID_PAYER_SIGNATURE;
import static com.hedera.hapi.node.base.ResponseCodeEnum.INVALID_SIGNATURE;
import static com.hedera.hapi.node.base.ResponseCodeEnum.MAX_CHILD_RECORDS_EXCEEDED;
import static com.hedera.hapi.node.base.ResponseCodeEnum.NOT_SUPPORTED;
import static com.hedera.hapi.node.base.ResponseCodeEnum.OK;
import static com.hedera.hapi.node.base.ResponseCodeEnum.SUCCESS;
import static com.hedera.hapi.node.base.ResponseCodeEnum.UNAUTHORIZED;
import static com.hedera.hapi.util.HapiUtils.isHollow;
>>>>>>> 6d431b28
import static com.hedera.node.app.service.contract.impl.ContractServiceImpl.CONTRACT_SERVICE;
import static com.hedera.node.app.spi.key.KeyUtils.IMMUTABILITY_SENTINEL_KEY;
import static com.hedera.node.app.state.HederaRecordCache.DuplicateCheckResult.NO_DUPLICATE;
import static com.hedera.node.app.state.HederaRecordCache.DuplicateCheckResult.SAME_NODE;
<<<<<<< HEAD
import static com.hedera.node.app.state.logging.TransactionStateLogger.*;
import static com.hedera.node.app.throttle.ThrottleAccumulator.isGasThrottled;
import static com.hedera.node.app.workflows.prehandle.PreHandleResult.Status.*;
import static java.util.Collections.emptyList;
import static java.util.Objects.requireNonNull;

import com.hedera.hapi.node.base.*;
=======
import static com.hedera.node.app.state.logging.TransactionStateLogger.logStartEvent;
import static com.hedera.node.app.state.logging.TransactionStateLogger.logStartRound;
import static com.hedera.node.app.state.logging.TransactionStateLogger.logStartUserTransaction;
import static com.hedera.node.app.state.logging.TransactionStateLogger.logStartUserTransactionPreHandleResultP2;
import static com.hedera.node.app.state.logging.TransactionStateLogger.logStartUserTransactionPreHandleResultP3;
import static com.hedera.node.app.throttle.ThrottleAccumulator.canAutoCreate;
import static com.hedera.node.app.throttle.ThrottleAccumulator.isGasThrottled;
import static com.hedera.node.app.workflows.prehandle.PreHandleResult.Status.NODE_DUE_DILIGENCE_FAILURE;
import static com.hedera.node.app.workflows.prehandle.PreHandleResult.Status.PAYER_UNWILLING_OR_UNABLE_TO_PAY_SERVICE_FEE;
import static com.hedera.node.app.workflows.prehandle.PreHandleResult.Status.PRE_HANDLE_FAILURE;
import static com.hedera.node.app.workflows.prehandle.PreHandleResult.Status.SO_FAR_SO_GOOD;
import static com.swirlds.platform.system.InitTrigger.EVENT_STREAM_RECOVERY;
import static java.util.Collections.emptyMap;
import static java.util.Collections.emptySet;
import static java.util.Objects.requireNonNull;

import com.hedera.hapi.node.base.AccountAmount;
import com.hedera.hapi.node.base.AccountID;
import com.hedera.hapi.node.base.HederaFunctionality;
import com.hedera.hapi.node.base.Key;
import com.hedera.hapi.node.base.ResponseCodeEnum;
import com.hedera.hapi.node.base.SignatureMap;
import com.hedera.hapi.node.base.Transaction;
import com.hedera.hapi.node.base.TransactionID;
import com.hedera.hapi.node.base.TransferList;
>>>>>>> 6d431b28
import com.hedera.hapi.node.state.token.Account;
import com.hedera.hapi.node.token.CryptoUpdateTransactionBody;
import com.hedera.hapi.node.transaction.SignedTransaction;
import com.hedera.hapi.node.transaction.TransactionBody;
<<<<<<< HEAD
import com.hedera.hapi.streams.v7.BlockStateProof;
=======
import com.hedera.hapi.util.HapiUtils;
>>>>>>> 6d431b28
import com.hedera.node.app.fees.ExchangeRateManager;
import com.hedera.node.app.fees.FeeAccumulatorImpl;
import com.hedera.node.app.fees.FeeManager;
import com.hedera.node.app.hapi.utils.ethereum.EthTxData;
import com.hedera.node.app.records.FunctionalBlockRecordManager;
import com.hedera.node.app.records.streams.ProcessUserTransactionResult;
import com.hedera.node.app.records.streams.impl.producers.StateSignatureTransactionCollector;
import com.hedera.node.app.service.file.ReadableFileStore;
import com.hedera.node.app.service.schedule.ScheduleService;
import com.hedera.node.app.service.schedule.WritableScheduleStore;
import com.hedera.node.app.service.token.ReadableAccountStore;
import com.hedera.node.app.service.token.api.TokenServiceApi;
import com.hedera.node.app.service.token.records.ChildRecordFinalizer;
import com.hedera.node.app.service.token.records.CryptoUpdateRecordBuilder;
import com.hedera.node.app.service.token.records.ParentRecordFinalizer;
import com.hedera.node.app.services.ServiceScopeLookup;
import com.hedera.node.app.signature.DefaultKeyVerifier;
import com.hedera.node.app.signature.KeyVerifier;
import com.hedera.node.app.signature.impl.SignatureVerificationImpl;
import com.hedera.node.app.spi.authorization.Authorizer;
import com.hedera.node.app.spi.authorization.SystemPrivilege;
import com.hedera.node.app.spi.fees.FeeAccumulator;
import com.hedera.node.app.spi.fees.Fees;
import com.hedera.node.app.spi.info.NetworkInfo;
import com.hedera.node.app.spi.info.NodeInfo;
import com.hedera.node.app.spi.metrics.StoreMetricsService;
import com.hedera.node.app.spi.signatures.SignatureVerification;
import com.hedera.node.app.spi.workflows.*;
import com.hedera.node.app.spi.workflows.HandleContext.TransactionCategory;
import com.hedera.node.app.state.HederaRecordCache;
import com.hedera.node.app.throttle.NetworkUtilizationManager;
import com.hedera.node.app.throttle.SynchronizedThrottleAccumulator;
import com.hedera.node.app.throttle.ThrottleServiceManager;
import com.hedera.node.app.workflows.SolvencyPreCheck;
import com.hedera.node.app.workflows.TransactionChecker;
import com.hedera.node.app.workflows.TransactionChecker.RequireMinValidLifetimeBuffer;
import com.hedera.node.app.workflows.TransactionInfo;
import com.hedera.node.app.workflows.dispatcher.ReadableStoreFactory;
import com.hedera.node.app.workflows.dispatcher.ServiceApiFactory;
import com.hedera.node.app.workflows.dispatcher.TransactionDispatcher;
import com.hedera.node.app.workflows.dispatcher.WritableStoreFactory;
import com.hedera.node.app.workflows.handle.metric.HandleWorkflowMetrics;
import com.hedera.node.app.workflows.handle.record.GenesisRecordsConsensusHook;
import com.hedera.node.app.workflows.handle.record.RecordListBuilder;
import com.hedera.node.app.workflows.handle.record.SingleTransactionRecordBuilderImpl;
import com.hedera.node.app.workflows.handle.stack.SavepointStackImpl;
import com.hedera.node.app.workflows.prehandle.PreHandleResult;
import com.hedera.node.app.workflows.prehandle.PreHandleWorkflow;
import com.hedera.node.config.ConfigProvider;
import com.hedera.node.config.data.BlockStreamConfig;
import com.hedera.node.config.data.ConsensusConfig;
import com.hedera.node.config.data.ContractsConfig;
import com.hedera.node.config.data.HederaConfig;
import com.hedera.pbj.runtime.io.buffer.Bytes;
import com.swirlds.config.api.Configuration;
import com.swirlds.platform.state.PlatformState;
import com.swirlds.platform.system.InitTrigger;
import com.swirlds.platform.system.Round;
import com.swirlds.platform.system.SoftwareVersion;
import com.swirlds.platform.system.events.ConsensusEvent;
import com.swirlds.platform.system.transaction.ConsensusTransaction;
<<<<<<< HEAD
import com.swirlds.platform.system.transaction.StateSignatureTransaction;
=======
import com.swirlds.state.HederaState;
>>>>>>> 6d431b28
import edu.umd.cs.findbugs.annotations.NonNull;
import edu.umd.cs.findbugs.annotations.Nullable;
import java.time.Instant;
import java.util.EnumSet;
import java.util.Iterator;
import java.util.LinkedHashSet;
import java.util.List;
import java.util.Map;
import java.util.Set;
import java.util.concurrent.CompletableFuture;
import java.util.concurrent.atomic.AtomicBoolean;
import java.util.concurrent.atomic.AtomicReference;
import javax.inject.Inject;
import javax.inject.Singleton;
import org.apache.logging.log4j.LogManager;
import org.apache.logging.log4j.Logger;

/**
 * The handle workflow that is responsible for handling the next {@link Round} of transactions.
 */
@Singleton
public class HandleWorkflow {

    private static final AtomicReference<Throwable> roundException = new AtomicReference<>(null);

    private static final Logger logger = LogManager.getLogger(HandleWorkflow.class);
    private static final Set<HederaFunctionality> DISPATCHING_CONTRACT_TRANSACTIONS =
            EnumSet.of(HederaFunctionality.CONTRACT_CREATE, HederaFunctionality.CONTRACT_CALL, ETHEREUM_TRANSACTION);
    private final NetworkInfo networkInfo;
    private final PreHandleWorkflow preHandleWorkflow;
    private final TransactionDispatcher dispatcher;
    private final FunctionalBlockRecordManager blockRecordManager;
    private final TransactionChecker checker;
    private final ServiceScopeLookup serviceScopeLookup;
    private final ConfigProvider configProvider;
    private final HederaRecordCache recordCache;
    private final GenesisRecordsConsensusHook genesisRecordsTimeHook;
    private final StakingPeriodTimeHook stakingPeriodTimeHook;
    private final ScheduleExpirationHook scheduleExpirationHook;
    private final FeeManager feeManager;
    private final ExchangeRateManager exchangeRateManager;
    private final ChildRecordFinalizer childRecordFinalizer;
    private final ParentRecordFinalizer transactionFinalizer;
    private final SystemFileUpdateFacility systemFileUpdateFacility;
    private final PlatformStateUpdateFacility platformStateUpdateFacility;
    private final SolvencyPreCheck solvencyPreCheck;
    private final Authorizer authorizer;
    private final NetworkUtilizationManager networkUtilizationManager;
    private final SynchronizedThrottleAccumulator synchronizedThrottleAccumulator;
    private final CacheWarmer cacheWarmer;
    private final HandleWorkflowMetrics handleWorkflowMetrics;
    private final ThrottleServiceManager throttleServiceManager;
    private final StoreMetricsService storeMetricsService;
    private final TransactionChecker transactionChecker;
    private final InitTrigger initTrigger;
    private final SoftwareVersion softwareVersion;

    @Inject
    public HandleWorkflow(
            @NonNull final NetworkInfo networkInfo,
            @NonNull final PreHandleWorkflow preHandleWorkflow,
            @NonNull final TransactionDispatcher dispatcher,
            @NonNull final FunctionalBlockRecordManager blockRecordManager,
            @NonNull final TransactionChecker checker,
            @NonNull final ServiceScopeLookup serviceScopeLookup,
            @NonNull final ConfigProvider configProvider,
            @NonNull final HederaRecordCache recordCache,
            @NonNull final GenesisRecordsConsensusHook genesisRecordsTimeHook,
            @NonNull final StakingPeriodTimeHook stakingPeriodTimeHook,
            @NonNull final FeeManager feeManager,
            @NonNull final ExchangeRateManager exchangeRateManager,
            @NonNull final ChildRecordFinalizer childRecordFinalizer,
            @NonNull final ParentRecordFinalizer transactionFinalizer,
            @NonNull final SystemFileUpdateFacility systemFileUpdateFacility,
            @NonNull final PlatformStateUpdateFacility platformStateUpdateFacility,
            @NonNull final SolvencyPreCheck solvencyPreCheck,
            @NonNull final Authorizer authorizer,
            @NonNull final NetworkUtilizationManager networkUtilizationManager,
            @NonNull final SynchronizedThrottleAccumulator synchronizedThrottleAccumulator,
            @NonNull final ScheduleExpirationHook scheduleExpirationHook,
            @NonNull final CacheWarmer cacheWarmer,
            @NonNull final HandleWorkflowMetrics handleWorkflowMetrics,
            @NonNull final ThrottleServiceManager throttleServiceManager,
            @NonNull final StoreMetricsService storeMetricsService,
            @NonNull final TransactionChecker transactionChecker,
            @NonNull final InitTrigger initTrigger,
            @NonNull final SoftwareVersion softwareVersion) {
        this.networkInfo = requireNonNull(networkInfo, "networkInfo must not be null");
        this.preHandleWorkflow = requireNonNull(preHandleWorkflow, "preHandleWorkflow must not be null");
        this.dispatcher = requireNonNull(dispatcher, "dispatcher must not be null");
        this.blockRecordManager = requireNonNull(blockRecordManager, "recordManager must not be null");
        this.checker = requireNonNull(checker, "checker must not be null");
        this.serviceScopeLookup = requireNonNull(serviceScopeLookup, "serviceScopeLookup must not be null");
        this.configProvider = requireNonNull(configProvider, "configProvider must not be null");
        this.recordCache = requireNonNull(recordCache, "recordCache must not be null");
        this.genesisRecordsTimeHook = requireNonNull(genesisRecordsTimeHook, "genesisRecordsTimeHook must not be null");
        this.stakingPeriodTimeHook = requireNonNull(stakingPeriodTimeHook, "stakingPeriodTimeHook must not be null");
        this.feeManager = requireNonNull(feeManager, "feeManager must not be null");
        this.exchangeRateManager = requireNonNull(exchangeRateManager, "exchangeRateManager must not be null");
        this.childRecordFinalizer = childRecordFinalizer;
        this.transactionFinalizer = requireNonNull(transactionFinalizer, "transactionFinalizer must not be null");
        this.systemFileUpdateFacility =
                requireNonNull(systemFileUpdateFacility, "systemFileUpdateFacility must not be null");
        this.platformStateUpdateFacility =
                requireNonNull(platformStateUpdateFacility, "platformStateUpdateFacility must not be null");
        this.solvencyPreCheck = requireNonNull(solvencyPreCheck, "solvencyPreCheck must not be null");
        this.authorizer = requireNonNull(authorizer, "authorizer must not be null");
        this.networkUtilizationManager =
                requireNonNull(networkUtilizationManager, "networkUtilizationManager must not be null");
        this.synchronizedThrottleAccumulator =
                requireNonNull(synchronizedThrottleAccumulator, "synchronizedThrottleAccumulator must not be null");
        this.scheduleExpirationHook = requireNonNull(scheduleExpirationHook, "scheduleExpirationHook must not be null");
        this.cacheWarmer = requireNonNull(cacheWarmer, "cacheWarmer must not be null");
        this.handleWorkflowMetrics = requireNonNull(handleWorkflowMetrics, "handleWorkflowMetrics must not be null");
        this.throttleServiceManager = requireNonNull(throttleServiceManager, "throttleServiceManager must not be null");
        this.storeMetricsService = requireNonNull(storeMetricsService, "storeMetricsService must not be null");
        this.transactionChecker = requireNonNull(transactionChecker, "transactionChecker must not be null");
        this.initTrigger = requireNonNull(initTrigger, "initTrigger must not be null");
        this.softwareVersion = requireNonNull(softwareVersion, "softwareVersion must not be null");
    }

    /**
     * Handles the next {@link Round}
     *
     * @param state the writable {@link HederaState} that this round will work on
     * @param round the next {@link Round} that needs to be processed
     */
    public void handleRound(
            @NonNull final HederaState state, @NonNull final PlatformState platformState, @NonNull final Round round) {
        // We should never join this future to the handle thread, or it will prevent us from making progress.
        // Signatures are created at the end of a round. Therefore, handle must complete in order to create the
        // signatures.
        // If we get an error from here then we weren't able to persist the block. We should do something with this
        // error. The platform call here isn't asynchronous, so best we can do right now is throw the exception for a
        // previous round.
        final var asyncException = roundException.get();
        if (asyncException != null) {
            throw new RuntimeException("Error persisting block", roundException.get());
        }
        CompletableFuture<BlockStateProof> persistedBlock = new CompletableFuture<>();
        persistedBlock.exceptionally(ex -> {
            logger.error("Error persisting block for round {}", round.getRoundNum(), ex);
            roundException.compareAndSet(null, ex);
            return null;
        });

        // Keep track of whether any user transactions were handled. If so, then we will need to close the round
        // with the block record manager.
        final var userTransactionsHandled = new AtomicBoolean(false);

        // log start of round to transaction state log
        logStartRound(round);

        // warm the cache
        cacheWarmer.warm(state, round);

        // Signal the BlockRecordManager that a new round is being handled. This is needed to align rounds to blocks. We
        // can have empty rounds. If we want a block per round than we need to allow the creation of a block for this
        // round even if there are no events in it. A round can have no events and an event can have no transactions.
        //
        // We also provide a CompletableFuture to the BlockRecordManager that will be completed when the block is
        // persisted. Should platform need this signal in the future, we will have it available.
        blockRecordManager.processRound(state, round, persistedBlock, () -> {
            int i = 0;
            // handle each event in the round
            for (final ConsensusEvent event : round) {
                i++;
                final var creator = networkInfo.nodeInfo(event.getCreatorId().id());
                if (creator == null) {
                    // We were given an event for a node that *does not exist in the address book*. This will be logged
                    // as
                    // a warning, as this should never happen, and we will skip the event. The platform should guarantee
                    // that we never receive an event that isn't associated with the address book, and every node in the
                    // address book must have an account ID, since you cannot delete an account belonging to a node, and
                    // you cannot change the address book non-deterministically.
                    logger.warn("Received event from node {} which is not in the address book", event.getCreatorId());
                    return;
                }

                // log start of event to transaction state log
                logStartEvent(event, creator);

                final var eventNum = i;
                blockRecordManager.processConsensusEvent(state, event, () -> {
                    // handle each transaction of the event
                    for (final var it = event.unfilteredConsensusTransactionIterator(); it.hasNext(); ) {
                        final var platformTxn = it.next();
                        try {
                            if (!platformTxn.isSystem()) {
                                // Handle user transaction
                                userTransactionsHandled.set(true);
                                handlePlatformTransaction(state, platformState, event, creator, platformTxn);
                            } else if (usingBlockStreams()) {
                                // Handle system transaction
                                handleSystemTransaction(state, creator, platformTxn);
                            }
                        } catch (final Exception e) {
                            logger.fatal(
                                    "Possibly CATASTROPHIC failure while running the handle workflow. "
                                            + "While this node may not die right away, it is in a bad way, most likely fatally.",
                                    e);
                        }
                    }
                });
            }

            // Inform the BlockRecordManager that the round is complete, so it can update running-hashes in state
            // that have been being computed in background threads. The running hash has to be included in
            // state, but we want to synchronize with background threads as infrequently as possible. So once per
            // round is the minimum we can do.
            if (!usingBlockStreams() && userTransactionsHandled.get()) {
                blockRecordManager.endRound(state); // Only implemented for v6
            }
        });
    }

    private int countItems(Iterator<?> iterator) {
        int count = 0;
        while (iterator.hasNext()) {
            iterator.next(); // Move to the next element (important to call this to advance the iterator)
            count++; // Increment the count for each element
        }
        return count;
    }

    private void handleSystemTransaction(
            @NonNull final HederaState state,
            @NonNull final NodeInfo creator,
            @NonNull final ConsensusTransaction platformTxn) {

<<<<<<< HEAD
        // FUTURE: We can probably skip this check in the future, but it's here for now so we can toggle the
        // ability to pull these from preHandle or handle.
        if (collectSignaturesEnabled()) {
            if (platformTxn instanceof StateSignatureTransaction txn) {
                // Collect the state signature transaction. We have a singleton instance of the
                // StateSignatureTransactionCollector that is responsible for collecting state signatures from the
                // network and sorting them into queues to later.
                StateSignatureTransactionCollector.getInstance().putStateSignatureTransaction(creator.nodeId(), txn);
            }
=======
        // Update all throttle metrics once per round
        throttleServiceManager.updateAllMetrics();

        // Inform the BlockRecordManager that the round is complete, so it can update running-hashes in state
        // that have been being computed in background threads. The running hash has to be included in
        // state, but we want to synchronize with background threads as infrequently as possible. So once per
        // round is the minimum we can do.
        if (userTransactionsHandled.get()) {
            blockRecordManager.endRound(state);
>>>>>>> 6d431b28
        }

        // We want to write out the system transaction to the block stream.
        blockRecordManager.processSystemTransaction(state, creator, platformTxn, () -> {});
    }

    private void handlePlatformTransaction(
            @NonNull final HederaState state,
            @NonNull final PlatformState platformState,
            @NonNull final ConsensusEvent platformEvent,
            @NonNull final NodeInfo creator,
            @NonNull final ConsensusTransaction platformTxn) {

        // Get the consensus timestamp. FUTURE We want this to exactly match the consensus timestamp from the hashgraph,
        // but for compatibility with the current implementation, we adjust it as follows.
        //
        // From what I understand, this was added as a fix because Mirror Node ran into an issue with reconciling saved
        // states with the record stream. Now that the block stream aligns everything into a block, we should be able to
        // disable adjusting of the consensus timestamp so that it correctly matches the hashgraph assigned timestamp.
        final Instant consensusNow = usingBlockStreams()
                ? platformTxn.getConsensusTimestamp()
                : platformTxn.getConsensusTimestamp().minusNanos(1000 - 3L);

        // handle user transaction
        handleUserTransaction(consensusNow, state, platformState, platformEvent, creator, platformTxn);
    }

    private void handleUserTransaction(
            @NonNull final Instant consensusNow,
            @NonNull final HederaState state,
            @NonNull final PlatformState platformState,
            @NonNull final ConsensusEvent platformEvent,
            @NonNull final NodeInfo creator,
            @NonNull final ConsensusTransaction platformTxn) {
<<<<<<< HEAD

        // Determine if this is the first transaction after startup. This needs to be determined BEFORE starting the
        // user transaction
        final var consTimeOfLastHandledTxn = blockRecordManager.consTimeOfLastHandledTxn();
        final var isFirstTransaction = !consTimeOfLastHandledTxn.isAfter(Instant.EPOCH);

        // Setup record builder list
        if (!usingBlockStreams()) {
            blockRecordManager.startUserTransaction(consensusNow, state); // Only implemented for v6.
        }

        blockRecordManager.processUserTransaction(consensusNow, state, platformTxn, () -> {

            // Did we just start the first transaction in the block?
            final boolean switchedBlocks = isConsTimeFirstTransactionInBlock(consensusNow);

            final var recordListBuilder = new RecordListBuilder(consensusNow);
            final var recordBuilder = recordListBuilder.userTransactionRecordBuilder();

            // Setup helpers
            final var configuration = configProvider.getConfiguration();
            final var stack = new SavepointStackImpl(state);
            final var readableStoreFactory = new ReadableStoreFactory(stack);
            final var feeAccumulator = createFeeAccumulator(stack, configuration, recordBuilder);

            final var tokenServiceContext = new TokenContextImpl(
                    configuration, stack, recordListBuilder, blockRecordManager, isFirstTransaction);
            // It's awful that we have to check this every time a transaction is handled, especially since this mostly
            // applies to non-production cases. Let's find a way to 💥💥 remove this 💥💥
            genesisRecordsTimeHook.process(tokenServiceContext);
            try {
                // If this is the first user transaction after midnight, then handle staking updates prior to handling
                // the
                // transaction itself.
                stakingPeriodTimeHook.process(stack, tokenServiceContext);
            } catch (final Exception e) {
                // If anything goes wrong, we log the error and continue
                logger.error("Failed to process staking period time hook", e);
            }

            // Consensus hooks have now had a chance to publish any records from migrations; therefore we can begin
            // handling
            // the user transaction
            blockRecordManager.advanceConsensusClock(consensusNow, state);
            // Look for any expired schedules and delete them when new block is created
            if (switchedBlocks) {
                final var firstSecondToExpire =
                        blockRecordManager.firstConsTimeOfLastBlock().getEpochSecond();
                final var lastSecondToExpire = consensusNow.getEpochSecond();
                final var scheduleStore =
                        new WritableStoreFactory(stack, ScheduleService.NAME).getStore(WritableScheduleStore.class);
                // purge all expired schedules between the first consensus time of last block and the current consensus
                // time
                scheduleExpirationHook.processExpiredSchedules(scheduleStore, firstSecondToExpire, lastSecondToExpire);
            }
=======
        final var recordListBuilder = new RecordListBuilder(consensusNow);
        final var recordBuilder = recordListBuilder.userTransactionRecordBuilder();

        // First, check if the transaction is submitted with a version prior to the deployed version. If so, set the
        // status on the receipt to BUSY and return
        if (this.initTrigger != EVENT_STREAM_RECOVERY
                && softwareVersion.compareTo(platformEvent.getSoftwareVersion()) > 0) {
            // Reparse the transaction (so we don't need to get the prehandle result)
            final TransactionInfo transactionInfo;
            try {
                transactionInfo = transactionChecker.parseAndCheck(platformTxn.getApplicationPayload());
            } catch (PreCheckException e) {
                logger.error(
                        "Bad old transaction (version {}) from creator {}",
                        platformEvent.getSoftwareVersion(),
                        creator,
                        e);
                // We don't care since we're checking a transaction with an older software version. We were going to
                // skip the transaction handling anyway
                return;
            }

            // Initialize record builder list
            recordBuilder
                    .transaction(transactionInfo.transaction())
                    .transactionBytes(transactionInfo.signedBytes())
                    .transactionID(transactionInfo.transactionID())
                    .exchangeRate(exchangeRateManager.exchangeRates())
                    .memo(transactionInfo.txBody().memo());

            // Place a BUSY record in the cache
            final var record = recordBuilder.status(ResponseCodeEnum.BUSY).build();
            recordCache.add(creator.nodeId(), transactionInfo.payerID(), List.of(record));

            return;
        }

        // (FUTURE) We actually want to consider exporting synthetic transactions on every
        // first post-upgrade transaction, not just the first transaction after genesis.
        final var consTimeOfLastHandledTxn = blockRecordManager.consTimeOfLastHandledTxn();
        final var isFirstTransaction = !consTimeOfLastHandledTxn.isAfter(Instant.EPOCH);

        // Start the user transaction
        final boolean switchedBlocks = blockRecordManager.startUserTransaction(consensusNow, state, platformState);

        // Setup helpers
        final var configuration = configProvider.getConfiguration();
        final var stack = new SavepointStackImpl(state);
        final var readableStoreFactory = new ReadableStoreFactory(stack);
        final var feeAccumulator = createFeeAccumulator(stack, configuration, recordBuilder);

        final var tokenServiceContext = new TokenContextImpl(
                configuration,
                state,
                storeMetricsService,
                stack,
                recordListBuilder,
                blockRecordManager,
                isFirstTransaction);
        // Do any one-time work for the first transaction after genesis;
        // overhead for all following transactions is effectively zero
        genesisRecordsTimeHook.process(tokenServiceContext);
        try {
            // If this is the first user transaction after midnight, then handle staking updates prior to handling the
            // transaction itself.
            stakingPeriodTimeHook.process(stack, tokenServiceContext);
        } catch (final Exception e) {
            // If anything goes wrong, we log the error and continue
            logger.error("Failed to process staking period time hook", e);
        }

        // Consensus hooks have now had a chance to publish any records from migrations; therefore we can begin handling
        // the user transaction
        blockRecordManager.advanceConsensusClock(consensusNow, state);
        // Look for any expired schedules and delete them when new block is created
        if (switchedBlocks) {
            final var firstSecondToExpire =
                    blockRecordManager.firstConsTimeOfLastBlock().getEpochSecond();
            final var lastSecondToExpire = consensusNow.getEpochSecond();
            final var scheduleStore = new WritableStoreFactory(
                            stack, ScheduleService.NAME, configuration, storeMetricsService)
                    .getStore(WritableScheduleStore.class);
            // purge all expired schedules between the first consensus time of last block and the current consensus time
            scheduleExpirationHook.processExpiredSchedules(scheduleStore, firstSecondToExpire, lastSecondToExpire);
        }

        final long handleStart = System.nanoTime();
        TransactionBody txBody = null;
        AccountID payer = null;
        Fees fees = null;
        TransactionInfo transactionInfo = null;
        HederaFunctionality functionality = NONE;
        Map<AccountID, Long> prePaidRewards = emptyMap();
        try {
            final var preHandleResult = getCurrentPreHandleResult(readableStoreFactory, creator, platformTxn);
>>>>>>> 6d431b28

            TransactionBody txBody = null;
            AccountID payer = null;
            Fees fees = null;
            TransactionInfo transactionInfo = null;
            try {
                final var preHandleResult = getCurrentPreHandleResult(readableStoreFactory, creator, platformTxn);

                transactionInfo = preHandleResult.txInfo();

<<<<<<< HEAD
                if (transactionInfo == null) {
                    // FUTURE: Charge node generic penalty, set values in record builder, and remove log statement
                    logger.error("Bad transaction from creator {}", creator);
                    return null;
                }

                // Get the parsed data
                final var transaction = transactionInfo.transaction();
                txBody = transactionInfo.txBody();
                payer = transactionInfo.payerID();

                final Bytes transactionBytes;
                if (transaction.signedTransactionBytes().length() > 0) {
                    transactionBytes = transaction.signedTransactionBytes();
                } else {
                    // in this case, recorder hash the transaction itself, not its bodyBytes.
                    transactionBytes = Transaction.PROTOBUF.toBytes(transaction);
                }

                // Log start of user transaction to transaction state log
                logStartUserTransaction(platformTxn, txBody, payer);
                logStartUserTransactionPreHandleResultP2(preHandleResult);
                logStartUserTransactionPreHandleResultP3(preHandleResult);

                // Initialize record builder list
                recordBuilder
                        .transaction(transactionInfo.transaction())
                        .transactionBodyType(txBody.data().kind())
                        .transactionBytes(transactionBytes)
                        .transactionID(transactionInfo.transactionID())
                        .exchangeRate(exchangeRateManager.exchangeRates())
                        .memo(txBody.memo());

                // Set up the verifier
                final var hederaConfig = configuration.getConfigData(HederaConfig.class);
                final var legacyFeeCalcNetworkVpt = transactionInfo
                        .signatureMap()
                        .sigPairOrElse(emptyList())
                        .size();
                final var verifier = new DefaultKeyVerifier(
                        legacyFeeCalcNetworkVpt, hederaConfig, preHandleResult.getVerificationResults());
                final var signatureMapSize = SignatureMap.PROTOBUF.measureRecord(transactionInfo.signatureMap());

                // Setup context
                final var context = new HandleContextImpl(
                        txBody,
                        transactionInfo.functionality(),
                        signatureMapSize,
                        payer,
                        preHandleResult.getPayerKey(),
                        networkInfo,
                        TransactionCategory.USER,
                        recordBuilder,
                        stack,
                        configuration,
                        verifier,
                        recordListBuilder,
                        checker,
                        dispatcher,
                        serviceScopeLookup,
                        blockRecordManager,
                        recordCache,
                        feeManager,
                        exchangeRateManager,
                        consensusNow,
                        authorizer,
                        solvencyPreCheck,
                        childRecordFinalizer,
                        networkUtilizationManager,
                        synchronizedThrottleAccumulator);

                // Calculate the fee
                fees = dispatcher.dispatchComputeFees(context);

                // Run all pre-checks
                final var validationResult = validate(
                        consensusNow,
                        verifier,
                        preHandleResult,
                        readableStoreFactory,
                        fees,
                        platformEvent.getCreatorId().id());

                networkUtilizationManager.resetFrom(stack);
                final var hasWaivedFees = authorizer.hasWaivedFees(payer, transactionInfo.functionality(), txBody);
                if (validationResult.status() != SO_FAR_SO_GOOD) {
                    final var sigVerificationFailed = validationResult.responseCodeEnum() == INVALID_SIGNATURE;
                    if (sigVerificationFailed) {
                        // If the signature status isn't ok, only work done will be fee charging
                        // Note this is how it's implemented in mono (TopLevelTransition.java#L93), in future we may
                        // want to
                        // not trackFeePayments() only for INVALID_SIGNATURE but for any preCheckResult.status() !=
                        // SO_FAR_SO_GOOD
                        networkUtilizationManager.trackFeePayments(payer, consensusNow, stack);
                    }
                    recordBuilder.status(validationResult.responseCodeEnum());
                    try {
                        // If the payer is authorized to waive fees, then we don't charge them
                        if (!hasWaivedFees) {
                            if (validationResult.status() == NODE_DUE_DILIGENCE_FAILURE) {
                                feeAccumulator.chargeNetworkFee(creator.accountId(), fees.networkFee());
                            } else if (validationResult.status() == PAYER_UNWILLING_OR_UNABLE_TO_PAY_SERVICE_FEE) {
                                // We do not charge partial service fees; if the payer is unwilling or unable to cover
                                // the entire service fee, then we only charge network and node fees (prioritizing
                                // the network fee in case of a very low payer balance)
                                feeAccumulator.chargeFees(payer, creator.accountId(), fees.withoutServiceComponent());
                            } else {
                                final var feesToCharge =
                                        validationResult.responseCodeEnum().equals(DUPLICATE_TRANSACTION)
                                                ? fees.withoutServiceComponent()
                                                : fees;
                                feeAccumulator.chargeFees(payer, creator.accountId(), feesToCharge);
                            }
=======
            // Get the parsed data
            final var transaction = transactionInfo.transaction();
            txBody = transactionInfo.txBody();
            payer = transactionInfo.payerID();
            functionality = transactionInfo.functionality();

            final Bytes transactionBytes;
            if (transaction.signedTransactionBytes().length() > 0) {
                transactionBytes = transaction.signedTransactionBytes();
            } else {
                // in this case, recorder hash the transaction itself, not its bodyBytes.
                transactionBytes = Transaction.PROTOBUF.toBytes(transaction);
            }

            // Log start of user transaction to transaction state log
            logStartUserTransaction(platformTxn, txBody, payer);
            logStartUserTransactionPreHandleResultP2(preHandleResult);
            logStartUserTransactionPreHandleResultP3(preHandleResult);

            // Initialize record builder list
            recordBuilder
                    .transaction(transactionInfo.transaction())
                    .transactionBytes(transactionBytes)
                    .transactionID(transactionInfo.transactionID())
                    .exchangeRate(exchangeRateManager.exchangeRates())
                    .memo(txBody.memo());

            // Set up the verifier
            final var hederaConfig = configuration.getConfigData(HederaConfig.class);
            final var legacyFeeCalcNetworkVpt =
                    transactionInfo.signatureMap().sigPair().size();
            final var verifier = new DefaultKeyVerifier(
                    legacyFeeCalcNetworkVpt, hederaConfig, preHandleResult.getVerificationResults());
            final var signatureMapSize = SignatureMap.PROTOBUF.measureRecord(transactionInfo.signatureMap());

            // Setup context
            final var context = new HandleContextImpl(
                    txBody,
                    functionality,
                    signatureMapSize,
                    payer,
                    preHandleResult.getPayerKey(),
                    networkInfo,
                    TransactionCategory.USER,
                    recordBuilder,
                    stack,
                    configuration,
                    verifier,
                    recordListBuilder,
                    checker,
                    dispatcher,
                    serviceScopeLookup,
                    blockRecordManager,
                    recordCache,
                    feeManager,
                    exchangeRateManager,
                    consensusNow,
                    authorizer,
                    solvencyPreCheck,
                    childRecordFinalizer,
                    transactionFinalizer,
                    networkUtilizationManager,
                    synchronizedThrottleAccumulator,
                    platformState,
                    storeMetricsService);

            // Calculate the fee
            fees = dispatcher.dispatchComputeFees(context);

            // Run all pre-checks
            final var validationResult = validate(
                    consensusNow,
                    verifier,
                    preHandleResult,
                    readableStoreFactory,
                    networkUtilizationManager,
                    context,
                    dispatcher,
                    stack,
                    platformEvent.getCreatorId().id());

            final var hasWaivedFees = authorizer.hasWaivedFees(payer, functionality, txBody);
            if (validationResult.status() != SO_FAR_SO_GOOD) {
                recordBuilder.status(validationResult.responseCodeEnum());
                try {
                    // If the payer is authorized to waive fees, then we don't charge them
                    if (!hasWaivedFees) {
                        if (validationResult.status() == NODE_DUE_DILIGENCE_FAILURE) {
                            feeAccumulator.chargeNetworkFee(creator.accountId(), fees.networkFee());
                        } else if (validationResult.status() == PAYER_UNWILLING_OR_UNABLE_TO_PAY_SERVICE_FEE) {
                            // We do not charge partial service fees; if the payer is unwilling or unable to cover
                            // the entire service fee, then we only charge network and node fees (prioritizing
                            // the network fee in case of a very low payer balance)
                            feeAccumulator.chargeFees(payer, creator.accountId(), fees.withoutServiceComponent());
                        } else {
                            final var feesToCharge =
                                    validationResult.responseCodeEnum().equals(DUPLICATE_TRANSACTION)
                                            ? fees.withoutServiceComponent()
                                            : fees;
                            feeAccumulator.chargeFees(payer, creator.accountId(), feesToCharge);
>>>>>>> 6d431b28
                        }
                    } catch (final HandleException ex) {
                        final var identifier = validationResult.status == NODE_DUE_DILIGENCE_FAILURE
                                ? "node " + creator.nodeId()
                                : "account " + payer;
                        logger.error(
                                "Unable to charge {} a penalty after {} happened. Cause of the failed charge:",
                                identifier,
                                validationResult.responseCodeEnum,
                                ex);
                    }
<<<<<<< HEAD

                } else {
                    try {
                        // Any hollow accounts that must sign to have all needed signatures, need to be finalized
                        // as a result of transaction being handled.
                        Set<Account> hollowAccounts = preHandleResult.getHollowAccounts();
                        SignatureVerification maybeEthTxVerification = null;
                        if (transactionInfo.functionality() == ETHEREUM_TRANSACTION) {
                            final var maybeEthTxSigs = CONTRACT_SERVICE
                                    .handlers()
                                    .ethereumTransactionHandler()
                                    .maybeEthTxSigsFor(
                                            transactionInfo.txBody().ethereumTransactionOrThrow(),
                                            readableStoreFactory.getStore(ReadableFileStore.class),
                                            configuration);
                            if (maybeEthTxSigs != null) {
                                final var alias = Bytes.wrap(maybeEthTxSigs.address());
                                final var accountStore = readableStoreFactory.getStore(ReadableAccountStore.class);
                                final var maybeHollowAccountId = accountStore.getAccountIDByAlias(alias);
                                if (maybeHollowAccountId != null) {
                                    final var maybeHollowAccount =
                                            requireNonNull(accountStore.getAccountById(maybeHollowAccountId));
                                    if (isHollow(maybeHollowAccount)) {
                                        hollowAccounts = new LinkedHashSet<>(preHandleResult.getHollowAccounts());
                                        hollowAccounts.add(maybeHollowAccount);
                                        maybeEthTxVerification = new SignatureVerificationImpl(
                                                Key.newBuilder()
                                                        .ecdsaSecp256k1(Bytes.wrap(maybeEthTxSigs.publicKey()))
                                                        .build(),
                                                alias,
                                                true);
                                    }
=======
                } catch (final HandleException ex) {
                    final var identifier = validationResult.status == NODE_DUE_DILIGENCE_FAILURE
                            ? "node " + creator.nodeId()
                            : "account " + payer;
                    logger.error(
                            "Unable to charge {} a penalty after {} happened. Cause of the failed charge:",
                            identifier,
                            validationResult.responseCodeEnum,
                            ex);
                }
            } else {
                try {
                    // Any hollow accounts that must sign to have all needed signatures, need to be finalized
                    // as a result of transaction being handled.
                    Set<Account> hollowAccounts = preHandleResult.getHollowAccounts();
                    SignatureVerification maybeEthTxVerification = null;
                    if (functionality == ETHEREUM_TRANSACTION) {
                        final var maybeEthTxSigs = CONTRACT_SERVICE
                                .handlers()
                                .ethereumTransactionHandler()
                                .maybeEthTxSigsFor(
                                        transactionInfo.txBody().ethereumTransactionOrThrow(),
                                        readableStoreFactory.getStore(ReadableFileStore.class),
                                        configuration);
                        if (maybeEthTxSigs != null) {
                            final var alias = Bytes.wrap(maybeEthTxSigs.address());
                            final var accountStore = readableStoreFactory.getStore(ReadableAccountStore.class);
                            final var maybeHollowAccountId = accountStore.getAccountIDByAlias(alias);
                            if (maybeHollowAccountId != null) {
                                final var maybeHollowAccount =
                                        requireNonNull(accountStore.getAccountById(maybeHollowAccountId));
                                if (isHollow(maybeHollowAccount)) {
                                    hollowAccounts = new LinkedHashSet<>(preHandleResult.getHollowAccounts());
                                    hollowAccounts.add(maybeHollowAccount);
                                    maybeEthTxVerification = new SignatureVerificationImpl(
                                            Key.newBuilder()
                                                    .ecdsaSecp256k1(Bytes.wrap(maybeEthTxSigs.publicKey()))
                                                    .build(),
                                            alias,
                                            true);
>>>>>>> 6d431b28
                                }
                            }
                        }
                        finalizeHollowAccounts(
                                context, configuration, hollowAccounts, verifier, maybeEthTxVerification);

<<<<<<< HEAD
                        networkUtilizationManager.trackTxn(transactionInfo, consensusNow, stack);
                        // If the payer is authorized to waive fees, then we don't charge them
                        if (!hasWaivedFees) {
                            // privileged transactions are not charged fees
                            feeAccumulator.chargeFees(payer, creator.accountId(), fees);
                        }
=======
                    // If the payer is authorized to waive fees, then we don't charge them
                    if (!hasWaivedFees) {
                        // privileged transactions are not charged fees
                        feeAccumulator.chargeFees(payer, creator.accountId(), fees);
                    }
>>>>>>> 6d431b28

                        if (networkUtilizationManager.wasLastTxnGasThrottled()) {
                            // Don't charge the payer the service fee component, because the user-submitted transaction
                            // was fully valid but network capacity was unavailable to satisfy it
                            fees = fees.withoutServiceComponent();
                            throw new HandleException(CONSENSUS_GAS_EXHAUSTED);
                        }

<<<<<<< HEAD
                        // Dispatch the transaction to the handler
                        dispatcher.dispatchHandle(context);
                        // Possibly charge assessed fees for preceding child transactions; but
                        // only if not a contract operation, since these dispatches were already
                        // charged using gas. [FUTURE - stop setting transactionFee in recordBuilder
                        // at the point of dispatch, so we no longer need this special case here.]
                        final var isContractOp =
                                DISPATCHING_CONTRACT_TRANSACTIONS.contains(transactionInfo.functionality());
                        if (!isContractOp
                                && !recordListBuilder.precedingRecordBuilders().isEmpty()) {
                            // We intentionally charge fees even if the transaction failed (may need to update
                            // mono-service to this behavior?)
                            final var childFees = recordListBuilder.precedingRecordBuilders().stream()
                                    .mapToLong(SingleTransactionRecordBuilderImpl::transactionFee)
                                    .sum();
                            // If the payer is authorized to waive fees, then we don't charge them
                            if (!hasWaivedFees && !feeAccumulator.chargeNetworkFee(payer, childFees)) {
                                throw new HandleException(INSUFFICIENT_PAYER_BALANCE);
                            }
                        }
                        recordBuilder.status(SUCCESS);
=======
                    // Dispatch the transaction to the handler
                    dispatcher.dispatchHandle(context);
                    // Possibly charge assessed fees for preceding child transactions; but
                    // only if not a contract operation, since these dispatches were already
                    // charged using gas. [FUTURE - stop setting transactionFee in recordBuilder
                    // at the point of dispatch, so we no longer need this special case here.]
                    final var isContractOp = DISPATCHING_CONTRACT_TRANSACTIONS.contains(functionality);
                    if (!isContractOp
                            && !recordListBuilder.precedingRecordBuilders().isEmpty()) {
                        // We intentionally charge fees even if the transaction failed (may need to update
                        // mono-service to this behavior?)
                        final var childFees = recordListBuilder.precedingRecordBuilders().stream()
                                .mapToLong(SingleTransactionRecordBuilderImpl::transactionFee)
                                .sum();
                        // If the payer is authorized to waive fees, then we don't charge them
                        if (!hasWaivedFees && !feeAccumulator.chargeNetworkFee(payer, childFees)) {
                            throw new HandleException(INSUFFICIENT_PAYER_BALANCE);
                        }
                    }
                    recordBuilder.status(SUCCESS);
                    // Only ScheduleCreate and ScheduleSign can trigger paid staking rewards via
                    // dispatch; and only if this top-level transaction was successful
                    prePaidRewards = context.dispatchPaidRewards();
>>>>>>> 6d431b28

                        // Notify responsible facility if system-file was uploaded.
                        // Returns SUCCESS if no system-file was uploaded
                        final var fileUpdateResult = systemFileUpdateFacility.handleTxBody(stack, txBody);

                        recordBuilder
                                .exchangeRate(exchangeRateManager.exchangeRates())
                                .status(fileUpdateResult);

                        // Notify if platform state was updated
                        platformStateUpdateFacility.handleTxBody(stack, platformState, txBody);

                    } catch (final HandleException e) {
                        // In case of a ContractCall when it reverts, the gas charged should not be rolled back
                        rollback(e.shouldRollbackStack(), e.getStatus(), stack, recordListBuilder);
                        if (!hasWaivedFees && e.shouldRollbackStack()) {
                            // Only re-charge fees if we rolled back the stack
                            feeAccumulator.chargeFees(payer, creator.accountId(), fees);
                        }
                    }
                }
            } catch (final Exception e) {
                logger.error("Possibly CATASTROPHIC failure while handling a user transaction", e);
                // We should always rollback stack including gas charges when there is an unexpected exception
                rollback(true, ResponseCodeEnum.FAIL_INVALID, stack, recordListBuilder);
                if (payer != null && fees != null) {
                    try {
                        feeAccumulator.chargeFees(payer, creator.accountId(), fees);
                    } catch (final HandleException chargeException) {
                        logger.error(
                                "Unable to charge account {} a penalty after an unexpected exception {}. Cause of the failed charge:",
                                payer,
                                e,
                                chargeException);
                    }
                }

                // After a contract operation was handled (i.e., not throttled), update the
                // gas throttle by leaking any unused gas
                if (isGasThrottled(functionality)
                        && recordBuilder.status() != CONSENSUS_GAS_EXHAUSTED
                        && recordBuilder.hasContractResult()) {
                    final var gasUsed = recordBuilder.getGasUsedForContractTxn();
                    handleWorkflowMetrics.addGasUsed(gasUsed);
                    final var contractsConfig = configuration.getConfigData(ContractsConfig.class);
                    if (contractsConfig.throttleThrottleByGas()) {
                        final var gasLimitForContractTx =
                                getGasLimitForContractTx(transactionInfo.txBody(), functionality);
                        final var excessAmount = gasLimitForContractTx - gasUsed;
                        networkUtilizationManager.leakUnusedGasPreviouslyReserved(transactionInfo, excessAmount);
                    }
                }
            }
<<<<<<< HEAD

            // After a contract operation was handled (i.e., not throttled), update the
            // gas throttle by leaking any unused gas
            if (isGasThrottled(transactionInfo.functionality())
                    && recordBuilder.status() != CONSENSUS_GAS_EXHAUSTED
                    && recordBuilder.hasContractResult()) {
                final var contractsConfig = configuration.getConfigData(ContractsConfig.class);
                if (contractsConfig.throttleThrottleByGas()) {
                    final var gasUsed = recordBuilder.getGasUsedForContractTxn();
                    final var gasLimitForContractTx =
                            getGasLimitForContractTx(transactionInfo.txBody(), transactionInfo.functionality());
                    final var excessAmount = gasLimitForContractTx - gasUsed;
                    networkUtilizationManager.leakUnusedGasPreviouslyReserved(transactionInfo, excessAmount);
=======
        } catch (final Exception e) {
            logger.error("Possibly CATASTROPHIC failure while handling a user transaction", e);
            if (transactionInfo == null) {
                final var baseData = extractTransactionBaseData(platformTxn.getApplicationPayload());
                if (baseData.transaction() == null) {
                    // FUTURE: Charge node generic penalty, set values in record builder, and remove log statement
                    logger.error("Failed to parse transaction from creator: {}", creator);
                    return;
                }
                functionality = baseData.functionality();
                txBody = baseData.txBody();
                payer = baseData.payer();
                recordBuilder.transaction(baseData.transaction()).transactionBytes(baseData.transactionBytes());
                if (txBody != null && txBody.hasTransactionID()) {
                    recordBuilder.transactionID(txBody.transactionIDOrThrow());
                }
            }
            // We should always rollback stack including gas charges when there is an unexpected exception
            rollback(true, ResponseCodeEnum.FAIL_INVALID, stack, recordListBuilder);
            if (payer != null && fees != null) {
                try {
                    feeAccumulator.chargeFees(payer, creator.accountId(), fees);
                } catch (final Exception chargeException) {
                    logger.error(
                            "Unable to charge account {} a penalty after an unexpected exception {}. Cause of the failed charge:",
                            payer,
                            e,
                            chargeException);
>>>>>>> 6d431b28
                }
            }

<<<<<<< HEAD
            networkUtilizationManager.saveTo(stack);
            transactionFinalizer.finalizeParentRecord(payer, tokenServiceContext, transactionInfo.functionality());

            // Commit all state changes
            stack.commitFullStack();
=======
        if (isFirstTransaction || consensusNow.getEpochSecond() > consTimeOfLastHandledTxn.getEpochSecond()) {
            handleWorkflowMetrics.switchConsensusSecond();
        }

        // If a transaction appeared to try an auto-creation, and hence used
        // frontend throttle capacity; but then failed, we need to reclaim the
        // frontend throttle capacity on the node that submitted the transaction
        if (txBody != null && canAutoCreate(functionality) && recordBuilder.status() != SUCCESS) {
            final var numImplicitCreations = throttleServiceManager.numImplicitCreations(
                    txBody, tokenServiceContext.readableStore(ReadableAccountStore.class));
            if (usedSelfFrontendThrottleCapacity(numImplicitCreations, txBody)) {
                throttleServiceManager.reclaimFrontendThrottleCapacity(numImplicitCreations);
            }
        }

        throttleServiceManager.saveThrottleSnapshotsAndCongestionLevelStartsTo(stack);
        try {
            transactionFinalizer.finalizeParentRecord(
                    payer,
                    tokenServiceContext,
                    functionality,
                    extraRewardReceivers(txBody, functionality, recordBuilder),
                    prePaidRewards);
        } catch (final Exception e) {
            logger.error(
                    "Possibly CATASTROPHIC error: failed to finalize parent record for transaction {}",
                    transactionInfo.transactionID(),
                    e);

            // Undo any changes made to the state
            final var userTransactionRecordBuilder = recordListBuilder.userTransactionRecordBuilder();
            userTransactionRecordBuilder.nullOutSideEffectFields();
            rollback(true, ResponseCodeEnum.FAIL_INVALID, stack, recordListBuilder);
        }
>>>>>>> 6d431b28

            // store all records at once, build() records end of transaction to log
            final var recordListResult = recordListBuilder.build();
            recordCache.add(creator.nodeId(), payer, recordListResult.records());

<<<<<<< HEAD
            // Only implemented for v6.
            if (!usingBlockStreams()) {
                blockRecordManager.endUserTransaction(recordListResult.records().stream(), state);
                return null;
            }

            // Only implemented for v7.
            if (txBody == null) {
                // txBody should have been set by this point.
                throw new IllegalStateException("txBody must not be null");
            }
            return new ProcessUserTransactionResult(recordListResult.records().stream(), txBody);
        });
=======
        // store all records at once, build() records end of transaction to log
        final var recordListResult = recordListBuilder.build();
        if (payer != null) { // temporary check to avoid NPE
            recordCache.add(creator.nodeId(), payer, recordListResult.records());
        }

        blockRecordManager.endUserTransaction(recordListResult.records().stream(), state);

        final int handleDuration = (int) (System.nanoTime() - handleStart);
        handleWorkflowMetrics.updateTransactionDuration(functionality, handleDuration);
    }

    /**
     * Returns a set of "extra" account ids that should be considered as eligible for
     * collecting their accrued staking rewards with the given transaction info and
     * record builder.
     *
     * <p><b>IMPORTANT:</b> Needed only for mono-service fidelity.
     *
     * <p>There are three cases, none of which HIP-406 defined as a reward situation;
     * but were "false positives" in the original mono-service implementation:
     * <ol>
     *     <li>For a crypto transfer, any account explicitly listed in the HBAR
     *     transfer list, even with a zero balance adjustment.</li>
     *     <li>For a contract operation, any called contract.</li>
     *     <li>For a contract operation, any account loaded in a child
     *     transaction (primarily, any account involved in a child
     *     token transfer).</li>
     * </ol>
     *
     * @param body the {@link TransactionBody} of the transaction
     * @param function the {@link HederaFunctionality} of the transaction
     * @param recordBuilder the record builder
     * @return the set of extra account ids
     */
    static Set<AccountID> extraRewardReceivers(
            @Nullable final TransactionBody body,
            @NonNull final HederaFunctionality function,
            @NonNull final SingleTransactionRecordBuilderImpl recordBuilder) {
        if (recordBuilder.status() != SUCCESS || body == null) {
            return emptySet();
        }
        return switch (function) {
            case CRYPTO_TRANSFER -> zeroAdjustIdsFrom(body.cryptoTransferOrThrow()
                    .transfersOrElse(TransferList.DEFAULT)
                    .accountAmounts());
            case ETHEREUM_TRANSACTION, CONTRACT_CALL, CONTRACT_CREATE -> recordBuilder.explicitRewardSituationIds();
            default -> emptySet();
        };
    }

    /**
     * Returns any ids from the given list of explicit hbar adjustments that have a zero amount.
     *
     * @param explicitHbarAdjustments the list of explicit hbar adjustments
     * @return the set of account ids that have a zero amount
     */
    private static @NonNull Set<AccountID> zeroAdjustIdsFrom(
            @NonNull final List<AccountAmount> explicitHbarAdjustments) {
        Set<AccountID> zeroAdjustmentAccounts = null;
        for (final var aa : explicitHbarAdjustments) {
            if (aa.amount() == 0) {
                if (zeroAdjustmentAccounts == null) {
                    zeroAdjustmentAccounts = new LinkedHashSet<>();
                }
                zeroAdjustmentAccounts.add(aa.accountID());
            }
        }
        return zeroAdjustmentAccounts == null ? emptySet() : zeroAdjustmentAccounts;
>>>>>>> 6d431b28
    }

    /**
     * Updates key on the hollow accounts that need to be finalized. This is done by dispatching a preceding
     * synthetic update transaction. The ksy is derived from the signature expansion, by looking up the ECDSA key
     * for the alias.
     *
     * @param context the handle context
     * @param configuration the configuration
     * @param accounts the set of hollow accounts that need to be finalized
     * @param verifier the key verifier
     * @param ethTxVerification
     */
    private void finalizeHollowAccounts(
            @NonNull final HandleContext context,
            @NonNull final Configuration configuration,
            @NonNull final Set<Account> accounts,
            @NonNull final DefaultKeyVerifier verifier,
            @Nullable SignatureVerification ethTxVerification) {
        final var consensusConfig = configuration.getConfigData(ConsensusConfig.class);
        final var precedingHollowAccountRecords = accounts.size();
        final var maxRecords = consensusConfig.handleMaxPrecedingRecords();
        // If the hollow accounts that need to be finalized is greater than the max preceding
        // records allowed throw an exception
        if (precedingHollowAccountRecords >= maxRecords) {
            throw new HandleException(MAX_CHILD_RECORDS_EXCEEDED);
        } else {
            for (final var hollowAccount : accounts) {
                if (hollowAccount.accountIdOrElse(AccountID.DEFAULT).equals(AccountID.DEFAULT)) {
                    // The CryptoCreateHandler uses a "hack" to validate that a CryptoCreate with
                    // an EVM address has signed with that alias's ECDSA key; that is, it adds a
                    // dummy "hollow account" with the EVM address as an alias. But we don't want
                    // to try to finalize such a dummy account, so skip it here.
                    continue;
                }
                // get the verified key for this hollow account
                final var verification =
                        ethTxVerification != null && hollowAccount.alias().equals(ethTxVerification.evmAlias())
                                ? ethTxVerification
                                : requireNonNull(
                                        verifier.verificationFor(hollowAccount.alias()),
                                        "Required hollow account verified signature did not exist");
                if (verification.key() != null) {
                    if (!IMMUTABILITY_SENTINEL_KEY.equals(hollowAccount.keyOrThrow())) {
                        logger.error("Hollow account {} has a key other than the sentinel key", hollowAccount);
                        return;
                    }
                    // dispatch synthetic update transaction for updating key on this hollow account
                    final var syntheticUpdateTxn = TransactionBody.newBuilder()
                            .cryptoUpdateAccount(CryptoUpdateTransactionBody.newBuilder()
                                    .accountIDToUpdate(hollowAccount.accountId())
                                    .key(verification.key())
                                    .build())
                            .build();
                    // Note the null key verification callback below; we bypass signature
                    // verifications when doing hollow account finalization
                    final var recordBuilder = context.dispatchPrecedingTransaction(
                            syntheticUpdateTxn, CryptoUpdateRecordBuilder.class, null, context.payer());
                    // For some reason update accountId is set only for the hollow account finalizations and not
                    // for top level crypto update transactions. So we set it here.
                    recordBuilder.accountID(hollowAccount.accountId());
                }
            }
        }
    }

    @NonNull
    private FeeAccumulator createFeeAccumulator(
            @NonNull final SavepointStackImpl stack,
            @NonNull final Configuration configuration,
            @NonNull final SingleTransactionRecordBuilderImpl recordBuilder) {
        final var serviceApiFactory = new ServiceApiFactory(stack, configuration, storeMetricsService);
        final var tokenApi = serviceApiFactory.getApi(TokenServiceApi.class);
        return new FeeAccumulatorImpl(tokenApi, recordBuilder);
    }

    private static long getGasLimitForContractTx(final TransactionBody txnBody, final HederaFunctionality function) {
        return switch (function) {
            case CONTRACT_CREATE -> txnBody.contractCreateInstance().gas();
            case CONTRACT_CALL -> txnBody.contractCall().gas();
            case ETHEREUM_TRANSACTION -> getGasLimitFromEthTxData(txnBody);
            default -> 0L;
        };
    }

    private static long getGasLimitFromEthTxData(final TransactionBody txn) {
        final var ethTxBody = txn.ethereumTransaction();
        if (ethTxBody == null) return 0L;
        final var ethTxData =
                EthTxData.populateEthTxData(ethTxBody.ethereumData().toByteArray());
        return ethTxData != null ? ethTxData.gasLimit() : 0L;
    }

    private ValidationResult validate(
            @NonNull final Instant consensusNow,
            @NonNull final KeyVerifier verifier,
            @NonNull final PreHandleResult preHandleResult,
            @NonNull final ReadableStoreFactory storeFactory,
            @NonNull final NetworkUtilizationManager utilizationManager,
            @NonNull final HandleContextImpl context,
            @NonNull final TransactionDispatcher dispatcher,
            @NonNull final HederaState state,
            final long nodeID) {
        if (preHandleResult.status() == NODE_DUE_DILIGENCE_FAILURE) {
            utilizationManager.trackFeePayments(consensusNow, state);
            final var fees = dispatcher.dispatchComputeFees(context);
            return new ValidationResult(preHandleResult.status(), preHandleResult.responseCode(), fees);
        }

        final var txInfo = requireNonNull(preHandleResult.txInfo());
        final var payerID = requireNonNull(txInfo.payerID());
        final var functionality = txInfo.functionality();
        final var txBody = txInfo.txBody();
        boolean isPayerHollow;

        final Account payer;
        try {
            payer = solvencyPreCheck.getPayerAccount(storeFactory, payerID);
        } catch (PreCheckException e) {
            throw new IllegalStateException("Missing payer should be a due diligence failure", e);
        }
        isPayerHollow = isHollow(payer);
        // Check all signature verifications. This will also wait, if validation is still ongoing.
        // If the payer is hollow the key will be null, so we skip the payer signature verification.
        if (!isPayerHollow) {
            final var payerKeyVerification = verifier.verificationFor(preHandleResult.getPayerKey());
            if (payerKeyVerification.failed()) {
                utilizationManager.trackFeePayments(consensusNow, state);
                final var fees = dispatcher.dispatchComputeFees(context);
                return new ValidationResult(NODE_DUE_DILIGENCE_FAILURE, INVALID_PAYER_SIGNATURE, fees);
            }
        }

        // Notice that above, we computed fees assuming network utilization for
        // just a fee payment. Here we instead calculate fees based on tracking the
        // user transaction. This is for mono-service fidelity, but does not have any
        // particular priority and could be revisited later after diff testing
        utilizationManager.trackTxn(txInfo, consensusNow, state);
        final var fees = dispatcher.dispatchComputeFees(context);

        // Check for duplicate transactions. It is perfectly normal for there to be duplicates -- it is valid for
        // a user to intentionally submit duplicates to multiple nodes as a hedge against dishonest nodes, or for
        // other reasons. If we find a duplicate, we *will not* execute the transaction, we will simply charge
        // the payer (whether the payer from the transaction or the node in the event of a due diligence failure)
        // and create an appropriate record to save in state and send to the record stream.
        final var duplicateCheckResult = recordCache.hasDuplicate(txBody.transactionIDOrThrow(), nodeID);
        if (duplicateCheckResult != NO_DUPLICATE) {
            return new ValidationResult(
                    duplicateCheckResult == SAME_NODE ? NODE_DUE_DILIGENCE_FAILURE : PRE_HANDLE_FAILURE,
                    DUPLICATE_TRANSACTION,
                    fees);
        }

        // Check the status and solvency of the payer (assuming their signature is valid)
        try {
            solvencyPreCheck.checkSolvency(txInfo, payer, fees, false);
        } catch (final InsufficientServiceFeeException e) {
            return new ValidationResult(PAYER_UNWILLING_OR_UNABLE_TO_PAY_SERVICE_FEE, e.responseCode(), fees);
        } catch (final InsufficientNonFeeDebitsException e) {
            return new ValidationResult(PRE_HANDLE_FAILURE, e.responseCode(), fees);
        } catch (final PreCheckException e) {
            // Includes InsufficientNetworkFeeException
            return new ValidationResult(NODE_DUE_DILIGENCE_FAILURE, e.responseCode(), fees);
        }

        // Check the time box of the transaction
        try {
            checker.checkTimeBox(txBody, consensusNow, RequireMinValidLifetimeBuffer.NO);
        } catch (final PreCheckException e) {
            return new ValidationResult(NODE_DUE_DILIGENCE_FAILURE, e.responseCode(), fees);
        }

        // Check if the payer has the required permissions
        if (!authorizer.isAuthorized(payerID, functionality)) {
            if (functionality == HederaFunctionality.SYSTEM_DELETE) {
                return new ValidationResult(PRE_HANDLE_FAILURE, NOT_SUPPORTED, fees);
            }
            return new ValidationResult(PRE_HANDLE_FAILURE, UNAUTHORIZED, fees);
        }

        // Check if pre-handle was successful
        if (preHandleResult.status() != SO_FAR_SO_GOOD) {
            return new ValidationResult(preHandleResult.status(), preHandleResult.responseCode(), fees);
        }

        // Check if the transaction is privileged and if the payer has the required privileges
        final var privileges = authorizer.hasPrivilegedAuthorization(payerID, functionality, txBody);
        if (privileges == SystemPrivilege.UNAUTHORIZED) {
            return new ValidationResult(PRE_HANDLE_FAILURE, AUTHORIZATION_FAILED, fees);
        }
        if (privileges == SystemPrivilege.IMPERMISSIBLE) {
            return new ValidationResult(PRE_HANDLE_FAILURE, ENTITY_NOT_ALLOWED_TO_DELETE, fees);
        }

        // verify all the keys
        for (final var key : preHandleResult.getRequiredKeys()) {
            final var verification = verifier.verificationFor(key);
            if (verification.failed()) {
                utilizationManager.trackFeePayments(consensusNow, state);
                return new ValidationResult(PRE_HANDLE_FAILURE, INVALID_SIGNATURE, fees);
            }
        }
        // If there are any hollow accounts whose signatures need to be verified, verify them
        for (final var hollowAccount : preHandleResult.getHollowAccounts()) {
            final var verification = verifier.verificationFor(hollowAccount.alias());
            if (verification.failed()) {
                utilizationManager.trackFeePayments(consensusNow, state);
                return new ValidationResult(PRE_HANDLE_FAILURE, INVALID_SIGNATURE, fees);
            }
        }

        return new ValidationResult(SO_FAR_SO_GOOD, OK, fees);
    }

    private record ValidationResult(
            @NonNull PreHandleResult.Status status, @NonNull ResponseCodeEnum responseCodeEnum, @NonNull Fees fees) {}

    /**
     * Rolls back the stack and sets the status of the transaction in case of a failure.
     *
     * @param rollbackStack whether to rollback the stack. Will be false when the failure is due to a
     * {@link HandleException} that is due to a contract call revert.
     * @param status the status to set
     * @param stack the save point stack to rollback
     * @param recordListBuilder the record list builder to revert
     */
    private void rollback(
            final boolean rollbackStack,
            @NonNull final ResponseCodeEnum status,
            @NonNull final SavepointStackImpl stack,
            @NonNull final RecordListBuilder recordListBuilder) {
        if (rollbackStack) {
            stack.rollbackFullStack();
        }
        final var userTransactionRecordBuilder = recordListBuilder.userTransactionRecordBuilder();
        userTransactionRecordBuilder.status(status);
        recordListBuilder.revertChildrenOf(userTransactionRecordBuilder);
    }

    private boolean usedSelfFrontendThrottleCapacity(
            final int numImplicitCreations, @NonNull final TransactionBody txnBody) {
        return numImplicitCreations > 0
                && txnBody.nodeAccountIDOrThrow()
                        .equals(networkInfo.selfNodeInfo().accountId());
    }

    /*
     * This method gets all the verification data for the current transaction. If pre-handle was previously ran
     * successfully, we only add the missing keys. If it did not run or an error occurred, we run it again.
     * If there is a due diligence error, this method will return a CryptoTransfer to charge the node along with
     * its verification data.
     */
    @NonNull
    private PreHandleResult getCurrentPreHandleResult(
            @NonNull final ReadableStoreFactory storeFactory,
            @NonNull final NodeInfo creator,
            @NonNull final ConsensusTransaction platformTxn) {
        final var metadata = platformTxn.getMetadata();
        final PreHandleResult previousResult;
        if (metadata instanceof PreHandleResult result) {
            previousResult = result;
        } else {
            // This should be impossible since the Platform contract guarantees that SwirldState.preHandle()
            // is always called before SwirldState.handleTransaction(); and our preHandle() implementation
            // always sets the metadata to a PreHandleResult
            logger.error(
                    "Received transaction without PreHandleResult metadata from node {} (was {})",
                    creator.nodeId(),
                    metadata);
            previousResult = null;
        }
        // We do not know how long transactions are kept in memory. Clearing metadata to avoid keeping it for too long.
        platformTxn.setMetadata(null);
        return preHandleWorkflow.preHandleTransaction(
                creator.accountId(),
                storeFactory,
                storeFactory.getStore(ReadableAccountStore.class),
                platformTxn,
                previousResult);
    }

<<<<<<< HEAD
    private boolean usingBlockStreams() {
        final var blockStreamConfig = configProvider.getConfiguration().getConfigData(BlockStreamConfig.class);
        // If gathering signatures is not enabled for preHandle, then we must do it in handle.
        return blockStreamConfig.enabled() && blockStreamConfig.blockVersion() >= 7;
    }

    private boolean collectSignaturesEnabled() {
        final var blockStreamConfig = configProvider.getConfiguration().getConfigData(BlockStreamConfig.class);

        // If block streams are not enabled then this is not enabled.
        if (!usingBlockStreams()) return false;

        // If writing proofs is not enabled then this is not enabled.
        if (!blockStreamConfig.writeBlockProof()) return false;

        // If gathering signatures is not enabled for preHandle, then we are doing it in handle.
        return !blockStreamConfig.collectSignaturesInPreHandle();
    }

    private boolean isConsTimeFirstTransactionInBlock(Instant consensusTimestamp) {

        final var firstTxTs = blockRecordManager.firstConsTimeOfCurrentBlock();
        if (firstTxTs == null || consensusTimestamp == null) {
            return false;
        }
        return firstTxTs.equals(consensusTimestamp);
=======
    private record TransactionBaseData(
            @NonNull HederaFunctionality functionality,
            @NonNull Bytes transactionBytes,
            @Nullable Transaction transaction,
            @Nullable TransactionBody txBody,
            @Nullable AccountID payer) {}

    private TransactionBaseData extractTransactionBaseData(@NonNull final Bytes content) {
        // This method is only called if something fatal happened. We do a best effort approach to extract the
        // type of the transaction, the TransactionBody and the payer if not known.
        if (content.length() == 0) {
            return new TransactionBaseData(NONE, Bytes.EMPTY, null, null, null);
        }

        HederaFunctionality function = NONE;
        Bytes transactionBytes = content;
        Transaction transaction = null;
        TransactionBody txBody = null;
        AccountID payer = null;
        try {
            transaction = Transaction.PROTOBUF.parseStrict(transactionBytes);

            final Bytes bodyBytes;
            if (transaction.signedTransactionBytes().length() > 0) {
                final var signedTransaction = SignedTransaction.PROTOBUF.parseStrict(
                        transaction.signedTransactionBytes().toReadableSequentialData());
                bodyBytes = signedTransaction.bodyBytes();
                transactionBytes = bodyBytes;
            } else {
                bodyBytes = transaction.bodyBytes();
            }
            txBody = TransactionBody.PROTOBUF.parseStrict(bodyBytes.toReadableSequentialData());

            payer = txBody.transactionIDOrElse(TransactionID.DEFAULT).accountID();

            function = HapiUtils.functionOf(txBody);
        } catch (Exception ex) {
            // ignore
        }
        return new TransactionBaseData(function, transactionBytes, transaction, txBody, payer);
>>>>>>> 6d431b28
    }
}<|MERGE_RESOLUTION|>--- conflicted
+++ resolved
@@ -16,10 +16,6 @@
 
 package com.hedera.node.app.workflows.handle;
 
-import static com.hedera.hapi.node.base.HederaFunctionality.ETHEREUM_TRANSACTION;
-<<<<<<< HEAD
-import static com.hedera.hapi.node.base.ResponseCodeEnum.*;
-=======
 import static com.hedera.hapi.node.base.HederaFunctionality.NONE;
 import static com.hedera.hapi.node.base.ResponseCodeEnum.AUTHORIZATION_FAILED;
 import static com.hedera.hapi.node.base.ResponseCodeEnum.CONSENSUS_GAS_EXHAUSTED;
@@ -34,20 +30,10 @@
 import static com.hedera.hapi.node.base.ResponseCodeEnum.SUCCESS;
 import static com.hedera.hapi.node.base.ResponseCodeEnum.UNAUTHORIZED;
 import static com.hedera.hapi.util.HapiUtils.isHollow;
->>>>>>> 6d431b28
 import static com.hedera.node.app.service.contract.impl.ContractServiceImpl.CONTRACT_SERVICE;
 import static com.hedera.node.app.spi.key.KeyUtils.IMMUTABILITY_SENTINEL_KEY;
 import static com.hedera.node.app.state.HederaRecordCache.DuplicateCheckResult.NO_DUPLICATE;
 import static com.hedera.node.app.state.HederaRecordCache.DuplicateCheckResult.SAME_NODE;
-<<<<<<< HEAD
-import static com.hedera.node.app.state.logging.TransactionStateLogger.*;
-import static com.hedera.node.app.throttle.ThrottleAccumulator.isGasThrottled;
-import static com.hedera.node.app.workflows.prehandle.PreHandleResult.Status.*;
-import static java.util.Collections.emptyList;
-import static java.util.Objects.requireNonNull;
-
-import com.hedera.hapi.node.base.*;
-=======
 import static com.hedera.node.app.state.logging.TransactionStateLogger.logStartEvent;
 import static com.hedera.node.app.state.logging.TransactionStateLogger.logStartRound;
 import static com.hedera.node.app.state.logging.TransactionStateLogger.logStartUserTransaction;
@@ -62,8 +48,47 @@
 import static com.swirlds.platform.system.InitTrigger.EVENT_STREAM_RECOVERY;
 import static java.util.Collections.emptyMap;
 import static java.util.Collections.emptySet;
+import static com.hedera.hapi.node.base.HederaFunctionality.ETHEREUM_TRANSACTION;
+import static com.hedera.hapi.node.base.HederaFunctionality.NONE;
+import static com.hedera.hapi.node.base.ResponseCodeEnum.AUTHORIZATION_FAILED;
+import static com.hedera.hapi.node.base.ResponseCodeEnum.CONSENSUS_GAS_EXHAUSTED;
+import static com.hedera.hapi.node.base.ResponseCodeEnum.DUPLICATE_TRANSACTION;
+import static com.hedera.hapi.node.base.ResponseCodeEnum.ENTITY_NOT_ALLOWED_TO_DELETE;
+import static com.hedera.hapi.node.base.ResponseCodeEnum.INSUFFICIENT_PAYER_BALANCE;
+import static com.hedera.hapi.node.base.ResponseCodeEnum.INVALID_PAYER_SIGNATURE;
+import static com.hedera.hapi.node.base.ResponseCodeEnum.INVALID_SIGNATURE;
+import static com.hedera.hapi.node.base.ResponseCodeEnum.MAX_CHILD_RECORDS_EXCEEDED;
+import static com.hedera.hapi.node.base.ResponseCodeEnum.NOT_SUPPORTED;
+import static com.hedera.hapi.node.base.ResponseCodeEnum.OK;
+import static com.hedera.hapi.node.base.ResponseCodeEnum.SUCCESS;
+import static com.hedera.hapi.node.base.ResponseCodeEnum.UNAUTHORIZED;
+import static com.hedera.hapi.util.HapiUtils.isHollow;
+import static com.hedera.node.app.service.contract.impl.ContractServiceImpl.CONTRACT_SERVICE;
+import static com.hedera.node.app.spi.key.KeyUtils.IMMUTABILITY_SENTINEL_KEY;
+import static com.hedera.node.app.state.HederaRecordCache.DuplicateCheckResult.NO_DUPLICATE;
+import static com.hedera.node.app.state.HederaRecordCache.DuplicateCheckResult.SAME_NODE;
+import static com.hedera.node.app.state.logging.TransactionStateLogger.logStartEvent;
+import static com.hedera.node.app.state.logging.TransactionStateLogger.logStartRound;
+import static com.hedera.node.app.state.logging.TransactionStateLogger.logStartUserTransaction;
+import static com.hedera.node.app.state.logging.TransactionStateLogger.logStartUserTransactionPreHandleResultP2;
+import static com.hedera.node.app.state.logging.TransactionStateLogger.logStartUserTransactionPreHandleResultP3;
+import static com.hedera.node.app.throttle.ThrottleAccumulator.isGasThrottled;
+import static com.hedera.node.app.workflows.prehandle.PreHandleResult.Status.NODE_DUE_DILIGENCE_FAILURE;
+import static com.hedera.node.app.workflows.prehandle.PreHandleResult.Status.PAYER_UNWILLING_OR_UNABLE_TO_PAY_SERVICE_FEE;
+import static com.hedera.node.app.workflows.prehandle.PreHandleResult.Status.PRE_HANDLE_FAILURE;
+import static com.hedera.node.app.workflows.prehandle.PreHandleResult.Status.SO_FAR_SO_GOOD;
+import static java.util.Collections.emptyList;
 import static java.util.Objects.requireNonNull;
-
+import com.hedera.hapi.streams.v7.BlockStateProof;
+import static com.hedera.node.app.workflows.prehandle.PreHandleResult.Status.*;
+import static java.util.Collections.emptyList;
+
+import com.hedera.hapi.node.base.AccountID;
+import com.hedera.hapi.node.base.HederaFunctionality;
+import com.hedera.hapi.node.base.Key;
+import com.hedera.hapi.node.base.ResponseCodeEnum;
+import com.hedera.hapi.node.base.SignatureMap;
+import com.hedera.hapi.node.base.Transaction;
 import com.hedera.hapi.node.base.AccountAmount;
 import com.hedera.hapi.node.base.AccountID;
 import com.hedera.hapi.node.base.HederaFunctionality;
@@ -73,16 +98,15 @@
 import com.hedera.hapi.node.base.Transaction;
 import com.hedera.hapi.node.base.TransactionID;
 import com.hedera.hapi.node.base.TransferList;
->>>>>>> 6d431b28
 import com.hedera.hapi.node.state.token.Account;
 import com.hedera.hapi.node.token.CryptoUpdateTransactionBody;
 import com.hedera.hapi.node.transaction.SignedTransaction;
 import com.hedera.hapi.node.transaction.TransactionBody;
-<<<<<<< HEAD
-import com.hedera.hapi.streams.v7.BlockStateProof;
-=======
 import com.hedera.hapi.util.HapiUtils;
->>>>>>> 6d431b28
+import com.hedera.hapi.node.state.token.Account;
+import com.hedera.hapi.node.token.CryptoUpdateTransactionBody;
+import com.hedera.hapi.node.transaction.SignedTransaction;
+import com.hedera.hapi.node.transaction.TransactionBody;
 import com.hedera.node.app.fees.ExchangeRateManager;
 import com.hedera.node.app.fees.FeeAccumulatorImpl;
 import com.hedera.node.app.fees.FeeManager;
@@ -144,11 +168,8 @@
 import com.swirlds.platform.system.SoftwareVersion;
 import com.swirlds.platform.system.events.ConsensusEvent;
 import com.swirlds.platform.system.transaction.ConsensusTransaction;
-<<<<<<< HEAD
 import com.swirlds.platform.system.transaction.StateSignatureTransaction;
-=======
 import com.swirlds.state.HederaState;
->>>>>>> 6d431b28
 import edu.umd.cs.findbugs.annotations.NonNull;
 import edu.umd.cs.findbugs.annotations.Nullable;
 import java.time.Instant;
@@ -355,6 +376,9 @@
                 });
             }
 
+        // Update all throttle metrics once per round
+        throttleServiceManager.updateAllMetrics();
+
             // Inform the BlockRecordManager that the round is complete, so it can update running-hashes in state
             // that have been being computed in background threads. The running hash has to be included in
             // state, but we want to synchronize with background threads as infrequently as possible. So once per
@@ -379,7 +403,6 @@
             @NonNull final NodeInfo creator,
             @NonNull final ConsensusTransaction platformTxn) {
 
-<<<<<<< HEAD
         // FUTURE: We can probably skip this check in the future, but it's here for now so we can toggle the
         // ability to pull these from preHandle or handle.
         if (collectSignaturesEnabled()) {
@@ -389,17 +412,6 @@
                 // network and sorting them into queues to later.
                 StateSignatureTransactionCollector.getInstance().putStateSignatureTransaction(creator.nodeId(), txn);
             }
-=======
-        // Update all throttle metrics once per round
-        throttleServiceManager.updateAllMetrics();
-
-        // Inform the BlockRecordManager that the round is complete, so it can update running-hashes in state
-        // that have been being computed in background threads. The running hash has to be included in
-        // state, but we want to synchronize with background threads as infrequently as possible. So once per
-        // round is the minimum we can do.
-        if (userTransactionsHandled.get()) {
-            blockRecordManager.endRound(state);
->>>>>>> 6d431b28
         }
 
         // We want to write out the system transaction to the block stream.
@@ -434,65 +446,8 @@
             @NonNull final ConsensusEvent platformEvent,
             @NonNull final NodeInfo creator,
             @NonNull final ConsensusTransaction platformTxn) {
-<<<<<<< HEAD
-
-        // Determine if this is the first transaction after startup. This needs to be determined BEFORE starting the
-        // user transaction
-        final var consTimeOfLastHandledTxn = blockRecordManager.consTimeOfLastHandledTxn();
-        final var isFirstTransaction = !consTimeOfLastHandledTxn.isAfter(Instant.EPOCH);
-
-        // Setup record builder list
-        if (!usingBlockStreams()) {
-            blockRecordManager.startUserTransaction(consensusNow, state); // Only implemented for v6.
-        }
-
-        blockRecordManager.processUserTransaction(consensusNow, state, platformTxn, () -> {
-
-            // Did we just start the first transaction in the block?
-            final boolean switchedBlocks = isConsTimeFirstTransactionInBlock(consensusNow);
-
             final var recordListBuilder = new RecordListBuilder(consensusNow);
             final var recordBuilder = recordListBuilder.userTransactionRecordBuilder();
-
-            // Setup helpers
-            final var configuration = configProvider.getConfiguration();
-            final var stack = new SavepointStackImpl(state);
-            final var readableStoreFactory = new ReadableStoreFactory(stack);
-            final var feeAccumulator = createFeeAccumulator(stack, configuration, recordBuilder);
-
-            final var tokenServiceContext = new TokenContextImpl(
-                    configuration, stack, recordListBuilder, blockRecordManager, isFirstTransaction);
-            // It's awful that we have to check this every time a transaction is handled, especially since this mostly
-            // applies to non-production cases. Let's find a way to 💥💥 remove this 💥💥
-            genesisRecordsTimeHook.process(tokenServiceContext);
-            try {
-                // If this is the first user transaction after midnight, then handle staking updates prior to handling
-                // the
-                // transaction itself.
-                stakingPeriodTimeHook.process(stack, tokenServiceContext);
-            } catch (final Exception e) {
-                // If anything goes wrong, we log the error and continue
-                logger.error("Failed to process staking period time hook", e);
-            }
-
-            // Consensus hooks have now had a chance to publish any records from migrations; therefore we can begin
-            // handling
-            // the user transaction
-            blockRecordManager.advanceConsensusClock(consensusNow, state);
-            // Look for any expired schedules and delete them when new block is created
-            if (switchedBlocks) {
-                final var firstSecondToExpire =
-                        blockRecordManager.firstConsTimeOfLastBlock().getEpochSecond();
-                final var lastSecondToExpire = consensusNow.getEpochSecond();
-                final var scheduleStore =
-                        new WritableStoreFactory(stack, ScheduleService.NAME).getStore(WritableScheduleStore.class);
-                // purge all expired schedules between the first consensus time of last block and the current consensus
-                // time
-                scheduleExpirationHook.processExpiredSchedules(scheduleStore, firstSecondToExpire, lastSecondToExpire);
-            }
-=======
-        final var recordListBuilder = new RecordListBuilder(consensusNow);
-        final var recordBuilder = recordListBuilder.userTransactionRecordBuilder();
 
         // First, check if the transaction is submitted with a version prior to the deployed version. If so, set the
         // status on the receipt to BUSY and return
@@ -534,70 +489,71 @@
         final var isFirstTransaction = !consTimeOfLastHandledTxn.isAfter(Instant.EPOCH);
 
         // Start the user transaction
-        final boolean switchedBlocks = blockRecordManager.startUserTransaction(consensusNow, state, platformState);
-
-        // Setup helpers
-        final var configuration = configProvider.getConfiguration();
-        final var stack = new SavepointStackImpl(state);
-        final var readableStoreFactory = new ReadableStoreFactory(stack);
-        final var feeAccumulator = createFeeAccumulator(stack, configuration, recordBuilder);
-
-        final var tokenServiceContext = new TokenContextImpl(
-                configuration,
-                state,
-                storeMetricsService,
-                stack,
-                recordListBuilder,
-                blockRecordManager,
-                isFirstTransaction);
-        // Do any one-time work for the first transaction after genesis;
-        // overhead for all following transactions is effectively zero
-        genesisRecordsTimeHook.process(tokenServiceContext);
-        try {
-            // If this is the first user transaction after midnight, then handle staking updates prior to handling the
-            // transaction itself.
-            stakingPeriodTimeHook.process(stack, tokenServiceContext);
-        } catch (final Exception e) {
-            // If anything goes wrong, we log the error and continue
-            logger.error("Failed to process staking period time hook", e);
-        }
-
-        // Consensus hooks have now had a chance to publish any records from migrations; therefore we can begin handling
-        // the user transaction
-        blockRecordManager.advanceConsensusClock(consensusNow, state);
-        // Look for any expired schedules and delete them when new block is created
-        if (switchedBlocks) {
-            final var firstSecondToExpire =
-                    blockRecordManager.firstConsTimeOfLastBlock().getEpochSecond();
-            final var lastSecondToExpire = consensusNow.getEpochSecond();
-            final var scheduleStore = new WritableStoreFactory(
-                            stack, ScheduleService.NAME, configuration, storeMetricsService)
-                    .getStore(WritableScheduleStore.class);
-            // purge all expired schedules between the first consensus time of last block and the current consensus time
-            scheduleExpirationHook.processExpiredSchedules(scheduleStore, firstSecondToExpire, lastSecondToExpire);
-        }
-
-        final long handleStart = System.nanoTime();
-        TransactionBody txBody = null;
-        AccountID payer = null;
-        Fees fees = null;
-        TransactionInfo transactionInfo = null;
-        HederaFunctionality functionality = NONE;
-        Map<AccountID, Long> prePaidRewards = emptyMap();
-        try {
-            final var preHandleResult = getCurrentPreHandleResult(readableStoreFactory, creator, platformTxn);
->>>>>>> 6d431b28
-
+        if (!usingBlockStreams()) {
+            blockRecordManager.startUserTransaction(consensusNow, state); // Only implemented for v6.
+        }
+
+        blockRecordManager.processUserTransaction(consensusNow, state, platformTxn, () -> {
+            final boolean switchedBlocks = blockRecordManager.startUserTransaction(consensusNow,
+                    state, platformState);
+
+            // Setup helpers
+            final var configuration = configProvider.getConfiguration();
+            final var stack = new SavepointStackImpl(state);
+            final var readableStoreFactory = new ReadableStoreFactory(stack);
+            final var feeAccumulator = createFeeAccumulator(stack, configuration, recordBuilder);
+
+            final var tokenServiceContext = new TokenContextImpl(
+                    configuration,
+                    state,
+                    storeMetricsService,
+                    stack,
+                    recordListBuilder,
+                    blockRecordManager,
+                    isFirstTransaction);
+            // Do any one-time work for the first transaction after genesis;
+            // overhead for all following transactions is effectively zero
+            genesisRecordsTimeHook.process(tokenServiceContext);
+            try {
+                // If this is the first user transaction after midnight, then handle staking updates prior to handling
+                // the
+                // transaction itself.
+                stakingPeriodTimeHook.process(stack, tokenServiceContext);
+            } catch (final Exception e) {
+                // If anything goes wrong, we log the error and continue
+                logger.error("Failed to process staking period time hook", e);
+            }
+
+            // Consensus hooks have now had a chance to publish any records from migrations; therefore we can begin
+            // handling
+            // the user transaction
+            blockRecordManager.advanceConsensusClock(consensusNow, state);
+            // Look for any expired schedules and delete them when new block is created
+            if (switchedBlocks) {
+                final var firstSecondToExpire =
+                        blockRecordManager.firstConsTimeOfLastBlock().getEpochSecond();
+                final var lastSecondToExpire = consensusNow.getEpochSecond();
+                final var scheduleStore = new WritableStoreFactory(
+                        stack, ScheduleService.NAME, configuration, storeMetricsService)
+                        .getStore(WritableScheduleStore.class);
+                // purge all expired schedules between the first consensus time of last block and the current consensus time
+                scheduleExpirationHook.processExpiredSchedules(scheduleStore, firstSecondToExpire,
+                        lastSecondToExpire);
+            }
+
+            final long handleStart = System.nanoTime();
             TransactionBody txBody = null;
             AccountID payer = null;
             Fees fees = null;
             TransactionInfo transactionInfo = null;
+            HederaFunctionality functionality = NONE;
+            Map<AccountID, Long> prePaidRewards = emptyMap();
             try {
-                final var preHandleResult = getCurrentPreHandleResult(readableStoreFactory, creator, platformTxn);
+                final var preHandleResult = getCurrentPreHandleResult(readableStoreFactory, creator,
+                        platformTxn);
 
                 transactionInfo = preHandleResult.txInfo();
 
-<<<<<<< HEAD
                 if (transactionInfo == null) {
                     // FUTURE: Charge node generic penalty, set values in record builder, and remove log statement
                     logger.error("Bad transaction from creator {}", creator);
@@ -608,6 +564,7 @@
                 final var transaction = transactionInfo.transaction();
                 txBody = transactionInfo.txBody();
                 payer = transactionInfo.payerID();
+                functionality = transactionInfo.functionality();
 
                 final Bytes transactionBytes;
                 if (transaction.signedTransactionBytes().length() > 0) {
@@ -633,18 +590,18 @@
 
                 // Set up the verifier
                 final var hederaConfig = configuration.getConfigData(HederaConfig.class);
-                final var legacyFeeCalcNetworkVpt = transactionInfo
-                        .signatureMap()
-                        .sigPairOrElse(emptyList())
-                        .size();
+                final var legacyFeeCalcNetworkVpt =
+                        transactionInfo.signatureMap().sigPair().size();
                 final var verifier = new DefaultKeyVerifier(
-                        legacyFeeCalcNetworkVpt, hederaConfig, preHandleResult.getVerificationResults());
-                final var signatureMapSize = SignatureMap.PROTOBUF.measureRecord(transactionInfo.signatureMap());
+                        legacyFeeCalcNetworkVpt, hederaConfig,
+                        preHandleResult.getVerificationResults());
+                final var signatureMapSize = SignatureMap.PROTOBUF.measureRecord(
+                        transactionInfo.signatureMap());
 
                 // Setup context
                 final var context = new HandleContextImpl(
                         txBody,
-                        transactionInfo.functionality(),
+                        functionality,
                         signatureMapSize,
                         payer,
                         preHandleResult.getPayerKey(),
@@ -666,8 +623,11 @@
                         authorizer,
                         solvencyPreCheck,
                         childRecordFinalizer,
+                        transactionFinalizer,
                         networkUtilizationManager,
-                        synchronizedThrottleAccumulator);
+                        synchronizedThrottleAccumulator,
+                        platformState,
+                        storeMetricsService);
 
                 // Calculate the fee
                 fees = dispatcher.dispatchComputeFees(context);
@@ -678,141 +638,36 @@
                         verifier,
                         preHandleResult,
                         readableStoreFactory,
-                        fees,
+                        networkUtilizationManager,
+                        context,
+                        dispatcher,
+                        stack,
                         platformEvent.getCreatorId().id());
 
-                networkUtilizationManager.resetFrom(stack);
-                final var hasWaivedFees = authorizer.hasWaivedFees(payer, transactionInfo.functionality(), txBody);
+                final var hasWaivedFees = authorizer.hasWaivedFees(payer, functionality, txBody);
                 if (validationResult.status() != SO_FAR_SO_GOOD) {
-                    final var sigVerificationFailed = validationResult.responseCodeEnum() == INVALID_SIGNATURE;
-                    if (sigVerificationFailed) {
-                        // If the signature status isn't ok, only work done will be fee charging
-                        // Note this is how it's implemented in mono (TopLevelTransition.java#L93), in future we may
-                        // want to
-                        // not trackFeePayments() only for INVALID_SIGNATURE but for any preCheckResult.status() !=
-                        // SO_FAR_SO_GOOD
-                        networkUtilizationManager.trackFeePayments(payer, consensusNow, stack);
-                    }
                     recordBuilder.status(validationResult.responseCodeEnum());
                     try {
                         // If the payer is authorized to waive fees, then we don't charge them
                         if (!hasWaivedFees) {
                             if (validationResult.status() == NODE_DUE_DILIGENCE_FAILURE) {
-                                feeAccumulator.chargeNetworkFee(creator.accountId(), fees.networkFee());
-                            } else if (validationResult.status() == PAYER_UNWILLING_OR_UNABLE_TO_PAY_SERVICE_FEE) {
+                                feeAccumulator.chargeNetworkFee(creator.accountId(),
+                                        fees.networkFee());
+                            } else if (validationResult.status()
+                                    == PAYER_UNWILLING_OR_UNABLE_TO_PAY_SERVICE_FEE) {
                                 // We do not charge partial service fees; if the payer is unwilling or unable to cover
                                 // the entire service fee, then we only charge network and node fees (prioritizing
                                 // the network fee in case of a very low payer balance)
-                                feeAccumulator.chargeFees(payer, creator.accountId(), fees.withoutServiceComponent());
+                                feeAccumulator.chargeFees(payer, creator.accountId(),
+                                        fees.withoutServiceComponent());
                             } else {
                                 final var feesToCharge =
-                                        validationResult.responseCodeEnum().equals(DUPLICATE_TRANSACTION)
+                                        validationResult.responseCodeEnum().equals(
+                                                DUPLICATE_TRANSACTION)
                                                 ? fees.withoutServiceComponent()
                                                 : fees;
                                 feeAccumulator.chargeFees(payer, creator.accountId(), feesToCharge);
                             }
-=======
-            // Get the parsed data
-            final var transaction = transactionInfo.transaction();
-            txBody = transactionInfo.txBody();
-            payer = transactionInfo.payerID();
-            functionality = transactionInfo.functionality();
-
-            final Bytes transactionBytes;
-            if (transaction.signedTransactionBytes().length() > 0) {
-                transactionBytes = transaction.signedTransactionBytes();
-            } else {
-                // in this case, recorder hash the transaction itself, not its bodyBytes.
-                transactionBytes = Transaction.PROTOBUF.toBytes(transaction);
-            }
-
-            // Log start of user transaction to transaction state log
-            logStartUserTransaction(platformTxn, txBody, payer);
-            logStartUserTransactionPreHandleResultP2(preHandleResult);
-            logStartUserTransactionPreHandleResultP3(preHandleResult);
-
-            // Initialize record builder list
-            recordBuilder
-                    .transaction(transactionInfo.transaction())
-                    .transactionBytes(transactionBytes)
-                    .transactionID(transactionInfo.transactionID())
-                    .exchangeRate(exchangeRateManager.exchangeRates())
-                    .memo(txBody.memo());
-
-            // Set up the verifier
-            final var hederaConfig = configuration.getConfigData(HederaConfig.class);
-            final var legacyFeeCalcNetworkVpt =
-                    transactionInfo.signatureMap().sigPair().size();
-            final var verifier = new DefaultKeyVerifier(
-                    legacyFeeCalcNetworkVpt, hederaConfig, preHandleResult.getVerificationResults());
-            final var signatureMapSize = SignatureMap.PROTOBUF.measureRecord(transactionInfo.signatureMap());
-
-            // Setup context
-            final var context = new HandleContextImpl(
-                    txBody,
-                    functionality,
-                    signatureMapSize,
-                    payer,
-                    preHandleResult.getPayerKey(),
-                    networkInfo,
-                    TransactionCategory.USER,
-                    recordBuilder,
-                    stack,
-                    configuration,
-                    verifier,
-                    recordListBuilder,
-                    checker,
-                    dispatcher,
-                    serviceScopeLookup,
-                    blockRecordManager,
-                    recordCache,
-                    feeManager,
-                    exchangeRateManager,
-                    consensusNow,
-                    authorizer,
-                    solvencyPreCheck,
-                    childRecordFinalizer,
-                    transactionFinalizer,
-                    networkUtilizationManager,
-                    synchronizedThrottleAccumulator,
-                    platformState,
-                    storeMetricsService);
-
-            // Calculate the fee
-            fees = dispatcher.dispatchComputeFees(context);
-
-            // Run all pre-checks
-            final var validationResult = validate(
-                    consensusNow,
-                    verifier,
-                    preHandleResult,
-                    readableStoreFactory,
-                    networkUtilizationManager,
-                    context,
-                    dispatcher,
-                    stack,
-                    platformEvent.getCreatorId().id());
-
-            final var hasWaivedFees = authorizer.hasWaivedFees(payer, functionality, txBody);
-            if (validationResult.status() != SO_FAR_SO_GOOD) {
-                recordBuilder.status(validationResult.responseCodeEnum());
-                try {
-                    // If the payer is authorized to waive fees, then we don't charge them
-                    if (!hasWaivedFees) {
-                        if (validationResult.status() == NODE_DUE_DILIGENCE_FAILURE) {
-                            feeAccumulator.chargeNetworkFee(creator.accountId(), fees.networkFee());
-                        } else if (validationResult.status() == PAYER_UNWILLING_OR_UNABLE_TO_PAY_SERVICE_FEE) {
-                            // We do not charge partial service fees; if the payer is unwilling or unable to cover
-                            // the entire service fee, then we only charge network and node fees (prioritizing
-                            // the network fee in case of a very low payer balance)
-                            feeAccumulator.chargeFees(payer, creator.accountId(), fees.withoutServiceComponent());
-                        } else {
-                            final var feesToCharge =
-                                    validationResult.responseCodeEnum().equals(DUPLICATE_TRANSACTION)
-                                            ? fees.withoutServiceComponent()
-                                            : fees;
-                            feeAccumulator.chargeFees(payer, creator.accountId(), feesToCharge);
->>>>>>> 6d431b28
                         }
                     } catch (final HandleException ex) {
                         final var identifier = validationResult.status == NODE_DUE_DILIGENCE_FAILURE
@@ -824,15 +679,13 @@
                                 validationResult.responseCodeEnum,
                                 ex);
                     }
-<<<<<<< HEAD
-
                 } else {
                     try {
                         // Any hollow accounts that must sign to have all needed signatures, need to be finalized
                         // as a result of transaction being handled.
                         Set<Account> hollowAccounts = preHandleResult.getHollowAccounts();
                         SignatureVerification maybeEthTxVerification = null;
-                        if (transactionInfo.functionality() == ETHEREUM_TRANSACTION) {
+                        if (functionality == ETHEREUM_TRANSACTION) {
                             final var maybeEthTxSigs = CONTRACT_SERVICE
                                     .handlers()
                                     .ethereumTransactionHandler()
@@ -842,83 +695,38 @@
                                             configuration);
                             if (maybeEthTxSigs != null) {
                                 final var alias = Bytes.wrap(maybeEthTxSigs.address());
-                                final var accountStore = readableStoreFactory.getStore(ReadableAccountStore.class);
-                                final var maybeHollowAccountId = accountStore.getAccountIDByAlias(alias);
+                                final var accountStore = readableStoreFactory.getStore(
+                                        ReadableAccountStore.class);
+                                final var maybeHollowAccountId = accountStore.getAccountIDByAlias(
+                                        alias);
                                 if (maybeHollowAccountId != null) {
                                     final var maybeHollowAccount =
-                                            requireNonNull(accountStore.getAccountById(maybeHollowAccountId));
+                                            requireNonNull(accountStore.getAccountById(
+                                                    maybeHollowAccountId));
                                     if (isHollow(maybeHollowAccount)) {
-                                        hollowAccounts = new LinkedHashSet<>(preHandleResult.getHollowAccounts());
+                                        hollowAccounts = new LinkedHashSet<>(
+                                                preHandleResult.getHollowAccounts());
                                         hollowAccounts.add(maybeHollowAccount);
                                         maybeEthTxVerification = new SignatureVerificationImpl(
                                                 Key.newBuilder()
-                                                        .ecdsaSecp256k1(Bytes.wrap(maybeEthTxSigs.publicKey()))
+                                                        .ecdsaSecp256k1(Bytes.wrap(
+                                                                maybeEthTxSigs.publicKey()))
                                                         .build(),
                                                 alias,
                                                 true);
                                     }
-=======
-                } catch (final HandleException ex) {
-                    final var identifier = validationResult.status == NODE_DUE_DILIGENCE_FAILURE
-                            ? "node " + creator.nodeId()
-                            : "account " + payer;
-                    logger.error(
-                            "Unable to charge {} a penalty after {} happened. Cause of the failed charge:",
-                            identifier,
-                            validationResult.responseCodeEnum,
-                            ex);
-                }
-            } else {
-                try {
-                    // Any hollow accounts that must sign to have all needed signatures, need to be finalized
-                    // as a result of transaction being handled.
-                    Set<Account> hollowAccounts = preHandleResult.getHollowAccounts();
-                    SignatureVerification maybeEthTxVerification = null;
-                    if (functionality == ETHEREUM_TRANSACTION) {
-                        final var maybeEthTxSigs = CONTRACT_SERVICE
-                                .handlers()
-                                .ethereumTransactionHandler()
-                                .maybeEthTxSigsFor(
-                                        transactionInfo.txBody().ethereumTransactionOrThrow(),
-                                        readableStoreFactory.getStore(ReadableFileStore.class),
-                                        configuration);
-                        if (maybeEthTxSigs != null) {
-                            final var alias = Bytes.wrap(maybeEthTxSigs.address());
-                            final var accountStore = readableStoreFactory.getStore(ReadableAccountStore.class);
-                            final var maybeHollowAccountId = accountStore.getAccountIDByAlias(alias);
-                            if (maybeHollowAccountId != null) {
-                                final var maybeHollowAccount =
-                                        requireNonNull(accountStore.getAccountById(maybeHollowAccountId));
-                                if (isHollow(maybeHollowAccount)) {
-                                    hollowAccounts = new LinkedHashSet<>(preHandleResult.getHollowAccounts());
-                                    hollowAccounts.add(maybeHollowAccount);
-                                    maybeEthTxVerification = new SignatureVerificationImpl(
-                                            Key.newBuilder()
-                                                    .ecdsaSecp256k1(Bytes.wrap(maybeEthTxSigs.publicKey()))
-                                                    .build(),
-                                            alias,
-                                            true);
->>>>>>> 6d431b28
                                 }
                             }
                         }
                         finalizeHollowAccounts(
-                                context, configuration, hollowAccounts, verifier, maybeEthTxVerification);
-
-<<<<<<< HEAD
-                        networkUtilizationManager.trackTxn(transactionInfo, consensusNow, stack);
+                                context, configuration, hollowAccounts, verifier,
+                                maybeEthTxVerification);
+
                         // If the payer is authorized to waive fees, then we don't charge them
                         if (!hasWaivedFees) {
                             // privileged transactions are not charged fees
                             feeAccumulator.chargeFees(payer, creator.accountId(), fees);
                         }
-=======
-                    // If the payer is authorized to waive fees, then we don't charge them
-                    if (!hasWaivedFees) {
-                        // privileged transactions are not charged fees
-                        feeAccumulator.chargeFees(payer, creator.accountId(), fees);
-                    }
->>>>>>> 6d431b28
 
                         if (networkUtilizationManager.wasLastTxnGasThrottled()) {
                             // Don't charge the payer the service fee component, because the user-submitted transaction
@@ -927,57 +735,38 @@
                             throw new HandleException(CONSENSUS_GAS_EXHAUSTED);
                         }
 
-<<<<<<< HEAD
                         // Dispatch the transaction to the handler
                         dispatcher.dispatchHandle(context);
                         // Possibly charge assessed fees for preceding child transactions; but
                         // only if not a contract operation, since these dispatches were already
                         // charged using gas. [FUTURE - stop setting transactionFee in recordBuilder
                         // at the point of dispatch, so we no longer need this special case here.]
-                        final var isContractOp =
-                                DISPATCHING_CONTRACT_TRANSACTIONS.contains(transactionInfo.functionality());
+                        final var isContractOp = DISPATCHING_CONTRACT_TRANSACTIONS.contains(
+                                functionality);
                         if (!isContractOp
                                 && !recordListBuilder.precedingRecordBuilders().isEmpty()) {
                             // We intentionally charge fees even if the transaction failed (may need to update
                             // mono-service to this behavior?)
-                            final var childFees = recordListBuilder.precedingRecordBuilders().stream()
-                                    .mapToLong(SingleTransactionRecordBuilderImpl::transactionFee)
-                                    .sum();
+                            final var childFees =
+                                    recordListBuilder.precedingRecordBuilders().stream()
+                                            .mapToLong(
+                                                    SingleTransactionRecordBuilderImpl::transactionFee)
+                                            .sum();
                             // If the payer is authorized to waive fees, then we don't charge them
-                            if (!hasWaivedFees && !feeAccumulator.chargeNetworkFee(payer, childFees)) {
+                            if (!hasWaivedFees && !feeAccumulator.chargeNetworkFee(payer,
+                                    childFees)) {
                                 throw new HandleException(INSUFFICIENT_PAYER_BALANCE);
                             }
                         }
                         recordBuilder.status(SUCCESS);
-=======
-                    // Dispatch the transaction to the handler
-                    dispatcher.dispatchHandle(context);
-                    // Possibly charge assessed fees for preceding child transactions; but
-                    // only if not a contract operation, since these dispatches were already
-                    // charged using gas. [FUTURE - stop setting transactionFee in recordBuilder
-                    // at the point of dispatch, so we no longer need this special case here.]
-                    final var isContractOp = DISPATCHING_CONTRACT_TRANSACTIONS.contains(functionality);
-                    if (!isContractOp
-                            && !recordListBuilder.precedingRecordBuilders().isEmpty()) {
-                        // We intentionally charge fees even if the transaction failed (may need to update
-                        // mono-service to this behavior?)
-                        final var childFees = recordListBuilder.precedingRecordBuilders().stream()
-                                .mapToLong(SingleTransactionRecordBuilderImpl::transactionFee)
-                                .sum();
-                        // If the payer is authorized to waive fees, then we don't charge them
-                        if (!hasWaivedFees && !feeAccumulator.chargeNetworkFee(payer, childFees)) {
-                            throw new HandleException(INSUFFICIENT_PAYER_BALANCE);
-                        }
-                    }
-                    recordBuilder.status(SUCCESS);
-                    // Only ScheduleCreate and ScheduleSign can trigger paid staking rewards via
-                    // dispatch; and only if this top-level transaction was successful
-                    prePaidRewards = context.dispatchPaidRewards();
->>>>>>> 6d431b28
+                        // Only ScheduleCreate and ScheduleSign can trigger paid staking rewards via
+                        // dispatch; and only if this top-level transaction was successful
+                        prePaidRewards = context.dispatchPaidRewards();
 
                         // Notify responsible facility if system-file was uploaded.
                         // Returns SUCCESS if no system-file was uploaded
-                        final var fileUpdateResult = systemFileUpdateFacility.handleTxBody(stack, txBody);
+                        final var fileUpdateResult = systemFileUpdateFacility.handleTxBody(stack,
+                                txBody);
 
                         recordBuilder
                                 .exchangeRate(exchangeRateManager.exchangeRates())
@@ -994,15 +783,51 @@
                             feeAccumulator.chargeFees(payer, creator.accountId(), fees);
                         }
                     }
+
+                    // After a contract operation was handled (i.e., not throttled), update the
+                    // gas throttle by leaking any unused gas
+                    if (isGasThrottled(functionality)
+                            && recordBuilder.status() != CONSENSUS_GAS_EXHAUSTED
+                            && recordBuilder.hasContractResult()) {
+                        final var gasUsed = recordBuilder.getGasUsedForContractTxn();
+                        handleWorkflowMetrics.addGasUsed(gasUsed);
+                        final var contractsConfig = configuration.getConfigData(
+                                ContractsConfig.class);
+                        if (contractsConfig.throttleThrottleByGas()) {
+                            final var gasLimitForContractTx =
+                                    getGasLimitForContractTx(transactionInfo.txBody(),
+                                            functionality);
+                            final var excessAmount = gasLimitForContractTx - gasUsed;
+                            networkUtilizationManager.leakUnusedGasPreviouslyReserved(
+                                    transactionInfo, excessAmount);
+                        }
+                    }
                 }
             } catch (final Exception e) {
                 logger.error("Possibly CATASTROPHIC failure while handling a user transaction", e);
+                if (transactionInfo == null) {
+                    final var baseData = extractTransactionBaseData(
+                            platformTxn.getApplicationPayload());
+                    if (baseData.transaction() == null) {
+                        // FUTURE: Charge node generic penalty, set values in record builder, and remove log statement
+                        logger.error("Failed to parse transaction from creator: {}", creator);
+                        return;
+                    }
+                    functionality = baseData.functionality();
+                    txBody = baseData.txBody();
+                    payer = baseData.payer();
+                    recordBuilder.transaction(baseData.transaction()).transactionBytes(
+                            baseData.transactionBytes());
+                    if (txBody != null && txBody.hasTransactionID()) {
+                        recordBuilder.transactionID(txBody.transactionIDOrThrow());
+                    }
+                }
                 // We should always rollback stack including gas charges when there is an unexpected exception
                 rollback(true, ResponseCodeEnum.FAIL_INVALID, stack, recordListBuilder);
                 if (payer != null && fees != null) {
                     try {
                         feeAccumulator.chargeFees(payer, creator.accountId(), fees);
-                    } catch (final HandleException chargeException) {
+                    } catch (final Exception chargeException) {
                         logger.error(
                                 "Unable to charge account {} a penalty after an unexpected exception {}. Cause of the failed charge:",
                                 payer,
@@ -1010,118 +835,58 @@
                                 chargeException);
                     }
                 }
-
-                // After a contract operation was handled (i.e., not throttled), update the
-                // gas throttle by leaking any unused gas
-                if (isGasThrottled(functionality)
-                        && recordBuilder.status() != CONSENSUS_GAS_EXHAUSTED
-                        && recordBuilder.hasContractResult()) {
-                    final var gasUsed = recordBuilder.getGasUsedForContractTxn();
-                    handleWorkflowMetrics.addGasUsed(gasUsed);
-                    final var contractsConfig = configuration.getConfigData(ContractsConfig.class);
-                    if (contractsConfig.throttleThrottleByGas()) {
-                        final var gasLimitForContractTx =
-                                getGasLimitForContractTx(transactionInfo.txBody(), functionality);
-                        final var excessAmount = gasLimitForContractTx - gasUsed;
-                        networkUtilizationManager.leakUnusedGasPreviouslyReserved(transactionInfo, excessAmount);
-                    }
+            }
+
+            if (isFirstTransaction
+                    || consensusNow.getEpochSecond() > consTimeOfLastHandledTxn.getEpochSecond()) {
+                handleWorkflowMetrics.switchConsensusSecond();
+            }
+
+            // If a transaction appeared to try an auto-creation, and hence used
+            // frontend throttle capacity; but then failed, we need to reclaim the
+            // frontend throttle capacity on the node that submitted the transaction
+            if (txBody != null && canAutoCreate(functionality)
+                    && recordBuilder.status() != SUCCESS) {
+                final var numImplicitCreations = throttleServiceManager.numImplicitCreations(
+                        txBody, tokenServiceContext.readableStore(ReadableAccountStore.class));
+                if (usedSelfFrontendThrottleCapacity(numImplicitCreations, txBody)) {
+                    throttleServiceManager.reclaimFrontendThrottleCapacity(numImplicitCreations);
                 }
             }
-<<<<<<< HEAD
-
-            // After a contract operation was handled (i.e., not throttled), update the
-            // gas throttle by leaking any unused gas
-            if (isGasThrottled(transactionInfo.functionality())
-                    && recordBuilder.status() != CONSENSUS_GAS_EXHAUSTED
-                    && recordBuilder.hasContractResult()) {
-                final var contractsConfig = configuration.getConfigData(ContractsConfig.class);
-                if (contractsConfig.throttleThrottleByGas()) {
-                    final var gasUsed = recordBuilder.getGasUsedForContractTxn();
-                    final var gasLimitForContractTx =
-                            getGasLimitForContractTx(transactionInfo.txBody(), transactionInfo.functionality());
-                    final var excessAmount = gasLimitForContractTx - gasUsed;
-                    networkUtilizationManager.leakUnusedGasPreviouslyReserved(transactionInfo, excessAmount);
-=======
-        } catch (final Exception e) {
-            logger.error("Possibly CATASTROPHIC failure while handling a user transaction", e);
-            if (transactionInfo == null) {
-                final var baseData = extractTransactionBaseData(platformTxn.getApplicationPayload());
-                if (baseData.transaction() == null) {
-                    // FUTURE: Charge node generic penalty, set values in record builder, and remove log statement
-                    logger.error("Failed to parse transaction from creator: {}", creator);
-                    return;
-                }
-                functionality = baseData.functionality();
-                txBody = baseData.txBody();
-                payer = baseData.payer();
-                recordBuilder.transaction(baseData.transaction()).transactionBytes(baseData.transactionBytes());
-                if (txBody != null && txBody.hasTransactionID()) {
-                    recordBuilder.transactionID(txBody.transactionIDOrThrow());
-                }
-            }
-            // We should always rollback stack including gas charges when there is an unexpected exception
-            rollback(true, ResponseCodeEnum.FAIL_INVALID, stack, recordListBuilder);
-            if (payer != null && fees != null) {
-                try {
-                    feeAccumulator.chargeFees(payer, creator.accountId(), fees);
-                } catch (final Exception chargeException) {
-                    logger.error(
-                            "Unable to charge account {} a penalty after an unexpected exception {}. Cause of the failed charge:",
-                            payer,
-                            e,
-                            chargeException);
->>>>>>> 6d431b28
-                }
-            }
-
-<<<<<<< HEAD
-            networkUtilizationManager.saveTo(stack);
-            transactionFinalizer.finalizeParentRecord(payer, tokenServiceContext, transactionInfo.functionality());
+
+            throttleServiceManager.saveThrottleSnapshotsAndCongestionLevelStartsTo(stack);
+            try {
+                transactionFinalizer.finalizeParentRecord(
+                        payer,
+                        tokenServiceContext,
+                        functionality,
+                        extraRewardReceivers(txBody, functionality, recordBuilder),
+                        prePaidRewards);
+            } catch (final Exception e) {
+                logger.error(
+                        "Possibly CATASTROPHIC error: failed to finalize parent record for transaction {}",
+                        transactionInfo.transactionID(),
+                        e);
+
+                // Undo any changes made to the state
+                final var userTransactionRecordBuilder =
+                        recordListBuilder.userTransactionRecordBuilder();
+                userTransactionRecordBuilder.nullOutSideEffectFields();
+                rollback(true, ResponseCodeEnum.FAIL_INVALID, stack, recordListBuilder);
+            }
 
             // Commit all state changes
             stack.commitFullStack();
-=======
-        if (isFirstTransaction || consensusNow.getEpochSecond() > consTimeOfLastHandledTxn.getEpochSecond()) {
-            handleWorkflowMetrics.switchConsensusSecond();
-        }
-
-        // If a transaction appeared to try an auto-creation, and hence used
-        // frontend throttle capacity; but then failed, we need to reclaim the
-        // frontend throttle capacity on the node that submitted the transaction
-        if (txBody != null && canAutoCreate(functionality) && recordBuilder.status() != SUCCESS) {
-            final var numImplicitCreations = throttleServiceManager.numImplicitCreations(
-                    txBody, tokenServiceContext.readableStore(ReadableAccountStore.class));
-            if (usedSelfFrontendThrottleCapacity(numImplicitCreations, txBody)) {
-                throttleServiceManager.reclaimFrontendThrottleCapacity(numImplicitCreations);
-            }
-        }
-
-        throttleServiceManager.saveThrottleSnapshotsAndCongestionLevelStartsTo(stack);
-        try {
-            transactionFinalizer.finalizeParentRecord(
-                    payer,
-                    tokenServiceContext,
-                    functionality,
-                    extraRewardReceivers(txBody, functionality, recordBuilder),
-                    prePaidRewards);
-        } catch (final Exception e) {
-            logger.error(
-                    "Possibly CATASTROPHIC error: failed to finalize parent record for transaction {}",
-                    transactionInfo.transactionID(),
-                    e);
-
-            // Undo any changes made to the state
-            final var userTransactionRecordBuilder = recordListBuilder.userTransactionRecordBuilder();
-            userTransactionRecordBuilder.nullOutSideEffectFields();
-            rollback(true, ResponseCodeEnum.FAIL_INVALID, stack, recordListBuilder);
-        }
->>>>>>> 6d431b28
 
             // store all records at once, build() records end of transaction to log
             final var recordListResult = recordListBuilder.build();
-            recordCache.add(creator.nodeId(), payer, recordListResult.records());
-
-<<<<<<< HEAD
+            if (payer != null) { // temporary check to avoid NPE
+                recordCache.add(creator.nodeId(), payer, recordListResult.records());
+            }
+
+            final int handleDuration = (int) (System.nanoTime() - handleStart);
+            handleWorkflowMetrics.updateTransactionDuration(functionality, handleDuration);
+
             // Only implemented for v6.
             if (!usingBlockStreams()) {
                 blockRecordManager.endUserTransaction(recordListResult.records().stream(), state);
@@ -1132,20 +897,9 @@
             if (txBody == null) {
                 // txBody should have been set by this point.
                 throw new IllegalStateException("txBody must not be null");
-            }
-            return new ProcessUserTransactionResult(recordListResult.records().stream(), txBody);
+        }
+        return new ProcessUserTransactionResult(recordListResult.records().stream(), txBody);
         });
-=======
-        // store all records at once, build() records end of transaction to log
-        final var recordListResult = recordListBuilder.build();
-        if (payer != null) { // temporary check to avoid NPE
-            recordCache.add(creator.nodeId(), payer, recordListResult.records());
-        }
-
-        blockRecordManager.endUserTransaction(recordListResult.records().stream(), state);
-
-        final int handleDuration = (int) (System.nanoTime() - handleStart);
-        handleWorkflowMetrics.updateTransactionDuration(functionality, handleDuration);
     }
 
     /**
@@ -1205,7 +959,6 @@
             }
         }
         return zeroAdjustmentAccounts == null ? emptySet() : zeroAdjustmentAccounts;
->>>>>>> 6d431b28
     }
 
     /**
@@ -1487,7 +1240,6 @@
                 previousResult);
     }
 
-<<<<<<< HEAD
     private boolean usingBlockStreams() {
         final var blockStreamConfig = configProvider.getConfiguration().getConfigData(BlockStreamConfig.class);
         // If gathering signatures is not enabled for preHandle, then we must do it in handle.
@@ -1514,7 +1266,8 @@
             return false;
         }
         return firstTxTs.equals(consensusTimestamp);
-=======
+    }
+
     private record TransactionBaseData(
             @NonNull HederaFunctionality functionality,
             @NonNull Bytes transactionBytes,
@@ -1555,6 +1308,5 @@
             // ignore
         }
         return new TransactionBaseData(function, transactionBytes, transaction, txBody, payer);
->>>>>>> 6d431b28
     }
 }