// SPDX-License-Identifier: Apache-2.0
package com.hedera.node.app.workflows.handle;

import static com.hedera.hapi.node.base.ResponseCodeEnum.BUSY;
import static com.hedera.hapi.util.HapiUtils.asTimestamp;
import static com.hedera.node.app.blocks.BlockStreamManager.PendingWork.GENESIS_WORK;
import static com.hedera.node.app.records.schemas.V0490BlockRecordSchema.BLOCKS_STATE_ID;
import static com.hedera.node.app.spi.workflows.HandleContext.TransactionCategory.SCHEDULED;
import static com.hedera.node.app.state.logging.TransactionStateLogger.logStartEvent;
import static com.hedera.node.app.state.logging.TransactionStateLogger.logStartRound;
import static com.hedera.node.app.state.logging.TransactionStateLogger.logStartUserTransaction;
import static com.hedera.node.app.state.logging.TransactionStateLogger.logStartUserTransactionPreHandleResultP2;
import static com.hedera.node.app.state.logging.TransactionStateLogger.logStartUserTransactionPreHandleResultP3;
import static com.hedera.node.app.workflows.handle.TransactionType.ORDINARY_TRANSACTION;
import static com.hedera.node.app.workflows.handle.TransactionType.POST_UPGRADE_TRANSACTION;
import static com.hedera.node.config.types.StreamMode.BLOCKS;
import static com.hedera.node.config.types.StreamMode.RECORDS;
import static com.swirlds.platform.system.InitTrigger.EVENT_STREAM_RECOVERY;
import static java.time.Instant.EPOCH;
import static java.util.Objects.requireNonNull;
import static org.hiero.consensus.model.status.PlatformStatus.ACTIVE;

import com.hedera.hapi.block.stream.BlockItem;
import com.hedera.hapi.block.stream.input.EventHeader;
import com.hedera.hapi.block.stream.input.ParentEventReference;
import com.hedera.hapi.block.stream.input.RoundHeader;
import com.hedera.hapi.block.stream.output.StateChanges;
import com.hedera.hapi.node.base.ResponseCodeEnum;
import com.hedera.hapi.node.state.blockrecords.BlockInfo;
import com.hedera.hapi.node.transaction.ExchangeRateSet;
import com.hedera.hapi.node.transaction.SignedTransaction;
import com.hedera.hapi.platform.event.StateSignatureTransaction;
import com.hedera.node.app.blocks.BlockHashSigner;
import com.hedera.node.app.blocks.BlockStreamManager;
import com.hedera.node.app.blocks.impl.ImmediateStateChangeListener;
import com.hedera.node.app.blocks.impl.streaming.BlockBufferService;
import com.hedera.node.app.fees.ExchangeRateManager;
import com.hedera.node.app.hints.HintsService;
import com.hedera.node.app.hints.impl.ReadableHintsStoreImpl;
import com.hedera.node.app.hints.impl.WritableHintsStoreImpl;
import com.hedera.node.app.history.HistoryService;
import com.hedera.node.app.history.impl.WritableHistoryStoreImpl;
import com.hedera.node.app.info.CurrentPlatformStatus;
import com.hedera.node.app.quiescence.CurrentBlockTracker;
import com.hedera.node.app.records.BlockRecordManager;
import com.hedera.node.app.records.BlockRecordService;
import com.hedera.node.app.service.entityid.EntityIdService;
import com.hedera.node.app.service.entityid.impl.WritableEntityIdStoreImpl;
import com.hedera.node.app.service.roster.RosterService;
import com.hedera.node.app.service.roster.impl.ActiveRosters;
import com.hedera.node.app.service.schedule.ExecutableTxn;
import com.hedera.node.app.service.schedule.ScheduleService;
import com.hedera.node.app.service.token.TokenService;
import com.hedera.node.app.service.token.impl.WritableNetworkStakingRewardsStore;
import com.hedera.node.app.service.token.impl.WritableStakingInfoStore;
import com.hedera.node.app.service.token.impl.handlers.staking.StakeInfoHelper;
import com.hedera.node.app.service.token.impl.handlers.staking.StakePeriodManager;
import com.hedera.node.app.services.NodeRewardManager;
import com.hedera.node.app.spi.api.ServiceApiProvider;
import com.hedera.node.app.spi.info.NetworkInfo;
import com.hedera.node.app.spi.info.NodeInfo;
import com.hedera.node.app.spi.workflows.record.StreamBuilder;
import com.hedera.node.app.state.HederaRecordCache;
import com.hedera.node.app.state.HederaRecordCache.DueDiligenceFailure;
import com.hedera.node.app.state.recordcache.LegacyListRecordSource;
import com.hedera.node.app.store.StoreFactoryImpl;
import com.hedera.node.app.throttle.CongestionMetrics;
import com.hedera.node.app.throttle.ThrottleServiceManager;
import com.hedera.node.app.workflows.OpWorkflowMetrics;
import com.hedera.node.app.workflows.TransactionInfo;
import com.hedera.node.app.workflows.handle.cache.CacheWarmer;
import com.hedera.node.app.workflows.handle.record.SystemTransactions;
import com.hedera.node.app.workflows.handle.steps.HollowAccountCompletions;
import com.hedera.node.app.workflows.handle.steps.ParentTxn;
import com.hedera.node.app.workflows.handle.steps.ParentTxnFactory;
import com.hedera.node.app.workflows.handle.steps.StakePeriodChanges;
import com.hedera.node.config.ConfigProvider;
import com.hedera.node.config.data.BlockStreamConfig;
import com.hedera.node.config.data.ConsensusConfig;
import com.hedera.node.config.data.QuiescenceConfig;
import com.hedera.node.config.data.SchedulingConfig;
import com.hedera.node.config.data.TssConfig;
import com.hedera.node.config.types.StreamMode;
import com.hedera.pbj.runtime.io.buffer.Bytes;
import com.swirlds.platform.state.service.PlatformStateFacade;
import com.swirlds.platform.state.service.PlatformStateService;
import com.swirlds.platform.state.service.ReadablePlatformStateStore;
import com.swirlds.platform.state.service.WritablePlatformStateStore;
import com.swirlds.platform.system.InitTrigger;
import com.swirlds.state.State;
import com.swirlds.state.spi.CommittableWritableStates;
import com.swirlds.state.spi.WritableStates;
import edu.umd.cs.findbugs.annotations.NonNull;
import edu.umd.cs.findbugs.annotations.Nullable;
import java.time.Instant;
import java.util.ArrayList;
import java.util.Iterator;
import java.util.List;
import java.util.Map;
import java.util.Optional;
import java.util.concurrent.atomic.AtomicBoolean;
import java.util.function.BiConsumer;
import java.util.function.Consumer;
import javax.inject.Inject;
import javax.inject.Singleton;
import org.apache.logging.log4j.LogManager;
import org.apache.logging.log4j.Logger;
import org.hiero.consensus.model.event.ConsensusEvent;
import org.hiero.consensus.model.event.EventDescriptorWrapper;
import org.hiero.consensus.model.hashgraph.Round;
import org.hiero.consensus.model.transaction.ConsensusTransaction;
import org.hiero.consensus.model.transaction.ScopedSystemTransaction;
import org.hiero.consensus.roster.ReadableRosterStoreImpl;
import org.hiero.consensus.roster.WritableRosterStore;

/**
 * The handle workflow that is responsible for handling the next {@link Round} of transactions.
 */
@Singleton
public class HandleWorkflow {

    private static final Logger logger = LogManager.getLogger(HandleWorkflow.class);

    public static final String ALERT_MESSAGE = "Possibly CATASTROPHIC failure";
    public static final String SYSTEM_ENTITIES_CREATED_MSG = "System entities created";

    private final boolean quiescenceEnabled;
    private final StreamMode streamMode;
    private final NetworkInfo networkInfo;
    private final StakePeriodChanges stakePeriodChanges;
    private final DispatchProcessor dispatchProcessor;
    private final BlockRecordManager blockRecordManager;
    private final BlockStreamManager blockStreamManager;
    private final CacheWarmer cacheWarmer;
    private final OpWorkflowMetrics opWorkflowMetrics;
    private final ThrottleServiceManager throttleServiceManager;
    private final InitTrigger initTrigger;
    private final HollowAccountCompletions hollowAccountCompletions;
    private final SystemTransactions systemTransactions;
    private final StakeInfoHelper stakeInfoHelper;
    private final HederaRecordCache recordCache;
    private final ExchangeRateManager exchangeRateManager;
    private final StakePeriodManager stakePeriodManager;
    private final List<StateChanges.Builder> migrationStateChanges;
    private final ParentTxnFactory parentTxnFactory;
    private final HintsService hintsService;
    private final HistoryService historyService;
    private final ConfigProvider configProvider;
    private final ImmediateStateChangeListener immediateStateChangeListener;
    private final ScheduleService scheduleService;
    private final CongestionMetrics congestionMetrics;
    private final CurrentPlatformStatus currentPlatformStatus;
    private final BlockHashSigner blockHashSigner;
    private final BlockBufferService blockBufferService;
    private final Map<Class<?>, ServiceApiProvider<?>> apiProviders;
    private final CurrentBlockTracker currentBlockTracker;

    @Nullable
    private final AtomicBoolean systemEntitiesCreatedFlag;

    // The last second since the epoch at which the metrics were updated; this does not affect transaction handling
    private long lastMetricUpdateSecond;
    // The last second for which this workflow has confirmed all scheduled transactions are executed
    private long lastExecutedSecond;
    private final NodeRewardManager nodeRewardManager;
    private final PlatformStateFacade platformStateFacade;
    // Flag to indicate whether we have checked for transplant updates after JVM started
    private boolean checkedForTransplant;
    // Flag whether the 0.65 system account cleanup has been done; can be removed after that release
    private boolean systemAccountCleanupDone;

    @Inject
    public HandleWorkflow(
            @NonNull final NetworkInfo networkInfo,
            @NonNull final StakePeriodChanges stakePeriodChanges,
            @NonNull final DispatchProcessor dispatchProcessor,
            @NonNull final ConfigProvider configProvider,
            @NonNull final BlockRecordManager blockRecordManager,
            @NonNull final BlockStreamManager blockStreamManager,
            @NonNull final CacheWarmer cacheWarmer,
            @NonNull final OpWorkflowMetrics opWorkflowMetrics,
            @NonNull final ThrottleServiceManager throttleServiceManager,
            @NonNull final InitTrigger initTrigger,
            @NonNull final HollowAccountCompletions hollowAccountCompletions,
            @NonNull final SystemTransactions systemTransactions,
            @NonNull final StakeInfoHelper stakeInfoHelper,
            @NonNull final HederaRecordCache recordCache,
            @NonNull final ExchangeRateManager exchangeRateManager,
            @NonNull final StakePeriodManager stakePeriodManager,
            @NonNull final List<StateChanges.Builder> migrationStateChanges,
            @NonNull final ParentTxnFactory parentTxnFactory,
            @NonNull final ImmediateStateChangeListener immediateStateChangeListener,
            @NonNull final ScheduleService scheduleService,
            @NonNull final HintsService hintsService,
            @NonNull final HistoryService historyService,
            @NonNull final CongestionMetrics congestionMetrics,
            @NonNull final CurrentPlatformStatus currentPlatformStatus,
            @NonNull final BlockHashSigner blockHashSigner,
            @Nullable final AtomicBoolean systemEntitiesCreatedFlag,
            @NonNull final NodeRewardManager nodeRewardManager,
            @NonNull final PlatformStateFacade platformStateFacade,
            @NonNull final BlockBufferService blockBufferService,
            @NonNull final Map<Class<?>, ServiceApiProvider<?>> apiProviders,
            @NonNull final CurrentBlockTracker currentBlockTracker) {
        this.networkInfo = requireNonNull(networkInfo);
        this.stakePeriodChanges = requireNonNull(stakePeriodChanges);
        this.dispatchProcessor = requireNonNull(dispatchProcessor);
        this.blockRecordManager = requireNonNull(blockRecordManager);
        this.blockStreamManager = requireNonNull(blockStreamManager);
        this.cacheWarmer = requireNonNull(cacheWarmer);
        this.opWorkflowMetrics = requireNonNull(opWorkflowMetrics);
        this.throttleServiceManager = requireNonNull(throttleServiceManager);
        this.initTrigger = requireNonNull(initTrigger);
        this.hollowAccountCompletions = requireNonNull(hollowAccountCompletions);
        this.systemTransactions = requireNonNull(systemTransactions);
        this.stakeInfoHelper = requireNonNull(stakeInfoHelper);
        this.recordCache = requireNonNull(recordCache);
        this.exchangeRateManager = requireNonNull(exchangeRateManager);
        this.stakePeriodManager = requireNonNull(stakePeriodManager);
        this.migrationStateChanges = new ArrayList<>(migrationStateChanges);
        this.parentTxnFactory = requireNonNull(parentTxnFactory);
        this.configProvider = requireNonNull(configProvider);
        this.immediateStateChangeListener = requireNonNull(immediateStateChangeListener);
        this.scheduleService = requireNonNull(scheduleService);
        this.congestionMetrics = requireNonNull(congestionMetrics);
        final var config = configProvider.getConfiguration();
        this.streamMode = config.getConfigData(BlockStreamConfig.class).streamMode();
        this.quiescenceEnabled = config.getConfigData(QuiescenceConfig.class).enabled();
        this.hintsService = requireNonNull(hintsService);
        this.historyService = requireNonNull(historyService);
        this.blockHashSigner = requireNonNull(blockHashSigner);
        this.currentPlatformStatus = requireNonNull(currentPlatformStatus);
        this.nodeRewardManager = requireNonNull(nodeRewardManager);
        this.systemEntitiesCreatedFlag = systemEntitiesCreatedFlag;
        this.platformStateFacade = requireNonNull(platformStateFacade);
        this.blockBufferService = requireNonNull(blockBufferService);
        this.apiProviders = requireNonNull(apiProviders);
        this.currentBlockTracker = requireNonNull(currentBlockTracker);
    }

    /**
     * Handles the next {@link Round}
     *
     * @param state the writable {@link State} that this round will work on
     * @param round the next {@link Round} that needs to be processed
     * @param stateSignatureTxnCallback A callback to be called when encountering a {@link StateSignatureTransaction}
     */
    public void handleRound(
            @NonNull final State state,
            @NonNull final Round round,
            @NonNull final Consumer<ScopedSystemTransaction<StateSignatureTransaction>> stateSignatureTxnCallback) {
        logStartRound(round);
        blockBufferService.ensureNewBlocksPermitted();
        cacheWarmer.warm(state, round);
        if (streamMode != RECORDS) {
            blockStreamManager.startRound(round, state);
            blockStreamManager.writeItem(BlockItem.newBuilder()
                    .roundHeader(new RoundHeader(round.getRoundNum()))
                    .build());
            if (!migrationStateChanges.isEmpty()) {
                final var startupConsTime = systemTransactions.firstReservedSystemTimeFor(
                        round.iterator().next().getConsensusTimestamp());
                migrationStateChanges.forEach(builder -> blockStreamManager.writeItem(BlockItem.newBuilder()
                        .stateChanges(builder.consensusTimestamp(asTimestamp(startupConsTime))
                                .build())
                        .build()));
                migrationStateChanges.clear();
            }
        }
        systemTransactions.resetNextDispatchNonce();
        recordCache.resetRoundReceipts();
        boolean transactionsDispatched = false;

        // Dispatch transplant updates for the nodes in override network (non-prod environments);
        // ensure we don't do this in the same round as externalizing migration state changes to
        // avoid complicated edge cases in setting consensus times for block items
        if (migrationStateChanges.isEmpty() && !checkedForTransplant) {
            boolean dispatchedTransplantUpdates = false;
            try {
                final var now = streamMode == RECORDS
                        ? round.getConsensusTimestamp()
                        : round.iterator().next().getConsensusTimestamp();
                dispatchedTransplantUpdates =
                        systemTransactions.dispatchTransplantUpdates(state, now, round.getRoundNum());
                transactionsDispatched |= dispatchedTransplantUpdates;
            } catch (Exception e) {
                logger.error("Failed to dispatch transplant updates", e);
            } finally {
                checkedForTransplant = true;
                if (dispatchedTransplantUpdates) {
                    final var writableStates = state.getWritableStates(RosterService.NAME);
                    final var writableRosterStore = new WritableRosterStore(writableStates);
                    writableRosterStore.updateTransplantInProgress(false);
                    ((CommittableWritableStates) writableStates).commit();
                    logger.info("Transplant in progress is set to false in the roster store");
                }
            }
        }

        // If only producing a record stream, no reason to do any TSS work (since it is
        // output exclusively in a block stream)
        if (streamMode != RECORDS) {
            configureTssCallbacks(state);
            try {
                reconcileTssState(state, round.getConsensusTimestamp());
            } catch (Exception e) {
                logger.error("{} trying to reconcile TSS state", ALERT_MESSAGE, e);
            }
        }
        try {
            final int receiptEntriesBatchSize = configProvider
                    .getConfiguration()
                    .getConfigData(BlockStreamConfig.class)
                    .receiptEntriesBatchSize();
            transactionsDispatched |= handleEvents(state, round, receiptEntriesBatchSize, stateSignatureTxnCallback);
            try {
                final var lastConsTime = streamMode == RECORDS
                        ? blockRecordManager.lastUsedConsensusTime()
                        : blockStreamManager.lastUsedConsensusTime();
                if (lastConsTime.isAfter(EPOCH)) {
                    transactionsDispatched |= nodeRewardManager.maybeRewardActiveNodes(
                            state, lastConsTime.plusNanos(1), systemTransactions);
                }
            } catch (Exception e) {
                logger.warn("Failed to reward active nodes", e);
            }
            // Inform the BlockRecordManager that the round is complete, so it can update running hashes in state
            // from results computed in background threads. The running hash has to be included in state, but we want
            // to synchronize with background threads as infrequently as possible; per round is the best we can do
            // from the perspective of the legacy record stream.
            if (transactionsDispatched && streamMode != BLOCKS) {
                blockRecordManager.endRound(state);
            }

            // Update the latest freeze round after everything is handled
            if (platformStateFacade.isFreezeRound(state, round)) {
                // If this is a freeze round, we need to update the freeze info state
                final var platformStateStore =
                        new WritablePlatformStateStore(state.getWritableStates(PlatformStateService.NAME));
                platformStateStore.setLatestFreezeRound(round.getRoundNum());
            }
        } finally {
            // Even if there is an exception somewhere, we need to commit the receipts of any handled transactions
            // to the state so these transactions cannot be replayed in future rounds
            recordCache.commitReceipts(
                    state, round.getConsensusTimestamp(), immediateStateChangeListener, blockStreamManager, streamMode);
        }
    }

    /**
     * Applies all effects of the events in the given round to the given state, writing stream items
     * that capture these effects in the process.
     *
     * @param state the state to apply the effects to
     * @param round the round to apply the effects of
     * @param receiptEntriesBatchSize The maximum number of receipts to accumulate in a batch before committing
     * @param stateSignatureTxnCallback A callback to be called when encountering a {@link StateSignatureTransaction}
     */
    private boolean handleEvents(
            @NonNull final State state,
            @NonNull final Round round,
            final int receiptEntriesBatchSize,
            @NonNull final Consumer<ScopedSystemTransaction<StateSignatureTransaction>> stateSignatureTxnCallback) {
        boolean transactionsDispatched = false;
        for (final var event : round) {
            if (streamMode != RECORDS) {
                writeEventHeader(event);
            }

            final var creator = networkInfo.nodeInfo(event.getCreatorId().id());

            final BiConsumer<StateSignatureTransaction, Bytes> shortCircuitTxnCallback = (txn, bytes) -> {
                if (txn != null) {
                    final var scopedTxn =
                            new ScopedSystemTransaction<>(event.getCreatorId(), event.getBirthRound(), txn);
                    stateSignatureTxnCallback.accept(scopedTxn);
                }

                final var txnItem =
                        BlockItem.newBuilder().signedTransaction(bytes).build();
                blockStreamManager.writeItem(txnItem);
            };

            logStartEvent(event, creator);
            for (final var it = event.consensusTransactionIterator(); it.hasNext(); ) {
                final var platformTxn = it.next();
                if (quiescenceEnabled) {
                    final var tracker = currentBlockTracker.trackerOrThrow();
                    tracker.blockTransaction(platformTxn);
                    tracker.consensusTimeAdvanced(platformTxn.getConsensusTimestamp());
                }
                try {
                    transactionsDispatched |= handlePlatformTransaction(
                            state, creator, platformTxn, event.getEventCore().birthRound(), shortCircuitTxnCallback);
                } catch (final Exception e) {
                    logger.fatal(
                            "Possibly CATASTROPHIC failure while running the handle workflow. "
                                    + "While this node may not die right away, it is in a bad way, most likely fatally.",
                            e);
                }
            }
            if (!transactionsDispatched) {
                // If there were no platform transactions to follow with scheduled transactions, then
                // use the round consensus time as the execution start time for scheduled transactions
                transactionsDispatched = executeScheduledTransactions(state, round.getConsensusTimestamp(), creator);
            }
            recordCache.maybeCommitReceiptsBatch(
                    state,
                    round.getConsensusTimestamp(),
                    immediateStateChangeListener,
                    receiptEntriesBatchSize,
                    blockStreamManager,
                    streamMode);
        }
        final boolean isGenesis =
                switch (streamMode) {
                    case RECORDS ->
                        blockRecordManager.consTimeOfLastHandledTxn().equals(EPOCH);
                    case BLOCKS, BOTH -> blockStreamManager.pendingWork() == GENESIS_WORK;
                };
        if (isGenesis) {
            final var genesisEventTime = round.iterator().next().getConsensusTimestamp();
            logger.info("Doing genesis setup before {}", genesisEventTime);
            systemTransactions.doGenesisSetup(genesisEventTime, state);
            transactionsDispatched = true;
            if (streamMode != RECORDS) {
                blockStreamManager.confirmPendingWorkFinished();
            }
            logger.info(SYSTEM_ENTITIES_CREATED_MSG);
            requireNonNull(systemEntitiesCreatedFlag).set(true);
        }
        // Update all throttle metrics once per round
        throttleServiceManager.updateAllMetrics();
        return transactionsDispatched;
    }

    /**
     * Writes an event header to the block stream. The event header contains:
     * 1. The event core data
     * 2. References to parent events (either as event descriptors or indices)
     * 3. A boolean, which if true, the middle bit of the event's signature is set.
     * <p>
     * The method first tracks the event hash in the block stream manager, then builds a list of parent
     * event references. For each parent event, it either:
     * - Uses the full event descriptor if the parent is not in the current block
     * - Uses an index reference if the parent is in the current block
     *
     * @param event the consensus event to write the header for
     */
    private void writeEventHeader(ConsensusEvent event) {
        blockStreamManager.trackEventHash(event.getHash());
        List<ParentEventReference> parents = new ArrayList<>();
        final Iterator<EventDescriptorWrapper> iterator = event.allParentsIterator();
        while (iterator.hasNext()) {
            final EventDescriptorWrapper parent = iterator.next();
            Optional<Integer> parentHash = blockStreamManager.getEventIndex(parent.hash());
            if (parentHash.isEmpty()) {
                parents.add(ParentEventReference.newBuilder()
                        .eventDescriptor(parent.eventDescriptor())
                        .build());
            } else {
                parents.add(ParentEventReference.newBuilder()
                        .index(parentHash.get())
                        .build());
            }
        }
        final var headerItem = BlockItem.newBuilder()
                .eventHeader(new EventHeader(event.getEventCore(), parents))
                .build();
        blockStreamManager.writeItem(headerItem);
    }

    /**
     * Handles a platform transaction. This method is responsible for creating a {@link ParentTxn} and
     * executing the workflow for the transaction. This produces a stream of records that are then passed to the
     * {@link BlockRecordManager} to be externalized.
     *
     * @param state the writable {@link State} that this transaction will work on
     * @param creator the {@link NodeInfo} of the creator of the transaction
     * @param txn the {@link ConsensusTransaction} to be handled
     * @param eventBirthRound the birth round of the event that this transaction belongs to
     * @param shortCircuitTxnCallback A callback to be called when encountering any short-circuiting
     *                                transaction type
     * @return {@code true} if the transaction was a user transaction, {@code false} if a system transaction
     */
    private boolean handlePlatformTransaction(
            @NonNull final State state,
            @Nullable final NodeInfo creator,
            @NonNull final ConsensusTransaction txn,
            final long eventBirthRound,
            @NonNull final BiConsumer<StateSignatureTransaction, Bytes> shortCircuitTxnCallback) {
        final var handleStart = System.nanoTime();

        // Always use platform-assigned time for user transaction, c.f. https://hips.hedera.com/hip/hip-993
        final var consensusNow = txn.getConsensusTimestamp();
        var type = ORDINARY_TRANSACTION;
        stakePeriodManager.setCurrentStakePeriodFor(consensusNow);
        boolean startsNewRecordFile = false;
        if (streamMode != BLOCKS) {
            startsNewRecordFile = blockRecordManager.willOpenNewBlock(consensusNow, state);
            if (streamMode == RECORDS && startsNewRecordFile) {
                type = typeOfBoundary(state);
            }
        }
        if (streamMode != RECORDS) {
            type = switch (blockStreamManager.pendingWork()) {
                case POST_UPGRADE_WORK -> POST_UPGRADE_TRANSACTION;
                default -> ORDINARY_TRANSACTION;
            };
        }
        if (type == POST_UPGRADE_TRANSACTION) {
            logger.info("Doing post-upgrade setup @ {}", consensusNow);
            systemTransactions.doPostUpgradeSetup(consensusNow, state);
            if (streamMode != RECORDS) {
                blockStreamManager.confirmPendingWorkFinished();
            }
            // Since we track node stake metadata separately from the future address book (FAB),
            // we need to update that stake metadata from any node additions or deletions that
            // just took effect; it would be nice to unify the FAB and stake metadata in the future.
            final var writableTokenStates = state.getWritableStates(TokenService.NAME);
            final var writableEntityIdStates = state.getWritableStates(EntityIdService.NAME);
            doStreamingKVChanges(
                    writableTokenStates,
                    writableEntityIdStates,
                    () -> stakeInfoHelper.adjustPostUpgradeStakes(
                            networkInfo,
                            configProvider.getConfiguration(),
                            new WritableStakingInfoStore(
                                    writableTokenStates, new WritableEntityIdStoreImpl(writableEntityIdStates)),
                            new WritableNetworkStakingRewardsStore(writableTokenStates)));
            if (streamMode == RECORDS) {
                // Only update this if we are relying on RecordManager state for post-upgrade processing
                blockRecordManager.markMigrationRecordsStreamed();
            }
        } else {
            if (!systemAccountCleanupDone) {
                // Ensure the system account cleanup is finished post-upgrade
                systemAccountCleanupDone = systemTransactions.do066SystemAccountCleanup(consensusNow, state);
            }
        }

        final var topLevelTxn =
                parentTxnFactory.createTopLevelTxn(state, creator, txn, consensusNow, shortCircuitTxnCallback);
        if (topLevelTxn == null) {
            return false;
        } else if (streamMode != BLOCKS && startsNewRecordFile) {
            blockRecordManager.startUserTransaction(consensusNow, state);
        }

        final var handleOutput = executeSubmittedParent(topLevelTxn, eventBirthRound, state);
        if (streamMode != BLOCKS) {
            final var records = ((LegacyListRecordSource) handleOutput.recordSourceOrThrow()).precomputedRecords();
            blockRecordManager.endUserTransaction(records.stream(), state);
        }
        if (streamMode != RECORDS) {
            handleOutput.blockRecordSourceOrThrow().forEachItem(blockStreamManager::writeItem);
        } else if (handleOutput.lastAssignedConsensusTime().isAfter(consensusNow)) {
            blockRecordManager.setLastUsedConsensusTime(handleOutput.lastAssignedConsensusTime(), state);
        }

        opWorkflowMetrics.updateDuration(topLevelTxn.functionality(), (int) (System.nanoTime() - handleStart));
        congestionMetrics.updateMultiplier(topLevelTxn.txnInfo(), topLevelTxn.readableStoreFactory());

        executeScheduledTransactions(state, userTxn.consensusNow(), userTxn.creatorInfo());

        return true;
    }

    private boolean executeScheduledTransactions(
            @NonNull final State state,
            @NonNull final Instant consensusNow,
            @NonNull final NodeInfo proximalCreatorInfo) {
        var executionStart = streamMode == RECORDS
                ? blockRecordManager.lastIntervalProcessTime()
                : blockStreamManager.lastIntervalProcessTime();
        if (executionStart.equals(EPOCH)) {
<<<<<<< HEAD
            executionStart = consensusNow;
=======
            executionStart = topLevelTxn.consensusNow();
>>>>>>> 87f11e98
        }
        try {
            // We execute as many schedules expiring in [lastIntervalProcessTime, consensusNow]
            // as there are available consensus times and execution slots (ordinarily there will
            // be more than enough of both, but we must be prepared for the edge cases)
<<<<<<< HEAD
            return executeAsManyScheduled(state, executionStart, consensusNow, proximalCreatorInfo);
=======
            executeAsManyScheduled(state, executionStart, topLevelTxn.consensusNow(), topLevelTxn.creatorInfo());
>>>>>>> 87f11e98
        } catch (Exception e) {
            logger.error(
                    "{} - unhandled exception while executing schedules between [{}, {}]",
                    ALERT_MESSAGE,
                    executionStart,
<<<<<<< HEAD
                    consensusNow,
=======
                    topLevelTxn.consensusNow(),
>>>>>>> 87f11e98
                    e);
            // This should never happen, but if it does, we skip over everything in the interval to
            // avoid being stuck in a crash loop here
            if (streamMode != RECORDS) {
<<<<<<< HEAD
                blockStreamManager.setLastIntervalProcessTime(consensusNow);
            } else {
                blockRecordManager.setLastIntervalProcessTime(consensusNow, state);
=======
                blockStreamManager.setLastIntervalProcessTime(topLevelTxn.consensusNow());
            } else {
                blockRecordManager.setLastIntervalProcessTime(topLevelTxn.consensusNow(), state);
>>>>>>> 87f11e98
            }
            return false;
        }
    }

    /**
     * Executes as many transactions scheduled to expire in the interval {@code [executionStart, consensusNow]} as
     * possible from the given state, given some context of the triggering user transaction.
     * <p>
     * As a side effect on the workflow internal state, updates the {@link BlockStreamManager}'s last interval process
     * time to the latest time known to have been processed; and the {@link #lastExecutedSecond} value to the last
     * second of the interval for which all scheduled transactions were executed.
     *
     * @param state the state to execute scheduled transactions from
     * @param executionStart the start of the interval to execute transactions in
     * @param consensusNow the consensus time at which the user transaction triggering this execution was processed
     * @param creatorInfo the node info of the user transaction creator
     * @return whether any scheduled transactions were executed
     */
    private boolean executeAsManyScheduled(
            @NonNull final State state,
            @NonNull final Instant executionStart,
            @NonNull final Instant consensusNow,
            @NonNull final NodeInfo creatorInfo) {
        boolean transactionsDispatched = false;
        // Non-final right endpoint of the execution interval, in case we cannot do all the scheduled work
        var executionEnd = consensusNow;
        // We only construct an Iterator<ExecutableTxn> if this is not genesis, and we haven't already
        // created and exhausted iterators through the last second in the interval
        if (executionEnd.getEpochSecond() > lastExecutedSecond) {
            final var config = configProvider.getConfiguration();
            final var schedulingConfig = config.getConfigData(SchedulingConfig.class);
            final var consensusConfig = config.getConfigData(ConsensusConfig.class);
            // Since the next platform-assigned consensus time may be as early as (now + separationNanos),
            // we must ensure that even if the last scheduled execution time is followed by the maximum
            // number of child transactions, the last child's assigned time will be strictly before the
            // first of the next consensus time's possible preceding children; that is, strictly before
            // (now + separationNanos - reservedSystemTxnNanos) - (maxAfter + maxBefore + 1)
            final var lastUsableTime = consensusNow.plusNanos(schedulingConfig.consTimeSeparationNanos()
                    - schedulingConfig.reservedSystemTxnNanos()
                    - (consensusConfig.handleMaxFollowingRecords() + consensusConfig.handleMaxPrecedingRecords() + 1));
            // The first possible time for the next execution is strictly after the last execution time
            // consumed for the triggering user transaction; plus the maximum number of preceding children
            var lastTime = streamMode == RECORDS
                    ? blockRecordManager.lastUsedConsensusTime()
                    : blockStreamManager.lastUsedConsensusTime();
            // If there were no user transactions preceding this scan for scheduled transactions,
            // then advance to the current consensus time so execution times don't look earlier
            // than scheduled times
            if (consensusNow.isAfter(lastTime)) {
                lastTime = consensusNow;
            }
            var nextTime = lastTime.plusNanos(consensusConfig.handleMaxPrecedingRecords() + 1);
            final var entityIdWritableStates = state.getWritableStates(EntityIdService.NAME);
            final var writableEntityIdStore = new WritableEntityIdStoreImpl(entityIdWritableStates);
            // Now we construct the iterator and start executing transactions in the longest permitted
            // interval; this is constrained by `scheduling.maxExpirySecsToCheckPerUserTxn` so that in
            // test environments where we restart from a state with last consensus time T and begin
            // submitting txs again at wall clock time N, handle() doesn't block so painfully long
            // looking for expired schedules in [T, N] that the network goes into CHECKING
            final int maxSecsToCheck = schedulingConfig.maxExpirySecsToCheckPerUserTxn();
            final long lastCheckableSecond = executionStart.getEpochSecond() + maxSecsToCheck - 1;
            final var iteratorEnd = lastCheckableSecond >= consensusNow.getEpochSecond()
                    ? consensusNow
                    : executionStart.plusSeconds(maxSecsToCheck);
            final var iter = scheduleService.executableTxns(
                    executionStart,
                    iteratorEnd,
                    StoreFactoryImpl.from(state, ScheduleService.NAME, config, writableEntityIdStore, apiProviders));

            final var writableStates = state.getWritableStates(ScheduleService.NAME);
            // Configuration sets a maximum number of execution slots per user transaction
            int n = schedulingConfig.maxExecutionsPerUserTxn();
            while (iter.hasNext() && !nextTime.isAfter(lastUsableTime) && n > 0) {
                final var executableTxn = iter.next();
                if (schedulingConfig.longTermEnabled()) {
                    stakePeriodManager.setCurrentStakePeriodFor(nextTime);
                    if (streamMode != BLOCKS) {
                        blockRecordManager.startUserTransaction(nextTime, state);
                    }
                    final var handleOutput = executeScheduled(state, nextTime, creatorInfo, executableTxn);
                    transactionsDispatched = true;
                    if (streamMode != RECORDS) {
                        handleOutput.blockRecordSourceOrThrow().forEachItem(blockStreamManager::writeItem);
                    } else if (handleOutput.lastAssignedConsensusTime().isAfter(consensusNow)) {
                        blockRecordManager.setLastUsedConsensusTime(handleOutput.lastAssignedConsensusTime(), state);
                    }
                    if (streamMode != BLOCKS) {
                        final var records =
                                ((LegacyListRecordSource) handleOutput.recordSourceOrThrow()).precomputedRecords();
                        blockRecordManager.endUserTransaction(records.stream(), state);
                    }
                }
                executionEnd = executableTxn.nbf();
                doStreamingKVChanges(writableStates, entityIdWritableStates, iter::remove);
                lastTime = streamMode == RECORDS
                        ? blockRecordManager.lastUsedConsensusTime()
                        : blockStreamManager.lastUsedConsensusTime();
                nextTime = lastTime.plusNanos(consensusConfig.handleMaxPrecedingRecords() + 1);
                n--;
            }
            // The purgeUntilNext() iterator extension purges any schedules with wait_until_expiry=false
            // that expire after the last schedule returned from next(), until either the next executable
            // schedule or the iterator boundary is reached
            doStreamingKVChanges(writableStates, entityIdWritableStates, iter::purgeUntilNext);
            // If the iterator is not exhausted, we can only mark the second _before_ the last-executed NBF time
            // as complete; if it is exhausted, we mark the rightmost second of the interval as complete
            if (iter.hasNext()) {
                lastExecutedSecond = executionEnd.getEpochSecond() - 1;
            } else {
                // We exhausted the iterator, so jump back to the interval right endpoint
                // no matter the last executed transaction
                executionEnd = iteratorEnd;
                lastExecutedSecond = executionEnd.getEpochSecond();
            }
        }
        // Update our last-processed time with where we ended
        if (streamMode != RECORDS) {
            blockStreamManager.setLastIntervalProcessTime(executionEnd);
        } else {
            blockRecordManager.setLastIntervalProcessTime(executionEnd, state);
        }
        return transactionsDispatched;
    }

    /**
     * Type inference helper to compute the base builder for a {@link ParentTxn} derived from a
     * {@link ExecutableTxn}.
     *
     * @param <T> the type of the stream builder
     * @param executableTxn the executable transaction to compute the base builder for
     * @param parentTxn the user transaction derived from the executable transaction
     * @return the base builder for the user transaction
     */
    private <T extends StreamBuilder> T baseBuilderFor(
            @NonNull final ExecutableTxn<T> executableTxn, @NonNull final ParentTxn parentTxn) {
        return parentTxn.initBaseBuilder(
                exchangeRateManager.exchangeRates(), executableTxn.builderType(), executableTxn.builderSpec());
    }

    /**
     * Executes the user transaction and returns the output that should be externalized in the
     * block stream. (And if still producing records, the precomputed records.)
     * <p>
     * Never throws an exception without a fundamental breakdown of the system invariants. If
     * there is an internal error when executing the transaction, returns stream output of
     * just the transaction with a {@link ResponseCodeEnum#FAIL_INVALID} transaction result,
     * and no other side effects.
     *
     * @param parentTxn the user transaction to execute
     * @param state the state to commit any direct changes against
     * @param eventBirthRound the round in which the event was born
     * @return the stream output from executing the transaction
     */
    private HandleOutput executeSubmittedParent(
            @NonNull final ParentTxn parentTxn, final long eventBirthRound, @NonNull final State state) {
        try {
            final var platformStateStore =
                    new ReadablePlatformStateStore(state.getReadableStates(PlatformStateService.NAME));
            if (this.initTrigger != EVENT_STREAM_RECOVERY
                    && eventBirthRound <= platformStateStore.getLatestFreezeRound()) {
                if (streamMode != RECORDS) {
                    blockStreamManager.setLastTopLevelTime(parentTxn.consensusNow());
                }
                if (streamMode != BLOCKS) {
                    blockRecordManager.setLastTopLevelTime(parentTxn.consensusNow(), parentTxn.state());
                }
                initializeBuilderInfo(parentTxn.baseBuilder(), parentTxn.txnInfo(), exchangeRateManager.exchangeRates())
                        .status(BUSY);
                // Flushes the BUSY builder to the stream, no other side effects
                parentTxn.stack().commitTransaction(parentTxn.baseBuilder());
            } else {
                final var dispatch = parentTxnFactory.createDispatch(parentTxn, exchangeRateManager.exchangeRates());
                stakePeriodChanges.advanceTimeTo(parentTxn, true);
                logPreDispatch(parentTxn);
                hollowAccountCompletions.completeHollowAccounts(parentTxn, dispatch);
                dispatchProcessor.processDispatch(dispatch);
                updateWorkflowMetrics(parentTxn);
            }
            final var handleOutput =
                    parentTxn.stack().buildHandleOutput(parentTxn.consensusNow(), exchangeRateManager.exchangeRates());
            recordCache.addRecordSource(
                    parentTxn.creatorInfo().nodeId(),
                    parentTxn.txnInfo().transactionID(),
                    parentTxn.preHandleResult().dueDiligenceFailure(),
                    handleOutput.preferringBlockRecordSource());
            return handleOutput;
        } catch (final Exception e) {
            logger.error("{} - exception thrown while handling user transaction", ALERT_MESSAGE, e);
            return HandleOutput.failInvalidStreamItems(
                    parentTxn, exchangeRateManager.exchangeRates(), streamMode, recordCache);
        }
    }

    /**
     * Executes the scheduled transaction against the given state at the given time and returns
     * the output that should be externalized in the block stream. (And if still producing records,
     * the precomputed records.)
     * <p>
     * Never throws an exception without a fundamental breakdown of the system invariants. If
     * there is an internal error when executing the transaction, returns stream output of just the
     * scheduled transaction with a {@link ResponseCodeEnum#FAIL_INVALID} transaction result, and
     * no other side effects.
     *
     * @param state the state to execute the transaction against
     * @param consensusNow the time to execute the transaction at
     * @return the stream output from executing the transaction
     */
    private HandleOutput executeScheduled(
            @NonNull final State state,
            @NonNull final Instant consensusNow,
            @NonNull final NodeInfo creatorInfo,
            @NonNull final ExecutableTxn<? extends StreamBuilder> executableTxn) {
        final var scheduledTxn = parentTxnFactory.createSystemTxn(
                state, creatorInfo, consensusNow, ORDINARY_TRANSACTION, executableTxn.payerId(), executableTxn.body());
        final var baseBuilder = baseBuilderFor(executableTxn, scheduledTxn);
        final var dispatch =
                parentTxnFactory.createDispatch(scheduledTxn, baseBuilder, executableTxn.keyVerifier(), SCHEDULED);
        stakePeriodChanges.advanceTimeTo(scheduledTxn, true);
        try {
            dispatchProcessor.processDispatch(dispatch);
            final var handleOutput = scheduledTxn
                    .stack()
                    .buildHandleOutput(scheduledTxn.consensusNow(), exchangeRateManager.exchangeRates());
            recordCache.addRecordSource(
                    scheduledTxn.creatorInfo().nodeId(),
                    scheduledTxn.txnInfo().transactionID(),
                    DueDiligenceFailure.NO,
                    handleOutput.preferringBlockRecordSource());
            return handleOutput;
        } catch (final Exception e) {
            logger.error("{} - exception thrown while handling scheduled transaction", ALERT_MESSAGE, e);
            return HandleOutput.failInvalidStreamItems(
                    scheduledTxn, exchangeRateManager.exchangeRates(), streamMode, recordCache);
        }
    }

    /**
     * Commits an action with side effects while capturing its key/value state changes and writing them to the
     * block stream.
     *
     * @param writableStates the writable states to commit the action to
     * @param entityIdWritableStates if not null, the writable states for the entity ID service
     * @param action the action to commit
     */
    private void doStreamingKVChanges(
            @NonNull final WritableStates writableStates,
            @Nullable final WritableStates entityIdWritableStates,
            @NonNull final Runnable action) {
        if (streamMode != RECORDS) {
            immediateStateChangeListener.resetKvStateChanges(null);
        }
        action.run();
        ((CommittableWritableStates) writableStates).commit();
        if (entityIdWritableStates != null) {
            ((CommittableWritableStates) entityIdWritableStates).commit();
        }
        if (streamMode != RECORDS) {
            final var changes = immediateStateChangeListener.getKvStateChanges();
            if (!changes.isEmpty()) {
                blockStreamManager.writeItem((now) -> BlockItem.newBuilder()
                        .stateChanges(new StateChanges(now, new ArrayList<>(changes)))
                        .build());
            }
        }
    }

    /**
     * Updates the metrics for the handle workflow.
     */
    private void updateWorkflowMetrics(@NonNull final ParentTxn parentTxn) {
        if (parentTxn.consensusNow().getEpochSecond() > lastMetricUpdateSecond) {
            opWorkflowMetrics.switchConsensusSecond();
            lastMetricUpdateSecond = parentTxn.consensusNow().getEpochSecond();
        }
    }

    /**
     * Initializes the base builder of the given user transaction initialized with its transaction information. The
     * record builder is initialized with the {@link SignedTransaction}, its original serialization, its transaction
     * id, and memo; as well as the exchange rate.
     *
     * @param builder the base builder
     * @param txnInfo the transaction information
     * @param exchangeRateSet the active exchange rate set
     * @return the initialized base builder
     */
    public static StreamBuilder initializeBuilderInfo(
            @NonNull final StreamBuilder builder,
            @NonNull final TransactionInfo txnInfo,
            @NonNull final ExchangeRateSet exchangeRateSet) {
        return builder.signedTx(txnInfo.signedTx())
                .functionality(txnInfo.functionality())
                .serializedSignedTx(txnInfo.serializedSignedTx())
                .transactionID(txnInfo.txBody().transactionIDOrThrow())
                .exchangeRate(exchangeRateSet)
                .memo(txnInfo.txBody().memo());
    }

    /**
     * Configure the TSS callbacks for the given state.
     *
     * @param state the latest state
     */
    private void configureTssCallbacks(@NonNull final State state) {
        final var tssConfig = configProvider.getConfiguration().getConfigData(TssConfig.class);
        if (tssConfig.hintsEnabled()) {
            hintsService.onFinishedConstruction((hintsStore, construction, context) -> {
                // On finishing the genesis construction, use it immediately no matter what
                if (hintsStore.getActiveConstruction().constructionId() == construction.constructionId()) {
                    context.setConstruction(construction);
                } else if (!tssConfig.historyEnabled()) {
                    // When not using history proofs, completing a weight rotation is also immediately actionable
                    final var rosterStore = new ReadableRosterStoreImpl(state.getReadableStates(RosterService.NAME));
                    if (rosterStore.candidateIsWeightRotation()) {
                        hintsService.handoff(
                                hintsStore,
                                requireNonNull(rosterStore.getActiveRoster()),
                                requireNonNull(rosterStore.getCandidateRoster()),
                                requireNonNull(rosterStore.getCandidateRosterHash()),
                                tssConfig.forceHandoffs());
                    }
                }
            });
            if (tssConfig.historyEnabled()) {
                historyService.onFinishedConstruction((historyStore, construction) -> {
                    final var rosterStore = new ReadableRosterStoreImpl(state.getReadableStates(RosterService.NAME));
                    if (historyStore.getActiveConstruction().constructionId() == construction.constructionId()) {
                        // We just finished the genesis proof, so we use it immediately
                        final var proof = construction.targetProofOrThrow();
                        historyService.setLatestHistoryProof(proof);
                        // And set the ledger id
                        final var ledgerId = proof.targetHistoryOrThrow().addressBookHash();
                        historyStore.setLedgerId(ledgerId);
                        logger.info("Set ledger id to '{}'", ledgerId);
                        return;
                    }
                    if (rosterStore.candidateIsWeightRotation()) {
                        historyStore.handoff(
                                requireNonNull(rosterStore.getActiveRoster()),
                                requireNonNull(rosterStore.getCandidateRoster()),
                                requireNonNull(rosterStore.getCandidateRosterHash()));
                        // Make sure we include the latest chain-of-trust proof in following block proofs
                        historyService.setLatestHistoryProof(construction.targetProofOrThrow());
                        final var writableHintsStates = state.getWritableStates(HintsService.NAME);
                        final var writableEntityStates = state.getWritableStates(EntityIdService.NAME);
                        final var entityCounters = new WritableEntityIdStoreImpl(writableEntityStates);
                        final var hintsStore = new WritableHintsStoreImpl(writableHintsStates, entityCounters);
                        hintsService.handoff(
                                hintsStore,
                                requireNonNull(rosterStore.getActiveRoster()),
                                requireNonNull(rosterStore.getCandidateRoster()),
                                requireNonNull(rosterStore.getCandidateRosterHash()),
                                tssConfig.forceHandoffs());
                    }
                });
            }
        }
    }

    /**
     * Reconciles the state of the TSS system with the active rosters in the given state at the given timestamps.
     * Notice that when TSS is enabled but the signer is not yet ready, <b>only</b> the round timestamp advances,
     * since we don't create block boundaries until we can sign them.
     *
     * @param state the state to use when reconciling the TSS system state with the active rosters
     * @param roundTimestamp the current round timestamp
     */
    private void reconcileTssState(@NonNull final State state, @NonNull final Instant roundTimestamp) {
        final var tssConfig = configProvider.getConfiguration().getConfigData(TssConfig.class);
        if (tssConfig.hintsEnabled() || tssConfig.historyEnabled()) {
            final var rosterStore = new ReadableRosterStoreImpl(state.getReadableStates(RosterService.NAME));
            final var entityCounters = new WritableEntityIdStoreImpl(state.getWritableStates(EntityIdService.NAME));
            final var activeRosters = ActiveRosters.from(rosterStore);
            final var isActive = currentPlatformStatus.get() == ACTIVE;
            if (tssConfig.hintsEnabled()) {
                final var crsWritableStates = state.getWritableStates(HintsService.NAME);
                final var workTime =
                        blockHashSigner.isReady() ? blockStreamManager.lastUsedConsensusTime() : roundTimestamp;
                doStreamingKVChanges(
                        crsWritableStates,
                        null,
                        () -> hintsService.executeCrsWork(
                                new WritableHintsStoreImpl(crsWritableStates, entityCounters), workTime, isActive));
                final var hintsWritableStates = state.getWritableStates(HintsService.NAME);
                doStreamingKVChanges(
                        hintsWritableStates,
                        null,
                        () -> hintsService.reconcile(
                                activeRosters,
                                new WritableHintsStoreImpl(hintsWritableStates, entityCounters),
                                roundTimestamp,
                                tssConfig,
                                isActive));
                if (tssConfig.historyEnabled()) {
                    final var historyWritableStates = state.getWritableStates(HistoryService.NAME);
                    final var hintsStore = new ReadableHintsStoreImpl(hintsWritableStates, entityCounters);
                    final var historyStore = new WritableHistoryStoreImpl(historyWritableStates);
                    // If we are doing a chain-of-trust proof, this is the verification key we are proving;
                    // at genesis, the active construction's key---otherwise, the next construction's key
                    final var vk = Optional.ofNullable(
                                    historyStore.getLedgerId() == null
                                            ? hintsStore.getActiveConstruction().hintsScheme()
                                            : hintsStore.getNextConstruction().hintsScheme())
                            .map(s -> s.preprocessedKeysOrThrow().verificationKey())
                            .orElse(null);
                    // If applicable, this is the verification key that needs a chain-of-trust proof
                    doStreamingKVChanges(
                            historyWritableStates,
                            null,
                            () -> historyService.reconcile(
                                    activeRosters,
                                    vk,
                                    historyStore,
                                    blockStreamManager.lastUsedConsensusTime(),
                                    tssConfig,
                                    isActive,
                                    hintsService.activeConstruction()));
                }
            }
        }
    }

    private static void logPreDispatch(@NonNull final ParentTxn parentTxn) {
        if (logger.isDebugEnabled()) {
            logStartUserTransaction(
                    parentTxn.consensusNow(),
                    parentTxn.txnInfo().txBody(),
                    requireNonNull(parentTxn.txnInfo().payerID()));
            logStartUserTransactionPreHandleResultP2(parentTxn.preHandleResult());
            logStartUserTransactionPreHandleResultP3(parentTxn.preHandleResult());
        }
    }

    /**
     * Returns the type of transaction encountering the given state at a block boundary.
     *
     * @param state the boundary state
     * @return the type of the boundary transaction
     */
    private TransactionType typeOfBoundary(@NonNull final State state) {
        final var blockInfo = state.getReadableStates(BlockRecordService.NAME)
                .<BlockInfo>getSingleton(BLOCKS_STATE_ID)
                .get();
        return !requireNonNull(blockInfo).migrationRecordsStreamed() ? POST_UPGRADE_TRANSACTION : ORDINARY_TRANSACTION;
    }
}<|MERGE_RESOLUTION|>--- conflicted
+++ resolved
@@ -561,7 +561,7 @@
         opWorkflowMetrics.updateDuration(topLevelTxn.functionality(), (int) (System.nanoTime() - handleStart));
         congestionMetrics.updateMultiplier(topLevelTxn.txnInfo(), topLevelTxn.readableStoreFactory());
 
-        executeScheduledTransactions(state, userTxn.consensusNow(), userTxn.creatorInfo());
+        executeScheduledTransactions(state, topLevelTxn.consensusNow(), topLevelTxn.creatorInfo());
 
         return true;
     }
@@ -574,44 +574,26 @@
                 ? blockRecordManager.lastIntervalProcessTime()
                 : blockStreamManager.lastIntervalProcessTime();
         if (executionStart.equals(EPOCH)) {
-<<<<<<< HEAD
             executionStart = consensusNow;
-=======
-            executionStart = topLevelTxn.consensusNow();
->>>>>>> 87f11e98
         }
         try {
             // We execute as many schedules expiring in [lastIntervalProcessTime, consensusNow]
             // as there are available consensus times and execution slots (ordinarily there will
             // be more than enough of both, but we must be prepared for the edge cases)
-<<<<<<< HEAD
             return executeAsManyScheduled(state, executionStart, consensusNow, proximalCreatorInfo);
-=======
-            executeAsManyScheduled(state, executionStart, topLevelTxn.consensusNow(), topLevelTxn.creatorInfo());
->>>>>>> 87f11e98
         } catch (Exception e) {
             logger.error(
                     "{} - unhandled exception while executing schedules between [{}, {}]",
                     ALERT_MESSAGE,
                     executionStart,
-<<<<<<< HEAD
                     consensusNow,
-=======
-                    topLevelTxn.consensusNow(),
->>>>>>> 87f11e98
                     e);
             // This should never happen, but if it does, we skip over everything in the interval to
             // avoid being stuck in a crash loop here
             if (streamMode != RECORDS) {
-<<<<<<< HEAD
                 blockStreamManager.setLastIntervalProcessTime(consensusNow);
             } else {
                 blockRecordManager.setLastIntervalProcessTime(consensusNow, state);
-=======
-                blockStreamManager.setLastIntervalProcessTime(topLevelTxn.consensusNow());
-            } else {
-                blockRecordManager.setLastIntervalProcessTime(topLevelTxn.consensusNow(), state);
->>>>>>> 87f11e98
             }
             return false;
         }
