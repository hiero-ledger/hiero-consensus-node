--- conflicted
+++ resolved
@@ -373,7 +373,15 @@
     private HandleOutput execute(@NonNull final UserTxn userTxn) {
         try {
             if (isOlderSoftwareEvent(userTxn)) {
-                advanceConsensusClock(userTxn, blockStreamConfig);
+                if (streamMode != BLOCKS) {
+                    final var lastRecordManagerTime = blockRecordManager.consTimeOfLastHandledTxn();
+                    // This updates consTimeOfLastHandledTxn as a side-effect
+                    blockRecordManager.advanceConsensusClock(userTxn.consensusNow(), userTxn.state());
+                    if (streamMode == RECORDS) {
+                        // If relying on last-handled time to trigger interval processing, do so now
+                        processInterval(userTxn, lastRecordManagerTime);
+                    }
+                }
                 initializeBuilderInfo(userTxn.baseBuilder(), userTxn.txnInfo(), exchangeRateManager.exchangeRates())
                         .status(BUSY);
                 // Flushes the BUSY builder to the stream, no other side effects
@@ -395,8 +403,8 @@
                         // Only externalize this if we are streaming blocks
                         streamBuilder.exchangeRate(exchangeRateManager.exchangeRates());
                         userTxn.stack().commitTransaction(streamBuilder);
-                    }
-                    if (blockStreamConfig.streamRecords()) {
+                    } else {
+                        // Only update this if we are relying on RecordManager state for post-upgrade processing
                         blockRecordManager.markMigrationRecordsStreamed();
                     }
                     // C.f. https://github.com/hashgraph/hedera-services/issues/14751,
@@ -405,7 +413,6 @@
                 }
                 final var dispatch = dispatchFor(userTxn);
                 updateNodeStakes(userTxn, dispatch);
-<<<<<<< HEAD
                 var lastRecordManagerTime = Instant.EPOCH;
                 if (streamMode != BLOCKS) {
                     lastRecordManagerTime = blockRecordManager.consTimeOfLastHandledTxn();
@@ -419,9 +426,6 @@
                         blockStreamManager.setLastIntervalProcessTime(userTxn.consensusNow());
                     }
                 }
-=======
-                advanceConsensusClock(userTxn, blockStreamConfig);
->>>>>>> b0cc3426
                 logPreDispatch(userTxn);
                 if (userTxn.type() != ORDINARY_TRANSACTION) {
                     if (userTxn.type() == GENESIS_TRANSACTION) {
@@ -457,20 +461,6 @@
     }
 
     /**
-     * Advances the consensus clock in state when streaming records; also expires any schedules.
-     * @param userTxn the user transaction
-     * @param blockStreamConfig the block stream configuration
-     */
-    private void advanceConsensusClock(
-            @NonNull final UserTxn userTxn, @NonNull final BlockStreamConfig blockStreamConfig) {
-        if (blockStreamConfig.streamRecords()) {
-            // For POST_UPGRADE_TRANSACTION, also commits to state that the post-upgrade work is done
-            blockRecordManager.advanceConsensusClock(userTxn.consensusNow(), userTxn.state());
-        }
-        expireSchedules(userTxn);
-    }
-
-    /**
      * Returns a stream of a single {@link ResponseCodeEnum#FAIL_INVALID} record
      * for the given user transaction.
      *
