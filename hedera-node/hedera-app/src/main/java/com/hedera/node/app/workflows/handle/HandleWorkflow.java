// SPDX-License-Identifier: Apache-2.0
package com.hedera.node.app.workflows.handle;

import static com.hedera.hapi.node.base.ResponseCodeEnum.BUSY;
import static com.hedera.hapi.util.HapiUtils.asTimestamp;
import static com.hedera.node.app.ids.schemas.V0590EntityIdSchema.ENTITY_COUNTS_KEY;
import static com.hedera.node.app.records.schemas.V0490BlockRecordSchema.BLOCK_INFO_STATE_KEY;
import static com.hedera.node.app.spi.workflows.HandleContext.TransactionCategory.SCHEDULED;
import static com.hedera.node.app.state.logging.TransactionStateLogger.logStartEvent;
import static com.hedera.node.app.state.logging.TransactionStateLogger.logStartRound;
import static com.hedera.node.app.state.logging.TransactionStateLogger.logStartUserTransaction;
import static com.hedera.node.app.state.logging.TransactionStateLogger.logStartUserTransactionPreHandleResultP2;
import static com.hedera.node.app.state.logging.TransactionStateLogger.logStartUserTransactionPreHandleResultP3;
import static com.hedera.node.app.state.merkle.VersionUtils.isSoOrdered;
import static com.hedera.node.app.workflows.handle.TransactionType.ORDINARY_TRANSACTION;
import static com.hedera.node.app.workflows.handle.TransactionType.POST_UPGRADE_TRANSACTION;
import static com.hedera.node.config.types.StreamMode.BLOCKS;
import static com.hedera.node.config.types.StreamMode.BOTH;
import static com.hedera.node.config.types.StreamMode.RECORDS;
import static com.swirlds.platform.system.InitTrigger.EVENT_STREAM_RECOVERY;
import static com.swirlds.state.lifecycle.HapiUtils.SEMANTIC_VERSION_COMPARATOR;
import static java.util.Objects.requireNonNull;
import static org.hiero.consensus.model.status.PlatformStatus.ACTIVE;

import com.hedera.hapi.block.stream.BlockItem;
import com.hedera.hapi.block.stream.input.EventHeader;
import com.hedera.hapi.block.stream.input.RoundHeader;
import com.hedera.hapi.block.stream.output.StateChanges;
import com.hedera.hapi.node.base.ResponseCodeEnum;
import com.hedera.hapi.node.base.SemanticVersion;
import com.hedera.hapi.node.base.Transaction;
import com.hedera.hapi.node.state.blockrecords.BlockInfo;
import com.hedera.hapi.node.state.entity.EntityCounts;
import com.hedera.hapi.node.transaction.ExchangeRateSet;
import com.hedera.hapi.platform.event.StateSignatureTransaction;
import com.hedera.hapi.util.HapiUtils;
import com.hedera.node.app.blocks.BlockStreamManager;
import com.hedera.node.app.blocks.impl.BoundaryStateChangeListener;
import com.hedera.node.app.blocks.impl.KVStateChangeListener;
import com.hedera.node.app.fees.ExchangeRateManager;
import com.hedera.node.app.hints.HintsService;
import com.hedera.node.app.hints.impl.ReadableHintsStoreImpl;
import com.hedera.node.app.hints.impl.WritableHintsStoreImpl;
import com.hedera.node.app.history.HistoryService;
import com.hedera.node.app.history.impl.WritableHistoryStoreImpl;
import com.hedera.node.app.ids.EntityIdService;
import com.hedera.node.app.ids.WritableEntityIdStore;
import com.hedera.node.app.info.CurrentPlatformStatus;
import com.hedera.node.app.records.BlockRecordManager;
import com.hedera.node.app.records.BlockRecordService;
import com.hedera.node.app.roster.ActiveRosters;
import com.hedera.node.app.roster.RosterService;
import com.hedera.node.app.service.schedule.ExecutableTxn;
import com.hedera.node.app.service.schedule.ScheduleService;
import com.hedera.node.app.service.schedule.impl.WritableScheduleStoreImpl;
import com.hedera.node.app.service.token.TokenService;
import com.hedera.node.app.service.token.impl.WritableNetworkStakingRewardsStore;
import com.hedera.node.app.service.token.impl.WritableStakingInfoStore;
import com.hedera.node.app.service.token.impl.handlers.staking.StakeInfoHelper;
import com.hedera.node.app.service.token.impl.handlers.staking.StakePeriodManager;
import com.hedera.node.app.spi.workflows.record.StreamBuilder;
import com.hedera.node.app.state.HederaRecordCache;
import com.hedera.node.app.state.HederaRecordCache.DueDiligenceFailure;
import com.hedera.node.app.state.recordcache.LegacyListRecordSource;
import com.hedera.node.app.store.StoreFactoryImpl;
import com.hedera.node.app.throttle.CongestionMetrics;
import com.hedera.node.app.throttle.ThrottleServiceManager;
import com.hedera.node.app.workflows.OpWorkflowMetrics;
import com.hedera.node.app.workflows.TransactionInfo;
import com.hedera.node.app.workflows.handle.cache.CacheWarmer;
import com.hedera.node.app.workflows.handle.record.SystemTransactions;
import com.hedera.node.app.workflows.handle.steps.HollowAccountCompletions;
import com.hedera.node.app.workflows.handle.steps.ParentTxn;
import com.hedera.node.app.workflows.handle.steps.ParentTxnFactory;
import com.hedera.node.app.workflows.handle.steps.StakePeriodChanges;
import com.hedera.node.config.ConfigProvider;
import com.hedera.node.config.data.BlockStreamConfig;
import com.hedera.node.config.data.ConsensusConfig;
import com.hedera.node.config.data.SchedulingConfig;
import com.hedera.node.config.data.TssConfig;
import com.hedera.node.config.types.StreamMode;
import com.hedera.pbj.runtime.io.buffer.Bytes;
import com.swirlds.platform.state.service.ReadableRosterStoreImpl;
import com.swirlds.platform.system.InitTrigger;
import com.swirlds.platform.system.SoftwareVersion;
import com.swirlds.state.State;
import com.swirlds.state.lifecycle.info.NetworkInfo;
import com.swirlds.state.lifecycle.info.NodeInfo;
import com.swirlds.state.spi.CommittableWritableStates;
import com.swirlds.state.spi.WritableStates;
import edu.umd.cs.findbugs.annotations.NonNull;
import edu.umd.cs.findbugs.annotations.Nullable;
import java.time.Instant;
import java.util.ArrayList;
import java.util.List;
import java.util.concurrent.atomic.AtomicBoolean;
import java.util.function.Consumer;
import java.util.function.Function;
import javax.inject.Inject;
import javax.inject.Singleton;
import org.apache.logging.log4j.LogManager;
import org.apache.logging.log4j.Logger;
import org.hiero.consensus.model.hashgraph.Round;
import org.hiero.consensus.model.transaction.ConsensusTransaction;
import org.hiero.consensus.model.transaction.ScopedSystemTransaction;

/**
 * The handle workflow that is responsible for handling the next {@link Round} of transactions.
 */
@Singleton
public class HandleWorkflow {
    private static final Logger logger = LogManager.getLogger(HandleWorkflow.class);

    public static final String ALERT_MESSAGE = "Possibly CATASTROPHIC failure";
    public static final String SYSTEM_ENTITIES_CREATED_MSG = "System entities created";

    private final StreamMode streamMode;
    private final NetworkInfo networkInfo;
    private final StakePeriodChanges stakePeriodChanges;
    private final DispatchProcessor dispatchProcessor;
    private final BlockRecordManager blockRecordManager;
    private final BlockStreamManager blockStreamManager;
    private final CacheWarmer cacheWarmer;
    private final OpWorkflowMetrics opWorkflowMetrics;
    private final ThrottleServiceManager throttleServiceManager;
    private final SemanticVersion version;
    private final InitTrigger initTrigger;
    private final HollowAccountCompletions hollowAccountCompletions;
    private final SystemTransactions systemTransactions;
    private final StakeInfoHelper stakeInfoHelper;
    private final HederaRecordCache recordCache;
    private final ExchangeRateManager exchangeRateManager;
    private final StakePeriodManager stakePeriodManager;
    private final List<StateChanges.Builder> migrationStateChanges;
    private final ParentTxnFactory parentTxnFactory;
    private final HintsService hintsService;
    private final HistoryService historyService;
    private final ConfigProvider configProvider;
    private final KVStateChangeListener kvStateChangeListener;
    private final BoundaryStateChangeListener boundaryStateChangeListener;
    private final ScheduleService scheduleService;
    private final CongestionMetrics congestionMetrics;
    private final Function<SemanticVersion, SoftwareVersion> softwareVersionFactory;
    private final CurrentPlatformStatus currentPlatformStatus;

    @Nullable
    private final AtomicBoolean systemEntitiesCreatedFlag;

    // The last second since the epoch at which the metrics were updated; this does not affect transaction handling
    private long lastMetricUpdateSecond;
    // The last second for which this workflow has confirmed all scheduled transactions are executed
    private long lastExecutedSecond;

    @Inject
    public HandleWorkflow(
            @NonNull final NetworkInfo networkInfo,
            @NonNull final StakePeriodChanges stakePeriodChanges,
            @NonNull final DispatchProcessor dispatchProcessor,
            @NonNull final ConfigProvider configProvider,
            @NonNull final BlockRecordManager blockRecordManager,
            @NonNull final BlockStreamManager blockStreamManager,
            @NonNull final CacheWarmer cacheWarmer,
            @NonNull final OpWorkflowMetrics opWorkflowMetrics,
            @NonNull final ThrottleServiceManager throttleServiceManager,
            @NonNull final SemanticVersion version,
            @NonNull final InitTrigger initTrigger,
            @NonNull final HollowAccountCompletions hollowAccountCompletions,
            @NonNull final SystemTransactions systemTransactions,
            @NonNull final StakeInfoHelper stakeInfoHelper,
            @NonNull final HederaRecordCache recordCache,
            @NonNull final ExchangeRateManager exchangeRateManager,
            @NonNull final StakePeriodManager stakePeriodManager,
            @NonNull final List<StateChanges.Builder> migrationStateChanges,
            @NonNull final ParentTxnFactory parentTxnFactory,
            @NonNull final KVStateChangeListener kvStateChangeListener,
            @NonNull final BoundaryStateChangeListener boundaryStateChangeListener,
            @NonNull final ScheduleService scheduleService,
            @NonNull final HintsService hintsService,
            @NonNull final HistoryService historyService,
            @NonNull final CongestionMetrics congestionMetrics,
            @NonNull final Function<SemanticVersion, SoftwareVersion> softwareVersionFactory,
            @NonNull final CurrentPlatformStatus currentPlatformStatus,
            @Nullable final AtomicBoolean systemEntitiesCreatedFlag) {
        this.networkInfo = requireNonNull(networkInfo);
        this.stakePeriodChanges = requireNonNull(stakePeriodChanges);
        this.dispatchProcessor = requireNonNull(dispatchProcessor);
        this.blockRecordManager = requireNonNull(blockRecordManager);
        this.blockStreamManager = requireNonNull(blockStreamManager);
        this.cacheWarmer = requireNonNull(cacheWarmer);
        this.opWorkflowMetrics = requireNonNull(opWorkflowMetrics);
        this.throttleServiceManager = requireNonNull(throttleServiceManager);
        this.version = requireNonNull(version);
        this.initTrigger = requireNonNull(initTrigger);
        this.hollowAccountCompletions = requireNonNull(hollowAccountCompletions);
        this.systemTransactions = requireNonNull(systemTransactions);
        this.stakeInfoHelper = requireNonNull(stakeInfoHelper);
        this.recordCache = requireNonNull(recordCache);
        this.exchangeRateManager = requireNonNull(exchangeRateManager);
        this.stakePeriodManager = requireNonNull(stakePeriodManager);
        this.migrationStateChanges = new ArrayList<>(migrationStateChanges);
        this.parentTxnFactory = requireNonNull(parentTxnFactory);
        this.configProvider = requireNonNull(configProvider);
        this.kvStateChangeListener = requireNonNull(kvStateChangeListener);
        this.boundaryStateChangeListener = requireNonNull(boundaryStateChangeListener);
        this.scheduleService = requireNonNull(scheduleService);
        this.congestionMetrics = requireNonNull(congestionMetrics);
        this.streamMode = configProvider
                .getConfiguration()
                .getConfigData(BlockStreamConfig.class)
                .streamMode();
        this.hintsService = requireNonNull(hintsService);
        this.historyService = requireNonNull(historyService);
        this.softwareVersionFactory = requireNonNull(softwareVersionFactory);
        this.currentPlatformStatus = requireNonNull(currentPlatformStatus);
        this.systemEntitiesCreatedFlag = systemEntitiesCreatedFlag;
    }

    /**
     * Handles the next {@link Round}
     *
     * @param state the writable {@link State} that this round will work on
     * @param round the next {@link Round} that needs to be processed
     * @param stateSignatureTxnCallback A callback to be called when encountering a {@link StateSignatureTransaction}
     */
    public void handleRound(
            @NonNull final State state,
            @NonNull final Round round,
            @NonNull final Consumer<ScopedSystemTransaction<StateSignatureTransaction>> stateSignatureTxnCallback) {
        logStartRound(round);
        cacheWarmer.warm(state, round);
        if (streamMode != RECORDS) {
            blockStreamManager.startRound(round, state);
            blockStreamManager.writeItem(BlockItem.newBuilder()
                    .roundHeader(new RoundHeader(round.getRoundNum()))
                    .build());
            if (!migrationStateChanges.isEmpty()) {
                final var startupConsTime = systemTransactions.startupWorkConsTimeFor(
                        round.iterator().next().getConsensusTimestamp());
                migrationStateChanges.forEach(builder -> blockStreamManager.writeItem(BlockItem.newBuilder()
                        .stateChanges(builder.consensusTimestamp(asTimestamp(startupConsTime))
                                .build())
                        .build()));
                migrationStateChanges.clear();
            }
        }
        final boolean isGenesis =
                switch (streamMode) {
                    case RECORDS -> blockRecordManager
                            .consTimeOfLastHandledTxn()
                            .equals(Instant.EPOCH);
                    case BLOCKS, BOTH -> systemEntitiesCreatedFlag != null && !systemEntitiesCreatedFlag.get();
                };
        boolean systemTransactionsDispatched = false;
        if (isGenesis) {
            final var genesisEventTime = round.iterator().next().getConsensusTimestamp();
            var entitycounts = state.getReadableStates(EntityIdService.NAME)
                    .<EntityCounts>getSingleton(ENTITY_COUNTS_KEY)
                    .get();
            logger.info(
                    "Doing genesis setup before {} {} {}", genesisEventTime, systemEntitiesCreatedFlag, entitycounts);
            systemTransactions.doGenesisSetup(genesisEventTime, state);
<<<<<<< HEAD
=======
            systemTransactionsDispatched = true;
            if (streamMode != RECORDS) {
                blockStreamManager.confirmPendingWorkFinished();
            }
>>>>>>> ec834014
            logger.info(SYSTEM_ENTITIES_CREATED_MSG);
            requireNonNull(systemEntitiesCreatedFlag).set(true);
        }

        reconcileTssState(
                configProvider.getConfiguration().getConfigData(TssConfig.class), state, round.getConsensusTimestamp());
        recordCache.resetRoundReceipts();
        try {
            handleEvents(state, round, systemTransactionsDispatched, stateSignatureTxnCallback);
        } finally {
            // Even if there is an exception somewhere, we need to commit the receipts of any handled transactions
            // to the state so these transactions cannot be replayed in future rounds
            recordCache.commitRoundReceipts(state, round.getConsensusTimestamp());
        }
    }

    /**
     * Applies all effects of the events in the given round to the given state, writing stream items
     * that capture these effects in the process.
     *
     * @param state the state to apply the effects to
     * @param round the round to apply the effects of
     * @param systemTransactionsDispatched whether system transactions have been dispatched
     * @param stateSignatureTxnCallback A callback to be called when encountering a {@link StateSignatureTransaction}
     */
    private void handleEvents(
            @NonNull final State state,
            @NonNull final Round round,
            final boolean systemTransactionsDispatched,
            @NonNull final Consumer<ScopedSystemTransaction<StateSignatureTransaction>> stateSignatureTxnCallback) {
        boolean transactionsDispatched = systemTransactionsDispatched;
        for (final var event : round) {
            if (streamMode != RECORDS) {
                final var headerItem = BlockItem.newBuilder()
                        .eventHeader(new EventHeader(event.getEventCore(), event.getSignature()))
                        .build();
                blockStreamManager.writeItem(headerItem);
            }
            final var creator = networkInfo.nodeInfo(event.getCreatorId().id());
            if (creator == null) {
                if (!isSoOrdered(event.getSoftwareVersion(), version)) {
                    // We were given an event for a node that does not exist in the address book and was not from
                    // a strictly earlier software upgrade. This will be logged as a warning, as this should never
                    // happen, and we will skip the event. The platform should guarantee that we never receive an event
                    // that isn't associated with the address book, and every node in the address book must have an
                    // account ID, since you cannot delete an account belonging to a node, and you cannot change the
                    // address book non-deterministically.
                    logger.warn(
                            "Received event (version {} vs current {}) from node {} which is not in the address book",
                            HapiUtils.toString(event.getSoftwareVersion()),
                            HapiUtils.toString(version),
                            event.getCreatorId());
                }
                continue;
            }

            final Consumer<StateSignatureTransaction> simplifiedStateSignatureTxnCallback = txn -> {
                final var scopedTxn =
                        new ScopedSystemTransaction<>(event.getCreatorId(), event.getSoftwareVersion(), txn);
                stateSignatureTxnCallback.accept(scopedTxn);
            };

            // log start of event to transaction state log
            logStartEvent(event, creator);
            // handle each transaction of the event
            for (final var it = event.consensusTransactionIterator(); it.hasNext(); ) {
                final var platformTxn = it.next();
                try {
                    transactionsDispatched |= handlePlatformTransaction(
                            state,
                            creator,
                            platformTxn,
                            event.getSoftwareVersion(),
                            simplifiedStateSignatureTxnCallback,
                            transactionsDispatched);
                } catch (final Exception e) {
                    logger.fatal(
                            "Possibly CATASTROPHIC failure while running the handle workflow. "
                                    + "While this node may not die right away, it is in a bad way, most likely fatally.",
                            e);
                }
            }
        }
        // Update all throttle metrics once per round
        throttleServiceManager.updateAllMetrics();
        // Inform the BlockRecordManager that the round is complete, so it can update running-hashes in state
        // that have been being computed in background threads. The running hash has to be included in
        // state, but we want to synchronize with background threads as infrequently as possible. So once per
        // round is the minimum we can do. Note the BlockStreamManager#endRound() method is called in Hedera's
        // implementation of ConsensusStateEventHandler#onSealConsensusRound(), since the BlockStreamManager cannot do
        // its
        // end-of-block work until the platform has finished all its state changes.
        if (transactionsDispatched && streamMode != BLOCKS) {
            blockRecordManager.endRound(state);
        }
    }

    /**
     * Handles a platform transaction. This method is responsible for creating a {@link ParentTxn} and
     * executing the workflow for the transaction. This produces a stream of records that are then passed to the
     * {@link BlockRecordManager} to be externalized.
     *
     * @param state the writable {@link State} that this transaction will work on
     * @param creator the {@link NodeInfo} of the creator of the transaction
     * @param txn the {@link ConsensusTransaction} to be handled
     * @param txnVersion the software version for the event containing the transaction
     * @param userTxnHandled whether a user transaction has been handled in this round
     * @return {@code true} if the transaction was a user transaction, {@code false} if a system transaction
     */
    private boolean handlePlatformTransaction(
            @NonNull final State state,
            @NonNull final NodeInfo creator,
            @NonNull final ConsensusTransaction txn,
            @NonNull final SemanticVersion txnVersion,
            @NonNull final Consumer<StateSignatureTransaction> stateSignatureTxnCallback,
            final boolean userTxnHandled) {
        final var handleStart = System.nanoTime();

        // Always use platform-assigned time for user transaction, c.f. https://hips.hedera.com/hip/hip-993
        final var consensusNow = txn.getConsensusTimestamp();
        var type = ORDINARY_TRANSACTION;
        stakePeriodManager.setCurrentStakePeriodFor(consensusNow);
        boolean startsNewRecordFile = false;
        if (streamMode != BLOCKS) {
            startsNewRecordFile = blockRecordManager.willOpenNewBlock(consensusNow, state);
            if (streamMode == RECORDS && startsNewRecordFile) {
                type = typeOfBoundary(state);
            }
        }
        if (streamMode != RECORDS) {
            type = switch (blockStreamManager.pendingWork()) {
                case POST_UPGRADE_WORK -> POST_UPGRADE_TRANSACTION;
                default -> ORDINARY_TRANSACTION;};
        }
        final var userTxn =
                parentTxnFactory.createUserTxn(state, creator, txn, consensusNow, type, stateSignatureTxnCallback);
        if (userTxn == null) {
            return false;
        } else if (streamMode != BLOCKS && startsNewRecordFile) {
            blockRecordManager.startUserTransaction(consensusNow, state);
        }

        var lastRecordManagerTime = streamMode == RECORDS ? blockRecordManager.consTimeOfLastHandledTxn() : null;
        final var handleOutput = executeSubmittedParent(userTxn, txnVersion, state);
        if (streamMode != BLOCKS) {
            final var records = ((LegacyListRecordSource) handleOutput.recordSourceOrThrow()).precomputedRecords();
            blockRecordManager.endUserTransaction(records.stream(), state);
        }
        if (streamMode != RECORDS) {
            handleOutput.blockRecordSourceOrThrow().forEachItem(blockStreamManager::writeItem);
            if (!userTxnHandled) {
                blockStreamManager.setRoundFirstTransactionTime(handleOutput.firstAssignedConsensusTime());
            }
        }

        opWorkflowMetrics.updateDuration(userTxn.functionality(), (int) (System.nanoTime() - handleStart));
        congestionMetrics.updateMultiplier(userTxn.txnInfo(), userTxn.readableStoreFactory());

        if (streamMode == RECORDS) {
            // We don't support long-term scheduled transactions if only producing records
            // because that legacy state doesn't have an appropriate way to track the status
            // of triggered execution work; so we just purge all expired schedules without
            // further consideration here
            purgeScheduling(state, lastRecordManagerTime, userTxn.consensusNow());
        } else {
            var executionStart = blockStreamManager.lastIntervalProcessTime();
            if (executionStart.equals(Instant.EPOCH)) {
                executionStart = userTxn.consensusNow();
            }
            try {
                // We execute as many schedules expiring in [lastIntervalProcessTime, consensusNow]
                // as there are available consensus times and execution slots (ordinarily there will
                // be more than enough of both, but we must be prepared for the edge cases)
                executeAsManyScheduled(state, executionStart, userTxn.consensusNow(), userTxn.creatorInfo());
            } catch (Exception e) {
                logger.error(
                        "{} - unhandled exception while executing schedules between [{}, {}]",
                        ALERT_MESSAGE,
                        executionStart,
                        userTxn.consensusNow(),
                        e);
                // This should never happen, but if it does, we skip over everything in the interval to
                // avoid being stuck in a crash loop here
                blockStreamManager.setLastIntervalProcessTime(userTxn.consensusNow());
            }
        }
        return true;
    }

    /**
     * Executes as many transactions scheduled to expire in the interval {@code [executionStart, consensusNow]} as
     * possible from the given state, given some context of the triggering user transaction.
     * <p>
     * As a side effect on the workflow internal state, updates the {@link BlockStreamManager}'s last interval process
     * time to the latest time known to have been processed; and the {@link #lastExecutedSecond} value to the last
     * second of the interval for which all scheduled transactions were executed.
     *
     * @param state the state to execute scheduled transactions from
     * @param executionStart the start of the interval to execute transactions in
     * @param consensusNow the consensus time at which the user transaction triggering this execution was processed
     * @param creatorInfo the node info of the user transaction creator
     */
    private void executeAsManyScheduled(
            @NonNull final State state,
            @NonNull final Instant executionStart,
            @NonNull final Instant consensusNow,
            @NonNull final NodeInfo creatorInfo) {
        // Non-final right endpoint of the execution interval, in case we cannot do all the scheduled work
        var executionEnd = consensusNow;
        // We only construct an Iterator<ExecutableTxn> if this is not genesis, and we haven't already
        // created and exhausted iterators through the last second in the interval
        if (executionEnd.getEpochSecond() > lastExecutedSecond) {
            final var config = configProvider.getConfiguration();
            final var schedulingConfig = config.getConfigData(SchedulingConfig.class);
            final var consensusConfig = config.getConfigData(ConsensusConfig.class);
            // Since the next platform-assigned consensus time may be as early as (now + separationNanos),
            // we must ensure that even if the last scheduled execution time is followed by the maximum
            // number of child transactions, the last child's assigned time will be strictly before the
            // first of the next consensus time's possible preceding children; that is, strictly before
            // (now + separationNanos - reservedSystemTxnNanos) - (maxAfter + maxBefore + 1)
            final var lastUsableTime = consensusNow.plusNanos(schedulingConfig.consTimeSeparationNanos()
                    - schedulingConfig.reservedSystemTxnNanos()
                    - (consensusConfig.handleMaxFollowingRecords() + consensusConfig.handleMaxPrecedingRecords() + 1));
            // The first possible time for the next execution is strictly after the last execution time
            // consumed for the triggering user transaction; plus the maximum number of preceding children
            var nextTime = boundaryStateChangeListener
                    .lastConsensusTimeOrThrow()
                    .plusNanos(consensusConfig.handleMaxPrecedingRecords() + 1);
            final var entityIdWritableStates = state.getWritableStates(EntityIdService.NAME);
            final var writableEntityIdStore = new WritableEntityIdStore(entityIdWritableStates);
            // Now we construct the iterator and start executing transactions in this interval
            final var iter = scheduleService.executableTxns(
                    executionStart,
                    consensusNow,
                    StoreFactoryImpl.from(state, ScheduleService.NAME, config, writableEntityIdStore));

            final var writableStates = state.getWritableStates(ScheduleService.NAME);
            // Configuration sets a maximum number of execution slots per user transaction
            int n = schedulingConfig.maxExecutionsPerUserTxn();
            while (iter.hasNext() && !nextTime.isAfter(lastUsableTime) && n > 0) {
                final var executableTxn = iter.next();
                if (schedulingConfig.longTermEnabled()) {
                    stakePeriodManager.setCurrentStakePeriodFor(nextTime);
                    if (streamMode == BOTH) {
                        blockRecordManager.startUserTransaction(nextTime, state);
                    }
                    final var handleOutput = executeScheduled(state, nextTime, creatorInfo, executableTxn);
                    handleOutput.blockRecordSourceOrThrow().forEachItem(blockStreamManager::writeItem);
                    if (streamMode == BOTH) {
                        final var records =
                                ((LegacyListRecordSource) handleOutput.recordSourceOrThrow()).precomputedRecords();
                        blockRecordManager.endUserTransaction(records.stream(), state);
                    }
                }
                executionEnd = executableTxn.nbf();
                doStreamingKVChanges(
                        writableStates,
                        entityIdWritableStates,
                        boundaryStateChangeListener.lastConsensusTimeOrThrow(),
                        iter::remove);
                nextTime = boundaryStateChangeListener
                        .lastConsensusTimeOrThrow()
                        .plusNanos(consensusConfig.handleMaxPrecedingRecords() + 1);
                n--;
            }
            // The purgeUntilNext() iterator extension purges any schedules with wait_until_expiry=false
            // that expire after the last schedule returned from next(), until either the next executable
            // schedule or the iterator boundary is reached
            doStreamingKVChanges(
                    writableStates,
                    entityIdWritableStates,
                    boundaryStateChangeListener.lastConsensusTimeOrThrow(),
                    iter::purgeUntilNext);
            // If the iterator is not exhausted, we can only mark the second _before_ the last-executed NBF time
            // as complete; if it is exhausted, we mark the rightmost second of the interval as complete
            if (iter.hasNext()) {
                lastExecutedSecond = executionEnd.getEpochSecond() - 1;
            } else {
                // We exhausted the iterator, so jump back ahead to the interval right endpoint
                executionEnd = consensusNow;
                lastExecutedSecond = consensusNow.getEpochSecond();
            }
        }
        // Update our last-processed time with where we ended
        blockStreamManager.setLastIntervalProcessTime(executionEnd);
    }

    /**
     * Type inference helper to compute the base builder for a {@link ParentTxn} derived from a
     * {@link ExecutableTxn}.
     *
     * @param <T> the type of the stream builder
     * @param executableTxn the executable transaction to compute the base builder for
     * @param parentTxn the user transaction derived from the executable transaction
     * @return the base builder for the user transaction
     */
    private <T extends StreamBuilder> T baseBuilderFor(
            @NonNull final ExecutableTxn<T> executableTxn, @NonNull final ParentTxn parentTxn) {
        return parentTxn.initBaseBuilder(
                exchangeRateManager.exchangeRates(), executableTxn.builderType(), executableTxn.builderSpec());
    }

    /**
     * Purges all service state used for scheduling work that was expired by the last time the purge
     * was triggered; but is not expired at the current time. Returns true if the last purge time
     * should be set to the current time.
     *
     * @param state the state to purge
     * @param then the last time the purge was triggered
     * @param now the current time
     */
    private void purgeScheduling(@NonNull final State state, final Instant then, final Instant now) {
        if (!Instant.EPOCH.equals(then) && then.getEpochSecond() < now.getEpochSecond()) {
            final var writableStates = state.getWritableStates(ScheduleService.NAME);
            final var entityIdWritableStates = state.getWritableStates(EntityIdService.NAME);
            final var entityCounters = new WritableEntityIdStore(entityIdWritableStates);
            doStreamingKVChanges(writableStates, entityIdWritableStates, now, () -> {
                final var scheduleStore = new WritableScheduleStoreImpl(writableStates, entityCounters);
                scheduleStore.purgeExpiredRangeClosed(then.getEpochSecond(), now.getEpochSecond() - 1);
            });
        }
    }

    /**
     * Executes the user transaction and returns the output that should be externalized in the
     * block stream. (And if still producing records, the precomputed records.)
     * <p>
     * Never throws an exception without a fundamental breakdown of the system invariants. If
     * there is an internal error when executing the transaction, returns stream output of
     * just the transaction with a {@link ResponseCodeEnum#FAIL_INVALID} transaction result,
     * and no other side effects.
     *
     * @param parentTxn the user transaction to execute
     * @param txnVersion the software version for the event containing the transaction
     * @param state the state to commit any direct changes against
     * @return the stream output from executing the transaction
     */
    private HandleOutput executeSubmittedParent(
            @NonNull final ParentTxn parentTxn, @NonNull final SemanticVersion txnVersion, @NonNull final State state) {
        try {
            if (isOlderSoftwareEvent(txnVersion)) {
                if (streamMode != BLOCKS) {
                    // This updates consTimeOfLastHandledTxn as a side effect
                    blockRecordManager.advanceConsensusClock(parentTxn.consensusNow(), parentTxn.state());
                }
                blockStreamManager.setLastHandleTime(parentTxn.consensusNow());
                initializeBuilderInfo(parentTxn.baseBuilder(), parentTxn.txnInfo(), exchangeRateManager.exchangeRates())
                        .status(BUSY);
                // Flushes the BUSY builder to the stream, no other side effects
                parentTxn.stack().commitTransaction(parentTxn.baseBuilder());
            } else {
                if (parentTxn.type() == POST_UPGRADE_TRANSACTION) {
                    // Since we track node stake metadata separately from the future address book (FAB),
                    // we need to update that stake metadata from any node additions or deletions that
                    // just took effect; it would be nice to unify the FAB and stake metadata in the future.
                    // IMPORTANT:
                    //   (1) These K/V changes must be committed directly to the state instead of
                    //   being accumulated in the user stack in case it is rolled back.
                    //   (2) The K/V changes must also be written immediately in their own block item,
                    //   instead of being added to the base builder state changes, because if there is
                    //   a preceding NodeStakeUpdate added later in executeTopLevel(), *its* state changes
                    //   will come before the base builder's changes in the block stream
                    final var writableTokenStates = state.getWritableStates(TokenService.NAME);
                    final var writableEntityIdStates = state.getWritableStates(EntityIdService.NAME);
                    final int maxPrecedingRecords = parentTxn
                            .config()
                            .getConfigData(ConsensusConfig.class)
                            .handleMaxPrecedingRecords();
                    doStreamingKVChanges(
                            writableTokenStates,
                            // Ensure that even if the user txn has preceding children, these state changes still have
                            // an earlier consensus time; since in fact they are, in fact, committed first
                            writableEntityIdStates,
                            parentTxn.consensusNow().minusNanos(maxPrecedingRecords + 1),
                            () -> stakeInfoHelper.adjustPostUpgradeStakes(
                                    networkInfo,
                                    parentTxn.config(),
                                    new WritableStakingInfoStore(
                                            writableTokenStates, new WritableEntityIdStore(writableEntityIdStates)),
                                    new WritableNetworkStakingRewardsStore(writableTokenStates)));
                    if (streamMode == RECORDS) {
                        // Only update this if we are relying on RecordManager state for post-upgrade processing
                        blockRecordManager.markMigrationRecordsStreamed();
                        parentTxn.stack().commitSystemStateChanges();
                    }
                }

                final var dispatch = parentTxnFactory.createDispatch(parentTxn, exchangeRateManager.exchangeRates());
                advanceTimeFor(parentTxn, dispatch);
                logPreDispatch(parentTxn);
                if (parentTxn.type() == POST_UPGRADE_TRANSACTION) {
                    logger.info("Doing post-upgrade setup @ {}", parentTxn.consensusNow());
                    systemTransactions.doPostUpgradeSetup(dispatch);
                    if (streamMode != RECORDS) {
                        blockStreamManager.confirmPostUpgradeWorkFinished();
                    }
                }
                hollowAccountCompletions.completeHollowAccounts(parentTxn, dispatch);
                dispatchProcessor.processDispatch(dispatch);
                updateWorkflowMetrics(parentTxn);
            }
            final var handleOutput =
                    parentTxn.stack().buildHandleOutput(parentTxn.consensusNow(), exchangeRateManager.exchangeRates());
            recordCache.addRecordSource(
                    parentTxn.creatorInfo().nodeId(),
                    parentTxn.txnInfo().transactionID(),
                    parentTxn.preHandleResult().dueDiligenceFailure(),
                    handleOutput.preferringBlockRecordSource());
            return handleOutput;
        } catch (final Exception e) {
            logger.error("{} - exception thrown while handling user transaction", ALERT_MESSAGE, e);
            return HandleOutput.failInvalidStreamItems(
                    parentTxn, exchangeRateManager.exchangeRates(), streamMode, recordCache);
        }
    }

    /**
     * Executes the scheduled transaction against the given state at the given time and returns
     * the output that should be externalized in the block stream. (And if still producing records,
     * the precomputed records.)
     * <p>
     * Never throws an exception without a fundamental breakdown of the system invariants. If
     * there is an internal error when executing the transaction, returns stream output of just the
     * scheduled transaction with a {@link ResponseCodeEnum#FAIL_INVALID} transaction result, and
     * no other side effects.
     *
     * @param state the state to execute the transaction against
     * @param consensusNow the time to execute the transaction at
     * @return the stream output from executing the transaction
     */
    private HandleOutput executeScheduled(
            @NonNull final State state,
            @NonNull final Instant consensusNow,
            @NonNull final NodeInfo creatorInfo,
            @NonNull final ExecutableTxn<? extends StreamBuilder> executableTxn) {
        final var scheduledTxn = parentTxnFactory.createSystemTxn(
                state, creatorInfo, consensusNow, ORDINARY_TRANSACTION, executableTxn.payerId(), executableTxn.body());
        final var baseBuilder = baseBuilderFor(executableTxn, scheduledTxn);
        final var dispatch =
                parentTxnFactory.createDispatch(scheduledTxn, baseBuilder, executableTxn.keyVerifier(), SCHEDULED);
        advanceTimeFor(scheduledTxn, dispatch);
        try {
            dispatchProcessor.processDispatch(dispatch);
            final var handleOutput = scheduledTxn
                    .stack()
                    .buildHandleOutput(scheduledTxn.consensusNow(), exchangeRateManager.exchangeRates());
            recordCache.addRecordSource(
                    scheduledTxn.creatorInfo().nodeId(),
                    scheduledTxn.txnInfo().transactionID(),
                    DueDiligenceFailure.NO,
                    handleOutput.preferringBlockRecordSource());
            return handleOutput;
        } catch (final Exception e) {
            logger.error("{} - exception thrown while handling scheduled transaction", ALERT_MESSAGE, e);
            return HandleOutput.failInvalidStreamItems(
                    scheduledTxn, exchangeRateManager.exchangeRates(), streamMode, recordCache);
        }
    }

    /**
     * Manages time-based side effects for the given user transaction and dispatch.
     *
     * @param parentTxn the user transaction to manage time for
     * @param dispatch the dispatch to manage time for
     */
    private void advanceTimeFor(@NonNull final ParentTxn parentTxn, @NonNull final Dispatch dispatch) {
        // WARNING: The check below relies on the BlockStreamManager's last-handled time not being updated yet,
        // so we must not call setLastHandleTime() until after them
        processStakePeriodChanges(parentTxn, dispatch);
        blockStreamManager.setLastHandleTime(parentTxn.consensusNow());
        if (streamMode != BLOCKS) {
            // This updates consTimeOfLastHandledTxn as a side effect
            blockRecordManager.advanceConsensusClock(parentTxn.consensusNow(), parentTxn.state());
        }
    }

    /**
     * Commits an action with side effects while capturing its key/value state changes and writing them to the
     * block stream.
     *
     * @param writableStates the writable states to commit the action to
     * @param entityIdWritableStates if not null, the writable states for the entity ID service
     * @param now the consensus timestamp of the action
     * @param action the action to commit
     */
    private void doStreamingKVChanges(
            @NonNull final WritableStates writableStates,
            @Nullable final WritableStates entityIdWritableStates,
            @NonNull final Instant now,
            @NonNull final Runnable action) {
        if (streamMode != RECORDS) {
            kvStateChangeListener.reset();
        }
        action.run();
        ((CommittableWritableStates) writableStates).commit();
        if (entityIdWritableStates != null) {
            ((CommittableWritableStates) entityIdWritableStates).commit();
        }
        if (streamMode != RECORDS) {
            final var changes = kvStateChangeListener.getStateChanges();
            if (!changes.isEmpty()) {
                final var stateChangesItem = BlockItem.newBuilder()
                        .stateChanges(new StateChanges(asTimestamp(now), new ArrayList<>(changes)))
                        .build();
                blockStreamManager.writeItem(stateChangesItem);
            }
        }
    }

    /**
     * Returns true if the software event is older than the current software version.
     *
     * @return true if the software event is older than the current software version
     */
    private boolean isOlderSoftwareEvent(@NonNull final SemanticVersion txnVersion) {
        return this.initTrigger != EVENT_STREAM_RECOVERY
                && SEMANTIC_VERSION_COMPARATOR.compare(version, txnVersion) > 0;
    }

    /**
     * Updates the metrics for the handle workflow.
     */
    private void updateWorkflowMetrics(@NonNull final ParentTxn parentTxn) {
        if (parentTxn.consensusNow().getEpochSecond() > lastMetricUpdateSecond) {
            opWorkflowMetrics.switchConsensusSecond();
            lastMetricUpdateSecond = parentTxn.consensusNow().getEpochSecond();
        }
    }

    /**
     * Initializes the base builder of the given user transaction initialized with its transaction
     * information. The record builder is initialized with the transaction, transaction bytes, transaction ID,
     * exchange rate, and memo.
     *
     * @param builder the base builder
     * @param txnInfo the transaction information
     * @param exchangeRateSet the active exchange rate set
     * @return the initialized base builder
     */
    public static StreamBuilder initializeBuilderInfo(
            @NonNull final StreamBuilder builder,
            @NonNull final TransactionInfo txnInfo,
            @NonNull final ExchangeRateSet exchangeRateSet) {
        final var transaction = txnInfo.transaction();
        // If the transaction uses the legacy body bytes field instead of explicitly
        // setting its signed bytes, the record will have the hash of its bytes as
        // serialized by PBJ
        final Bytes transactionBytes;
        if (transaction.signedTransactionBytes().length() > 0) {
            transactionBytes = transaction.signedTransactionBytes();
        } else {
            transactionBytes = Transaction.PROTOBUF.toBytes(transaction);
        }
        return builder.transaction(txnInfo.transaction())
                .functionality(txnInfo.functionality())
                .serializedTransaction(txnInfo.serializedTransaction())
                .transactionBytes(transactionBytes)
                .transactionID(txnInfo.txBody().transactionIDOrThrow())
                .exchangeRate(exchangeRateSet)
                .memo(txnInfo.txBody().memo());
    }

    /**
     * Processes any side effects of crossing a stake period boundary.
     *
     * @param parentTxn the user transaction that crossed the boundary
     * @param dispatch the dispatch for the user transaction that crossed the boundary
     */
    private void processStakePeriodChanges(@NonNull final ParentTxn parentTxn, @NonNull final Dispatch dispatch) {
        try {
            stakePeriodChanges.process(
                    dispatch,
                    parentTxn.stack(),
                    parentTxn.tokenContextImpl(),
                    streamMode,
                    blockStreamManager.lastHandleTime());
        } catch (final Exception e) {
            // We don't propagate a failure here to avoid a catastrophic scenario
            // where we are "stuck" trying to process node stake updates and never
            // get back to user transactions
            logger.error("Failed to process stake period changes", e);
        }
    }

    /**
     * Reconciles the state of the TSS system with the active rosters in the given state at the current time.
     *
     * @param tssConfig the TSS configuration
     * @param state the state to use when reconciling the TSS system state with the active rosters
     * @param now the current consensus time
     */
    private void reconcileTssState(
            @NonNull final TssConfig tssConfig, @NonNull final State state, @NonNull final Instant now) {
        if (tssConfig.hintsEnabled() || tssConfig.historyEnabled()) {
            final var rosterStore = new ReadableRosterStoreImpl(state.getReadableStates(RosterService.NAME));
            final var activeRosters = ActiveRosters.from(rosterStore);
            final var isActive = currentPlatformStatus.get() == ACTIVE;
            if (tssConfig.hintsEnabled()) {
                final var hintsWritableStates = state.getWritableStates(HintsService.NAME);
                final var hintsStore = new WritableHintsStoreImpl(hintsWritableStates);
                doStreamingKVChanges(
                        hintsWritableStates, null, now, () -> hintsService.executeCrsWork(hintsStore, now, isActive));
                doStreamingKVChanges(
                        hintsWritableStates,
                        null,
                        now,
                        () -> hintsService.reconcile(activeRosters, hintsStore, now, tssConfig, isActive));
            }
            if (tssConfig.historyEnabled()) {
                final Bytes currentMetadata = tssConfig.hintsEnabled()
                        ? new ReadableHintsStoreImpl(state.getReadableStates(HintsService.NAME))
                                .getActiveVerificationKey()
                        : HintsService.DISABLED_HINTS_METADATA;
                final var historyWritableStates = state.getWritableStates(HistoryService.NAME);
                final var historyStore = new WritableHistoryStoreImpl(historyWritableStates);
                doStreamingKVChanges(
                        historyWritableStates,
                        null,
                        now,
                        () -> historyService.reconcile(
                                activeRosters, currentMetadata, historyStore, now, tssConfig, isActive));
            }
        }
    }

    private static void logPreDispatch(@NonNull final ParentTxn parentTxn) {
        if (logger.isDebugEnabled()) {
            logStartUserTransaction(
                    parentTxn.consensusNow(),
                    parentTxn.txnInfo().txBody(),
                    requireNonNull(parentTxn.txnInfo().payerID()));
            logStartUserTransactionPreHandleResultP2(parentTxn.preHandleResult());
            logStartUserTransactionPreHandleResultP3(parentTxn.preHandleResult());
        }
    }

    /**
     * Returns the type of transaction encountering the given state at a block boundary.
     *
     * @param state the boundary state
     * @return the type of the boundary transaction
     */
    private TransactionType typeOfBoundary(@NonNull final State state) {
        final var blockInfo = state.getReadableStates(BlockRecordService.NAME)
                .<BlockInfo>getSingleton(BLOCK_INFO_STATE_KEY)
                .get();
        return !requireNonNull(blockInfo).migrationRecordsStreamed() ? POST_UPGRADE_TRANSACTION : ORDINARY_TRANSACTION;
    }
}<|MERGE_RESOLUTION|>--- conflicted
+++ resolved
@@ -3,7 +3,6 @@
 
 import static com.hedera.hapi.node.base.ResponseCodeEnum.BUSY;
 import static com.hedera.hapi.util.HapiUtils.asTimestamp;
-import static com.hedera.node.app.ids.schemas.V0590EntityIdSchema.ENTITY_COUNTS_KEY;
 import static com.hedera.node.app.records.schemas.V0490BlockRecordSchema.BLOCK_INFO_STATE_KEY;
 import static com.hedera.node.app.spi.workflows.HandleContext.TransactionCategory.SCHEDULED;
 import static com.hedera.node.app.state.logging.TransactionStateLogger.logStartEvent;
@@ -30,7 +29,6 @@
 import com.hedera.hapi.node.base.SemanticVersion;
 import com.hedera.hapi.node.base.Transaction;
 import com.hedera.hapi.node.state.blockrecords.BlockInfo;
-import com.hedera.hapi.node.state.entity.EntityCounts;
 import com.hedera.hapi.node.transaction.ExchangeRateSet;
 import com.hedera.hapi.platform.event.StateSignatureTransaction;
 import com.hedera.hapi.util.HapiUtils;
@@ -253,19 +251,9 @@
         boolean systemTransactionsDispatched = false;
         if (isGenesis) {
             final var genesisEventTime = round.iterator().next().getConsensusTimestamp();
-            var entitycounts = state.getReadableStates(EntityIdService.NAME)
-                    .<EntityCounts>getSingleton(ENTITY_COUNTS_KEY)
-                    .get();
-            logger.info(
-                    "Doing genesis setup before {} {} {}", genesisEventTime, systemEntitiesCreatedFlag, entitycounts);
+            logger.info("Doing genesis setup before {}", genesisEventTime);
             systemTransactions.doGenesisSetup(genesisEventTime, state);
-<<<<<<< HEAD
-=======
             systemTransactionsDispatched = true;
-            if (streamMode != RECORDS) {
-                blockStreamManager.confirmPendingWorkFinished();
-            }
->>>>>>> ec834014
             logger.info(SYSTEM_ENTITIES_CREATED_MSG);
             requireNonNull(systemEntitiesCreatedFlag).set(true);
         }
