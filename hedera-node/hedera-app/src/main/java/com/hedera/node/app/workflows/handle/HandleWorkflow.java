--- conflicted
+++ resolved
@@ -145,17 +145,12 @@
         // handle each transaction in the round
         round.forEachEventTransaction((event, platformTxn) -> {
             try {
-<<<<<<< HEAD
-                handlePlatformTransaction(state, event, txn);
-            } catch (final Exception e) {
-=======
                 // skip system transactions
                 if (!platformTxn.isSystem()) {
                     userTransactionsHandled.set(true);
                     handlePlatformTransaction(state, event, platformTxn);
                 }
-            } catch (final Throwable e) {
->>>>>>> e8151073
+            } catch (final Exception e) {
                 logger.fatal(
                         "A fatal unhandled exception occurred during transaction handling. "
                                 + "While this node may not die right away, it is in a bad way, most likely fatally.",
@@ -285,18 +280,7 @@
             recordFailedTransaction(e.responseCode(), recordBuilder, recordListBuilder);
         } catch (final HandleException e) {
             recordFailedTransaction(e.getStatus(), recordBuilder, recordListBuilder);
-<<<<<<< HEAD
-        } catch (final InterruptedException e) {
-            logger.error("Interrupted while waiting for signature verification", e);
-            Thread.currentThread().interrupt();
-            recordBuilder.status(ResponseCodeEnum.UNKNOWN);
-        } catch (final TimeoutException e) {
-            logger.warn("Timed out while waiting for signature verification, probably going to ISS soon", e);
-            recordBuilder.status(ResponseCodeEnum.UNKNOWN);
         } catch (final Exception e) {
-=======
-        } catch (final Throwable e) {
->>>>>>> e8151073
             logger.error("An unexpected exception was thrown during handle", e);
             recordBuilder.status(ResponseCodeEnum.UNKNOWN);
         }
