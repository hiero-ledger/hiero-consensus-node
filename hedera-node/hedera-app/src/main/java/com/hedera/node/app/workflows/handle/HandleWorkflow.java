--- conflicted
+++ resolved
@@ -287,20 +287,10 @@
         } finally {
             // Even if there is an exception somewhere, we need to commit the receipts of any handled transactions
             // to the state so these transactions cannot be replayed in future rounds
-<<<<<<< HEAD
-            final var consensusForBlockStream = blockHashSigner.isReady()
-                    ? boundaryStateChangeListener.lastConsensusTimeOrThrow()
-                    : round.getConsensusTimestamp();
-            recordCache.commitRoundReceipts(
-                    state,
-                    round.getConsensusTimestamp(),
-                    consensusForBlockStream,
-=======
             recordCache.commitRoundReceipts(
                     state,
                     boundaryStateChangeListener.lastConsensusTimeOrThrow(),
                     round.getConsensusTimestamp(),
->>>>>>> c969c4b4
                     immediateStateChangeListener,
                     blockStreamManager,
                     streamMode);
@@ -821,11 +811,7 @@
             ((CommittableWritableStates) entityIdWritableStates).commit();
         }
         if (streamMode != RECORDS) {
-<<<<<<< HEAD
-            final var changes = immediateStateChangeListener.getStateChanges();
-=======
             final var changes = immediateStateChangeListener.getKvStateChanges();
->>>>>>> c969c4b4
             if (!changes.isEmpty()) {
                 final var stateChangesItem = BlockItem.newBuilder()
                         .stateChanges(new StateChanges(asTimestamp(now), new ArrayList<>(changes)))
