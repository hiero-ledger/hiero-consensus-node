--- conflicted
+++ resolved
@@ -450,38 +450,8 @@
         final var isFirstTransaction = !consTimeOfLastHandledTxn.isAfter(Instant.EPOCH);
 
         // Start the user transaction
-<<<<<<< HEAD
         if (!usingBlockStreams()) {
             blockRecordManager.startUserTransaction(consensusNow, state, platformState); // Only implemented for v6.
-=======
-        final boolean switchedBlocks = blockRecordManager.startUserTransaction(consensusNow, state, platformState);
-
-        // Setup helpers
-        final var configuration = configProvider.getConfiguration();
-        final var stack = new SavepointStackImpl(state);
-        final var readableStoreFactory = new ReadableStoreFactory(stack);
-        final var feeAccumulator = createFeeAccumulator(stack, configuration, recordBuilder);
-
-        final var tokenServiceContext = new TokenContextImpl(
-                configuration,
-                state,
-                storeMetricsService,
-                stack,
-                recordListBuilder,
-                blockRecordManager,
-                isFirstTransaction);
-        // Export synthetic records for the system accounts created in GENESIS onStateInitialized()
-        if (isFirstTransaction) {
-            genesisRecordsTimeHook.process(tokenServiceContext);
-        }
-        try {
-            // If this is the first user transaction after midnight, then handle staking updates prior to handling the
-            // transaction itself.
-            stakingPeriodTimeHook.process(stack, tokenServiceContext);
-        } catch (final Exception e) {
-            // If anything goes wrong, we log the error and continue
-            logger.error("Failed to process staking period time hook", e);
->>>>>>> c4ddf172
         }
 
         blockRecordManager.processUserTransaction(consensusNow, state, platformTxn, () -> {
@@ -501,9 +471,10 @@
                     recordListBuilder,
                     blockRecordManager,
                     isFirstTransaction);
-            // Do any one-time work for the first transaction after genesis;
-            // overhead for all following transactions is effectively zero
+        // Export synthetic records for the system accounts created in GENESIS onStateInitialized()
+        if (isFirstTransaction) {
             genesisRecordsTimeHook.process(tokenServiceContext);
+        }
             try {
                 // If this is the first user transaction after midnight, then handle staking updates prior to handling
                 // the
@@ -847,7 +818,6 @@
             throttleServiceManager.saveThrottleSnapshotsAndCongestionLevelStartsTo(stack);
             try {
                 transactionFinalizer.finalizeParentRecord(
-                        payer,
                         tokenServiceContext,
                         functionality,
                         extraRewardReceivers(txBody, functionality, recordBuilder),
@@ -865,29 +835,8 @@
                 rollback(true, ResponseCodeEnum.FAIL_INVALID, stack, recordListBuilder);
             }
 
-<<<<<<< HEAD
             // Commit all state changes
             stack.commitFullStack();
-=======
-        throttleServiceManager.saveThrottleSnapshotsAndCongestionLevelStartsTo(stack);
-        try {
-            transactionFinalizer.finalizeParentRecord(
-                    tokenServiceContext,
-                    functionality,
-                    extraRewardReceivers(txBody, functionality, recordBuilder),
-                    prePaidRewards);
-        } catch (final Exception e) {
-            logger.error(
-                    "Possibly CATASTROPHIC error: failed to finalize parent record for transaction {}",
-                    transactionInfo.transactionID(),
-                    e);
-
-            // Undo any changes made to the state
-            final var userTransactionRecordBuilder = recordListBuilder.userTransactionRecordBuilder();
-            userTransactionRecordBuilder.nullOutSideEffectFields();
-            rollback(true, ResponseCodeEnum.FAIL_INVALID, stack, recordListBuilder);
-        }
->>>>>>> c4ddf172
 
             // store all records at once, build() records end of transaction to log
             final var recordListResult = recordListBuilder.build();
