/*
 * Copyright (C) 2023-2024 Hedera Hashgraph, LLC
 *
 * Licensed under the Apache License, Version 2.0 (the "License");
 * you may not use this file except in compliance with the License.
 * You may obtain a copy of the License at
 *
 *      http://www.apache.org/licenses/LICENSE-2.0
 *
 * Unless required by applicable law or agreed to in writing, software
 * distributed under the License is distributed on an "AS IS" BASIS,
 * WITHOUT WARRANTIES OR CONDITIONS OF ANY KIND, either express or implied.
 * See the License for the specific language governing permissions and
 * limitations under the License.
 */

package com.hedera.node.app.workflows.handle;

import static com.hedera.hapi.node.base.ResponseCodeEnum.BUSY;
import static com.hedera.hapi.node.base.ResponseCodeEnum.FAIL_INVALID;
import static com.hedera.node.app.spi.workflows.HandleContext.TransactionCategory.USER;
import static com.hedera.node.app.spi.workflows.record.ExternalizedRecordCustomizer.NOOP_RECORD_CUSTOMIZER;
import static com.hedera.node.app.spi.workflows.record.SingleTransactionRecordBuilder.ReversingBehavior.REVERSIBLE;
import static com.hedera.node.app.state.logging.TransactionStateLogger.logStartEvent;
import static com.hedera.node.app.state.logging.TransactionStateLogger.logStartRound;
import static com.hedera.node.app.state.logging.TransactionStateLogger.logStartUserTransaction;
import static com.hedera.node.app.state.logging.TransactionStateLogger.logStartUserTransactionPreHandleResultP2;
import static com.hedera.node.app.state.logging.TransactionStateLogger.logStartUserTransactionPreHandleResultP3;
import static com.hedera.node.app.state.merkle.VersionUtils.isSoOrdered;
import static com.swirlds.platform.system.InitTrigger.EVENT_STREAM_RECOVERY;
import static com.swirlds.state.spi.HapiUtils.SEMANTIC_VERSION_COMPARATOR;
import static java.util.Objects.requireNonNull;

import com.hedera.hapi.node.base.ResponseCodeEnum;
import com.hedera.hapi.node.base.SemanticVersion;
import com.hedera.hapi.node.base.Transaction;
import com.hedera.node.app.fees.ExchangeRateManager;
import com.hedera.node.app.fees.FeeManager;
import com.hedera.node.app.records.BlockRecordManager;
import com.hedera.node.app.service.schedule.ScheduleService;
import com.hedera.node.app.service.schedule.WritableScheduleStore;
import com.hedera.node.app.service.token.ReadableAccountStore;
import com.hedera.node.app.services.ServiceScopeLookup;
import com.hedera.node.app.spi.authorization.Authorizer;
import com.hedera.node.app.spi.metrics.StoreMetricsService;
import com.hedera.node.app.spi.workflows.record.SingleTransactionRecordBuilder;
import com.hedera.node.app.state.HederaRecordCache;
import com.hedera.node.app.state.SingleTransactionRecord;
import com.hedera.node.app.store.ReadableStoreFactory;
import com.hedera.node.app.store.WritableStoreFactory;
import com.hedera.node.app.throttle.NetworkUtilizationManager;
import com.hedera.node.app.throttle.ThrottleServiceManager;
import com.hedera.node.app.workflows.TransactionInfo;
import com.hedera.node.app.workflows.dispatcher.TransactionDispatcher;
import com.hedera.node.app.workflows.handle.cache.CacheWarmer;
import com.hedera.node.app.workflows.handle.dispatch.ChildDispatchFactory;
import com.hedera.node.app.workflows.handle.metric.HandleWorkflowMetrics;
<<<<<<< HEAD
import com.hedera.node.app.workflows.handle.record.RecordListBuilder;
=======
import com.hedera.node.app.workflows.handle.record.GenesisSetup;
>>>>>>> 220dec0b
import com.hedera.node.app.workflows.handle.record.SingleTransactionRecordBuilderImpl;
import com.hedera.node.app.workflows.handle.record.SystemSetup;
import com.hedera.node.app.workflows.handle.steps.HollowAccountCompletions;
import com.hedera.node.app.workflows.handle.steps.NodeStakeUpdates;
import com.hedera.node.app.workflows.handle.steps.UserTxn;
import com.hedera.node.app.workflows.prehandle.PreHandleResult;
import com.hedera.node.app.workflows.prehandle.PreHandleWorkflow;
import com.hedera.node.config.ConfigProvider;
import com.hedera.pbj.runtime.io.buffer.Bytes;
import com.swirlds.platform.state.PlatformState;
import com.swirlds.platform.system.InitTrigger;
import com.swirlds.platform.system.Round;
import com.swirlds.platform.system.events.ConsensusEvent;
import com.swirlds.platform.system.transaction.ConsensusTransaction;
import com.swirlds.state.HederaState;
import com.swirlds.state.spi.info.NetworkInfo;
import com.swirlds.state.spi.info.NodeInfo;
import edu.umd.cs.findbugs.annotations.NonNull;
import java.time.Instant;
import java.util.List;
import java.util.concurrent.atomic.AtomicBoolean;
import java.util.stream.Stream;
import javax.inject.Inject;
import javax.inject.Singleton;
import org.apache.logging.log4j.LogManager;
import org.apache.logging.log4j.Logger;

/**
 * The handle workflow that is responsible for handling the next {@link Round} of transactions.
 */
@Singleton
public class HandleWorkflow {
    private static final Logger logger = LogManager.getLogger(HandleWorkflow.class);

    public static final String ALERT_MESSAGE = "Possibly CATASTROPHIC failure";

    private final NetworkInfo networkInfo;
    private final NodeStakeUpdates nodeStakeUpdates;
    private final Authorizer authorizer;
    private final FeeManager feeManager;
    private final DispatchProcessor dispatchProcessor;
    private final ServiceScopeLookup serviceScopeLookup;
    private final ChildDispatchFactory childDispatchFactory;
    private final TransactionDispatcher dispatcher;
    private final NetworkUtilizationManager networkUtilizationManager;
    private final ConfigProvider configProvider;
    private final StoreMetricsService storeMetricsService;
    private final BlockRecordManager blockRecordManager;
    private final CacheWarmer cacheWarmer;
    private final HandleWorkflowMetrics handleWorkflowMetrics;
    private final ThrottleServiceManager throttleServiceManager;
    private final SemanticVersion version;
    private final InitTrigger initTrigger;
    private final HollowAccountCompletions hollowAccountCompletions;
    private final SystemSetup systemSetup;
    private final HederaRecordCache recordCache;
    private final ExchangeRateManager exchangeRateManager;
    private final PreHandleWorkflow preHandleWorkflow;

    @Inject
    public HandleWorkflow(
            @NonNull final NetworkInfo networkInfo,
            @NonNull final NodeStakeUpdates nodeStakeUpdates,
            @NonNull final Authorizer authorizer,
            @NonNull final FeeManager feeManager,
            @NonNull final DispatchProcessor dispatchProcessor,
            @NonNull final ServiceScopeLookup serviceScopeLookup,
            @NonNull final ChildDispatchFactory childDispatchFactory,
            @NonNull final TransactionDispatcher dispatcher,
            @NonNull final NetworkUtilizationManager networkUtilizationManager,
            @NonNull final ConfigProvider configProvider,
            @NonNull final StoreMetricsService storeMetricsService,
            @NonNull final BlockRecordManager blockRecordManager,
            @NonNull final CacheWarmer cacheWarmer,
            @NonNull final HandleWorkflowMetrics handleWorkflowMetrics,
            @NonNull final ThrottleServiceManager throttleServiceManager,
            @NonNull final SemanticVersion version,
            @NonNull final InitTrigger initTrigger,
            @NonNull final HollowAccountCompletions hollowAccountCompletions,
            @NonNull final SystemSetup systemSetup,
            @NonNull final HederaRecordCache recordCache,
            @NonNull final ExchangeRateManager exchangeRateManager,
            @NonNull final PreHandleWorkflow preHandleWorkflow) {
        this.networkInfo = requireNonNull(networkInfo);
        this.nodeStakeUpdates = requireNonNull(nodeStakeUpdates);
        this.authorizer = requireNonNull(authorizer);
        this.feeManager = requireNonNull(feeManager);
        this.dispatchProcessor = requireNonNull(dispatchProcessor);
        this.serviceScopeLookup = requireNonNull(serviceScopeLookup);
        this.childDispatchFactory = requireNonNull(childDispatchFactory);
        this.dispatcher = requireNonNull(dispatcher);
        this.networkUtilizationManager = requireNonNull(networkUtilizationManager);
        this.configProvider = requireNonNull(configProvider);
        this.storeMetricsService = requireNonNull(storeMetricsService);
        this.blockRecordManager = requireNonNull(blockRecordManager);
        this.cacheWarmer = requireNonNull(cacheWarmer);
        this.handleWorkflowMetrics = requireNonNull(handleWorkflowMetrics);
        this.throttleServiceManager = requireNonNull(throttleServiceManager);
        this.version = requireNonNull(version);
        this.initTrigger = requireNonNull(initTrigger);
        this.hollowAccountCompletions = requireNonNull(hollowAccountCompletions);
        this.systemSetup = requireNonNull(systemSetup);
        this.recordCache = requireNonNull(recordCache);
        this.exchangeRateManager = requireNonNull(exchangeRateManager);
        this.preHandleWorkflow = requireNonNull(preHandleWorkflow);
    }

    /**
     * Handles the next {@link Round}
     *
     * @param state the writable {@link HederaState} that this round will work on
     * @param platformState the {@link PlatformState} that this round will work on
     * @param round the next {@link Round} that needs to be processed
     */
    public void handleRound(
            @NonNull final HederaState state, @NonNull final PlatformState platformState, @NonNull final Round round) {
        // We only close the round with the block record manager after user transactions
        final var userTransactionsHandled = new AtomicBoolean(false);
        logStartRound(round);
        cacheWarmer.warm(state, round);
        for (final var event : round) {
            final var creator = networkInfo.nodeInfo(event.getCreatorId().id());
            if (creator == null) {
                if (!isSoOrdered(event.getSoftwareVersion(), version)) {
                    // We were given an event for a node that *does not exist in the address book* and was not from a
                    // strictly earlier software upgrade. This will be logged as a warning, as this should never happen,
                    // and we will skip the event. The platform should guarantee that we never receive an event that
                    // isn't associated with the address book, and every node in the address book must have an account
                    // ID, since you cannot delete an account belonging to a node, and you cannot change the address
                    // book
                    // non-deterministically.
                    logger.warn(
                            "Received event (version {} vs current {}) from node {} which is not in the address book",
                            com.hedera.hapi.util.HapiUtils.toString(event.getSoftwareVersion()),
                            com.hedera.hapi.util.HapiUtils.toString(version),
                            event.getCreatorId());
                }
                return;
            }
            // log start of event to transaction state log
            logStartEvent(event, creator);
            // handle each transaction of the event
            for (final var it = event.consensusTransactionIterator(); it.hasNext(); ) {
                final var platformTxn = it.next();
                try {
                    // skip system transactions
                    if (!platformTxn.isSystem()) {
                        userTransactionsHandled.set(true);
                        handlePlatformTransaction(state, platformState, event, creator, platformTxn);
                    }
                } catch (final Exception e) {
                    logger.fatal(
                            "Possibly CATASTROPHIC failure while running the handle workflow. "
                                    + "While this node may not die right away, it is in a bad way, most likely fatally.",
                            e);
                }
            }
        }
        // Update all throttle metrics once per round
        throttleServiceManager.updateAllMetrics();
        // Inform the BlockRecordManager that the round is complete, so it can update running-hashes in state
        // that have been being computed in background threads. The running hash has to be included in
        // state, but we want to synchronize with background threads as infrequently as possible. So once per
        // round is the minimum we can do.
        if (userTransactionsHandled.get()) {
            blockRecordManager.endRound(state);
        }
    }

    /**
     * Handles a platform transaction. This method is responsible for creating a {@link UserTxn} and
     * executing the workflow for the transaction. This produces a stream of records that are then passed to the
     * {@link BlockRecordManager} to be externalized.
     *
     * @param state the writable {@link HederaState} that this transaction will work on
     * @param platformState the {@link PlatformState} that this transaction will work on
     * @param event the {@link ConsensusEvent} that this transaction belongs to
     * @param creator the {@link NodeInfo} of the creator of the transaction
     * @param txn the {@link ConsensusTransaction} to be handled
     */
    private void handlePlatformTransaction(
            @NonNull final HederaState state,
            @NonNull final PlatformState platformState,
            @NonNull final ConsensusEvent event,
            @NonNull final NodeInfo creator,
            @NonNull final ConsensusTransaction txn) {
        final var handleStart = System.nanoTime();

        // Always use platform-assigned time for user transaction, c.f. https://hips.hedera.com/hip/hip-993
        final var consensusNow = txn.getConsensusTimestamp();
        final var userTxn = newUserTxn(state, platformState, event, creator, txn, consensusNow);
<<<<<<< HEAD
        final var isFirstTransactionAfterFreezeRestart = isFirstTransactionAfterFreezeRestart(platformState);
        blockRecordManager.startUserTransaction(consensusNow, state, platformState);
        final var recordStream = execute(userTxn, isFirstTransactionAfterFreezeRestart);
        blockRecordManager.endUserTransaction(recordStream, state);
=======

        blockRecordManager.startUserTransaction(consensusNow, state, platformState);
        final var streamItems = execute(userTxn);
        blockRecordManager.endUserTransaction(streamItems, state);
>>>>>>> 220dec0b

        handleWorkflowMetrics.updateTransactionDuration(
                userTxn.functionality(), (int) (System.nanoTime() - handleStart));
    }

    /**
     * This method gets all the verification data for the current transaction. If pre-handle was previously ran
     * successfully, we only add the missing keys. If it did not run or an error occurred, we run it again.
     * If there is a due diligence error, this method will return a CryptoTransfer to charge the node along with
     * its verification data.
     *
     * @param creator the node that created the transaction
     * @param platformTxn the transaction to be verified
     * @param storeFactory the store factory
     * @return the verification data for the transaction
     */
    @NonNull
    public PreHandleResult getCurrentPreHandleResult(
            @NonNull final NodeInfo creator,
            @NonNull final ConsensusTransaction platformTxn,
            final ReadableStoreFactory storeFactory) {
        final var metadata = platformTxn.getMetadata();
        final PreHandleResult previousResult;
        if (metadata instanceof PreHandleResult result) {
            previousResult = result;
        } else {
            // This should be impossible since the Platform contract guarantees that SwirldState.preHandle()
            // is always called before SwirldState.handleTransaction(); and our preHandle() implementation
            // always sets the metadata to a PreHandleResult
            logger.error(
                    "Received transaction without PreHandleResult metadata from node {} (was {})",
                    creator.nodeId(),
                    metadata);
            previousResult = null;
        }
        // We do not know how long transactions are kept in memory. Clearing metadata to avoid keeping it for too long.
        platformTxn.setMetadata(null);
        return preHandleWorkflow.preHandleTransaction(
                creator.accountId(),
                storeFactory,
                storeFactory.getStore(ReadableAccountStore.class),
                platformTxn,
                previousResult);
    }

    /**
     * Executes the user transaction and returns a stream of records that capture all
     * side effects on state that are stipulated by the pre-block-stream contract with
     * mirror nodes.
     *
     * <p>Never throws an exception without a fundamental breakdown in the integrity
     * of the system invariants. If there is an internal error when executing the
     * transaction, returns a stream of a single {@link ResponseCodeEnum#FAIL_INVALID}
     * record with no other side effects.
     *
     * <p><b>IMPORTANT:</b> With block streams, this contract will expand to include
     * all side effects on state, no exceptions.
     *
     * @return the stream of records
     */
    private Stream<SingleTransactionRecord> execute(
            @NonNull final UserTxn userTxn, boolean isFirstTransactionAfterFreezeRestart) {
        try {
            if (isOlderSoftwareEvent(userTxn)) {
                initializeBuilderInfo(userTxn.baseBuilder(), userTxn.txnInfo()).status(BUSY);
                // Flushes the BUSY builder to the stream, no other side effects
                userTxn.stack().commitFullStack();
            } else {
                if (userTxn.isGenesisTxn()) {
                    // (FUTURE) Once all genesis setup is done via dispatch, remove this method
                    systemSetup.externalizeInitSideEffects(userTxn.tokenContextImpl());
                }
                updateNodeStakes(userTxn);
                blockRecordManager.advanceConsensusClock(userTxn.consensusNow(), userTxn.state());
                expireSchedules(userTxn);
                logPreDispatch(userTxn);
                final var dispatch = dispatchFor(userTxn);
                if (userTxn.isGenesisTxn() || isFirstTransactionAfterFreezeRestart) {
                    systemSetup.createSystemEntities(dispatch, isFirstTransactionAfterFreezeRestart);
                }
                hollowAccountCompletions.completeHollowAccounts(userTxn, dispatch);
                dispatchProcessor.processDispatch(dispatch);
                updateWorkflowMetrics(userTxn);
            }
            final var streamItems = userTxn.stack().buildStreamItems(userTxn.consensusNow());
            recordCache.add(userTxn.creatorInfo().nodeId(), userTxn.txnInfo().payerID(), streamItems);
            return streamItems.stream();
        } catch (final Exception e) {
            logger.error("{} - exception thrown while handling user transaction", ALERT_MESSAGE, e);
            return failInvalidStreamItems(userTxn);
        }
    }

    /**
     * Returns a stream of a single {@link ResponseCodeEnum#FAIL_INVALID} record
     * for the given user transaction.
     *
     * @return the failure record
     */
    private Stream<SingleTransactionRecord> failInvalidStreamItems(@NonNull final UserTxn userTxn) {
        userTxn.stack().rollbackFullStack();
        final var failInvalidBuilder = new SingleTransactionRecordBuilderImpl(REVERSIBLE, NOOP_RECORD_CUSTOMIZER, USER);
        initializeBuilderInfo(failInvalidBuilder, userTxn.txnInfo())
                .status(FAIL_INVALID)
                .consensusTimestamp(userTxn.consensusNow());
        final var failInvalidRecord = failInvalidBuilder.build();
        recordCache.add(
                userTxn.creatorInfo().nodeId(),
                requireNonNull(userTxn.txnInfo().payerID()),
                List.of(failInvalidRecord));
        return Stream.of(failInvalidRecord);
    }

    /**
     * Returns true if the software event is older than the current software version.
     *
     * @return true if the software event is older than the current software version
     */
    private boolean isOlderSoftwareEvent(@NonNull final UserTxn userTxn) {
        return this.initTrigger != EVENT_STREAM_RECOVERY
                && SEMANTIC_VERSION_COMPARATOR.compare(version, userTxn.event().getSoftwareVersion()) > 0;
    }

    /**
     * Updates the metrics for the handle workflow.
     */
    private void updateWorkflowMetrics(@NonNull final UserTxn userTxn) {
        if (userTxn.isGenesisTxn()
                || userTxn.consensusNow().getEpochSecond()
                        > userTxn.lastHandledConsensusTime().getEpochSecond()) {
            handleWorkflowMetrics.switchConsensusSecond();
        }
    }

    /**
     * Returns the user dispatch for the given user transaction.
     *
     * @param userTxn the user transaction
     * @return the user dispatch
     */
    private Dispatch dispatchFor(@NonNull final UserTxn userTxn) {
        final var baseBuilder = initializeBuilderInfo(userTxn.baseBuilder(), userTxn.txnInfo());
        return userTxn.newDispatch(
                authorizer,
                networkInfo,
                feeManager,
                recordCache,
                dispatchProcessor,
                blockRecordManager,
                serviceScopeLookup,
                storeMetricsService,
                exchangeRateManager,
                childDispatchFactory,
                dispatcher,
                networkUtilizationManager,
                baseBuilder);
    }

    /**
     * Initializes the base builder of the given user transaction initialized with its transaction
     * information. The record builder is initialized with the transaction, transaction bytes, transaction ID,
     * exchange rate, and memo.
     *
     * @param builder the base builder
     * @param txnInfo the transaction information
     * @return the initialized base builder
     */
    private SingleTransactionRecordBuilder initializeBuilderInfo(
            @NonNull final SingleTransactionRecordBuilder builder, @NonNull final TransactionInfo txnInfo) {
        final var transaction = txnInfo.transaction();
        // If the transaction uses the legacy body bytes field instead of explicitly
        // setting its signed bytes, the record will have the hash of its bytes as
        // serialized by PBJ
        final Bytes transactionBytes;
        if (transaction.signedTransactionBytes().length() > 0) {
            transactionBytes = transaction.signedTransactionBytes();
        } else {
            transactionBytes = Transaction.PROTOBUF.toBytes(transaction);
        }
        return builder.transaction(txnInfo.transaction())
                .transactionBytes(transactionBytes)
                .transactionID(txnInfo.txBody().transactionIDOrThrow())
                .exchangeRate(exchangeRateManager.exchangeRates())
                .memo(txnInfo.txBody().memo());
    }

    private void updateNodeStakes(@NonNull final UserTxn userTxn) {
        try {
            nodeStakeUpdates.process(userTxn.stack(), userTxn.tokenContextImpl(), userTxn.isGenesisTxn());
        } catch (final Exception e) {
            // We don't propagate a failure here to avoid a catastrophic scenario
            // where we are "stuck" trying to process node stake updates and never
            // get back to user transactions
            logger.error("Failed to process staking period time hook", e);
        }
    }

    private static void logPreDispatch(@NonNull final UserTxn userTxn) {
        if (logger.isDebugEnabled()) {
            logStartUserTransaction(
                    userTxn.platformTxn(),
                    userTxn.txnInfo().txBody(),
                    requireNonNull(userTxn.txnInfo().payerID()));
            logStartUserTransactionPreHandleResultP2(userTxn.preHandleResult());
            logStartUserTransactionPreHandleResultP3(userTxn.preHandleResult());
        }
    }

    /**
     * Expire schedules that are due to be executed between the last handled
     * transaction time and the current consensus time.
     *
     * @param userTxn the user transaction
     */
    private void expireSchedules(@NonNull UserTxn userTxn) {
        if (userTxn.isGenesisTxn()) {
            return;
        }
        final var lastHandledTxnTime = userTxn.lastHandledConsensusTime();
        if (userTxn.consensusNow().getEpochSecond() > lastHandledTxnTime.getEpochSecond()) {
            final var firstSecondToExpire = lastHandledTxnTime.getEpochSecond();
            final var lastSecondToExpire = userTxn.consensusNow().getEpochSecond() - 1;
            final var scheduleStore = new WritableStoreFactory(
                            userTxn.stack(), ScheduleService.NAME, userTxn.config(), storeMetricsService)
                    .getStore(WritableScheduleStore.class);
            scheduleStore.purgeExpiredSchedulesBetween(firstSecondToExpire, lastSecondToExpire);
            userTxn.stack().commitFullStack();
        }
    }

    /**
     * Constructs a new {@link UserTxn} with the scope defined by the
     * current state, platform context, creator, and consensus time.
     *
     * @param state the current state
     * @param platformState the current platform state
     * @param event the current consensus event
     * @param creator the creator of the transaction
     * @param txn the consensus transaction
     * @param consensusNow the consensus time
     * @return the new user transaction
     */
    private UserTxn newUserTxn(
            @NonNull final HederaState state,
            @NonNull final PlatformState platformState,
            @NonNull final ConsensusEvent event,
            @NonNull final NodeInfo creator,
            @NonNull final ConsensusTransaction txn,
            @NonNull final Instant consensusNow) {
        return UserTxn.from(
                state,
                platformState,
                event,
                creator,
                txn,
                consensusNow,
                blockRecordManager.consTimeOfLastHandledTxn(),
                configProvider,
                storeMetricsService,
                blockRecordManager,
                this);
    }

    /** check to see if this is the first transaction we're handling after a freeze restart.
     *
     * @param platformState the current platform state
     * @return isFirstTransactionAfterFreezeRestart
     */
    private boolean isFirstTransactionAfterFreezeRestart(@NonNull final PlatformState platformState) {
        return platformState.getFreezeTime() != null
                && platformState.getFreezeTime().equals(platformState.getLastFrozenTime());
    }
}<|MERGE_RESOLUTION|>--- conflicted
+++ resolved
@@ -55,11 +55,7 @@
 import com.hedera.node.app.workflows.handle.cache.CacheWarmer;
 import com.hedera.node.app.workflows.handle.dispatch.ChildDispatchFactory;
 import com.hedera.node.app.workflows.handle.metric.HandleWorkflowMetrics;
-<<<<<<< HEAD
 import com.hedera.node.app.workflows.handle.record.RecordListBuilder;
-=======
-import com.hedera.node.app.workflows.handle.record.GenesisSetup;
->>>>>>> 220dec0b
 import com.hedera.node.app.workflows.handle.record.SingleTransactionRecordBuilderImpl;
 import com.hedera.node.app.workflows.handle.record.SystemSetup;
 import com.hedera.node.app.workflows.handle.steps.HollowAccountCompletions;
@@ -251,17 +247,10 @@
         // Always use platform-assigned time for user transaction, c.f. https://hips.hedera.com/hip/hip-993
         final var consensusNow = txn.getConsensusTimestamp();
         final var userTxn = newUserTxn(state, platformState, event, creator, txn, consensusNow);
-<<<<<<< HEAD
         final var isFirstTransactionAfterFreezeRestart = isFirstTransactionAfterFreezeRestart(platformState);
         blockRecordManager.startUserTransaction(consensusNow, state, platformState);
         final var recordStream = execute(userTxn, isFirstTransactionAfterFreezeRestart);
         blockRecordManager.endUserTransaction(recordStream, state);
-=======
-
-        blockRecordManager.startUserTransaction(consensusNow, state, platformState);
-        final var streamItems = execute(userTxn);
-        blockRecordManager.endUserTransaction(streamItems, state);
->>>>>>> 220dec0b
 
         handleWorkflowMetrics.updateTransactionDuration(
                 userTxn.functionality(), (int) (System.nanoTime() - handleStart));
