/*
 * Copyright (C) 2024-2025 Hedera Hashgraph, LLC
 *
 * Licensed under the Apache License, Version 2.0 (the "License");
 * you may not use this file except in compliance with the License.
 * You may obtain a copy of the License at
 *
 *      http://www.apache.org/licenses/LICENSE-2.0
 *
 * Unless required by applicable law or agreed to in writing, software
 * distributed under the License is distributed on an "AS IS" BASIS,
 * WITHOUT WARRANTIES OR CONDITIONS OF ANY KIND, either express or implied.
 * See the License for the specific language governing permissions and
 * limitations under the License.
 */

package com.hedera.node.app.workflows.handle;

import static com.hedera.hapi.node.base.ResponseCodeEnum.BUSY;
import static com.hedera.hapi.node.base.ResponseCodeEnum.FAIL_INVALID;
import static com.hedera.hapi.util.HapiUtils.asTimestamp;
import static com.hedera.node.app.records.schemas.V0490BlockRecordSchema.BLOCK_INFO_STATE_KEY;
import static com.hedera.node.app.service.file.impl.schemas.V0490FileSchema.BLOBS_KEY;
import static com.hedera.node.app.spi.workflows.HandleContext.TransactionCategory.SCHEDULED;
import static com.hedera.node.app.spi.workflows.HandleContext.TransactionCategory.USER;
import static com.hedera.node.app.spi.workflows.record.StreamBuilder.ReversingBehavior.REVERSIBLE;
import static com.hedera.node.app.spi.workflows.record.StreamBuilder.TransactionCustomizer.NOOP_TRANSACTION_CUSTOMIZER;
import static com.hedera.node.app.state.logging.TransactionStateLogger.logStartEvent;
import static com.hedera.node.app.state.logging.TransactionStateLogger.logStartRound;
import static com.hedera.node.app.state.logging.TransactionStateLogger.logStartUserTransaction;
import static com.hedera.node.app.state.logging.TransactionStateLogger.logStartUserTransactionPreHandleResultP2;
import static com.hedera.node.app.state.logging.TransactionStateLogger.logStartUserTransactionPreHandleResultP3;
import static com.hedera.node.app.state.merkle.VersionUtils.isSoOrdered;
import static com.hedera.node.app.workflows.handle.TransactionType.GENESIS_TRANSACTION;
import static com.hedera.node.app.workflows.handle.TransactionType.ORDINARY_TRANSACTION;
import static com.hedera.node.app.workflows.handle.TransactionType.POST_UPGRADE_TRANSACTION;
import static com.hedera.node.app.workflows.handle.steps.StakePeriodChanges.isNextSecond;
import static com.hedera.node.config.types.StreamMode.BLOCKS;
import static com.hedera.node.config.types.StreamMode.BOTH;
import static com.hedera.node.config.types.StreamMode.RECORDS;
import static com.swirlds.platform.system.InitTrigger.EVENT_STREAM_RECOVERY;
import static com.swirlds.state.lifecycle.HapiUtils.SEMANTIC_VERSION_COMPARATOR;
import static java.util.Objects.requireNonNull;

import com.hedera.hapi.block.stream.BlockItem;
import com.hedera.hapi.block.stream.input.EventHeader;
import com.hedera.hapi.block.stream.input.RoundHeader;
import com.hedera.hapi.block.stream.output.StateChanges;
import com.hedera.hapi.node.base.HederaFunctionality;
import com.hedera.hapi.node.base.ResponseCodeEnum;
import com.hedera.hapi.node.base.SemanticVersion;
import com.hedera.hapi.node.base.Transaction;
import com.hedera.hapi.node.state.blockrecords.BlockInfo;
import com.hedera.hapi.node.transaction.ExchangeRateSet;
import com.hedera.hapi.platform.event.StateSignatureTransaction;
import com.hedera.hapi.util.HapiUtils;
import com.hedera.node.app.blocks.BlockStreamManager;
import com.hedera.node.app.blocks.impl.BlockStreamBuilder;
import com.hedera.node.app.blocks.impl.BoundaryStateChangeListener;
import com.hedera.node.app.blocks.impl.KVStateChangeListener;
import com.hedera.node.app.fees.ExchangeRateManager;
import com.hedera.node.app.hints.HintsService;
import com.hedera.node.app.hints.impl.ReadableHintsStoreImpl;
import com.hedera.node.app.hints.impl.WritableHintsStoreImpl;
import com.hedera.node.app.history.HistoryService;
import com.hedera.node.app.history.impl.WritableHistoryStoreImpl;
import com.hedera.node.app.records.BlockRecordManager;
import com.hedera.node.app.records.BlockRecordService;
import com.hedera.node.app.roster.ActiveRosters;
import com.hedera.node.app.roster.RosterService;
import com.hedera.node.app.service.addressbook.AddressBookService;
import com.hedera.node.app.service.addressbook.impl.WritableNodeStore;
import com.hedera.node.app.service.addressbook.impl.helpers.AddressBookHelper;
import com.hedera.node.app.service.file.FileService;
import com.hedera.node.app.service.schedule.ExecutableTxn;
import com.hedera.node.app.service.schedule.ScheduleService;
import com.hedera.node.app.service.schedule.impl.WritableScheduleStoreImpl;
import com.hedera.node.app.service.token.TokenService;
import com.hedera.node.app.service.token.impl.WritableNetworkStakingRewardsStore;
import com.hedera.node.app.service.token.impl.WritableStakingInfoStore;
import com.hedera.node.app.service.token.impl.handlers.staking.StakeInfoHelper;
import com.hedera.node.app.service.token.impl.handlers.staking.StakePeriodManager;
import com.hedera.node.app.spi.metrics.StoreMetricsService;
import com.hedera.node.app.spi.records.RecordSource;
import com.hedera.node.app.spi.workflows.record.StreamBuilder;
import com.hedera.node.app.state.HederaRecordCache;
import com.hedera.node.app.state.HederaRecordCache.DueDiligenceFailure;
import com.hedera.node.app.state.recordcache.BlockRecordSource;
import com.hedera.node.app.state.recordcache.LegacyListRecordSource;
import com.hedera.node.app.store.StoreFactoryImpl;
import com.hedera.node.app.store.WritableStoreFactory;
import com.hedera.node.app.throttle.CongestionMetrics;
import com.hedera.node.app.throttle.ThrottleServiceManager;
import com.hedera.node.app.workflows.OpWorkflowMetrics;
import com.hedera.node.app.workflows.TransactionInfo;
import com.hedera.node.app.workflows.handle.cache.CacheWarmer;
import com.hedera.node.app.workflows.handle.record.RecordStreamBuilder;
import com.hedera.node.app.workflows.handle.record.SystemSetup;
import com.hedera.node.app.workflows.handle.steps.HollowAccountCompletions;
import com.hedera.node.app.workflows.handle.steps.StakePeriodChanges;
import com.hedera.node.app.workflows.handle.steps.UserTxn;
import com.hedera.node.app.workflows.handle.steps.UserTxnFactory;
import com.hedera.node.app.workflows.prehandle.PreHandleResult;
import com.hedera.node.config.ConfigProvider;
import com.hedera.node.config.data.BlockStreamConfig;
import com.hedera.node.config.data.ConsensusConfig;
import com.hedera.node.config.data.SchedulingConfig;
import com.hedera.node.config.data.TssConfig;
import com.hedera.node.config.types.StreamMode;
import com.hedera.pbj.runtime.io.buffer.Bytes;
import com.swirlds.platform.components.transaction.system.ScopedSystemTransaction;
import com.swirlds.platform.state.service.ReadableRosterStoreImpl;
import com.swirlds.platform.system.InitTrigger;
import com.swirlds.platform.system.Round;
import com.swirlds.platform.system.transaction.ConsensusTransaction;
import com.swirlds.state.State;
import com.swirlds.state.lifecycle.info.NetworkInfo;
import com.swirlds.state.lifecycle.info.NodeInfo;
import com.swirlds.state.spi.CommittableWritableStates;
import com.swirlds.state.spi.WritableStates;
import edu.umd.cs.findbugs.annotations.NonNull;
import java.time.Instant;
import java.util.ArrayList;
import java.util.LinkedList;
import java.util.List;
import java.util.function.Consumer;
import javax.inject.Inject;
import javax.inject.Singleton;
import org.apache.logging.log4j.LogManager;
import org.apache.logging.log4j.Logger;

/**
 * The handle workflow that is responsible for handling the next {@link Round} of transactions.
 */
@Singleton
public class HandleWorkflow {
    private static final Logger logger = LogManager.getLogger(HandleWorkflow.class);

    public static final String ALERT_MESSAGE = "Possibly CATASTROPHIC failure";

    private final StreamMode streamMode;
    private final NetworkInfo networkInfo;
    private final StakePeriodChanges stakePeriodChanges;
    private final DispatchProcessor dispatchProcessor;
    private final StoreMetricsService storeMetricsService;
    private final BlockRecordManager blockRecordManager;
    private final BlockStreamManager blockStreamManager;
    private final CacheWarmer cacheWarmer;
    private final OpWorkflowMetrics opWorkflowMetrics;
    private final ThrottleServiceManager throttleServiceManager;
    private final SemanticVersion version;
    private final InitTrigger initTrigger;
    private final HollowAccountCompletions hollowAccountCompletions;
    private final SystemSetup systemSetup;
    private final StakeInfoHelper stakeInfoHelper;
    private final HederaRecordCache recordCache;
    private final ExchangeRateManager exchangeRateManager;
    private final StakePeriodManager stakePeriodManager;
    private final List<StateChanges.Builder> migrationStateChanges;
    private final UserTxnFactory userTxnFactory;
    private final AddressBookHelper addressBookHelper;
    private final HintsService hintsService;
    private final HistoryService historyService;
    private final ConfigProvider configProvider;
    private final KVStateChangeListener kvStateChangeListener;
    private final BoundaryStateChangeListener boundaryStateChangeListener;
    private final ScheduleService scheduleService;
<<<<<<< HEAD
=======
    private final HintsService hintsService;
    private final HistoryService historyService;
    private final CongestionMetrics congestionMetrics;
>>>>>>> 41e1b61f

    // The last second since the epoch at which the metrics were updated; this does not affect transaction handling
    private long lastMetricUpdateSecond;
    // The last second for which this workflow has confirmed all scheduled transactions are executed
    private long lastExecutedSecond;

    @Inject
    public HandleWorkflow(
            @NonNull final NetworkInfo networkInfo,
            @NonNull final StakePeriodChanges stakePeriodChanges,
            @NonNull final DispatchProcessor dispatchProcessor,
            @NonNull final ConfigProvider configProvider,
            @NonNull final StoreMetricsService storeMetricsService,
            @NonNull final BlockRecordManager blockRecordManager,
            @NonNull final BlockStreamManager blockStreamManager,
            @NonNull final CacheWarmer cacheWarmer,
            @NonNull final OpWorkflowMetrics opWorkflowMetrics,
            @NonNull final ThrottleServiceManager throttleServiceManager,
            @NonNull final SemanticVersion version,
            @NonNull final InitTrigger initTrigger,
            @NonNull final HollowAccountCompletions hollowAccountCompletions,
            @NonNull final SystemSetup systemSetup,
            @NonNull final StakeInfoHelper stakeInfoHelper,
            @NonNull final HederaRecordCache recordCache,
            @NonNull final ExchangeRateManager exchangeRateManager,
            @NonNull final StakePeriodManager stakePeriodManager,
            @NonNull final List<StateChanges.Builder> migrationStateChanges,
            @NonNull final UserTxnFactory userTxnFactory,
            @NonNull final AddressBookHelper addressBookHelper,
            @NonNull final HintsService hintsService,
            @NonNull final HistoryService historyService,
            @NonNull final KVStateChangeListener kvStateChangeListener,
            @NonNull final BoundaryStateChangeListener boundaryStateChangeListener,
<<<<<<< HEAD
            @NonNull final ScheduleService scheduleService) {
=======
            @NonNull final ScheduleService scheduleService,
            @NonNull final HintsService hintsService,
            @NonNull final HistoryService historyService,
            @NonNull final CongestionMetrics congestionMetrics) {
>>>>>>> 41e1b61f
        this.networkInfo = requireNonNull(networkInfo);
        this.stakePeriodChanges = requireNonNull(stakePeriodChanges);
        this.dispatchProcessor = requireNonNull(dispatchProcessor);
        this.storeMetricsService = requireNonNull(storeMetricsService);
        this.blockRecordManager = requireNonNull(blockRecordManager);
        this.blockStreamManager = requireNonNull(blockStreamManager);
        this.cacheWarmer = requireNonNull(cacheWarmer);
        this.opWorkflowMetrics = requireNonNull(opWorkflowMetrics);
        this.throttleServiceManager = requireNonNull(throttleServiceManager);
        this.version = requireNonNull(version);
        this.initTrigger = requireNonNull(initTrigger);
        this.hollowAccountCompletions = requireNonNull(hollowAccountCompletions);
        this.systemSetup = requireNonNull(systemSetup);
        this.stakeInfoHelper = requireNonNull(stakeInfoHelper);
        this.recordCache = requireNonNull(recordCache);
        this.exchangeRateManager = requireNonNull(exchangeRateManager);
        this.stakePeriodManager = requireNonNull(stakePeriodManager);
        this.migrationStateChanges = new ArrayList<>(migrationStateChanges);
        this.userTxnFactory = requireNonNull(userTxnFactory);
        this.configProvider = requireNonNull(configProvider);
        this.addressBookHelper = requireNonNull(addressBookHelper);
        this.hintsService = requireNonNull(hintsService);
        this.historyService = requireNonNull(historyService);
        this.kvStateChangeListener = requireNonNull(kvStateChangeListener);
        this.boundaryStateChangeListener = requireNonNull(boundaryStateChangeListener);
        this.scheduleService = requireNonNull(scheduleService);
        this.congestionMetrics = requireNonNull(congestionMetrics);
        this.streamMode = configProvider
                .getConfiguration()
                .getConfigData(BlockStreamConfig.class)
                .streamMode();
    }

    /**
     * Handles the next {@link Round}
     *
     * @param state the writable {@link State} that this round will work on
     * @param round the next {@link Round} that needs to be processed
     * @param stateSignatureTxnCallback A callback to be called when encountering a {@link StateSignatureTransaction}
     */
    public void handleRound(
            @NonNull final State state,
            @NonNull final Round round,
            @NonNull final Consumer<ScopedSystemTransaction<StateSignatureTransaction>> stateSignatureTxnCallback) {
        logStartRound(round);
        cacheWarmer.warm(state, round);
        reconcileTssState(
                configProvider.getConfiguration().getConfigData(TssConfig.class), state, round.getConsensusTimestamp());
        if (streamMode != RECORDS) {
            blockStreamManager.startRound(round, state);
            blockStreamManager.writeItem(BlockItem.newBuilder()
                    .roundHeader(new RoundHeader(round.getRoundNum()))
                    .build());
            if (!migrationStateChanges.isEmpty()) {
                migrationStateChanges.forEach(builder -> blockStreamManager.writeItem(BlockItem.newBuilder()
                        .stateChanges(builder.consensusTimestamp(blockStreamManager.blockTimestamp())
                                .build())
                        .build()));
                migrationStateChanges.clear();
            }
        }
        recordCache.resetRoundReceipts();
        try {
            handleEvents(state, round, stateSignatureTxnCallback);
        } finally {
            // Even if there is an exception somewhere, we need to commit the receipts of any handled transactions
            // to the state so these transactions cannot be replayed in future rounds
            recordCache.commitRoundReceipts(state, round.getConsensusTimestamp());
        }
    }

    /**
     * Applies all effects of the events in the given round to the given state, writing stream items
     * that capture these effects in the process.
     *
     * @param state the state to apply the effects to
     * @param round the round to apply the effects of
     * @param stateSignatureTxnCallback A callback to be called when encountering a {@link StateSignatureTransaction}
     */
    private void handleEvents(
            @NonNull final State state,
            @NonNull final Round round,
            @NonNull final Consumer<ScopedSystemTransaction<StateSignatureTransaction>> stateSignatureTxnCallback) {
        boolean userTransactionsHandled = false;
        for (final var event : round) {
            if (streamMode != RECORDS) {
                final var headerItem = BlockItem.newBuilder()
                        .eventHeader(new EventHeader(event.getEventCore(), event.getSignature()))
                        .build();
                blockStreamManager.writeItem(headerItem);
            }
            final var creator = networkInfo.nodeInfo(event.getCreatorId().id());
            if (creator == null) {
                if (!isSoOrdered(event.getSoftwareVersion(), version)) {
                    // We were given an event for a node that does not exist in the address book and was not from
                    // a strictly earlier software upgrade. This will be logged as a warning, as this should never
                    // happen, and we will skip the event. The platform should guarantee that we never receive an event
                    // that isn't associated with the address book, and every node in the address book must have an
                    // account ID, since you cannot delete an account belonging to a node, and you cannot change the
                    // address book non-deterministically.
                    logger.warn(
                            "Received event (version {} vs current {}) from node {} which is not in the address book",
                            HapiUtils.toString(event.getSoftwareVersion()),
                            HapiUtils.toString(version),
                            event.getCreatorId());
                }
                continue;
            }

            final Consumer<StateSignatureTransaction> simplifiedStateSignatureTxnCallback = txn -> {
                final var scopedTxn =
                        new ScopedSystemTransaction<>(event.getCreatorId(), event.getSoftwareVersion(), txn);
                stateSignatureTxnCallback.accept(scopedTxn);
            };

            // log start of event to transaction state log
            logStartEvent(event, creator);
            // handle each transaction of the event
            for (final var it = event.consensusTransactionIterator(); it.hasNext(); ) {
                final var platformTxn = it.next();
                try {
                    // skip system transactions
                    if (!platformTxn.isSystem()) {
                        userTransactionsHandled |= handlePlatformTransaction(
                                state,
                                creator,
                                platformTxn,
                                event.getSoftwareVersion(),
                                simplifiedStateSignatureTxnCallback,
                                userTransactionsHandled);
                    }
                } catch (final Exception e) {
                    logger.fatal(
                            "Possibly CATASTROPHIC failure while running the handle workflow. "
                                    + "While this node may not die right away, it is in a bad way, most likely fatally.",
                            e);
                }
            }
        }
        // Update all throttle metrics once per round
        throttleServiceManager.updateAllMetrics();
        // Inform the BlockRecordManager that the round is complete, so it can update running-hashes in state
        // that have been being computed in background threads. The running hash has to be included in
        // state, but we want to synchronize with background threads as infrequently as possible. So once per
        // round is the minimum we can do. Note the BlockStreamManager#endRound() method is called in Hedera's
        // implementation of StateLifecycles#onSealConsensusRound(), since the BlockStreamManager cannot do its
        // end-of-block work until the platform has finished all its state changes.
        if (userTransactionsHandled && streamMode != BLOCKS) {
            blockRecordManager.endRound(state);
        }
    }

    /**
     * Handles a platform transaction. This method is responsible for creating a {@link UserTxn} and
     * executing the workflow for the transaction. This produces a stream of records that are then passed to the
     * {@link BlockRecordManager} to be externalized.
     *
     * @param state the writable {@link State} that this transaction will work on
     * @param creator the {@link NodeInfo} of the creator of the transaction
     * @param txn the {@link ConsensusTransaction} to be handled
     * @param txnVersion the software version for the event containing the transaction
     * @param userTxnHandled whether a user transaction has been handled in this round
     * @return {@code true} if the transaction was a user transaction, {@code false} if a system transaction
     */
    private boolean handlePlatformTransaction(
            @NonNull final State state,
            @NonNull final NodeInfo creator,
            @NonNull final ConsensusTransaction txn,
            @NonNull final SemanticVersion txnVersion,
            @NonNull final Consumer<StateSignatureTransaction> stateSignatureTxnCallback,
            final boolean userTxnHandled) {
        final var handleStart = System.nanoTime();

        // Temporary check until we can deprecate StateSignatureTransaction
        if (stateSignatureTransactionEncountered(txn, stateSignatureTxnCallback)) {
            return false;
        }

        // Always use platform-assigned time for user transaction, c.f. https://hips.hedera.com/hip/hip-993
        final var consensusNow = txn.getConsensusTimestamp();
        var type = ORDINARY_TRANSACTION;
        stakePeriodManager.setCurrentStakePeriodFor(consensusNow);
        if (streamMode != BLOCKS) {
            final var isBoundary = blockRecordManager.startUserTransaction(consensusNow, state);
            if (streamMode == RECORDS && isBoundary) {
                type = typeOfBoundary(state);
            }
        }
        if (streamMode != RECORDS) {
            type = switch (blockStreamManager.pendingWork()) {
                case GENESIS_WORK -> GENESIS_TRANSACTION;
                case POST_UPGRADE_WORK -> POST_UPGRADE_TRANSACTION;
                default -> ORDINARY_TRANSACTION;};
        }

        final var userTxn = userTxnFactory.createUserTxn(state, creator, txn, consensusNow, type);
        var lastRecordManagerTime = streamMode == RECORDS ? blockRecordManager.consTimeOfLastHandledTxn() : null;
        final var handleOutput = executeTopLevel(userTxn, txnVersion);
        if (streamMode != BLOCKS) {
            final var records = ((LegacyListRecordSource) handleOutput.recordSourceOrThrow()).precomputedRecords();
            blockRecordManager.endUserTransaction(records.stream(), state);
        }
        if (streamMode != RECORDS) {
            handleOutput.blockRecordSourceOrThrow().forEachItem(blockStreamManager::writeItem);
            if (!userTxnHandled) {
                blockStreamManager.setRoundFirstUserTransactionTime(handleOutput.firstAssignedConsensusTime());
            }
        }

        opWorkflowMetrics.updateDuration(userTxn.functionality(), (int) (System.nanoTime() - handleStart));
        congestionMetrics.updateMultiplier(userTxn.txnInfo(), userTxn.readableStoreFactory());

        if (streamMode == RECORDS) {
            // We don't support long-term scheduled transactions if only producing records
            // because that legacy state doesn't have an appropriate way to track the status
            // of triggered execution work; so we just purge all expired schedules without
            // further consideration here
            purgeScheduling(state, lastRecordManagerTime, userTxn.consensusNow());
        } else {
            final var executionStart = blockStreamManager.lastIntervalProcessTime();
            try {
                // We execute as many schedules expiring in [lastIntervalProcessTime, consensusNow]
                // as there are available consensus times and execution slots (ordinarily there will
                // be more than enough of both, but we must be prepared for the edge cases)
                executeAsManyScheduled(
                        state, executionStart, userTxn.consensusNow(), userTxn.creatorInfo(), userTxn.type());
            } catch (Exception e) {
                logger.error(
                        "{} - unhandled exception while executing schedules between [{}, {}]",
                        ALERT_MESSAGE,
                        executionStart,
                        userTxn.consensusNow(),
                        e);
                // This should never happen, but if it does, we skip over everything in the interval to
                // avoid being stuck in a crash loop here
                blockStreamManager.setLastIntervalProcessTime(userTxn.consensusNow());
            }
        }
        return true;
    }

    private boolean stateSignatureTransactionEncountered(
            @NonNull final ConsensusTransaction txn,
            @NonNull final Consumer<StateSignatureTransaction> stateSignatureTxnCallback) {
        if (txn.getMetadata() instanceof PreHandleResult preHandleResult
                && preHandleResult.txInfo() != null
                && preHandleResult.txInfo().functionality() == HederaFunctionality.STATE_SIGNATURE_TRANSACTION) {
            stateSignatureTxnCallback.accept(preHandleResult.txInfo().txBody().stateSignatureTransactionOrThrow());
            return true;
        }
        return false;
    }

    /**
     * Executes as many transactions scheduled to expire in the interval {@code [executionStart, consensusNow]} as
     * possible from the given state, given some context of the triggering user transaction.
     * <p>
     * As a side effect on the workflow internal state, updates the {@link BlockStreamManager}'s last interval process
     * time to the latest time known to have been processed; and the {@link #lastExecutedSecond} value to the last
     * second of the interval for which all scheduled transactions were executed.
     *
     * @param state          the state to execute scheduled transactions from
     * @param executionStart the start of the interval to execute transactions in
     * @param consensusNow   the consensus time at which the user transaction triggering this execution was processed
     * @param creatorInfo    the node info of the user transaction creator
     * @param type           the type of the user transaction triggering this execution
     */
    private void executeAsManyScheduled(
            @NonNull final State state,
            @NonNull final Instant executionStart,
            @NonNull final Instant consensusNow,
            @NonNull final NodeInfo creatorInfo,
            @NonNull final TransactionType type) {
        // Non-final right endpoint of the execution interval, in case we cannot do all the scheduled work
        var executionEnd = consensusNow;
        // We only construct an Iterator<ExecutableTxn> if this is not genesis, and we haven't already
        // created and exhausted iterators through the last second in the interval
        if (type != GENESIS_TRANSACTION && executionEnd.getEpochSecond() > lastExecutedSecond) {
            final var config = configProvider.getConfiguration();
            final var schedulingConfig = config.getConfigData(SchedulingConfig.class);
            final var consensusConfig = config.getConfigData(ConsensusConfig.class);
            // Since the next platform-assigned consensus time may be as early as (now + separationNanos),
            // we must ensure that even if the last scheduled execution time is followed by the maximum
            // number of child transactions, the last child's assigned time will be strictly before the
            // first of the next consensus time's possible preceding children; that is, strictly before
            // (now + separationNanos) - (maxAfter + maxBefore + 1)
            final var lastUsableTime = consensusNow.plusNanos(schedulingConfig.consTimeSeparationNanos()
                    - consensusConfig.handleMaxPrecedingRecords()
                    - (consensusConfig.handleMaxFollowingRecords() + 1));
            // The first possible time for the next execution is strictly after the last execution time
            // consumed for the triggering user transaction; plus the maximum number of preceding children
            var nextTime = boundaryStateChangeListener
                    .lastConsensusTimeOrThrow()
                    .plusNanos(consensusConfig.handleMaxPrecedingRecords() + 1);
            // Now we construct the iterator and start executing transactions in this interval
            final var iter = scheduleService.executableTxns(
                    executionStart,
                    consensusNow,
                    StoreFactoryImpl.from(state, ScheduleService.NAME, config, storeMetricsService));
            final var writableStates = state.getWritableStates(ScheduleService.NAME);
            // Configuration sets a maximum number of execution slots per user transaction
            int n = schedulingConfig.maxExecutionsPerUserTxn();
            while (iter.hasNext() && !nextTime.isAfter(lastUsableTime) && n > 0) {
                final var executableTxn = iter.next();
                if (schedulingConfig.longTermEnabled()) {
                    stakePeriodManager.setCurrentStakePeriodFor(nextTime);
                    if (streamMode == BOTH) {
                        blockRecordManager.startUserTransaction(nextTime, state);
                    }
                    final var handleOutput = executeScheduled(state, nextTime, creatorInfo, executableTxn);
                    handleOutput.blockRecordSourceOrThrow().forEachItem(blockStreamManager::writeItem);
                    if (streamMode == BOTH) {
                        final var records =
                                ((LegacyListRecordSource) handleOutput.recordSourceOrThrow()).precomputedRecords();
                        blockRecordManager.endUserTransaction(records.stream(), state);
                    }
                }
                executionEnd = executableTxn.nbf();
                doStreamingKVChanges(writableStates, executionEnd, iter::remove);
                nextTime = boundaryStateChangeListener
                        .lastConsensusTimeOrThrow()
                        .plusNanos(consensusConfig.handleMaxPrecedingRecords() + 1);
                n--;
            }
            // The purgeUntilNext() iterator extension purges any schedules with wait_until_expiry=false
            // that expire after the last schedule returned from next(), until either the next executable
            // schedule or the iterator boundary is reached
            doStreamingKVChanges(writableStates, executionEnd, iter::purgeUntilNext);
            // If the iterator is not exhausted, we can only mark the second _before_ the last-executed NBF time
            // as complete; if it is exhausted, we mark the rightmost second of the interval as complete
            if (iter.hasNext()) {
                lastExecutedSecond = executionEnd.getEpochSecond() - 1;
            } else {
                // We exhausted the iterator, so jump back ahead to the interval right endpoint
                executionEnd = consensusNow;
                lastExecutedSecond = consensusNow.getEpochSecond();
            }
        }
        // Update our last-processed time with where we ended
        blockStreamManager.setLastIntervalProcessTime(executionEnd);
    }

    /**
     * Type inference helper to compute the base builder for a {@link UserTxn} derived from a
     * {@link ExecutableTxn}.
     *
     * @param <T>           the type of the stream builder
     * @param executableTxn the executable transaction to compute the base builder for
     * @param userTxn       the user transaction derived from the executable transaction
     * @return the base builder for the user transaction
     */
    private <T extends StreamBuilder> T baseBuilderFor(
            @NonNull final ExecutableTxn<T> executableTxn, @NonNull final UserTxn userTxn) {
        return userTxn.initBaseBuilder(
                exchangeRateManager.exchangeRates(), executableTxn.builderType(), executableTxn.builderSpec());
    }

    /**
     * Purges all service state used for scheduling work that was expired by the last time the purge
     * was triggered; but is not expired at the current time. Returns true if the last purge time
     * should be set to the current time.
     *
     * @param state the state to purge
     * @param then  the last time the purge was triggered
     * @param now   the current time
     */
    private void purgeScheduling(@NonNull final State state, final Instant then, final Instant now) {
        if (!Instant.EPOCH.equals(then) && then.getEpochSecond() < now.getEpochSecond()) {
            final var writableStates = state.getWritableStates(ScheduleService.NAME);
            doStreamingKVChanges(writableStates, now, () -> {
                final var scheduleStore = new WritableScheduleStoreImpl(
                        writableStates, configProvider.getConfiguration(), storeMetricsService);
                scheduleStore.purgeExpiredRangeClosed(then.getEpochSecond(), now.getEpochSecond() - 1);
            });
        }
    }

    /**
     * Executes the user transaction and returns the output that should be externalized in the
     * block stream. (And if still producing records, the precomputed records.)
     * <p>
     * Never throws an exception without a fundamental breakdown of the system invariants. If
     * there is an internal error when executing the transaction, returns stream output of
     * just the transaction with a {@link ResponseCodeEnum#FAIL_INVALID} transaction result,
     * and no other side effects.
     *
     * @param userTxn    the user transaction to execute
     * @param txnVersion the software version for the event containing the transaction
     * @return the stream output from executing the transaction
     */
    private HandleOutput executeTopLevel(@NonNull final UserTxn userTxn, @NonNull final SemanticVersion txnVersion) {
        try {
            if (isOlderSoftwareEvent(txnVersion)) {
                if (streamMode != BLOCKS) {
                    // This updates consTimeOfLastHandledTxn as a side effect
                    blockRecordManager.advanceConsensusClock(userTxn.consensusNow(), userTxn.state());
                }
                blockStreamManager.setLastHandleTime(userTxn.consensusNow());
                initializeBuilderInfo(userTxn.baseBuilder(), userTxn.txnInfo(), exchangeRateManager.exchangeRates())
                        .status(BUSY);
                // Flushes the BUSY builder to the stream, no other side effects
                userTxn.stack().commitTransaction(userTxn.baseBuilder());
            } else {
                if (userTxn.type() == GENESIS_TRANSACTION) {
                    // (FUTURE) Once all genesis setup is done via dispatch, remove this method
                    systemSetup.externalizeInitSideEffects(
                            userTxn.tokenContextImpl(), exchangeRateManager.exchangeRates());
                } else if (userTxn.type() == POST_UPGRADE_TRANSACTION) {
                    // Since we track node stake metadata separately from the future address book (FAB),
                    // we need to update that stake metadata from any node additions or deletions that
                    // just took effect; it would be nice to unify the FAB and stake metadata in the future
                    final var writableTokenStates = userTxn.stack().getWritableStates(TokenService.NAME);
                    final var streamBuilder = stakeInfoHelper.adjustPostUpgradeStakes(
                            userTxn.tokenContextImpl(),
                            networkInfo,
                            userTxn.config(),
                            new WritableStakingInfoStore(writableTokenStates),
                            new WritableNetworkStakingRewardsStore(writableTokenStates));

                    // (FUTURE) Verify we can remove this deprecated node metadata sync now that DAB is active;
                    // it should never happen case that nodes are added or removed from the address book without
                    // those changes already being visible in the FAB
                    final var addressBookWritableStoreFactory = new WritableStoreFactory(
                            userTxn.stack(), AddressBookService.NAME, userTxn.config(), storeMetricsService);
                    addressBookHelper.adjustPostUpgradeNodeMetadata(
                            networkInfo,
                            userTxn.config(),
                            addressBookWritableStoreFactory.getStore(WritableNodeStore.class));

                    if (streamMode != RECORDS) {
                        // Only externalize this if we are streaming blocks
                        streamBuilder.exchangeRate(exchangeRateManager.exchangeRates());
                        userTxn.stack().commitTransaction(streamBuilder);
                    } else {
                        // Only update this if we are relying on RecordManager state for post-upgrade processing
                        blockRecordManager.markMigrationRecordsStreamed();
                        userTxn.stack().commitSystemStateChanges();
                    }
                }

                final var dispatch = userTxnFactory.createDispatch(userTxn, exchangeRateManager.exchangeRates());
                advanceTimeFor(userTxn, dispatch);
                logPreDispatch(userTxn);
                if (userTxn.type() != ORDINARY_TRANSACTION) {
                    if (userTxn.type() == GENESIS_TRANSACTION) {
                        logger.info("Doing genesis setup @ {}", userTxn.consensusNow());
                        systemSetup.doGenesisSetup(dispatch);
                    } else if (userTxn.type() == POST_UPGRADE_TRANSACTION) {
                        logger.info("Doing post-upgrade setup @ {}", userTxn.consensusNow());
                        systemSetup.doPostUpgradeSetup(dispatch);
                    }
                    // Only for 0.59.0 we need to update the entity ID store entity counts
                    systemSetup.initializeEntityCounts(dispatch);
                    if (streamMode != RECORDS) {
                        blockStreamManager.confirmPendingWorkFinished();
                    }
                }
                hollowAccountCompletions.completeHollowAccounts(userTxn, dispatch);
                dispatchProcessor.processDispatch(dispatch);
                updateWorkflowMetrics(userTxn);
            }
            final var handleOutput =
                    userTxn.stack().buildHandleOutput(userTxn.consensusNow(), exchangeRateManager.exchangeRates());
            recordCache.addRecordSource(
                    userTxn.creatorInfo().nodeId(),
                    userTxn.txnInfo().transactionID(),
                    userTxn.preHandleResult().dueDiligenceFailure(),
                    handleOutput.preferringBlockRecordSource());
            return handleOutput;
        } catch (final Exception e) {
            logger.error("{} - exception thrown while handling user transaction", ALERT_MESSAGE, e);
            return failInvalidStreamItems(userTxn);
        }
    }

    /**
     * Executes the scheduled transaction against the given state at the given time and returns
     * the output that should be externalized in the block stream. (And if still producing records,
     * the precomputed records.)
     * <p>
     * Never throws an exception without a fundamental breakdown of the system invariants. If
     * there is an internal error when executing the transaction, returns stream output of just the
     * scheduled transaction with a {@link ResponseCodeEnum#FAIL_INVALID} transaction result, and
     * no other side effects.
     *
     * @param state        the state to execute the transaction against
     * @param consensusNow the time to execute the transaction at
     * @return the stream output from executing the transaction
     */
    private HandleOutput executeScheduled(
            @NonNull final State state,
            @NonNull final Instant consensusNow,
            @NonNull final NodeInfo creatorInfo,
            @NonNull final ExecutableTxn<? extends StreamBuilder> executableTxn) {
        final var scheduledTxn = userTxnFactory.createUserTxn(
                state, creatorInfo, consensusNow, ORDINARY_TRANSACTION, executableTxn.payerId(), executableTxn.body());
        final var baseBuilder = baseBuilderFor(executableTxn, scheduledTxn);
        final var dispatch =
                userTxnFactory.createDispatch(scheduledTxn, baseBuilder, executableTxn.keyVerifier(), SCHEDULED);
        advanceTimeFor(scheduledTxn, dispatch);
        try {
            dispatchProcessor.processDispatch(dispatch);
            final var handleOutput = scheduledTxn
                    .stack()
                    .buildHandleOutput(scheduledTxn.consensusNow(), exchangeRateManager.exchangeRates());
            recordCache.addRecordSource(
                    scheduledTxn.creatorInfo().nodeId(),
                    scheduledTxn.txnInfo().transactionID(),
                    DueDiligenceFailure.NO,
                    handleOutput.preferringBlockRecordSource());
            return handleOutput;
        } catch (final Exception e) {
            logger.error("{} - exception thrown while handling scheduled transaction", ALERT_MESSAGE, e);
            return failInvalidStreamItems(scheduledTxn);
        }
    }

    /**
     * Manages time-based side effects for the given user transaction and dispatch.
     *
     * @param userTxn  the user transaction to manage time for
     * @param dispatch the dispatch to manage time for
     */
    private void advanceTimeFor(@NonNull final UserTxn userTxn, @NonNull final Dispatch dispatch) {
        // WARNING: The check below relies on the BlockStreamManager's last-handled time not being updated yet,
        // so we must not call setLastHandleTime() until after them
        processStakePeriodChanges(userTxn, dispatch);
        if (isNextSecond(userTxn.consensusNow(), blockStreamManager.lastHandleTime())) {
            processStakePeriodChanges(userTxn, dispatch);
        }
        blockStreamManager.setLastHandleTime(userTxn.consensusNow());
        if (streamMode != BLOCKS) {
            // This updates consTimeOfLastHandledTxn as a side effect
            blockRecordManager.advanceConsensusClock(userTxn.consensusNow(), userTxn.state());
        }
    }

    /**
     * Commits an action with side effects while capturing its key/value state changes and writing them to the
     * block stream.
     *
     * @param writableStates the writable states to commit the action to
     * @param now            the consensus timestamp of the action
     * @param action         the action to commit
     */
    private void doStreamingKVChanges(
            @NonNull final WritableStates writableStates, @NonNull final Instant now, @NonNull final Runnable action) {
        if (streamMode != RECORDS) {
            kvStateChangeListener.reset();
        }
        action.run();
        ((CommittableWritableStates) writableStates).commit();
        if (streamMode != RECORDS) {
            final var changes = kvStateChangeListener.getStateChanges();
            if (!changes.isEmpty()) {
                final var stateChangesItem = BlockItem.newBuilder()
                        .stateChanges(new StateChanges(asTimestamp(now), new ArrayList<>(changes)))
                        .build();
                blockStreamManager.writeItem(stateChangesItem);
            }
        }
    }

    /**
     * Returns a stream of a single {@link ResponseCodeEnum#FAIL_INVALID} record
     * for the given user transaction.
     *
     * @return the failure record
     */
    private HandleOutput failInvalidStreamItems(@NonNull final UserTxn userTxn) {
        // The stack for the user txn should never be committed
        userTxn.stack().rollbackFullStack();

        RecordSource cacheableRecordSource = null;
        final RecordSource recordSource;
        if (streamMode != BLOCKS) {
            final var failInvalidBuilder = new RecordStreamBuilder(REVERSIBLE, NOOP_TRANSACTION_CUSTOMIZER, USER);
            initializeBuilderInfo(failInvalidBuilder, userTxn.txnInfo(), exchangeRateManager.exchangeRates())
                    .status(FAIL_INVALID)
                    .consensusTimestamp(userTxn.consensusNow());
            final var failInvalidRecord = failInvalidBuilder.build();
            cacheableRecordSource = recordSource = new LegacyListRecordSource(
                    List.of(failInvalidRecord),
                    List.of(new RecordSource.IdentifiedReceipt(
                            failInvalidRecord.transactionRecord().transactionIDOrThrow(),
                            failInvalidRecord.transactionRecord().receiptOrThrow())));
        } else {
            recordSource = null;
        }
        final BlockRecordSource blockRecordSource;
        if (streamMode != RECORDS) {
            final List<BlockStreamBuilder.Output> outputs = new LinkedList<>();
            final var failInvalidBuilder = new BlockStreamBuilder(REVERSIBLE, NOOP_TRANSACTION_CUSTOMIZER, USER);
            initializeBuilderInfo(failInvalidBuilder, userTxn.txnInfo(), exchangeRateManager.exchangeRates())
                    .status(FAIL_INVALID)
                    .consensusTimestamp(userTxn.consensusNow());
            outputs.add(failInvalidBuilder.build());
            cacheableRecordSource = blockRecordSource = new BlockRecordSource(outputs);
        } else {
            blockRecordSource = null;
        }

        recordCache.addRecordSource(
                userTxn.creatorInfo().nodeId(),
                requireNonNull(userTxn.txnInfo().transactionID()),
                DueDiligenceFailure.NO,
                requireNonNull(cacheableRecordSource));
        return new HandleOutput(blockRecordSource, recordSource, userTxn.consensusNow());
    }

    /**
     * Returns true if the software event is older than the current software version.
     *
     * @return true if the software event is older than the current software version
     */
    private boolean isOlderSoftwareEvent(@NonNull final SemanticVersion txnVersion) {
        return this.initTrigger != EVENT_STREAM_RECOVERY
                && SEMANTIC_VERSION_COMPARATOR.compare(version, txnVersion) > 0;
    }

    /**
     * Updates the metrics for the handle workflow.
     */
    private void updateWorkflowMetrics(@NonNull final UserTxn userTxn) {
        if (userTxn.type() == GENESIS_TRANSACTION || userTxn.consensusNow().getEpochSecond() > lastMetricUpdateSecond) {
            opWorkflowMetrics.switchConsensusSecond();
            lastMetricUpdateSecond = userTxn.consensusNow().getEpochSecond();
        }
    }

    /**
     * Initializes the base builder of the given user transaction initialized with its transaction
     * information. The record builder is initialized with the transaction, transaction bytes, transaction ID,
     * exchange rate, and memo.
     *
     * @param builder         the base builder
     * @param txnInfo         the transaction information
     * @param exchangeRateSet the active exchange rate set
     * @return the initialized base builder
     */
    public static StreamBuilder initializeBuilderInfo(
            @NonNull final StreamBuilder builder,
            @NonNull final TransactionInfo txnInfo,
            @NonNull final ExchangeRateSet exchangeRateSet) {
        final var transaction = txnInfo.transaction();
        // If the transaction uses the legacy body bytes field instead of explicitly
        // setting its signed bytes, the record will have the hash of its bytes as
        // serialized by PBJ
        final Bytes transactionBytes;
        if (transaction.signedTransactionBytes().length() > 0) {
            transactionBytes = transaction.signedTransactionBytes();
        } else {
            transactionBytes = Transaction.PROTOBUF.toBytes(transaction);
        }
        return builder.transaction(txnInfo.transaction())
                .functionality(txnInfo.functionality())
                .serializedTransaction(txnInfo.serializedTransaction())
                .transactionBytes(transactionBytes)
                .transactionID(txnInfo.txBody().transactionIDOrThrow())
                .exchangeRate(exchangeRateSet)
                .memo(txnInfo.txBody().memo());
    }

    /**
     * Processes any side effects of crossing a stake period boundary.
     *
     * @param userTxn the user transaction that crossed the boundary
     * @param dispatch the dispatch for the user transaction that crossed the boundary
     */
    private void processStakePeriodChanges(@NonNull final UserTxn userTxn, @NonNull final Dispatch dispatch) {
        try {
            stakePeriodChanges.process(
                    dispatch,
                    userTxn.stack(),
                    userTxn.tokenContextImpl(),
                    streamMode,
                    userTxn.type() == GENESIS_TRANSACTION,
                    blockStreamManager.lastHandleTime());
        } catch (final Exception e) {
            // We don't propagate a failure here to avoid a catastrophic scenario
            // where we are "stuck" trying to process node stake updates and never
            // get back to user transactions
            logger.error("Failed to process stake period changes", e);
        }
    }

    /**
     * Reconciles the state of the TSS system with the active rosters in the given state at the current time.
     * @param tssConfig the TSS configuration
     * @param state the state to use when reconciling the TSS system state with the active rosters
     * @param now the current consensus time
     */
    private void reconcileTssState(
            @NonNull final TssConfig tssConfig, @NonNull final State state, @NonNull final Instant now) {
        if (tssConfig.hintsEnabled() || tssConfig.historyEnabled()) {
            final var rosterStore = new ReadableRosterStoreImpl(state.getReadableStates(RosterService.NAME));
            final var activeRosters = ActiveRosters.from(rosterStore);
            if (tssConfig.hintsEnabled()) {
                final var hintsWritableStates = state.getWritableStates(HintsService.NAME);
                final var hintsStore = new WritableHintsStoreImpl(hintsWritableStates);
                doStreamingKVChanges(
                        hintsWritableStates,
                        now,
                        () -> hintsService.reconcile(activeRosters, hintsStore, now, tssConfig));
            }
            if (tssConfig.historyEnabled()) {
                final Bytes currentMetadata;
                if (tssConfig.hintsEnabled()) {
                    final var hintsStore = new ReadableHintsStoreImpl(state.getReadableStates(HintsService.NAME));
                    currentMetadata = hintsStore.getActiveVerificationKey();
                } else {
                    currentMetadata = null;
                }
                final var historyWritableStates = state.getWritableStates(HistoryService.NAME);
                final var historyStore = new WritableHistoryStoreImpl(historyWritableStates);
                doStreamingKVChanges(
                        historyWritableStates,
                        now,
                        () -> historyService.reconcile(activeRosters, currentMetadata, historyStore, now, tssConfig));
            }
        }
    }

    private static void logPreDispatch(@NonNull final UserTxn userTxn) {
        if (logger.isDebugEnabled()) {
            logStartUserTransaction(
                    userTxn.consensusNow(),
                    userTxn.txnInfo().txBody(),
                    requireNonNull(userTxn.txnInfo().payerID()));
            logStartUserTransactionPreHandleResultP2(userTxn.preHandleResult());
            logStartUserTransactionPreHandleResultP3(userTxn.preHandleResult());
        }
    }

    /**
     * Returns the type of transaction encountering the given state at a block boundary.
     *
     * @param state the boundary state
     * @return the type of the boundary transaction
     */
    private TransactionType typeOfBoundary(@NonNull final State state) {
        final var files = state.getReadableStates(FileService.NAME).get(BLOBS_KEY);
        // The files map is empty only at genesis
        if (files.size() == 0) {
            return GENESIS_TRANSACTION;
        }
        final var blockInfo = state.getReadableStates(BlockRecordService.NAME)
                .<BlockInfo>getSingleton(BLOCK_INFO_STATE_KEY)
                .get();
        return !requireNonNull(blockInfo).migrationRecordsStreamed() ? POST_UPGRADE_TRANSACTION : ORDINARY_TRANSACTION;
    }
}<|MERGE_RESOLUTION|>--- conflicted
+++ resolved
@@ -165,12 +165,7 @@
     private final KVStateChangeListener kvStateChangeListener;
     private final BoundaryStateChangeListener boundaryStateChangeListener;
     private final ScheduleService scheduleService;
-<<<<<<< HEAD
-=======
-    private final HintsService hintsService;
-    private final HistoryService historyService;
     private final CongestionMetrics congestionMetrics;
->>>>>>> 41e1b61f
 
     // The last second since the epoch at which the metrics were updated; this does not affect transaction handling
     private long lastMetricUpdateSecond;
@@ -204,14 +199,8 @@
             @NonNull final HistoryService historyService,
             @NonNull final KVStateChangeListener kvStateChangeListener,
             @NonNull final BoundaryStateChangeListener boundaryStateChangeListener,
-<<<<<<< HEAD
-            @NonNull final ScheduleService scheduleService) {
-=======
             @NonNull final ScheduleService scheduleService,
-            @NonNull final HintsService hintsService,
-            @NonNull final HistoryService historyService,
             @NonNull final CongestionMetrics congestionMetrics) {
->>>>>>> 41e1b61f
         this.networkInfo = requireNonNull(networkInfo);
         this.stakePeriodChanges = requireNonNull(stakePeriodChanges);
         this.dispatchProcessor = requireNonNull(dispatchProcessor);
