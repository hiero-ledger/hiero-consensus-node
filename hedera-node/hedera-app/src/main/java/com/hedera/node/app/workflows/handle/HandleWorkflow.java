--- conflicted
+++ resolved
@@ -1,9 +1,5 @@
 /*
-<<<<<<< HEAD
  * Copyright (C) 2024-2025 Hedera Hashgraph, LLC
-=======
- * Copyright (C) 2025 Hedera Hashgraph, LLC
->>>>>>> ec689921
  *
  * Licensed under the Apache License, Version 2.0 (the "License");
  * you may not use this file except in compliance with the License.
@@ -104,6 +100,7 @@
 import com.hedera.node.config.data.BlockStreamConfig;
 import com.hedera.node.config.data.ConsensusConfig;
 import com.hedera.node.config.data.SchedulingConfig;
+import com.hedera.node.config.data.TssConfig;
 import com.hedera.node.config.types.StreamMode;
 import com.hedera.pbj.runtime.io.buffer.Bytes;
 import com.swirlds.platform.state.service.ReadableRosterStoreImpl;
@@ -155,12 +152,8 @@
     private final List<StateChanges.Builder> migrationStateChanges;
     private final UserTxnFactory userTxnFactory;
     private final AddressBookHelper addressBookHelper;
-<<<<<<< HEAD
-    private final TssBaseService tssBaseService;
     private final HintsService hintsService;
     private final HistoryService historyService;
-=======
->>>>>>> ec689921
     private final ConfigProvider configProvider;
     private final KVStateChangeListener kvStateChangeListener;
     private final BoundaryStateChangeListener boundaryStateChangeListener;
@@ -194,12 +187,8 @@
             @NonNull final List<StateChanges.Builder> migrationStateChanges,
             @NonNull final UserTxnFactory userTxnFactory,
             @NonNull final AddressBookHelper addressBookHelper,
-<<<<<<< HEAD
-            @NonNull final TssBaseService tssBaseService,
             @NonNull final HintsService hintsService,
             @NonNull final HistoryService historyService,
-=======
->>>>>>> ec689921
             @NonNull final KVStateChangeListener kvStateChangeListener,
             @NonNull final BoundaryStateChangeListener boundaryStateChangeListener,
             @NonNull final ScheduleService scheduleService) {
@@ -224,12 +213,8 @@
         this.userTxnFactory = requireNonNull(userTxnFactory);
         this.configProvider = requireNonNull(configProvider);
         this.addressBookHelper = requireNonNull(addressBookHelper);
-<<<<<<< HEAD
-        this.tssBaseService = requireNonNull(tssBaseService);
         this.hintsService = requireNonNull(hintsService);
         this.historyService = requireNonNull(historyService);
-=======
->>>>>>> ec689921
         this.kvStateChangeListener = requireNonNull(kvStateChangeListener);
         this.boundaryStateChangeListener = requireNonNull(boundaryStateChangeListener);
         this.scheduleService = requireNonNull(scheduleService);
@@ -248,11 +233,8 @@
     public void handleRound(@NonNull final State state, @NonNull final Round round) {
         logStartRound(round);
         cacheWarmer.warm(state, round);
-<<<<<<< HEAD
         reconcileTssState(
                 configProvider.getConfiguration().getConfigData(TssConfig.class), state, round.getConsensusTimestamp());
-=======
->>>>>>> ec689921
         if (streamMode != RECORDS) {
             blockStreamManager.startRound(round, state);
             blockStreamManager.writeItem(BlockItem.newBuilder()
@@ -278,9 +260,6 @@
 
     private void reconcileTssState(
             @NonNull final TssConfig tssConfig, @NonNull final State state, @NonNull final Instant now) {
-        if (tssConfig.keyCandidateRoster()) {
-            tssBaseService.ensureParticipantDirectoryKnown(state);
-        }
         if (tssConfig.hintsEnabled() || tssConfig.historyEnabled()) {
             final var rosterStore = new ReadableRosterStoreImpl(state.getReadableStates(RosterService.NAME));
             if (tssConfig.hintsEnabled()) {
