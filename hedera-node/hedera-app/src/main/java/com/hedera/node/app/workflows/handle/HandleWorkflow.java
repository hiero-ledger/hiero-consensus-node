// SPDX-License-Identifier: Apache-2.0
package com.hedera.node.app.workflows.handle;

import static com.hedera.hapi.node.base.ResponseCodeEnum.BUSY;
import static com.hedera.hapi.node.base.ResponseCodeEnum.FAIL_INVALID;
import static com.hedera.hapi.util.HapiUtils.asTimestamp;
import static com.hedera.node.app.ids.schemas.V0590EntityIdSchema.ENTITY_COUNTS_KEY;
import static com.hedera.node.app.records.schemas.V0490BlockRecordSchema.BLOCK_INFO_STATE_KEY;
import static com.hedera.node.app.spi.workflows.HandleContext.TransactionCategory.SCHEDULED;
import static com.hedera.node.app.spi.workflows.HandleContext.TransactionCategory.USER;
import static com.hedera.node.app.spi.workflows.record.StreamBuilder.ReversingBehavior.REVERSIBLE;
import static com.hedera.node.app.spi.workflows.record.StreamBuilder.TransactionCustomizer.NOOP_TRANSACTION_CUSTOMIZER;
import static com.hedera.node.app.state.logging.TransactionStateLogger.logStartEvent;
import static com.hedera.node.app.state.logging.TransactionStateLogger.logStartRound;
import static com.hedera.node.app.state.logging.TransactionStateLogger.logStartUserTransaction;
import static com.hedera.node.app.state.logging.TransactionStateLogger.logStartUserTransactionPreHandleResultP2;
import static com.hedera.node.app.state.logging.TransactionStateLogger.logStartUserTransactionPreHandleResultP3;
import static com.hedera.node.app.state.merkle.VersionUtils.isSoOrdered;
import static com.hedera.node.app.workflows.handle.TransactionType.GENESIS_TRANSACTION;
import static com.hedera.node.app.workflows.handle.TransactionType.ORDINARY_TRANSACTION;
import static com.hedera.node.app.workflows.handle.TransactionType.POST_UPGRADE_TRANSACTION;
import static com.hedera.node.app.workflows.handle.steps.StakePeriodChanges.isNextSecond;
import static com.hedera.node.config.types.StreamMode.BLOCKS;
import static com.hedera.node.config.types.StreamMode.BOTH;
import static com.hedera.node.config.types.StreamMode.RECORDS;
import static com.swirlds.platform.system.InitTrigger.EVENT_STREAM_RECOVERY;
import static com.swirlds.platform.system.status.PlatformStatus.ACTIVE;
import static com.swirlds.state.lifecycle.HapiUtils.SEMANTIC_VERSION_COMPARATOR;
import static java.util.Objects.requireNonNull;

import com.hedera.hapi.block.stream.BlockItem;
import com.hedera.hapi.block.stream.input.EventHeader;
import com.hedera.hapi.block.stream.input.RoundHeader;
import com.hedera.hapi.block.stream.output.StateChanges;
import com.hedera.hapi.node.base.ResponseCodeEnum;
import com.hedera.hapi.node.base.SemanticVersion;
import com.hedera.hapi.node.base.Transaction;
import com.hedera.hapi.node.state.blockrecords.BlockInfo;
import com.hedera.hapi.node.state.entity.EntityCounts;
import com.hedera.hapi.node.transaction.ExchangeRateSet;
import com.hedera.hapi.platform.event.StateSignatureTransaction;
import com.hedera.hapi.util.HapiUtils;
import com.hedera.node.app.blocks.BlockStreamManager;
import com.hedera.node.app.blocks.impl.BlockStreamBuilder;
import com.hedera.node.app.blocks.impl.BoundaryStateChangeListener;
import com.hedera.node.app.blocks.impl.KVStateChangeListener;
import com.hedera.node.app.fees.ExchangeRateManager;
import com.hedera.node.app.hints.HintsService;
import com.hedera.node.app.hints.impl.ReadableHintsStoreImpl;
import com.hedera.node.app.hints.impl.WritableHintsStoreImpl;
import com.hedera.node.app.history.HistoryService;
import com.hedera.node.app.history.impl.WritableHistoryStoreImpl;
import com.hedera.node.app.ids.EntityIdService;
import com.hedera.node.app.ids.WritableEntityIdStore;
import com.hedera.node.app.info.CurrentPlatformStatus;
import com.hedera.node.app.records.BlockRecordManager;
import com.hedera.node.app.records.BlockRecordService;
import com.hedera.node.app.roster.ActiveRosters;
import com.hedera.node.app.roster.RosterService;
import com.hedera.node.app.service.schedule.ExecutableTxn;
import com.hedera.node.app.service.schedule.ScheduleService;
import com.hedera.node.app.service.schedule.impl.WritableScheduleStoreImpl;
import com.hedera.node.app.service.token.TokenService;
import com.hedera.node.app.service.token.impl.WritableNetworkStakingRewardsStore;
import com.hedera.node.app.service.token.impl.WritableStakingInfoStore;
import com.hedera.node.app.service.token.impl.handlers.staking.StakeInfoHelper;
import com.hedera.node.app.service.token.impl.handlers.staking.StakePeriodManager;
import com.hedera.node.app.spi.records.RecordSource;
import com.hedera.node.app.spi.workflows.record.StreamBuilder;
import com.hedera.node.app.state.HederaRecordCache;
import com.hedera.node.app.state.HederaRecordCache.DueDiligenceFailure;
import com.hedera.node.app.state.recordcache.BlockRecordSource;
import com.hedera.node.app.state.recordcache.LegacyListRecordSource;
import com.hedera.node.app.store.StoreFactoryImpl;
import com.hedera.node.app.throttle.CongestionMetrics;
import com.hedera.node.app.throttle.ThrottleServiceManager;
import com.hedera.node.app.tss.TssBlockHashSigner;
import com.hedera.node.app.workflows.OpWorkflowMetrics;
import com.hedera.node.app.workflows.TransactionInfo;
import com.hedera.node.app.workflows.handle.cache.CacheWarmer;
import com.hedera.node.app.workflows.handle.record.RecordStreamBuilder;
import com.hedera.node.app.workflows.handle.record.SystemSetup;
import com.hedera.node.app.workflows.handle.steps.HollowAccountCompletions;
import com.hedera.node.app.workflows.handle.steps.StakePeriodChanges;
import com.hedera.node.app.workflows.handle.steps.UserTxn;
import com.hedera.node.app.workflows.handle.steps.UserTxnFactory;
import com.hedera.node.config.ConfigProvider;
import com.hedera.node.config.data.BlockStreamConfig;
import com.hedera.node.config.data.ConsensusConfig;
import com.hedera.node.config.data.SchedulingConfig;
import com.hedera.node.config.data.TssConfig;
import com.hedera.node.config.types.StreamMode;
import com.hedera.pbj.runtime.io.buffer.Bytes;
import com.swirlds.platform.components.transaction.system.ScopedSystemTransaction;
import com.swirlds.platform.state.service.ReadableRosterStoreImpl;
import com.swirlds.platform.system.InitTrigger;
import com.swirlds.platform.system.Round;
import com.swirlds.platform.system.SoftwareVersion;
import com.swirlds.platform.system.transaction.ConsensusTransaction;
import com.swirlds.state.State;
import com.swirlds.state.lifecycle.info.NetworkInfo;
import com.swirlds.state.lifecycle.info.NodeInfo;
import com.swirlds.state.spi.CommittableWritableStates;
import com.swirlds.state.spi.WritableStates;
import edu.umd.cs.findbugs.annotations.NonNull;
import edu.umd.cs.findbugs.annotations.Nullable;
import java.time.Instant;
import java.util.ArrayList;
import java.util.LinkedList;
import java.util.List;
import java.util.function.Consumer;
import java.util.function.Function;
import javax.inject.Inject;
import javax.inject.Singleton;
import org.apache.logging.log4j.LogManager;
import org.apache.logging.log4j.Logger;

/**
 * The handle workflow that is responsible for handling the next {@link Round} of transactions.
 */
@Singleton
public class HandleWorkflow {
    private static final Logger logger = LogManager.getLogger(HandleWorkflow.class);

    public static final String ALERT_MESSAGE = "Possibly CATASTROPHIC failure";

    private final StreamMode streamMode;
    private final NetworkInfo networkInfo;
    private final StakePeriodChanges stakePeriodChanges;
    private final DispatchProcessor dispatchProcessor;
    private final BlockRecordManager blockRecordManager;
    private final BlockStreamManager blockStreamManager;
    private final CacheWarmer cacheWarmer;
    private final OpWorkflowMetrics opWorkflowMetrics;
    private final ThrottleServiceManager throttleServiceManager;
    private final SemanticVersion version;
    private final InitTrigger initTrigger;
    private final HollowAccountCompletions hollowAccountCompletions;
    private final SystemSetup systemSetup;
    private final StakeInfoHelper stakeInfoHelper;
    private final HederaRecordCache recordCache;
    private final ExchangeRateManager exchangeRateManager;
    private final StakePeriodManager stakePeriodManager;
    private final List<StateChanges.Builder> migrationStateChanges;
    private final UserTxnFactory userTxnFactory;
    private final HintsService hintsService;
    private final HistoryService historyService;
    private final ConfigProvider configProvider;
    private final KVStateChangeListener kvStateChangeListener;
    private final BoundaryStateChangeListener boundaryStateChangeListener;
    private final ScheduleService scheduleService;
    private final CongestionMetrics congestionMetrics;
    private final Function<SemanticVersion, SoftwareVersion> softwareVersionFactory;
    private final CurrentPlatformStatus currentPlatformStatus;

    // The last second since the epoch at which the metrics were updated; this does not affect transaction handling
    private long lastMetricUpdateSecond;
    // The last second for which this workflow has confirmed all scheduled transactions are executed
    private long lastExecutedSecond;

    @Inject
    public HandleWorkflow(
            @NonNull final NetworkInfo networkInfo,
            @NonNull final StakePeriodChanges stakePeriodChanges,
            @NonNull final DispatchProcessor dispatchProcessor,
            @NonNull final ConfigProvider configProvider,
            @NonNull final BlockRecordManager blockRecordManager,
            @NonNull final BlockStreamManager blockStreamManager,
            @NonNull final CacheWarmer cacheWarmer,
            @NonNull final OpWorkflowMetrics opWorkflowMetrics,
            @NonNull final ThrottleServiceManager throttleServiceManager,
            @NonNull final SemanticVersion version,
            @NonNull final InitTrigger initTrigger,
            @NonNull final HollowAccountCompletions hollowAccountCompletions,
            @NonNull final SystemSetup systemSetup,
            @NonNull final StakeInfoHelper stakeInfoHelper,
            @NonNull final HederaRecordCache recordCache,
            @NonNull final ExchangeRateManager exchangeRateManager,
            @NonNull final StakePeriodManager stakePeriodManager,
            @NonNull final List<StateChanges.Builder> migrationStateChanges,
            @NonNull final UserTxnFactory userTxnFactory,
            @NonNull final KVStateChangeListener kvStateChangeListener,
            @NonNull final BoundaryStateChangeListener boundaryStateChangeListener,
            @NonNull final ScheduleService scheduleService,
            @NonNull final HintsService hintsService,
            @NonNull final HistoryService historyService,
            @NonNull final CongestionMetrics congestionMetrics,
            @NonNull final Function<SemanticVersion, SoftwareVersion> softwareVersionFactory,
            @NonNull final CurrentPlatformStatus currentPlatformStatus) {
        this.networkInfo = requireNonNull(networkInfo);
        this.stakePeriodChanges = requireNonNull(stakePeriodChanges);
        this.dispatchProcessor = requireNonNull(dispatchProcessor);
        this.blockRecordManager = requireNonNull(blockRecordManager);
        this.blockStreamManager = requireNonNull(blockStreamManager);
        this.cacheWarmer = requireNonNull(cacheWarmer);
        this.opWorkflowMetrics = requireNonNull(opWorkflowMetrics);
        this.throttleServiceManager = requireNonNull(throttleServiceManager);
        this.version = requireNonNull(version);
        this.initTrigger = requireNonNull(initTrigger);
        this.hollowAccountCompletions = requireNonNull(hollowAccountCompletions);
        this.systemSetup = requireNonNull(systemSetup);
        this.stakeInfoHelper = requireNonNull(stakeInfoHelper);
        this.recordCache = requireNonNull(recordCache);
        this.exchangeRateManager = requireNonNull(exchangeRateManager);
        this.stakePeriodManager = requireNonNull(stakePeriodManager);
        this.migrationStateChanges = new ArrayList<>(migrationStateChanges);
        this.userTxnFactory = requireNonNull(userTxnFactory);
        this.configProvider = requireNonNull(configProvider);
        this.kvStateChangeListener = requireNonNull(kvStateChangeListener);
        this.boundaryStateChangeListener = requireNonNull(boundaryStateChangeListener);
        this.scheduleService = requireNonNull(scheduleService);
        this.congestionMetrics = requireNonNull(congestionMetrics);
        this.streamMode = configProvider
                .getConfiguration()
                .getConfigData(BlockStreamConfig.class)
                .streamMode();
        this.hintsService = requireNonNull(hintsService);
        this.historyService = requireNonNull(historyService);
        this.softwareVersionFactory = requireNonNull(softwareVersionFactory);
        this.currentPlatformStatus = requireNonNull(currentPlatformStatus);
    }

    /**
     * Handles the next {@link Round}
     *
     * @param state the writable {@link State} that this round will work on
     * @param round the next {@link Round} that needs to be processed
     * @param stateSignatureTxnCallback A callback to be called when encountering a {@link StateSignatureTransaction}
     */
    public void handleRound(
            @NonNull final State state,
            @NonNull final Round round,
            @NonNull final Consumer<ScopedSystemTransaction<StateSignatureTransaction>> stateSignatureTxnCallback) {
        logStartRound(round);
        cacheWarmer.warm(state, round);
        reconcileTssState(
                configProvider.getConfiguration().getConfigData(TssConfig.class), state, round.getConsensusTimestamp());
        if (streamMode != RECORDS) {
            blockStreamManager.startRound(round, state);
            blockStreamManager.writeItem(BlockItem.newBuilder()
                    .roundHeader(new RoundHeader(round.getRoundNum()))
                    .build());
            if (!migrationStateChanges.isEmpty()) {
                migrationStateChanges.forEach(builder -> blockStreamManager.writeItem(BlockItem.newBuilder()
                        .stateChanges(builder.consensusTimestamp(blockStreamManager.blockTimestamp())
                                .build())
                        .build()));
                migrationStateChanges.clear();
            }
        }
        recordCache.resetRoundReceipts();
        try {
            handleEvents(state, round, stateSignatureTxnCallback);
        } finally {
            // Even if there is an exception somewhere, we need to commit the receipts of any handled transactions
            // to the state so these transactions cannot be replayed in future rounds
            recordCache.commitRoundReceipts(state, round.getConsensusTimestamp());
        }
    }

    /**
     * Applies all effects of the events in the given round to the given state, writing stream items
     * that capture these effects in the process.
     *
     * @param state the state to apply the effects to
     * @param round the round to apply the effects of
     * @param stateSignatureTxnCallback A callback to be called when encountering a {@link StateSignatureTransaction}
     */
    private void handleEvents(
            @NonNull final State state,
            @NonNull final Round round,
            @NonNull final Consumer<ScopedSystemTransaction<StateSignatureTransaction>> stateSignatureTxnCallback) {
        boolean userTransactionsHandled = false;
        for (final var event : round) {
            if (streamMode != RECORDS) {
                final var headerItem = BlockItem.newBuilder()
                        .eventHeader(new EventHeader(event.getEventCore(), event.getSignature()))
                        .build();
                blockStreamManager.writeItem(headerItem);
            }
            final var creator = networkInfo.nodeInfo(event.getCreatorId().id());
            if (creator == null) {
                if (!isSoOrdered(event.getSoftwareVersion(), version)) {
                    // We were given an event for a node that does not exist in the address book and was not from
                    // a strictly earlier software upgrade. This will be logged as a warning, as this should never
                    // happen, and we will skip the event. The platform should guarantee that we never receive an event
                    // that isn't associated with the address book, and every node in the address book must have an
                    // account ID, since you cannot delete an account belonging to a node, and you cannot change the
                    // address book non-deterministically.
                    logger.warn(
                            "Received event (version {} vs current {}) from node {} which is not in the address book",
                            HapiUtils.toString(event.getSoftwareVersion()),
                            HapiUtils.toString(version),
                            event.getCreatorId());
                }
                continue;
            }

            final Consumer<StateSignatureTransaction> simplifiedStateSignatureTxnCallback = txn -> {
                final var scopedTxn =
                        new ScopedSystemTransaction<>(event.getCreatorId(), event.getSoftwareVersion(), txn);
                stateSignatureTxnCallback.accept(scopedTxn);
            };

            // log start of event to transaction state log
            logStartEvent(event, creator);
            // handle each transaction of the event
            for (final var it = event.consensusTransactionIterator(); it.hasNext(); ) {
                final var platformTxn = it.next();
                try {
                    userTransactionsHandled |= handlePlatformTransaction(
                            state,
                            creator,
                            platformTxn,
                            event.getSoftwareVersion(),
                            simplifiedStateSignatureTxnCallback,
                            userTransactionsHandled);
                } catch (final Exception e) {
                    logger.fatal(
                            "Possibly CATASTROPHIC failure while running the handle workflow. "
                                    + "While this node may not die right away, it is in a bad way, most likely fatally.",
                            e);
                }
            }
        }
        // Update all throttle metrics once per round
        throttleServiceManager.updateAllMetrics();
        // Inform the BlockRecordManager that the round is complete, so it can update running-hashes in state
        // that have been being computed in background threads. The running hash has to be included in
        // state, but we want to synchronize with background threads as infrequently as possible. So once per
        // round is the minimum we can do. Note the BlockStreamManager#endRound() method is called in Hedera's
        // implementation of ConsensusStateEventHandler#onSealConsensusRound(), since the BlockStreamManager cannot do
        // its
        // end-of-block work until the platform has finished all its state changes.
        if (userTransactionsHandled && streamMode != BLOCKS) {
            blockRecordManager.endRound(state);
        }
    }

    /**
     * Handles a platform transaction. This method is responsible for creating a {@link UserTxn} and
     * executing the workflow for the transaction. This produces a stream of records that are then passed to the
     * {@link BlockRecordManager} to be externalized.
     *
     * @param state the writable {@link State} that this transaction will work on
     * @param creator the {@link NodeInfo} of the creator of the transaction
     * @param txn the {@link ConsensusTransaction} to be handled
     * @param txnVersion the software version for the event containing the transaction
     * @param userTxnHandled whether a user transaction has been handled in this round
     * @return {@code true} if the transaction was a user transaction, {@code false} if a system transaction
     */
    private boolean handlePlatformTransaction(
            @NonNull final State state,
            @NonNull final NodeInfo creator,
            @NonNull final ConsensusTransaction txn,
            @NonNull final SemanticVersion txnVersion,
            @NonNull final Consumer<StateSignatureTransaction> stateSignatureTxnCallback,
            final boolean userTxnHandled) {
        final var handleStart = System.nanoTime();

        // Always use platform-assigned time for user transaction, c.f. https://hips.hedera.com/hip/hip-993
        final var consensusNow = txn.getConsensusTimestamp();
        var type = ORDINARY_TRANSACTION;
        stakePeriodManager.setCurrentStakePeriodFor(consensusNow);
        boolean startsNewRecordFile = false;
        if (streamMode != BLOCKS) {
            startsNewRecordFile = blockRecordManager.willOpenNewBlock(consensusNow, state);
            if (streamMode == RECORDS && startsNewRecordFile) {
                type = typeOfBoundary(state);
            }
        }
        if (streamMode != RECORDS) {
            type = switch (blockStreamManager.pendingWork()) {
                case GENESIS_WORK -> GENESIS_TRANSACTION;
                case POST_UPGRADE_WORK -> POST_UPGRADE_TRANSACTION;
                default -> ORDINARY_TRANSACTION;};
        }

        final var userTxn =
                userTxnFactory.createUserTxn(state, creator, txn, consensusNow, type, stateSignatureTxnCallback);
        if (userTxn == null) {
            return false;
        } else if (streamMode != BLOCKS && startsNewRecordFile) {
            blockRecordManager.startUserTransaction(consensusNow, state);
        }

        var lastRecordManagerTime = streamMode == RECORDS ? blockRecordManager.consTimeOfLastHandledTxn() : null;
        final var handleOutput = executeTopLevel(userTxn, txnVersion, state);
        if (streamMode != BLOCKS) {
            final var records = ((LegacyListRecordSource) handleOutput.recordSourceOrThrow()).precomputedRecords();
            blockRecordManager.endUserTransaction(records.stream(), state);
        }
        if (streamMode != RECORDS) {
            handleOutput.blockRecordSourceOrThrow().forEachItem(blockStreamManager::writeItem);
            if (!userTxnHandled) {
                blockStreamManager.setRoundFirstUserTransactionTime(handleOutput.firstAssignedConsensusTime());
            }
        }

        opWorkflowMetrics.updateDuration(userTxn.functionality(), (int) (System.nanoTime() - handleStart));
        congestionMetrics.updateMultiplier(userTxn.txnInfo(), userTxn.readableStoreFactory());

        if (streamMode == RECORDS) {
            // We don't support long-term scheduled transactions if only producing records
            // because that legacy state doesn't have an appropriate way to track the status
            // of triggered execution work; so we just purge all expired schedules without
            // further consideration here
            purgeScheduling(state, lastRecordManagerTime, userTxn.consensusNow());
        } else {
            final var executionStart = blockStreamManager.lastIntervalProcessTime();
            try {
                // We execute as many schedules expiring in [lastIntervalProcessTime, consensusNow]
                // as there are available consensus times and execution slots (ordinarily there will
                // be more than enough of both, but we must be prepared for the edge cases)
                executeAsManyScheduled(
                        state, executionStart, userTxn.consensusNow(), userTxn.creatorInfo(), userTxn.type());
            } catch (Exception e) {
                logger.error(
                        "{} - unhandled exception while executing schedules between [{}, {}]",
                        ALERT_MESSAGE,
                        executionStart,
                        userTxn.consensusNow(),
                        e);
                // This should never happen, but if it does, we skip over everything in the interval to
                // avoid being stuck in a crash loop here
                blockStreamManager.setLastIntervalProcessTime(userTxn.consensusNow());
            }
        }
        return true;
    }

    /**
     * Executes as many transactions scheduled to expire in the interval {@code [executionStart, consensusNow]} as
     * possible from the given state, given some context of the triggering user transaction.
     * <p>
     * As a side effect on the workflow internal state, updates the {@link BlockStreamManager}'s last interval process
     * time to the latest time known to have been processed; and the {@link #lastExecutedSecond} value to the last
     * second of the interval for which all scheduled transactions were executed.
     *
     * @param state          the state to execute scheduled transactions from
     * @param executionStart the start of the interval to execute transactions in
     * @param consensusNow   the consensus time at which the user transaction triggering this execution was processed
     * @param creatorInfo    the node info of the user transaction creator
     * @param type           the type of the user transaction triggering this execution
     */
    private void executeAsManyScheduled(
            @NonNull final State state,
            @NonNull final Instant executionStart,
            @NonNull final Instant consensusNow,
            @NonNull final NodeInfo creatorInfo,
            @NonNull final TransactionType type) {
        // Non-final right endpoint of the execution interval, in case we cannot do all the scheduled work
        var executionEnd = consensusNow;
        // We only construct an Iterator<ExecutableTxn> if this is not genesis, and we haven't already
        // created and exhausted iterators through the last second in the interval
        if (type != GENESIS_TRANSACTION && executionEnd.getEpochSecond() > lastExecutedSecond) {
            final var config = configProvider.getConfiguration();
            final var schedulingConfig = config.getConfigData(SchedulingConfig.class);
            final var consensusConfig = config.getConfigData(ConsensusConfig.class);
            // Since the next platform-assigned consensus time may be as early as (now + separationNanos),
            // we must ensure that even if the last scheduled execution time is followed by the maximum
            // number of child transactions, the last child's assigned time will be strictly before the
            // first of the next consensus time's possible preceding children; that is, strictly before
            // (now + separationNanos) - (maxAfter + maxBefore + 1)
            final var lastUsableTime = consensusNow.plusNanos(schedulingConfig.consTimeSeparationNanos()
                    - consensusConfig.handleMaxPrecedingRecords()
                    - (consensusConfig.handleMaxFollowingRecords() + 1));
            // The first possible time for the next execution is strictly after the last execution time
            // consumed for the triggering user transaction; plus the maximum number of preceding children
            var nextTime = boundaryStateChangeListener
                    .lastConsensusTimeOrThrow()
                    .plusNanos(consensusConfig.handleMaxPrecedingRecords() + 1);
            final var entityIdWritableStates = state.getWritableStates(EntityIdService.NAME);
            final var writableEntityIdStore = new WritableEntityIdStore(entityIdWritableStates);
            // Now we construct the iterator and start executing transactions in this interval
            final var iter = scheduleService.executableTxns(
                    executionStart,
                    consensusNow,
                    StoreFactoryImpl.from(
                            state, ScheduleService.NAME, config, writableEntityIdStore, softwareVersionFactory));

            final var writableStates = state.getWritableStates(ScheduleService.NAME);
            // Configuration sets a maximum number of execution slots per user transaction
            int n = schedulingConfig.maxExecutionsPerUserTxn();
            while (iter.hasNext() && !nextTime.isAfter(lastUsableTime) && n > 0) {
                final var executableTxn = iter.next();
                if (schedulingConfig.longTermEnabled()) {
                    stakePeriodManager.setCurrentStakePeriodFor(nextTime);
                    if (streamMode == BOTH) {
                        blockRecordManager.startUserTransaction(nextTime, state);
                    }
                    final var handleOutput = executeScheduled(state, nextTime, creatorInfo, executableTxn);
                    handleOutput.blockRecordSourceOrThrow().forEachItem(blockStreamManager::writeItem);
                    if (streamMode == BOTH) {
                        final var records =
                                ((LegacyListRecordSource) handleOutput.recordSourceOrThrow()).precomputedRecords();
                        blockRecordManager.endUserTransaction(records.stream(), state);
                    }
                }
                executionEnd = executableTxn.nbf();
                doStreamingKVChanges(
                        writableStates,
                        entityIdWritableStates,
                        boundaryStateChangeListener.lastConsensusTimeOrThrow(),
                        iter::remove);
                nextTime = boundaryStateChangeListener
                        .lastConsensusTimeOrThrow()
                        .plusNanos(consensusConfig.handleMaxPrecedingRecords() + 1);
                n--;
            }
            // The purgeUntilNext() iterator extension purges any schedules with wait_until_expiry=false
            // that expire after the last schedule returned from next(), until either the next executable
            // schedule or the iterator boundary is reached
            doStreamingKVChanges(
                    writableStates,
                    entityIdWritableStates,
                    boundaryStateChangeListener.lastConsensusTimeOrThrow(),
                    iter::purgeUntilNext);
            // If the iterator is not exhausted, we can only mark the second _before_ the last-executed NBF time
            // as complete; if it is exhausted, we mark the rightmost second of the interval as complete
            if (iter.hasNext()) {
                lastExecutedSecond = executionEnd.getEpochSecond() - 1;
            } else {
                // We exhausted the iterator, so jump back ahead to the interval right endpoint
                executionEnd = consensusNow;
                lastExecutedSecond = consensusNow.getEpochSecond();
            }
        }
        // Update our last-processed time with where we ended
        blockStreamManager.setLastIntervalProcessTime(executionEnd);
    }

    /**
     * Type inference helper to compute the base builder for a {@link UserTxn} derived from a
     * {@link ExecutableTxn}.
     *
     * @param <T>           the type of the stream builder
     * @param executableTxn the executable transaction to compute the base builder for
     * @param userTxn       the user transaction derived from the executable transaction
     * @return the base builder for the user transaction
     */
    private <T extends StreamBuilder> T baseBuilderFor(
            @NonNull final ExecutableTxn<T> executableTxn, @NonNull final UserTxn userTxn) {
        return userTxn.initBaseBuilder(
                exchangeRateManager.exchangeRates(), executableTxn.builderType(), executableTxn.builderSpec());
    }

    /**
     * Purges all service state used for scheduling work that was expired by the last time the purge
     * was triggered; but is not expired at the current time. Returns true if the last purge time
     * should be set to the current time.
     *
     * @param state the state to purge
     * @param then  the last time the purge was triggered
     * @param now   the current time
     */
    private void purgeScheduling(@NonNull final State state, final Instant then, final Instant now) {
        if (!Instant.EPOCH.equals(then) && then.getEpochSecond() < now.getEpochSecond()) {
            final var writableStates = state.getWritableStates(ScheduleService.NAME);
            final var entityIdWritableStates = state.getWritableStates(EntityIdService.NAME);
            final var entityCounters = new WritableEntityIdStore(entityIdWritableStates);
            doStreamingKVChanges(writableStates, entityIdWritableStates, now, () -> {
                final var scheduleStore = new WritableScheduleStoreImpl(writableStates, entityCounters);
                scheduleStore.purgeExpiredRangeClosed(then.getEpochSecond(), now.getEpochSecond() - 1);
            });
        }
    }

    /**
     * Executes the user transaction and returns the output that should be externalized in the
     * block stream. (And if still producing records, the precomputed records.)
     * <p>
     * Never throws an exception without a fundamental breakdown of the system invariants. If
     * there is an internal error when executing the transaction, returns stream output of
     * just the transaction with a {@link ResponseCodeEnum#FAIL_INVALID} transaction result,
     * and no other side effects.
     *
     * @param userTxn the user transaction to execute
     * @param txnVersion the software version for the event containing the transaction
     * @param state the state to commit any direct changes against
     * @return the stream output from executing the transaction
     */
    private HandleOutput executeTopLevel(
            @NonNull final UserTxn userTxn, @NonNull final SemanticVersion txnVersion, @NonNull final State state) {
        try {
            if (isOlderSoftwareEvent(txnVersion)) {
                if (streamMode != BLOCKS) {
                    // This updates consTimeOfLastHandledTxn as a side effect
                    blockRecordManager.advanceConsensusClock(userTxn.consensusNow(), userTxn.state());
                }
                blockStreamManager.setLastHandleTime(userTxn.consensusNow());
                initializeBuilderInfo(userTxn.baseBuilder(), userTxn.txnInfo(), exchangeRateManager.exchangeRates())
                        .status(BUSY);
                // Flushes the BUSY builder to the stream, no other side effects
                userTxn.stack().commitTransaction(userTxn.baseBuilder());
            } else {
                if (userTxn.type() == GENESIS_TRANSACTION) {
                    // (FUTURE) Once all genesis setup is done via dispatch, remove this method
                    systemSetup.externalizeInitSideEffects(
                            userTxn.tokenContextImpl(), exchangeRateManager.exchangeRates());
                } else if (userTxn.type() == POST_UPGRADE_TRANSACTION) {
                    // Since we track node stake metadata separately from the future address book (FAB),
                    // we need to update that stake metadata from any node additions or deletions that
                    // just took effect; it would be nice to unify the FAB and stake metadata in the future.
                    // IMPORTANT:
                    //   (1) These K/V changes must be committed directly to the state instead of
                    //   being accumulated in the user stack in case it is rolled back.
                    //   (2) The K/V changes must also be written immediately in their own block item,
                    //   instead of being added to the base builder state changes, because if there is
                    //   a preceding NodeStakeUpdate added later in executeTopLevel(), *its* state changes
                    //   will come before the base builder's changes in the block stream
                    final var writableTokenStates = state.getWritableStates(TokenService.NAME);
                    final var writableEntityIdStates = state.getWritableStates(EntityIdService.NAME);
                    final int maxPrecedingRecords = userTxn.config()
                            .getConfigData(ConsensusConfig.class)
                            .handleMaxPrecedingRecords();
                    doStreamingKVChanges(
                            writableTokenStates,
                            // Ensure that even if the user txn has preceding children, these state changes still have
                            // an earlier consensus time; since in fact they are, in fact, committed first
                            writableEntityIdStates,
                            userTxn.consensusNow().minusNanos(maxPrecedingRecords + 1),
                            () -> stakeInfoHelper.adjustPostUpgradeStakes(
                                    networkInfo,
                                    userTxn.config(),
                                    new WritableStakingInfoStore(
                                            writableTokenStates, new WritableEntityIdStore(writableEntityIdStates)),
                                    new WritableNetworkStakingRewardsStore(writableTokenStates)));
                    if (streamMode == RECORDS) {
                        // Only update this if we are relying on RecordManager state for post-upgrade processing
                        blockRecordManager.markMigrationRecordsStreamed();
                        userTxn.stack().commitSystemStateChanges();
                    }
                }

                final var dispatch = userTxnFactory.createDispatch(userTxn, exchangeRateManager.exchangeRates());
                advanceTimeFor(userTxn, dispatch);
                logPreDispatch(userTxn);
                if (userTxn.type() != ORDINARY_TRANSACTION) {
                    if (userTxn.type() == GENESIS_TRANSACTION) {
                        logger.info("Doing genesis setup @ {}", userTxn.consensusNow());
                        systemSetup.doGenesisSetup(dispatch);
                    } else if (userTxn.type() == POST_UPGRADE_TRANSACTION) {
                        logger.info("Doing post-upgrade setup @ {}", userTxn.consensusNow());
                        systemSetup.doPostUpgradeSetup(dispatch);
                    }
                    // Only for 0.59.0 we need to update the entity ID store entity counts
                    systemSetup.initializeEntityCounts(dispatch);
                    if (streamMode != RECORDS) {
                        blockStreamManager.confirmPendingWorkFinished();
                    }
                }
                hollowAccountCompletions.completeHollowAccounts(userTxn, dispatch);
                dispatchProcessor.processDispatch(dispatch);
                updateWorkflowMetrics(userTxn);
            }
            final var handleOutput =
                    userTxn.stack().buildHandleOutput(userTxn.consensusNow(), exchangeRateManager.exchangeRates());
            recordCache.addRecordSource(
                    userTxn.creatorInfo().nodeId(),
                    userTxn.txnInfo().transactionID(),
                    userTxn.preHandleResult().dueDiligenceFailure(),
                    handleOutput.preferringBlockRecordSource());
            return handleOutput;
        } catch (final Exception e) {
            logger.error("{} - exception thrown while handling user transaction", ALERT_MESSAGE, e);
            return failInvalidStreamItems(userTxn);
        }
    }

    /**
     * Executes the scheduled transaction against the given state at the given time and returns
     * the output that should be externalized in the block stream. (And if still producing records,
     * the precomputed records.)
     * <p>
     * Never throws an exception without a fundamental breakdown of the system invariants. If
     * there is an internal error when executing the transaction, returns stream output of just the
     * scheduled transaction with a {@link ResponseCodeEnum#FAIL_INVALID} transaction result, and
     * no other side effects.
     *
     * @param state        the state to execute the transaction against
     * @param consensusNow the time to execute the transaction at
     * @return the stream output from executing the transaction
     */
    private HandleOutput executeScheduled(
            @NonNull final State state,
            @NonNull final Instant consensusNow,
            @NonNull final NodeInfo creatorInfo,
            @NonNull final ExecutableTxn<? extends StreamBuilder> executableTxn) {
        final var scheduledTxn = userTxnFactory.createUserTxn(
                state, creatorInfo, consensusNow, ORDINARY_TRANSACTION, executableTxn.payerId(), executableTxn.body());
        final var baseBuilder = baseBuilderFor(executableTxn, scheduledTxn);
        final var dispatch =
                userTxnFactory.createDispatch(scheduledTxn, baseBuilder, executableTxn.keyVerifier(), SCHEDULED);
        advanceTimeFor(scheduledTxn, dispatch);
        try {
            dispatchProcessor.processDispatch(dispatch);
            final var handleOutput = scheduledTxn
                    .stack()
                    .buildHandleOutput(scheduledTxn.consensusNow(), exchangeRateManager.exchangeRates());
            recordCache.addRecordSource(
                    scheduledTxn.creatorInfo().nodeId(),
                    scheduledTxn.txnInfo().transactionID(),
                    DueDiligenceFailure.NO,
                    handleOutput.preferringBlockRecordSource());
            return handleOutput;
        } catch (final Exception e) {
            logger.error("{} - exception thrown while handling scheduled transaction", ALERT_MESSAGE, e);
            return failInvalidStreamItems(scheduledTxn);
        }
    }

    /**
     * Manages time-based side effects for the given user transaction and dispatch.
     *
     * @param userTxn  the user transaction to manage time for
     * @param dispatch the dispatch to manage time for
     */
    private void advanceTimeFor(@NonNull final UserTxn userTxn, @NonNull final Dispatch dispatch) {
        // WARNING: The check below relies on the BlockStreamManager's last-handled time not being updated yet,
        // so we must not call setLastHandleTime() until after them
        processStakePeriodChanges(userTxn, dispatch);
        if (isNextSecond(userTxn.consensusNow(), blockStreamManager.lastHandleTime())) {
            processStakePeriodChanges(userTxn, dispatch);
        }
        blockStreamManager.setLastHandleTime(userTxn.consensusNow());
        if (streamMode != BLOCKS) {
            // This updates consTimeOfLastHandledTxn as a side effect
            blockRecordManager.advanceConsensusClock(userTxn.consensusNow(), userTxn.state());
        }
    }

    /**
     * Commits an action with side effects while capturing its key/value state changes and writing them to the
     * block stream.
     *
     * @param writableStates the writable states to commit the action to
     * @param entityIdWritableStates if not null, the writable states for the entity ID service
     * @param now the consensus timestamp of the action
     * @param action the action to commit
     */
    private void doStreamingKVChanges(
            @NonNull final WritableStates writableStates,
            @Nullable final WritableStates entityIdWritableStates,
            @NonNull final Instant now,
            @NonNull final Runnable action) {
        if (streamMode != RECORDS) {
            kvStateChangeListener.reset();
        }
        action.run();
        ((CommittableWritableStates) writableStates).commit();
        if (entityIdWritableStates != null) {
            ((CommittableWritableStates) entityIdWritableStates).commit();
        }
        if (streamMode != RECORDS) {
            final var changes = kvStateChangeListener.getStateChanges();
            if (!changes.isEmpty()) {
                final var stateChangesItem = BlockItem.newBuilder()
                        .stateChanges(new StateChanges(asTimestamp(now), new ArrayList<>(changes)))
                        .build();
                blockStreamManager.writeItem(stateChangesItem);
            }
        }
    }

    /**
     * Returns a stream of a single {@link ResponseCodeEnum#FAIL_INVALID} record
     * for the given user transaction.
     *
     * @return the failure record
     */
    private HandleOutput failInvalidStreamItems(@NonNull final UserTxn userTxn) {
        // The stack for the user txn should never be committed
        userTxn.stack().rollbackFullStack();

        RecordSource cacheableRecordSource = null;
        final RecordSource recordSource;
        if (streamMode != BLOCKS) {
            final var failInvalidBuilder = new RecordStreamBuilder(REVERSIBLE, NOOP_TRANSACTION_CUSTOMIZER, USER);
            initializeBuilderInfo(failInvalidBuilder, userTxn.txnInfo(), exchangeRateManager.exchangeRates())
                    .status(FAIL_INVALID)
                    .consensusTimestamp(userTxn.consensusNow());
            final var failInvalidRecord = failInvalidBuilder.build();
            cacheableRecordSource = recordSource = new LegacyListRecordSource(
                    List.of(failInvalidRecord),
                    List.of(new RecordSource.IdentifiedReceipt(
                            failInvalidRecord.transactionRecord().transactionIDOrThrow(),
                            failInvalidRecord.transactionRecord().receiptOrThrow())));
        } else {
            recordSource = null;
        }
        final BlockRecordSource blockRecordSource;
        if (streamMode != RECORDS) {
            final List<BlockStreamBuilder.Output> outputs = new LinkedList<>();
            final var failInvalidBuilder = new BlockStreamBuilder(REVERSIBLE, NOOP_TRANSACTION_CUSTOMIZER, USER);
            initializeBuilderInfo(failInvalidBuilder, userTxn.txnInfo(), exchangeRateManager.exchangeRates())
                    .status(FAIL_INVALID)
                    .consensusTimestamp(userTxn.consensusNow());
            outputs.add(failInvalidBuilder.build());
            cacheableRecordSource = blockRecordSource = new BlockRecordSource(outputs);
        } else {
            blockRecordSource = null;
        }

        recordCache.addRecordSource(
                userTxn.creatorInfo().nodeId(),
                requireNonNull(userTxn.txnInfo().transactionID()),
                DueDiligenceFailure.NO,
                requireNonNull(cacheableRecordSource));
        return new HandleOutput(blockRecordSource, recordSource, userTxn.consensusNow());
    }

    /**
     * Returns true if the software event is older than the current software version.
     *
     * @return true if the software event is older than the current software version
     */
    private boolean isOlderSoftwareEvent(@NonNull final SemanticVersion txnVersion) {
        return this.initTrigger != EVENT_STREAM_RECOVERY
                && SEMANTIC_VERSION_COMPARATOR.compare(version, txnVersion) > 0;
    }

    /**
     * Updates the metrics for the handle workflow.
     */
    private void updateWorkflowMetrics(@NonNull final UserTxn userTxn) {
        if (userTxn.type() == GENESIS_TRANSACTION || userTxn.consensusNow().getEpochSecond() > lastMetricUpdateSecond) {
            opWorkflowMetrics.switchConsensusSecond();
            lastMetricUpdateSecond = userTxn.consensusNow().getEpochSecond();
        }
    }

    /**
     * Initializes the base builder of the given user transaction initialized with its transaction
     * information. The record builder is initialized with the transaction, transaction bytes, transaction ID,
     * exchange rate, and memo.
     *
     * @param builder         the base builder
     * @param txnInfo         the transaction information
     * @param exchangeRateSet the active exchange rate set
     * @return the initialized base builder
     */
    public static StreamBuilder initializeBuilderInfo(
            @NonNull final StreamBuilder builder,
            @NonNull final TransactionInfo txnInfo,
            @NonNull final ExchangeRateSet exchangeRateSet) {
        final var transaction = txnInfo.transaction();
        // If the transaction uses the legacy body bytes field instead of explicitly
        // setting its signed bytes, the record will have the hash of its bytes as
        // serialized by PBJ
        final Bytes transactionBytes;
        if (transaction.signedTransactionBytes().length() > 0) {
            transactionBytes = transaction.signedTransactionBytes();
        } else {
            transactionBytes = Transaction.PROTOBUF.toBytes(transaction);
        }
        return builder.transaction(txnInfo.transaction())
                .functionality(txnInfo.functionality())
                .serializedTransaction(txnInfo.serializedTransaction())
                .transactionBytes(transactionBytes)
                .transactionID(txnInfo.txBody().transactionIDOrThrow())
                .exchangeRate(exchangeRateSet)
                .memo(txnInfo.txBody().memo());
    }

    /**
     * Processes any side effects of crossing a stake period boundary.
     *
     * @param userTxn the user transaction that crossed the boundary
     * @param dispatch the dispatch for the user transaction that crossed the boundary
     */
    private void processStakePeriodChanges(@NonNull final UserTxn userTxn, @NonNull final Dispatch dispatch) {
        try {
            stakePeriodChanges.process(
                    dispatch,
                    userTxn.stack(),
                    userTxn.tokenContextImpl(),
                    streamMode,
                    userTxn.type() == GENESIS_TRANSACTION,
                    blockStreamManager.lastHandleTime());
        } catch (final Exception e) {
            // We don't propagate a failure here to avoid a catastrophic scenario
            // where we are "stuck" trying to process node stake updates and never
            // get back to user transactions
            logger.error("Failed to process stake period changes", e);
        }
    }

    /**
     * Reconciles the state of the TSS system with the active rosters in the given state at the current time.
     * @param tssConfig the TSS configuration
     * @param state the state to use when reconciling the TSS system state with the active rosters
     * @param now the current consensus time
     */
    private void reconcileTssState(
            @NonNull final TssConfig tssConfig, @NonNull final State state, @NonNull final Instant now) {
        if (tssConfig.crsEnabled() || tssConfig.hintsEnabled() || tssConfig.historyEnabled()) {
            final var rosterStore = new ReadableRosterStoreImpl(state.getReadableStates(RosterService.NAME));
            final var activeRosters = ActiveRosters.from(rosterStore);
            final var isActive = currentPlatformStatus.get() == ACTIVE;
            if (tssConfig.crsEnabled()) {
                final var hintsWritableStates = state.getWritableStates(HintsService.NAME);
                final var hintsStore = new WritableHintsStoreImpl(hintsWritableStates);
                doStreamingKVChanges(
                        hintsWritableStates, null, now, () -> hintsService.executeCrsWork(hintsStore, now, isActive));
            }
            if (tssConfig.hintsEnabled()) {
                final var hintsWritableStates = state.getWritableStates(HintsService.NAME);
                final var hintsStore = new WritableHintsStoreImpl(hintsWritableStates);
                doStreamingKVChanges(
                        hintsWritableStates,
                        null,
                        now,
                        () -> hintsService.reconcile(activeRosters, hintsStore, now, tssConfig, isActive));
            }
            if (tssConfig.historyEnabled()) {
                final Bytes currentMetadata = tssConfig.hintsEnabled()
                        ? new ReadableHintsStoreImpl(state.getReadableStates(HintsService.NAME))
                                .getActiveVerificationKey()
<<<<<<< HEAD
                        : TssBlockHashSigner.DISABLED_HINTS_METADTATA;
=======
                        : Bytes.wrap(new byte[32]);
>>>>>>> 5752b988
                final var historyWritableStates = state.getWritableStates(HistoryService.NAME);
                final var historyStore = new WritableHistoryStoreImpl(historyWritableStates);
                doStreamingKVChanges(
                        historyWritableStates,
                        null,
                        now,
                        () -> historyService.reconcile(
                                activeRosters, currentMetadata, historyStore, now, tssConfig, isActive));
            }
        }
    }

    private static void logPreDispatch(@NonNull final UserTxn userTxn) {
        if (logger.isDebugEnabled()) {
            logStartUserTransaction(
                    userTxn.consensusNow(),
                    userTxn.txnInfo().txBody(),
                    requireNonNull(userTxn.txnInfo().payerID()));
            logStartUserTransactionPreHandleResultP2(userTxn.preHandleResult());
            logStartUserTransactionPreHandleResultP3(userTxn.preHandleResult());
        }
    }

    /**
     * Returns the type of transaction encountering the given state at a block boundary.
     *
     * @param state the boundary state
     * @return the type of the boundary transaction
     */
    private TransactionType typeOfBoundary(@NonNull final State state) {
        final var entityCounts =
                state.getReadableStates(EntityIdService.NAME).<EntityCounts>getSingleton(ENTITY_COUNTS_KEY);
        // The files map is empty only at genesis
        if (entityCounts.get().numFiles() == 0) {
            return GENESIS_TRANSACTION;
        }
        final var blockInfo = state.getReadableStates(BlockRecordService.NAME)
                .<BlockInfo>getSingleton(BLOCK_INFO_STATE_KEY)
                .get();
        return !requireNonNull(blockInfo).migrationRecordsStreamed() ? POST_UPGRADE_TRANSACTION : ORDINARY_TRANSACTION;
    }
}<|MERGE_RESOLUTION|>--- conflicted
+++ resolved
@@ -74,7 +74,6 @@
 import com.hedera.node.app.store.StoreFactoryImpl;
 import com.hedera.node.app.throttle.CongestionMetrics;
 import com.hedera.node.app.throttle.ThrottleServiceManager;
-import com.hedera.node.app.tss.TssBlockHashSigner;
 import com.hedera.node.app.workflows.OpWorkflowMetrics;
 import com.hedera.node.app.workflows.TransactionInfo;
 import com.hedera.node.app.workflows.handle.cache.CacheWarmer;
@@ -917,11 +916,7 @@
                 final Bytes currentMetadata = tssConfig.hintsEnabled()
                         ? new ReadableHintsStoreImpl(state.getReadableStates(HintsService.NAME))
                                 .getActiveVerificationKey()
-<<<<<<< HEAD
-                        : TssBlockHashSigner.DISABLED_HINTS_METADTATA;
-=======
                         : Bytes.wrap(new byte[32]);
->>>>>>> 5752b988
                 final var historyWritableStates = state.getWritableStates(HistoryService.NAME);
                 final var historyStore = new WritableHistoryStoreImpl(historyWritableStates);
                 doStreamingKVChanges(
