/*
 * Copyright (C) 2023-2024 Hedera Hashgraph, LLC
 *
 * Licensed under the Apache License, Version 2.0 (the "License");
 * you may not use this file except in compliance with the License.
 * You may obtain a copy of the License at
 *
 *      http://www.apache.org/licenses/LICENSE-2.0
 *
 * Unless required by applicable law or agreed to in writing, software
 * distributed under the License is distributed on an "AS IS" BASIS,
 * WITHOUT WARRANTIES OR CONDITIONS OF ANY KIND, either express or implied.
 * See the License for the specific language governing permissions and
 * limitations under the License.
 */

package com.hedera.node.app.workflows.handle;

import static com.hedera.hapi.node.base.HederaFunctionality.ETHEREUM_TRANSACTION;
import static com.hedera.hapi.node.base.ResponseCodeEnum.CONSENSUS_GAS_EXHAUSTED;
import static com.hedera.hapi.node.base.ResponseCodeEnum.DUPLICATE_TRANSACTION;
import static com.hedera.hapi.node.base.ResponseCodeEnum.INSUFFICIENT_PAYER_BALANCE;
import static com.hedera.hapi.node.base.ResponseCodeEnum.INVALID_PAYER_SIGNATURE;
import static com.hedera.hapi.node.base.ResponseCodeEnum.INVALID_SIGNATURE;
import static com.hedera.hapi.node.base.ResponseCodeEnum.MAX_CHILD_RECORDS_EXCEEDED;
import static com.hedera.hapi.node.base.ResponseCodeEnum.OK;
import static com.hedera.hapi.node.base.ResponseCodeEnum.SUCCESS;
import static com.hedera.node.app.service.contract.impl.ContractServiceImpl.CONTRACT_SERVICE;
import static com.hedera.node.app.spi.HapiUtils.isHollow;
import static com.hedera.node.app.spi.key.KeyUtils.IMMUTABILITY_SENTINEL_KEY;
import static com.hedera.node.app.state.HederaRecordCache.DuplicateCheckResult.NO_DUPLICATE;
import static com.hedera.node.app.state.HederaRecordCache.DuplicateCheckResult.SAME_NODE;
import static com.hedera.node.app.state.logging.TransactionStateLogger.logStartEvent;
import static com.hedera.node.app.state.logging.TransactionStateLogger.logStartRound;
import static com.hedera.node.app.state.logging.TransactionStateLogger.logStartUserTransaction;
import static com.hedera.node.app.state.logging.TransactionStateLogger.logStartUserTransactionPreHandleResultP2;
import static com.hedera.node.app.state.logging.TransactionStateLogger.logStartUserTransactionPreHandleResultP3;
import static com.hedera.node.app.throttle.ThrottleAccumulator.isGasThrottled;
import static com.hedera.node.app.workflows.prehandle.PreHandleResult.Status.NODE_DUE_DILIGENCE_FAILURE;
import static com.hedera.node.app.workflows.prehandle.PreHandleResult.Status.PAYER_UNWILLING_OR_UNABLE_TO_PAY_SERVICE_FEE;
import static com.hedera.node.app.workflows.prehandle.PreHandleResult.Status.PRE_HANDLE_FAILURE;
import static com.hedera.node.app.workflows.prehandle.PreHandleResult.Status.SO_FAR_SO_GOOD;
import static java.util.Collections.emptyList;
import static java.util.Objects.requireNonNull;

import com.hedera.hapi.node.base.AccountID;
import com.hedera.hapi.node.base.HederaFunctionality;
import com.hedera.hapi.node.base.Key;
import com.hedera.hapi.node.base.ResponseCodeEnum;
import com.hedera.hapi.node.base.SignatureMap;
import com.hedera.hapi.node.base.Transaction;
import com.hedera.hapi.node.state.token.Account;
import com.hedera.hapi.node.token.CryptoUpdateTransactionBody;
import com.hedera.hapi.node.transaction.TransactionBody;
import com.hedera.node.app.fees.ExchangeRateManager;
import com.hedera.node.app.fees.FeeAccumulatorImpl;
import com.hedera.node.app.fees.FeeManager;
import com.hedera.node.app.hapi.utils.ethereum.EthTxData;
import com.hedera.node.app.records.BlockRecordManager;
import com.hedera.node.app.service.file.ReadableFileStore;
import com.hedera.node.app.service.schedule.ScheduleService;
import com.hedera.node.app.service.schedule.WritableScheduleStore;
import com.hedera.node.app.service.token.ReadableAccountStore;
import com.hedera.node.app.service.token.api.TokenServiceApi;
import com.hedera.node.app.service.token.records.ChildRecordFinalizer;
import com.hedera.node.app.service.token.records.CryptoUpdateRecordBuilder;
import com.hedera.node.app.service.token.records.ParentRecordFinalizer;
import com.hedera.node.app.services.ServiceScopeLookup;
import com.hedera.node.app.signature.DefaultKeyVerifier;
import com.hedera.node.app.signature.KeyVerifier;
import com.hedera.node.app.signature.impl.SignatureVerificationImpl;
import com.hedera.node.app.spi.authorization.Authorizer;
import com.hedera.node.app.spi.authorization.SystemPrivilege;
import com.hedera.node.app.spi.fees.FeeAccumulator;
import com.hedera.node.app.spi.fees.Fees;
import com.hedera.node.app.spi.info.NetworkInfo;
import com.hedera.node.app.spi.info.NodeInfo;
import com.hedera.node.app.spi.signatures.SignatureVerification;
import com.hedera.node.app.spi.workflows.HandleContext;
import com.hedera.node.app.spi.workflows.HandleContext.TransactionCategory;
import com.hedera.node.app.spi.workflows.HandleException;
import com.hedera.node.app.spi.workflows.InsufficientNonFeeDebitsException;
import com.hedera.node.app.spi.workflows.InsufficientServiceFeeException;
import com.hedera.node.app.spi.workflows.PreCheckException;
import com.hedera.node.app.state.HederaRecordCache;
import com.hedera.node.app.state.HederaState;
import com.hedera.node.app.throttle.NetworkUtilizationManager;
import com.hedera.node.app.throttle.SynchronizedThrottleAccumulator;
import com.hedera.node.app.workflows.SolvencyPreCheck;
import com.hedera.node.app.workflows.TransactionChecker;
import com.hedera.node.app.workflows.dispatcher.ReadableStoreFactory;
import com.hedera.node.app.workflows.dispatcher.ServiceApiFactory;
import com.hedera.node.app.workflows.dispatcher.TransactionDispatcher;
import com.hedera.node.app.workflows.dispatcher.WritableStoreFactory;
import com.hedera.node.app.workflows.handle.record.GenesisRecordsConsensusHook;
import com.hedera.node.app.workflows.handle.record.RecordListBuilder;
import com.hedera.node.app.workflows.handle.record.SingleTransactionRecordBuilderImpl;
import com.hedera.node.app.workflows.handle.stack.SavepointStackImpl;
import com.hedera.node.app.workflows.prehandle.PreHandleResult;
import com.hedera.node.app.workflows.prehandle.PreHandleWorkflow;
import com.hedera.node.config.ConfigProvider;
import com.hedera.node.config.data.ConsensusConfig;
import com.hedera.node.config.data.ContractsConfig;
import com.hedera.node.config.data.HederaConfig;
import com.hedera.pbj.runtime.io.buffer.Bytes;
import com.swirlds.config.api.Configuration;
import com.swirlds.platform.state.PlatformState;
import com.swirlds.platform.system.Round;
import com.swirlds.platform.system.events.ConsensusEvent;
import com.swirlds.platform.system.transaction.ConsensusTransaction;
import edu.umd.cs.findbugs.annotations.NonNull;
import edu.umd.cs.findbugs.annotations.Nullable;
import java.time.Instant;
import java.util.EnumSet;
import java.util.LinkedHashSet;
import java.util.Set;
import java.util.concurrent.atomic.AtomicBoolean;
import javax.inject.Inject;
import org.apache.logging.log4j.LogManager;
import org.apache.logging.log4j.Logger;

/**
 * The handle workflow that is responsible for handling the next {@link Round} of transactions.
 */
public class HandleWorkflow {

    private static final Logger logger = LogManager.getLogger(HandleWorkflow.class);
    private static final Set<HederaFunctionality> DISPATCHING_CONTRACT_TRANSACTIONS =
            EnumSet.of(HederaFunctionality.CONTRACT_CREATE, HederaFunctionality.CONTRACT_CALL, ETHEREUM_TRANSACTION);

    private final NetworkInfo networkInfo;
    private final PreHandleWorkflow preHandleWorkflow;
    private final TransactionDispatcher dispatcher;
    private final BlockRecordManager blockRecordManager;
    private final TransactionChecker checker;
    private final ServiceScopeLookup serviceScopeLookup;
    private final ConfigProvider configProvider;
    private final HederaRecordCache recordCache;
    private final GenesisRecordsConsensusHook genesisRecordsTimeHook;
    private final StakingPeriodTimeHook stakingPeriodTimeHook;
    private final ScheduleExpirationHook scheduleExpirationHook;
    private final FeeManager feeManager;
    private final ExchangeRateManager exchangeRateManager;
    private final ChildRecordFinalizer childRecordFinalizer;
    private final ParentRecordFinalizer transactionFinalizer;
    private final SystemFileUpdateFacility systemFileUpdateFacility;
    private final PlatformStateUpdateFacility platformStateUpdateFacility;
    private final SolvencyPreCheck solvencyPreCheck;
    private final Authorizer authorizer;
    private final NetworkUtilizationManager networkUtilizationManager;
    private final SynchronizedThrottleAccumulator synchronizedThrottleAccumulator;

    @Inject
    public HandleWorkflow(
            @NonNull final NetworkInfo networkInfo,
            @NonNull final PreHandleWorkflow preHandleWorkflow,
            @NonNull final TransactionDispatcher dispatcher,
            @NonNull final BlockRecordManager blockRecordManager,
            @NonNull final TransactionChecker checker,
            @NonNull final ServiceScopeLookup serviceScopeLookup,
            @NonNull final ConfigProvider configProvider,
            @NonNull final HederaRecordCache recordCache,
            @NonNull final GenesisRecordsConsensusHook genesisRecordsTimeHook,
            @NonNull final StakingPeriodTimeHook stakingPeriodTimeHook,
            @NonNull final FeeManager feeManager,
            @NonNull final ExchangeRateManager exchangeRateManager,
            @NonNull final ChildRecordFinalizer childRecordFinalizer,
            @NonNull final ParentRecordFinalizer transactionFinalizer,
            @NonNull final SystemFileUpdateFacility systemFileUpdateFacility,
            @NonNull final PlatformStateUpdateFacility platformStateUpdateFacility,
            @NonNull final SolvencyPreCheck solvencyPreCheck,
            @NonNull final Authorizer authorizer,
            @NonNull final NetworkUtilizationManager networkUtilizationManager,
            @NonNull final SynchronizedThrottleAccumulator synchronizedThrottleAccumulator,
            @NonNull final ScheduleExpirationHook scheduleExpirationHook) {
        this.networkInfo = requireNonNull(networkInfo, "networkInfo must not be null");
        this.preHandleWorkflow = requireNonNull(preHandleWorkflow, "preHandleWorkflow must not be null");
        this.dispatcher = requireNonNull(dispatcher, "dispatcher must not be null");
        this.blockRecordManager = requireNonNull(blockRecordManager, "recordManager must not be null");
        this.checker = requireNonNull(checker, "checker must not be null");
        this.serviceScopeLookup = requireNonNull(serviceScopeLookup, "serviceScopeLookup must not be null");
        this.configProvider = requireNonNull(configProvider, "configProvider must not be null");
        this.recordCache = requireNonNull(recordCache, "recordCache must not be null");
        this.genesisRecordsTimeHook = requireNonNull(genesisRecordsTimeHook, "genesisRecordsTimeHook must not be null");
        this.stakingPeriodTimeHook = requireNonNull(stakingPeriodTimeHook, "stakingPeriodTimeHook must not be null");
        this.feeManager = requireNonNull(feeManager, "feeManager must not be null");
        this.exchangeRateManager = requireNonNull(exchangeRateManager, "exchangeRateManager must not be null");
        this.childRecordFinalizer = childRecordFinalizer;
        this.transactionFinalizer = requireNonNull(transactionFinalizer, "transactionFinalizer must not be null");
        this.systemFileUpdateFacility =
                requireNonNull(systemFileUpdateFacility, "systemFileUpdateFacility must not be null");
        this.platformStateUpdateFacility =
                requireNonNull(platformStateUpdateFacility, "platformStateUpdateFacility must not be null");
        this.solvencyPreCheck = requireNonNull(solvencyPreCheck, "solvencyPreCheck must not be null");
        this.authorizer = requireNonNull(authorizer, "authorizer must not be null");
        this.networkUtilizationManager =
                requireNonNull(networkUtilizationManager, "networkUtilizationManager must not be null");
        this.synchronizedThrottleAccumulator =
                requireNonNull(synchronizedThrottleAccumulator, "synchronizedThrottleAccumulator must not be null");
        ;
        this.scheduleExpirationHook = requireNonNull(scheduleExpirationHook, "scheduleExpirationHook must not be null");
    }

    /**
     * Handles the next {@link Round}
     *
     * @param state the writable {@link HederaState} that this round will work on
     * @param round the next {@link Round} that needs to be processed
     */
    public void handleRound(
            @NonNull final HederaState state, @NonNull final PlatformState platformState, @NonNull final Round round) {
        // Keep track of whether any user transactions were handled. If so, then we will need to close the round
        // with the block record manager.
        final var userTransactionsHandled = new AtomicBoolean(false);

        // log start of round to transaction state log
        logStartRound(round);

        // handle each event in the round
        for (final ConsensusEvent event : round) {
            final var creator = networkInfo.nodeInfo(event.getCreatorId().id());
            if (creator == null) {
                // We were given an event for a node that *does not exist in the address book*. This will be logged as
                // a warning, as this should never happen, and we will skip the event. The platform should guarantee
                // that we never receive an event that isn't associated with the address book, and every node in the
                // address book must have an account ID, since you cannot delete an account belonging to a node, and
                // you cannot change the address book non-deterministically.
                logger.warn("Received event from node {} which is not in the address book", event.getCreatorId());
                return;
            }

            // log start of event to transaction state log
            logStartEvent(event, creator);

            // handle each transaction of the event
            for (final var it = event.consensusTransactionIterator(); it.hasNext(); ) {
                final var platformTxn = it.next();
                try {
                    // skip system transactions
                    if (!platformTxn.isSystem()) {
                        userTransactionsHandled.set(true);
                        handlePlatformTransaction(state, platformState, event, creator, platformTxn);
                    }
                } catch (final Exception e) {
                    logger.fatal(
                            "Possibly CATASTROPHIC failure while running the handle workflow. "
                                    + "While this node may not die right away, it is in a bad way, most likely fatally.",
                            e);
                }
            }
        }

        // Inform the BlockRecordManager that the round is complete, so it can update running-hashes in state
        // that have been being computed in background threads. The running hash has to be included in
        // state, but we want to synchronize with background threads as infrequently as possible. So once per
        // round is the minimum we can do.
        if (userTransactionsHandled.get()) {
            blockRecordManager.endRound(state);
        }
    }

    private void handlePlatformTransaction(
            @NonNull final HederaState state,
            @NonNull final PlatformState platformState,
            @NonNull final ConsensusEvent platformEvent,
            @NonNull final NodeInfo creator,
            @NonNull final ConsensusTransaction platformTxn) {
        // Get the consensus timestamp. FUTURE We want this to exactly match the consensus timestamp from the hashgraph,
        // but for compatibility with the current implementation, we adjust it as follows.
        final Instant consensusNow = platformTxn.getConsensusTimestamp().minusNanos(1000 - 3L);

        // handle user transaction
        handleUserTransaction(consensusNow, state, platformState, platformEvent, creator, platformTxn);
    }

    private void handleUserTransaction(
            @NonNull final Instant consensusNow,
            @NonNull final HederaState state,
            @NonNull final PlatformState platformState,
            @NonNull final ConsensusEvent platformEvent,
            @NonNull final NodeInfo creator,
            @NonNull final ConsensusTransaction platformTxn) {
        // Setup record builder list
        final boolean switchedBlocks = blockRecordManager.startUserTransaction(consensusNow, state);
        final var recordListBuilder = new RecordListBuilder(consensusNow);
        final var recordBuilder = recordListBuilder.userTransactionRecordBuilder();

        // Setup helpers
        final var configuration = configProvider.getConfiguration();
        final var stack = new SavepointStackImpl(state);
        final var readableStoreFactory = new ReadableStoreFactory(stack);
        final var feeAccumulator = createFeeAccumulator(stack, configuration, recordBuilder);

        final var tokenServiceContext = new TokenContextImpl(configuration, stack, recordListBuilder);
        // It's awful that we have to check this every time a transaction is handled, especially since this mostly
        // applies to non-production cases. Let's find a way to 💥💥 remove this 💥💥
        genesisRecordsTimeHook.process(tokenServiceContext);
        try {
            // If this is the first user transaction after midnight, then handle staking updates prior to handling the
            // transaction itself.
            stakingPeriodTimeHook.process(stack, tokenServiceContext);
        } catch (final Exception e) {
            // If anything goes wrong, we log the error and continue
            logger.error("Failed to process staking period time hook", e);
        }

        // Consensus hooks have now had a chance to publish any records from migrations; therefore we can begin handling
        // the user transaction
        blockRecordManager.advanceConsensusClock(consensusNow, state);
        // Look for any expired schedules and delete them when new block is created
        if (switchedBlocks) {
            final var firstSecondToExpire =
                    blockRecordManager.firstConsTimeOfLastBlock().getEpochSecond();
            final var lastSecondToExpire = consensusNow.getEpochSecond();
            final var scheduleStore =
                    new WritableStoreFactory(stack, ScheduleService.NAME).getStore(WritableScheduleStore.class);
            // purge all expired schedules between the first consensus time of last block and the current consensus time
            scheduleExpirationHook.processExpiredSchedules(scheduleStore, firstSecondToExpire, lastSecondToExpire);
        }

        TransactionBody txBody;
        AccountID payer = null;
        Fees fees = null;
        try {
            final var preHandleResult = getCurrentPreHandleResult(readableStoreFactory, creator, platformTxn);

            final var transactionInfo = preHandleResult.txInfo();

            if (transactionInfo == null) {
                // FUTURE: Charge node generic penalty, set values in record builder, and remove log statement
                logger.error("Bad transaction from creator {}", creator);
                return;
            }

            // Get the parsed data
            final var transaction = transactionInfo.transaction();
            txBody = transactionInfo.txBody();
            payer = transactionInfo.payerID();

            final Bytes transactionBytes;
            if (transaction.signedTransactionBytes().length() > 0) {
                transactionBytes = transaction.signedTransactionBytes();
            } else {
                // in this case, recorder hash the transaction itself, not its bodyBytes.
                transactionBytes = Transaction.PROTOBUF.toBytes(transaction);
            }

            // Log start of user transaction to transaction state log
            logStartUserTransaction(platformTxn, txBody, payer);
            logStartUserTransactionPreHandleResultP2(
                    preHandleResult.payer(),
                    preHandleResult.payerKey(),
                    preHandleResult.status(),
                    preHandleResult.responseCode());
            logStartUserTransactionPreHandleResultP3(
                    preHandleResult.txInfo(), preHandleResult.requiredKeys(), preHandleResult.getVerificationResults());

            // Initialize record builder list
            recordBuilder
                    .transaction(transactionInfo.transaction())
                    .transactionBytes(transactionBytes)
                    .transactionID(transactionInfo.transactionID())
                    .exchangeRate(exchangeRateManager.exchangeRates())
                    .memo(txBody.memo());

            // Set up the verifier
            final var hederaConfig = configuration.getConfigData(HederaConfig.class);
            final var legacyFeeCalcNetworkVpt =
                    transactionInfo.signatureMap().sigPairOrElse(emptyList()).size();
            final var verifier = new DefaultKeyVerifier(
                    legacyFeeCalcNetworkVpt, hederaConfig, preHandleResult.getVerificationResults());
            final var signatureMapSize = SignatureMap.PROTOBUF.measureRecord(transactionInfo.signatureMap());

            // Setup context
            final var context = new HandleContextImpl(
                    txBody,
                    transactionInfo.functionality(),
                    signatureMapSize,
                    payer,
                    preHandleResult.getPayerKey(),
                    networkInfo,
                    TransactionCategory.USER,
                    recordBuilder,
                    stack,
                    configuration,
                    verifier,
                    recordListBuilder,
                    checker,
                    dispatcher,
                    serviceScopeLookup,
                    blockRecordManager,
                    recordCache,
                    feeManager,
                    exchangeRateManager,
                    consensusNow,
                    authorizer,
                    solvencyPreCheck,
                    childRecordFinalizer,
<<<<<<< HEAD
                    networkUtilizationManager);
=======
                    synchronizedThrottleAccumulator);
>>>>>>> 0eedfdda

            // Calculate the fee
            fees = dispatcher.dispatchComputeFees(context);

            // Run all pre-checks
            final var validationResult = validate(
                    consensusNow,
                    verifier,
                    preHandleResult,
                    readableStoreFactory,
                    fees,
                    platformEvent.getCreatorId().id());

            networkUtilizationManager.resetFrom(stack);
            final var hasWaivedFees = authorizer.hasWaivedFees(payer, transactionInfo.functionality(), txBody);

            if (validationResult.status() != SO_FAR_SO_GOOD) {
                final var sigVerificationFailed = validationResult.responseCodeEnum() == INVALID_SIGNATURE;
                if (sigVerificationFailed) {
                    // If the signature status isn't ok, only work done will be fee charging
                    // Note this is how it's implemented in mono (TopLevelTransition.java#L93), in future we may want to
                    // not trackFeePayments() only for INVALID_SIGNATURE but for any preCheckResult.status() !=
                    // SO_FAR_SO_GOOD
                    networkUtilizationManager.trackFeePayments(payer, consensusNow, stack);
                }
                recordBuilder.status(validationResult.responseCodeEnum());
                try {
                    // If the payer is authorized to waive fees, then we don't charge them
                    if (!hasWaivedFees) {
                        if (validationResult.status() == NODE_DUE_DILIGENCE_FAILURE) {
                            feeAccumulator.chargeNetworkFee(creator.accountId(), fees.networkFee());
                        } else if (validationResult.status() == PAYER_UNWILLING_OR_UNABLE_TO_PAY_SERVICE_FEE) {
                            // We do not charge partial service fees; if the payer is unwilling or unable to cover
                            // the entire service fee, then we only charge network and node fees (prioritizing
                            // the network fee in case of a very low payer balance)
                            feeAccumulator.chargeFees(payer, creator.accountId(), fees.withoutServiceComponent());
                        } else {
                            feeAccumulator.chargeFees(payer, creator.accountId(), fees);
                        }
                    }
                } catch (final HandleException ex) {
                    final var identifier = validationResult.status == NODE_DUE_DILIGENCE_FAILURE
                            ? "node " + creator.nodeId()
                            : "account " + payer;
                    logger.error(
                            "Unable to charge {} a penalty after {} happened. Cause of the failed charge:",
                            identifier,
                            validationResult.responseCodeEnum,
                            ex);
                }

            } else {
                try {
                    // Any hollow accounts that must sign to have all needed signatures, need to be finalized
                    // as a result of transaction being handled.
                    Set<Account> hollowAccounts = preHandleResult.getHollowAccounts();
                    SignatureVerification maybeEthTxVerification = null;
                    if (transactionInfo.functionality() == ETHEREUM_TRANSACTION) {
                        final var maybeEthTxSigs = CONTRACT_SERVICE
                                .handlers()
                                .ethereumTransactionHandler()
                                .maybeEthTxSigsFor(
                                        transactionInfo.txBody().ethereumTransactionOrThrow(),
                                        readableStoreFactory.getStore(ReadableFileStore.class),
                                        configuration);
                        if (maybeEthTxSigs != null) {
                            final var alias = Bytes.wrap(maybeEthTxSigs.address());
                            final var accountStore = readableStoreFactory.getStore(ReadableAccountStore.class);
                            final var maybeHollowAccountId = accountStore.getAccountIDByAlias(alias);
                            if (maybeHollowAccountId != null) {
                                final var maybeHollowAccount =
                                        requireNonNull(accountStore.getAccountById(maybeHollowAccountId));
                                if (isHollow(maybeHollowAccount)) {
                                    hollowAccounts = new LinkedHashSet<>(preHandleResult.getHollowAccounts());
                                    hollowAccounts.add(maybeHollowAccount);
                                    maybeEthTxVerification = new SignatureVerificationImpl(
                                            Key.newBuilder()
                                                    .ecdsaSecp256k1(Bytes.wrap(maybeEthTxSigs.publicKey()))
                                                    .build(),
                                            alias,
                                            true);
                                }
                            }
                        }
                    }
                    finalizeHollowAccounts(context, configuration, hollowAccounts, verifier, maybeEthTxVerification);

                    networkUtilizationManager.trackTxn(transactionInfo, consensusNow, stack);
                    // If the payer is authorized to waive fees, then we don't charge them
                    if (!hasWaivedFees) {
                        // privileged transactions are not charged fees
                        feeAccumulator.chargeFees(payer, creator.accountId(), fees);
                    }

                    if (networkUtilizationManager.wasLastTxnGasThrottled()) {
                        // Don't charge the payer the service fee component, because the user-submitted transaction
                        // was fully valid but network capacity was unavailable to satisfy it
                        fees = fees.withoutServiceComponent();
                        throw new HandleException(CONSENSUS_GAS_EXHAUSTED);
                    }

                    // Dispatch the transaction to the handler
                    dispatcher.dispatchHandle(context);
                    // Possibly charge assessed fees for preceding child transactions; but
                    // only if not a contract operation, since these dispatches were already
                    // charged using gas. [FUTURE - stop setting transactionFee in recordBuilder
                    // at the point of dispatch, so we no longer need this special case here.]
                    final var isContractOp =
                            DISPATCHING_CONTRACT_TRANSACTIONS.contains(transactionInfo.functionality());
                    if (!isContractOp
                            && !recordListBuilder.precedingRecordBuilders().isEmpty()) {
                        // We intentionally charge fees even if the transaction failed (may need to update
                        // mono-service to this behavior?)
                        final var childFees = recordListBuilder.precedingRecordBuilders().stream()
                                .mapToLong(SingleTransactionRecordBuilderImpl::transactionFee)
                                .sum();
                        // If the payer is authorized to waive fees, then we don't charge them
                        if (!hasWaivedFees && !feeAccumulator.chargeNetworkFee(payer, childFees)) {
                            throw new HandleException(INSUFFICIENT_PAYER_BALANCE);
                        }
                    }
                    recordBuilder.status(SUCCESS);

                    // After transaction is successfully handled update the gas throttle by leaking the unused gas
                    if (isGasThrottled(transactionInfo.functionality()) && recordBuilder.hasContractResult()) {
                        final var contractsConfig = configuration.getConfigData(ContractsConfig.class);
                        if (contractsConfig.throttleThrottleByGas()) {
                            final var gasUsed = recordBuilder.getGasUsedForContractTxn();
                            final var gasLimitForContractTx =
                                    getGasLimitForContractTx(txBody, transactionInfo.functionality());
                            final var excessAmount = gasLimitForContractTx - gasUsed;
                            networkUtilizationManager.leakUnusedGasPreviouslyReserved(transactionInfo, excessAmount);
                        }
                    }

                    // Notify responsible facility if system-file was uploaded.
                    // Returns SUCCESS if no system-file was uploaded
                    final var fileUpdateResult = systemFileUpdateFacility.handleTxBody(stack, txBody);
                    recordBuilder.status(fileUpdateResult);

                    // Notify if platform state was updated
                    platformStateUpdateFacility.handleTxBody(stack, platformState, txBody);

                } catch (final HandleException e) {
                    // In case of a ContractCall when it reverts, the gas charged should not be rolled back
                    rollback(e.shouldRollbackStack(), e.getStatus(), stack, recordListBuilder);
                    if (!hasWaivedFees && e.shouldRollbackStack()) {
                        // Only re-charge fees if we rolled back the stack
                        feeAccumulator.chargeFees(payer, creator.accountId(), fees);
                    }
                }
            }
        } catch (final Exception e) {
            logger.error("Possibly CATASTROPHIC failure while handling a user transaction", e);
            // We should always rollback stack including gas charges when there is an unexpected exception
            rollback(true, ResponseCodeEnum.FAIL_INVALID, stack, recordListBuilder);
            if (payer != null && fees != null) {
                try {
                    feeAccumulator.chargeFees(payer, creator.accountId(), fees);
                } catch (final HandleException chargeException) {
                    logger.error(
                            "Unable to charge account {} a penalty after an unexpected exception {}. Cause of the failed charge:",
                            payer,
                            e,
                            chargeException);
                }
            }
        }

        networkUtilizationManager.saveTo(stack);
        transactionFinalizer.finalizeParentRecord(payer, tokenServiceContext);

        // Commit all state changes
        stack.commitFullStack();

        // store all records at once, build() records end of transaction to log
        final var recordListResult = recordListBuilder.build();
        recordCache.add(creator.nodeId(), payer, recordListResult.records());

        blockRecordManager.endUserTransaction(recordListResult.records().stream(), state);
    }

    /**
     * Updates key on the hollow accounts that need to be finalized. This is done by dispatching a preceding
     * synthetic update transaction. The ksy is derived from the signature expansion, by looking up the ECDSA key
     * for the alias.
     *
     * @param context the handle context
     * @param configuration the configuration
     * @param accounts the set of hollow accounts that need to be finalized
     * @param verifier the key verifier
     * @param ethTxVerification
     */
    private void finalizeHollowAccounts(
            @NonNull final HandleContext context,
            @NonNull final Configuration configuration,
            @NonNull final Set<Account> accounts,
            @NonNull final DefaultKeyVerifier verifier,
            @Nullable SignatureVerification ethTxVerification) {
        final var consensusConfig = configuration.getConfigData(ConsensusConfig.class);
        final var precedingHollowAccountRecords = accounts.size();
        final var maxRecords = consensusConfig.handleMaxPrecedingRecords();
        // If the hollow accounts that need to be finalized is greater than the max preceding
        // records allowed throw an exception
        if (precedingHollowAccountRecords >= maxRecords) {
            throw new HandleException(MAX_CHILD_RECORDS_EXCEEDED);
        } else {
            for (final var hollowAccount : accounts) {
                // get the verified key for this hollow account
                final var verification =
                        ethTxVerification != null && hollowAccount.alias().equals(ethTxVerification.evmAlias())
                                ? ethTxVerification
                                : requireNonNull(
                                        verifier.verificationFor(hollowAccount.alias()),
                                        "Required hollow account verified signature did not exist");
                if (verification.key() != null) {
                    if (!IMMUTABILITY_SENTINEL_KEY.equals(hollowAccount.keyOrThrow())) {
                        logger.error("Hollow account {} has a key other than the sentinel key", hollowAccount);
                        return;
                    }
                    // dispatch synthetic update transaction for updating key on this hollow account
                    final var syntheticUpdateTxn = TransactionBody.newBuilder()
                            .cryptoUpdateAccount(CryptoUpdateTransactionBody.newBuilder()
                                    .accountIDToUpdate(hollowAccount.accountId())
                                    .key(verification.key())
                                    .build())
                            .build();
                    // Note the null key verification callback below; we bypass signature
                    // verifications when doing hollow account finalization
                    final var recordBuilder = context.dispatchPrecedingTransaction(
                            syntheticUpdateTxn, CryptoUpdateRecordBuilder.class, null, context.payer());
                    // For some reason update accountId is set only for the hollow account finalizations and not
                    // for top level crypto update transactions. So we set it here.
                    recordBuilder.accountID(hollowAccount.accountId());
                }
            }
        }
    }

    @NonNull
    private FeeAccumulator createFeeAccumulator(
            @NonNull final SavepointStackImpl stack,
            @NonNull final Configuration configuration,
            @NonNull final SingleTransactionRecordBuilderImpl recordBuilder) {
        final var serviceApiFactory = new ServiceApiFactory(stack, configuration);
        final var tokenApi = serviceApiFactory.getApi(TokenServiceApi.class);
        return new FeeAccumulatorImpl(tokenApi, recordBuilder);
    }

    private static long getGasLimitForContractTx(final TransactionBody txnBody, final HederaFunctionality function) {
        return switch (function) {
            case CONTRACT_CREATE -> txnBody.contractCreateInstance().gas();
            case CONTRACT_CALL -> txnBody.contractCall().gas();
            case ETHEREUM_TRANSACTION -> EthTxData.populateEthTxData(
                            txnBody.ethereumTransaction().ethereumData().toByteArray())
                    .gasLimit();
            default -> 0L;
        };
    }

    private ValidationResult validate(
            @NonNull final Instant consensusNow,
            @NonNull final KeyVerifier verifier,
            @NonNull final PreHandleResult preHandleResult,
            @NonNull final ReadableStoreFactory storeFactory,
            @NonNull final Fees fees,
            final long nodeID) {
        if (preHandleResult.status() == NODE_DUE_DILIGENCE_FAILURE) {
            // We can stop immediately if the pre-handle result was a node due diligence failure
            return new ValidationResult(preHandleResult.status(), preHandleResult.responseCode());
        }

        final var txInfo = preHandleResult.txInfo();
        final var payerID = txInfo.payerID();
        final var functionality = txInfo.functionality();
        final var txBody = txInfo.txBody();
        boolean isPayerHollow;

        // Check for duplicate transactions. It is perfectly normal for there to be duplicates -- it is valid for
        // a user to intentionally submit duplicates to multiple nodes as a hedge against dishonest nodes, or for
        // other reasons. If we find a duplicate, we *will not* execute the transaction, we will simply charge
        // the payer (whether the payer from the transaction or the node in the event of a due diligence failure)
        // and create an appropriate record to save in state and send to the record stream.
        final var duplicateCheckResult = recordCache.hasDuplicate(txBody.transactionID(), nodeID);
        if (duplicateCheckResult != NO_DUPLICATE) {
            return new ValidationResult(
                    duplicateCheckResult == SAME_NODE ? NODE_DUE_DILIGENCE_FAILURE : PRE_HANDLE_FAILURE,
                    DUPLICATE_TRANSACTION);
        }

        // Check the status and solvency of the payer (assuming their signature is valid)
        try {
            final var payer = solvencyPreCheck.getPayerAccount(storeFactory, payerID);
            isPayerHollow = isHollow(payer);
            // Check all signature verifications. This will also wait, if validation is still ongoing.
            // If the payer is hollow the key will be null, so we skip the payer signature verification.
            if (!isPayerHollow) {
                final var payerKeyVerification = verifier.verificationFor(preHandleResult.getPayerKey());
                if (payerKeyVerification.failed()) {
                    return new ValidationResult(NODE_DUE_DILIGENCE_FAILURE, INVALID_PAYER_SIGNATURE);
                }
            }
            solvencyPreCheck.checkSolvency(txInfo, payer, fees, false);
        } catch (final InsufficientServiceFeeException e) {
            return new ValidationResult(PAYER_UNWILLING_OR_UNABLE_TO_PAY_SERVICE_FEE, e.responseCode());
        } catch (final InsufficientNonFeeDebitsException e) {
            return new ValidationResult(PRE_HANDLE_FAILURE, e.responseCode());
        } catch (final PreCheckException e) {
            // Includes InsufficientNetworkFeeException
            return new ValidationResult(NODE_DUE_DILIGENCE_FAILURE, e.responseCode());
        }

        // Check the time box of the transaction
        try {
            checker.checkTimeBox(txBody, consensusNow);
        } catch (final PreCheckException e) {
            return new ValidationResult(NODE_DUE_DILIGENCE_FAILURE, e.responseCode());
        }

        // Check if the payer has the required permissions
        if (!authorizer.isAuthorized(payerID, functionality)) {
            if (functionality == HederaFunctionality.SYSTEM_DELETE) {
                return new ValidationResult(PRE_HANDLE_FAILURE, ResponseCodeEnum.NOT_SUPPORTED);
            }
            return new ValidationResult(PRE_HANDLE_FAILURE, ResponseCodeEnum.UNAUTHORIZED);
        }

        // Check if pre-handle was successful
        if (preHandleResult.status() != SO_FAR_SO_GOOD) {
            return new ValidationResult(preHandleResult.status(), preHandleResult.responseCode());
        }

        // Check if the transaction is privileged and if the payer has the required privileges
        final var privileges = authorizer.hasPrivilegedAuthorization(payerID, functionality, txBody);
        if (privileges == SystemPrivilege.UNAUTHORIZED) {
            return new ValidationResult(PRE_HANDLE_FAILURE, ResponseCodeEnum.AUTHORIZATION_FAILED);
        }
        if (privileges == SystemPrivilege.IMPERMISSIBLE) {
            return new ValidationResult(PRE_HANDLE_FAILURE, ResponseCodeEnum.ENTITY_NOT_ALLOWED_TO_DELETE);
        }

        // verify all the keys
        for (final var key : preHandleResult.getRequiredKeys()) {
            final var verification = verifier.verificationFor(key);
            if (verification.failed()) {
                return new ValidationResult(PRE_HANDLE_FAILURE, INVALID_SIGNATURE);
            }
        }
        // If there are any hollow accounts whose signatures need to be verified, verify them
        for (final var hollowAccount : preHandleResult.getHollowAccounts()) {
            final var verification = verifier.verificationFor(hollowAccount.alias());
            if (verification.failed()) {
                return new ValidationResult(PRE_HANDLE_FAILURE, INVALID_SIGNATURE);
            }
        }

        return new ValidationResult(SO_FAR_SO_GOOD, OK);
    }

    private record ValidationResult(
            @NonNull PreHandleResult.Status status, @NonNull ResponseCodeEnum responseCodeEnum) {}

    /**
     * Rolls back the stack and sets the status of the transaction in case of a failure.
     *
     * @param rollbackStack whether to rollback the stack. Will be false when the failure is due to a
     * {@link HandleException} that is due to a contract call revert.
     * @param status the status to set
     * @param stack the save point stack to rollback
     * @param recordListBuilder the record list builder to revert
     */
    private void rollback(
            final boolean rollbackStack,
            @NonNull final ResponseCodeEnum status,
            @NonNull final SavepointStackImpl stack,
            @NonNull final RecordListBuilder recordListBuilder) {
        if (rollbackStack) {
            stack.rollbackFullStack();
        }
        final var userTransactionRecordBuilder = recordListBuilder.userTransactionRecordBuilder();
        userTransactionRecordBuilder.status(status);
        recordListBuilder.revertChildrenOf(userTransactionRecordBuilder);
    }

    /*
     * This method gets all the verification data for the current transaction. If pre-handle was previously ran
     * successfully, we only add the missing keys. If it did not run or an error occurred, we run it again.
     * If there is a due diligence error, this method will return a CryptoTransfer to charge the node along with
     * its verification data.
     */
    @NonNull
    private PreHandleResult getCurrentPreHandleResult(
            @NonNull final ReadableStoreFactory storeFactory,
            @NonNull final NodeInfo creator,
            @NonNull final ConsensusTransaction platformTxn) {
        final var metadata = platformTxn.getMetadata();
        final PreHandleResult previousResult;
        if (metadata instanceof PreHandleResult result) {
            previousResult = result;
        } else {
            // This should be impossible since the Platform contract guarantees that SwirldState.preHandle()
            // is always called before SwirldState.handleTransaction(); and our preHandle() implementation
            // always sets the metadata to a PreHandleResult
            logger.error(
                    "Received transaction without PreHandleResult metadata from node {} (was {})",
                    creator.nodeId(),
                    metadata);
            previousResult = null;
        }
        // We do not know how long transactions are kept in memory. Clearing metadata to avoid keeping it for too long.
        platformTxn.setMetadata(null);
        return preHandleWorkflow.preHandleTransaction(
                creator.accountId(),
                storeFactory,
                storeFactory.getStore(ReadableAccountStore.class),
                platformTxn,
                previousResult);
    }
}<|MERGE_RESOLUTION|>--- conflicted
+++ resolved
@@ -396,11 +396,7 @@
                     authorizer,
                     solvencyPreCheck,
                     childRecordFinalizer,
-<<<<<<< HEAD
-                    networkUtilizationManager);
-=======
                     synchronizedThrottleAccumulator);
->>>>>>> 0eedfdda
 
             // Calculate the fee
             fees = dispatcher.dispatchComputeFees(context);
