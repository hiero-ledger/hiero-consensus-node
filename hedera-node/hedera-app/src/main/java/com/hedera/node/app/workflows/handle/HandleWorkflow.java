--- conflicted
+++ resolved
@@ -197,19 +197,13 @@
             @NonNull final List<StateChanges.Builder> migrationStateChanges,
             @NonNull final UserTxnFactory userTxnFactory,
             @NonNull final AddressBookHelper addressBookHelper,
-            @NonNull final HintsService hintsService,
-            @NonNull final HistoryService historyService,
             @NonNull final KVStateChangeListener kvStateChangeListener,
             @NonNull final BoundaryStateChangeListener boundaryStateChangeListener,
             @NonNull final ScheduleService scheduleService,
-<<<<<<< HEAD
-            @NonNull final CongestionMetrics congestionMetrics) {
-=======
             @NonNull final HintsService hintsService,
             @NonNull final HistoryService historyService,
             @NonNull final CongestionMetrics congestionMetrics,
             @NonNull final Function<SemanticVersion, SoftwareVersion> softwareVersionFactory) {
->>>>>>> 5377ab4c
         this.networkInfo = requireNonNull(networkInfo);
         this.stakePeriodChanges = requireNonNull(stakePeriodChanges);
         this.dispatchProcessor = requireNonNull(dispatchProcessor);
@@ -230,8 +224,6 @@
         this.userTxnFactory = requireNonNull(userTxnFactory);
         this.configProvider = requireNonNull(configProvider);
         this.addressBookHelper = requireNonNull(addressBookHelper);
-        this.hintsService = requireNonNull(hintsService);
-        this.historyService = requireNonNull(historyService);
         this.kvStateChangeListener = requireNonNull(kvStateChangeListener);
         this.boundaryStateChangeListener = requireNonNull(boundaryStateChangeListener);
         this.scheduleService = requireNonNull(scheduleService);
@@ -240,12 +232,9 @@
                 .getConfiguration()
                 .getConfigData(BlockStreamConfig.class)
                 .streamMode();
-<<<<<<< HEAD
-=======
         this.hintsService = requireNonNull(hintsService);
         this.historyService = requireNonNull(historyService);
-        this.softwareVersionFactory = softwareVersionFactory;
->>>>>>> 5377ab4c
+        this.softwareVersionFactory = requireNonNull(softwareVersionFactory);
     }
 
     /**
