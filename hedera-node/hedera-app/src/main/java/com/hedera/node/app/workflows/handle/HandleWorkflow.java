// SPDX-License-Identifier: Apache-2.0
package com.hedera.node.app.workflows.handle;

import static com.hedera.hapi.node.base.ResponseCodeEnum.BUSY;
import static com.hedera.hapi.util.HapiUtils.asTimestamp;
import static com.hedera.node.app.blocks.BlockStreamManager.PendingWork.GENESIS_WORK;
import static com.hedera.node.app.records.schemas.V0490BlockRecordSchema.BLOCK_INFO_STATE_KEY;
import static com.hedera.node.app.spi.workflows.HandleContext.TransactionCategory.SCHEDULED;
import static com.hedera.node.app.state.logging.TransactionStateLogger.logStartEvent;
import static com.hedera.node.app.state.logging.TransactionStateLogger.logStartRound;
import static com.hedera.node.app.state.logging.TransactionStateLogger.logStartUserTransaction;
import static com.hedera.node.app.state.logging.TransactionStateLogger.logStartUserTransactionPreHandleResultP2;
import static com.hedera.node.app.state.logging.TransactionStateLogger.logStartUserTransactionPreHandleResultP3;
import static com.hedera.node.app.workflows.handle.TransactionType.ORDINARY_TRANSACTION;
import static com.hedera.node.app.workflows.handle.TransactionType.POST_UPGRADE_TRANSACTION;
import static com.hedera.node.config.types.StreamMode.BLOCKS;
import static com.hedera.node.config.types.StreamMode.BOTH;
import static com.hedera.node.config.types.StreamMode.RECORDS;
import static com.swirlds.platform.consensus.ConsensusUtils.coin;
import static java.util.Objects.requireNonNull;
import static org.hiero.consensus.model.status.PlatformStatus.ACTIVE;

import com.hedera.hapi.block.stream.BlockItem;
import com.hedera.hapi.block.stream.input.EventHeader;
import com.hedera.hapi.block.stream.input.ParentEventReference;
import com.hedera.hapi.block.stream.input.RoundHeader;
import com.hedera.hapi.block.stream.output.StateChanges;
import com.hedera.hapi.node.base.ResponseCodeEnum;
import com.hedera.hapi.node.base.SemanticVersion;
import com.hedera.hapi.node.base.Transaction;
import com.hedera.hapi.node.state.blockrecords.BlockInfo;
import com.hedera.hapi.node.transaction.ExchangeRateSet;
import com.hedera.hapi.platform.event.StateSignatureTransaction;
import com.hedera.hapi.util.HapiUtils;
import com.hedera.node.app.blocks.BlockHashSigner;
import com.hedera.node.app.blocks.BlockStreamManager;
import com.hedera.node.app.blocks.impl.BoundaryStateChangeListener;
import com.hedera.node.app.blocks.impl.KVStateChangeListener;
import com.hedera.node.app.blocks.impl.streaming.BlockBufferService;
import com.hedera.node.app.fees.ExchangeRateManager;
import com.hedera.node.app.hints.HintsService;
import com.hedera.node.app.hints.impl.ReadableHintsStoreImpl;
import com.hedera.node.app.hints.impl.WritableHintsStoreImpl;
import com.hedera.node.app.history.HistoryService;
import com.hedera.node.app.history.impl.WritableHistoryStoreImpl;
import com.hedera.node.app.ids.EntityIdService;
import com.hedera.node.app.ids.WritableEntityIdStore;
import com.hedera.node.app.info.CurrentPlatformStatus;
import com.hedera.node.app.records.BlockRecordManager;
import com.hedera.node.app.records.BlockRecordService;
import com.hedera.node.app.roster.ActiveRosters;
import com.hedera.node.app.roster.RosterService;
import com.hedera.node.app.service.schedule.ExecutableTxn;
import com.hedera.node.app.service.schedule.ScheduleService;
import com.hedera.node.app.service.schedule.impl.WritableScheduleStoreImpl;
import com.hedera.node.app.service.token.TokenService;
import com.hedera.node.app.service.token.impl.WritableNetworkStakingRewardsStore;
import com.hedera.node.app.service.token.impl.WritableStakingInfoStore;
import com.hedera.node.app.service.token.impl.handlers.staking.StakeInfoHelper;
import com.hedera.node.app.service.token.impl.handlers.staking.StakePeriodManager;
import com.hedera.node.app.services.NodeRewardManager;
import com.hedera.node.app.spi.workflows.record.StreamBuilder;
import com.hedera.node.app.state.HederaRecordCache;
import com.hedera.node.app.state.HederaRecordCache.DueDiligenceFailure;
import com.hedera.node.app.state.recordcache.LegacyListRecordSource;
import com.hedera.node.app.store.ReadableStoreFactory;
import com.hedera.node.app.store.StoreFactoryImpl;
import com.hedera.node.app.throttle.CongestionMetrics;
import com.hedera.node.app.throttle.ThrottleServiceManager;
import com.hedera.node.app.workflows.OpWorkflowMetrics;
import com.hedera.node.app.workflows.TransactionInfo;
import com.hedera.node.app.workflows.handle.cache.CacheWarmer;
import com.hedera.node.app.workflows.handle.record.SystemTransactions;
import com.hedera.node.app.workflows.handle.steps.HollowAccountCompletions;
import com.hedera.node.app.workflows.handle.steps.ParentTxn;
import com.hedera.node.app.workflows.handle.steps.ParentTxnFactory;
import com.hedera.node.app.workflows.handle.steps.StakePeriodChanges;
import com.hedera.node.config.ConfigProvider;
import com.hedera.node.config.data.BlockStreamConfig;
import com.hedera.node.config.data.ConsensusConfig;
import com.hedera.node.config.data.SchedulingConfig;
import com.hedera.node.config.data.TssConfig;
import com.hedera.node.config.types.StreamMode;
import com.hedera.pbj.runtime.io.buffer.Bytes;
import com.swirlds.platform.state.service.PlatformStateFacade;
import com.swirlds.platform.state.service.PlatformStateService;
import com.swirlds.platform.state.service.ReadablePlatformStateStore;
import com.swirlds.platform.state.service.WritablePlatformStateStore;
import com.swirlds.platform.system.InitTrigger;
import com.swirlds.state.State;
import com.swirlds.state.lifecycle.info.NetworkInfo;
import com.swirlds.state.lifecycle.info.NodeInfo;
import com.swirlds.state.spi.CommittableWritableStates;
import com.swirlds.state.spi.WritableStates;
import edu.umd.cs.findbugs.annotations.NonNull;
import edu.umd.cs.findbugs.annotations.Nullable;
import java.time.Instant;
import java.util.ArrayList;
import java.util.Iterator;
import java.util.List;
import java.util.Optional;
import java.util.concurrent.atomic.AtomicBoolean;
import java.util.function.Consumer;
import javax.inject.Inject;
import javax.inject.Singleton;
import org.apache.logging.log4j.LogManager;
import org.apache.logging.log4j.Logger;
import org.hiero.consensus.model.event.ConsensusEvent;
import org.hiero.consensus.model.event.EventDescriptorWrapper;
import org.hiero.consensus.model.hashgraph.Round;
import org.hiero.consensus.model.transaction.ConsensusTransaction;
import org.hiero.consensus.model.transaction.ScopedSystemTransaction;
import org.hiero.consensus.roster.ReadableRosterStoreImpl;

/**
 * The handle workflow that is responsible for handling the next {@link Round} of transactions.
 */
@Singleton
public class HandleWorkflow {
    private static final Logger logger = LogManager.getLogger(HandleWorkflow.class);

    public static final String ALERT_MESSAGE = "Possibly CATASTROPHIC failure";
    public static final String SYSTEM_ENTITIES_CREATED_MSG = "System entities created";

    private final StreamMode streamMode;
    private final NetworkInfo networkInfo;
    private final StakePeriodChanges stakePeriodChanges;
    private final DispatchProcessor dispatchProcessor;
    private final BlockRecordManager blockRecordManager;
    private final BlockStreamManager blockStreamManager;
    private final CacheWarmer cacheWarmer;
    private final OpWorkflowMetrics opWorkflowMetrics;
    private final ThrottleServiceManager throttleServiceManager;
    private final SemanticVersion version;
    private final InitTrigger initTrigger;
    private final HollowAccountCompletions hollowAccountCompletions;
    private final SystemTransactions systemTransactions;
    private final StakeInfoHelper stakeInfoHelper;
    private final HederaRecordCache recordCache;
    private final ExchangeRateManager exchangeRateManager;
    private final StakePeriodManager stakePeriodManager;
    private final List<StateChanges.Builder> migrationStateChanges;
    private final ParentTxnFactory parentTxnFactory;
    private final HintsService hintsService;
    private final HistoryService historyService;
    private final ConfigProvider configProvider;
    private final KVStateChangeListener kvStateChangeListener;
    private final BoundaryStateChangeListener boundaryStateChangeListener;
    private final ScheduleService scheduleService;
    private final CongestionMetrics congestionMetrics;
    private final CurrentPlatformStatus currentPlatformStatus;
    private final BlockHashSigner blockHashSigner;
    private final BlockBufferService blockBufferService;

    @Nullable
    private final AtomicBoolean systemEntitiesCreatedFlag;

    // The last second since the epoch at which the metrics were updated; this does not affect transaction handling
    private long lastMetricUpdateSecond;
    // The last second for which this workflow has confirmed all scheduled transactions are executed
    private long lastExecutedSecond;
    private final NodeRewardManager nodeRewardManager;
    private final PlatformStateFacade platformStateFacade;

    @Inject
    public HandleWorkflow(
            @NonNull final NetworkInfo networkInfo,
            @NonNull final StakePeriodChanges stakePeriodChanges,
            @NonNull final DispatchProcessor dispatchProcessor,
            @NonNull final ConfigProvider configProvider,
            @NonNull final BlockRecordManager blockRecordManager,
            @NonNull final BlockStreamManager blockStreamManager,
            @NonNull final CacheWarmer cacheWarmer,
            @NonNull final OpWorkflowMetrics opWorkflowMetrics,
            @NonNull final ThrottleServiceManager throttleServiceManager,
            @NonNull final SemanticVersion version,
            @NonNull final InitTrigger initTrigger,
            @NonNull final HollowAccountCompletions hollowAccountCompletions,
            @NonNull final SystemTransactions systemTransactions,
            @NonNull final StakeInfoHelper stakeInfoHelper,
            @NonNull final HederaRecordCache recordCache,
            @NonNull final ExchangeRateManager exchangeRateManager,
            @NonNull final StakePeriodManager stakePeriodManager,
            @NonNull final List<StateChanges.Builder> migrationStateChanges,
            @NonNull final ParentTxnFactory parentTxnFactory,
            @NonNull final KVStateChangeListener kvStateChangeListener,
            @NonNull final BoundaryStateChangeListener boundaryStateChangeListener,
            @NonNull final ScheduleService scheduleService,
            @NonNull final HintsService hintsService,
            @NonNull final HistoryService historyService,
            @NonNull final CongestionMetrics congestionMetrics,
            @NonNull final CurrentPlatformStatus currentPlatformStatus,
            @NonNull final BlockHashSigner blockHashSigner,
            @Nullable final AtomicBoolean systemEntitiesCreatedFlag,
            @NonNull final NodeRewardManager nodeRewardManager,
<<<<<<< HEAD
            @NonNull final PlatformStateFacade platformStateFacade) {
=======
            @NonNull final BlockBufferService blockBufferService) {
>>>>>>> 74b61399
        this.networkInfo = requireNonNull(networkInfo);
        this.stakePeriodChanges = requireNonNull(stakePeriodChanges);
        this.dispatchProcessor = requireNonNull(dispatchProcessor);
        this.blockRecordManager = requireNonNull(blockRecordManager);
        this.blockStreamManager = requireNonNull(blockStreamManager);
        this.cacheWarmer = requireNonNull(cacheWarmer);
        this.opWorkflowMetrics = requireNonNull(opWorkflowMetrics);
        this.throttleServiceManager = requireNonNull(throttleServiceManager);
        this.version = requireNonNull(version);
        this.initTrigger = requireNonNull(initTrigger);
        this.hollowAccountCompletions = requireNonNull(hollowAccountCompletions);
        this.systemTransactions = requireNonNull(systemTransactions);
        this.stakeInfoHelper = requireNonNull(stakeInfoHelper);
        this.recordCache = requireNonNull(recordCache);
        this.exchangeRateManager = requireNonNull(exchangeRateManager);
        this.stakePeriodManager = requireNonNull(stakePeriodManager);
        this.migrationStateChanges = new ArrayList<>(migrationStateChanges);
        this.parentTxnFactory = requireNonNull(parentTxnFactory);
        this.configProvider = requireNonNull(configProvider);
        this.kvStateChangeListener = requireNonNull(kvStateChangeListener);
        this.boundaryStateChangeListener = requireNonNull(boundaryStateChangeListener);
        this.scheduleService = requireNonNull(scheduleService);
        this.congestionMetrics = requireNonNull(congestionMetrics);
        this.streamMode = configProvider
                .getConfiguration()
                .getConfigData(BlockStreamConfig.class)
                .streamMode();
        this.hintsService = requireNonNull(hintsService);
        this.historyService = requireNonNull(historyService);
        this.blockHashSigner = requireNonNull(blockHashSigner);
        this.currentPlatformStatus = requireNonNull(currentPlatformStatus);
        this.nodeRewardManager = requireNonNull(nodeRewardManager);
        this.systemEntitiesCreatedFlag = systemEntitiesCreatedFlag;
<<<<<<< HEAD
        this.platformStateFacade = requireNonNull(platformStateFacade);
=======
        this.blockBufferService = requireNonNull(blockBufferService);
>>>>>>> 74b61399
    }

    /**
     * Handles the next {@link Round}
     *
     * @param state the writable {@link State} that this round will work on
     * @param round the next {@link Round} that needs to be processed
     * @param stateSignatureTxnCallback A callback to be called when encountering a {@link StateSignatureTransaction}
     */
    public void handleRound(
            @NonNull final State state,
            @NonNull final Round round,
            @NonNull final Consumer<ScopedSystemTransaction<StateSignatureTransaction>> stateSignatureTxnCallback) {
        logStartRound(round);
        blockBufferService.ensureNewBlocksPermitted();
        cacheWarmer.warm(state, round);
        if (streamMode != RECORDS) {
            blockStreamManager.startRound(round, state);
            blockStreamManager.writeItem(BlockItem.newBuilder()
                    .roundHeader(new RoundHeader(round.getRoundNum()))
                    .build());
            if (!migrationStateChanges.isEmpty()) {
                final var startupConsTime = systemTransactions.restartSystemChangesTimeAt(
                        round.iterator().next().getConsensusTimestamp());
                migrationStateChanges.forEach(builder -> blockStreamManager.writeItem(BlockItem.newBuilder()
                        .stateChanges(builder.consensusTimestamp(asTimestamp(startupConsTime))
                                .build())
                        .build()));
                migrationStateChanges.clear();
            }
        }
        systemTransactions.resetNextDispatchNonce();
        recordCache.resetRoundReceipts();
        boolean transactionsDispatched = false;

        if (platformStateFacade.isFreezeRound(state, round)) {
            // If this is a freeze round, we need to update the freeze info state
            final var platformStateStore =
                    new WritablePlatformStateStore(state.getWritableStates(PlatformStateService.NAME));
            platformStateStore.setLastFreezeRound(round.getRoundNum());
        }

        configureTssCallbacks(state);
        try {
            reconcileTssState(state, round.getConsensusTimestamp());
        } catch (Exception e) {
            logger.error("{} trying to reconcile TSS state", ALERT_MESSAGE, e);
        }
        try {
            transactionsDispatched |= handleEvents(state, round, stateSignatureTxnCallback);
            try {
                // This is only set if streamMode is BLOCKS or BOTH or once user transactions are handled
                // Dispatch rewards for active nodes after at least one user transaction is handled
                if (boundaryStateChangeListener.lastConsensusTime() != null) {
                    transactionsDispatched |= nodeRewardManager.maybeRewardActiveNodes(
                            state,
                            boundaryStateChangeListener
                                    .lastConsensusTimeOrThrow()
                                    .plusNanos(1),
                            systemTransactions);
                }
            } catch (Exception e) {
                logger.warn("Failed to reward active nodes", e);
            }
            // Inform the BlockRecordManager that the round is complete, so it can update running hashes in state
            // from results computed in background threads. The running hash has to be included in state, but we want
            // to synchronize with background threads as infrequently as possible; per round is the best we can do
            // from the perspective of the legacy record stream.
            if (transactionsDispatched && streamMode != BLOCKS) {
                blockRecordManager.endRound(state);
            }
        } finally {
            // Even if there is an exception somewhere, we need to commit the receipts of any handled transactions
            // to the state so these transactions cannot be replayed in future rounds
            recordCache.commitRoundReceipts(state, round.getConsensusTimestamp());
        }
    }

    /**
     * Applies all effects of the events in the given round to the given state, writing stream items
     * that capture these effects in the process.
     *
     * @param state the state to apply the effects to
     * @param round the round to apply the effects of
     * @param stateSignatureTxnCallback A callback to be called when encountering a {@link StateSignatureTransaction}
     */
    private boolean handleEvents(
            @NonNull final State state,
            @NonNull final Round round,
            @NonNull final Consumer<ScopedSystemTransaction<StateSignatureTransaction>> stateSignatureTxnCallback) {
        boolean transactionsDispatched = false;
        for (final var event : round) {
            if (streamMode != RECORDS) {
                writeEventHeader(event);
            }
            final var creator = networkInfo.nodeInfo(event.getCreatorId().id());
            if (creator == null) {
                final var storeFactory = new ReadableStoreFactory(state);
                final var platformStateStore = storeFactory.getStore(ReadablePlatformStateStore.class);
                if (event.getEventCore().birthRound() > platformStateStore.getLastFreezeRound()) {
                    // We were given an event for a node that does not exist in the address book and was not from
                    // a strictly earlier software upgrade. This will be logged as a warning, as this should never
                    // happen, and we will skip the event. The platform should guarantee that we never receive an event
                    // that isn't associated with the address book, and every node in the address book must have an
                    // account ID, since you cannot delete an account belonging to a node, and you cannot change the
                    // address book non-deterministically.
                    logger.warn(
                            "Received event (version {} vs current {}) from node {} which is not in the address book",
                            HapiUtils.toString(event.getSoftwareVersion()),
                            HapiUtils.toString(version),
                            event.getCreatorId());
                }
                continue;
            }

            final Consumer<StateSignatureTransaction> simplifiedStateSignatureTxnCallback = txn -> {
                final var scopedTxn = new ScopedSystemTransaction<>(event.getCreatorId(), event.getBirthRound(), txn);
                stateSignatureTxnCallback.accept(scopedTxn);
            };

            // log start of event to transaction state log
            logStartEvent(event, creator);
            // handle each transaction of the event
            for (final var it = event.consensusTransactionIterator(); it.hasNext(); ) {
                final var platformTxn = it.next();
                try {
                    transactionsDispatched |= handlePlatformTransaction(
                            state,
                            creator,
                            platformTxn,
                            event.getEventCore().birthRound(),
                            simplifiedStateSignatureTxnCallback);
                } catch (final Exception e) {
                    logger.fatal(
                            "Possibly CATASTROPHIC failure while running the handle workflow. "
                                    + "While this node may not die right away, it is in a bad way, most likely fatally.",
                            e);
                }
            }
        }
        final boolean isGenesis =
                switch (streamMode) {
                    case RECORDS ->
                        blockRecordManager.consTimeOfLastHandledTxn().equals(Instant.EPOCH);
                    case BLOCKS, BOTH -> blockStreamManager.pendingWork() == GENESIS_WORK;
                };
        if (isGenesis) {
            final var genesisEventTime = round.iterator().next().getConsensusTimestamp();
            logger.info("Doing genesis setup before {}", genesisEventTime);
            systemTransactions.doGenesisSetup(genesisEventTime, state);
            transactionsDispatched = true;
            if (streamMode != RECORDS) {
                blockStreamManager.confirmPendingWorkFinished();
            }
            logger.info(SYSTEM_ENTITIES_CREATED_MSG);
            requireNonNull(systemEntitiesCreatedFlag).set(true);
        }
        // Update all throttle metrics once per round
        throttleServiceManager.updateAllMetrics();
        return transactionsDispatched;
    }

    /**
     * Writes an event header to the block stream. The event header contains:
     * 1. The event core data
     * 2. References to parent events (either as event descriptors or indices)
     * 3. A boolean, which if true, the middle bit of the event's signature is set.
     * <p>
     * The method first tracks the event hash in the block stream manager, then builds a list of parent
     * event references. For each parent event, it either:
     * - Uses the full event descriptor if the parent is not in the current block
     * - Uses an index reference if the parent is in the current block
     *
     * @param event the consensus event to write the header for
     */
    private void writeEventHeader(ConsensusEvent event) {
        blockStreamManager.trackEventHash(event.getHash());
        List<ParentEventReference> parents = new ArrayList<>();
        final Iterator<EventDescriptorWrapper> iterator = event.allParentsIterator();
        while (iterator.hasNext()) {
            final EventDescriptorWrapper parent = iterator.next();
            Optional<Integer> parentHash = blockStreamManager.getEventIndex(parent.hash());
            if (parentHash.isEmpty()) {
                parents.add(ParentEventReference.newBuilder()
                        .eventDescriptor(parent.eventDescriptor())
                        .build());
            } else {
                parents.add(ParentEventReference.newBuilder()
                        .index(parentHash.get())
                        .build());
            }
        }
        final BlockItem headerItem = BlockItem.newBuilder()
                .eventHeader(new EventHeader(event.getEventCore(), parents, coin(event.getSignature())))
                .build();
        blockStreamManager.writeItem(headerItem);
    }

    /**
     * Handles a platform transaction. This method is responsible for creating a {@link ParentTxn} and
     * executing the workflow for the transaction. This produces a stream of records that are then passed to the
     * {@link BlockRecordManager} to be externalized.
     *
     * @param state the writable {@link State} that this transaction will work on
     * @param creator the {@link NodeInfo} of the creator of the transaction
     * @param txn the {@link ConsensusTransaction} to be handled
     * @param eventBirthRound the birth round of the event that this transaction belongs to
     * @return {@code true} if the transaction was a user transaction, {@code false} if a system transaction
     */
    private boolean handlePlatformTransaction(
            @NonNull final State state,
            @NonNull final NodeInfo creator,
            @NonNull final ConsensusTransaction txn,
            final long eventBirthRound,
            @NonNull final Consumer<StateSignatureTransaction> stateSignatureTxnCallback) {
        final var handleStart = System.nanoTime();

        // Always use platform-assigned time for user transaction, c.f. https://hips.hedera.com/hip/hip-993
        final var consensusNow = txn.getConsensusTimestamp();
        var type = ORDINARY_TRANSACTION;
        stakePeriodManager.setCurrentStakePeriodFor(consensusNow);
        boolean startsNewRecordFile = false;
        if (streamMode != BLOCKS) {
            startsNewRecordFile = blockRecordManager.willOpenNewBlock(consensusNow, state);
            if (streamMode == RECORDS && startsNewRecordFile) {
                type = typeOfBoundary(state);
            }
        }
        if (streamMode != RECORDS) {
            type = switch (blockStreamManager.pendingWork()) {
                case POST_UPGRADE_WORK -> POST_UPGRADE_TRANSACTION;
                default -> ORDINARY_TRANSACTION;
            };
        }
        final var userTxn =
                parentTxnFactory.createUserTxn(state, creator, txn, consensusNow, type, stateSignatureTxnCallback);
        if (userTxn == null) {
            return false;
        } else if (streamMode != BLOCKS && startsNewRecordFile) {
            blockRecordManager.startUserTransaction(consensusNow, state);
        }

        var lastRecordManagerTime = streamMode == RECORDS ? blockRecordManager.consTimeOfLastHandledTxn() : null;
        final var handleOutput = executeSubmittedParent(userTxn, eventBirthRound, state);
        if (streamMode != BLOCKS) {
            final var records = ((LegacyListRecordSource) handleOutput.recordSourceOrThrow()).precomputedRecords();
            blockRecordManager.endUserTransaction(records.stream(), state);
        }
        if (streamMode != RECORDS) {
            handleOutput.blockRecordSourceOrThrow().forEachItem(blockStreamManager::writeItem);
        }

        opWorkflowMetrics.updateDuration(userTxn.functionality(), (int) (System.nanoTime() - handleStart));
        congestionMetrics.updateMultiplier(userTxn.txnInfo(), userTxn.readableStoreFactory());

        if (streamMode == RECORDS) {
            // We don't support long-term scheduled transactions if only producing records
            // because that legacy state doesn't have an appropriate way to track the status
            // of triggered execution work; so we just purge all expired schedules without
            // further consideration here
            purgeScheduling(state, lastRecordManagerTime, userTxn.consensusNow());
        } else {
            var executionStart = blockStreamManager.lastIntervalProcessTime();
            if (executionStart.equals(Instant.EPOCH)) {
                executionStart = userTxn.consensusNow();
            }
            try {
                // We execute as many schedules expiring in [lastIntervalProcessTime, consensusNow]
                // as there are available consensus times and execution slots (ordinarily there will
                // be more than enough of both, but we must be prepared for the edge cases)
                executeAsManyScheduled(state, executionStart, userTxn.consensusNow(), userTxn.creatorInfo());
            } catch (Exception e) {
                logger.error(
                        "{} - unhandled exception while executing schedules between [{}, {}]",
                        ALERT_MESSAGE,
                        executionStart,
                        userTxn.consensusNow(),
                        e);
                // This should never happen, but if it does, we skip over everything in the interval to
                // avoid being stuck in a crash loop here
                blockStreamManager.setLastIntervalProcessTime(userTxn.consensusNow());
            }
        }
        return true;
    }

    /**
     * Executes as many transactions scheduled to expire in the interval {@code [executionStart, consensusNow]} as
     * possible from the given state, given some context of the triggering user transaction.
     * <p>
     * As a side effect on the workflow internal state, updates the {@link BlockStreamManager}'s last interval process
     * time to the latest time known to have been processed; and the {@link #lastExecutedSecond} value to the last
     * second of the interval for which all scheduled transactions were executed.
     *
     * @param state the state to execute scheduled transactions from
     * @param executionStart the start of the interval to execute transactions in
     * @param consensusNow the consensus time at which the user transaction triggering this execution was processed
     * @param creatorInfo the node info of the user transaction creator
     */
    private void executeAsManyScheduled(
            @NonNull final State state,
            @NonNull final Instant executionStart,
            @NonNull final Instant consensusNow,
            @NonNull final NodeInfo creatorInfo) {
        // Non-final right endpoint of the execution interval, in case we cannot do all the scheduled work
        var executionEnd = consensusNow;
        // We only construct an Iterator<ExecutableTxn> if this is not genesis, and we haven't already
        // created and exhausted iterators through the last second in the interval
        if (executionEnd.getEpochSecond() > lastExecutedSecond) {
            final var config = configProvider.getConfiguration();
            final var schedulingConfig = config.getConfigData(SchedulingConfig.class);
            final var consensusConfig = config.getConfigData(ConsensusConfig.class);
            // Since the next platform-assigned consensus time may be as early as (now + separationNanos),
            // we must ensure that even if the last scheduled execution time is followed by the maximum
            // number of child transactions, the last child's assigned time will be strictly before the
            // first of the next consensus time's possible preceding children; that is, strictly before
            // (now + separationNanos - reservedSystemTxnNanos) - (maxAfter + maxBefore + 1)
            final var lastUsableTime = consensusNow.plusNanos(schedulingConfig.consTimeSeparationNanos()
                    - schedulingConfig.reservedSystemTxnNanos()
                    - (consensusConfig.handleMaxFollowingRecords() + consensusConfig.handleMaxPrecedingRecords() + 1));
            // The first possible time for the next execution is strictly after the last execution time
            // consumed for the triggering user transaction; plus the maximum number of preceding children
            var nextTime = boundaryStateChangeListener
                    .lastConsensusTimeOrThrow()
                    .plusNanos(consensusConfig.handleMaxPrecedingRecords() + 1);
            final var entityIdWritableStates = state.getWritableStates(EntityIdService.NAME);
            final var writableEntityIdStore = new WritableEntityIdStore(entityIdWritableStates);
            // Now we construct the iterator and start executing transactions in this interval
            final var iter = scheduleService.executableTxns(
                    executionStart,
                    consensusNow,
                    StoreFactoryImpl.from(state, ScheduleService.NAME, config, writableEntityIdStore));

            final var writableStates = state.getWritableStates(ScheduleService.NAME);
            // Configuration sets a maximum number of execution slots per user transaction
            int n = schedulingConfig.maxExecutionsPerUserTxn();
            while (iter.hasNext() && !nextTime.isAfter(lastUsableTime) && n > 0) {
                final var executableTxn = iter.next();
                if (schedulingConfig.longTermEnabled()) {
                    stakePeriodManager.setCurrentStakePeriodFor(nextTime);
                    if (streamMode == BOTH) {
                        blockRecordManager.startUserTransaction(nextTime, state);
                    }
                    final var handleOutput = executeScheduled(state, nextTime, creatorInfo, executableTxn);
                    handleOutput.blockRecordSourceOrThrow().forEachItem(blockStreamManager::writeItem);
                    if (streamMode == BOTH) {
                        final var records =
                                ((LegacyListRecordSource) handleOutput.recordSourceOrThrow()).precomputedRecords();
                        blockRecordManager.endUserTransaction(records.stream(), state);
                    }
                }
                executionEnd = executableTxn.nbf();
                doStreamingKVChanges(
                        writableStates,
                        entityIdWritableStates,
                        boundaryStateChangeListener.lastConsensusTimeOrThrow(),
                        iter::remove);
                nextTime = boundaryStateChangeListener
                        .lastConsensusTimeOrThrow()
                        .plusNanos(consensusConfig.handleMaxPrecedingRecords() + 1);
                n--;
            }
            // The purgeUntilNext() iterator extension purges any schedules with wait_until_expiry=false
            // that expire after the last schedule returned from next(), until either the next executable
            // schedule or the iterator boundary is reached
            doStreamingKVChanges(
                    writableStates,
                    entityIdWritableStates,
                    boundaryStateChangeListener.lastConsensusTimeOrThrow(),
                    iter::purgeUntilNext);
            // If the iterator is not exhausted, we can only mark the second _before_ the last-executed NBF time
            // as complete; if it is exhausted, we mark the rightmost second of the interval as complete
            if (iter.hasNext()) {
                lastExecutedSecond = executionEnd.getEpochSecond() - 1;
            } else {
                // We exhausted the iterator, so jump back ahead to the interval right endpoint
                executionEnd = consensusNow;
                lastExecutedSecond = consensusNow.getEpochSecond();
            }
        }
        // Update our last-processed time with where we ended
        blockStreamManager.setLastIntervalProcessTime(executionEnd);
    }

    /**
     * Type inference helper to compute the base builder for a {@link ParentTxn} derived from a
     * {@link ExecutableTxn}.
     *
     * @param <T> the type of the stream builder
     * @param executableTxn the executable transaction to compute the base builder for
     * @param parentTxn the user transaction derived from the executable transaction
     * @return the base builder for the user transaction
     */
    private <T extends StreamBuilder> T baseBuilderFor(
            @NonNull final ExecutableTxn<T> executableTxn, @NonNull final ParentTxn parentTxn) {
        return parentTxn.initBaseBuilder(
                exchangeRateManager.exchangeRates(), executableTxn.builderType(), executableTxn.builderSpec());
    }

    /**
     * Purges all service state used for scheduling work that was expired by the last time the purge
     * was triggered; but is not expired at the current time. Returns true if the last purge time
     * should be set to the current time.
     *
     * @param state the state to purge
     * @param then the last time the purge was triggered
     * @param now the current time
     */
    private void purgeScheduling(@NonNull final State state, final Instant then, final Instant now) {
        if (!Instant.EPOCH.equals(then) && then.getEpochSecond() < now.getEpochSecond()) {
            final var writableStates = state.getWritableStates(ScheduleService.NAME);
            final var entityIdWritableStates = state.getWritableStates(EntityIdService.NAME);
            final var entityCounters = new WritableEntityIdStore(entityIdWritableStates);
            doStreamingKVChanges(writableStates, entityIdWritableStates, now, () -> {
                final var scheduleStore = new WritableScheduleStoreImpl(writableStates, entityCounters);
                scheduleStore.purgeExpiredRangeClosed(then.getEpochSecond(), now.getEpochSecond() - 1);
            });
        }
    }

    /**
     * Executes the user transaction and returns the output that should be externalized in the
     * block stream. (And if still producing records, the precomputed records.)
     * <p>
     * Never throws an exception without a fundamental breakdown of the system invariants. If
     * there is an internal error when executing the transaction, returns stream output of
     * just the transaction with a {@link ResponseCodeEnum#FAIL_INVALID} transaction result,
     * and no other side effects.
     *
     * @param parentTxn the user transaction to execute
     * @param state the state to commit any direct changes against
     * @param eventBirthRound the round in which the event was born
     * @return the stream output from executing the transaction
     */
    private HandleOutput executeSubmittedParent(
            @NonNull final ParentTxn parentTxn, final long eventBirthRound, @NonNull final State state) {
        try {
            final var platformStateStore =
                    new ReadablePlatformStateStore(state.getReadableStates(PlatformStateService.NAME));
            if (eventBirthRound <= platformStateStore.getLastFreezeRound()) {
                if (streamMode != BLOCKS) {
                    // This updates consTimeOfLastHandledTxn as a side effect
                    blockRecordManager.advanceConsensusClock(parentTxn.consensusNow(), parentTxn.state());
                }
                blockStreamManager.setLastHandleTime(parentTxn.consensusNow());
                initializeBuilderInfo(parentTxn.baseBuilder(), parentTxn.txnInfo(), exchangeRateManager.exchangeRates())
                        .status(BUSY);
                // Flushes the BUSY builder to the stream, no other side effects
                parentTxn.stack().commitTransaction(parentTxn.baseBuilder());
            } else {
                if (parentTxn.type() == POST_UPGRADE_TRANSACTION) {
                    // Since we track node stake metadata separately from the future address book (FAB),
                    // we need to update that stake metadata from any node additions or deletions that
                    // just took effect; it would be nice to unify the FAB and stake metadata in the future.
                    // IMPORTANT:
                    //   (1) These K/V changes must be committed directly to the state instead of
                    //   being accumulated in the user stack in case it is rolled back.
                    //   (2) The K/V changes must also be written immediately in their own block item,
                    //   instead of being added to the base builder state changes, because if there is
                    //   a preceding NodeStakeUpdate added later in executeTopLevel(), *its* state changes
                    //   will come before the base builder's changes in the block stream
                    final var writableTokenStates = state.getWritableStates(TokenService.NAME);
                    final var writableEntityIdStates = state.getWritableStates(EntityIdService.NAME);
                    final var schedulingConfig = parentTxn.config().getConfigData(SchedulingConfig.class);
                    doStreamingKVChanges(
                            writableTokenStates,
                            // Ensure that even if the user txn has preceding children, these state changes still have
                            // an earlier consensus time; since in fact they are, in fact, committed first
                            writableEntityIdStates,
                            parentTxn.consensusNow().minusNanos(schedulingConfig.reservedSystemTxnNanos()),
                            () -> stakeInfoHelper.adjustPostUpgradeStakes(
                                    networkInfo,
                                    parentTxn.config(),
                                    new WritableStakingInfoStore(
                                            writableTokenStates, new WritableEntityIdStore(writableEntityIdStates)),
                                    new WritableNetworkStakingRewardsStore(writableTokenStates)));
                    if (streamMode == RECORDS) {
                        // Only update this if we are relying on RecordManager state for post-upgrade processing
                        blockRecordManager.markMigrationRecordsStreamed();
                        parentTxn.stack().commitFullStack();
                    }
                }

                final var dispatch = parentTxnFactory.createDispatch(parentTxn, exchangeRateManager.exchangeRates());
                advanceTimeFor(parentTxn, dispatch);
                logPreDispatch(parentTxn);
                if (parentTxn.type() == POST_UPGRADE_TRANSACTION) {
                    logger.info("Doing post-upgrade setup @ {}", parentTxn.consensusNow());
                    systemTransactions.doPostUpgradeSetup(dispatch);
                    if (streamMode != RECORDS) {
                        blockStreamManager.confirmPendingWorkFinished();
                    }
                }
                hollowAccountCompletions.completeHollowAccounts(parentTxn, dispatch);
                dispatchProcessor.processDispatch(dispatch);
                updateWorkflowMetrics(parentTxn);
            }
            final var handleOutput =
                    parentTxn.stack().buildHandleOutput(parentTxn.consensusNow(), exchangeRateManager.exchangeRates());
            recordCache.addRecordSource(
                    parentTxn.creatorInfo().nodeId(),
                    parentTxn.txnInfo().transactionID(),
                    parentTxn.preHandleResult().dueDiligenceFailure(),
                    handleOutput.preferringBlockRecordSource());
            return handleOutput;
        } catch (final Exception e) {
            logger.error("{} - exception thrown while handling user transaction", ALERT_MESSAGE, e);
            return HandleOutput.failInvalidStreamItems(
                    parentTxn, exchangeRateManager.exchangeRates(), streamMode, recordCache);
        }
    }

    /**
     * Executes the scheduled transaction against the given state at the given time and returns
     * the output that should be externalized in the block stream. (And if still producing records,
     * the precomputed records.)
     * <p>
     * Never throws an exception without a fundamental breakdown of the system invariants. If
     * there is an internal error when executing the transaction, returns stream output of just the
     * scheduled transaction with a {@link ResponseCodeEnum#FAIL_INVALID} transaction result, and
     * no other side effects.
     *
     * @param state the state to execute the transaction against
     * @param consensusNow the time to execute the transaction at
     * @return the stream output from executing the transaction
     */
    private HandleOutput executeScheduled(
            @NonNull final State state,
            @NonNull final Instant consensusNow,
            @NonNull final NodeInfo creatorInfo,
            @NonNull final ExecutableTxn<? extends StreamBuilder> executableTxn) {
        final var scheduledTxn = parentTxnFactory.createSystemTxn(
                state, creatorInfo, consensusNow, ORDINARY_TRANSACTION, executableTxn.payerId(), executableTxn.body());
        final var baseBuilder = baseBuilderFor(executableTxn, scheduledTxn);
        final var dispatch =
                parentTxnFactory.createDispatch(scheduledTxn, baseBuilder, executableTxn.keyVerifier(), SCHEDULED);
        advanceTimeFor(scheduledTxn, dispatch);
        try {
            dispatchProcessor.processDispatch(dispatch);
            final var handleOutput = scheduledTxn
                    .stack()
                    .buildHandleOutput(scheduledTxn.consensusNow(), exchangeRateManager.exchangeRates());
            recordCache.addRecordSource(
                    scheduledTxn.creatorInfo().nodeId(),
                    scheduledTxn.txnInfo().transactionID(),
                    DueDiligenceFailure.NO,
                    handleOutput.preferringBlockRecordSource());
            return handleOutput;
        } catch (final Exception e) {
            logger.error("{} - exception thrown while handling scheduled transaction", ALERT_MESSAGE, e);
            return HandleOutput.failInvalidStreamItems(
                    scheduledTxn, exchangeRateManager.exchangeRates(), streamMode, recordCache);
        }
    }

    /**
     * Manages time-based side effects for the given user transaction and dispatch.
     *
     * @param parentTxn the user transaction to manage time for
     * @param dispatch the dispatch to manage time for
     */
    private void advanceTimeFor(@NonNull final ParentTxn parentTxn, @NonNull final Dispatch dispatch) {
        // WARNING: The check below relies on the BlockStreamManager's last-handled time not being updated yet,
        // so we must not call setLastHandleTime() until after them
        processStakePeriodChanges(parentTxn, dispatch);
        blockStreamManager.setLastHandleTime(parentTxn.consensusNow());
        if (streamMode != BLOCKS) {
            // This updates consTimeOfLastHandledTxn as a side effect
            blockRecordManager.advanceConsensusClock(parentTxn.consensusNow(), parentTxn.state());
        }
    }

    /**
     * Commits an action with side effects while capturing its key/value state changes and writing them to the
     * block stream.
     *
     * @param writableStates the writable states to commit the action to
     * @param entityIdWritableStates if not null, the writable states for the entity ID service
     * @param now the consensus timestamp of the action
     * @param action the action to commit
     */
    private void doStreamingKVChanges(
            @NonNull final WritableStates writableStates,
            @Nullable final WritableStates entityIdWritableStates,
            @NonNull final Instant now,
            @NonNull final Runnable action) {
        if (streamMode != RECORDS) {
            kvStateChangeListener.reset();
        }
        action.run();
        ((CommittableWritableStates) writableStates).commit();
        if (entityIdWritableStates != null) {
            ((CommittableWritableStates) entityIdWritableStates).commit();
        }
        if (streamMode != RECORDS) {
            final var changes = kvStateChangeListener.getStateChanges();
            if (!changes.isEmpty()) {
                final var stateChangesItem = BlockItem.newBuilder()
                        .stateChanges(new StateChanges(asTimestamp(now), new ArrayList<>(changes)))
                        .build();
                blockStreamManager.writeItem(stateChangesItem);
            }
        }
    }

    /**
     * Updates the metrics for the handle workflow.
     */
    private void updateWorkflowMetrics(@NonNull final ParentTxn parentTxn) {
        if (parentTxn.consensusNow().getEpochSecond() > lastMetricUpdateSecond) {
            opWorkflowMetrics.switchConsensusSecond();
            lastMetricUpdateSecond = parentTxn.consensusNow().getEpochSecond();
        }
    }

    /**
     * Initializes the base builder of the given user transaction initialized with its transaction
     * information. The record builder is initialized with the transaction, transaction bytes, transaction ID,
     * exchange rate, and memo.
     *
     * @param builder the base builder
     * @param txnInfo the transaction information
     * @param exchangeRateSet the active exchange rate set
     * @return the initialized base builder
     */
    public static StreamBuilder initializeBuilderInfo(
            @NonNull final StreamBuilder builder,
            @NonNull final TransactionInfo txnInfo,
            @NonNull final ExchangeRateSet exchangeRateSet) {
        final var transaction = txnInfo.transaction();
        // If the transaction uses the legacy body bytes field instead of explicitly
        // setting its signed bytes, the record will have the hash of its bytes as
        // serialized by PBJ
        final Bytes transactionBytes;
        if (transaction.signedTransactionBytes().length() > 0) {
            transactionBytes = transaction.signedTransactionBytes();
        } else {
            transactionBytes = Transaction.PROTOBUF.toBytes(transaction);
        }
        return builder.transaction(txnInfo.transaction())
                .functionality(txnInfo.functionality())
                .serializedTransaction(txnInfo.serializedTransaction())
                .transactionBytes(transactionBytes)
                .transactionID(txnInfo.txBody().transactionIDOrThrow())
                .exchangeRate(exchangeRateSet)
                .memo(txnInfo.txBody().memo());
    }

    /**
     * Processes any side effects of crossing a stake period boundary.
     *
     * @param parentTxn the user transaction that crossed the boundary
     * @param dispatch the dispatch for the user transaction that crossed the boundary
     */
    private void processStakePeriodChanges(@NonNull final ParentTxn parentTxn, @NonNull final Dispatch dispatch) {
        try {
            stakePeriodChanges.process(
                    dispatch,
                    parentTxn.stack(),
                    parentTxn.tokenContextImpl(),
                    streamMode,
                    blockStreamManager.lastHandleTime());
        } catch (final Exception e) {
            // We don't propagate a failure here to avoid a catastrophic scenario
            // where we are "stuck" trying to process node stake updates and never
            // get back to user transactions
            logger.error("Failed to process stake period changes", e);
        }
    }

    /**
     * Configure the TSS callbacks for the given state.
     * @param state the latest state
     */
    private void configureTssCallbacks(@NonNull final State state) {
        final var tssConfig = configProvider.getConfiguration().getConfigData(TssConfig.class);
        if (tssConfig.hintsEnabled()) {
            hintsService.onFinishedConstruction((hintsStore, construction, context) -> {
                // On finishing the genesis construction, use it immediately no matter what
                if (hintsStore.getActiveConstruction().constructionId() == construction.constructionId()) {
                    context.setConstruction(construction);
                } else if (!tssConfig.historyEnabled()) {
                    // When not using history proofs, completing a weight rotation is also immediately actionable
                    final var rosterStore = new ReadableRosterStoreImpl(state.getReadableStates(RosterService.NAME));
                    if (rosterStore.candidateIsWeightRotation()) {
                        hintsService.manageRosterAdoption(
                                hintsStore,
                                requireNonNull(rosterStore.getActiveRoster()),
                                requireNonNull(rosterStore.getCandidateRoster()),
                                requireNonNull(rosterStore.getCandidateRosterHash()),
                                tssConfig.forceHandoffs());
                    }
                }
            });
        }
        if (tssConfig.historyEnabled()) {
            historyService.onFinishedConstruction((historyStore, construction) -> {
                if (historyStore.getActiveConstruction().constructionId() == construction.constructionId()) {
                    // History service has no other action to take on finishing the genesis construction
                    return;
                }
                final var rosterStore = new ReadableRosterStoreImpl(state.getReadableStates(RosterService.NAME));
                if (rosterStore.candidateIsWeightRotation()) {
                    historyStore.handoff(
                            requireNonNull(rosterStore.getActiveRoster()),
                            requireNonNull(rosterStore.getCandidateRoster()),
                            requireNonNull(rosterStore.getCandidateRosterHash()));
                    if (tssConfig.hintsEnabled()) {
                        final var writableHintsStates = state.getWritableStates(HintsService.NAME);
                        final var writableEntityStates = state.getWritableStates(EntityIdService.NAME);
                        final var entityCounters = new WritableEntityIdStore(writableEntityStates);
                        final var hintsStore = new WritableHintsStoreImpl(writableHintsStates, entityCounters);
                        hintsService.manageRosterAdoption(
                                hintsStore,
                                requireNonNull(rosterStore.getActiveRoster()),
                                requireNonNull(rosterStore.getCandidateRoster()),
                                requireNonNull(rosterStore.getCandidateRosterHash()),
                                tssConfig.forceHandoffs());
                    }
                }
            });
        }
    }

    /**
     * Reconciles the state of the TSS system with the active rosters in the given state at the given timestamps.
     * Notice that when TSS is enabled but the signer is not yet ready, <b>only</b> the round timestamp advances,
     * since we don't create block boundaries until we can sign them.
     *
     * @param state the state to use when reconciling the TSS system state with the active rosters
     * @param roundTimestamp the current round timestamp
     */
    private void reconcileTssState(@NonNull final State state, @NonNull final Instant roundTimestamp) {
        final var tssConfig = configProvider.getConfiguration().getConfigData(TssConfig.class);
        if (tssConfig.hintsEnabled() || tssConfig.historyEnabled()) {
            final var boundaryTimestamp = boundaryStateChangeListener.lastConsensusTimeOrThrow();
            final var rosterStore = new ReadableRosterStoreImpl(state.getReadableStates(RosterService.NAME));
            final var entityCounters = new WritableEntityIdStore(state.getWritableStates(EntityIdService.NAME));
            final var activeRosters = ActiveRosters.from(rosterStore);
            final var isActive = currentPlatformStatus.get() == ACTIVE;
            if (tssConfig.hintsEnabled()) {
                final var crsWritableStates = state.getWritableStates(HintsService.NAME);
                final var workTime = blockHashSigner.isReady() ? boundaryTimestamp : roundTimestamp;
                doStreamingKVChanges(
                        crsWritableStates,
                        null,
                        workTime,
                        () -> hintsService.executeCrsWork(
                                new WritableHintsStoreImpl(crsWritableStates, entityCounters), workTime, isActive));
                final var hintsWritableStates = state.getWritableStates(HintsService.NAME);
                doStreamingKVChanges(
                        hintsWritableStates,
                        null,
                        workTime,
                        () -> hintsService.reconcile(
                                activeRosters,
                                new WritableHintsStoreImpl(hintsWritableStates, entityCounters),
                                workTime,
                                tssConfig,
                                isActive));
            }
            if (tssConfig.historyEnabled()) {
                final Bytes currentMetadata = tssConfig.hintsEnabled()
                        ? new ReadableHintsStoreImpl(state.getReadableStates(HintsService.NAME), entityCounters)
                                .getActiveVerificationKey()
                        : HintsService.DISABLED_HINTS_METADATA;
                final var historyWritableStates = state.getWritableStates(HistoryService.NAME);
                final var historyStore = new WritableHistoryStoreImpl(historyWritableStates);
                doStreamingKVChanges(
                        historyWritableStates,
                        null,
                        boundaryTimestamp,
                        () -> historyService.reconcile(
                                activeRosters, currentMetadata, historyStore, boundaryTimestamp, tssConfig, isActive));
            }
        }
    }

    private static void logPreDispatch(@NonNull final ParentTxn parentTxn) {
        if (logger.isDebugEnabled()) {
            logStartUserTransaction(
                    parentTxn.consensusNow(),
                    parentTxn.txnInfo().txBody(),
                    requireNonNull(parentTxn.txnInfo().payerID()));
            logStartUserTransactionPreHandleResultP2(parentTxn.preHandleResult());
            logStartUserTransactionPreHandleResultP3(parentTxn.preHandleResult());
        }
    }

    /**
     * Returns the type of transaction encountering the given state at a block boundary.
     *
     * @param state the boundary state
     * @return the type of the boundary transaction
     */
    private TransactionType typeOfBoundary(@NonNull final State state) {
        final var blockInfo = state.getReadableStates(BlockRecordService.NAME)
                .<BlockInfo>getSingleton(BLOCK_INFO_STATE_KEY)
                .get();
        return !requireNonNull(blockInfo).migrationRecordsStreamed() ? POST_UPGRADE_TRANSACTION : ORDINARY_TRANSACTION;
    }
}<|MERGE_RESOLUTION|>--- conflicted
+++ resolved
@@ -193,11 +193,8 @@
             @NonNull final BlockHashSigner blockHashSigner,
             @Nullable final AtomicBoolean systemEntitiesCreatedFlag,
             @NonNull final NodeRewardManager nodeRewardManager,
-<<<<<<< HEAD
-            @NonNull final PlatformStateFacade platformStateFacade) {
-=======
+            @NonNull final PlatformStateFacade platformStateFacade,
             @NonNull final BlockBufferService blockBufferService) {
->>>>>>> 74b61399
         this.networkInfo = requireNonNull(networkInfo);
         this.stakePeriodChanges = requireNonNull(stakePeriodChanges);
         this.dispatchProcessor = requireNonNull(dispatchProcessor);
@@ -231,11 +228,8 @@
         this.currentPlatformStatus = requireNonNull(currentPlatformStatus);
         this.nodeRewardManager = requireNonNull(nodeRewardManager);
         this.systemEntitiesCreatedFlag = systemEntitiesCreatedFlag;
-<<<<<<< HEAD
         this.platformStateFacade = requireNonNull(platformStateFacade);
-=======
         this.blockBufferService = requireNonNull(blockBufferService);
->>>>>>> 74b61399
     }
 
     /**
