--- conflicted
+++ resolved
@@ -369,18 +369,10 @@
      * executing the workflow for the transaction. This produces a stream of records that are then passed to the
      * {@link BlockRecordManager} to be externalized.
      *
-<<<<<<< HEAD
      * @param state the writable {@link State} that this transaction will work on
      * @param creator the {@link NodeInfo} of the creator of the transaction
      * @param txn the {@link ConsensusTransaction} to be handled
      * @param txnVersion the software version for the event containing the transaction
-=======
-     * @param state          the writable {@link State} that this transaction will work on
-     * @param creator        the {@link NodeInfo} of the creator of the transaction
-     * @param txn            the {@link ConsensusTransaction} to be handled
-     * @param txnVersion     the software version for the event containing the transaction
-     * @param userTxnHandled whether a user transaction has been handled in this round
->>>>>>> bb0137ff
      * @return {@code true} if the transaction was a user transaction, {@code false} if a system transaction
      */
     private boolean handlePlatformTransaction(
