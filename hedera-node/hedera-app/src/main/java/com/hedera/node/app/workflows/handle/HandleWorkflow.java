--- conflicted
+++ resolved
@@ -74,11 +74,8 @@
 import com.hedera.node.app.state.HederaRecordCache;
 import com.hedera.node.app.state.HederaRecordCache.DueDiligenceFailure;
 import com.hedera.node.app.state.recordcache.LegacyListRecordSource;
-<<<<<<< HEAD
 import com.hedera.node.app.store.ReadableStoreFactory;
 import com.hedera.node.app.store.ServiceApiFactory;
-=======
->>>>>>> beedf17e
 import com.hedera.node.app.store.StoreFactoryImpl;
 import com.hedera.node.app.store.WritableStoreFactory;
 import com.hedera.node.app.systemtask.SystemTaskHandlers;
@@ -105,11 +102,8 @@
 import com.hedera.node.config.data.SchedulingConfig;
 import com.hedera.node.config.data.TssConfig;
 import com.hedera.node.config.types.StreamMode;
-<<<<<<< HEAD
+import com.hedera.pbj.runtime.io.buffer.Bytes;
 import com.swirlds.config.api.Configuration;
-=======
-import com.hedera.pbj.runtime.io.buffer.Bytes;
->>>>>>> beedf17e
 import com.swirlds.platform.state.service.PlatformStateFacade;
 import com.swirlds.platform.state.service.PlatformStateService;
 import com.swirlds.platform.state.service.ReadablePlatformStateStore;
@@ -127,12 +121,9 @@
 import java.util.Map;
 import java.util.Optional;
 import java.util.concurrent.atomic.AtomicBoolean;
-<<<<<<< HEAD
 import java.util.concurrent.atomic.AtomicInteger;
 import java.util.concurrent.atomic.AtomicReference;
-=======
 import java.util.function.BiConsumer;
->>>>>>> beedf17e
 import java.util.function.Consumer;
 import javax.inject.Inject;
 import javax.inject.Singleton;
@@ -598,14 +589,10 @@
             // We execute as many schedules expiring in [lastIntervalProcessTime, consensusNow]
             // as there are available consensus times and execution slots (ordinarily there will
             // be more than enough of both, but we must be prepared for the edge cases)
-<<<<<<< HEAD
-            final var systemDispatchState =
-                    executeAsManyScheduled(state, executionStart, userTxn.consensusNow(), userTxn.creatorInfo());
+            final var systemDispatchState = executeAsManyScheduled(
+                    state, executionStart, topLevelTxn.consensusNow(), topLevelTxn.creatorInfo());
             // Then, within any remaining capacity, execute pending system tasks
             doAsManyPending(state, systemDispatchState);
-=======
-            executeAsManyScheduled(state, executionStart, topLevelTxn.consensusNow(), topLevelTxn.creatorInfo());
->>>>>>> beedf17e
         } catch (Exception e) {
             logger.error(
                     "{} - unhandled exception while executing schedules between [{}, {}]",
