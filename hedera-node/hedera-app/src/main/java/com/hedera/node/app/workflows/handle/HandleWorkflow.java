--- conflicted
+++ resolved
@@ -331,12 +331,7 @@
                             creator,
                             platformTxn,
                             event.getSoftwareVersion(),
-<<<<<<< HEAD
                             simplifiedStateSignatureTxnCallback);
-=======
-                            simplifiedStateSignatureTxnCallback,
-                            transactionsDispatched);
->>>>>>> 4ef02b0f
                 } catch (final Exception e) {
                     logger.fatal(
                             "Possibly CATASTROPHIC failure while running the handle workflow. "
