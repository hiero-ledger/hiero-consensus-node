// SPDX-License-Identifier: Apache-2.0
package com.hedera.node.app.workflows.handle;

import static com.hedera.hapi.node.base.ResponseCodeEnum.BUSY;
import static com.hedera.hapi.util.HapiUtils.asTimestamp;
import static com.hedera.node.app.blocks.BlockStreamManager.PendingWork.GENESIS_WORK;
import static com.hedera.node.app.records.schemas.V0490BlockRecordSchema.BLOCK_INFO_STATE_KEY;
import static com.hedera.node.app.spi.workflows.HandleContext.TransactionCategory.SCHEDULED;
import static com.hedera.node.app.state.logging.TransactionStateLogger.logStartEvent;
import static com.hedera.node.app.state.logging.TransactionStateLogger.logStartRound;
import static com.hedera.node.app.state.logging.TransactionStateLogger.logStartUserTransaction;
import static com.hedera.node.app.state.logging.TransactionStateLogger.logStartUserTransactionPreHandleResultP2;
import static com.hedera.node.app.state.logging.TransactionStateLogger.logStartUserTransactionPreHandleResultP3;
import static com.hedera.node.app.state.merkle.VersionUtils.isSoOrdered;
import static com.hedera.node.app.workflows.handle.TransactionType.ORDINARY_TRANSACTION;
import static com.hedera.node.app.workflows.handle.TransactionType.POST_UPGRADE_TRANSACTION;
import static com.hedera.node.config.types.StreamMode.BLOCKS;
import static com.hedera.node.config.types.StreamMode.BOTH;
import static com.hedera.node.config.types.StreamMode.RECORDS;
import static com.swirlds.platform.consensus.ConsensusUtils.coin;
import static com.swirlds.platform.system.InitTrigger.EVENT_STREAM_RECOVERY;
import static com.swirlds.state.lifecycle.HapiUtils.SEMANTIC_VERSION_COMPARATOR;
import static java.util.Objects.requireNonNull;
import static org.hiero.consensus.model.status.PlatformStatus.ACTIVE;

import com.hedera.hapi.block.stream.BlockItem;
import com.hedera.hapi.block.stream.input.EventHeader;
import com.hedera.hapi.block.stream.input.ParentEventReference;
import com.hedera.hapi.block.stream.input.RoundHeader;
import com.hedera.hapi.block.stream.output.StateChanges;
import com.hedera.hapi.node.base.ResponseCodeEnum;
import com.hedera.hapi.node.base.SemanticVersion;
import com.hedera.hapi.node.base.Transaction;
import com.hedera.hapi.node.state.blockrecords.BlockInfo;
import com.hedera.hapi.node.transaction.ExchangeRateSet;
import com.hedera.hapi.platform.event.StateSignatureTransaction;
import com.hedera.hapi.util.HapiUtils;
import com.hedera.node.app.blocks.BlockHashSigner;
import com.hedera.node.app.blocks.BlockStreamManager;
import com.hedera.node.app.blocks.impl.BoundaryStateChangeListener;
import com.hedera.node.app.blocks.impl.ImmediateStateChangeListener;
import com.hedera.node.app.fees.ExchangeRateManager;
import com.hedera.node.app.hints.HintsService;
import com.hedera.node.app.hints.impl.ReadableHintsStoreImpl;
import com.hedera.node.app.hints.impl.WritableHintsStoreImpl;
import com.hedera.node.app.history.HistoryService;
import com.hedera.node.app.history.impl.WritableHistoryStoreImpl;
import com.hedera.node.app.ids.EntityIdService;
import com.hedera.node.app.ids.WritableEntityIdStore;
import com.hedera.node.app.info.CurrentPlatformStatus;
import com.hedera.node.app.records.BlockRecordManager;
import com.hedera.node.app.records.BlockRecordService;
import com.hedera.node.app.roster.ActiveRosters;
import com.hedera.node.app.roster.RosterService;
import com.hedera.node.app.service.schedule.ExecutableTxn;
import com.hedera.node.app.service.schedule.ScheduleService;
import com.hedera.node.app.service.schedule.impl.WritableScheduleStoreImpl;
import com.hedera.node.app.service.token.TokenService;
import com.hedera.node.app.service.token.impl.WritableNetworkStakingRewardsStore;
import com.hedera.node.app.service.token.impl.WritableStakingInfoStore;
import com.hedera.node.app.service.token.impl.handlers.staking.StakeInfoHelper;
import com.hedera.node.app.service.token.impl.handlers.staking.StakePeriodManager;
import com.hedera.node.app.services.NodeRewardManager;
import com.hedera.node.app.spi.workflows.record.StreamBuilder;
import com.hedera.node.app.state.HederaRecordCache;
import com.hedera.node.app.state.HederaRecordCache.DueDiligenceFailure;
import com.hedera.node.app.state.recordcache.LegacyListRecordSource;
import com.hedera.node.app.store.StoreFactoryImpl;
import com.hedera.node.app.throttle.CongestionMetrics;
import com.hedera.node.app.throttle.ThrottleServiceManager;
import com.hedera.node.app.workflows.OpWorkflowMetrics;
import com.hedera.node.app.workflows.TransactionInfo;
import com.hedera.node.app.workflows.handle.cache.CacheWarmer;
import com.hedera.node.app.workflows.handle.record.SystemTransactions;
import com.hedera.node.app.workflows.handle.steps.HollowAccountCompletions;
import com.hedera.node.app.workflows.handle.steps.ParentTxn;
import com.hedera.node.app.workflows.handle.steps.ParentTxnFactory;
import com.hedera.node.app.workflows.handle.steps.StakePeriodChanges;
import com.hedera.node.config.ConfigProvider;
import com.hedera.node.config.data.BlockStreamConfig;
import com.hedera.node.config.data.ConsensusConfig;
import com.hedera.node.config.data.SchedulingConfig;
import com.hedera.node.config.data.TssConfig;
import com.hedera.node.config.types.StreamMode;
import com.hedera.pbj.runtime.io.buffer.Bytes;
import com.swirlds.platform.system.InitTrigger;
import com.swirlds.state.State;
import com.swirlds.state.lifecycle.info.NetworkInfo;
import com.swirlds.state.lifecycle.info.NodeInfo;
import com.swirlds.state.spi.CommittableWritableStates;
import com.swirlds.state.spi.WritableStates;
import edu.umd.cs.findbugs.annotations.NonNull;
import edu.umd.cs.findbugs.annotations.Nullable;
import java.time.Instant;
import java.util.ArrayList;
import java.util.Iterator;
import java.util.List;
import java.util.Optional;
import java.util.concurrent.atomic.AtomicBoolean;
import java.util.function.Consumer;
import javax.inject.Inject;
import javax.inject.Singleton;
import org.apache.logging.log4j.LogManager;
import org.apache.logging.log4j.Logger;
import org.hiero.consensus.model.event.ConsensusEvent;
import org.hiero.consensus.model.event.EventDescriptorWrapper;
import org.hiero.consensus.model.hashgraph.Round;
import org.hiero.consensus.model.transaction.ConsensusTransaction;
import org.hiero.consensus.model.transaction.ScopedSystemTransaction;
import org.hiero.consensus.roster.ReadableRosterStoreImpl;

/**
 * The handle workflow that is responsible for handling the next {@link Round} of transactions.
 */
@Singleton
public class HandleWorkflow {
    private static final Logger logger = LogManager.getLogger(HandleWorkflow.class);

    public static final String ALERT_MESSAGE = "Possibly CATASTROPHIC failure";
    public static final String SYSTEM_ENTITIES_CREATED_MSG = "System entities created";

    private final StreamMode streamMode;
    private final NetworkInfo networkInfo;
    private final StakePeriodChanges stakePeriodChanges;
    private final DispatchProcessor dispatchProcessor;
    private final BlockRecordManager blockRecordManager;
    private final BlockStreamManager blockStreamManager;
    private final CacheWarmer cacheWarmer;
    private final OpWorkflowMetrics opWorkflowMetrics;
    private final ThrottleServiceManager throttleServiceManager;
    private final SemanticVersion version;
    private final InitTrigger initTrigger;
    private final HollowAccountCompletions hollowAccountCompletions;
    private final SystemTransactions systemTransactions;
    private final StakeInfoHelper stakeInfoHelper;
    private final HederaRecordCache recordCache;
    private final ExchangeRateManager exchangeRateManager;
    private final StakePeriodManager stakePeriodManager;
    private final List<StateChanges.Builder> migrationStateChanges;
    private final ParentTxnFactory parentTxnFactory;
    private final HintsService hintsService;
    private final HistoryService historyService;
    private final ConfigProvider configProvider;
    private final ImmediateStateChangeListener immediateStateChangeListener;
    private final BoundaryStateChangeListener boundaryStateChangeListener;
    private final ScheduleService scheduleService;
    private final CongestionMetrics congestionMetrics;
    private final CurrentPlatformStatus currentPlatformStatus;
    private final BlockHashSigner blockHashSigner;

    @Nullable
    private final AtomicBoolean systemEntitiesCreatedFlag;

    // The last second since the epoch at which the metrics were updated; this does not affect transaction handling
    private long lastMetricUpdateSecond;
    // The last second for which this workflow has confirmed all scheduled transactions are executed
    private long lastExecutedSecond;
    private final NodeRewardManager nodeRewardManager;

    @Inject
    public HandleWorkflow(
            @NonNull final NetworkInfo networkInfo,
            @NonNull final StakePeriodChanges stakePeriodChanges,
            @NonNull final DispatchProcessor dispatchProcessor,
            @NonNull final ConfigProvider configProvider,
            @NonNull final BlockRecordManager blockRecordManager,
            @NonNull final BlockStreamManager blockStreamManager,
            @NonNull final CacheWarmer cacheWarmer,
            @NonNull final OpWorkflowMetrics opWorkflowMetrics,
            @NonNull final ThrottleServiceManager throttleServiceManager,
            @NonNull final SemanticVersion version,
            @NonNull final InitTrigger initTrigger,
            @NonNull final HollowAccountCompletions hollowAccountCompletions,
            @NonNull final SystemTransactions systemTransactions,
            @NonNull final StakeInfoHelper stakeInfoHelper,
            @NonNull final HederaRecordCache recordCache,
            @NonNull final ExchangeRateManager exchangeRateManager,
            @NonNull final StakePeriodManager stakePeriodManager,
            @NonNull final List<StateChanges.Builder> migrationStateChanges,
            @NonNull final ParentTxnFactory parentTxnFactory,
            @NonNull final ImmediateStateChangeListener immediateStateChangeListener,
            @NonNull final BoundaryStateChangeListener boundaryStateChangeListener,
            @NonNull final ScheduleService scheduleService,
            @NonNull final HintsService hintsService,
            @NonNull final HistoryService historyService,
            @NonNull final CongestionMetrics congestionMetrics,
            @NonNull final CurrentPlatformStatus currentPlatformStatus,
            @NonNull final BlockHashSigner blockHashSigner,
            @Nullable final AtomicBoolean systemEntitiesCreatedFlag,
            @NonNull final NodeRewardManager nodeRewardManager) {
        this.networkInfo = requireNonNull(networkInfo);
        this.stakePeriodChanges = requireNonNull(stakePeriodChanges);
        this.dispatchProcessor = requireNonNull(dispatchProcessor);
        this.blockRecordManager = requireNonNull(blockRecordManager);
        this.blockStreamManager = requireNonNull(blockStreamManager);
        this.cacheWarmer = requireNonNull(cacheWarmer);
        this.opWorkflowMetrics = requireNonNull(opWorkflowMetrics);
        this.throttleServiceManager = requireNonNull(throttleServiceManager);
        this.version = requireNonNull(version);
        this.initTrigger = requireNonNull(initTrigger);
        this.hollowAccountCompletions = requireNonNull(hollowAccountCompletions);
        this.systemTransactions = requireNonNull(systemTransactions);
        this.stakeInfoHelper = requireNonNull(stakeInfoHelper);
        this.recordCache = requireNonNull(recordCache);
        this.exchangeRateManager = requireNonNull(exchangeRateManager);
        this.stakePeriodManager = requireNonNull(stakePeriodManager);
        this.migrationStateChanges = new ArrayList<>(migrationStateChanges);
        this.parentTxnFactory = requireNonNull(parentTxnFactory);
        this.configProvider = requireNonNull(configProvider);
        this.immediateStateChangeListener = requireNonNull(immediateStateChangeListener);
        this.boundaryStateChangeListener = requireNonNull(boundaryStateChangeListener);
        this.scheduleService = requireNonNull(scheduleService);
        this.congestionMetrics = requireNonNull(congestionMetrics);
        this.streamMode = configProvider
                .getConfiguration()
                .getConfigData(BlockStreamConfig.class)
                .streamMode();
        this.hintsService = requireNonNull(hintsService);
        this.historyService = requireNonNull(historyService);
        this.blockHashSigner = requireNonNull(blockHashSigner);
        this.currentPlatformStatus = requireNonNull(currentPlatformStatus);
        this.nodeRewardManager = requireNonNull(nodeRewardManager);
        this.systemEntitiesCreatedFlag = systemEntitiesCreatedFlag;
    }

    /**
     * Handles the next {@link Round}
     *
     * @param state the writable {@link State} that this round will work on
     * @param round the next {@link Round} that needs to be processed
     * @param stateSignatureTxnCallback A callback to be called when encountering a {@link StateSignatureTransaction}
     */
    public void handleRound(
            @NonNull final State state,
            @NonNull final Round round,
            @NonNull final Consumer<ScopedSystemTransaction<StateSignatureTransaction>> stateSignatureTxnCallback) {
        logStartRound(round);
        cacheWarmer.warm(state, round);
        if (streamMode != RECORDS) {
            blockStreamManager.startRound(round, state);
            blockStreamManager.writeItem(BlockItem.newBuilder()
                    .roundHeader(new RoundHeader(round.getRoundNum()))
                    .build());
            if (!migrationStateChanges.isEmpty()) {
                final var startupConsTime = systemTransactions.restartSystemChangesTimeAt(
                        round.iterator().next().getConsensusTimestamp());
                migrationStateChanges.forEach(builder -> blockStreamManager.writeItem(BlockItem.newBuilder()
                        .stateChanges(builder.consensusTimestamp(asTimestamp(startupConsTime))
                                .build())
                        .build()));
                migrationStateChanges.clear();
            }
        }
        systemTransactions.resetNextDispatchNonce();
        recordCache.resetRoundReceipts();
        boolean transactionsDispatched = false;

        configureTssCallbacks(state);
        try {
            transactionsDispatched |= handleEvents(state, round, stateSignatureTxnCallback);
            try {
                // This is only set if streamMode is BLOCKS or BOTH or once user transactions are handled
                // Dispatch rewards for active nodes after at least one user transaction is handled
                final var timeStamp = boundaryStateChangeListener.lastConsensusTime();
                if (timeStamp != null) {
                    transactionsDispatched |= nodeRewardManager.maybeRewardActiveNodes(
                            state,
                            boundaryStateChangeListener
                                    .lastConsensusTimeOrThrow()
                                    .plusNanos(1),
                            systemTransactions);
                }
            } catch (Exception e) {
                logger.warn("Failed to reward active nodes", e);
            }
            // Inform the BlockRecordManager that the round is complete, so it can update running hashes in state
            // from results computed in background threads. The running hash has to be included in state, but we want
            // to synchronize with background threads as infrequently as possible; per round is the best we can do
            // from the perspective of the legacy record stream.
            if (transactionsDispatched && streamMode != BLOCKS) {
                blockRecordManager.endRound(state);
            }
        } finally {
            // Even if there is an exception somewhere, we need to commit the receipts of any handled transactions
            // to the state so these transactions cannot be replayed in future rounds
<<<<<<< HEAD
            recordCache.commitRoundReceipts(
                    state,
                    boundaryStateChangeListener.lastConsensusTimeOrThrow(),
                    round.getConsensusTimestamp(),
=======
            final var consensusForBlockStream = blockHashSigner.isReady()
                    ? boundaryStateChangeListener.lastConsensusTimeOrThrow()
                    : round.getConsensusTimestamp();
            recordCache.commitRoundReceipts(
                    state,
                    round.getConsensusTimestamp(),
                    consensusForBlockStream,
>>>>>>> b4b97530
                    immediateStateChangeListener,
                    blockStreamManager,
                    streamMode);
        }
        try {
            reconcileTssState(state, round.getConsensusTimestamp());
        } catch (Exception e) {
            logger.error("{} trying to reconcile TSS state", ALERT_MESSAGE, e);
        }
    }

    /**
     * Applies all effects of the events in the given round to the given state, writing stream items
     * that capture these effects in the process.
     *
     * @param state the state to apply the effects to
     * @param round the round to apply the effects of
     * @param stateSignatureTxnCallback A callback to be called when encountering a {@link StateSignatureTransaction}
     */
    private boolean handleEvents(
            @NonNull final State state,
            @NonNull final Round round,
            @NonNull final Consumer<ScopedSystemTransaction<StateSignatureTransaction>> stateSignatureTxnCallback) {
        boolean transactionsDispatched = false;
        for (final var event : round) {
            if (streamMode != RECORDS) {
                writeEventHeader(event);
            }
            final var creator = networkInfo.nodeInfo(event.getCreatorId().id());
            if (creator == null) {
                if (!isSoOrdered(event.getSoftwareVersion(), version)) {
                    // We were given an event for a node that does not exist in the address book and was not from
                    // a strictly earlier software upgrade. This will be logged as a warning, as this should never
                    // happen, and we will skip the event. The platform should guarantee that we never receive an event
                    // that isn't associated with the address book, and every node in the address book must have an
                    // account ID, since you cannot delete an account belonging to a node, and you cannot change the
                    // address book non-deterministically.
                    logger.warn(
                            "Received event (version {} vs current {}) from node {} which is not in the address book",
                            HapiUtils.toString(event.getSoftwareVersion()),
                            HapiUtils.toString(version),
                            event.getCreatorId());
                }
                continue;
            }

            final Consumer<StateSignatureTransaction> simplifiedStateSignatureTxnCallback = txn -> {
                final var scopedTxn =
                        new ScopedSystemTransaction<>(event.getCreatorId(), event.getSoftwareVersion(), txn);
                stateSignatureTxnCallback.accept(scopedTxn);
            };

            // log start of event to transaction state log
            logStartEvent(event, creator);
            // handle each transaction of the event
            for (final var it = event.consensusTransactionIterator(); it.hasNext(); ) {
                final var platformTxn = it.next();
                try {
                    transactionsDispatched |= handlePlatformTransaction(
                            state,
                            creator,
                            platformTxn,
                            event.getSoftwareVersion(),
                            simplifiedStateSignatureTxnCallback);
                } catch (final Exception e) {
                    logger.fatal(
                            "Possibly CATASTROPHIC failure while running the handle workflow. "
                                    + "While this node may not die right away, it is in a bad way, most likely fatally.",
                            e);
                }
            }
        }
        final boolean isGenesis =
                switch (streamMode) {
                    case RECORDS ->
                        blockRecordManager.consTimeOfLastHandledTxn().equals(Instant.EPOCH);
                    case BLOCKS, BOTH -> blockStreamManager.pendingWork() == GENESIS_WORK;
                };
        if (isGenesis) {
            final var genesisEventTime = round.iterator().next().getConsensusTimestamp();
            logger.info("Doing genesis setup before {}", genesisEventTime);
            systemTransactions.doGenesisSetup(genesisEventTime, state);
            transactionsDispatched = true;
            if (streamMode != RECORDS) {
                blockStreamManager.confirmPendingWorkFinished();
            }
            logger.info(SYSTEM_ENTITIES_CREATED_MSG);
            requireNonNull(systemEntitiesCreatedFlag).set(true);
        }
        // Update all throttle metrics once per round
        throttleServiceManager.updateAllMetrics();
        return transactionsDispatched;
    }

    /**
     * Writes an event header to the block stream. The event header contains:
     * 1. The event core data
     * 2. References to parent events (either as event descriptors or indices)
     * 3. A boolean, which if true, the middle bit of the event's signature is set.
     * <p>
     * The method first tracks the event hash in the block stream manager, then builds a list of parent
     * event references. For each parent event, it either:
     * - Uses the full event descriptor if the parent is not in the current block
     * - Uses an index reference if the parent is in the current block
     *
     * @param event the consensus event to write the header for
     */
    private void writeEventHeader(ConsensusEvent event) {
        blockStreamManager.trackEventHash(event.getHash());
        List<ParentEventReference> parents = new ArrayList<>();
        final Iterator<EventDescriptorWrapper> iterator = event.allParentsIterator();
        while (iterator.hasNext()) {
            final EventDescriptorWrapper parent = iterator.next();
            Optional<Integer> parentHash = blockStreamManager.getEventIndex(parent.hash());
            if (parentHash.isEmpty()) {
                parents.add(ParentEventReference.newBuilder()
                        .eventDescriptor(parent.eventDescriptor())
                        .build());
            } else {
                parents.add(ParentEventReference.newBuilder()
                        .index(parentHash.get())
                        .build());
            }
        }
        final BlockItem headerItem = BlockItem.newBuilder()
                .eventHeader(new EventHeader(event.getEventCore(), parents, coin(event.getSignature())))
                .build();
        blockStreamManager.writeItem(headerItem);
    }

    /**
     * Handles a platform transaction. This method is responsible for creating a {@link ParentTxn} and
     * executing the workflow for the transaction. This produces a stream of records that are then passed to the
     * {@link BlockRecordManager} to be externalized.
     *
     * @param state the writable {@link State} that this transaction will work on
     * @param creator the {@link NodeInfo} of the creator of the transaction
     * @param txn the {@link ConsensusTransaction} to be handled
     * @param txnVersion the software version for the event containing the transaction
     * @return {@code true} if the transaction was a user transaction, {@code false} if a system transaction
     */
    private boolean handlePlatformTransaction(
            @NonNull final State state,
            @NonNull final NodeInfo creator,
            @NonNull final ConsensusTransaction txn,
            @NonNull final SemanticVersion txnVersion,
            @NonNull final Consumer<StateSignatureTransaction> stateSignatureTxnCallback) {
        final var handleStart = System.nanoTime();

        // Always use platform-assigned time for user transaction, c.f. https://hips.hedera.com/hip/hip-993
        final var consensusNow = txn.getConsensusTimestamp();
        var type = ORDINARY_TRANSACTION;
        stakePeriodManager.setCurrentStakePeriodFor(consensusNow);
        boolean startsNewRecordFile = false;
        if (streamMode != BLOCKS) {
            startsNewRecordFile = blockRecordManager.willOpenNewBlock(consensusNow, state);
            if (streamMode == RECORDS && startsNewRecordFile) {
                type = typeOfBoundary(state);
            }
        }
        if (streamMode != RECORDS) {
            type = switch (blockStreamManager.pendingWork()) {
                case POST_UPGRADE_WORK -> POST_UPGRADE_TRANSACTION;
                default -> ORDINARY_TRANSACTION;
            };
        }
        final var userTxn =
                parentTxnFactory.createUserTxn(state, creator, txn, consensusNow, type, stateSignatureTxnCallback);
        if (userTxn == null) {
            return false;
        } else if (streamMode != BLOCKS && startsNewRecordFile) {
            blockRecordManager.startUserTransaction(consensusNow, state);
        }

        var lastRecordManagerTime = streamMode == RECORDS ? blockRecordManager.consTimeOfLastHandledTxn() : null;
        final var handleOutput = executeSubmittedParent(userTxn, txnVersion, state);
        if (streamMode != BLOCKS) {
            final var records = ((LegacyListRecordSource) handleOutput.recordSourceOrThrow()).precomputedRecords();
            blockRecordManager.endUserTransaction(records.stream(), state);
        }
        if (streamMode != RECORDS) {
            handleOutput.blockRecordSourceOrThrow().forEachItem(blockStreamManager::writeItem);
        }

        opWorkflowMetrics.updateDuration(userTxn.functionality(), (int) (System.nanoTime() - handleStart));
        congestionMetrics.updateMultiplier(userTxn.txnInfo(), userTxn.readableStoreFactory());

        if (streamMode == RECORDS) {
            // We don't support long-term scheduled transactions if only producing records
            // because that legacy state doesn't have an appropriate way to track the status
            // of triggered execution work; so we just purge all expired schedules without
            // further consideration here
            purgeScheduling(state, lastRecordManagerTime, userTxn.consensusNow());
        } else {
            var executionStart = blockStreamManager.lastIntervalProcessTime();
            if (executionStart.equals(Instant.EPOCH)) {
                executionStart = userTxn.consensusNow();
            }
            try {
                // We execute as many schedules expiring in [lastIntervalProcessTime, consensusNow]
                // as there are available consensus times and execution slots (ordinarily there will
                // be more than enough of both, but we must be prepared for the edge cases)
                executeAsManyScheduled(state, executionStart, userTxn.consensusNow(), userTxn.creatorInfo());
            } catch (Exception e) {
                logger.error(
                        "{} - unhandled exception while executing schedules between [{}, {}]",
                        ALERT_MESSAGE,
                        executionStart,
                        userTxn.consensusNow(),
                        e);
                // This should never happen, but if it does, we skip over everything in the interval to
                // avoid being stuck in a crash loop here
                blockStreamManager.setLastIntervalProcessTime(userTxn.consensusNow());
            }
        }
        return true;
    }

    /**
     * Executes as many transactions scheduled to expire in the interval {@code [executionStart, consensusNow]} as
     * possible from the given state, given some context of the triggering user transaction.
     * <p>
     * As a side effect on the workflow internal state, updates the {@link BlockStreamManager}'s last interval process
     * time to the latest time known to have been processed; and the {@link #lastExecutedSecond} value to the last
     * second of the interval for which all scheduled transactions were executed.
     *
     * @param state the state to execute scheduled transactions from
     * @param executionStart the start of the interval to execute transactions in
     * @param consensusNow the consensus time at which the user transaction triggering this execution was processed
     * @param creatorInfo the node info of the user transaction creator
     */
    private void executeAsManyScheduled(
            @NonNull final State state,
            @NonNull final Instant executionStart,
            @NonNull final Instant consensusNow,
            @NonNull final NodeInfo creatorInfo) {
        // Non-final right endpoint of the execution interval, in case we cannot do all the scheduled work
        var executionEnd = consensusNow;
        // We only construct an Iterator<ExecutableTxn> if this is not genesis, and we haven't already
        // created and exhausted iterators through the last second in the interval
        if (executionEnd.getEpochSecond() > lastExecutedSecond) {
            final var config = configProvider.getConfiguration();
            final var schedulingConfig = config.getConfigData(SchedulingConfig.class);
            final var consensusConfig = config.getConfigData(ConsensusConfig.class);
            // Since the next platform-assigned consensus time may be as early as (now + separationNanos),
            // we must ensure that even if the last scheduled execution time is followed by the maximum
            // number of child transactions, the last child's assigned time will be strictly before the
            // first of the next consensus time's possible preceding children; that is, strictly before
            // (now + separationNanos - reservedSystemTxnNanos) - (maxAfter + maxBefore + 1)
            final var lastUsableTime = consensusNow.plusNanos(schedulingConfig.consTimeSeparationNanos()
                    - schedulingConfig.reservedSystemTxnNanos()
                    - (consensusConfig.handleMaxFollowingRecords() + consensusConfig.handleMaxPrecedingRecords() + 1));
            // The first possible time for the next execution is strictly after the last execution time
            // consumed for the triggering user transaction; plus the maximum number of preceding children
            var nextTime = boundaryStateChangeListener
                    .lastConsensusTimeOrThrow()
                    .plusNanos(consensusConfig.handleMaxPrecedingRecords() + 1);
            final var entityIdWritableStates = state.getWritableStates(EntityIdService.NAME);
            final var writableEntityIdStore = new WritableEntityIdStore(entityIdWritableStates);
            // Now we construct the iterator and start executing transactions in this interval
            final var iter = scheduleService.executableTxns(
                    executionStart,
                    consensusNow,
                    StoreFactoryImpl.from(state, ScheduleService.NAME, config, writableEntityIdStore));

            final var writableStates = state.getWritableStates(ScheduleService.NAME);
            // Configuration sets a maximum number of execution slots per user transaction
            int n = schedulingConfig.maxExecutionsPerUserTxn();
            while (iter.hasNext() && !nextTime.isAfter(lastUsableTime) && n > 0) {
                final var executableTxn = iter.next();
                if (schedulingConfig.longTermEnabled()) {
                    stakePeriodManager.setCurrentStakePeriodFor(nextTime);
                    if (streamMode == BOTH) {
                        blockRecordManager.startUserTransaction(nextTime, state);
                    }
                    final var handleOutput = executeScheduled(state, nextTime, creatorInfo, executableTxn);
                    handleOutput.blockRecordSourceOrThrow().forEachItem(blockStreamManager::writeItem);
                    if (streamMode == BOTH) {
                        final var records =
                                ((LegacyListRecordSource) handleOutput.recordSourceOrThrow()).precomputedRecords();
                        blockRecordManager.endUserTransaction(records.stream(), state);
                    }
                }
                executionEnd = executableTxn.nbf();
                doStreamingKVChanges(
                        writableStates,
                        entityIdWritableStates,
                        boundaryStateChangeListener.lastConsensusTimeOrThrow(),
                        iter::remove);
                nextTime = boundaryStateChangeListener
                        .lastConsensusTimeOrThrow()
                        .plusNanos(consensusConfig.handleMaxPrecedingRecords() + 1);
                n--;
            }
            // The purgeUntilNext() iterator extension purges any schedules with wait_until_expiry=false
            // that expire after the last schedule returned from next(), until either the next executable
            // schedule or the iterator boundary is reached
            doStreamingKVChanges(
                    writableStates,
                    entityIdWritableStates,
                    boundaryStateChangeListener.lastConsensusTimeOrThrow(),
                    iter::purgeUntilNext);
            // If the iterator is not exhausted, we can only mark the second _before_ the last-executed NBF time
            // as complete; if it is exhausted, we mark the rightmost second of the interval as complete
            if (iter.hasNext()) {
                lastExecutedSecond = executionEnd.getEpochSecond() - 1;
            } else {
                // We exhausted the iterator, so jump back ahead to the interval right endpoint
                executionEnd = consensusNow;
                lastExecutedSecond = consensusNow.getEpochSecond();
            }
        }
        // Update our last-processed time with where we ended
        blockStreamManager.setLastIntervalProcessTime(executionEnd);
    }

    /**
     * Type inference helper to compute the base builder for a {@link ParentTxn} derived from a
     * {@link ExecutableTxn}.
     *
     * @param <T> the type of the stream builder
     * @param executableTxn the executable transaction to compute the base builder for
     * @param parentTxn the user transaction derived from the executable transaction
     * @return the base builder for the user transaction
     */
    private <T extends StreamBuilder> T baseBuilderFor(
            @NonNull final ExecutableTxn<T> executableTxn, @NonNull final ParentTxn parentTxn) {
        return parentTxn.initBaseBuilder(
                exchangeRateManager.exchangeRates(), executableTxn.builderType(), executableTxn.builderSpec());
    }

    /**
     * Purges all service state used for scheduling work that was expired by the last time the purge
     * was triggered; but is not expired at the current time. Returns true if the last purge time
     * should be set to the current time.
     *
     * @param state the state to purge
     * @param then the last time the purge was triggered
     * @param now the current time
     */
    private void purgeScheduling(@NonNull final State state, final Instant then, final Instant now) {
        if (!Instant.EPOCH.equals(then) && then.getEpochSecond() < now.getEpochSecond()) {
            final var writableStates = state.getWritableStates(ScheduleService.NAME);
            final var entityIdWritableStates = state.getWritableStates(EntityIdService.NAME);
            final var entityCounters = new WritableEntityIdStore(entityIdWritableStates);
            doStreamingKVChanges(writableStates, entityIdWritableStates, now, () -> {
                final var scheduleStore = new WritableScheduleStoreImpl(writableStates, entityCounters);
                scheduleStore.purgeExpiredRangeClosed(then.getEpochSecond(), now.getEpochSecond() - 1);
            });
        }
    }

    /**
     * Executes the user transaction and returns the output that should be externalized in the
     * block stream. (And if still producing records, the precomputed records.)
     * <p>
     * Never throws an exception without a fundamental breakdown of the system invariants. If
     * there is an internal error when executing the transaction, returns stream output of
     * just the transaction with a {@link ResponseCodeEnum#FAIL_INVALID} transaction result,
     * and no other side effects.
     *
     * @param parentTxn the user transaction to execute
     * @param txnVersion the software version for the event containing the transaction
     * @param state the state to commit any direct changes against
     * @return the stream output from executing the transaction
     */
    private HandleOutput executeSubmittedParent(
            @NonNull final ParentTxn parentTxn, @NonNull final SemanticVersion txnVersion, @NonNull final State state) {
        try {
            if (isOlderSoftwareEvent(txnVersion)) {
                if (streamMode != BLOCKS) {
                    // This updates consTimeOfLastHandledTxn as a side effect
                    blockRecordManager.advanceConsensusClock(parentTxn.consensusNow(), parentTxn.state());
                }
                blockStreamManager.setLastHandleTime(parentTxn.consensusNow());
                initializeBuilderInfo(parentTxn.baseBuilder(), parentTxn.txnInfo(), exchangeRateManager.exchangeRates())
                        .status(BUSY);
                // Flushes the BUSY builder to the stream, no other side effects
                parentTxn.stack().commitTransaction(parentTxn.baseBuilder());
            } else {
                if (parentTxn.type() == POST_UPGRADE_TRANSACTION) {
                    // Since we track node stake metadata separately from the future address book (FAB),
                    // we need to update that stake metadata from any node additions or deletions that
                    // just took effect; it would be nice to unify the FAB and stake metadata in the future.
                    // IMPORTANT:
                    //   (1) These K/V changes must be committed directly to the state instead of
                    //   being accumulated in the user stack in case it is rolled back.
                    //   (2) The K/V changes must also be written immediately in their own block item,
                    //   instead of being added to the base builder state changes, because if there is
                    //   a preceding NodeStakeUpdate added later in executeTopLevel(), *its* state changes
                    //   will come before the base builder's changes in the block stream
                    final var writableTokenStates = state.getWritableStates(TokenService.NAME);
                    final var writableEntityIdStates = state.getWritableStates(EntityIdService.NAME);
                    final var schedulingConfig = parentTxn.config().getConfigData(SchedulingConfig.class);
                    doStreamingKVChanges(
                            writableTokenStates,
                            // Ensure that even if the user txn has preceding children, these state changes still have
                            // an earlier consensus time; since in fact they are, in fact, committed first
                            writableEntityIdStates,
                            parentTxn.consensusNow().minusNanos(schedulingConfig.reservedSystemTxnNanos()),
                            () -> stakeInfoHelper.adjustPostUpgradeStakes(
                                    networkInfo,
                                    parentTxn.config(),
                                    new WritableStakingInfoStore(
                                            writableTokenStates, new WritableEntityIdStore(writableEntityIdStates)),
                                    new WritableNetworkStakingRewardsStore(writableTokenStates)));
                    if (streamMode == RECORDS) {
                        // Only update this if we are relying on RecordManager state for post-upgrade processing
                        blockRecordManager.markMigrationRecordsStreamed();
                        parentTxn.stack().commitFullStack();
                    }
                }

                final var dispatch = parentTxnFactory.createDispatch(parentTxn, exchangeRateManager.exchangeRates());
                advanceTimeFor(parentTxn, dispatch);
                logPreDispatch(parentTxn);
                if (parentTxn.type() == POST_UPGRADE_TRANSACTION) {
                    logger.info("Doing post-upgrade setup @ {}", parentTxn.consensusNow());
                    systemTransactions.doPostUpgradeSetup(dispatch);
                    if (streamMode != RECORDS) {
                        blockStreamManager.confirmPendingWorkFinished();
                    }
                }
                hollowAccountCompletions.completeHollowAccounts(parentTxn, dispatch);
                dispatchProcessor.processDispatch(dispatch);
                updateWorkflowMetrics(parentTxn);
            }
            final var handleOutput =
                    parentTxn.stack().buildHandleOutput(parentTxn.consensusNow(), exchangeRateManager.exchangeRates());
            recordCache.addRecordSource(
                    parentTxn.creatorInfo().nodeId(),
                    parentTxn.txnInfo().transactionID(),
                    parentTxn.preHandleResult().dueDiligenceFailure(),
                    handleOutput.preferringBlockRecordSource());
            return handleOutput;
        } catch (final Exception e) {
            logger.error("{} - exception thrown while handling user transaction", ALERT_MESSAGE, e);
            return HandleOutput.failInvalidStreamItems(
                    parentTxn, exchangeRateManager.exchangeRates(), streamMode, recordCache);
        }
    }

    /**
     * Executes the scheduled transaction against the given state at the given time and returns
     * the output that should be externalized in the block stream. (And if still producing records,
     * the precomputed records.)
     * <p>
     * Never throws an exception without a fundamental breakdown of the system invariants. If
     * there is an internal error when executing the transaction, returns stream output of just the
     * scheduled transaction with a {@link ResponseCodeEnum#FAIL_INVALID} transaction result, and
     * no other side effects.
     *
     * @param state the state to execute the transaction against
     * @param consensusNow the time to execute the transaction at
     * @return the stream output from executing the transaction
     */
    private HandleOutput executeScheduled(
            @NonNull final State state,
            @NonNull final Instant consensusNow,
            @NonNull final NodeInfo creatorInfo,
            @NonNull final ExecutableTxn<? extends StreamBuilder> executableTxn) {
        final var scheduledTxn = parentTxnFactory.createSystemTxn(
                state, creatorInfo, consensusNow, ORDINARY_TRANSACTION, executableTxn.payerId(), executableTxn.body());
        final var baseBuilder = baseBuilderFor(executableTxn, scheduledTxn);
        final var dispatch =
                parentTxnFactory.createDispatch(scheduledTxn, baseBuilder, executableTxn.keyVerifier(), SCHEDULED);
        advanceTimeFor(scheduledTxn, dispatch);
        try {
            dispatchProcessor.processDispatch(dispatch);
            final var handleOutput = scheduledTxn
                    .stack()
                    .buildHandleOutput(scheduledTxn.consensusNow(), exchangeRateManager.exchangeRates());
            recordCache.addRecordSource(
                    scheduledTxn.creatorInfo().nodeId(),
                    scheduledTxn.txnInfo().transactionID(),
                    DueDiligenceFailure.NO,
                    handleOutput.preferringBlockRecordSource());
            return handleOutput;
        } catch (final Exception e) {
            logger.error("{} - exception thrown while handling scheduled transaction", ALERT_MESSAGE, e);
            return HandleOutput.failInvalidStreamItems(
                    scheduledTxn, exchangeRateManager.exchangeRates(), streamMode, recordCache);
        }
    }

    /**
     * Manages time-based side effects for the given user transaction and dispatch.
     *
     * @param parentTxn the user transaction to manage time for
     * @param dispatch the dispatch to manage time for
     */
    private void advanceTimeFor(@NonNull final ParentTxn parentTxn, @NonNull final Dispatch dispatch) {
        // WARNING: The check below relies on the BlockStreamManager's last-handled time not being updated yet,
        // so we must not call setLastHandleTime() until after them
        processStakePeriodChanges(parentTxn, dispatch);
        blockStreamManager.setLastHandleTime(parentTxn.consensusNow());
        if (streamMode != BLOCKS) {
            // This updates consTimeOfLastHandledTxn as a side effect
            blockRecordManager.advanceConsensusClock(parentTxn.consensusNow(), parentTxn.state());
        }
    }

    /**
     * Commits an action with side effects while capturing its key/value state changes and writing them to the
     * block stream.
     *
     * @param writableStates the writable states to commit the action to
     * @param entityIdWritableStates if not null, the writable states for the entity ID service
     * @param now the consensus timestamp of the action
     * @param action the action to commit
     */
    private void doStreamingKVChanges(
            @NonNull final WritableStates writableStates,
            @Nullable final WritableStates entityIdWritableStates,
            @NonNull final Instant now,
            @NonNull final Runnable action) {
        if (streamMode != RECORDS) {
            immediateStateChangeListener.reset();
        }
        action.run();
        ((CommittableWritableStates) writableStates).commit();
        if (entityIdWritableStates != null) {
            ((CommittableWritableStates) entityIdWritableStates).commit();
        }
        if (streamMode != RECORDS) {
            final var changes = immediateStateChangeListener.getStateChanges();
            if (!changes.isEmpty()) {
                final var stateChangesItem = BlockItem.newBuilder()
                        .stateChanges(new StateChanges(asTimestamp(now), new ArrayList<>(changes)))
                        .build();
                blockStreamManager.writeItem(stateChangesItem);
            }
        }
    }

    /**
     * Returns true if the software event is older than the current software version.
     *
     * @return true if the software event is older than the current software version
     */
    private boolean isOlderSoftwareEvent(@NonNull final SemanticVersion txnVersion) {
        return this.initTrigger != EVENT_STREAM_RECOVERY
                && SEMANTIC_VERSION_COMPARATOR.compare(version, txnVersion) > 0;
    }

    /**
     * Updates the metrics for the handle workflow.
     */
    private void updateWorkflowMetrics(@NonNull final ParentTxn parentTxn) {
        if (parentTxn.consensusNow().getEpochSecond() > lastMetricUpdateSecond) {
            opWorkflowMetrics.switchConsensusSecond();
            lastMetricUpdateSecond = parentTxn.consensusNow().getEpochSecond();
        }
    }

    /**
     * Initializes the base builder of the given user transaction initialized with its transaction
     * information. The record builder is initialized with the transaction, transaction bytes, transaction ID,
     * exchange rate, and memo.
     *
     * @param builder the base builder
     * @param txnInfo the transaction information
     * @param exchangeRateSet the active exchange rate set
     * @return the initialized base builder
     */
    public static StreamBuilder initializeBuilderInfo(
            @NonNull final StreamBuilder builder,
            @NonNull final TransactionInfo txnInfo,
            @NonNull final ExchangeRateSet exchangeRateSet) {
        final var transaction = txnInfo.transaction();
        // If the transaction uses the legacy body bytes field instead of explicitly
        // setting its signed bytes, the record will have the hash of its bytes as
        // serialized by PBJ
        final Bytes transactionBytes;
        if (transaction.signedTransactionBytes().length() > 0) {
            transactionBytes = transaction.signedTransactionBytes();
        } else {
            transactionBytes = Transaction.PROTOBUF.toBytes(transaction);
        }
        return builder.transaction(txnInfo.transaction())
                .functionality(txnInfo.functionality())
                .serializedTransaction(txnInfo.serializedTransaction())
                .transactionBytes(transactionBytes)
                .transactionID(txnInfo.txBody().transactionIDOrThrow())
                .exchangeRate(exchangeRateSet)
                .memo(txnInfo.txBody().memo());
    }

    /**
     * Processes any side effects of crossing a stake period boundary.
     *
     * @param parentTxn the user transaction that crossed the boundary
     * @param dispatch the dispatch for the user transaction that crossed the boundary
     */
    private void processStakePeriodChanges(@NonNull final ParentTxn parentTxn, @NonNull final Dispatch dispatch) {
        try {
            stakePeriodChanges.process(
                    dispatch,
                    parentTxn.stack(),
                    parentTxn.tokenContextImpl(),
                    streamMode,
                    blockStreamManager.lastHandleTime());
        } catch (final Exception e) {
            // We don't propagate a failure here to avoid a catastrophic scenario
            // where we are "stuck" trying to process node stake updates and never
            // get back to user transactions
            logger.error("Failed to process stake period changes", e);
        }
    }

    /**
     * Configure the TSS callbacks for the given state.
     * @param state the latest state
     */
    private void configureTssCallbacks(@NonNull final State state) {
        final var tssConfig = configProvider.getConfiguration().getConfigData(TssConfig.class);
        if (tssConfig.hintsEnabled()) {
            hintsService.onFinishedConstruction((hintsStore, construction, context) -> {
                // On finishing the genesis construction, use it immediately no matter what
                if (hintsStore.getActiveConstruction().constructionId() == construction.constructionId()) {
                    context.setConstruction(construction);
                } else if (!tssConfig.historyEnabled()) {
                    // When not using history proofs, completing a weight rotation is also immediately actionable
                    final var rosterStore = new ReadableRosterStoreImpl(state.getReadableStates(RosterService.NAME));
                    if (rosterStore.candidateIsWeightRotation()) {
                        hintsService.manageRosterAdoption(
                                hintsStore,
                                requireNonNull(rosterStore.getActiveRoster()),
                                requireNonNull(rosterStore.getCandidateRoster()),
                                requireNonNull(rosterStore.getCandidateRosterHash()),
                                tssConfig.forceHandoffs());
                    }
                }
            });
        }
        if (tssConfig.historyEnabled()) {
            historyService.onFinishedConstruction((historyStore, construction) -> {
                if (historyStore.getActiveConstruction().constructionId() == construction.constructionId()) {
                    // History service has no other action to take on finishing the genesis construction
                    return;
                }
                final var rosterStore = new ReadableRosterStoreImpl(state.getReadableStates(RosterService.NAME));
                if (rosterStore.candidateIsWeightRotation()) {
                    historyStore.handoff(
                            requireNonNull(rosterStore.getActiveRoster()),
                            requireNonNull(rosterStore.getCandidateRoster()),
                            requireNonNull(rosterStore.getCandidateRosterHash()));
                    if (tssConfig.hintsEnabled()) {
                        final var writableHintsStates = state.getWritableStates(HintsService.NAME);
                        final var writableEntityStates = state.getWritableStates(EntityIdService.NAME);
                        final var entityCounters = new WritableEntityIdStore(writableEntityStates);
                        final var hintsStore = new WritableHintsStoreImpl(writableHintsStates, entityCounters);
                        hintsService.manageRosterAdoption(
                                hintsStore,
                                requireNonNull(rosterStore.getActiveRoster()),
                                requireNonNull(rosterStore.getCandidateRoster()),
                                requireNonNull(rosterStore.getCandidateRosterHash()),
                                tssConfig.forceHandoffs());
                    }
                }
            });
        }
    }

    /**
     * Reconciles the state of the TSS system with the active rosters in the given state at the given timestamps.
     * Notice that when TSS is enabled but the signer is not yet ready, <b>only</b> the round timestamp advances,
     * since we don't create block boundaries until we can sign them.
     *
     * @param state the state to use when reconciling the TSS system state with the active rosters
     * @param roundTimestamp the current round timestamp
     */
    private void reconcileTssState(@NonNull final State state, @NonNull final Instant roundTimestamp) {
        final var tssConfig = configProvider.getConfiguration().getConfigData(TssConfig.class);
        if (tssConfig.hintsEnabled() || tssConfig.historyEnabled()) {
            final var boundaryTimestamp = boundaryStateChangeListener.lastConsensusTimeOrThrow();
            final var rosterStore = new ReadableRosterStoreImpl(state.getReadableStates(RosterService.NAME));
            final var entityCounters = new WritableEntityIdStore(state.getWritableStates(EntityIdService.NAME));
            final var activeRosters = ActiveRosters.from(rosterStore);
            final var isActive = currentPlatformStatus.get() == ACTIVE;
            if (tssConfig.hintsEnabled()) {
                final var crsWritableStates = state.getWritableStates(HintsService.NAME);
                final var crsWorkTime = blockHashSigner.isReady() ? boundaryTimestamp : roundTimestamp;
                doStreamingKVChanges(
                        crsWritableStates,
                        null,
                        crsWorkTime,
                        () -> hintsService.executeCrsWork(
                                new WritableHintsStoreImpl(crsWritableStates, entityCounters), crsWorkTime, isActive));
                final var hintsWritableStates = state.getWritableStates(HintsService.NAME);
                doStreamingKVChanges(
                        hintsWritableStates,
                        null,
                        boundaryTimestamp,
                        () -> hintsService.reconcile(
                                activeRosters,
                                new WritableHintsStoreImpl(hintsWritableStates, entityCounters),
                                boundaryTimestamp,
                                tssConfig,
                                isActive));
            }
            if (tssConfig.historyEnabled()) {
                final Bytes currentMetadata = tssConfig.hintsEnabled()
                        ? new ReadableHintsStoreImpl(state.getReadableStates(HintsService.NAME), entityCounters)
                                .getActiveVerificationKey()
                        : HintsService.DISABLED_HINTS_METADATA;
                final var historyWritableStates = state.getWritableStates(HistoryService.NAME);
                final var historyStore = new WritableHistoryStoreImpl(historyWritableStates);
                doStreamingKVChanges(
                        historyWritableStates,
                        null,
                        boundaryTimestamp,
                        () -> historyService.reconcile(
                                activeRosters, currentMetadata, historyStore, boundaryTimestamp, tssConfig, isActive));
            }
        }
    }

    private static void logPreDispatch(@NonNull final ParentTxn parentTxn) {
        if (logger.isDebugEnabled()) {
            logStartUserTransaction(
                    parentTxn.consensusNow(),
                    parentTxn.txnInfo().txBody(),
                    requireNonNull(parentTxn.txnInfo().payerID()));
            logStartUserTransactionPreHandleResultP2(parentTxn.preHandleResult());
            logStartUserTransactionPreHandleResultP3(parentTxn.preHandleResult());
        }
    }

    /**
     * Returns the type of transaction encountering the given state at a block boundary.
     *
     * @param state the boundary state
     * @return the type of the boundary transaction
     */
    private TransactionType typeOfBoundary(@NonNull final State state) {
        final var blockInfo = state.getReadableStates(BlockRecordService.NAME)
                .<BlockInfo>getSingleton(BLOCK_INFO_STATE_KEY)
                .get();
        return !requireNonNull(blockInfo).migrationRecordsStreamed() ? POST_UPGRADE_TRANSACTION : ORDINARY_TRANSACTION;
    }
}<|MERGE_RESOLUTION|>--- conflicted
+++ resolved
@@ -283,12 +283,6 @@
         } finally {
             // Even if there is an exception somewhere, we need to commit the receipts of any handled transactions
             // to the state so these transactions cannot be replayed in future rounds
-<<<<<<< HEAD
-            recordCache.commitRoundReceipts(
-                    state,
-                    boundaryStateChangeListener.lastConsensusTimeOrThrow(),
-                    round.getConsensusTimestamp(),
-=======
             final var consensusForBlockStream = blockHashSigner.isReady()
                     ? boundaryStateChangeListener.lastConsensusTimeOrThrow()
                     : round.getConsensusTimestamp();
@@ -296,7 +290,6 @@
                     state,
                     round.getConsensusTimestamp(),
                     consensusForBlockStream,
->>>>>>> b4b97530
                     immediateStateChangeListener,
                     blockStreamManager,
                     streamMode);
