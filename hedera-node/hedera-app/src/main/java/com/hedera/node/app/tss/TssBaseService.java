--- conflicted
+++ resolved
@@ -166,14 +166,14 @@
     void generateParticipantDirectory(@NonNull State state);
 
     /**
-<<<<<<< HEAD
      * Returns the ledger id from the given TSS participant directory and TSS messages.
      * @param directory the participant directory
      * @param tssMessages the TSS messages
      * @return the ledger id
      */
     Bytes ledgerIdFrom(@NonNull TssParticipantDirectory directory, @NonNull List<TssMessage> tssMessages);
-=======
+
+    /**
      * Processes the TSS encryption key checks for the given state and consensus time from the user transaction.
      *
      * @param userTxn       the user transaction
@@ -182,5 +182,4 @@
      */
     void processTssEncryptionKeyChecks(@NonNull final UserTxn userTxn, @NonNull final HandleContext handleContext, @NonNull final
     KeysAndCerts keysAndCerts);
->>>>>>> f6bab2ff
 }