--- conflicted
+++ resolved
@@ -34,11 +34,7 @@
             @NonNull final Instant now,
             @Nullable final Bytes metadata,
             @NonNull final WritableHistoryStore historyStore,
-<<<<<<< HEAD
-            final boolean currentPlatformStatus) {
-=======
             final boolean isActive) {
->>>>>>> 5752b988
         requireNonNull(now);
         requireNonNull(historyStore);
         // No-op
