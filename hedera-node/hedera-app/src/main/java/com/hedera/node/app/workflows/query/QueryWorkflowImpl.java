/*
 * Copyright (C) 2022-2023 Hedera Hashgraph, LLC
 *
 * Licensed under the Apache License, Version 2.0 (the "License");
 * you may not use this file except in compliance with the License.
 * You may obtain a copy of the License at
 *
 *      http://www.apache.org/licenses/LICENSE-2.0
 *
 * Unless required by applicable law or agreed to in writing, software
 * distributed under the License is distributed on an "AS IS" BASIS,
 * WITHOUT WARRANTIES OR CONDITIONS OF ANY KIND, either express or implied.
 * See the License for the specific language governing permissions and
 * limitations under the License.
 */

package com.hedera.node.app.workflows.query;

import static com.hedera.hapi.node.base.HederaFunctionality.GET_ACCOUNT_DETAILS;
import static com.hedera.hapi.node.base.HederaFunctionality.NETWORK_GET_EXECUTION_TIME;
import static com.hedera.hapi.node.base.ResponseCodeEnum.BUSY;
import static com.hedera.hapi.node.base.ResponseCodeEnum.NOT_SUPPORTED;
import static com.hedera.hapi.node.base.ResponseCodeEnum.OK;
import static com.hedera.hapi.node.base.ResponseType.ANSWER_STATE_PROOF;
import static com.hedera.hapi.node.base.ResponseType.COST_ANSWER_STATE_PROOF;
import static java.util.Objects.requireNonNull;

import com.hedera.hapi.node.base.HederaFunctionality;
import com.hedera.hapi.node.base.ResponseCodeEnum;
import com.hedera.hapi.node.base.ResponseHeader;
import com.hedera.hapi.node.base.ResponseType;
import com.hedera.hapi.node.base.Transaction;
import com.hedera.hapi.node.transaction.Query;
import com.hedera.hapi.node.transaction.Response;
import com.hedera.hapi.node.transaction.TransactionBody;
import com.hedera.node.app.fees.ExchangeRateManager;
import com.hedera.node.app.service.mono.pbj.PbjConverter;
import com.hedera.node.app.spi.HapiUtils;
import com.hedera.node.app.spi.UnknownHederaFunctionality;
import com.hedera.node.app.spi.fees.ExchangeRateInfo;
import com.hedera.node.app.spi.records.RecordCache;
import com.hedera.node.app.spi.workflows.InsufficientBalanceException;
import com.hedera.node.app.spi.workflows.PreCheckException;
import com.hedera.node.app.state.HederaState;
import com.hedera.node.app.throttle.ThrottleAccumulator;
import com.hedera.node.app.workflows.dispatcher.ReadableStoreFactory;
import com.hedera.node.app.workflows.ingest.IngestChecker;
import com.hedera.node.app.workflows.ingest.SubmissionManager;
import com.hedera.node.config.ConfigProvider;
import com.hedera.pbj.runtime.Codec;
import com.hedera.pbj.runtime.MalformedProtobufException;
import com.hedera.pbj.runtime.UnknownFieldException;
import com.hedera.pbj.runtime.io.buffer.BufferedData;
import com.hedera.pbj.runtime.io.buffer.Bytes;
import com.swirlds.common.utility.AutoCloseableWrapper;
import edu.umd.cs.findbugs.annotations.NonNull;
import io.grpc.Status;
import io.grpc.StatusRuntimeException;
import java.io.IOException;
import java.util.EnumSet;
import java.util.List;
import java.util.function.Function;
import javax.inject.Inject;
import org.apache.logging.log4j.LogManager;
import org.apache.logging.log4j.Logger;

/** Implementation of {@link QueryWorkflow} */
public final class QueryWorkflowImpl implements QueryWorkflow {

    private static final Logger logger = LogManager.getLogger(QueryWorkflowImpl.class);

    private static final EnumSet<ResponseType> UNSUPPORTED_RESPONSE_TYPES =
            EnumSet.of(ANSWER_STATE_PROOF, COST_ANSWER_STATE_PROOF);
    private static final List<HederaFunctionality> RESTRICTED_FUNCTIONALITIES =
            List.of(NETWORK_GET_EXECUTION_TIME, GET_ACCOUNT_DETAILS);

    private final Function<ResponseType, AutoCloseableWrapper<HederaState>> stateAccessor;
    private final ThrottleAccumulator throttleAccumulator;
    private final SubmissionManager submissionManager;
    private final QueryChecker queryChecker;
    private final IngestChecker ingestChecker;
    private final QueryDispatcher dispatcher;

    private final Codec<Query> queryParser;
    private final ConfigProvider configProvider;
    private final RecordCache recordCache;
    private final ExchangeRateManager exchangeRateManager;

    /**
     * Constructor of {@code QueryWorkflowImpl}
     *
     * @param stateAccessor a {@link Function} that returns the latest immutable or latest signed state depending on the
     * {@link ResponseType}
     * @param throttleAccumulator the {@link ThrottleAccumulator} for throttling
     * @param submissionManager the {@link SubmissionManager} to submit transactions to the platform
     * @param queryChecker the {@link QueryChecker} with specific checks of an ingest-workflow
     * @param ingestChecker the {@link IngestChecker} to handle the crypto transfer
     * @param dispatcher the {@link QueryDispatcher} that will call query-specific methods
     * @param queryParser the {@link Codec} to parse a query
     * @param configProvider the {@link ConfigProvider} to get the current configuration
     * @param recordCache the {@link RecordCache}
     * @param exchangeRateManager the {@link ExchangeRateManager} to get the {@link ExchangeRateInfo}
     * @throws NullPointerException if one of the arguments is {@code null}
     */
    @Inject
    public QueryWorkflowImpl(
            @NonNull final Function<ResponseType, AutoCloseableWrapper<HederaState>> stateAccessor,
            @NonNull final ThrottleAccumulator throttleAccumulator,
            @NonNull final SubmissionManager submissionManager,
            @NonNull final QueryChecker queryChecker,
            @NonNull final IngestChecker ingestChecker,
            @NonNull final QueryDispatcher dispatcher,
            @NonNull final Codec<Query> queryParser,
            @NonNull final ConfigProvider configProvider,
            @NonNull final RecordCache recordCache,
            @NonNull final ExchangeRateManager exchangeRateManager) {
        this.stateAccessor = requireNonNull(stateAccessor, "stateAccessor must not be null");
        this.throttleAccumulator = requireNonNull(throttleAccumulator, "throttleAccumulator must not be null");
        this.submissionManager = requireNonNull(submissionManager, "submissionManager must not be null");
        this.ingestChecker = requireNonNull(ingestChecker, "ingestChecker must not be null");
        this.queryChecker = requireNonNull(queryChecker, "queryChecker must not be null");
        this.dispatcher = requireNonNull(dispatcher, "dispatcher must not be null");
        this.queryParser = requireNonNull(queryParser, "queryParser must not be null");
        this.configProvider = requireNonNull(configProvider, "configProvider must not be null");
        this.recordCache = requireNonNull(recordCache, "recordCache must not be null");
        this.exchangeRateManager = requireNonNull(exchangeRateManager, "exchangeRateManager must not be null");
    }

    @Override
    public void handleQuery(@NonNull final Bytes requestBuffer, @NonNull final BufferedData responseBuffer) {
        requireNonNull(requestBuffer);
        requireNonNull(responseBuffer);

        // 1. Parse and check header
        final Query query = parseQuery(requestBuffer);
        logger.debug("Received query: {}", query);

        final var function = functionOf(query);

        final var handler = dispatcher.getHandler(query);
        final var queryHeader = handler.extractHeader(query);
        if (queryHeader == null) {
            throw new StatusRuntimeException(Status.INVALID_ARGUMENT);
        }
        final ResponseType responseType = queryHeader.responseType();
        logger.debug("Started answering a {} query of type {}", function, responseType);

        Response response;
        long fee = 0L;
        try (final var wrappedState = stateAccessor.apply(responseType)) {
            // 2. Do some general pre-checks
            ingestChecker.checkNodeState();
            if (UNSUPPORTED_RESPONSE_TYPES.contains(responseType)) {
                throw new PreCheckException(NOT_SUPPORTED);
            }

            // 3. Check query throttles
            if (throttleAccumulator.shouldThrottleQuery(function, query)) {
                throw new PreCheckException(BUSY);
            }

            final var state = wrappedState.get();
            final var storeFactory = new ReadableStoreFactory(state);
            final var paymentRequired = handler.requiresNodePayment(responseType);
<<<<<<< HEAD
            final var context = new QueryContextImpl(
                    storeFactory,
                    query,
                    configProvider.getConfiguration(),
                    recordCache,
                    () -> exchangeRateManager.exchangeRateInfo(state));
=======
            final var context =
                    new QueryContextImpl(state, storeFactory, query, configProvider.getConfiguration(), recordCache);
>>>>>>> d7a787b6
            Transaction allegedPayment = null;
            TransactionBody txBody = null;
            if (paymentRequired) {
                allegedPayment = queryHeader.paymentOrThrow();

                // 4.i Ingest checks
                final var transactionInfo = ingestChecker.runAllChecks(state, allegedPayment);

                // 4.ii Validate CryptoTransfer
                queryChecker.validateCryptoTransfer(transactionInfo);

                txBody = transactionInfo.txBody();
                final var payer = txBody.transactionIDOrThrow().accountIDOrThrow();

                // 4.iii Check permissions
                queryChecker.checkPermissions(payer, function);

                // 4.iv Calculate costs
                fee = handler.computeFees(context).totalFee();

                // 4.v Check account balances
                queryChecker.validateAccountBalances(payer, transactionInfo, fee);

                // 4.vi Submit payment to platform
                final var txBytes = PbjConverter.asWrappedBytes(Transaction.PROTOBUF, allegedPayment);
                submissionManager.submit(txBody, txBytes);
            } else {
                if (RESTRICTED_FUNCTIONALITIES.contains(function)) {
                    throw new PreCheckException(NOT_SUPPORTED);
                }
            }

            // 5. Check validity of query
            handler.validate(context);

            if (handler.needsAnswerOnlyCost(responseType)) {
                // 6.i Estimate costs
                fee = handler.computeFees(context).totalFee();

                final var header = createResponseHeader(responseType, OK, fee);
                response = handler.createEmptyResponse(header);
            } else {
                // 6.ii Find response
                final var header = createResponseHeader(responseType, OK, fee);
                response = handler.findResponse(context, header);
            }
        } catch (InsufficientBalanceException e) {
            final var header = createResponseHeader(responseType, e.responseCode(), e.getEstimatedFee());
            response = handler.createEmptyResponse(header);
        } catch (PreCheckException e) {
            final var header = createResponseHeader(responseType, e.responseCode(), fee);
            response = handler.createEmptyResponse(header);
        }

        try {
            Response.PROTOBUF.write(response, responseBuffer);
            logger.debug("Finished handling a query request in Query workflow");
        } catch (IOException e) {
            logger.warn("Unexpected IO exception while writing protobuf", e);
            throw new StatusRuntimeException(Status.INTERNAL);
        }
    }

    private Query parseQuery(Bytes requestBuffer) {
        try {
            return queryParser.parseStrict(requestBuffer.toReadableSequentialData());
        } catch (MalformedProtobufException | UnknownFieldException e) {
            throw new StatusRuntimeException(Status.INVALID_ARGUMENT);
        } catch (IOException e) {
            // This should technically not be possible. The data buffer supplied
            // is either based on a byte[] or a byte buffer, in both cases all data
            // is available and a generic IO exception shouldn't happen. If it does,
            // it indicates the data could not be parsed, but for a reason other than
            // those causing an MalformedProtobufException or UnknownFieldException.
            logger.warn("Unexpected IO exception while parsing protobuf", e);
            throw new StatusRuntimeException(Status.INVALID_ARGUMENT);
        }
    }

    private static ResponseHeader createResponseHeader(
            @NonNull final ResponseType type, @NonNull final ResponseCodeEnum responseCode, final long fee) {
        return ResponseHeader.newBuilder()
                .responseType(type)
                .nodeTransactionPrecheckCode(responseCode)
                .cost(fee)
                .build();
    }

    private static HederaFunctionality functionOf(@NonNull final Query query) {
        try {
            return HapiUtils.functionOf(query);
        } catch (UnknownHederaFunctionality e) {
            throw new StatusRuntimeException(Status.INVALID_ARGUMENT);
        }
    }
}<|MERGE_RESOLUTION|>--- conflicted
+++ resolved
@@ -162,17 +162,13 @@
             final var state = wrappedState.get();
             final var storeFactory = new ReadableStoreFactory(state);
             final var paymentRequired = handler.requiresNodePayment(responseType);
-<<<<<<< HEAD
             final var context = new QueryContextImpl(
+                    state,
                     storeFactory,
                     query,
                     configProvider.getConfiguration(),
                     recordCache,
                     () -> exchangeRateManager.exchangeRateInfo(state));
-=======
-            final var context =
-                    new QueryContextImpl(state, storeFactory, query, configProvider.getConfiguration(), recordCache);
->>>>>>> d7a787b6
             Transaction allegedPayment = null;
             TransactionBody txBody = null;
             if (paymentRequired) {
