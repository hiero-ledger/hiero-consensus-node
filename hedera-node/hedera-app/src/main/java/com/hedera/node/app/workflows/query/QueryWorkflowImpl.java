--- conflicted
+++ resolved
@@ -163,14 +163,9 @@
     }
 
     @Override
-<<<<<<< HEAD
-    public void handleQuery(
-            @NonNull final Bytes requestBuffer, @NonNull final BufferedData responseBuffer, boolean shouldCharge) {
-=======
     public void handleQuery(@NonNull final Bytes requestBuffer, @NonNull final BufferedData responseBuffer) {
         final long queryStart = System.nanoTime();
 
->>>>>>> 11f878c0
         requireNonNull(requestBuffer);
         requireNonNull(responseBuffer);
 
