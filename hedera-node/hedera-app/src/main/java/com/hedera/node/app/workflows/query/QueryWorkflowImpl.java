--- conflicted
+++ resolved
@@ -167,13 +167,8 @@
             throw new StatusRuntimeException(Status.INVALID_ARGUMENT);
         }
 
-<<<<<<< HEAD
-        if (LOGGER.isDebugEnabled()) {
-            LOGGER.debug("Received query: {}", query);
-=======
         if (logger.isDebugEnabled()) {
             logger.debug("Received query: {}", query);
->>>>>>> 9ad671e2
         }
 
         final var functionality = functionOf(query);
@@ -185,11 +180,7 @@
             throw new StatusRuntimeException(Status.INVALID_ARGUMENT);
         }
         final ResponseType responseType = queryHeader.responseType();
-<<<<<<< HEAD
-        LOGGER.info("Started answering a {} query of type {}", functionality, responseType);
-=======
         logger.debug("Started answering a {} query of type {}", functionality, responseType);
->>>>>>> 9ad671e2
 
         Response response;
         long fee = 0L;
@@ -279,11 +270,7 @@
 
         try {
             Response.PROTOBUF.write(response, responseBuffer);
-<<<<<<< HEAD
-            LOGGER.debug("Finished handling a query request in Query workflow");
-=======
             logger.debug("Finished handling a query request in Query workflow");
->>>>>>> 9ad671e2
         } catch (IOException e) {
             e.printStackTrace();
             throw new StatusRuntimeException(Status.INTERNAL);
