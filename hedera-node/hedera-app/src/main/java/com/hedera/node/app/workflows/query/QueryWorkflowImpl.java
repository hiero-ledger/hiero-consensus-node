--- conflicted
+++ resolved
@@ -346,11 +346,12 @@
             return false;
         }
         return switch (context.query().query().kind()) {
-<<<<<<< HEAD
-            case CONSENSUS_GET_TOPIC_INFO, CRYPTO_GET_INFO, CRYPTO_GET_ACCOUNT_RECORDS -> true;
-=======
-            case CONSENSUS_GET_TOPIC_INFO, SCHEDULE_GET_INFO, FILE_GET_CONTENTS, FILE_GET_INFO -> true;
->>>>>>> 40af5fb6
+            case CONSENSUS_GET_TOPIC_INFO,
+                 SCHEDULE_GET_INFO,
+                 FILE_GET_CONTENTS,
+                 FILE_GET_INFO,
+                 CRYPTO_GET_INFO,
+                 CRYPTO_GET_ACCOUNT_RECORDS -> true;
             default -> false;
         };
     }
