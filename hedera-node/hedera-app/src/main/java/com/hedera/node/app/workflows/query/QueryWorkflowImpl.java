--- conflicted
+++ resolved
@@ -346,12 +346,8 @@
             return false;
         }
         return switch (context.query().query().kind()) {
-<<<<<<< HEAD
-            case CONSENSUS_GET_TOPIC_INFO -> true;
+            case CONSENSUS_GET_TOPIC_INFO, SCHEDULE_GET_INFO, FILE_GET_CONTENTS, FILE_GET_INFO -> true;
             case TOKEN_GET_INFO, TOKEN_GET_NFT_INFO -> true;
-=======
-            case CONSENSUS_GET_TOPIC_INFO, SCHEDULE_GET_INFO, FILE_GET_CONTENTS, FILE_GET_INFO -> true;
->>>>>>> 40af5fb6
             default -> false;
         };
     }
