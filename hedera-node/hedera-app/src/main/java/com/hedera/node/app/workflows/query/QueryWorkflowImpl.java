--- conflicted
+++ resolved
@@ -142,11 +142,8 @@
             @NonNull final FeeManager feeManager,
             @NonNull final SynchronizedThrottleAccumulator synchronizedThrottleAccumulator,
             @NonNull final InstantSource instantSource,
-<<<<<<< HEAD
+            @NonNull final OpWorkflowMetrics workflowMetrics,
             final boolean shouldCharge) {
-=======
-            @NonNull final OpWorkflowMetrics workflowMetrics) {
->>>>>>> 78eb6155
         this.stateAccessor = requireNonNull(stateAccessor, "stateAccessor must not be null");
         this.submissionManager = requireNonNull(submissionManager, "submissionManager must not be null");
         this.ingestChecker = requireNonNull(ingestChecker, "ingestChecker must not be null");
@@ -161,11 +158,8 @@
         this.synchronizedThrottleAccumulator =
                 requireNonNull(synchronizedThrottleAccumulator, "hapiThrottling must not be null");
         this.instantSource = requireNonNull(instantSource);
-<<<<<<< HEAD
+        this.workflowMetrics = requireNonNull(workflowMetrics);
         this.shouldCharge = shouldCharge;
-=======
-        this.workflowMetrics = requireNonNull(workflowMetrics);
->>>>>>> 78eb6155
     }
 
     @Override
