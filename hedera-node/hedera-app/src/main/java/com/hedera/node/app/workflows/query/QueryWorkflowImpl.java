// SPDX-License-Identifier: Apache-2.0
package com.hedera.node.app.workflows.query;

import static com.hedera.hapi.node.base.HederaFunctionality.GET_ACCOUNT_DETAILS;
import static com.hedera.hapi.node.base.HederaFunctionality.NETWORK_GET_EXECUTION_TIME;
import static com.hedera.hapi.node.base.ResponseCodeEnum.BUSY;
import static com.hedera.hapi.node.base.ResponseCodeEnum.FAIL_INVALID;
import static com.hedera.hapi.node.base.ResponseCodeEnum.NOT_SUPPORTED;
import static com.hedera.hapi.node.base.ResponseCodeEnum.OK;
import static com.hedera.hapi.node.base.ResponseCodeEnum.PAYER_ACCOUNT_NOT_FOUND;
import static com.hedera.hapi.node.base.ResponseType.ANSWER_STATE_PROOF;
import static com.hedera.hapi.node.base.ResponseType.COST_ANSWER_STATE_PROOF;
import static java.util.Objects.requireNonNull;

import com.hedera.hapi.node.base.AccountID;
import com.hedera.hapi.node.base.HederaFunctionality;
import com.hedera.hapi.node.base.QueryHeader;
import com.hedera.hapi.node.base.ResponseCodeEnum;
import com.hedera.hapi.node.base.ResponseHeader;
import com.hedera.hapi.node.base.ResponseType;
import com.hedera.hapi.node.transaction.Query;
import com.hedera.hapi.node.transaction.Response;
import com.hedera.hapi.node.transaction.TransactionBody;
import com.hedera.hapi.util.HapiUtils;
import com.hedera.hapi.util.UnknownHederaFunctionality;
import com.hedera.node.app.fees.ExchangeRateManager;
import com.hedera.node.app.fees.FeeManager;
import com.hedera.node.app.service.token.ReadableAccountStore;
import com.hedera.node.app.spi.authorization.Authorizer;
import com.hedera.node.app.spi.fees.ExchangeRateInfo;
import com.hedera.node.app.spi.records.RecordCache;
import com.hedera.node.app.spi.workflows.HandleException;
import com.hedera.node.app.spi.workflows.InsufficientBalanceException;
import com.hedera.node.app.spi.workflows.PreCheckException;
import com.hedera.node.app.spi.workflows.QueryContext;
import com.hedera.node.app.spi.workflows.QueryHandler;
import com.hedera.node.app.store.ReadableStoreFactory;
import com.hedera.node.app.throttle.SynchronizedThrottleAccumulator;
import com.hedera.node.app.throttle.ThrottleUsage;
import com.hedera.node.app.util.ProtobufUtils;
import com.hedera.node.app.workflows.OpWorkflowMetrics;
import com.hedera.node.app.workflows.ingest.IngestChecker;
import com.hedera.node.app.workflows.ingest.SubmissionManager;
import com.hedera.node.config.ConfigProvider;
import com.hedera.pbj.runtime.Codec;
import com.hedera.pbj.runtime.MalformedProtobufException;
import com.hedera.pbj.runtime.ParseException;
import com.hedera.pbj.runtime.UnknownFieldException;
import com.hedera.pbj.runtime.io.buffer.BufferedData;
import com.hedera.pbj.runtime.io.buffer.Bytes;
import com.swirlds.common.utility.AutoCloseableWrapper;
import com.swirlds.state.State;
import edu.umd.cs.findbugs.annotations.NonNull;
import io.grpc.Status;
import io.grpc.StatusRuntimeException;
import java.io.IOException;
import java.time.InstantSource;
import java.util.EnumSet;
import java.util.List;
import java.util.function.Function;
import javax.inject.Inject;
import org.apache.logging.log4j.LogManager;
import org.apache.logging.log4j.Logger;

/** Implementation of {@link QueryWorkflow} */
public final class QueryWorkflowImpl implements QueryWorkflow {

    private static final Logger logger = LogManager.getLogger(QueryWorkflowImpl.class);

    private static final EnumSet<ResponseType> UNSUPPORTED_RESPONSE_TYPES =
            EnumSet.of(ANSWER_STATE_PROOF, COST_ANSWER_STATE_PROOF);
    private static final List<HederaFunctionality> RESTRICTED_FUNCTIONALITIES =
            List.of(NETWORK_GET_EXECUTION_TIME, GET_ACCOUNT_DETAILS);

    private final Function<ResponseType, AutoCloseableWrapper<State>> stateAccessor;
    private final SubmissionManager submissionManager;
    private final QueryChecker queryChecker;
    private final IngestChecker ingestChecker;
    private final QueryDispatcher dispatcher;

    private final Codec<Query> queryParser;
    private final ConfigProvider configProvider;
    private final RecordCache recordCache;
    private final Authorizer authorizer;
    private final ExchangeRateManager exchangeRateManager;
    private final FeeManager feeManager;
    private final SynchronizedThrottleAccumulator synchronizedThrottleAccumulator;
    private final InstantSource instantSource;
    private final OpWorkflowMetrics workflowMetrics;

    /**
     * Indicates if the QueryWorkflow should charge for handling queries.
     */
    private final boolean shouldCharge;

    /**
     * Constructor of {@code QueryWorkflowImpl}
     *
     * @param stateAccessor a {@link Function} that returns the latest immutable or latest signed state depending on the
     * {@link ResponseType}
     * @param submissionManager the {@link SubmissionManager} to submit transactions to the platform
     * @param queryChecker the {@link QueryChecker} with specific checks of an ingest-workflow
     * @param ingestChecker the {@link IngestChecker} to handle the crypto transfer
     * @param dispatcher the {@link QueryDispatcher} that will call query-specific methods
     * @param queryParser the {@link Codec} to parse a query
     * @param configProvider the {@link ConfigProvider} to get the current configuration
     * @param recordCache the {@link RecordCache}
     * @param authorizer the {@link Authorizer} to check permissions and special privileges
     * @param exchangeRateManager the {@link ExchangeRateManager} to get the {@link ExchangeRateInfo}
     * @param feeManager the {@link FeeManager} to calculate the fees
     * @param synchronizedThrottleAccumulator the {@link SynchronizedThrottleAccumulator} that checks transaction should be throttled
     * @param instantSource the {@link InstantSource} to get the current time
     * @param workflowMetrics the {@link OpWorkflowMetrics} to update the metrics
     * @param shouldCharge If the workflow should charge for handling queries.
     * @throws NullPointerException if one of the arguments is {@code null}
     */
    @Inject
    public QueryWorkflowImpl(
            @NonNull final Function<ResponseType, AutoCloseableWrapper<State>> stateAccessor,
            @NonNull final SubmissionManager submissionManager,
            @NonNull final QueryChecker queryChecker,
            @NonNull final IngestChecker ingestChecker,
            @NonNull final QueryDispatcher dispatcher,
            @NonNull final Codec<Query> queryParser,
            @NonNull final ConfigProvider configProvider,
            @NonNull final RecordCache recordCache,
            @NonNull final Authorizer authorizer,
            @NonNull final ExchangeRateManager exchangeRateManager,
            @NonNull final FeeManager feeManager,
            @NonNull final SynchronizedThrottleAccumulator synchronizedThrottleAccumulator,
            @NonNull final InstantSource instantSource,
            @NonNull final OpWorkflowMetrics workflowMetrics,
            final boolean shouldCharge) {
        this.stateAccessor = requireNonNull(stateAccessor, "stateAccessor must not be null");
        this.submissionManager = requireNonNull(submissionManager, "submissionManager must not be null");
        this.ingestChecker = requireNonNull(ingestChecker, "ingestChecker must not be null");
        this.queryChecker = requireNonNull(queryChecker, "queryChecker must not be null");
        this.dispatcher = requireNonNull(dispatcher, "dispatcher must not be null");
        this.queryParser = requireNonNull(queryParser, "queryParser must not be null");
        this.configProvider = requireNonNull(configProvider, "configProvider must not be null");
        this.recordCache = requireNonNull(recordCache, "recordCache must not be null");
        this.exchangeRateManager = requireNonNull(exchangeRateManager, "exchangeRateManager must not be null");
        this.authorizer = requireNonNull(authorizer, "authorizer must not be null");
        this.feeManager = requireNonNull(feeManager, "feeManager must not be null");
        this.synchronizedThrottleAccumulator =
                requireNonNull(synchronizedThrottleAccumulator, "hapiThrottling must not be null");
        this.instantSource = requireNonNull(instantSource);
        this.workflowMetrics = requireNonNull(workflowMetrics);
        this.shouldCharge = shouldCharge;
    }

    @Override
    public void handleQuery(@NonNull final Bytes requestBuffer, @NonNull final BufferedData responseBuffer) {
        final long queryStart = System.nanoTime();

        requireNonNull(requestBuffer);
        requireNonNull(responseBuffer);

        // We use wall-clock time when calculating fees
        final var consensusTime = instantSource.instant();

        // 1. Parse and check header
        final Query query = parseQuery(requestBuffer);
        logger.debug("Received query: {}", query);
        final var function = functionOf(query);

        Response response;
        if (!HederaFunctionality.NONE.equals(function)) {
            final var handler = dispatcher.getHandler(query);
            var queryHeader = handler.extractHeader(query);
            if (queryHeader == null) {
                queryHeader = QueryHeader.DEFAULT;
            }
            final ResponseType responseType = queryHeader.responseType();
            logger.debug("Started answering a {} query of type {}", function, responseType);

            try (final var wrappedState = stateAccessor.apply(responseType)) {
                // 2. Do some general pre-checks
                ingestChecker.verifyPlatformActive();
                if (UNSUPPORTED_RESPONSE_TYPES.contains(responseType)) {
                    throw new PreCheckException(NOT_SUPPORTED);
                }

                final var state = wrappedState.get();
                final var storeFactory = new ReadableStoreFactory(state);
                final var paymentRequired = handler.requiresNodePayment(responseType);
                final var feeCalculator = feeManager.createFeeCalculator(function, consensusTime, storeFactory);
                final QueryContext context;
                TransactionBody txBody;
                AccountID payerID = null;
                if (shouldCharge && paymentRequired) {
                    final var configuration = configProvider.getConfiguration();
                    final var paymentBytes = ProtobufUtils.extractPaymentBytes(requestBuffer);

<<<<<<< HEAD
                    // 3.i Ingest checks
                    final var transactionInfo = ingestChecker.runAllChecks(state, paymentBytes, configuration);
                    txBody = transactionInfo.txBody();

                    // get payer
                    payerID = requireNonNull(transactionInfo.payerID());
                    context = new QueryContextImpl(
                            consensusTime,
                            state,
                            storeFactory,
                            query,
                            configuration,
                            recordCache,
                            exchangeRateManager,
                            feeCalculator,
                            payerID);

                    // A super-user does not have to pay for a query and has all permissions
                    if (!authorizer.isSuperUser(payerID)) {
                        // But if payment is required, we must be able to submit a transaction
                        ingestChecker.verifyReadyForTransactions();

                        // 3.ii Validate CryptoTransfer
                        queryChecker.validateCryptoTransfer(transactionInfo);

                        // 3.iii Check permissions
                        queryChecker.checkPermissions(payerID, function);

                        // Get the payer
                        final var accountStore = storeFactory.getStore(ReadableAccountStore.class);
                        final var payer = accountStore.getAccountById(payerID);
                        if (payer == null) {
                            // This should never happen, because the account is checked in the pure checks
                            throw new PreCheckException(PAYER_ACCOUNT_NOT_FOUND);
=======
                    final var checkerResult = new IngestChecker.Result();
                    try {
                        // 3.i Ingest checks
                        ingestChecker.runAllChecks(state, paymentBytes, configuration, checkerResult);
                        txBody = checkerResult.txnInfoOrThrow().txBody();

                        // get payer
                        payerID = requireNonNull(checkerResult.txnInfoOrThrow().payerID());
                        context = new QueryContextImpl(
                                state,
                                storeFactory,
                                query,
                                configuration,
                                recordCache,
                                exchangeRateManager,
                                feeCalculator,
                                payerID);

                        // A super-user does not have to pay for a query and has all permissions
                        if (!authorizer.isSuperUser(payerID)) {
                            // But if payment is required, we must be able to submit a transaction
                            ingestChecker.verifyReadyForTransactions();

                            // 3.ii Validate CryptoTransfer
                            queryChecker.validateCryptoTransfer(checkerResult.txnInfoOrThrow());

                            // 3.iii Check permissions
                            queryChecker.checkPermissions(payerID, function);

                            // Get the payer
                            final var accountStore = storeFactory.getStore(ReadableAccountStore.class);
                            final var payer = accountStore.getAccountById(payerID);
                            if (payer == null) {
                                // This should never happen, because the account is checked in the pure checks
                                throw new PreCheckException(PAYER_ACCOUNT_NOT_FOUND);
                            }

                            // 3.iv Calculate costs
                            final var queryFees = handler.computeFees(context).totalFee();
                            final var txFees = queryChecker.estimateTxFees(
                                    storeFactory,
                                    consensusTime,
                                    checkerResult.txnInfoOrThrow(),
                                    payer.keyOrThrow(),
                                    configuration);

                            // 3.v Check account balances
                            queryChecker.validateAccountBalances(
                                    accountStore, checkerResult.txnInfoOrThrow(), payer, queryFees, txFees);

                            // 3.vi Submit payment to platform
                            submissionManager.submit(txBody, paymentBytes);
>>>>>>> e7fef378
                        }
                    } catch (Exception e) {
                        checkerResult.throttleUsages().forEach(ThrottleUsage::reclaimCapacity);
                        throw e;
                    }
                } else {
                    if (RESTRICTED_FUNCTIONALITIES.contains(function)) {
                        throw new PreCheckException(NOT_SUPPORTED);
                    }
                    context = new QueryContextImpl(
                            consensusTime,
                            state,
                            storeFactory,
                            query,
                            configProvider.getConfiguration(),
                            recordCache,
                            exchangeRateManager,
                            feeCalculator,
                            null);
                }

                // 4. Check validity of query
                handler.validate(context);

                // 5. Check query throttles
                if (shouldCharge && synchronizedThrottleAccumulator.shouldThrottle(function, query, state, payerID)) {
                    workflowMetrics.incrementThrottled(function);
                    throw new PreCheckException(BUSY);
                }

                if (handler.needsAnswerOnlyCost(responseType)) {
                    // 6.i Estimate costs
                    final var queryFees = handler.computeFees(context).totalFee();

                    final var header = createResponseHeader(responseType, OK, queryFees);
                    response = handler.createEmptyResponse(header);
                } else {
                    // 6.ii Find response
                    final var header = createResponseHeader(responseType, OK, 0L);
                    response = handler.findResponse(context, header);
                }
            } catch (InsufficientBalanceException e) {
                response = createErrorResponse(handler, responseType, e.responseCode(), e.getEstimatedFee());
            } catch (PreCheckException e) {
                logger.debug("Query failed", e);
                response = createErrorResponse(handler, responseType, e.responseCode(), 0L);
            } catch (HandleException e) {
                logger.debug("Query failed", e);
                // Conceptually, this should never happen, because we should use PreCheckException only for queries
                // But we catch it here to play it safe
                response = createErrorResponse(handler, responseType, e.getStatus(), 0L);
            } catch (Exception e) {
                logger.error("Unexpected exception while handling a query", e);
                response = createErrorResponse(handler, responseType, FAIL_INVALID, 0L);
            }
        } else {
            throw new StatusRuntimeException(Status.INVALID_ARGUMENT);
        }

        try {
            Response.PROTOBUF.write(response, responseBuffer);
            logger.debug("Finished handling a query request in Query workflow");
        } catch (IOException e) {
            logger.warn("Unexpected IO exception while writing protobuf", e);
            throw new StatusRuntimeException(Status.INTERNAL);
        }

        workflowMetrics.updateDuration(function, (int) (System.nanoTime() - queryStart));
    }

    private Query parseQuery(Bytes requestBuffer) {
        try {
            return queryParser.parseStrict(requestBuffer.toReadableSequentialData());
        } catch (ParseException e) {
            switch (e.getCause()) {
                case MalformedProtobufException ignored:
                    break;
                case UnknownFieldException ignored:
                    break;
                default:
                    logger.warn("Unexpected ParseException while parsing protobuf", e);
            }
            throw new StatusRuntimeException(Status.INVALID_ARGUMENT);
        }
    }

    private static Response createErrorResponse(
            @NonNull final QueryHandler handler,
            @NonNull final ResponseType responseType,
            @NonNull final ResponseCodeEnum responseCode,
            final long fee) {
        final var header = createResponseHeader(responseType, responseCode, fee);
        return handler.createEmptyResponse(header);
    }

    private static ResponseHeader createResponseHeader(
            @NonNull final ResponseType type, @NonNull final ResponseCodeEnum responseCode, final long fee) {
        return ResponseHeader.newBuilder()
                .responseType(type)
                .nodeTransactionPrecheckCode(responseCode)
                .cost(fee)
                .build();
    }

    private static HederaFunctionality functionOf(@NonNull final Query query) {
        try {
            return HapiUtils.functionOf(query);
        } catch (UnknownHederaFunctionality e) {
            return HederaFunctionality.NONE;
        }
    }
}<|MERGE_RESOLUTION|>--- conflicted
+++ resolved
@@ -192,42 +192,6 @@
                     final var configuration = configProvider.getConfiguration();
                     final var paymentBytes = ProtobufUtils.extractPaymentBytes(requestBuffer);
 
-<<<<<<< HEAD
-                    // 3.i Ingest checks
-                    final var transactionInfo = ingestChecker.runAllChecks(state, paymentBytes, configuration);
-                    txBody = transactionInfo.txBody();
-
-                    // get payer
-                    payerID = requireNonNull(transactionInfo.payerID());
-                    context = new QueryContextImpl(
-                            consensusTime,
-                            state,
-                            storeFactory,
-                            query,
-                            configuration,
-                            recordCache,
-                            exchangeRateManager,
-                            feeCalculator,
-                            payerID);
-
-                    // A super-user does not have to pay for a query and has all permissions
-                    if (!authorizer.isSuperUser(payerID)) {
-                        // But if payment is required, we must be able to submit a transaction
-                        ingestChecker.verifyReadyForTransactions();
-
-                        // 3.ii Validate CryptoTransfer
-                        queryChecker.validateCryptoTransfer(transactionInfo);
-
-                        // 3.iii Check permissions
-                        queryChecker.checkPermissions(payerID, function);
-
-                        // Get the payer
-                        final var accountStore = storeFactory.getStore(ReadableAccountStore.class);
-                        final var payer = accountStore.getAccountById(payerID);
-                        if (payer == null) {
-                            // This should never happen, because the account is checked in the pure checks
-                            throw new PreCheckException(PAYER_ACCOUNT_NOT_FOUND);
-=======
                     final var checkerResult = new IngestChecker.Result();
                     try {
                         // 3.i Ingest checks
@@ -237,6 +201,7 @@
                         // get payer
                         payerID = requireNonNull(checkerResult.txnInfoOrThrow().payerID());
                         context = new QueryContextImpl(
+                                consensusTime,
                                 state,
                                 storeFactory,
                                 query,
@@ -280,7 +245,6 @@
 
                             // 3.vi Submit payment to platform
                             submissionManager.submit(txBody, paymentBytes);
->>>>>>> e7fef378
                         }
                     } catch (Exception e) {
                         checkerResult.throttleUsages().forEach(ThrottleUsage::reclaimCapacity);
