// SPDX-License-Identifier: Apache-2.0
package com.hedera.node.app.workflows.standalone;

import static com.hedera.node.app.spi.AppContext.Gossip.UNAVAILABLE_GOSSIP;
import static com.hedera.node.app.throttle.ThrottleAccumulator.ThrottleType.NOOP_THROTTLE;
import static com.hedera.node.app.workflows.standalone.impl.NoopVerificationStrategies.NOOP_VERIFICATION_STRATEGIES;
import static java.util.Objects.requireNonNull;

import com.hedera.hapi.node.base.SemanticVersion;
import com.hedera.node.app.config.BootstrapConfigProviderImpl;
import com.hedera.node.app.config.ConfigProviderImpl;
import com.hedera.node.app.hints.impl.HintsLibraryImpl;
import com.hedera.node.app.hints.impl.HintsServiceImpl;
import com.hedera.node.app.history.impl.HistoryLibraryImpl;
import com.hedera.node.app.history.impl.HistoryServiceImpl;
import com.hedera.node.app.info.NodeInfoImpl;
import com.hedera.node.app.service.contract.impl.ContractServiceImpl;
import com.hedera.node.app.service.file.impl.FileServiceImpl;
import com.hedera.node.app.service.schedule.impl.ScheduleServiceImpl;
import com.hedera.node.app.services.AppContextImpl;
import com.hedera.node.app.signature.AppSignatureVerifier;
import com.hedera.node.app.signature.impl.SignatureExpanderImpl;
import com.hedera.node.app.signature.impl.SignatureVerifierImpl;
import com.hedera.node.app.state.recordcache.LegacyListRecordSource;
import com.hedera.node.app.throttle.AppThrottleFactory;
import com.hedera.node.app.throttle.ThrottleAccumulator;
import com.hedera.node.config.data.HederaConfig;
import com.hedera.pbj.runtime.io.buffer.Bytes;
import com.swirlds.common.metrics.noop.NoOpMetrics;
import com.swirlds.metrics.api.Metrics;
import com.swirlds.platform.system.SoftwareVersion;
import com.swirlds.state.State;
import com.swirlds.state.lifecycle.EntityIdFactory;
import edu.umd.cs.findbugs.annotations.NonNull;
import edu.umd.cs.findbugs.annotations.Nullable;
import java.time.InstantSource;
import java.util.HashMap;
import java.util.HashSet;
import java.util.List;
import java.util.Map;
import java.util.Optional;
import java.util.Set;
import java.util.concurrent.ForkJoinPool;
import java.util.concurrent.atomic.AtomicReference;
import java.util.function.Function;
import java.util.function.Supplier;
import java.util.stream.Collectors;
import org.hyperledger.besu.evm.operation.Operation;
import org.hyperledger.besu.evm.tracing.OperationTracer;

/**
 * A factory for creating {@link TransactionExecutor} instances.
 */
public enum TransactionExecutors {
    TRANSACTION_EXECUTORS;

    /**
     * Prefer overriding {@code hedera.nodeTransaction.maxBytes} instead.
     */
    @Deprecated(since = "0.61")
    public static final String MAX_SIGNED_TXN_SIZE_PROPERTY = "executor.maxSignedTxnSize";

    public static final String DISABLE_THROTTLES_PROPERTY = "executor.disableThrottles";

    /**
     * A strategy to bind and retrieve {@link OperationTracer} scoped to a thread.
     */
    public interface TracerBinding extends Supplier<List<OperationTracer>> {
        void runWhere(@NonNull List<OperationTracer> tracers, @NonNull Runnable runnable);
    }

    /**
     * The properties to use when creating a new {@link TransactionExecutor}.
     * @param state the {@link State} to use
     * @param appProperties the properties to use
     * @param customTracerBinding the custom tracer binding to use
     * @param customOps the custom operations to use
     */
    public record Properties(
            @NonNull State state,
            @NonNull Map<String, String> appProperties,
            @Nullable TracerBinding customTracerBinding,
            @NonNull Set<Operation> customOps,
            @NonNull Function<SemanticVersion, SoftwareVersion> softwareVersionFactory) {
        /**
         * Create a new {@link Builder} instance.
         * @return a new {@link Builder} instance
         */
        public static Builder newBuilder() {
            return new Builder();
        }

        /**
         * Builder for {@link Properties}.
         */
        public static class Builder {
            private State state;
            private TracerBinding customTracerBinding;
            private final Map<String, String> appProperties = new HashMap<>();
            private final Set<Operation> customOps = new HashSet<>();
            private Function<SemanticVersion, SoftwareVersion> softwareVersionFactory;

            /**
             * Set the required {@link State} field.
             */
            public Builder state(@NonNull final State state) {
                this.state = requireNonNull(state);
                return this;
            }

            /**
             * Add or override a single property.
             */
            public Builder appProperty(@NonNull final String key, @NonNull final String value) {
                requireNonNull(key);
                requireNonNull(value);
                this.appProperties.put(key, value);
                return this;
            }

            /**
             * Add/override multiple properties at once.
             */
            public Builder appProperties(@NonNull final Map<String, String> properties) {
                requireNonNull(properties);
                this.appProperties.putAll(properties);
                return this;
            }

            /**
             * Set the optional {@link TracerBinding}.
             */
            public Builder customTracerBinding(@Nullable final TracerBinding customTracerBinding) {
                this.customTracerBinding = customTracerBinding;
                return this;
            }

            /**
             * Set the custom operations in bulk.
             */
            public Builder customOps(@NonNull final Set<? extends Operation> customOps) {
                requireNonNull(customOps);
                this.customOps.addAll(customOps);
                return this;
            }

            /**
             * Add a single custom operation.
             */
            public Builder addCustomOp(@NonNull final Operation customOp) {
                requireNonNull(customOp);
                this.customOps.add(customOp);
                return this;
            }

            /**
             * Set the software version factory.
             */
            public Builder softwareVersionFactory(
                    @NonNull final Function<SemanticVersion, SoftwareVersion> softwareVersionFactory) {
                this.softwareVersionFactory = requireNonNull(softwareVersionFactory);
                return this;
            }

            /**
             * Build and return the immutable {@link Properties} record.
             */
            public Properties build() {
                if (state == null) {
                    throw new IllegalStateException("State must not be null");
                }
                return new Properties(
                        state,
                        Map.copyOf(appProperties),
                        customTracerBinding,
                        Set.copyOf(customOps),
                        softwareVersionFactory);
            }
        }
    }

    /**
     * Creates a new {@link TransactionExecutor} based on the given {@link State} and properties.
     * @param properties the properties to use for the executor
     * @return a new {@link TransactionExecutor}
     */
    public TransactionExecutor newExecutor(
            @NonNull final Properties properties, @NonNull final EntityIdFactory entityIdFactory) {
        requireNonNull(properties);
        return newExecutor(
                properties.state(),
                properties.appProperties(),
                properties.customTracerBinding(),
                properties.customOps(),
                properties.softwareVersionFactory(),
                entityIdFactory);
    }

    /**
     * Creates a new {@link TransactionExecutor}.
     * @param state the {@link State} to use
     * @param properties the properties to use
     * @param customTracerBinding the custom tracer binding to use
     * @param customOps the custom operations to use
     * @return a new {@link TransactionExecutor}
     */
    private TransactionExecutor newExecutor(
            @NonNull final State state,
            @NonNull final Map<String, String> properties,
            @Nullable final TracerBinding customTracerBinding,
            @NonNull final Set<Operation> customOps,
            @NonNull final Function<SemanticVersion, SoftwareVersion> softwareVersionFactory,
            @NonNull final EntityIdFactory entityIdFactory) {
        final var tracerBinding =
                customTracerBinding != null ? customTracerBinding : DefaultTracerBinding.DEFAULT_TRACER_BINDING;
        final var executor = newExecutorComponent(
                state, properties, tracerBinding, customOps, softwareVersionFactory, entityIdFactory);
        executor.stateNetworkInfo().initFrom(state);
        executor.initializer().accept(state);
        final var exchangeRateManager = executor.exchangeRateManager();
        return (transactionBody, consensusNow, operationTracers) -> {
            final var dispatch = executor.standaloneDispatchFactory().newDispatch(state, transactionBody, consensusNow);
            tracerBinding.runWhere(List.of(operationTracers), () -> executor.dispatchProcessor()
                    .processDispatch(dispatch));
            final var recordSource = dispatch.stack()
                    .buildHandleOutput(consensusNow, exchangeRateManager.exchangeRates())
                    .recordSourceOrThrow();
            return ((LegacyListRecordSource) recordSource).precomputedRecords();
        };
    }

    private ExecutorComponent newExecutorComponent(
            @NonNull final State state,
            @NonNull Map<String, String> properties,
            @NonNull final TracerBinding tracerBinding,
            @NonNull final Set<Operation> customOps,
            @NonNull final Function<SemanticVersion, SoftwareVersion> softwareVersionFactory,
            @NonNull final EntityIdFactory entityIdFactory) {
        // Translate legacy executor property name to hedera.nodeTransaction.maxBytes, which
        // now controls the effective max size of a signed transaction after ingest
        if (properties.containsKey(MAX_SIGNED_TXN_SIZE_PROPERTY)) {
            properties = properties.entrySet().stream()
                    .map(e -> MAX_SIGNED_TXN_SIZE_PROPERTY.equals(e.getKey())
                            ? Map.entry("hedera.nodeTransaction.maxBytes", e.getValue())
                            : e)
                    .collect(Collectors.toMap(Map.Entry::getKey, Map.Entry::getValue));
        }
        final var bootstrapConfigProvider = new BootstrapConfigProviderImpl();
        final var bootstrapConfig = bootstrapConfigProvider.getConfiguration();
        final var configProvider = new ConfigProviderImpl(false, null, properties);
        final AtomicReference<ExecutorComponent> componentRef = new AtomicReference<>();

<<<<<<< HEAD
        var defaultNodeInfo =
                new NodeInfoImpl(0, entityIdFactory.newAccountId(3L), 10, List.of(), Bytes.EMPTY, List.of());
=======
        var defaultNodeInfo = new NodeInfoImpl(0, entityIdFactory.newAccountId(3L), 10, List.of(), Bytes.EMPTY);
        final var disableThrottles = Optional.ofNullable(properties.get(DISABLE_THROTTLES_PROPERTY))
                .map(Boolean::parseBoolean)
                .orElse(false);
>>>>>>> d58b0ca1

        final var appContext = new AppContextImpl(
                InstantSource.system(),
                new AppSignatureVerifier(
                        bootstrapConfig.getConfigData(HederaConfig.class),
                        new SignatureExpanderImpl(),
                        new SignatureVerifierImpl()),
                UNAVAILABLE_GOSSIP,
                bootstrapConfigProvider::getConfiguration,
                () -> defaultNodeInfo,
                () -> NO_OP_METRICS,
                new AppThrottleFactory(
                        configProvider::getConfiguration,
                        () -> state,
                        () -> componentRef.get().throttleServiceManager().activeThrottleDefinitionsOrThrow(),
                        (configSupplier, capacitySplitSource, throttleType, versionFactory) -> disableThrottles
                                ? new ThrottleAccumulator(
                                        configSupplier, capacitySplitSource, NOOP_THROTTLE, versionFactory)
                                : new ThrottleAccumulator(
                                        configSupplier, capacitySplitSource, throttleType, versionFactory),
                        softwareVersionFactory),
                () -> componentRef.get().appFeeCharging(),
                entityIdFactory);
        final var contractService = new ContractServiceImpl(
                appContext, NO_OP_METRICS, NOOP_VERIFICATION_STRATEGIES, tracerBinding, customOps);
        final var fileService = new FileServiceImpl();
        final var scheduleService = new ScheduleServiceImpl(appContext);
        final var hintsService =
                new HintsServiceImpl(NO_OP_METRICS, ForkJoinPool.commonPool(), appContext, new HintsLibraryImpl());
        final var historyService = new HistoryServiceImpl(
                NO_OP_METRICS, ForkJoinPool.commonPool(), appContext, new HistoryLibraryImpl(), bootstrapConfig);
        final var component = DaggerExecutorComponent.builder()
                .appContext(appContext)
                .configProviderImpl(configProvider)
                .disableThrottles(disableThrottles)
                .bootstrapConfigProviderImpl(bootstrapConfigProvider)
                .fileServiceImpl(fileService)
                .scheduleService(scheduleService)
                .contractServiceImpl(contractService)
                .scheduleServiceImpl(scheduleService)
                .hintsService(hintsService)
                .historyService(historyService)
                .metrics(NO_OP_METRICS)
                .throttleFactory(appContext.throttleFactory())
                .build();
        componentRef.set(component);
        return component;
    }

    /**
     * The default {@link TracerBinding} implementation that uses a {@link ThreadLocal}.
     */
    private enum DefaultTracerBinding implements TracerBinding {
        DEFAULT_TRACER_BINDING;

        private static final ThreadLocal<List<OperationTracer>> OPERATION_TRACERS = ThreadLocal.withInitial(List::of);

        @Override
        public void runWhere(@NonNull final List<OperationTracer> tracers, @NonNull final Runnable runnable) {
            OPERATION_TRACERS.set(tracers);
            runnable.run();
        }

        @Override
        public List<OperationTracer> get() {
            return OPERATION_TRACERS.get();
        }
    }

    private static final Metrics NO_OP_METRICS = new NoOpMetrics();
}<|MERGE_RESOLUTION|>--- conflicted
+++ resolved
@@ -250,15 +250,11 @@
         final var configProvider = new ConfigProviderImpl(false, null, properties);
         final AtomicReference<ExecutorComponent> componentRef = new AtomicReference<>();
 
-<<<<<<< HEAD
         var defaultNodeInfo =
                 new NodeInfoImpl(0, entityIdFactory.newAccountId(3L), 10, List.of(), Bytes.EMPTY, List.of());
-=======
-        var defaultNodeInfo = new NodeInfoImpl(0, entityIdFactory.newAccountId(3L), 10, List.of(), Bytes.EMPTY);
         final var disableThrottles = Optional.ofNullable(properties.get(DISABLE_THROTTLES_PROPERTY))
                 .map(Boolean::parseBoolean)
                 .orElse(false);
->>>>>>> d58b0ca1
 
         final var appContext = new AppContextImpl(
                 InstantSource.system(),
