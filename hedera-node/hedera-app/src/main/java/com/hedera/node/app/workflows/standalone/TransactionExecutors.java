--- conflicted
+++ resolved
@@ -272,15 +272,6 @@
                 .historyService(historyService)
                 .metrics(NO_OP_METRICS)
                 .throttleFactory(appContext.throttleFactory())
-<<<<<<< HEAD
-=======
-                .maxSignedTxnSize(Optional.ofNullable(properties.get(MAX_SIGNED_TXN_SIZE_PROPERTY))
-                        .map(Integer::parseInt)
-                        .orElseGet(() -> configProvider
-                                .getConfiguration()
-                                .getConfigData(HederaConfig.class)
-                                .transactionMaxBytes()))
->>>>>>> 5752b988
                 .build();
         componentRef.set(component);
         return component;
