--- conflicted
+++ resolved
@@ -49,10 +49,7 @@
 import java.util.List;
 import java.util.Map;
 import java.util.Optional;
-<<<<<<< HEAD
 import java.util.concurrent.ForkJoinPool;
-=======
->>>>>>> ec689921
 import java.util.concurrent.atomic.AtomicReference;
 import java.util.function.Supplier;
 import org.hyperledger.besu.evm.tracing.OperationTracer;
@@ -124,29 +121,15 @@
                         () -> state,
                         () -> componentRef.get().throttleServiceManager().activeThrottleDefinitionsOrThrow(),
                         ThrottleAccumulator::new));
-<<<<<<< HEAD
-        final var tssBaseService = new TssBaseServiceImpl(
-                appContext,
-                ForkJoinPool.commonPool(),
-                ForkJoinPool.commonPool(),
-                new TssLibraryImpl(appContext),
-                ForkJoinPool.commonPool(),
-                NO_OP_METRICS);
         final var hintsService =
                 new HintsServiceImpl(NO_OP_METRICS, ForkJoinPool.commonPool(), appContext, new HintsOperationsImpl());
-=======
->>>>>>> ec689921
         final var contractService = new ContractServiceImpl(appContext, NOOP_VERIFICATION_STRATEGIES, tracerBinding);
         final var fileService = new FileServiceImpl();
         final var scheduleService = new ScheduleServiceImpl();
         final var component = DaggerExecutorComponent.builder()
                 .configProviderImpl(configProvider)
                 .bootstrapConfigProviderImpl(bootstrapConfigProvider)
-<<<<<<< HEAD
-                .tssBaseService(tssBaseService)
                 .hintsService(hintsService)
-=======
->>>>>>> ec689921
                 .fileServiceImpl(fileService)
                 .contractServiceImpl(contractService)
                 .scheduleServiceImpl(scheduleService)
