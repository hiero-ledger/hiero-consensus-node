--- conflicted
+++ resolved
@@ -52,15 +52,6 @@
 public enum TransactionExecutors {
     TRANSACTION_EXECUTORS;
 
-<<<<<<< HEAD
-=======
-    /**
-     * Prefer overriding {@code hedera.nodeTransaction.maxBytes} instead.
-     */
-    @Deprecated(since = "0.61")
-    public static final String MAX_SIGNED_TXN_SIZE_PROPERTY = "executor.maxSignedTxnSize";
-
->>>>>>> dbf521b0
     /**
      * A strategy to bind and retrieve {@link OperationTracer} scoped to a thread.
      */
