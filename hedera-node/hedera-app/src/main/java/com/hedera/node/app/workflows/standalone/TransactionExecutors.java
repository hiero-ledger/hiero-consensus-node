/*
 * Copyright (C) 2024-2025 Hedera Hashgraph, LLC
 *
 * Licensed under the Apache License, Version 2.0 (the "License");
 * you may not use this file except in compliance with the License.
 * You may obtain a copy of the License at
 *
 *      http://www.apache.org/licenses/LICENSE-2.0
 *
 * Unless required by applicable law or agreed to in writing, software
 * distributed under the License is distributed on an "AS IS" BASIS,
 * WITHOUT WARRANTIES OR CONDITIONS OF ANY KIND, either express or implied.
 * See the License for the specific language governing permissions and
 * limitations under the License.
 */

package com.hedera.node.app.workflows.standalone;

import static com.hedera.node.app.service.token.impl.handlers.BaseCryptoHandler.asAccount;
import static com.hedera.node.app.spi.AppContext.Gossip.UNAVAILABLE_GOSSIP;
import static com.hedera.node.app.workflows.standalone.impl.NoopVerificationStrategies.NOOP_VERIFICATION_STRATEGIES;
import static java.util.Objects.requireNonNull;

import com.hedera.hapi.node.base.SemanticVersion;
import com.hedera.node.app.Hedera;
import com.hedera.node.app.config.BootstrapConfigProviderImpl;
import com.hedera.node.app.config.ConfigProviderImpl;
import com.hedera.node.app.info.NodeInfoImpl;
import com.hedera.node.app.service.contract.impl.ContractServiceImpl;
import com.hedera.node.app.service.file.impl.FileServiceImpl;
import com.hedera.node.app.service.schedule.impl.ScheduleServiceImpl;
import com.hedera.node.app.services.AppContextImpl;
import com.hedera.node.app.signature.AppSignatureVerifier;
import com.hedera.node.app.signature.impl.SignatureExpanderImpl;
import com.hedera.node.app.signature.impl.SignatureVerifierImpl;
import com.hedera.node.app.state.recordcache.LegacyListRecordSource;
import com.hedera.node.app.throttle.AppThrottleFactory;
import com.hedera.node.app.throttle.ThrottleAccumulator;
import com.hedera.node.config.data.HederaConfig;
import com.hedera.pbj.runtime.io.buffer.Bytes;
import com.swirlds.common.crypto.CryptographyHolder;
import com.swirlds.common.metrics.noop.NoOpMetrics;
import com.swirlds.metrics.api.Metrics;
import com.swirlds.platform.system.SoftwareVersion;
import com.swirlds.state.State;
import com.swirlds.state.lifecycle.info.NodeInfo;
import edu.umd.cs.findbugs.annotations.NonNull;
import edu.umd.cs.findbugs.annotations.Nullable;
import java.time.InstantSource;
import java.util.HashMap;
import java.util.HashSet;
import java.util.List;
import java.util.Map;
import java.util.Optional;
import java.util.Set;
import java.util.concurrent.atomic.AtomicReference;
import java.util.function.Function;
import java.util.function.Supplier;
import org.hyperledger.besu.evm.operation.Operation;
import org.hyperledger.besu.evm.tracing.OperationTracer;

/**
 * A factory for creating {@link TransactionExecutor} instances.
 */
public enum TransactionExecutors {
    TRANSACTION_EXECUTORS;

    public static final NodeInfo DEFAULT_NODE_INFO = new NodeInfoImpl(0, asAccount(3L), 10, List.of(), Bytes.EMPTY);
    public static final String MAX_SIGNED_TXN_SIZE_PROPERTY = "executor.maxSignedTxnSize";

    /**
     * A strategy to bind and retrieve {@link OperationTracer} scoped to a thread.
     */
    public interface TracerBinding extends Supplier<List<OperationTracer>> {
        void runWhere(@NonNull List<OperationTracer> tracers, @NonNull Runnable runnable);
    }

    /**
     * The properties to use when creating a new {@link TransactionExecutor}.
     * @param state the {@link State} to use
     * @param appProperties the properties to use
     * @param customTracerBinding the custom tracer binding to use
     * @param customOps the custom operations to use
     */
    public record Properties(
            @NonNull State state,
            @NonNull Map<String, String> appProperties,
            @Nullable TracerBinding customTracerBinding,
            @NonNull Set<Operation> customOps,
            @NonNull Function<SemanticVersion, SoftwareVersion> softwareVersionFactory) {
        /**
         * Create a new {@link Builder} instance.
         * @return a new {@link Builder} instance
         */
        public static Builder newBuilder() {
            return new Builder();
        }

        /**
         * Builder for {@link Properties}.
         */
        public static class Builder {
            private State state;
            private TracerBinding customTracerBinding;
            private final Map<String, String> appProperties = new HashMap<>();
            private final Set<Operation> customOps = new HashSet<>();
            private Function<SemanticVersion, SoftwareVersion> softwareVersionFactory;

            /**
             * Set the required {@link State} field.
             */
            public Builder state(@NonNull final State state) {
                this.state = requireNonNull(state);
                return this;
            }

            /**
             * Add or override a single property.
             */
            public Builder appProperty(@NonNull final String key, @NonNull final String value) {
                requireNonNull(key);
                requireNonNull(value);
                this.appProperties.put(key, value);
                return this;
            }

            /**
             * Add/override multiple properties at once.
             */
            public Builder appProperties(@NonNull final Map<String, String> properties) {
                requireNonNull(properties);
                this.appProperties.putAll(properties);
                return this;
            }

            /**
             * Set the optional {@link TracerBinding}.
             */
            public Builder customTracerBinding(@Nullable final TracerBinding customTracerBinding) {
                this.customTracerBinding = customTracerBinding;
                return this;
            }

            /**
             * Set the custom operations in bulk.
             */
            public Builder customOps(@NonNull final Set<? extends Operation> customOps) {
                requireNonNull(customOps);
                this.customOps.addAll(customOps);
                return this;
            }

            /**
             * Add a single custom operation.
             */
            public Builder addCustomOp(@NonNull final Operation customOp) {
                requireNonNull(customOp);
                this.customOps.add(customOp);
                return this;
            }

            /**
             * Set the software version factory.
             */
            public Builder softwareVersionFactory(
                    @NonNull final Function<SemanticVersion, SoftwareVersion> softwareVersionFactory) {
                this.softwareVersionFactory = requireNonNull(softwareVersionFactory);
                return this;
            }

            /**
             * Build and return the immutable {@link Properties} record.
             */
            public Properties build() {
                if (state == null) {
                    throw new IllegalStateException("State must not be null");
                }
                return new Properties(
                        state,
                        Map.copyOf(appProperties),
                        customTracerBinding,
                        Set.copyOf(customOps),
                        softwareVersionFactory);
            }
        }
    }

    /**
     * Creates a new {@link TransactionExecutor} based on the given {@link State} and properties.
     * @param properties the properties to use for the executor
     * @return a new {@link TransactionExecutor}
     */
    public TransactionExecutor newExecutor(@NonNull final Properties properties) {
        requireNonNull(properties);
        return newExecutor(
                properties.state(),
                properties.appProperties(),
                properties.customTracerBinding(),
                properties.customOps(),
                properties.softwareVersionFactory());
    }

    /**
     * Creates a new {@link TransactionExecutor} based on the given {@link State} and properties.
     * Prefer
     *
     * @param state the {@link State} to create the executor from
     * @param properties the properties to use for the executor
     * @param customTracerBinding if not null, the tracer binding to use
     * @return a new {@link TransactionExecutor}
     */
    @Deprecated(since = "0.58")
    public TransactionExecutor newExecutor(
            @NonNull final State state,
            @NonNull final Map<String, String> properties,
            @Nullable final TracerBinding customTracerBinding,
            @NonNull final Function<SemanticVersion, SoftwareVersion> softwareVersionFactory) {
        return newExecutor(state, properties, customTracerBinding, Set.of(), softwareVersionFactory);
    }

    /**
     * Creates a new {@link TransactionExecutor}.
     * @param state the {@link State} to use
     * @param properties the properties to use
     * @param customTracerBinding the custom tracer binding to use
     * @param customOps the custom operations to use
     * @return a new {@link TransactionExecutor}
     */
    private TransactionExecutor newExecutor(
            @NonNull final State state,
            @NonNull final Map<String, String> properties,
            @Nullable final TracerBinding customTracerBinding,
            @NonNull final Set<Operation> customOps,
            @NonNull final Function<SemanticVersion, SoftwareVersion> softwareVersionFactory) {
        final var tracerBinding =
                customTracerBinding != null ? customTracerBinding : DefaultTracerBinding.DEFAULT_TRACER_BINDING;
<<<<<<< HEAD
        final var executor = newExecutorComponent(state, properties, tracerBinding, customOps);
=======
        final var executor = newExecutorComponent(state, properties, tracerBinding, customOps, softwareVersionFactory);
        executor.initializer().accept(state);
>>>>>>> b17a7616
        executor.stateNetworkInfo().initFrom(state);
        executor.initializer().accept(state);
        final var exchangeRateManager = executor.exchangeRateManager();
        return (transactionBody, consensusNow, operationTracers) -> {
            final var dispatch = executor.standaloneDispatchFactory().newDispatch(state, transactionBody, consensusNow);
            tracerBinding.runWhere(List.of(operationTracers), () -> executor.dispatchProcessor()
                    .processDispatch(dispatch));
            final var recordSource = dispatch.stack()
                    .buildHandleOutput(consensusNow, exchangeRateManager.exchangeRates())
                    .recordSourceOrThrow();
            return ((LegacyListRecordSource) recordSource).precomputedRecords();
        };
    }

    private ExecutorComponent newExecutorComponent(
            @NonNull final State state,
            @NonNull final Map<String, String> properties,
            @NonNull final TracerBinding tracerBinding,
            @NonNull final Set<Operation> customOps,
            @NonNull final Function<SemanticVersion, SoftwareVersion> softwareVersionFactory) {
        final var bootstrapConfigProvider = new BootstrapConfigProviderImpl();
        final var configProvider = new ConfigProviderImpl(false, null, properties);
        final AtomicReference<ExecutorComponent> componentRef = new AtomicReference<>();
        final var appContext = new AppContextImpl(
                InstantSource.system(),
                new AppSignatureVerifier(
                        bootstrapConfigProvider.getConfiguration().getConfigData(HederaConfig.class),
                        new SignatureExpanderImpl(),
                        new SignatureVerifierImpl(CryptographyHolder.get())),
                UNAVAILABLE_GOSSIP,
                bootstrapConfigProvider::getConfiguration,
                () -> DEFAULT_NODE_INFO,
                () -> NO_OP_METRICS,
                new AppThrottleFactory(
                        configProvider::getConfiguration,
                        () -> state,
                        () -> componentRef.get().throttleServiceManager().activeThrottleDefinitionsOrThrow(),
                        ThrottleAccumulator::new,
                        softwareVersionFactory));
        final var contractService = new ContractServiceImpl(
                appContext, NO_OP_METRICS, NOOP_VERIFICATION_STRATEGIES, tracerBinding, customOps);
        final var fileService = new FileServiceImpl();
        final var scheduleService = new ScheduleServiceImpl();
        final var component = DaggerExecutorComponent.builder()
                .configProviderImpl(configProvider)
                .bootstrapConfigProviderImpl(bootstrapConfigProvider)
                .fileServiceImpl(fileService)
                .contractServiceImpl(contractService)
                .scheduleServiceImpl(scheduleService)
                .metrics(NO_OP_METRICS)
                .throttleFactory(appContext.throttleFactory())
                .maxSignedTxnSize(Optional.ofNullable(properties.get(MAX_SIGNED_TXN_SIZE_PROPERTY))
                        .map(Integer::parseInt)
                        .orElse(Hedera.MAX_SIGNED_TXN_SIZE))
                .build();
        componentRef.set(component);
        return component;
    }

    /**
     * The default {@link TracerBinding} implementation that uses a {@link ThreadLocal}.
     */
    private enum DefaultTracerBinding implements TracerBinding {
        DEFAULT_TRACER_BINDING;

        private static final ThreadLocal<List<OperationTracer>> OPERATION_TRACERS = ThreadLocal.withInitial(List::of);

        @Override
        public void runWhere(@NonNull final List<OperationTracer> tracers, @NonNull final Runnable runnable) {
            OPERATION_TRACERS.set(tracers);
            runnable.run();
        }

        @Override
        public List<OperationTracer> get() {
            return OPERATION_TRACERS.get();
        }
    }

    private static final Metrics NO_OP_METRICS = new NoOpMetrics();
}<|MERGE_RESOLUTION|>--- conflicted
+++ resolved
@@ -234,12 +234,7 @@
             @NonNull final Function<SemanticVersion, SoftwareVersion> softwareVersionFactory) {
         final var tracerBinding =
                 customTracerBinding != null ? customTracerBinding : DefaultTracerBinding.DEFAULT_TRACER_BINDING;
-<<<<<<< HEAD
-        final var executor = newExecutorComponent(state, properties, tracerBinding, customOps);
-=======
         final var executor = newExecutorComponent(state, properties, tracerBinding, customOps, softwareVersionFactory);
-        executor.initializer().accept(state);
->>>>>>> b17a7616
         executor.stateNetworkInfo().initFrom(state);
         executor.initializer().accept(state);
         final var exchangeRateManager = executor.exchangeRateManager();
