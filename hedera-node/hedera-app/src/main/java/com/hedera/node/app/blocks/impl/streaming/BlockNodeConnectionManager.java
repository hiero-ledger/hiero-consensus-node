--- conflicted
+++ resolved
@@ -139,11 +139,7 @@
     /**
      * Reference to the worker thread that handles creating requests and sending requests to the connected block node.
      */
-<<<<<<< HEAD
     private final AtomicReference<Thread> blockStreamWorkerThreadRef = new AtomicReference<>();
-=======
-    private AtomicReference<Thread> blockStreamWorkerThreadRef;
->>>>>>> 1b4625db
     /**
      * Map that contains one or more connections to block nodes. The connections in this map will be a subset (or all)
      * of the available block node connections. (see {@link BlockNodeConnectionManager#availableBlockNodes})
@@ -187,10 +183,7 @@
             availableBlockNodes = new ArrayList<>(extractBlockNodesConfigurations(blockNodeConnectionConfigPath));
             logger.info("Loaded block node configuration from {}", blockNodeConnectionConfigPath);
             logger.info("Block node configuration: {}", availableBlockNodes);
-<<<<<<< HEAD
             blockStreamMetrics.registerMetrics();
-=======
->>>>>>> 1b4625db
         } else {
             logger.info("Block node streaming is disabled; will not setup connections to block nodes");
             availableBlockNodes = new ArrayList<>();
@@ -396,18 +389,10 @@
         if (!isConnectionManagerActive.compareAndSet(false, true)) {
             throw new IllegalStateException("Connection manager already started");
         }
-
-<<<<<<< HEAD
+        
         // start worker thread
         final Thread t = Thread.ofPlatform().name("BlockStreamWorkerLoop").start(this::blockStreamWorkerLoop);
         blockStreamWorkerThreadRef.set(t);
-=======
-        final Thread workerThread =
-                Thread.ofPlatform().name("BlockStreamWorkerLoop").start(this::blockStreamWorkerLoop);
-        blockStreamMetrics.registerMetrics();
-
-        blockStreamWorkerThreadRef = new AtomicReference<>(workerThread);
->>>>>>> 1b4625db
 
         if (!selectNewBlockNodeForStreaming()) {
             isConnectionManagerActive.set(false);
