--- conflicted
+++ resolved
@@ -7,16 +7,11 @@
 import com.hedera.hapi.block.PublishStreamRequest;
 import com.hedera.hapi.block.PublishStreamResponse;
 import com.hedera.hapi.block.protoc.BlockStreamServiceGrpc;
-<<<<<<< HEAD
 import com.hedera.hapi.block.stream.BlockItem;
-=======
-import com.hedera.hapi.block.protoc.PublishStreamRequest;
->>>>>>> 7d15124f
 import com.hedera.node.config.ConfigProvider;
 import com.hedera.node.config.data.BlockStreamConfig;
 import com.hedera.node.internal.network.BlockNodeConfig;
 import edu.umd.cs.findbugs.annotations.NonNull;
-<<<<<<< HEAD
 import io.helidon.common.tls.Tls;
 import io.helidon.webclient.grpc.GrpcClient;
 import io.helidon.webclient.grpc.GrpcClientMethodDescriptor;
@@ -24,10 +19,6 @@
 import io.helidon.webclient.grpc.GrpcServiceClient;
 import io.helidon.webclient.grpc.GrpcServiceDescriptor;
 import java.net.URI;
-import java.net.URISyntaxException;
-=======
-import java.io.IOException;
->>>>>>> 7d15124f
 import java.time.Duration;
 import java.time.Instant;
 import java.util.ArrayList;
@@ -97,7 +88,6 @@
     private void connectToNode(@NonNull BlockNodeConfig node) {
         logger.info("Connecting to block node {}:{}", node.address(), node.port());
         try {
-<<<<<<< HEAD
             GrpcClient client = GrpcClient.builder()
                     .tls(Tls.builder().enabled(false).build())
                     .baseUri(new URI("http://" + node.address() + ":" + node.port()))
@@ -120,9 +110,6 @@
                     .build());
 
             BlockNodeConnection connection = new BlockNodeConnection(node, grpcServiceClient, this);
-=======
-            BlockNodeConnection connection = new BlockNodeConnection(node, this);
->>>>>>> 7d15124f
             connection.establishStream();
             synchronized (connectionLock) {
                 activeConnections.put(node, connection);
@@ -231,8 +218,8 @@
 
         retryExecutor.execute(() -> {
             try {
+                retry(connection::establishStream, INITIAL_RETRY_DELAY);
                 activeConnections.put(connection.getNodeConfig(), connection);
-                retry(connection::establishStream, INITIAL_RETRY_DELAY);
             } catch (Exception e) {
                 final var node = connection.getNodeConfig();
                 logger.error("Failed to re-establish stream to block node {}:{}: {}", node.address(), node.port(), e);
