--- conflicted
+++ resolved
@@ -357,12 +357,7 @@
             logger.debug("{} Successfully scheduled reconnection task.", newConnection);
         } catch (final Exception e) {
             logger.error("{} Failed to schedule connection task for block node.", newConnection, e);
-<<<<<<< HEAD
-            connections.remove(newConnection.getNodeConfig());
             newConnection.closeAtBlockBoundary();
-=======
-            newConnection.close(true);
->>>>>>> 15d522de
         }
     }
 
@@ -773,10 +768,8 @@
                     // close the old active connection
                     try {
                         logger.debug("{} Closing current active connection {}.", connection, activeConnection);
-<<<<<<< HEAD
                         activeConnection.closeAtBlockBoundary();
-=======
-                        activeConnection.close(true);
+
                         // For a forced switch, reschedule the previously active connection to try again later
                         if (force) {
                             try {
@@ -793,7 +786,6 @@
                                 connections.remove(activeConnection.getNodeConfig());
                             }
                         }
->>>>>>> 15d522de
                     } catch (final RuntimeException e) {
                         logger.info(
                                 "Failed to shutdown current active connection {} (shutdown reason: another connection was elevated to active).",
@@ -853,14 +845,7 @@
                 logger.info("{} Rescheduled connection attempt (delayMillis={}).", connection, jitteredDelayMs);
             } catch (final Exception e) {
                 logger.error("{} Failed to reschedule connection attempt. Removing from retry map.", connection, e);
-<<<<<<< HEAD
-                // If rescheduling fails, close the connection and remove it from the connection map. A periodic task
-                // will handle checking if there are no longer any connections
-                connections.remove(connection.getNodeConfig());
                 connection.closeAtBlockBoundary();
-=======
-                connection.close(true);
->>>>>>> 15d522de
             }
         }
     }
