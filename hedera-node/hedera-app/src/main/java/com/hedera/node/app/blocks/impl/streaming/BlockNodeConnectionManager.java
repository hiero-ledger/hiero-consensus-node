--- conflicted
+++ resolved
@@ -285,17 +285,12 @@
      * This is the consolidated method for handling connection cleanup and retry logic.
      *
      * @param connection the connection to close and reschedule
-<<<<<<< HEAD
      * @param delay the delay before attempting to reconnect
-=======
-     * @param initialDelay the delay before attempting to reconnect
->>>>>>> c4c6cb5e
      */
     public void rescheduleConnection(@NonNull final BlockNodeConnection connection, @NonNull final Duration delay) {
         if (!isStreamingEnabled.get()) {
             return;
         }
-<<<<<<< HEAD
 
         requireNonNull(connection, "connection must not be null");
         requireNonNull(delay, "delay must not be null");
@@ -361,29 +356,12 @@
         if (!isStreamingEnabled.get()) {
             return;
         }
-=======
->>>>>>> c4c6cb5e
         requireNonNull(connection);
 
-<<<<<<< HEAD
         removeConnectionAndClearActive(connection);
 
         // Immediately try to find and connect to the next available node
         selectNewBlockNodeForStreaming(false);
-=======
-        logger.debug("[{}] Rescheduling connection for reconnect attempt", connection);
-
-        if (isOnlyOneBlockNodeConfigured()) {
-            // If there is only one block node configured, we will not try to select a new node
-            // Schedule a retry for the failed connection with no delay
-            scheduleConnectionAttempt(connection, Duration.ZERO, null, false);
-        } else {
-            // Schedule retry for the failed connection after a delay
-            scheduleConnectionAttempt(connection, initialDelay, null, false);
-            // Immediately try to find and connect to the next available node
-            selectNewBlockNodeForStreaming(false);
-        }
->>>>>>> c4c6cb5e
     }
 
     /**
@@ -859,11 +837,7 @@
                                 activeConnection,
                                 connection);
 
-<<<<<<< HEAD
-                        connection.close();
-=======
                         connection.close(true);
->>>>>>> c4c6cb5e
                         return;
                     }
                 }
