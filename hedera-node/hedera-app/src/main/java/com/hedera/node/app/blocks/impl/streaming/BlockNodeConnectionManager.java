--- conflicted
+++ resolved
@@ -275,7 +275,7 @@
         }
     }
 
-    private boolean isOnlyOneBlockNodeConfigured() {
+    public boolean isOnlyOneBlockNodeConfigured() {
         return availableBlockNodes.size() == 1;
     }
 
@@ -383,16 +383,6 @@
     }
 
     /**
-<<<<<<< HEAD
-     * Checks if the given connection is the only known block node connection.
-     *
-     * @param connection the connection to check
-     * @return true if the connection is the only known block node connection, else false
-     */
-    public boolean isOnlyKnownConnection(@NonNull final BlockNodeConnection connection) {
-        requireNonNull(connection);
-        return connections.size() == 1 && connections.containsKey(connection.getNodeConfig());
-=======
      * Removes a connection from the connections map and clears the active reference if this was the active connection.
      * This is a utility method to ensure consistent cleanup behavior.
      *
@@ -402,7 +392,6 @@
         requireNonNull(connection);
         connections.remove(connection.getNodeConfig());
         activeConnectionRef.compareAndSet(connection, null);
->>>>>>> ed5a8ba4
     }
 
     /**
