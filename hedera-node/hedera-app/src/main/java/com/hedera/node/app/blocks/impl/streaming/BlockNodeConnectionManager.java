--- conflicted
+++ resolved
@@ -1,22 +1,14 @@
 // SPDX-License-Identifier: Apache-2.0
 package com.hedera.node.app.blocks.impl.streaming;
 
-<<<<<<< HEAD
 import static com.hedera.node.app.blocks.impl.streaming.BlockNodeConnection.THIRTY_SECONDS;
-=======
-import static com.hedera.node.app.util.LoggingUtilities.formatLogMessage;
-import static com.hedera.node.app.util.LoggingUtilities.logWithContext;
->>>>>>> 5fd761d1
 import static com.swirlds.common.io.utility.FileUtils.getAbsolutePath;
 import static java.util.Collections.shuffle;
 import static java.util.Objects.requireNonNull;
 import static java.util.stream.Collectors.collectingAndThen;
 import static java.util.stream.Collectors.toList;
-<<<<<<< HEAD
-=======
 import static org.apache.logging.log4j.Level.DEBUG;
 import static org.apache.logging.log4j.Level.INFO;
->>>>>>> 5fd761d1
 
 import com.hedera.node.app.blocks.impl.streaming.BlockNodeConnection.ConnectionState;
 import com.hedera.node.app.metrics.BlockStreamMetrics;
@@ -388,26 +380,11 @@
         final long delayMillis = Math.max(0, initialDelay.toMillis());
         final BlockNodeConnection newConnection = createConnection(blockNodeConfig, initialBlockToStream);
 
-<<<<<<< HEAD
-        if (blockNumber == null) {
-            logger.debug("{} Scheduling reconnection for node in {} ms (force={}).", newConnection, delayMillis, force);
-        } else {
-            logger.debug(
-                    "{} Scheduling reconnection for node at block {} in {} ms (force={}).",
-                    newConnection,
-                    blockNumber,
-                    delayMillis,
-                    force);
-        }
-=======
-        logWithContext(
-                logger,
-                DEBUG,
+        logger.debug(
                 newConnection,
                 "Scheduling reconnection for node in {} ms (force={}).",
                 delayMillis,
                 force);
->>>>>>> 5fd761d1
 
         // Schedule the first attempt using the connectionExecutor
         try {
@@ -472,23 +449,6 @@
         }
     }
 
-<<<<<<< HEAD
-    private void shutdownBlockStreamWorkerThread() {
-        final Thread workerThread = blockStreamWorkerThreadRef.get();
-        if (workerThread != null) {
-            workerThread.interrupt();
-            try {
-                workerThread.join();
-            } catch (final InterruptedException e) {
-                Thread.currentThread().interrupt();
-                logger.debug("Interrupted while waiting for block stream worker thread to terminate.", e);
-            }
-        }
-        blockStreamWorkerThreadRef.set(null);
-    }
-
-=======
->>>>>>> 5fd761d1
     /**
      * Starts the connection manager. This will schedule a connection attempt to one of the block nodes. This does not
      * block.
@@ -513,21 +473,8 @@
         refreshAvailableBlockNodes();
     }
 
-<<<<<<< HEAD
-    private void startBlockStreamWorkerThread() {
-        if (blockStreamWorkerThreadRef.get() == null) {
-            logger.debug("Starting block stream worker loop thread.");
-            final Thread t = Thread.ofPlatform().name("BlockStreamWorkerLoop").start(this::blockStreamWorkerLoop);
-            blockStreamWorkerThreadRef.set(t);
-        }
-    }
-
-    private void createScheduledExectorService() {
+    private void createScheduledExecutorService() {
         logger.debug("Creating scheduled executor service for the Block Node connection manager.");
-=======
-    private void createScheduledExecutorService() {
-        logWithContext(logger, DEBUG, "Creating scheduled executor service for the Block Node connection manager.");
->>>>>>> 5fd761d1
         sharedExecutorService = Executors.newSingleThreadScheduledExecutor();
     }
 
@@ -540,10 +487,6 @@
      * @return true if a connection attempt will be made to a node, else false (i.e. no available nodes to connect)
      */
     public boolean selectNewBlockNodeForStreaming(final boolean force) {
-<<<<<<< HEAD
-        logger.debug("Selecting highest priority available block node for connection attempt.");
-=======
->>>>>>> 5fd761d1
         if (!isStreamingEnabled()) {
             logger.debug("Cannot select block node, streaming is not enabled.");
             return false;
@@ -649,103 +592,6 @@
     }
 
     /**
-<<<<<<< HEAD
-     * Opens a block for streaming by setting the target block number.
-     * If the connection is already active, it will set the jump target block if the current block number is -1.
-     *
-     * @param blockNumber the block number to open
-     */
-    public void openBlock(final long blockNumber) {
-        logger.debug("Opening block with number {}.", blockNumber);
-        if (!isStreamingEnabled()) {
-            logger.debug("Cannot open block, streaming is not enabled.");
-            return;
-        }
-
-        final BlockNodeConnection activeConnection = activeConnectionRef.get();
-        if (activeConnection == null) {
-            blockStreamMetrics.recordNoActiveConnection();
-            logger.debug("No active connections available for streaming block {}", blockNumber);
-            return;
-        }
-
-        if (streamingBlockNumber.get() == -1) {
-            logger.debug("Current streaming block number is -1, jumping to {}.", blockNumber);
-            jumpTargetBlock.set(blockNumber);
-        }
-    }
-
-    /**
-     * Updates the last verified block number for a specific block node.
-     *
-     * @param blockNodeConfig the configuration for the block node
-     * @param blockNumber the block number of the last verified block
-     */
-    public void updateLastVerifiedBlock(@NonNull final BlockNodeConfig blockNodeConfig, final long blockNumber) {
-        logger.debug(
-                "Updating last verified block for {}:{} to {}.",
-                blockNodeConfig.address(),
-                blockNodeConfig.port(),
-                blockNumber);
-        if (!isStreamingEnabled()) {
-            logger.debug("Cannot update last verified block, streaming is not enabled.");
-            return;
-        }
-
-        requireNonNull(blockNodeConfig);
-
-        lastVerifiedBlockPerConnection.compute(
-                blockNodeConfig,
-                (cfg, lastVerifiedBlockNumber) ->
-                        lastVerifiedBlockNumber == null ? blockNumber : Math.max(lastVerifiedBlockNumber, blockNumber));
-        blockBufferService.setLatestAcknowledgedBlock(blockNumber);
-    }
-
-    private void sleep(final Duration duration) {
-        try {
-            Thread.sleep(duration);
-        } catch (final InterruptedException e) {
-            Thread.currentThread().interrupt();
-        }
-    }
-
-    private void blockStreamWorkerLoop() {
-        while (isConnectionManagerActive.get() && !Thread.currentThread().isInterrupted()) {
-            // use the same connection for all operations per iteration
-            final BlockNodeConnection connection = activeConnectionRef.get();
-
-            if (connection == null) {
-                sleep(workerLoopSleepDuration());
-                continue;
-            }
-
-            try {
-                // If signaled to jump to a specific block, do so
-                jumpToBlockIfNeeded();
-
-                final boolean shouldSleep = processStreamingToBlockNode(connection);
-
-                // Sleep for a short duration to avoid busy waiting
-                if (shouldSleep) {
-                    sleep(workerLoopSleepDuration());
-                }
-            } catch (final UncheckedIOException e) {
-                logger.warn("UncheckedIOException caught in block stream worker loop.", e);
-                connection.handleStreamFailureWithoutOnComplete();
-            } catch (final Exception e) {
-                if (Thread.currentThread().isInterrupted()) {
-                    logger.info("Block stream worker loop interrupted, exiting.");
-                    return;
-                }
-                logger.warn("Exception caught in block stream worker loop", e);
-                connection.handleStreamFailure();
-            }
-        }
-    }
-
-    /**
-=======
->>>>>>> 5fd761d1
      * Starts a WatchService to monitor the configuration directory for changes to block-nodes.json.
      * On create/modify events, it will attempt to reload configuration and restart connections.
      */
@@ -854,14 +700,8 @@
         }
 
         if (!newConfigs.isEmpty()) {
-<<<<<<< HEAD
             logger.info("Reloaded block node configurations ({})", newConfigs);
-            createScheduledExectorService();
-            startBlockStreamWorkerThread();
-=======
-            logWithContext(logger, INFO, "Reloaded block node configurations ({})", newConfigs);
             createScheduledExecutorService();
->>>>>>> 5fd761d1
             selectNewBlockNodeForStreaming(false);
         } else {
             logger.info("No valid block node configurations available after file change. Connections remain stopped.");
@@ -869,120 +709,6 @@
     }
 
     /**
-<<<<<<< HEAD
-     * Send at most one request to the active block node - if there is one.
-     *
-     * @param connection the connection to use for streaming block data
-     * @return true if the worker thread should sleep because of a lack of work to do, else false (the worker thread
-     * should NOT sleep)
-     */
-    private boolean processStreamingToBlockNode(final BlockNodeConnection connection) {
-        if (connection == null || ConnectionState.ACTIVE != connection.getConnectionState()) {
-            return true;
-        }
-
-        final long currentStreamingBlockNumber = streamingBlockNumber.get();
-        final BlockState blockState = blockBufferService.getBlockState(currentStreamingBlockNumber);
-        final long latestBlockNumber = blockBufferService.getLastBlockNumberProduced();
-
-        if (blockState == null
-                && latestBlockNumber > currentStreamingBlockNumber
-                && currentStreamingBlockNumber != -1) {
-            logger.debug(
-                    "{} Block {} not found in buffer (latestBlock={}). Closing and rescheduling.",
-                    connection,
-                    currentStreamingBlockNumber,
-                    latestBlockNumber);
-
-            connection.close(true);
-            rescheduleConnection(connection, THIRTY_SECONDS, null, true);
-            return true;
-        }
-
-        if (blockState == null) {
-            return true;
-        }
-
-        blockState.processPendingItems(blockItemBatchSize());
-
-        if (blockState.numRequestsCreated() == 0) {
-            // the block was not found or there are no requests available to send, so return true (safe to sleep)
-            logger.debug("{} Idle: no requests for block {}.", connection, currentStreamingBlockNumber);
-            return true;
-        }
-
-        if (requestIndex < blockState.numRequestsCreated()) {
-            logger.debug(
-                    "{} Processing block {} (isBlockProofSent={}, totalBlockRequests={}, currentRequestIndex={}).",
-                    connection,
-                    streamingBlockNumber,
-                    blockState.isBlockProofSent(),
-                    blockState.numRequestsCreated(),
-                    requestIndex);
-            final PublishStreamRequest publishStreamRequest = blockState.getRequest(requestIndex);
-            if (publishStreamRequest != null) {
-                connection.sendRequest(publishStreamRequest);
-                logger.trace("{} Sent request {} for block {}.", connection, requestIndex, currentStreamingBlockNumber);
-                blockState.markRequestSent(requestIndex);
-                requestIndex++;
-            }
-        }
-
-        if (requestIndex == blockState.numRequestsCreated() && blockState.isBlockProofSent()) {
-            final long nextBlockNumber = streamingBlockNumber.incrementAndGet();
-            requestIndex = 0;
-            logger.debug("{} Moving to next block number: {}.", connection, nextBlockNumber);
-            // we've moved to another block, don't sleep and instead immediately check if there is anything to send
-            return false;
-        }
-
-        return requestIndex >= blockState.numRequestsCreated(); // Don't sleep if there are more requests to process
-    }
-
-    /**
-     * Updates the current connection processor to jump to a specific block, if the jump flag is set.
-     */
-    private void jumpToBlockIfNeeded() {
-        // Check if the processor has been signaled to jump to a specific block
-        final long targetBlock = jumpTargetBlock.getAndSet(-1); // Check and clear jump signal atomically
-
-        if (targetBlock < 0) {
-            // there is nothing to jump to
-            return;
-        }
-
-        logger.debug("Jumping to block {}.", targetBlock);
-        streamingBlockNumber.set(targetBlock);
-        requestIndex = 0; // Reset request index for the new block
-    }
-
-    /**
-     * Returns the block number that is currently being streamed
-     *
-     * @return the number of the block which is currently being streamed to a block node
-     */
-    public long currentStreamingBlockNumber() {
-        return streamingBlockNumber.get();
-    }
-
-    /**
-     * Set the flag to indicate the current active connection should "jump" to the specified block.
-     *
-     * @param blockNumberToJumpTo the block number to jump to
-     */
-    public void jumpToBlock(final long blockNumberToJumpTo) {
-        if (!isStreamingEnabled()) {
-            logger.debug("Cannot jump to block, streaming is not enabled.");
-            return;
-        }
-
-        logger.debug("Marking request to jump to block {}.", blockNumberToJumpTo);
-        jumpTargetBlock.set(blockNumberToJumpTo);
-    }
-
-    /**
-=======
->>>>>>> 5fd761d1
      * Runnable task to handle the connection attempt logic.
      * Schedules itself for subsequent retries upon failure using the connectionExecutor.
      * Handles setting active connection and signaling on success.
@@ -1073,10 +799,6 @@
                     // we were able to elevate this connection to the new active one
                     connection.updateConnectionState(ConnectionState.ACTIVE);
                     recordActiveConnectionIp(connection.getNodeConfig());
-<<<<<<< HEAD
-                    logger.debug("{} Jump target block is set to {}.", connection, blockToJumpTo);
-=======
->>>>>>> 5fd761d1
                 } else {
                     // Another connection task has preempted this task, reschedule and try again
                     logger.debug("{} Current connection task was preempted, rescheduling.", connection);
