// SPDX-License-Identifier: Apache-2.0
package com.hedera.node.app.blocks.impl.streaming;

import static com.hedera.node.app.blocks.impl.streaming.BlockNodeConnection.LONGER_RETRY_DELAY;
import static java.util.Collections.shuffle;
import static java.util.Objects.requireNonNull;
import static java.util.stream.Collectors.collectingAndThen;
import static java.util.stream.Collectors.toList;

import com.hedera.node.app.blocks.impl.streaming.BlockNodeConnection.ConnectionState;
import com.hedera.node.app.metrics.BlockStreamMetrics;
import com.hedera.node.config.ConfigProvider;
import com.hedera.node.config.data.BlockNodeConnectionConfig;
import com.hedera.node.config.data.BlockStreamConfig;
import com.hedera.node.internal.network.BlockNodeConfig;
import com.hedera.node.internal.network.BlockNodeConnectionInfo;
import com.hedera.pbj.grpc.client.helidon.PbjGrpcClient;
import com.hedera.pbj.grpc.client.helidon.PbjGrpcClientConfig;
import com.hedera.pbj.runtime.ParseException;
import com.hedera.pbj.runtime.grpc.ServiceInterface;
import com.hedera.pbj.runtime.io.buffer.Bytes;
import edu.umd.cs.findbugs.annotations.NonNull;
import edu.umd.cs.findbugs.annotations.Nullable;
import io.helidon.common.tls.Tls;
import io.helidon.webclient.api.WebClient;
import io.helidon.webclient.grpc.GrpcClientProtocolConfig;
import java.io.IOException;
import java.io.UncheckedIOException;
import java.net.InetAddress;
import java.net.URI;
import java.net.URL;
import java.nio.file.Files;
import java.nio.file.Path;
import java.nio.file.Paths;
import java.time.Duration;
import java.time.Instant;
import java.util.ArrayList;
import java.util.Iterator;
import java.util.List;
import java.util.Map;
import java.util.Optional;
import java.util.SortedMap;
import java.util.TreeMap;
import java.util.concurrent.ConcurrentHashMap;
import java.util.concurrent.ScheduledExecutorService;
import java.util.concurrent.ThreadLocalRandom;
import java.util.concurrent.TimeUnit;
import java.util.concurrent.atomic.AtomicBoolean;
import java.util.concurrent.atomic.AtomicLong;
import java.util.concurrent.atomic.AtomicReference;
import java.util.stream.Collectors;
import javax.inject.Inject;
import javax.inject.Singleton;
import org.apache.logging.log4j.LogManager;
import org.apache.logging.log4j.Logger;
import org.hiero.block.api.BlockStreamPublishServiceInterface.BlockStreamPublishServiceClient;
import org.hiero.block.api.PublishStreamRequest;

/**
 * Manages connections to block nodes in a Hedera network, handling connection lifecycle, node selection,
 * and retry mechanisms. This manager is responsible for:
 * <ul>
 *   <li>Establishing and maintaining connections to block nodes</li>
 *   <li>Managing connection states and lifecycle</li>
 *   <li>Implementing priority-based node selection</li>
 *   <li>Handling connection failures with exponential backoff</li>
 *   <li>Coordinating block streaming across connections</li>
 * </ul>
 */
@Singleton
public class BlockNodeConnectionManager {

    private static final Logger logger = LogManager.getLogger(BlockNodeConnectionManager.class);

    private record Options(Optional<String> authority, String contentType) implements ServiceInterface.RequestOptions {}

    private static final BlockNodeConnectionManager.Options OPTIONS =
            new BlockNodeConnectionManager.Options(Optional.empty(), ServiceInterface.RequestOptions.APPLICATION_GRPC);
    /**
     * Initial retry delay for connection attempts.
     */
    public static final Duration INITIAL_RETRY_DELAY = Duration.ofSeconds(1);
    /**
     * The multiplier used for exponential backoff when retrying connections.
     */
    private static final long RETRY_BACKOFF_MULTIPLIER = 2;
    /**
     * The maximum delay used for reties.
     */
    private static final Duration MAX_RETRY_DELAY = Duration.ofSeconds(10);
    /**
     * Tracks what the last verified block for each connection is. Note: The data maintained here is based on what the
     * block node has informed the consensus node of. If a block node is not actively connected, then this data may be
     * incorrect from the perspective of the block node. It is only when the block node informs the consensus node of
     * its status, then the data will be accurate.
     */
    private final Map<BlockNodeConfig, Long> lastVerifiedBlockPerConnection;
    /**
     * Manager that maintains the block stream on this consensus node.
     */
    private final BlockBufferService blockBufferService;
    /**
     * Scheduled executor service that is used to schedule asynchronous tasks such as reconnecting to block nodes.
     * It is shared across all connections to block nodes, allowing periodic stream resets.
     */
    private final ScheduledExecutorService sharedExecutorService;
    /**
     * Metrics API for block stream-specific metrics.
     */
    private final BlockStreamMetrics blockStreamMetrics;
    /**
     * Mechanism to retrieve configuration properties related to block-node communication.
     */
    private final ConfigProvider configProvider;
    /**
     * List of available block nodes this consensus node can connect to, or at least attempt to. This list is read upon
     * startup from the configuration file(s) on disk.
     */
    private final List<BlockNodeConfig> availableBlockNodes;
    /**
     * Flag that indicates if this connection manager is active or not. In this case, being active means it is actively
     * processing blocks and attempting to send them to a block node.
     */
    private final AtomicBoolean isConnectionManagerActive = new AtomicBoolean(false);
    /**
     * In certain cases, there will be times when we need to jump to a specific block to stream to a block node (e.g.
     * after receiving a SkipBlock or ResendBlock response). When one of these cases arises, this will be updated to
     * indicate which block to jump to upon the next iteration of the worker loop. A value of -1 indicates no jumping
     * is requested.
     */
    private final AtomicLong jumpTargetBlock = new AtomicLong(-1);
    /**
     * This tracks which block is actively being streamed to a block node from this consensus node. A value of -1
     * indicates that no streaming is currently in progress.
     */
    private final AtomicLong streamingBlockNumber = new AtomicLong(-1);
    /**
     * This value represents the index of the request that is being sent to the block node (or was last sent).
     */
    private int requestIndex = 0;
    /**
     * Reference to the worker thread that handles creating requests and sending requests to the connected block node.
     */
    private final AtomicReference<Thread> blockStreamWorkerThreadRef = new AtomicReference<>();
    /**
     * Map that contains one or more connections to block nodes. The connections in this map will be a subset (or all)
     * of the available block node connections. (see {@link BlockNodeConnectionManager#availableBlockNodes})
     */
    private final Map<BlockNodeConfig, BlockNodeConnection> connections = new ConcurrentHashMap<>();
    /**
     * Reference to the currently active connection. If this reference is null, then there is no active connection.
     */
    private final AtomicReference<BlockNodeConnection> activeConnectionRef = new AtomicReference<>();
    /**
     * Flag that indicates if streaming to block nodes is enabled. This flag is set once upon startup and cannot change.
     */
    private final AtomicBoolean isStreamingEnabled = new AtomicBoolean(false);

    /**
     * Tracks health and connection history for each block node across multiple connection instances.
     * This data persists beyond individual BlockNodeConnection lifecycles.
     */
    private final Map<BlockNodeConfig, BlockNodeStats> nodeStats;

    /**
     * Configuration property: the maximum number of EndOfStream responses permitted before taking corrective action.
     */
    private final int maxEndOfStreamsAllowed;
    /**
     * Configuration property: the time window in which EndOfStream responses are counted for rate limiting.
     */
    private final Duration endOfStreamTimeFrame;
    /**
     * Configuration property: delay before retrying after EndOfStream rate limit is exceeded.
     */
    private final Duration endOfStreamScheduleDelay;

    /**
     * Configuration property: threshold in milliseconds above which a block acknowledgement is considered high latency.
     */
    private final long highLatencyThresholdMs;
    /**
     * Configuration property: number of consecutive high latency events before considering switching nodes.
     */
    private final int highLatencyEventsBeforeSwitching;

    /**
     * Creates a new BlockNodeConnectionManager with the given configuration from disk.
     * @param configProvider the configuration to use
     * @param blockBufferService the block stream state manager
     * @param blockStreamMetrics the block stream metrics to track
     * @param sharedExecutorService the scheduled executor service used to perform async connection operations (e.g. reconnect,)
     */
    @Inject
    public BlockNodeConnectionManager(
            @NonNull final ConfigProvider configProvider,
            @NonNull final BlockBufferService blockBufferService,
            @NonNull final BlockStreamMetrics blockStreamMetrics,
            @NonNull final ScheduledExecutorService sharedExecutorService) {
        this.configProvider = requireNonNull(configProvider, "configProvider must not be null");
        this.blockBufferService = requireNonNull(blockBufferService, "blockBufferService must not be null");
        this.lastVerifiedBlockPerConnection = new ConcurrentHashMap<>();
        this.blockStreamMetrics = requireNonNull(blockStreamMetrics, "blockStreamMetrics must not be null");
        this.sharedExecutorService = requireNonNull(sharedExecutorService, "sharedExecutorService must not be null");
        this.nodeStats = new ConcurrentHashMap<>();
        final var blockNodeConnectionConfig =
                configProvider.getConfiguration().getConfigData(BlockNodeConnectionConfig.class);
        this.maxEndOfStreamsAllowed = blockNodeConnectionConfig.maxEndOfStreamsAllowed();
        this.endOfStreamTimeFrame = blockNodeConnectionConfig.endOfStreamTimeFrame();
        this.endOfStreamScheduleDelay = blockNodeConnectionConfig.endOfStreamScheduleDelay();
        this.highLatencyThresholdMs = blockNodeConnectionConfig.highLatencyThresholdMs();
        this.highLatencyEventsBeforeSwitching = blockNodeConnectionConfig.highLatencyEventsBeforeSwitching();

        isStreamingEnabled.set(isStreamingEnabled());

        if (isStreamingEnabled.get()) {
            final String blockNodeConnectionConfigPath = blockNodeConnectionFileDir();

            availableBlockNodes = new ArrayList<>(extractBlockNodesConfigurations(blockNodeConnectionConfigPath));
            logger.info("Loaded block node configuration from {}", blockNodeConnectionConfigPath);
            logger.info("Block node configuration: {}", availableBlockNodes);
        } else {
            logger.info("Block node streaming is disabled; will not setup connections to block nodes");
            availableBlockNodes = new ArrayList<>();
        }
    }

    /**
     * @return true if block node streaming is enabled, else false
     */
    private boolean isStreamingEnabled() {
        return configProvider
                .getConfiguration()
                .getConfigData(BlockStreamConfig.class)
                .streamToBlockNodes();
    }

    /**
     * @return the configuration path (as a String) for the block node connections
     */
    private String blockNodeConnectionFileDir() {
        return configProvider
                .getConfiguration()
                .getConfigData(BlockNodeConnectionConfig.class)
                .blockNodeConnectionFileDir();
    }

    /**
     * @return the batch size for a request to send to the block node
     */
    private int blockItemBatchSize() {
        return configProvider
                .getConfiguration()
                .getConfigData(BlockStreamConfig.class)
                .blockItemBatchSize();
    }

    /**
     * The amount of time the worker thread will sleep when there is no work available to process.
     *
     * @return the sleep duration of the worker loop
     */
    private Duration workerLoopSleepDuration() {
        return configProvider
                .getConfiguration()
                .getConfigData(BlockStreamConfig.class)
                .workerLoopSleepDuration();
    }

    /**
     * Extracts block node configurations from the specified configuration file.
     *
     * @param blockNodeConfigPath the path to the block node configuration file
     * @return the configurations for all block nodes
     */
    private List<BlockNodeConfig> extractBlockNodesConfigurations(@NonNull final String blockNodeConfigPath) {
        final Path configPath = Paths.get(blockNodeConfigPath, "block-nodes.json");
        try {
            final byte[] jsonConfig = Files.readAllBytes(configPath);
            final BlockNodeConnectionInfo protoConfig = BlockNodeConnectionInfo.JSON.parse(Bytes.wrap(jsonConfig));

            // Convert proto config to internal config objects
            return protoConfig.nodes().stream()
                    .map(node -> new BlockNodeConfig(node.address(), node.port(), node.priority()))
                    .toList();
        } catch (final IOException | ParseException e) {
            logger.error("Failed to read block node configuration from {}", configPath, e);
            throw new RuntimeException("Failed to read block node configuration from " + configPath, e);
        }
    }

    /**
     * Checks if there is only one block node configured.
     * @return whether there is only one block node configured
     */
    public boolean isOnlyOneBlockNodeConfigured() {
        return availableBlockNodes.size() == 1;
    }

    /**
     * Creates a new gRPC client based on the specified configuration.
     *
     * @param nodeConfig the configuration to use for a specific block node to connect to
     * @return a gRPC client
     */
    private @NonNull BlockNodeClient createNewGrpcClient(@NonNull final BlockNodeConfig nodeConfig) {
        requireNonNull(nodeConfig);

        final Tls tls = Tls.builder().enabled(false).build();
        final PbjGrpcClientConfig grpcConfig =
                new PbjGrpcClientConfig(Duration.ofSeconds(30), tls, Optional.of(""), "application/grpc");

        final URI blockNodeUri = URI.create("http://" + nodeConfig.address() + ":" + nodeConfig.port());
        final InetAddress blockAddress;

        // Attempt to resolve the address of the block node
        try {
            final URL blockNodeUrl = blockNodeUri.toURL();
            blockAddress = InetAddress.getByName(blockNodeUrl.getHost());
        } catch (final IOException e) {
            logger.error("Failed to resolve block node host ({}:{})", nodeConfig.address(), nodeConfig.port());
            throw new IllegalArgumentException("Failed to resolve block node host");
        }

        final WebClient webClient = WebClient.builder()
                .baseUri(blockNodeUri)
                .tls(tls)
                .protocolConfigs(List.of(GrpcClientProtocolConfig.builder()
                        .abortPollTimeExpired(false)
                        .pollWaitTime(Duration.ofSeconds(30))
                        .build()))
                .connectTimeout(Duration.ofSeconds(10))
                .build();

        final BlockStreamPublishServiceClient client =
                new BlockStreamPublishServiceClient(new PbjGrpcClient(webClient, grpcConfig), OPTIONS);
        return new BlockNodeClient(blockAddress, client);
    }

    private record BlockNodeClient(InetAddress address, BlockStreamPublishServiceClient client) {}

    /**
     * Closes a connection and reschedules it with the specified delay.
     * This is the consolidated method for handling connection cleanup and retry logic.
     *
     * @param connection the connection to close and reschedule
     * @param delay the delay before attempting to reconnect
     */
    public void rescheduleConnection(@NonNull final BlockNodeConnection connection, @NonNull final Duration delay) {
        if (!isStreamingEnabled.get()) {
            return;
        }

        requireNonNull(connection, "connection must not be null");
        requireNonNull(delay, "delay must not be null");

        logger.warn("[{}] Closing and rescheduling connection for reconnect attempt", connection);

        // Handle cleanup and rescheduling
        handleConnectionCleanupAndReschedule(connection, delay);
    }

    /**
     * Schedules an immediate restart of the connection at the specified block number.
     * This method handles immediate restart scenarios with minimal delay.
     *
     * @param connection the connection to close and restart
     * @param blockNumber the block number to restart at
     */
    public void restartConnection(@NonNull final BlockNodeConnection connection, final long blockNumber) {
        requireNonNull(connection, "connection must not be null");

        // Remove from connections map and clear active reference
        removeConnectionAndClearActive(connection);

        logger.debug("[{}] Immediately scheduling connection at block {}", connection, blockNumber);

        // Schedule restart at the specific block
        scheduleConnectionAttempt(connection, Duration.ZERO, blockNumber, false);
    }

    /**
     * Common logic for handling connection cleanup and rescheduling after a connection is closed.
     * This centralizes the retry and node selection logic.
     */
    private void handleConnectionCleanupAndReschedule(
            @NonNull final BlockNodeConnection connection, @NonNull final Duration delay) {
        // Remove from connections map and clear active reference
        removeConnectionAndClearActive(connection);

        if (isOnlyOneBlockNodeConfigured()) {
            // If there is only one block node configured, we will not try to select a new node
            // Schedule a retry for the failed connection with no delay
            scheduleConnectionAttempt(connection, Duration.ofSeconds(0), null, false);
        } else {
            // Schedule retry for the failed connection after a delay
            scheduleConnectionAttempt(connection, delay, null, false);
            // Immediately try to find and connect to the next available node
            selectNewBlockNodeForStreaming(false);
        }
    }

    /**
     * Connection initiated a periodic reset of the stream
     * @param connection the connection that initiated the reset of the stream
     */
    public void connectionResetsTheStream(@NonNull final BlockNodeConnection connection) {
        if (!isStreamingEnabled.get()) {
            return;
        }
        requireNonNull(connection);

        removeConnectionAndClearActive(connection);

        // Immediately try to find and connect to the next available node
        selectNewBlockNodeForStreaming(false);
    }

    /**
     * Removes a connection from the connections map and clears the active reference if this was the active connection.
     * This is a utility method to ensure consistent cleanup behavior.
     *
     * @param connection the connection to remove and clean up
     */
    private void removeConnectionAndClearActive(@NonNull final BlockNodeConnection connection) {
        requireNonNull(connection);
        connections.remove(connection.getNodeConfig());
        activeConnectionRef.compareAndSet(connection, null);
    }

    /**
     * Schedules a connection attempt (or retry) for the given Block Node connection
     * after the specified delay. Handles adding/removing the connection from the retry map.
     *
     * @param connection the connection to schedule a retry for
     * @param initialDelay the delay before the first attempt in this sequence executes
     * @param blockNumber the block number to use once reconnected
     */
    public void scheduleConnectionAttempt(
            @NonNull final BlockNodeConnection connection,
            @NonNull final Duration initialDelay,
            @Nullable final Long blockNumber) {
        scheduleConnectionAttempt(connection, initialDelay, blockNumber, false);
    }

    private void scheduleConnectionAttempt(
            @NonNull final BlockNodeConnection connection,
            @NonNull final Duration initialDelay,
            @Nullable final Long blockNumber,
            final boolean force) {
        if (!isStreamingEnabled.get()) {
            return;
        }

        requireNonNull(connection);
        requireNonNull(initialDelay);
        final long delayMillis = Math.max(0, initialDelay.toMillis());

        if (blockNumber == null) {
            logger.debug("[{}] Scheduling reconnection for node in {} ms", connection, delayMillis);
        } else {
            logger.debug(
                    "[{}] Scheduling reconnection for node at block {} in {} ms", connection, blockNumber, delayMillis);
        }

        final BlockNodeConnection newConnection = createConnection(connection.getNodeConfig());

        // Schedule the first attempt using the connectionExecutor
        try {
            sharedExecutorService.schedule(
                    new BlockNodeConnectionTask(newConnection, initialDelay, blockNumber, force),
                    delayMillis,
                    TimeUnit.MILLISECONDS);
            logger.debug("[{}] Successfully scheduled reconnection task", connection);
        } catch (final Exception e) {
            logger.error("[{}] Failed to schedule connection task for block node", connection, e);
            // Consider closing the connection object if scheduling fails
            connection.close(true);
        }
    }

    /**
     * Gracefully shuts down the connection manager, closing active connection.
     */
    public void shutdown() {
        if (!isStreamingEnabled.get()) {
            return;
        }

        logger.info("Shutting down connection manager!");
        // Stop the block stream worker loop thread
        isConnectionManagerActive.set(false);
        final Thread workerThread = blockStreamWorkerThreadRef.get();
        if (workerThread != null) {
            workerThread.interrupt();
            try {
                workerThread.join();
            } catch (final InterruptedException e) {
                Thread.currentThread().interrupt();
                logger.error("Interrupted while waiting for block stream worker thread to terminate", e);
            }
        }

        // Close all of the connections
        final Iterator<Map.Entry<BlockNodeConfig, BlockNodeConnection>> it =
                connections.entrySet().iterator();
        while (it.hasNext()) {
            final Map.Entry<BlockNodeConfig, BlockNodeConnection> entry = it.next();
            final BlockNodeConnection connection = entry.getValue();
            try {
                connection.close(true);
            } catch (final RuntimeException e) {
                logger.debug(
                        "[{}] Error while closing connection during connection manager shutdown; ignoring",
                        connection,
                        e);
            }
            it.remove();
        }
    }

    /**
     * Starts the connection manager. This will schedule a connection attempt to one of the block nodes. This does not
     * block.
     */
    public void start() {
        if (!isStreamingEnabled.get()) {
            return;
        }

        if (!isConnectionManagerActive.compareAndSet(false, true)) {
            throw new IllegalStateException("Connection manager already started");
        }

        // start worker thread
        final Thread t = Thread.ofPlatform().name("BlockStreamWorkerLoop").start(this::blockStreamWorkerLoop);
        blockStreamWorkerThreadRef.set(t);

        if (!selectNewBlockNodeForStreaming(false)) {
            isConnectionManagerActive.set(false);
            throw new NoBlockNodesAvailableException();
        }
    }

    /**
     * Selects the next highest priority available block node and schedules a connection attempt.
     *
     * @param force if true then the new connection will take precedence over the current active connection regardless
     *              of priority; if false then connection priority will be used to determine if it is OK to connect to
     *              a different block node
     * @return true if a connection attempt will be made to a node, else false (i.e. no available nodes to connect)
     */
    public boolean selectNewBlockNodeForStreaming(final boolean force) {
        if (!isStreamingEnabled.get()) {
            return false;
        }

        final BlockNodeConfig selectedNode = getNextPriorityBlockNode();

        if (selectedNode == null) {
            logger.debug("No block nodes found for attempted streaming");
            return false;
        }

        logger.debug("Selected block node {}:{} for connection attempt", selectedNode.address(), selectedNode.port());
        // If we selected a node, schedule the connection attempt.
        final BlockNodeConnection connection = createConnection(selectedNode);

        // Immediately schedule the FIRST connection attempt.
        scheduleConnectionAttempt(connection, Duration.ZERO, null, force);

        return true;
    }

    /**
     * Selects the next available block node based on priority.
     * It will skip over any nodes that are already in retry or have a lower priority than the current active connection.
     *
     * @return the next available block node configuration
     */
    private @Nullable BlockNodeConfig getNextPriorityBlockNode() {
        logger.debug("Searching for new block node connection based on node priorities...");

        final SortedMap<Integer, List<BlockNodeConfig>> priorityGroups = availableBlockNodes.stream()
                .collect(Collectors.groupingBy(BlockNodeConfig::priority, TreeMap::new, Collectors.toList()));

        BlockNodeConfig selectedNode = null;

        for (final Map.Entry<Integer, List<BlockNodeConfig>> entry : priorityGroups.entrySet()) {
            final int priority = entry.getKey();
            final List<BlockNodeConfig> nodesInGroup = entry.getValue();
            selectedNode = findAvailableNode(nodesInGroup);

            if (selectedNode == null) {
                logger.trace("No available node found in priority group {}", priority);
            } else {
                logger.trace("Found available node in priority group {}", priority);
                return selectedNode;
            }
        }

        return selectedNode;
    }

    /**
     * Given a list of available nodes, find a node that can be used for creating a new connection.
     * This ensures we always create fresh BlockNodeConnection instances for new pipelines.
     *
     * @param nodes list of possible nodes to connect to
     * @return a node that is a candidate to connect to, or null if no candidate was found
     */
    private @Nullable BlockNodeConfig findAvailableNode(@NonNull final List<BlockNodeConfig> nodes) {
        requireNonNull(nodes, "nodes must not be null");
        // Only allow the selection of nodes which are not currently in the connections map
        return nodes.stream()
                .filter(nodeConfig -> !connections.containsKey(nodeConfig))
                .collect(collectingAndThen(toList(), collected -> {
                    // Randomize the available nodes
                    shuffle(collected);
                    return collected.stream();
                }))
                .findFirst() // select a node
                .orElse(null);
    }

    /**
     * Creates a BlockNodeConnection instance and immediately schedules the *first*
     * connection attempt using the retry mechanism (with zero initial delay).
     * Always creates a new instance to ensure proper Pipeline lifecycle management.
     *
     * @param nodeConfig the configuration of the node to connect to.
     */
    @NonNull
    private BlockNodeConnection createConnection(@NonNull final BlockNodeConfig nodeConfig) {
        requireNonNull(nodeConfig);

        // Create the connection object with fresh gRPC client
        final BlockNodeClient bnClient = createNewGrpcClient(nodeConfig);
        final BlockNodeConnection connection = new BlockNodeConnection(
                configProvider,
                nodeConfig,
                this,
                blockBufferService,
                bnClient.client,
                blockStreamMetrics,
                sharedExecutorService,
                bnClient.address);

        connections.put(nodeConfig, connection);
        return connection;
    }

    /**
     * Opens a block for streaming by setting the target block number.
     * If the connection is already active, it will set the jump target block if the current block number is -1.
     *
     * @param blockNumber the block number to open
     */
    public void openBlock(final long blockNumber) {
        if (!isStreamingEnabled.get()) {
            return;
        }

        final BlockNodeConnection activeConnection = activeConnectionRef.get();
        if (activeConnection == null) {
            blockStreamMetrics.recordNoActiveConnection();
            logger.debug("No active connections available for streaming block {}", blockNumber);
            return;
        }

        if (streamingBlockNumber.get() == -1) {
            jumpTargetBlock.set(blockNumber);
        }
    }

    /**
     * Updates the last verified block number for a specific block node.
     *
     * @param blockNodeConfig the configuration for the block node
     * @param blockNumber the block number of the last verified block
     */
    public void updateLastVerifiedBlock(@NonNull final BlockNodeConfig blockNodeConfig, final long blockNumber) {
        if (!isStreamingEnabled.get()) {
            return;
        }

        requireNonNull(blockNodeConfig);

        lastVerifiedBlockPerConnection.compute(
                blockNodeConfig,
                (cfg, lastVerifiedBlockNumber) ->
                        lastVerifiedBlockNumber == null ? blockNumber : Math.max(lastVerifiedBlockNumber, blockNumber));
        blockBufferService.setLatestAcknowledgedBlock(blockNumber);
    }

    private void blockStreamWorkerLoop() {
        while (isConnectionManagerActive.get()) {
            try {
                // If signaled to jump to a specific block, do so
                jumpToBlockIfNeeded();

                final boolean shouldSleep = processStreamingToBlockNode();

                // Sleep for a short duration to avoid busy waiting
                if (shouldSleep) {
                    Thread.sleep(workerLoopSleepDuration());
                }
            } catch (final InterruptedException e) {
                logger.error("Block stream worker interrupted", e);
                Thread.currentThread().interrupt();
            } catch (final UncheckedIOException e) {
                logger.debug("UncheckedIOException caught in block stream worker loop {}", e.getMessage());
                final BlockNodeConnection activeConnection = activeConnectionRef.get();
                if (activeConnection != null) {
                    activeConnection.handleStreamFailureWithoutOnComplete();
                }
            } catch (final Exception e) {
                logger.debug("Exception caught in block stream worker loop {}", e.getMessage());
                final BlockNodeConnection activeConnection = activeConnectionRef.get();
                if (activeConnection != null) {
                    activeConnection.handleStreamFailure();
                }
            }
        }
    }

    /**
     * Send at most one request to the active block node - if there is one.
     *
     * @return true if the worker thread should sleep because of a lack of work to do, else false (the worker thread
     * should NOT sleep)
     */
    private boolean processStreamingToBlockNode() {
        final BlockNodeConnection connection = activeConnectionRef.get();
        if (connection == null) {
            return true;
        }

        final long currentStreamingBlockNumber = streamingBlockNumber.get();
        final BlockState blockState = blockBufferService.getBlockState(currentStreamingBlockNumber);
        final long latestBlockNumber = blockBufferService.getLastBlockNumberProduced();

        if (blockState == null && latestBlockNumber > currentStreamingBlockNumber) {
            logger.debug(
                    "[{}] Block {} not found in buffer (latestBlock={}); connection will be closed",
                    connection,
                    currentStreamingBlockNumber,
                    latestBlockNumber);

            connection.close(true);
            rescheduleConnection(connection, LONGER_RETRY_DELAY);
            return true;
        }

        if (blockState == null) {
            return true;
        }

        blockState.processPendingItems(blockItemBatchSize());

        if (blockState.numRequestsCreated() == 0) {
            // the block was not found or there are no requests available to send, so return true (safe to sleep)
            return true;
        }

        if (requestIndex < blockState.numRequestsCreated()) {
            logger.debug(
                    "[{}] Processing block {} (isBlockProofSent={}, totalBlockRequests={}, currentRequestIndex={})",
                    connection,
                    streamingBlockNumber,
                    blockState.isBlockProofSent(),
                    blockState.numRequestsCreated(),
                    requestIndex);
            final PublishStreamRequest publishStreamRequest = blockState.getRequest(requestIndex);
            if (publishStreamRequest != null) {
                connection.sendRequest(publishStreamRequest);
                blockState.markRequestSent(requestIndex);
                requestIndex++;
            }
        }

        if (requestIndex == blockState.numRequestsCreated() && blockState.isBlockProofSent()) {
            final long nextBlockNumber = streamingBlockNumber.incrementAndGet();
            requestIndex = 0;
            logger.trace("[{}] Moving to next block number: {}", connection, nextBlockNumber);
            // we've moved to another block, don't sleep and instead immediately check if there is anything to send
            return false;
        }

        return requestIndex >= blockState.numRequestsCreated(); // Don't sleep if there are more requests to process
    }

    /**
     * Updates the current connection processor to jump to a specific block, if the jump flag is set.
     */
    private void jumpToBlockIfNeeded() {
        // Check if the processor has been signaled to jump to a specific block
        final long targetBlock = jumpTargetBlock.getAndSet(-1); // Check and clear jump signal atomically

        if (targetBlock < 0) {
            // there is nothing to jump to
            return;
        }

        logger.debug("Jumping to block {}", targetBlock);
        streamingBlockNumber.set(targetBlock);
        requestIndex = 0; // Reset request index for the new block
    }

    /**
     * Returns the block number that is currently being streamed
     *
     * @return the number of the block which is currently being streamed to a block node
     */
    public long currentStreamingBlockNumber() {
        return streamingBlockNumber.get();
    }

    /**
     * Set the flag to indicate the current active connection should "jump" to the specified block.
     *
     * @param blockNumberToJumpTo the block number to jump to
     */
    public void jumpToBlock(final long blockNumberToJumpTo) {
        if (!isStreamingEnabled.get()) {
            return;
        }

        logger.debug("Marking request to jump to block {}", blockNumberToJumpTo);
        jumpTargetBlock.set(blockNumberToJumpTo);
    }

    /**
     * Runnable task to handle the connection attempt logic.
     * Schedules itself for subsequent retries upon failure using the connectionExecutor.
     * Handles setting active connection and signaling on success.
     */
    class BlockNodeConnectionTask implements Runnable {
        private final BlockNodeConnection connection;
        private Duration currentBackoffDelay; // Represents the delay *before* the next attempt
        private final Long blockNumber; // If becoming ACTIVE, the blockNumber to jump to
        private final boolean force;

        BlockNodeConnectionTask(
                @NonNull final BlockNodeConnection connection,
                @NonNull final Duration initialDelay,
                @Nullable final Long blockNumber,
                final boolean force) {
            this.connection = requireNonNull(connection);
            // Ensure initial delay is non-negative for backoff calculation
            this.currentBackoffDelay = initialDelay.isNegative() ? Duration.ZERO : initialDelay;
            this.blockNumber = blockNumber;
            this.force = force;
        }

        /**
         * Manages the state transitions of gRPC streaming connections to Block Nodes.
         * Connection state transitions are synchronized to ensure thread-safe updates when
         * promoting connections from PENDING to ACTIVE state or handling failures.
         */
        @Override
        public void run() {
            if (!isStreamingEnabled.get()) {
                return;
            }

            if (!isConnectionManagerActive.get()) {
                logger.info("Connection task will not run because the connection manager has shutdown");
                return;
            }

            try {
                logger.debug("[{}] Running connection task...", connection);
                final BlockNodeConnection activeConnection = activeConnectionRef.get();

                if (activeConnection != null) {
                    if (activeConnection.equals(connection)) {
                        // not sure how the active connection is in a connectivity task... ignoring
                        return;
                    } else if (force) {
                        final BlockNodeConfig newConnConfig = connection.getNodeConfig();
                        final BlockNodeConfig oldConnConfig = activeConnection.getNodeConfig();
                        logger.debug(
                                "New connection ({}:{} priority={}) is being forced as the new connection (old: {}:{} priority={})",
                                newConnConfig.address(),
                                newConnConfig.port(),
                                newConnConfig.priority(),
                                oldConnConfig.address(),
                                oldConnConfig.port(),
                                oldConnConfig.priority());
                    } else if (activeConnection.getNodeConfig().priority()
                            <= connection.getNodeConfig().priority()) {
                        // this new connection has a lower (or equal) priority than the existing active connection
                        // this connection task should thus be cancelled/ignored
                        logger.debug(
                                "The existing active connection ({}) has an equal or higher priority than the "
                                        + "connection ({}) we are attempting to connect to and this new connection attempt will be ignored",
                                activeConnection,
                                connection);

                        connection.close(true);
                        return;
                    }
                }

                /*
                If we have got to this point, it means there is no active connection, or it means there is an active
                connection, but the active connection has a lower priority than the connection in this task. In either
                case, we want to elevate this connection to be the new active connection.
                 */

                connection.createRequestPipeline();

                if (activeConnectionRef.compareAndSet(activeConnection, connection)) {
                    // we were able to elevate this connection to the new active one
                    connection.updateConnectionState(ConnectionState.ACTIVE);
                    final long blockToJumpTo =
                            blockNumber != null ? blockNumber : blockBufferService.getLastBlockNumberProduced();

                    jumpTargetBlock.set(blockToJumpTo);

                    final BlockNodeConfig nodeCfg = connection.getNodeConfig();
                    final InetAddress nodeAddress = connection.nodeAddress();
                    final long ipAsInteger = calculateIpAsInteger(nodeAddress);
                    blockStreamMetrics.recordActiveConnectionIp(ipAsInteger);

                    logger.info(
                            "Active block node connection updated to: {}:{} (resolvedIp: {}, resolvedIpAsInt={})",
                            nodeCfg.address(),
                            nodeCfg.port(),
                            nodeAddress.getHostAddress(),
                            ipAsInteger);
                } else {
                    // Another connection task has preempted this task... reschedule and try again
                    reschedule();
                }

                if (activeConnection != null) {
                    // close the old active connection
                    try {
                        activeConnection.close(true);
                    } catch (final RuntimeException e) {
                        logger.debug(
                                "[{}] Failed to shutdown connection (shutdown reason: another connection was elevated to active)",
                                activeConnection,
                                e);
                    }
                }
            } catch (final Exception e) {
                logger.debug("[{}] Failed to establish connection to block node; will schedule a retry", connection, e);
                blockStreamMetrics.recordConnectionCreateFailure();
                reschedule();
            }
        }

        /**
         * Reschedules the connect attempt.
         */
        private void reschedule() {
            // Calculate next delay based on the *previous* backoff delay for this task instance
            Duration nextDelay = currentBackoffDelay.isZero()
                    ? INITIAL_RETRY_DELAY // Start with initial delay if previous was 0
                    : currentBackoffDelay.multipliedBy(RETRY_BACKOFF_MULTIPLIER);

            if (nextDelay.compareTo(MAX_RETRY_DELAY) > 0) {
                nextDelay = MAX_RETRY_DELAY;
            }

            // Apply jitter
            long jitteredDelayMs;
            final ThreadLocalRandom random = ThreadLocalRandom.current();

            if (nextDelay.toMillis() > 0) {
                jitteredDelayMs = nextDelay.toMillis() / 2 + random.nextLong(nextDelay.toMillis() / 2 + 1);
            } else {
                // Should not happen if INITIAL_RETRY_DELAY > 0, but handle defensively
                jitteredDelayMs =
                        INITIAL_RETRY_DELAY.toMillis() / 2 + random.nextLong(INITIAL_RETRY_DELAY.toMillis() / 2 + 1);
                jitteredDelayMs = Math.max(1, jitteredDelayMs); // Ensure positive delay
            }

            // Update backoff delay *for the next run* of this task instance
            this.currentBackoffDelay = Duration.ofMillis(jitteredDelayMs);

            // Reschedule this task using the calculated jittered delay
            try {
                sharedExecutorService.schedule(this, jitteredDelayMs, TimeUnit.MILLISECONDS);
                logger.debug("[{}] Rescheduled connection attempt (delayMillis={})", connection, jitteredDelayMs);
            } catch (final Exception e) {
                logger.error("[{}] Failed to reschedule connection attempt; removing from retry map", connection, e);
                // If rescheduling fails, close the connection and remove it from the connection map. A periodic task
                // will handle checking if there are no longer any connections
                connections.remove(connection.getNodeConfig());
                connection.close(true);
            }
        }
    }

    /**
     * Increments the count of EndOfStream responses for the specified block node
     * and then checks if this new count exceeds the configured rate limit.
     *
     * @param blockNodeConfig the configuration for the block node
     * @return true if the rate limit is exceeded, otherwise false
     */
    public boolean recordEndOfStreamAndCheckLimit(
            @NonNull final BlockNodeConfig blockNodeConfig, @NonNull final Instant timestamp) {
        if (!isStreamingEnabled.get()) {
            return false;
        }
        requireNonNull(blockNodeConfig, "blockNodeConfig must not be null");

        final BlockNodeStats stats = nodeStats.computeIfAbsent(blockNodeConfig, k -> new BlockNodeStats());
        return stats.addEndOfStreamAndCheckLimit(timestamp, maxEndOfStreamsAllowed, endOfStreamTimeFrame);
    }

    /**
     * Gets the configured delay for EndOfStream rate limit violations.
     *
     * @return the delay before retrying after rate limit exceeded
     */
    public Duration getEndOfStreamScheduleDelay() {
        return endOfStreamScheduleDelay;
    }

    /**
     * Gets the configured timeframe for counting EndOfStream responses.
     *
     * @return the timeframe for rate limiting EndOfStream responses
     */
    public Duration getEndOfStreamTimeframe() {
        return endOfStreamTimeFrame;
    }

    /**
     * Gets the maximum number of EndOfStream responses allowed before taking corrective action.
     *
     * @return the maximum number of EndOfStream responses permitted
     */
    public int getMaxEndOfStreamsAllowed() {
        return maxEndOfStreamsAllowed;
    }

    /**
     * Retrieves the total count of EndOfStream responses received from the specified block node.
     *
     * @param blockNodeConfig the configuration for the block node
     * @return the total count of EndOfStream responses
     */
    public int getEndOfStreamCount(@NonNull final BlockNodeConfig blockNodeConfig) {
        if (!isStreamingEnabled.get()) {
            return 0;
        }
        requireNonNull(blockNodeConfig, "blockNodeConfig must not be null");
        final BlockNodeStats stats = nodeStats.get(blockNodeConfig);
        return stats != null ? stats.getEndOfStreamCount() : 0;
    }

    /**
<<<<<<< HEAD
     * Records when a block was sent to a block node. This enables latency measurement upon acknowledgement.
     *
     * @param blockNodeConfig the target block node configuration
     * @param blockNumber the block number sent
     * @param timestamp the timestamp when the block was sent
     */
    public void recordBlockSent(
            @NonNull final BlockNodeConfig blockNodeConfig, final long blockNumber, @NonNull final Instant timestamp) {
        if (!isStreamingEnabled.get()) {
            return;
        }
        requireNonNull(blockNodeConfig, "blockNodeConfig must not be null");

        final BlockNodeStats stats = nodeStats.computeIfAbsent(blockNodeConfig, k -> new BlockNodeStats());
        stats.recordBlockSent(blockNumber, timestamp);
    }

    /**
     * Records a block acknowledgement and evaluates latency for a given block node. Updates metrics and determines
     * whether a switch should be considered due to consecutive high-latency events.
     *
     * @param blockNodeConfig the block node configuration that acknowledged the block
     * @param blockNumber the acknowledged block number
     * @param timestamp the timestamp of the block acknowledgement
     * @return the evaluation result including latency and switching decision
     */
    public BlockNodeStats.HighLatencyResult recordBlockAckAndCheckLatency(
            @NonNull final BlockNodeConfig blockNodeConfig, final long blockNumber, @NonNull final Instant timestamp) {
        if (!isStreamingEnabled.get()) {
            return new BlockNodeStats.HighLatencyResult(0L, 0, false, false);
        }
        requireNonNull(blockNodeConfig, "blockNodeConfig must not be null");

        final BlockNodeStats stats = nodeStats.computeIfAbsent(blockNodeConfig, k -> new BlockNodeStats());
        final BlockNodeStats.HighLatencyResult result = stats.recordAcknowledgementAndEvaluate(
                blockNumber, timestamp, highLatencyThresholdMs, highLatencyEventsBeforeSwitching);

        // Update metrics
        final String nodeAddress = blockNodeConfig.address() + ":" + blockNodeConfig.port();
        blockStreamMetrics.recordAcknowledgementLatency(nodeAddress, result.latencyMs());
        if (result.isHighLatency()) {
            blockStreamMetrics.recordHighLatencyEvent(nodeAddress);
        }

        return result;
=======
     * Converts the specified IPv4 address into an integer value.
     *
     * @param address the address to convert
     * @return a long that represents the IP address
     * @throws IllegalArgumentException when the specified address is not IPv4
     */
    private static long calculateIpAsInteger(@NonNull final InetAddress address) {
        requireNonNull(address);
        final byte[] bytes = address.getAddress();

        if (bytes.length != 4) {
            throw new IllegalArgumentException("Only IPv4 addresses are supported");
        }

        final long octet1 = 256L * 256 * 256 * (bytes[0] & 0xFF);
        final long octet2 = 256L * 256 * (bytes[1] & 0xFF);
        final long octet3 = 256L * (bytes[2] & 0xFF);
        final long octet4 = 1L * (bytes[3] & 0xFF);
        return octet1 + octet2 + octet3 + octet4;
>>>>>>> b58b61e3
    }
}<|MERGE_RESOLUTION|>--- conflicted
+++ resolved
@@ -1057,7 +1057,28 @@
     }
 
     /**
-<<<<<<< HEAD
+     * Converts the specified IPv4 address into an integer value.
+     *
+     * @param address the address to convert
+     * @return a long that represents the IP address
+     * @throws IllegalArgumentException when the specified address is not IPv4
+     */
+    private static long calculateIpAsInteger(@NonNull final InetAddress address) {
+        requireNonNull(address);
+        final byte[] bytes = address.getAddress();
+
+        if (bytes.length != 4) {
+            throw new IllegalArgumentException("Only IPv4 addresses are supported");
+        }
+
+        final long octet1 = 256L * 256 * 256 * (bytes[0] & 0xFF);
+        final long octet2 = 256L * 256 * (bytes[1] & 0xFF);
+        final long octet3 = 256L * (bytes[2] & 0xFF);
+        final long octet4 = 1L * (bytes[3] & 0xFF);
+        return octet1 + octet2 + octet3 + octet4;
+    }
+
+    /**
      * Records when a block was sent to a block node. This enables latency measurement upon acknowledgement.
      *
      * @param blockNodeConfig the target block node configuration
@@ -1103,26 +1124,5 @@
         }
 
         return result;
-=======
-     * Converts the specified IPv4 address into an integer value.
-     *
-     * @param address the address to convert
-     * @return a long that represents the IP address
-     * @throws IllegalArgumentException when the specified address is not IPv4
-     */
-    private static long calculateIpAsInteger(@NonNull final InetAddress address) {
-        requireNonNull(address);
-        final byte[] bytes = address.getAddress();
-
-        if (bytes.length != 4) {
-            throw new IllegalArgumentException("Only IPv4 addresses are supported");
-        }
-
-        final long octet1 = 256L * 256 * 256 * (bytes[0] & 0xFF);
-        final long octet2 = 256L * 256 * (bytes[1] & 0xFF);
-        final long octet3 = 256L * (bytes[2] & 0xFF);
-        final long octet4 = 1L * (bytes[3] & 0xFF);
-        return octet1 + octet2 + octet3 + octet4;
->>>>>>> b58b61e3
     }
 }