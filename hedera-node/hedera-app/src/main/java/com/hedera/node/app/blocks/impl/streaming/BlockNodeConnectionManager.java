--- conflicted
+++ resolved
@@ -10,6 +10,7 @@
 import com.hedera.node.app.blocks.impl.streaming.BlockNodeConnection.ConnectionState;
 import com.hedera.node.app.metrics.BlockStreamMetrics;
 import com.hedera.node.config.ConfigProvider;
+import com.hedera.node.config.data.BlockNodeConnectionConfig;
 import com.hedera.node.config.data.BlockStreamConfig;
 import com.hedera.node.internal.network.BlockNodeConfig;
 import com.hedera.node.internal.network.BlockNodeConnectionInfo;
@@ -429,37 +430,6 @@
         }
     }
 
-<<<<<<< HEAD
-    /**
-     * Connection initiated a reset of the stream
-     * @param connection the connection that initiated the reset of the stream
-     */
-    public void connectionResetsTheStream(@NonNull final BlockNodeConnection connection) {
-        if (!isStreamingEnabled()) {
-            return;
-        }
-        requireNonNull(connection);
-
-        removeConnectionAndClearActive(connection);
-
-        // Immediately try to find and connect to the next available node
-        selectNewBlockNodeForStreaming(false);
-    }
-
-    /**
-     * Removes a connection from the connections map and clears the active reference if this was the active connection.
-     * This is a utility method to ensure consistent cleanup behavior.
-     *
-     * @param connection the connection to remove and clean up
-     */
-    private void removeConnectionAndClearActive(@NonNull final BlockNodeConnection connection) {
-        requireNonNull(connection);
-        connections.remove(connection.getBlockNodeConnectionConfig(), connection);
-        activeConnectionRef.compareAndSet(connection, null);
-    }
-
-=======
->>>>>>> 1d4d4af4
     private void scheduleConnectionAttempt(
             @NonNull final BlockNodeProtocolConfig blockNodeConfig,
             @NonNull final Duration initialDelay,
@@ -485,10 +455,6 @@
             logger.debug("{} Successfully scheduled reconnection task.", newConnection);
         } catch (final Exception e) {
             logger.error("{} Failed to schedule connection task for block node.", newConnection, e);
-<<<<<<< HEAD
-            connections.remove(newConnection.getBlockNodeConnectionConfig());
-=======
->>>>>>> 1d4d4af4
             newConnection.close(true);
         }
     }
@@ -906,7 +872,8 @@
                         if (force) {
                             try {
                                 final Duration delay = getForcedSwitchRescheduleDelay();
-                                scheduleConnectionAttempt(activeConnection.getNodeConfig(), delay, null, false);
+                                scheduleConnectionAttempt(
+                                        activeConnection.getBlockNodeConnectionConfig(), delay, null, false);
                                 logger.debug(
                                         "Scheduled previously active connection {} in {} ms due to forced switch.",
                                         activeConnection,
@@ -977,12 +944,6 @@
                 logger.info("{} Rescheduled connection attempt (delayMillis={}).", connection, jitteredDelayMs);
             } catch (final Exception e) {
                 logger.error("{} Failed to reschedule connection attempt. Removing from retry map.", connection, e);
-<<<<<<< HEAD
-                // If rescheduling fails, close the connection and remove it from the connection map. A periodic task
-                // will handle checking if there are no longer any connections
-                connections.remove(connection.getBlockNodeConnectionConfig());
-=======
->>>>>>> 1d4d4af4
                 connection.close(true);
             }
         }
