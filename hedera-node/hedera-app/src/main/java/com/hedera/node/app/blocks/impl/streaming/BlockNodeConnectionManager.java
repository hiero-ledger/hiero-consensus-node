// SPDX-License-Identifier: Apache-2.0
package com.hedera.node.app.blocks.impl.streaming;

import static com.hedera.node.app.blocks.impl.streaming.BlockNodeConnection.LONGER_RETRY_DELAY;
import static java.util.Collections.shuffle;
import static java.util.Objects.requireNonNull;
import static java.util.stream.Collectors.collectingAndThen;
import static java.util.stream.Collectors.toList;

import com.hedera.node.app.blocks.impl.streaming.BlockNodeConnection.ConnectionState;
import com.hedera.node.app.metrics.BlockStreamMetrics;
import com.hedera.node.config.ConfigProvider;
import com.hedera.node.config.data.BlockNodeConnectionConfig;
import com.hedera.node.config.data.BlockStreamConfig;
import com.hedera.node.internal.network.BlockNodeConfig;
import com.hedera.node.internal.network.BlockNodeConnectionInfo;
import com.hedera.pbj.grpc.client.helidon.PbjGrpcClient;
import com.hedera.pbj.grpc.client.helidon.PbjGrpcClientConfig;
import com.hedera.pbj.runtime.ParseException;
import com.hedera.pbj.runtime.grpc.ServiceInterface;
import com.hedera.pbj.runtime.io.buffer.Bytes;
import edu.umd.cs.findbugs.annotations.NonNull;
import edu.umd.cs.findbugs.annotations.Nullable;
import io.helidon.common.tls.Tls;
import io.helidon.webclient.api.WebClient;
import io.helidon.webclient.grpc.GrpcClientProtocolConfig;
import java.io.IOException;
import java.io.UncheckedIOException;
import java.net.InetAddress;
import java.net.URI;
import java.net.URL;
import java.nio.file.Files;
import java.nio.file.Path;
import java.nio.file.Paths;
import java.time.Duration;
import java.time.Instant;
import java.util.ArrayList;
import java.util.Iterator;
import java.util.List;
import java.util.Map;
import java.util.Optional;
import java.util.SortedMap;
import java.util.TreeMap;
import java.util.concurrent.ConcurrentHashMap;
import java.util.concurrent.ScheduledExecutorService;
import java.util.concurrent.ThreadLocalRandom;
import java.util.concurrent.TimeUnit;
import java.util.concurrent.atomic.AtomicBoolean;
import java.util.concurrent.atomic.AtomicLong;
import java.util.concurrent.atomic.AtomicReference;
import java.util.stream.Collectors;
import javax.inject.Inject;
import javax.inject.Singleton;
import org.apache.logging.log4j.LogManager;
import org.apache.logging.log4j.Logger;
import org.hiero.block.api.BlockStreamPublishServiceInterface.BlockStreamPublishServiceClient;
import org.hiero.block.api.PublishStreamRequest;

/**
 * Manages connections to block nodes in a Hedera network, handling connection lifecycle, node selection,
 * and retry mechanisms. This manager is responsible for:
 * <ul>
 *   <li>Establishing and maintaining connections to block nodes</li>
 *   <li>Managing connection states and lifecycle</li>
 *   <li>Implementing priority-based node selection</li>
 *   <li>Handling connection failures with exponential backoff</li>
 *   <li>Coordinating block streaming across connections</li>
 * </ul>
 */
@Singleton
public class BlockNodeConnectionManager {

    private static final Logger logger = LogManager.getLogger(BlockNodeConnectionManager.class);

    private record Options(Optional<String> authority, String contentType) implements ServiceInterface.RequestOptions {}

    private static final BlockNodeConnectionManager.Options OPTIONS =
            new BlockNodeConnectionManager.Options(Optional.empty(), ServiceInterface.RequestOptions.APPLICATION_GRPC);
    /**
     * Initial retry delay for connection attempts.
     */
    public static final Duration INITIAL_RETRY_DELAY = Duration.ofSeconds(1);
    /**
     * The multiplier used for exponential backoff when retrying connections.
     */
    private static final long RETRY_BACKOFF_MULTIPLIER = 2;
    /**
     * The maximum delay used for reties.
     */
    private static final Duration MAX_RETRY_DELAY = Duration.ofSeconds(10);
    /**
     * Tracks what the last verified block for each connection is. Note: The data maintained here is based on what the
     * block node has informed the consensus node of. If a block node is not actively connected, then this data may be
     * incorrect from the perspective of the block node. It is only when the block node informs the consensus node of
     * its status, then the data will be accurate.
     */
    private final Map<BlockNodeConfig, Long> lastVerifiedBlockPerConnection;
    /**
     * Manager that maintains the block stream on this consensus node.
     */
    private final BlockBufferService blockBufferService;
    /**
     * Scheduled executor service that is used to schedule asynchronous tasks such as reconnecting to block nodes.
     * It is shared across all connections to block nodes, allowing periodic stream resets.
     */
    private final ScheduledExecutorService sharedExecutorService;
    /**
     * Metrics API for block stream-specific metrics.
     */
    private final BlockStreamMetrics blockStreamMetrics;
    /**
     * Mechanism to retrieve configuration properties related to block-node communication.
     */
    private final ConfigProvider configProvider;
    /**
     * List of available block nodes this consensus node can connect to, or at least attempt to. This list is read upon
     * startup from the configuration file(s) on disk.
     */
    private final List<BlockNodeConfig> availableBlockNodes;
    /**
     * Flag that indicates if this connection manager is active or not. In this case, being active means it is actively
     * processing blocks and attempting to send them to a block node.
     */
    private final AtomicBoolean isConnectionManagerActive = new AtomicBoolean(false);
    /**
     * In certain cases, there will be times when we need to jump to a specific block to stream to a block node (e.g.
     * after receiving a SkipBlock or ResendBlock response). When one of these cases arises, this will be updated to
     * indicate which block to jump to upon the next iteration of the worker loop. A value of -1 indicates no jumping
     * is requested.
     */
    private final AtomicLong jumpTargetBlock = new AtomicLong(-1);
    /**
     * This tracks which block is actively being streamed to a block node from this consensus node. A value of -1
     * indicates that no streaming is currently in progress.
     */
    private final AtomicLong streamingBlockNumber = new AtomicLong(-1);
    /**
     * This value represents the index of the request that is being sent to the block node (or was last sent).
     */
    private int requestIndex = 0;
    /**
     * Reference to the worker thread that handles creating requests and sending requests to the connected block node.
     */
    private final AtomicReference<Thread> blockStreamWorkerThreadRef = new AtomicReference<>();
    /**
     * Map that contains one or more connections to block nodes. The connections in this map will be a subset (or all)
     * of the available block node connections. (see {@link BlockNodeConnectionManager#availableBlockNodes})
     */
    private final Map<BlockNodeConfig, BlockNodeConnection> connections = new ConcurrentHashMap<>();
    /**
     * Reference to the currently active connection. If this reference is null, then there is no active connection.
     */
    private final AtomicReference<BlockNodeConnection> activeConnectionRef = new AtomicReference<>();
    /**
     * Flag that indicates if streaming to block nodes is enabled. This flag is set once upon startup and cannot change.
     */
    private final AtomicBoolean isStreamingEnabled = new AtomicBoolean(false);

    /**
     * Tracks health and connection history for each block node across multiple connection instances.
     * This data persists beyond individual BlockNodeConnection lifecycles.
     */
    private final Map<BlockNodeConfig, BlockNodeStats> nodeStats;

    /**
     * Configuration property: the maximum number of EndOfStream responses permitted before taking corrective action.
     */
    private final int maxEndOfStreamsAllowed;
    /**
     * Configuration property: the time window in which EndOfStream responses are counted for rate limiting.
     */
    private final Duration endOfStreamTimeFrame;
    /**
     * Configuration property: delay before retrying after EndOfStream rate limit is exceeded.
     */
    private final Duration endOfStreamScheduleDelay;

    /**
     * Creates a new BlockNodeConnectionManager with the given configuration from disk.
     * @param configProvider the configuration to use
     * @param blockBufferService the block stream state manager
     * @param blockStreamMetrics the block stream metrics to track
     * @param sharedExecutorService the scheduled executor service used to perform async connection operations (e.g. reconnect,)
     */
    @Inject
    public BlockNodeConnectionManager(
            @NonNull final ConfigProvider configProvider,
            @NonNull final BlockBufferService blockBufferService,
            @NonNull final BlockStreamMetrics blockStreamMetrics,
            @NonNull final ScheduledExecutorService sharedExecutorService) {
        this.configProvider = requireNonNull(configProvider, "configProvider must not be null");
        this.blockBufferService = requireNonNull(blockBufferService, "blockBufferService must not be null");
        this.lastVerifiedBlockPerConnection = new ConcurrentHashMap<>();
        this.blockStreamMetrics = requireNonNull(blockStreamMetrics, "blockStreamMetrics must not be null");
        this.sharedExecutorService = requireNonNull(sharedExecutorService, "sharedExecutorService must not be null");
        this.nodeStats = new ConcurrentHashMap<>();
        final var blockNodeConnectionConfig =
                configProvider.getConfiguration().getConfigData(BlockNodeConnectionConfig.class);
        this.maxEndOfStreamsAllowed = blockNodeConnectionConfig.maxEndOfStreamsAllowed();
        this.endOfStreamTimeFrame = blockNodeConnectionConfig.endOfStreamTimeFrame();
        this.endOfStreamScheduleDelay = blockNodeConnectionConfig.endOfStreamScheduleDelay();

        isStreamingEnabled.set(isStreamingEnabled());

        if (isStreamingEnabled.get()) {
            final String blockNodeConnectionConfigPath = blockNodeConnectionFileDir();

            availableBlockNodes = new ArrayList<>(extractBlockNodesConfigurations(blockNodeConnectionConfigPath));
            logger.info("Loaded block node configuration from {}", blockNodeConnectionConfigPath);
            logger.info("Block node configuration: {}", availableBlockNodes);
        } else {
            logger.info("Block node streaming is disabled; will not setup connections to block nodes");
            availableBlockNodes = new ArrayList<>();
        }
    }

    /**
     * @return true if block node streaming is enabled, else false
     */
    private boolean isStreamingEnabled() {
        return configProvider
                .getConfiguration()
                .getConfigData(BlockStreamConfig.class)
                .streamToBlockNodes();
    }

    /**
     * @return the configuration path (as a String) for the block node connections
     */
    private String blockNodeConnectionFileDir() {
        return configProvider
                .getConfiguration()
                .getConfigData(BlockNodeConnectionConfig.class)
                .blockNodeConnectionFileDir();
    }

    /**
     * @return the batch size for a request to send to the block node
     */
    private int blockItemBatchSize() {
        return configProvider
                .getConfiguration()
                .getConfigData(BlockStreamConfig.class)
                .blockItemBatchSize();
    }

    /**
     * The amount of time the worker thread will sleep when there is no work available to process.
     *
     * @return the sleep duration of the worker loop
     */
    private Duration workerLoopSleepDuration() {
        return configProvider
                .getConfiguration()
                .getConfigData(BlockStreamConfig.class)
                .workerLoopSleepDuration();
    }

    /**
     * Extracts block node configurations from the specified configuration file.
     *
     * @param blockNodeConfigPath the path to the block node configuration file
     * @return the configurations for all block nodes
     */
    private List<BlockNodeConfig> extractBlockNodesConfigurations(@NonNull final String blockNodeConfigPath) {
        final Path configPath = Paths.get(blockNodeConfigPath, "block-nodes.json");
        try {
            final byte[] jsonConfig = Files.readAllBytes(configPath);
            final BlockNodeConnectionInfo protoConfig = BlockNodeConnectionInfo.JSON.parse(Bytes.wrap(jsonConfig));

            // Convert proto config to internal config objects
            return protoConfig.nodes().stream()
                    .map(node -> new BlockNodeConfig(node.address(), node.port(), node.priority()))
                    .toList();
        } catch (final IOException | ParseException e) {
            logger.error("Failed to read block node configuration from {}", configPath, e);
            throw new RuntimeException("Failed to read block node configuration from " + configPath, e);
        }
    }

    private boolean isOnlyOneBlockNodeConfigured() {
        return availableBlockNodes.size() == 1;
    }

    /**
     * Creates a new gRPC client based on the specified configuration.
     *
     * @param nodeConfig the configuration to use for a specific block node to connect to
     * @return a gRPC client
     */
    private @NonNull BlockStreamPublishServiceClient createNewGrpcClient(@NonNull final BlockNodeConfig nodeConfig) {
        requireNonNull(nodeConfig);

        final Tls tls = Tls.builder().enabled(false).build();
        final PbjGrpcClientConfig grpcConfig =
                new PbjGrpcClientConfig(Duration.ofSeconds(30), tls, Optional.of(""), "application/grpc");

        final WebClient webClient = WebClient.builder()
                .baseUri("http://" + nodeConfig.address() + ":" + nodeConfig.port())
                .tls(tls)
                .protocolConfigs(List.of(GrpcClientProtocolConfig.builder()
                        .abortPollTimeExpired(false)
                        .pollWaitTime(Duration.ofSeconds(30))
                        .build()))
                .connectTimeout(Duration.ofSeconds(10))
                .build();

        return new BlockStreamPublishServiceClient(new PbjGrpcClient(webClient, grpcConfig), OPTIONS);
    }

    /**
     * Closes a connection and reschedules it with the specified delay.
     * This is the consolidated method for handling connection cleanup and retry logic.
     *
     * @param connection the connection to close and reschedule
     * @param delay the delay before attempting to reconnect
     */
    public void rescheduleConnection(@NonNull final BlockNodeConnection connection, @NonNull final Duration delay) {
        if (!isStreamingEnabled.get()) {
            return;
        }

        requireNonNull(connection, "connection must not be null");
        requireNonNull(delay, "delay must not be null");

        logger.warn("[{}] Closing and rescheduling connection for reconnect attempt", connection);

        // Handle cleanup and rescheduling
        handleConnectionCleanupAndReschedule(connection, delay);
    }

    /**
     * Schedules an immediate restart of the connection at the specified block number.
     * This method handles immediate restart scenarios with minimal delay.
     *
     * @param connection the connection to close and restart
     * @param blockNumber the block number to restart at
     */
    public void restartConnection(@NonNull final BlockNodeConnection connection, final long blockNumber) {
        requireNonNull(connection, "connection must not be null");

        // Remove from connections map and clear active reference
        removeConnectionAndClearActive(connection);

        logger.debug("[{}] Immediately scheduling connection at block {}", connection, blockNumber);

        // Schedule restart at the specific block
        scheduleConnectionAttempt(connection.getNodeConfig(), Duration.ZERO, blockNumber, false);
    }

    /**
     * Common logic for handling connection cleanup and rescheduling after a connection is closed.
     * This centralizes the retry and node selection logic.
     */
    private void handleConnectionCleanupAndReschedule(
            @NonNull final BlockNodeConnection connection, @NonNull final Duration delay) {
        // Remove from connections map and clear active reference
        removeConnectionAndClearActive(connection);

        if (isOnlyOneBlockNodeConfigured()) {
            // If there is only one block node configured, we will not try to select a new node
            // Schedule a retry for the failed connection with no delay
<<<<<<< HEAD
            scheduleConnectionAttempt(connection.getNodeConfig(), Duration.ZERO, null, false);
=======
            scheduleConnectionAttempt(connection, Duration.ZERO, null, false);
>>>>>>> 34e8913e
        } else {
            // Schedule retry for the failed connection after a delay
            scheduleConnectionAttempt(connection.getNodeConfig(), delay, null, false);
            // Immediately try to find and connect to the next available node
            selectNewBlockNodeForStreaming(false);
        }
    }

    /**
     * Connection initiated a periodic reset of the stream
     * @param connection the connection that initiated the reset of the stream
     */
    public void connectionResetsTheStream(@NonNull final BlockNodeConnection connection) {
        if (!isStreamingEnabled.get()) {
            return;
        }
        requireNonNull(connection);

        removeConnectionAndClearActive(connection);

        // Immediately try to find and connect to the next available node
        selectNewBlockNodeForStreaming(false);
    }

    /**
     * Removes a connection from the connections map and clears the active reference if this was the active connection.
     * This is a utility method to ensure consistent cleanup behavior.
     *
     * @param connection the connection to remove and clean up
     */
    private void removeConnectionAndClearActive(@NonNull final BlockNodeConnection connection) {
        requireNonNull(connection);
        connections.remove(connection.getNodeConfig());
        activeConnectionRef.compareAndSet(connection, null);
    }

    /**
     * Schedules a connection attempt (or retry) for the given Block Node connection
     * after the specified delay. Handles adding/removing the connection from the retry map.
     *
     * @param blockNodeConfig the connection to schedule a retry for
     * @param initialDelay the delay before the first attempt in this sequence executes
     * @param blockNumber the block number to use once reconnected
     */
    public void scheduleConnectionAttempt(
            @NonNull final BlockNodeConfig blockNodeConfig,
            @NonNull final Duration initialDelay,
            @Nullable final Long blockNumber) {
        scheduleConnectionAttempt(blockNodeConfig, initialDelay, blockNumber, false);
    }

    private void scheduleConnectionAttempt(
            @NonNull final BlockNodeConfig blockNodeConfig,
            @NonNull final Duration initialDelay,
            @Nullable final Long blockNumber,
            final boolean force) {
        if (!isStreamingEnabled.get()) {
            return;
        }
        requireNonNull(blockNodeConfig);
        requireNonNull(initialDelay);

        final long delayMillis = Math.max(0, initialDelay.toMillis());
        final BlockNodeConnection newConnection = createConnection(blockNodeConfig);

        if (blockNumber == null) {
            logger.debug("[{}] Scheduling reconnection for node in {} ms", newConnection, delayMillis);
        } else {
            logger.debug(
                    "[{}] Scheduling reconnection for node at block {} in {} ms",
                    newConnection,
                    blockNumber,
                    delayMillis);
        }

        // Schedule the first attempt using the connectionExecutor
        try {
            sharedExecutorService.schedule(
                    new BlockNodeConnectionTask(newConnection, initialDelay, blockNumber, force),
                    delayMillis,
                    TimeUnit.MILLISECONDS);
            logger.debug("[{}] Successfully scheduled reconnection task", newConnection);
        } catch (final Exception e) {
            logger.error("[{}] Failed to schedule connection task for block node", newConnection, e);
            connections.remove(newConnection.getNodeConfig());
            newConnection.close(true);
        }
    }

    /**
     * Gracefully shuts down the connection manager, closing active connection.
     */
    public void shutdown() {
        if (!isStreamingEnabled.get()) {
            return;
        }

        // Shutdown the block buffer
        blockBufferService.shutdown();

        logger.info("Shutting down connection manager!");

        if (!isConnectionManagerActive.compareAndSet(true, false)) {
            logger.debug("Connection Manager already shutdown");
            return;
        }

        // Stop the block stream worker loop thread
        final Thread workerThread = blockStreamWorkerThreadRef.get();
        if (workerThread != null) {
            workerThread.interrupt();
            try {
                workerThread.join();
            } catch (final InterruptedException e) {
                Thread.currentThread().interrupt();
                logger.error("Interrupted while waiting for block stream worker thread to terminate", e);
            }
        }
        blockStreamWorkerThreadRef.set(null);

        // Close all connections
        final Iterator<Map.Entry<BlockNodeConfig, BlockNodeConnection>> it =
                connections.entrySet().iterator();
        while (it.hasNext()) {
            final Map.Entry<BlockNodeConfig, BlockNodeConnection> entry = it.next();
            final BlockNodeConnection connection = entry.getValue();
            try {
                connection.close(true);
            } catch (final RuntimeException e) {
                logger.debug(
                        "[{}] Error while closing connection during connection manager shutdown; ignoring",
                        connection,
                        e);
            }
            it.remove();
        }

        // clear metadata
        streamingBlockNumber.set(-1);
        requestIndex = 0;
        activeConnectionRef.set(null);
        nodeStats.clear();
    }

    /**
     * Starts the connection manager. This will schedule a connection attempt to one of the block nodes. This does not
     * block.
     */
    public void start() {
        if (!isStreamingEnabled.get()) {
            return;
        }

        if (!isConnectionManagerActive.compareAndSet(false, true)) {
            return;
        }

        // start worker thread
        final Thread t = Thread.ofPlatform().name("BlockStreamWorkerLoop").start(this::blockStreamWorkerLoop);
        blockStreamWorkerThreadRef.set(t);

        if (!selectNewBlockNodeForStreaming(false)) {
            isConnectionManagerActive.set(false);
            throw new NoBlockNodesAvailableException();
        }
    }

    /**
     * Selects the next highest priority available block node and schedules a connection attempt.
     *
     * @param force if true then the new connection will take precedence over the current active connection regardless
     *              of priority; if false then connection priority will be used to determine if it is OK to connect to
     *              a different block node
     * @return true if a connection attempt will be made to a node, else false (i.e. no available nodes to connect)
     */
    public boolean selectNewBlockNodeForStreaming(final boolean force) {
        if (!isStreamingEnabled.get()) {
            return false;
        }

        final BlockNodeConfig selectedNode = getNextPriorityBlockNode();

        if (selectedNode == null) {
            logger.debug("No block nodes found for attempted streaming");
            return false;
        }

        logger.debug("Selected block node {}:{} for connection attempt", selectedNode.address(), selectedNode.port());

        // Immediately schedule the FIRST connection attempt.
        scheduleConnectionAttempt(selectedNode, Duration.ZERO, null, force);

        return true;
    }

    /**
     * Selects the next available block node based on priority.
     * It will skip over any nodes that are already in retry or have a lower priority than the current active connection.
     *
     * @return the next available block node configuration
     */
    private @Nullable BlockNodeConfig getNextPriorityBlockNode() {
        logger.debug("Searching for new block node connection based on node priorities...");

        final SortedMap<Integer, List<BlockNodeConfig>> priorityGroups = availableBlockNodes.stream()
                .collect(Collectors.groupingBy(BlockNodeConfig::priority, TreeMap::new, Collectors.toList()));

        BlockNodeConfig selectedNode = null;

        for (final Map.Entry<Integer, List<BlockNodeConfig>> entry : priorityGroups.entrySet()) {
            final int priority = entry.getKey();
            final List<BlockNodeConfig> nodesInGroup = entry.getValue();
            selectedNode = findAvailableNode(nodesInGroup);

            if (selectedNode == null) {
                logger.trace("No available node found in priority group {}", priority);
            } else {
                logger.trace("Found available node in priority group {}", priority);
                return selectedNode;
            }
        }

        return selectedNode;
    }

    /**
     * Given a list of available nodes, find a node that can be used for creating a new connection.
     * This ensures we always create fresh BlockNodeConnection instances for new pipelines.
     *
     * @param nodes list of possible nodes to connect to
     * @return a node that is a candidate to connect to, or null if no candidate was found
     */
    private @Nullable BlockNodeConfig findAvailableNode(@NonNull final List<BlockNodeConfig> nodes) {
        requireNonNull(nodes, "nodes must not be null");
        // Only allow the selection of nodes which are not currently in the connections map
        return nodes.stream()
                .filter(nodeConfig -> !connections.containsKey(nodeConfig))
                .collect(collectingAndThen(toList(), collected -> {
                    // Randomize the available nodes
                    shuffle(collected);
                    return collected.stream();
                }))
                .findFirst() // select a node
                .orElse(null);
    }

    /**
     * Creates a BlockNodeConnection instance and immediately schedules the *first*
     * connection attempt using the retry mechanism (with zero initial delay).
     * Always creates a new instance to ensure proper Pipeline lifecycle management.
     *
     * @param nodeConfig the configuration of the node to connect to.
     */
    @NonNull
    private BlockNodeConnection createConnection(@NonNull final BlockNodeConfig nodeConfig) {
        requireNonNull(nodeConfig);

        // Create the connection object with a fresh gRPC client
        final BlockStreamPublishServiceClient grpcClient = createNewGrpcClient(nodeConfig);
        final BlockNodeConnection connection = new BlockNodeConnection(
                configProvider,
                nodeConfig,
                this,
                blockBufferService,
                grpcClient,
                blockStreamMetrics,
                sharedExecutorService);

        connections.put(nodeConfig, connection);
        return connection;
    }

    /**
     * Opens a block for streaming by setting the target block number.
     * If the connection is already active, it will set the jump target block if the current block number is -1.
     *
     * @param blockNumber the block number to open
     */
    public void openBlock(final long blockNumber) {
        if (!isStreamingEnabled.get()) {
            return;
        }

        final BlockNodeConnection activeConnection = activeConnectionRef.get();
        if (activeConnection == null) {
            blockStreamMetrics.recordNoActiveConnection();
            logger.debug("No active connections available for streaming block {}", blockNumber);
            return;
        }

        if (streamingBlockNumber.get() == -1) {
            jumpTargetBlock.set(blockNumber);
        }
    }

    /**
     * Updates the last verified block number for a specific block node.
     *
     * @param blockNodeConfig the configuration for the block node
     * @param blockNumber the block number of the last verified block
     */
    public void updateLastVerifiedBlock(@NonNull final BlockNodeConfig blockNodeConfig, final long blockNumber) {
        if (!isStreamingEnabled.get()) {
            return;
        }

        requireNonNull(blockNodeConfig);

        lastVerifiedBlockPerConnection.compute(
                blockNodeConfig,
                (cfg, lastVerifiedBlockNumber) ->
                        lastVerifiedBlockNumber == null ? blockNumber : Math.max(lastVerifiedBlockNumber, blockNumber));
        blockBufferService.setLatestAcknowledgedBlock(blockNumber);
    }

    private void blockStreamWorkerLoop() {
        while (isConnectionManagerActive.get()) {
            try {
                // If signaled to jump to a specific block, do so
                jumpToBlockIfNeeded();

                final boolean shouldSleep = processStreamingToBlockNode();

                // Sleep for a short duration to avoid busy waiting
                if (shouldSleep) {
                    Thread.sleep(workerLoopSleepDuration());
                }
            } catch (final InterruptedException e) {
                logger.error("Block stream worker interrupted", e);
                Thread.currentThread().interrupt();
            } catch (final UncheckedIOException e) {
                logger.debug("UncheckedIOException caught in block stream worker loop {}", e.getMessage());
                final BlockNodeConnection activeConnection = activeConnectionRef.get();
                if (activeConnection != null) {
                    activeConnection.handleStreamFailureWithoutOnComplete();
                }
            } catch (final Exception e) {
                logger.debug("Exception caught in block stream worker loop {}", e.getMessage());
                final BlockNodeConnection activeConnection = activeConnectionRef.get();
                if (activeConnection != null) {
                    activeConnection.handleStreamFailure();
                }
            }
        }
    }

    /**
     * Send at most one request to the active block node - if there is one.
     *
     * @return true if the worker thread should sleep because of a lack of work to do, else false (the worker thread
     * should NOT sleep)
     */
    private boolean processStreamingToBlockNode() {
        final BlockNodeConnection connection = activeConnectionRef.get();
        if (connection == null) {
            return true;
        }

        final long currentStreamingBlockNumber = streamingBlockNumber.get();
        final BlockState blockState = blockBufferService.getBlockState(currentStreamingBlockNumber);
        final long latestBlockNumber = blockBufferService.getLastBlockNumberProduced();

        if (blockState == null && latestBlockNumber > currentStreamingBlockNumber) {
            logger.debug(
                    "[{}] Block {} not found in buffer (latestBlock={}); connection will be closed",
                    connection,
                    currentStreamingBlockNumber,
                    latestBlockNumber);

            connection.close(true);
            rescheduleConnection(connection, LONGER_RETRY_DELAY);
            return true;
        }

        if (blockState == null) {
            return true;
        }

        blockState.processPendingItems(blockItemBatchSize());

        if (blockState.numRequestsCreated() == 0) {
            // the block was not found or there are no requests available to send, so return true (safe to sleep)
            return true;
        }

        if (requestIndex < blockState.numRequestsCreated()) {
            logger.debug(
                    "[{}] Processing block {} (isBlockProofSent={}, totalBlockRequests={}, currentRequestIndex={})",
                    connection,
                    streamingBlockNumber,
                    blockState.isBlockProofSent(),
                    blockState.numRequestsCreated(),
                    requestIndex);
            final PublishStreamRequest publishStreamRequest = blockState.getRequest(requestIndex);
            if (publishStreamRequest != null) {
                connection.sendRequest(publishStreamRequest);
                blockState.markRequestSent(requestIndex);
                requestIndex++;
            }
        }

        if (requestIndex == blockState.numRequestsCreated() && blockState.isBlockProofSent()) {
            final long nextBlockNumber = streamingBlockNumber.incrementAndGet();
            requestIndex = 0;
            logger.trace("[{}] Moving to next block number: {}", connection, nextBlockNumber);
            // we've moved to another block, don't sleep and instead immediately check if there is anything to send
            return false;
        }

        return requestIndex >= blockState.numRequestsCreated(); // Don't sleep if there are more requests to process
    }

    /**
     * Updates the current connection processor to jump to a specific block, if the jump flag is set.
     */
    private void jumpToBlockIfNeeded() {
        // Check if the processor has been signaled to jump to a specific block
        final long targetBlock = jumpTargetBlock.getAndSet(-1); // Check and clear jump signal atomically

        if (targetBlock < 0) {
            // there is nothing to jump to
            return;
        }

        logger.debug("Jumping to block {}", targetBlock);
        streamingBlockNumber.set(targetBlock);
        requestIndex = 0; // Reset request index for the new block
    }

    /**
     * Returns the block number that is currently being streamed
     *
     * @return the number of the block which is currently being streamed to a block node
     */
    public long currentStreamingBlockNumber() {
        return streamingBlockNumber.get();
    }

    /**
     * Set the flag to indicate the current active connection should "jump" to the specified block.
     *
     * @param blockNumberToJumpTo the block number to jump to
     */
    public void jumpToBlock(final long blockNumberToJumpTo) {
        if (!isStreamingEnabled.get()) {
            return;
        }

        logger.debug("Marking request to jump to block {}", blockNumberToJumpTo);
        jumpTargetBlock.set(blockNumberToJumpTo);
    }

    /**
     * Runnable task to handle the connection attempt logic.
     * Schedules itself for subsequent retries upon failure using the connectionExecutor.
     * Handles setting active connection and signaling on success.
     */
    class BlockNodeConnectionTask implements Runnable {
        private final BlockNodeConnection connection;
        private Duration currentBackoffDelay; // Represents the delay *before* the next attempt
        private final Long blockNumber; // If becoming ACTIVE, the blockNumber to jump to
        private final boolean force;

        BlockNodeConnectionTask(
                @NonNull final BlockNodeConnection connection,
                @NonNull final Duration initialDelay,
                @Nullable final Long blockNumber,
                final boolean force) {
            this.connection = requireNonNull(connection);
            // Ensure initial delay is non-negative for backoff calculation
            this.currentBackoffDelay = initialDelay.isNegative() ? Duration.ZERO : initialDelay;
            this.blockNumber = blockNumber;
            this.force = force;
        }

        /**
         * Manages the state transitions of gRPC streaming connections to Block Nodes.
         * Connection state transitions are synchronized to ensure thread-safe updates when
         * promoting connections from PENDING to ACTIVE state or handling failures.
         */
        @Override
        public void run() {
            if (!isStreamingEnabled.get()) {
                return;
            }

            if (!isConnectionManagerActive.get()) {
                logger.info("Connection task will not run because the connection manager has shutdown");
                return;
            }

            try {
                logger.debug("[{}] Running connection task...", connection);
                final BlockNodeConnection activeConnection = activeConnectionRef.get();

                if (activeConnection != null) {
                    if (activeConnection.equals(connection)) {
                        // not sure how the active connection is in a connectivity task... ignoring
                        return;
                    } else if (force) {
                        final BlockNodeConfig newConnConfig = connection.getNodeConfig();
                        final BlockNodeConfig oldConnConfig = activeConnection.getNodeConfig();
                        logger.debug(
                                "New connection ({}:{} priority={}) is being forced as the new connection (old: {}:{} priority={})",
                                newConnConfig.address(),
                                newConnConfig.port(),
                                newConnConfig.priority(),
                                oldConnConfig.address(),
                                oldConnConfig.port(),
                                oldConnConfig.priority());
                    } else if (activeConnection.getNodeConfig().priority()
                            <= connection.getNodeConfig().priority()) {
                        // this new connection has a lower (or equal) priority than the existing active connection
                        // this connection task should thus be cancelled/ignored
                        logger.debug(
                                "The existing active connection ({}) has an equal or higher priority than the "
                                        + "connection ({}) we are attempting to connect to and this new connection attempt will be ignored",
                                activeConnection,
                                connection);

                        connection.close(true);
                        return;
                    }
                }

                /*
                If we have got to this point, it means there is no active connection, or it means there is an active
                connection, but the active connection has a lower priority than the connection in this task. In either
                case, we want to elevate this connection to be the new active connection.
                 */

                connection.createRequestPipeline();

                if (activeConnectionRef.compareAndSet(activeConnection, connection)) {
                    // we were able to elevate this connection to the new active one
                    connection.updateConnectionState(ConnectionState.ACTIVE);
                    final long blockToJumpTo =
                            blockNumber != null ? blockNumber : blockBufferService.getLastBlockNumberProduced();

                    jumpTargetBlock.set(blockToJumpTo);

                    final BlockNodeConfig nodeConfig = connection.getNodeConfig();
                    long ipAsInteger;

                    // Attempt to resolve the address of the block node
                    try {
                        final URL blockNodeUrl = URI.create("http://" + nodeConfig.address() + ":" + nodeConfig.port())
                                .toURL();
                        final InetAddress blockAddress = InetAddress.getByName(blockNodeUrl.getHost());

                        // TODO: Use metric labels to capture active node's IP
                        // Once our metrics library supports labels, we will want to re-use the metric below to instead
                        // emit a single value, like '1', and include a label called something like 'blockNodeIp' with
                        // the
                        // value being the resolved block node's IP. Then the Grafana dashboard can be updated to use
                        // the
                        // label value and show which block node the consensus node is connected to at any given time.
                        // It may also be better to have a background task that runs every second or something that
                        // continuously emits the metric instead of just when a connection is promoted to active.
                        ipAsInteger = calculateIpAsInteger(blockAddress);

                        logger.info(
                                "Active block node connection updated to: {}:{} (resolvedIp: {}, resolvedIpAsInt={})",
                                nodeConfig.address(),
                                nodeConfig.port(),
                                blockAddress.getHostAddress(),
                                ipAsInteger);
                    } catch (final IOException e) {
                        logger.error(
                                "Failed to resolve block node host ({}:{})",
                                nodeConfig.address(),
                                nodeConfig.port(),
                                e);
                        ipAsInteger = -1L;
                    }

                    blockStreamMetrics.recordActiveConnectionIp(ipAsInteger);
                } else {
                    // Another connection task has preempted this task... reschedule and try again
                    reschedule();
                }

                if (activeConnection != null) {
                    // close the old active connection
                    try {
                        activeConnection.close(true);
                    } catch (final RuntimeException e) {
                        logger.debug(
                                "[{}] Failed to shutdown connection (shutdown reason: another connection was elevated to active)",
                                activeConnection,
                                e);
                    }
                }
            } catch (final Exception e) {
                logger.debug("[{}] Failed to establish connection to block node; will schedule a retry", connection, e);
                blockStreamMetrics.recordConnectionCreateFailure();
                reschedule();
            }
        }

        /**
         * Reschedules the connect attempt.
         */
        private void reschedule() {
            // Calculate next delay based on the *previous* backoff delay for this task instance
            Duration nextDelay = currentBackoffDelay.isZero()
                    ? INITIAL_RETRY_DELAY // Start with initial delay if previous was 0
                    : currentBackoffDelay.multipliedBy(RETRY_BACKOFF_MULTIPLIER);

            if (nextDelay.compareTo(MAX_RETRY_DELAY) > 0) {
                nextDelay = MAX_RETRY_DELAY;
            }

            // Apply jitter
            long jitteredDelayMs;
            final ThreadLocalRandom random = ThreadLocalRandom.current();

            if (nextDelay.toMillis() > 0) {
                jitteredDelayMs = nextDelay.toMillis() / 2 + random.nextLong(nextDelay.toMillis() / 2 + 1);
            } else {
                // Should not happen if INITIAL_RETRY_DELAY > 0, but handle defensively
                jitteredDelayMs =
                        INITIAL_RETRY_DELAY.toMillis() / 2 + random.nextLong(INITIAL_RETRY_DELAY.toMillis() / 2 + 1);
                jitteredDelayMs = Math.max(1, jitteredDelayMs); // Ensure positive delay
            }

            // Update backoff delay *for the next run* of this task instance
            this.currentBackoffDelay = Duration.ofMillis(jitteredDelayMs);

            // Reschedule this task using the calculated jittered delay
            try {
                sharedExecutorService.schedule(this, jitteredDelayMs, TimeUnit.MILLISECONDS);
                logger.debug("[{}] Rescheduled connection attempt (delayMillis={})", connection, jitteredDelayMs);
            } catch (final Exception e) {
                logger.error("[{}] Failed to reschedule connection attempt; removing from retry map", connection, e);
                // If rescheduling fails, close the connection and remove it from the connection map. A periodic task
                // will handle checking if there are no longer any connections
                connections.remove(connection.getNodeConfig());
                connection.close(true);
            }
        }
    }

    /**
     * Increments the count of EndOfStream responses for the specified block node
     * and then checks if this new count exceeds the configured rate limit.
     *
     * @param blockNodeConfig the configuration for the block node
     * @return true if the rate limit is exceeded, otherwise false
     */
    public boolean recordEndOfStreamAndCheckLimit(@NonNull final BlockNodeConfig blockNodeConfig) {
        if (!isStreamingEnabled.get()) {
            return false;
        }
        requireNonNull(blockNodeConfig, "blockNodeConfig must not be null");

        final Instant now = Instant.now();
        final BlockNodeStats stats = nodeStats.computeIfAbsent(blockNodeConfig, k -> new BlockNodeStats());

        return stats.addEndOfStreamAndCheckLimit(now, maxEndOfStreamsAllowed, endOfStreamTimeFrame);
    }

    /**
     * Gets the configured delay for EndOfStream rate limit violations.
     *
     * @return the delay before retrying after rate limit exceeded
     */
    public Duration getEndOfStreamScheduleDelay() {
        return endOfStreamScheduleDelay;
    }

    /**
     * Gets the configured timeframe for counting EndOfStream responses.
     *
     * @return the timeframe for rate limiting EndOfStream responses
     */
    public Duration getEndOfStreamTimeframe() {
        return endOfStreamTimeFrame;
    }

    /**
     * Gets the maximum number of EndOfStream responses allowed before taking corrective action.
     *
     * @return the maximum number of EndOfStream responses permitted
     */
    public int getMaxEndOfStreamsAllowed() {
        return maxEndOfStreamsAllowed;
    }

    /**
     * Retrieves the total count of EndOfStream responses received from the specified block node.
     *
     * @param blockNodeConfig the configuration for the block node
     * @return the total count of EndOfStream responses
     */
    public int getEndOfStreamCount(@NonNull final BlockNodeConfig blockNodeConfig) {
        if (!isStreamingEnabled.get()) {
            return 0;
        }
        requireNonNull(blockNodeConfig, "blockNodeConfig must not be null");
        final BlockNodeStats stats = nodeStats.get(blockNodeConfig);
        return stats != null ? stats.getEndOfStreamCount() : 0;
    }

    /**
     * Converts the specified IPv4 address into an integer value.
     *
     * @param address the address to convert
     * @return a long that represents the IP address
     * @throws IllegalArgumentException when the specified address is not IPv4
     */
    private static long calculateIpAsInteger(@NonNull final InetAddress address) {
        requireNonNull(address);
        final byte[] bytes = address.getAddress();

        if (bytes.length != 4) {
            throw new IllegalArgumentException("Only IPv4 addresses are supported");
        }

        final long octet1 = 256L * 256 * 256 * (bytes[0] & 0xFF);
        final long octet2 = 256L * 256 * (bytes[1] & 0xFF);
        final long octet3 = 256L * (bytes[2] & 0xFF);
        final long octet4 = 1L * (bytes[3] & 0xFF);
        return octet1 + octet2 + octet3 + octet4;
    }
}<|MERGE_RESOLUTION|>--- conflicted
+++ resolved
@@ -360,11 +360,7 @@
         if (isOnlyOneBlockNodeConfigured()) {
             // If there is only one block node configured, we will not try to select a new node
             // Schedule a retry for the failed connection with no delay
-<<<<<<< HEAD
             scheduleConnectionAttempt(connection.getNodeConfig(), Duration.ZERO, null, false);
-=======
-            scheduleConnectionAttempt(connection, Duration.ZERO, null, false);
->>>>>>> 34e8913e
         } else {
             // Schedule retry for the failed connection after a delay
             scheduleConnectionAttempt(connection.getNodeConfig(), delay, null, false);
