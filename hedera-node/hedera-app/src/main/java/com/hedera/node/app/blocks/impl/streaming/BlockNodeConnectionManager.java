// SPDX-License-Identifier: Apache-2.0
package com.hedera.node.app.blocks.impl.streaming;

import static java.util.Objects.requireNonNull;

import com.hedera.hapi.block.protoc.BlockStreamServiceGrpc;
<<<<<<< HEAD
=======
import com.hedera.hapi.block.protoc.PublishStreamRequest;
import com.hedera.node.config.ConfigProvider;
import com.hedera.node.config.data.BlockStreamConfig;
>>>>>>> 7d15124f
import com.hedera.node.internal.network.BlockNodeConfig;
import edu.umd.cs.findbugs.annotations.NonNull;
<<<<<<< HEAD
=======
import java.io.IOException;
>>>>>>> 7d15124f
import java.time.Duration;
import java.time.Instant;
import java.util.ArrayList;
import java.util.List;
import java.util.Map;
import java.util.Random;
import java.util.concurrent.CompletableFuture;
import java.util.concurrent.ConcurrentHashMap;
import java.util.concurrent.ExecutorService;
import java.util.concurrent.Executors;
import java.util.concurrent.ScheduledExecutorService;
import java.util.concurrent.TimeUnit;
import java.util.function.Supplier;
import org.apache.logging.log4j.LogManager;
import org.apache.logging.log4j.Logger;

/**
 * Manages connections to block nodes, connection lifecycle and node selection.
 * It is also responsible for retrying with exponential backoff if a connection fails.
 */
public class BlockNodeConnectionManager {
    public static final Duration INITIAL_RETRY_DELAY = Duration.ofSeconds(5);
    private static final Logger logger = LogManager.getLogger(BlockNodeConnectionManager.class);
    private static final String GRPC_END_POINT =
            BlockStreamServiceGrpc.getPublishBlockStreamMethod().getBareMethodName();
    private static final long RETRY_BACKOFF_MULTIPLIER = 2;

    // Add a random number generator for jitter
    private final Random random = new Random();

    private final Map<BlockNodeConfig, BlockNodeConnection> activeConnections;
    private final BlockNodeConfigExtractor blockNodeConfigurations;
    private final BlockStreamStateManager blockStreamStateManager;

    private final Object connectionLock = new Object();
    private final ScheduledExecutorService scheduler = Executors.newSingleThreadScheduledExecutor();
    private final ExecutorService streamingExecutor = Executors.newSingleThreadExecutor();
    private final ExecutorService retryExecutor = Executors.newVirtualThreadPerTaskExecutor();

    /**
     * Creates a new BlockNodeConnectionManager with the given configuration from disk.
     * @param blockNodeConfigExtractor the block node configuration extractor
     * @param blockStreamStateManager the block stream state manager
     */
    public BlockNodeConnectionManager(
            @NonNull final BlockNodeConfigExtractor blockNodeConfigExtractor,
            @NonNull final BlockStreamStateManager blockStreamStateManager) {
        this.blockNodeConfigurations =
                requireNonNull(blockNodeConfigExtractor, "blockNodeConfigExtractor must not be null");
        this.blockStreamStateManager =
                requireNonNull(blockStreamStateManager, "blockStreamStateManager must not be null");
        this.activeConnections = new ConcurrentHashMap<>();
    }

    /**
     * Attempts to establish connections to block nodes based on priority and configuration.
     */
    private void establishConnections() {
        logger.info("Establishing connections to block nodes");

        List<BlockNodeConfig> availableNodes = blockNodeConfigurations.getAllNodes().stream()
                .filter(node -> !activeConnections.containsKey(node))
                .toList();

        availableNodes.forEach(this::connectToNode);
    }

    private void connectToNode(@NonNull BlockNodeConfig node) {
<<<<<<< HEAD
=======
        logger.info("Connecting to block node {}:{}", node.address(), node.port());
        try {
            BlockNodeConnection connection = new BlockNodeConnection(node, this);
            connection.establishStream();
            synchronized (connectionLock) {
                activeConnections.put(node, connection);
            }
            logger.info("Successfully connected to block node {}:{}", node.address(), node.port());
        } catch (Exception e) {
            logger.error("Failed to connect to block node {}:{}", node.address(), node.port(), e);
        }
    }

    private synchronized void disconnectFromNode(@NonNull BlockNodeConfig node) {
        synchronized (connectionLock) {
            BlockNodeConnection connection = activeConnections.remove(node);
            if (connection != null) {
                connection.close();
                logger.info("Disconnected from block node {}:{}", node.address(), node.port());
            }
        }
    }

    private void streamBlockToConnections(@NonNull BlockState block) {
        long blockNumber = block.blockNumber();
        // Get currently active connections
        List<BlockNodeConnection> connectionsToStream;
>>>>>>> 7d15124f
        synchronized (connectionLock) {
            try {
                BlockNodeConnection connection = new BlockNodeConnection(node, this, blockStreamStateManager);
                connection.establishStream();
                connection.getIsActiveLock().lock();
                try {
                    if (connection.isActive()) {
                        activeConnections.put(node, connection);
                        logger.info("Successfully connected to block node {}:{}", node.address(), node.port());
                    }
                } finally {
                    connection.getIsActiveLock().unlock();
                }
<<<<<<< HEAD
            } catch (Exception e) {
                logger.error("Failed to connect to block node {}:{}", node.address(), node.port(), e);
=======
                logger.info(
                        "Sent block {} to stream observer for Block Node {}:{}",
                        blockNumber,
                        connectionNodeConfig.address(),
                        connectionNodeConfig.port());
            } catch (Exception e) {
                logger.error(
                        "Failed to send block {} to stream observer for Block Node {}:{}",
                        blockNumber,
                        connectionNodeConfig.address(),
                        connectionNodeConfig.port(),
                        e);
>>>>>>> 7d15124f
            }
        }
    }

    /**
     * Handles connection errors from a BlockNodeConnection by removing the failed connection
     * and initiating the reconnection process.
     *
     * @param node the node configuration for the failed connection
     */
    public synchronized void disconnectFromNode(@NonNull BlockNodeConfig node) {
        synchronized (connectionLock) {
            final BlockNodeConnection connection = activeConnections.remove(node);
            if (connection != null) {
                connection.getIsActiveLock().lock();
                try {
                    connection.close();
                    logger.info("Disconnected from block node {}:{}", node.address(), node.port());
                } finally {
                    connection.getIsActiveLock().unlock();
                }
            }
        }
    }

    public void scheduleReconnect(@NonNull final BlockNodeConnection connection) {
        requireNonNull(connection);

        retryExecutor.execute(() -> {
<<<<<<< HEAD
            synchronized (connectionLock) {
                final var blockNodeConfig = connection.getNodeConfig();
                try {
                    if (!activeConnections.containsKey(blockNodeConfig)) {
                        connection.getIsActiveLock().lock();
                        try {
                            if (!connection.isActive()) {
                                activeConnections.put(blockNodeConfig, connection);
                                retry(connection::establishStream, INITIAL_RETRY_DELAY);
                            }
                        } finally {
                            connection.getIsActiveLock().unlock();
                        }
                    }
                } catch (Exception e) {
                    logger.error(
                            "Failed to re-establish stream to block node {}:{}: {}",
                            blockNodeConfig.address(),
                            blockNodeConfig.port(),
                            e);
                    activeConnections.remove(blockNodeConfig);
                }
=======
            try {
                activeConnections.put(connection.getNodeConfig(), connection);
                retry(connection::establishStream, INITIAL_RETRY_DELAY);
            } catch (Exception e) {
                final var node = connection.getNodeConfig();
                logger.error("Failed to re-establish stream to block node {}:{}: {}", node.address(), node.port(), e);
>>>>>>> 7d15124f
            }
        });
    }

    /**
     * Retries the given action with exponential backoff.
     *
     * @param action the action to retry
     * @param initialDelay the initial delay before the first retry
     * @param <T> the return type of the action
     */
    public <T> void retry(@NonNull final Supplier<T> action, @NonNull final Duration initialDelay) {
        requireNonNull(action);
        requireNonNull(initialDelay);

        Duration delay = initialDelay;

        while (true) {
            try {
                // Apply jitter: use a random value between 50-100% of the calculated delay
                final long jitteredDelayMs = delay.toMillis() / 2 + random.nextLong(delay.toMillis() / 2 + 1);
                logger.info("Retrying in {} ms", jitteredDelayMs);
                Thread.sleep(jitteredDelayMs);
                action.get();
                return;
            } catch (Exception e) {
                delay = delay.multipliedBy(RETRY_BACKOFF_MULTIPLIER);
            }
        }
    }

    /**
     * Shuts down the connection manager, closing all active connections.
     */
    public void shutdown() {
        scheduler.shutdown();
        retryExecutor.shutdown();
        try {
            boolean awaitTermination = streamingExecutor.awaitTermination(10, TimeUnit.SECONDS);
            if (!awaitTermination) {
                logger.error("Failed to shut down streaming executor within 10 seconds");
            } else {
                logger.info("Successfully shut down streaming executor");
            }
        } catch (InterruptedException e) {
            throw new RuntimeException(e);
        }
        synchronized (connectionLock) {
            for (BlockNodeConfig node : new ArrayList<>(activeConnections.keySet())) {
                disconnectFromNode(node);
            }
        }
    }

    /**
     * Waits for at least one connection to be established.
     *
     * @param timeout the maximum time to wait
     * @return true if at least one connection was established, false if the timeout elapsed before any connections were established
     */
    public boolean waitForConnection(Duration timeout) {
        CompletableFuture<Boolean> future = new CompletableFuture<>();
        establishConnections();

        scheduler.scheduleAtFixedRate(
                () -> {
                    synchronized (connectionLock) {
                        if (!activeConnections.isEmpty()) {
                            future.complete(true);
                        } else if (Instant.now().isAfter(Instant.now().plus(timeout))) {
                            future.complete(false);
                        }
                    }
                },
                0,
                1,
                TimeUnit.SECONDS);

        return future.join();
    }

    /**
     * Returns the gRPC endpoint for the block stream service.
<<<<<<< HEAD
     *
=======
>>>>>>> 7d15124f
     * @return the gRPC endpoint
     */
    public String getGrpcEndPoint() {
        return GRPC_END_POINT;
    }

    public void openBlock(long blockNumber) {
        blockStreamStateManager.openBlock(blockNumber);
        synchronized (connectionLock) {
            List<BlockNodeConnection> connections = new ArrayList<>(activeConnections.values());
            for (BlockNodeConnection connection : connections) {
                connection.getIsActiveLock().lock();
                try {
                    if (connection.isActive()) {
                        if (connection.getCurrentBlockNumber() == -1) {
                            connection.setCurrentBlockNumber(blockNumber);
                        }
                        connection.notifyNewBlockAvailable();
                    }
                } finally {
                    connection.getIsActiveLock().unlock();
                }
            }
        }
    }

    public void notifyConnectionsOfNewRequest() {
        synchronized (connectionLock) {
            List<BlockNodeConnection> connections = new ArrayList<>(activeConnections.values());
            for (BlockNodeConnection connection : connections) {
                connection.getIsActiveLock().lock();
                try {
                    if (connection.isActive()) {
                        connection.notifyNewRequestAvailable();
                    }
                } finally {
                    connection.getIsActiveLock().unlock();
                }
            }
        }
    }
}<|MERGE_RESOLUTION|>--- conflicted
+++ resolved
@@ -4,18 +4,8 @@
 import static java.util.Objects.requireNonNull;
 
 import com.hedera.hapi.block.protoc.BlockStreamServiceGrpc;
-<<<<<<< HEAD
-=======
-import com.hedera.hapi.block.protoc.PublishStreamRequest;
-import com.hedera.node.config.ConfigProvider;
-import com.hedera.node.config.data.BlockStreamConfig;
->>>>>>> 7d15124f
 import com.hedera.node.internal.network.BlockNodeConfig;
 import edu.umd.cs.findbugs.annotations.NonNull;
-<<<<<<< HEAD
-=======
-import java.io.IOException;
->>>>>>> 7d15124f
 import java.time.Duration;
 import java.time.Instant;
 import java.util.ArrayList;
@@ -84,39 +74,9 @@
     }
 
     private void connectToNode(@NonNull BlockNodeConfig node) {
-<<<<<<< HEAD
-=======
-        logger.info("Connecting to block node {}:{}", node.address(), node.port());
-        try {
-            BlockNodeConnection connection = new BlockNodeConnection(node, this);
-            connection.establishStream();
-            synchronized (connectionLock) {
-                activeConnections.put(node, connection);
-            }
-            logger.info("Successfully connected to block node {}:{}", node.address(), node.port());
-        } catch (Exception e) {
-            logger.error("Failed to connect to block node {}:{}", node.address(), node.port(), e);
-        }
-    }
-
-    private synchronized void disconnectFromNode(@NonNull BlockNodeConfig node) {
-        synchronized (connectionLock) {
-            BlockNodeConnection connection = activeConnections.remove(node);
-            if (connection != null) {
-                connection.close();
-                logger.info("Disconnected from block node {}:{}", node.address(), node.port());
-            }
-        }
-    }
-
-    private void streamBlockToConnections(@NonNull BlockState block) {
-        long blockNumber = block.blockNumber();
-        // Get currently active connections
-        List<BlockNodeConnection> connectionsToStream;
->>>>>>> 7d15124f
         synchronized (connectionLock) {
             try {
-                BlockNodeConnection connection = new BlockNodeConnection(node, this, blockStreamStateManager);
+                final BlockNodeConnection connection = new BlockNodeConnection(node, this, blockStreamStateManager);
                 connection.establishStream();
                 connection.getIsActiveLock().lock();
                 try {
@@ -127,23 +87,8 @@
                 } finally {
                     connection.getIsActiveLock().unlock();
                 }
-<<<<<<< HEAD
             } catch (Exception e) {
                 logger.error("Failed to connect to block node {}:{}", node.address(), node.port(), e);
-=======
-                logger.info(
-                        "Sent block {} to stream observer for Block Node {}:{}",
-                        blockNumber,
-                        connectionNodeConfig.address(),
-                        connectionNodeConfig.port());
-            } catch (Exception e) {
-                logger.error(
-                        "Failed to send block {} to stream observer for Block Node {}:{}",
-                        blockNumber,
-                        connectionNodeConfig.address(),
-                        connectionNodeConfig.port(),
-                        e);
->>>>>>> 7d15124f
             }
         }
     }
@@ -173,7 +118,6 @@
         requireNonNull(connection);
 
         retryExecutor.execute(() -> {
-<<<<<<< HEAD
             synchronized (connectionLock) {
                 final var blockNodeConfig = connection.getNodeConfig();
                 try {
@@ -196,14 +140,6 @@
                             e);
                     activeConnections.remove(blockNodeConfig);
                 }
-=======
-            try {
-                activeConnections.put(connection.getNodeConfig(), connection);
-                retry(connection::establishStream, INITIAL_RETRY_DELAY);
-            } catch (Exception e) {
-                final var node = connection.getNodeConfig();
-                logger.error("Failed to re-establish stream to block node {}:{}: {}", node.address(), node.port(), e);
->>>>>>> 7d15124f
             }
         });
     }
@@ -287,10 +223,7 @@
 
     /**
      * Returns the gRPC endpoint for the block stream service.
-<<<<<<< HEAD
-     *
-=======
->>>>>>> 7d15124f
+     *
      * @return the gRPC endpoint
      */
     public String getGrpcEndPoint() {
