// SPDX-License-Identifier: Apache-2.0
package com.hedera.node.app.blocks.impl.streaming;

import static com.swirlds.common.io.utility.FileUtils.getAbsolutePath;
import static java.util.Objects.requireNonNull;
import static java.util.stream.Collectors.toList;

import com.hedera.node.app.blocks.impl.streaming.config.BlockNodeConfiguration;
import com.hedera.node.app.metrics.BlockStreamMetrics;
import com.hedera.node.config.ConfigProvider;
import com.hedera.node.config.data.BlockNodeConnectionConfig;
import com.hedera.node.config.data.BlockStreamConfig;
import com.hedera.node.internal.network.BlockNodeConfig;
import com.hedera.node.internal.network.BlockNodeConnectionInfo;
import com.hedera.pbj.runtime.ParseException;
import com.hedera.pbj.runtime.io.buffer.Bytes;
import edu.umd.cs.findbugs.annotations.NonNull;
import edu.umd.cs.findbugs.annotations.Nullable;
import java.io.IOException;
import java.net.InetAddress;
import java.net.URI;
import java.net.URL;
import java.nio.file.ClosedWatchServiceException;
import java.nio.file.Files;
import java.nio.file.Path;
import java.nio.file.Paths;
import java.nio.file.StandardWatchEventKinds;
import java.nio.file.WatchEvent;
import java.nio.file.WatchKey;
import java.nio.file.WatchService;
import java.time.Duration;
import java.time.Instant;
import java.util.ArrayList;
import java.util.Collections;
import java.util.HashMap;
import java.util.Iterator;
import java.util.List;
import java.util.Map;
import java.util.SortedMap;
import java.util.TreeMap;
import java.util.concurrent.Callable;
import java.util.concurrent.CompletableFuture;
import java.util.concurrent.ConcurrentHashMap;
import java.util.concurrent.ExecutionException;
import java.util.concurrent.ExecutorService;
import java.util.concurrent.Executors;
import java.util.concurrent.Future;
import java.util.concurrent.ScheduledExecutorService;
import java.util.concurrent.ThreadLocalRandom;
import java.util.concurrent.TimeUnit;
import java.util.concurrent.TimeoutException;
import java.util.concurrent.atomic.AtomicBoolean;
import java.util.concurrent.atomic.AtomicReference;
import java.util.stream.Collectors;
import javax.inject.Inject;
import javax.inject.Singleton;
import org.apache.logging.log4j.LogManager;
import org.apache.logging.log4j.Logger;

/**
 * Manages connections to block nodes in a Hedera network, handling connection lifecycle, node selection,
 * and retry mechanisms. This manager is responsible for:
 * <ul>
 *   <li>Establishing and maintaining connections to block nodes</li>
 *   <li>Managing connection states and lifecycle</li>
 *   <li>Implementing priority-based node selection</li>
 *   <li>Handling connection failures with exponential backoff</li>
 *   <li>Coordinating block streaming across connections</li>
 * </ul>
 */
@Singleton
public class BlockNodeConnectionManager {

    private static final Logger logger = LogManager.getLogger(BlockNodeConnectionManager.class);

    /**
     * Initial retry delay for connection attempts.
     */
    public static final Duration INITIAL_RETRY_DELAY = Duration.ofSeconds(1);
    /**
     * The multiplier used for exponential backoff when retrying connections.
     */
    private static final long RETRY_BACKOFF_MULTIPLIER = 2;
    /**
     * Manager that maintains the block stream on this consensus node.
     */
    private final BlockBufferService blockBufferService;
    /**
     * Scheduled executor service that is used to schedule asynchronous tasks such as reconnecting to block nodes.
     * It is shared across all connections to block nodes, allowing periodic stream resets.
     */
    private ScheduledExecutorService sharedExecutorService;
    /**
     * Metrics API for block stream-specific metrics.
     */
    private final BlockStreamMetrics blockStreamMetrics;
    /**
     * Mechanism to retrieve configuration properties related to block-node communication.
     */
    private final ConfigProvider configProvider;
    /**
     * List of available block nodes this consensus node can connect to, or at least attempt to. This list is read upon
     * startup from the configuration file(s) on disk.
     */
    private final List<BlockNodeConfiguration> availableBlockNodes = new ArrayList<>();
    /**
     * Flag that indicates if this connection manager is active or not. In this case, being active means it is actively
     * processing blocks and attempting to send them to a block node.
     */
    private final AtomicBoolean isConnectionManagerActive = new AtomicBoolean(false);
    /**
     * Watch service for monitoring the block node configuration file for updates.
     */
    private final AtomicReference<WatchService> configWatchServiceRef = new AtomicReference<>();
    /**
     * Reference to the configuration watcher thread.
     */
    private final AtomicReference<Thread> configWatcherThreadRef = new AtomicReference<>();
    /**
     * The directory containing the block node connection configuration file.
     */
    private Path blockNodeConfigDirectory;
    /**
     * The file name of the block node configuration file.
     */
    private static final String BLOCK_NODES_FILE_NAME = "block-nodes.json";
    /**
     * Map that contains one or more connections to block nodes. The connections in this map will be a subset (or all)
     * of the available block node connections. (see {@link BlockNodeConnectionManager#availableBlockNodes})
     */
    private final Map<BlockNodeConfiguration, BlockNodeStreamingConnection> connections = new ConcurrentHashMap<>();
    /**
     * Reference to the currently active connection. If this reference is null, then there is no active connection.
     */
    private final AtomicReference<BlockNodeStreamingConnection> activeConnectionRef = new AtomicReference<>();
    /**
     * Tracks health and connection history for each block node across multiple connection instances.
     * This data persists beyond individual BlockNodeConnection lifecycles.
     */
    private final Map<BlockNodeConfiguration, BlockNodeStats> nodeStats;
    /**
     * Tracks retry attempts and last retry time for each block node to maintain
     * proper exponential backoff across connection attempts.
     */
    private final Map<BlockNodeConfiguration, RetryState> retryStates = new ConcurrentHashMap<>();

    private final BlockNodeClientFactory clientFactory;
    /**
     * Executor service used to execute blocking I/O operations - e.g. retrieving block node status.
     */
    private final ExecutorService blockingIoExecutor;

    /**
     * A class that holds retry state for a block node connection.
     */
    class RetryState {
        private int retryAttempt = 0;
        private Instant lastRetryTime;

        public int getRetryAttempt() {
            return retryAttempt;
        }

        public void increment() {
            retryAttempt++;
        }

        public void updateRetryTime() {
            final Instant now = Instant.now();
            if (lastRetryTime != null) {
                final Duration timeSinceLastRetry = Duration.between(lastRetryTime, now);
                if (timeSinceLastRetry.compareTo(expBackoffTimeframeReset()) > 0) {
                    // It has been long enough since the last retry, so reset the attempt count
                    retryAttempt = 0;
                    lastRetryTime = now;
                    return;
                }
            }
            lastRetryTime = now;
        }
    }

    /**
     * Creates a new BlockNodeConnectionManager with the given configuration from disk.
     * @param configProvider the configuration to use
     * @param blockBufferService the block stream state manager
     * @param blockStreamMetrics the block stream metrics to track
     * @param blockingIoExecutor executor to perform blocking I/O operations
     */
    @Inject
    public BlockNodeConnectionManager(
            @NonNull final ConfigProvider configProvider,
            @NonNull final BlockBufferService blockBufferService,
            @NonNull final BlockStreamMetrics blockStreamMetrics,
            @NonNull final ExecutorService blockingIoExecutor) {
        this.configProvider = requireNonNull(configProvider, "configProvider must not be null");
        this.blockBufferService = requireNonNull(blockBufferService, "blockBufferService must not be null");
        this.blockStreamMetrics = requireNonNull(blockStreamMetrics, "blockStreamMetrics must not be null");
        this.blockingIoExecutor = requireNonNull(blockingIoExecutor, "Blocking I/O executor is required");
        this.nodeStats = new ConcurrentHashMap<>();
        this.blockNodeConfigDirectory = getAbsolutePath(blockNodeConnectionFileDir());
        this.clientFactory = new BlockNodeClientFactory();
    }

    /**
     * @return true if block node streaming is enabled, else false
     */
    private boolean isStreamingEnabled() {
        return configProvider
                .getConfiguration()
                .getConfigData(BlockStreamConfig.class)
                .streamToBlockNodes();
    }

    /**
     * @return the configuration path (as a String) for the block node connections
     */
    private String blockNodeConnectionFileDir() {
        return configProvider
                .getConfiguration()
                .getConfigData(BlockNodeConnectionConfig.class)
                .blockNodeConnectionFileDir();
    }

    /**
     * @return the timeframe after which the exponential backoff state is reset if no retries have occurred
     */
    private Duration expBackoffTimeframeReset() {
        return configProvider
                .getConfiguration()
                .getConfigData(BlockNodeConnectionConfig.class)
                .protocolExpBackoffTimeframeReset();
    }

    private Duration maxBackoffDelay() {
        return configProvider
                .getConfiguration()
                .getConfigData(BlockNodeConnectionConfig.class)
                .maxBackoffDelay();
    }

    /**
     * Extracts block node configurations from the specified configuration file.
     *
     * @param blockNodeConfigPath the path to the block node configuration file
     * @return the configurations for all block nodes
     */
    private List<BlockNodeConfiguration> extractBlockNodesConfigurations(@NonNull final String blockNodeConfigPath) {
        final Path configPath = Paths.get(blockNodeConfigPath, BLOCK_NODES_FILE_NAME);
        final BlockNodeConnectionInfo connectionInfo;
        final List<BlockNodeConfiguration> nodes = new ArrayList<>();

        try {
            if (!Files.exists(configPath)) {
                logger.info("Block node configuration file does not exist: {}", configPath);
                return nodes;
            }

            final byte[] jsonConfig = Files.readAllBytes(configPath);
            connectionInfo = BlockNodeConnectionInfo.JSON.parse(Bytes.wrap(jsonConfig));
        } catch (final IOException | ParseException e) {
            logger.warn(
                    "Failed to read or parse block node configuration from {}. Continuing without block node connections.",
                    configPath,
                    e);
            return nodes;
        }

        for (final BlockNodeConfig nodeConfig : connectionInfo.nodes()) {
            try {
                final BlockNodeConfiguration cfg = BlockNodeConfiguration.from(nodeConfig);
                nodes.add(cfg);
            } catch (final RuntimeException e) {
                logger.warn("Failed to parse block node configuration; skipping block node (config={})", nodeConfig, e);
            }
        }

        return nodes;
    }

    /**
     * Checks if there is only one block node configured.
     * @return whether there is only one block node configured
     */
    public boolean isOnlyOneBlockNodeConfigured() {
        final int size;
        synchronized (availableBlockNodes) {
            size = availableBlockNodes.size();
        }
        return size == 1;
    }

    /**
     * Closes a connection and reschedules it with the specified delay.
     * This is the consolidated method for handling connection cleanup and retry logic.
     *
     * @param connection the connection to close and reschedule
     * @param delay the delay before attempting to reconnect
     * @param blockNumber the block number to use once reconnected
     * @param selectNewBlockNode whether to select a new block node to connect to while rescheduled
     */
    public void rescheduleConnection(
            @NonNull final BlockNodeStreamingConnection connection,
            @Nullable final Duration delay,
            @Nullable final Long blockNumber,
            final boolean selectNewBlockNode) {
        if (!isStreamingEnabled()) {
            return;
        }
        requireNonNull(connection, "connection must not be null");

        logger.debug("{} Closing and rescheduling connection for reconnect attempt.", connection);

        // Handle cleanup and rescheduling
        handleConnectionCleanupAndReschedule(connection, delay, blockNumber, selectNewBlockNode);
    }

    /**
     * Common logic for handling connection cleanup and rescheduling after a connection is closed.
     * This centralizes the retry and node selection logic.
     */
    private void handleConnectionCleanupAndReschedule(
            @NonNull final BlockNodeStreamingConnection connection,
            @Nullable final Duration delay,
            @Nullable final Long blockNumber,
            final boolean selectNewBlockNode) {
        final long delayMs;
        // Get or create the retry attempt for this node
        final RetryState retryState = retryStates.computeIfAbsent(connection.configuration(), k -> new RetryState());
        final int retryAttempt;
        synchronized (retryState) {
            // First update the last retry time and possibly reset the attempt count
            retryState.updateRetryTime();
            retryAttempt = retryState.getRetryAttempt();
            if (delay == null) {
                delayMs = calculateJitteredDelayMs(retryAttempt);
            } else {
                delayMs = delay.toMillis();
            }
            // Increment retry attempt count
            retryState.increment();
        }

        logger.info(
                "{} Apply exponential backoff and reschedule in {} ms (attempt={}).",
                connection,
                delayMs,
                retryAttempt);

        scheduleConnectionAttempt(connection.configuration(), Duration.ofMillis(delayMs), blockNumber, false);

        if (!isOnlyOneBlockNodeConfigured() && selectNewBlockNode) {
            // Immediately try to find and connect to the next available node
            selectNewBlockNodeForStreaming(false);
        }
    }

    private void scheduleConnectionAttempt(
            @NonNull final BlockNodeConfiguration blockNodeConfig,
            @NonNull final Duration initialDelay,
            @Nullable final Long initialBlockToStream,
            final boolean force) {
        if (!isStreamingEnabled()) {
            return;
        }
        requireNonNull(blockNodeConfig);
        requireNonNull(initialDelay);

        final long delayMillis = Math.max(0, initialDelay.toMillis());
        final BlockNodeStreamingConnection newConnection = createConnection(blockNodeConfig, initialBlockToStream);

        logger.debug("{} Scheduling reconnection for node in {} ms (force={}).", newConnection, delayMillis, force);

        // Schedule the first attempt using the connectionExecutor
        try {
            sharedExecutorService.schedule(
                    new BlockNodeConnectionTask(newConnection, initialDelay, force),
                    delayMillis,
                    TimeUnit.MILLISECONDS);
            logger.debug("{} Successfully scheduled reconnection task.", newConnection);
        } catch (final Exception e) {
            logger.warn("{} Failed to schedule connection task for block node.", newConnection, e);
            newConnection.closeAtBlockBoundary();
        }
    }

    /**
     * Gracefully shuts down the connection manager, closing the active connection.
     */
    public void shutdown() {
        if (!isConnectionManagerActive.compareAndSet(true, false)) {
            logger.info("Connection Manager already shutdown.");
            return;
        }
        logger.info("Shutting down block node connection manager.");

        stopConfigWatcher();
        blockBufferService.shutdown();
        shutdownScheduledExecutorService();
        closeAllConnections();
        clearManagerMetadata();

        logger.info("Block node connection manager shutdown complete");
    }

    private void shutdownScheduledExecutorService() {
        if (sharedExecutorService != null) {
            sharedExecutorService.shutdownNow();
        }
    }

    private void clearManagerMetadata() {
        activeConnectionRef.set(null);
        nodeStats.clear();
        availableBlockNodes.clear();
    }

    private void closeAllConnections() {
        logger.info("Stopping block node connections");
        // Close all connections
        final Iterator<Map.Entry<BlockNodeConfiguration, BlockNodeStreamingConnection>> iterator =
                connections.entrySet().iterator();
        while (iterator.hasNext()) {
            final Map.Entry<BlockNodeConfiguration, BlockNodeStreamingConnection> entry = iterator.next();
            final BlockNodeStreamingConnection connection = entry.getValue();
            try {
                // This method is invoked during a shutdown of the connection manager, in which case we don't want
                // to gracefully close connections at block boundaries, so just call close immediately.
                connection.close();
            } catch (final RuntimeException e) {
                logger.debug(
                        "{} Error while closing connection during connection manager shutdown. Ignoring.",
                        connection,
                        e);
            }
            iterator.remove();
        }
    }

    /**
     * Starts the connection manager. This will schedule a connection attempt to one of the block nodes. This does not
     * block.
     */
    public void start() {
        if (!isStreamingEnabled()) {
            logger.warn("Cannot start the connection manager, streaming is not enabled.");
            return;
        }
        if (!isConnectionManagerActive.compareAndSet(false, true)) {
            logger.info("Connection Manager already started.");
            return;
        }
        logger.info("Starting connection manager.");

        // Start the block buffer service
        blockBufferService.start();

        // Start a watcher to monitor changes to the block-nodes.json file for dynamic updates
        startConfigWatcher();

        refreshAvailableBlockNodes();
    }

    private void createScheduledExecutorService() {
        logger.debug("Creating scheduled executor service for the Block Node connection manager.");
        sharedExecutorService = Executors.newSingleThreadScheduledExecutor();
    }

    /**
     * Selects the next highest priority available block node and schedules a connection attempt.
     *
     * @param force if true then the new connection will take precedence over the current active connection regardless
     *              of priority; if false then connection priority will be used to determine if it is OK to connect to
     *              a different block node
     * @return true if a connection attempt will be made to a node, else false (i.e. no available nodes to connect)
     */
    public boolean selectNewBlockNodeForStreaming(final boolean force) {
        if (!isStreamingEnabled()) {
            logger.debug("Cannot select block node, streaming is not enabled.");
            return false;
        }

        logger.debug("Selecting highest priority available block node for connection attempt.");

        final BlockNodeConfiguration selectedNode = getNextPriorityBlockNode();

        if (selectedNode == null) {
            logger.info("No available block nodes found for streaming.");
            return false;
        }

<<<<<<< HEAD
        logger.debug(
                "Selected block node {}:{} for connection attempt",
                selectedNode.address(),
                selectedNode.streamingPort());
=======
        if (logger.isDebugEnabled()) {
            logger.debug(
                    "Selected block node {}:{} for connection attempt",
                    selectedNode.address(),
                    selectedNode.streamingPort());
        }
>>>>>>> f1e4c26f

        // Immediately schedule the FIRST connection attempt.
        scheduleConnectionAttempt(selectedNode, Duration.ZERO, null, force);

        return true;
    }

    /**
     * Selects the next available block node based on priority.
     * It will skip over any nodes that are already in retry or have a lower priority than the current active connection.
     *
     * @return the next available block node configuration
     */
    private @Nullable BlockNodeConfiguration getNextPriorityBlockNode() {
        logger.debug("Searching for new block node connection based on node priorities.");

        final List<BlockNodeConfiguration> snapshot;
        synchronized (availableBlockNodes) {
            snapshot = new ArrayList<>(availableBlockNodes);
        }

        final SortedMap<Integer, List<BlockNodeConfiguration>> priorityGroups = snapshot.stream()
                .collect(Collectors.groupingBy(BlockNodeConfiguration::priority, TreeMap::new, toList()));

        BlockNodeConfiguration selectedNode = null;

        for (final Map.Entry<Integer, List<BlockNodeConfiguration>> entry : priorityGroups.entrySet()) {
            final int priority = entry.getKey();
            final List<BlockNodeConfiguration> nodesInGroup = entry.getValue();
            selectedNode = findAvailableNode(nodesInGroup);

            if (selectedNode == null) {
                logger.debug("No available node found in priority group {}.", priority);
            } else {
                logger.debug("Found available node in priority group {}.", priority);
                return selectedNode;
            }
        }

        return selectedNode;
    }

    /**
     * Task that creates a service connection to a block node and retrieves the status of the block node.
     */
    class RetrieveBlockNodeStatusTask implements Callable<BlockNodeStatus> {

        private final BlockNodeServiceConnection svcConnection;

        RetrieveBlockNodeStatusTask(@NonNull final BlockNodeConfiguration nodeConfig) {
            requireNonNull(nodeConfig, "Node configuration is required");
            svcConnection =
                    new BlockNodeServiceConnection(configProvider, nodeConfig, blockingIoExecutor, clientFactory);
        }

        @Override
        public BlockNodeStatus call() throws Exception {
            svcConnection.initialize();

            try {
                return svcConnection.getBlockNodeStatus();
            } finally {
                svcConnection.close();
            }
        }
    }

    /**
     * Converts a {@link Future} to a {@link CompletableFuture}.
     * @param future the Future to convert
     * @return a CompletableFuture that wraps the original Future
     */
    private <T> CompletableFuture<T> toCompletableFuture(final Future<T> future) {
        final CompletableFuture<T> cf = new CompletableFuture<>();

        // This is kind of a roundabout way of converting the future, but it seems to be the simplest
        Thread.ofVirtual().start(() -> {
            try {
                cf.complete(future.get());
            } catch (final InterruptedException | ExecutionException e) {
                if (e instanceof InterruptedException) {
                    Thread.currentThread().interrupt();
                }

                cf.completeExceptionally(e);
            }
        });

        return cf;
    }

    /**
     * Given a list of available nodes, find a node that can be used for creating a new connection.
     * This ensures we always create fresh BlockNodeConnection instances for new pipelines.
     *
     * @param nodes list of possible nodes to connect to
     * @return a node that is a candidate to connect to, or null if no candidate was found
     */
    private @Nullable BlockNodeConfiguration findAvailableNode(@NonNull final List<BlockNodeConfiguration> nodes) {
        requireNonNull(nodes, "nodes must not be null");
        // Only allow the selection of nodes which are not currently in the connections map
        final List<BlockNodeConfiguration> candidateNodes = nodes.stream()
                .filter(nodeConfig -> !connections.containsKey(nodeConfig))
                .toList();

        if (candidateNodes.isEmpty()) {
            return null;
        }

        // now that we have a list of possible candidates, call the service API to check which node is the best option
        final Map<BlockNodeConfiguration, Future<BlockNodeStatus>> tasksByNode = new HashMap<>();
        for (final BlockNodeConfiguration nodeCfg : candidateNodes) {
            final Future<BlockNodeStatus> taskFuture =
                    blockingIoExecutor.submit(new RetrieveBlockNodeStatusTask(nodeCfg));
            tasksByNode.put(nodeCfg, taskFuture);
        }

        final CompletableFuture<?>[] completableFutures =
                tasksByNode.values().stream().map(this::toCompletableFuture).toArray(CompletableFuture[]::new);
        // Batch all the subtasks under one parent CompletableFuture so we can better handle timeouts
        final CompletableFuture<?> batchFuture = CompletableFuture.allOf(completableFutures);
        final Duration timeout = configProvider
                .getConfiguration()
                .getConfigData(BlockNodeConnectionConfig.class)
                .blockNodeStatusTimeout();

        try {
            batchFuture.get(timeout.toMillis(), TimeUnit.MILLISECONDS);
        } catch (final InterruptedException e) {
            logger.warn("Interrupted while waiting for one or more block node status retrieval tasks; ignoring group");
            Thread.currentThread().interrupt();
            return null;
        } catch (final TimeoutException e) {
            // do nothing - the task that timed out will be logged later when the individual tasks are processed
        } catch (final Exception e) {
            // log the error, but otherwise ignore it...
            // handling of failures will happen when the individual tasks are processed
            logger.warn(
                    "Error encountered while waiting for one or more block node status retrieval tasks to complete", e);
        }

        // collect the results and filter out nodes that either are unavailable or nodes that require a block we don't
        // have available in the buffer
        final long earliestAvailableBlock = blockBufferService.getEarliestAvailableBlockNumber();
        final long latestAvailableBlock = blockBufferService.getLastBlockNumberProduced();
        final List<BlockNodeConfiguration> nodesToSelectFrom = new ArrayList<>();

        for (final Map.Entry<BlockNodeConfiguration, Future<BlockNodeStatus>> entry : tasksByNode.entrySet()) {
            final BlockNodeConfiguration nodeConfig = entry.getKey();
            final Future<BlockNodeStatus> future = entry.getValue();
            final BlockNodeStatus status =
                    switch (future.state()) {
                        case SUCCESS -> {
                            final BlockNodeStatus bns = future.resultNow();
                            if (bns == null) {
                                logger.warn(
                                        "[{}:{}] Retrieving block node status was successful, but null returned",
                                        nodeConfig.address(),
                                        nodeConfig.servicePort());
                                // we don't have any information so mark it unreachable... hopefully this never happens
                                yield BlockNodeStatus.notReachable();
                            } else {
                                yield bns;
                            }
                        }
                        case FAILED -> {
                            logger.warn(
                                    "[{}:{}] Failed to retrieve block node status",
                                    nodeConfig.address(),
                                    nodeConfig.servicePort(),
                                    future.exceptionNow());
                            yield BlockNodeStatus.notReachable();
                        }
                        case RUNNING -> {
                            future.cancel(true);
                            yield BlockNodeStatus.notReachable();
                        }
                        default -> BlockNodeStatus.notReachable();
                    };

            if (!status.wasReachable()) {
                logger.info(
                        "[{}:{}] Block node is not a candidate for streaming (reason: unreachable/timeout)",
                        nodeConfig.address(),
                        nodeConfig.servicePort());
                continue;
            }

            /*
            There is a scenario in which this consensus node may not have any blocks loaded. For example, this node may
            be initializing for the first time or the node may have restarted but there aren't any buffered blocks that
            were persisted. In either case, upon startup the node will not be aware of any blocks and thus the last
            produced block will be marked as -1. In this case, we will permit connecting to any block node, as long as
            it is reachable. Once this node joins the network and is able to start producing blocks, those new blocks
            will be streamed to the block node. If it turns out the block node is behind, or ahead, of the consensus
            node, then existing reconnect operations will engage to sort things out.
             */

            if (latestAvailableBlock != -1) {
                final long wantedBlock = status.latestBlockAvailable() == -1 ? -1 : status.latestBlockAvailable() + 1;

                if (wantedBlock != -1 && (wantedBlock < earliestAvailableBlock || wantedBlock > latestAvailableBlock)) {
                    logger.info(
                            "[{}:{}] Block node is not a candidate for streaming (reason: block out of range (wantedBlock: {}, blocksAvailable: {}-{}))",
                            nodeConfig.address(),
                            nodeConfig.servicePort(),
                            wantedBlock,
                            earliestAvailableBlock,
                            latestAvailableBlock);
                    continue;
                }
            }

            logger.info(
                    "[{}:{}] Block node is available for streaming", nodeConfig.address(), nodeConfig.servicePort());
            nodesToSelectFrom.add(nodeConfig);
        }

        if (nodesToSelectFrom.isEmpty()) {
            return null;
        }

        if (nodesToSelectFrom.size() == 1) {
            return nodesToSelectFrom.getFirst();
        }

        // If there are multiple good nodes, shuffle them and pick the first one.
        // This will add some randomness to the selection process.
        Collections.shuffle(nodesToSelectFrom);
        return nodesToSelectFrom.getFirst();
    }

    /**
     * Creates a BlockNodeConnection instance and immediately schedules the *first*
     * connection attempt using the retry mechanism (with zero initial delay).
     * Always creates a new instance to ensure proper Pipeline lifecycle management.
     *
     * @param nodeConfig the configuration of the node to connect to.
     */
    @NonNull
    private BlockNodeStreamingConnection createConnection(
            @NonNull final BlockNodeConfiguration nodeConfig, @Nullable final Long initialBlockToStream) {
        requireNonNull(nodeConfig);

        final BlockNodeStreamingConnection connection = new BlockNodeStreamingConnection(
                configProvider,
                nodeConfig,
                this,
                blockBufferService,
                blockStreamMetrics,
                sharedExecutorService,
                Executors.newVirtualThreadPerTaskExecutor(),
                initialBlockToStream,
                clientFactory);

        connections.put(nodeConfig, connection);
        return connection;
    }

    /**
     * Starts a WatchService to monitor the configuration directory for changes to block-nodes.json.
     * On create/modify events, it will attempt to reload configuration and restart connections.
     */
    private void startConfigWatcher() {
        if (configWatchServiceRef.get() != null) {
            logger.debug("Configuration watcher already running.");
            return;
        }
        try {
            final WatchService watchService =
                    blockNodeConfigDirectory.getFileSystem().newWatchService();
            configWatchServiceRef.set(watchService);
            blockNodeConfigDirectory.register(
                    watchService,
                    StandardWatchEventKinds.ENTRY_CREATE,
                    StandardWatchEventKinds.ENTRY_MODIFY,
                    StandardWatchEventKinds.ENTRY_DELETE);

            final Thread watcherThread = Thread.ofPlatform()
                    .name("BlockNodesConfigWatcher")
                    .start(() -> {
                        while (!Thread.currentThread().isInterrupted()) {
                            WatchKey key = null;
                            try {
                                key = watchService.take();
                                for (final WatchEvent<?> event : key.pollEvents()) {
                                    final WatchEvent.Kind<?> kind = event.kind();
                                    final Object ctx = event.context();
                                    if (ctx instanceof final Path changed
                                            && BLOCK_NODES_FILE_NAME.equals(changed.toString())) {
                                        if (logger.isInfoEnabled()) {
                                            logger.info("Detected {} event for {}.", kind.name(), changed);
                                        }
                                        try {
                                            refreshAvailableBlockNodes();
                                        } catch (final Exception e) {
                                            logger.info(
                                                    "Exception in BlockNodesConfigWatcher config file change handler.",
                                                    e);
                                        }
                                    }
                                }
                            } catch (final InterruptedException | ClosedWatchServiceException e) {
                                break;
                            } catch (final Exception e) {
                                logger.info("Exception in config watcher loop.", e);
                                if (Thread.currentThread().isInterrupted()) {
                                    logger.debug("Config watcher thread interrupted, exiting.");
                                    return;
                                }
                            } finally {
                                // Always reset the key to continue watching for events, even if an exception occurred
                                if (key != null && !key.reset()) {
                                    logger.info("WatchKey could not be reset. Exiting config watcher loop.");
                                    break;
                                }
                            }
                        }
                    });
            configWatcherThreadRef.set(watcherThread);
            logger.info("Started block-nodes.json configuration watcher thread.");
        } catch (final IOException e) {
            logger.info(
                    "Failed to start block-nodes.json configuration watcher ({}). Dynamic updates disabled.",
                    e.getMessage());
        }
    }

    /**
     * Stop the configuration file watcher and associated thread.
     */
    private void stopConfigWatcher() {
        final Thread watcherThread = configWatcherThreadRef.getAndSet(null);
        if (watcherThread != null) {
            watcherThread.interrupt();
            try {
                watcherThread.join();
            } catch (final InterruptedException e) {
                Thread.currentThread().interrupt();
            }
        }
        final WatchService ws = configWatchServiceRef.getAndSet(null);
        if (ws != null) {
            try {
                ws.close();
            } catch (final IOException ignored) {
                // ignore
            }
        }
    }

    private void refreshAvailableBlockNodes() {
        final String configDir = blockNodeConfigDirectory.toString();
        final List<BlockNodeConfiguration> newConfigs = extractBlockNodesConfigurations(configDir);

        // Compare new configs with existing ones to determine if a restart is needed
        synchronized (availableBlockNodes) {
            if (newConfigs.equals(availableBlockNodes)) {
                logger.info("Block node configuration unchanged. No action taken.");
                return;
            }
        }

        shutdownScheduledExecutorService();
        closeAllConnections();
        clearManagerMetadata();

        synchronized (availableBlockNodes) {
            availableBlockNodes.addAll(newConfigs);
        }

        if (!newConfigs.isEmpty()) {
            final StringBuilder sb = new StringBuilder("Reloaded block node configurations: \n");
            final Iterator<BlockNodeConfiguration> configIt = newConfigs.iterator();
            while (configIt.hasNext()) {
                sb.append("  ").append(configIt.next());
                if (configIt.hasNext()) {
                    sb.append("\n");
                }
            }

            logger.info("{}", sb);
            createScheduledExecutorService();
            selectNewBlockNodeForStreaming(false);
        } else {
            logger.info("No valid block node configurations available after file change. Connections remain stopped.");
        }
    }

    /**
     * Runnable task to handle the connection attempt logic.
     * Schedules itself for subsequent retries upon failure using the connectionExecutor.
     * Handles setting active connection and signaling on success.
     */
    class BlockNodeConnectionTask implements Runnable {
        private final BlockNodeStreamingConnection connection;
        private Duration currentBackoffDelayMs;
        private final boolean force;

        BlockNodeConnectionTask(
                @NonNull final BlockNodeStreamingConnection connection,
                @NonNull final Duration initialDelay,
                final boolean force) {
            this.connection = requireNonNull(connection);
            // Ensure the initial delay is non-negative for backoff calculation
            this.currentBackoffDelayMs = initialDelay.isNegative() ? Duration.ZERO : initialDelay;
            this.force = force;
        }

        /**
         * Manages the state transitions of gRPC streaming connections to Block Nodes.
         * Connection state transitions are synchronized to ensure thread-safe updates when
         * promoting connections from PENDING to ACTIVE state or handling failures.
         */
        @Override
        public void run() {
            if (!isStreamingEnabled()) {
                logger.debug("{} Cannot run connection task, streaming is not enabled.", connection);
                return;
            }

            if (!isConnectionManagerActive.get()) {
                logger.debug("{} Cannot run connection task, connection manager has shutdown.", connection);
                return;
            }

            try {
                logger.debug("{} Running connection task.", connection);
                final BlockNodeStreamingConnection activeConnection = activeConnectionRef.get();

                if (activeConnection != null) {
                    if (activeConnection.equals(connection)) {
                        // not sure how the active connection is in a connectivity task, ignoring
                        logger.debug("{} The current connection is the active connection, ignoring task.", connection);
                        return;
                    } else if (force) {
                        final BlockNodeConfiguration newConnConfig = connection.configuration();
                        final BlockNodeConfiguration oldConnConfig = activeConnection.configuration();
                        if (logger.isDebugEnabled()) {
                            logger.debug(
                                    "{} Promoting forced connection with priority={} over active ({}:{} priority={}).",
                                    connection,
                                    newConnConfig.priority(),
                                    oldConnConfig.address(),
                                    oldConnConfig.streamingPort(),
                                    oldConnConfig.priority());
                        }
                    } else if (activeConnection.configuration().priority()
                            <= connection.configuration().priority()) {
                        // this new connection has a lower (or equal) priority than the existing active connection
                        // this connection task should thus be cancelled/ignored
                        logger.info(
                                "{} Active connection has equal/higher priority. Ignoring candidate. Active: {}.",
                                connection,
                                activeConnection);
                        // This connection was never initialized so we are safe to call close immediately
                        connection.close(false);
                        return;
                    }
                }

                /*
                If we have got to this point, it means there is no active connection, or it means there is an active
                connection, but the active connection has a lower priority than the connection in this task. In either
                case, we want to elevate this connection to be the new active connection.
                 */
                connection.initialize();

                if (activeConnectionRef.compareAndSet(activeConnection, connection)) {
                    // we were able to elevate this connection to the new active one
                    connection.updateConnectionState(ConnectionState.ACTIVE);
                    recordActiveConnectionIp(connection.configuration());
                } else {
                    // Another connection task has preempted this task, reschedule and try again
                    logger.info("{} Current connection task was preempted, rescheduling.", connection);
                    reschedule();
                }

                if (activeConnection != null) {
                    // close the old active connection
                    try {
                        logger.info("{} Closing current active connection {}.", connection, activeConnection);
                        activeConnection.closeAtBlockBoundary();

                        // For a forced switch, reschedule the previously active connection to try again later
                        if (force) {
                            try {
                                final Duration delay = getForcedSwitchRescheduleDelay();
                                scheduleConnectionAttempt(activeConnection.configuration(), delay, null, false);
                                logger.info(
                                        "Scheduled previously active connection {} in {} ms due to forced switch.",
                                        activeConnection,
                                        delay.toMillis());
                            } catch (final Exception e) {
                                logger.warn(
                                        "Failed to schedule reschedule for previous active connection after forced switch.",
                                        e);
                                connections.remove(activeConnection.configuration());
                            }
                        }
                    } catch (final RuntimeException e) {
                        logger.info(
                                "Failed to shutdown current active connection {} (shutdown reason: another connection was elevated to active).",
                                activeConnection,
                                e);
                    }
                }
            } catch (final Exception e) {
                logger.warn("{} Failed to establish connection to block node. Will schedule a retry.", connection, e);
                blockStreamMetrics.recordConnectionCreateFailure();
                reschedule();
                selectNewBlockNodeForStreaming(false);
            }
        }

        /**
         * Reschedules the connection attempt.
         */
        private void reschedule() {
            // Calculate the next delay based on the *previous* backoff delay for this task instance
            Duration nextDelay = currentBackoffDelayMs.isZero()
                    ? INITIAL_RETRY_DELAY // Start with the initial delay if previous was 0
                    : currentBackoffDelayMs.multipliedBy(RETRY_BACKOFF_MULTIPLIER);

            final Duration maxBackoff = maxBackoffDelay();
            if (nextDelay.compareTo(maxBackoff) > 0) {
                nextDelay = maxBackoff;
            }

            // Apply jitter
            long jitteredDelayMs;
            final ThreadLocalRandom random = ThreadLocalRandom.current();

            if (nextDelay.toMillis() > 0) {
                jitteredDelayMs = nextDelay.toMillis() / 2 + random.nextLong(nextDelay.toMillis() / 2 + 1);
            } else {
                // Should not happen if INITIAL_RETRY_DELAY > 0, but handle defensively
                jitteredDelayMs =
                        INITIAL_RETRY_DELAY.toMillis() / 2 + random.nextLong(INITIAL_RETRY_DELAY.toMillis() / 2 + 1);
                jitteredDelayMs = Math.max(1, jitteredDelayMs); // Ensure positive delay
            }

            // Update backoff delay *for the next run* of this task instance
            this.currentBackoffDelayMs = Duration.ofMillis(jitteredDelayMs);

            // Reschedule this task using the calculated jittered delay
            try {
                // No-op if node was removed from available list
                synchronized (availableBlockNodes) {
                    if (!availableBlockNodes.contains(connection.configuration())) {
                        logger.debug("{} Node no longer available, skipping reschedule.", connection);
                        connections.remove(connection.configuration());
                        return;
                    }
                }
                sharedExecutorService.schedule(this, jitteredDelayMs, TimeUnit.MILLISECONDS);
                logger.info("{} Rescheduled connection attempt (delayMillis={}).", connection, jitteredDelayMs);
            } catch (final Exception e) {
                logger.warn("{} Failed to reschedule connection attempt. Removing from retry map.", connection, e);
                connection.closeAtBlockBoundary();
            }
        }
    }

    private long calculateJitteredDelayMs(final int retryAttempt) {
        // Calculate delay using exponential backoff starting from INITIAL_RETRY_DELAY
        Duration nextDelay = INITIAL_RETRY_DELAY.multipliedBy((long) Math.pow(RETRY_BACKOFF_MULTIPLIER, retryAttempt));

        final Duration maxBackoff = maxBackoffDelay();
        if (nextDelay.compareTo(maxBackoff) > 0) {
            nextDelay = maxBackoff;
        }

        // Apply jitter to delay
        final ThreadLocalRandom random = ThreadLocalRandom.current();
        return nextDelay.toMillis() / 2 + random.nextLong(nextDelay.toMillis() / 2 + 1);
    }

    /**
     * Increments the count of EndOfStream responses for the specified block node
     * and then checks if this new count exceeds the configured rate limit.
     *
     * @param blockNodeConfig the configuration for the block node
     * @return true if the rate limit is exceeded, otherwise false
     */
    public boolean recordEndOfStreamAndCheckLimit(
            @NonNull final BlockNodeConfiguration blockNodeConfig, @NonNull final Instant timestamp) {
        if (!isStreamingEnabled()) {
            return false;
        }
        requireNonNull(blockNodeConfig, "blockNodeConfig must not be null");

        final BlockNodeStats stats = nodeStats.computeIfAbsent(blockNodeConfig, k -> new BlockNodeStats());
        return stats.addEndOfStreamAndCheckLimit(timestamp, getMaxEndOfStreamsAllowed(), getEndOfStreamTimeframe());
    }

    /**
     * Gets the configured delay for EndOfStream rate limit violations.
     *
     * @return the delay before retrying after rate limit exceeded
     */
    public Duration getEndOfStreamScheduleDelay() {
        return configProvider
                .getConfiguration()
                .getConfigData(BlockNodeConnectionConfig.class)
                .endOfStreamScheduleDelay();
    }

    /**
     * Gets the configured timeframe for counting EndOfStream responses.
     *
     * @return the timeframe for rate limiting EndOfStream responses
     */
    public Duration getEndOfStreamTimeframe() {
        return configProvider
                .getConfiguration()
                .getConfigData(BlockNodeConnectionConfig.class)
                .endOfStreamTimeFrame();
    }

    private Duration getForcedSwitchRescheduleDelay() {
        return configProvider
                .getConfiguration()
                .getConfigData(BlockNodeConnectionConfig.class)
                .forcedSwitchRescheduleDelay();
    }

    /**
     * Gets the maximum number of EndOfStream responses allowed before taking corrective action.
     *
     * @return the maximum number of EndOfStream responses permitted
     */
    public int getMaxEndOfStreamsAllowed() {
        return configProvider
                .getConfiguration()
                .getConfigData(BlockNodeConnectionConfig.class)
                .maxEndOfStreamsAllowed();
    }

    /**
     * Retrieves the total count of EndOfStream responses received from the specified block node.
     *
     * @param blockNodeConfig the configuration for the block node
     * @return the total count of EndOfStream responses
     */
    public int getEndOfStreamCount(@NonNull final BlockNodeConfiguration blockNodeConfig) {
        if (!isStreamingEnabled()) {
            return 0;
        }
        requireNonNull(blockNodeConfig, "blockNodeConfig must not be null");
        final BlockNodeStats stats = nodeStats.get(blockNodeConfig);
        return stats != null ? stats.getEndOfStreamCount() : 0;
    }

    private Duration getHighLatencyThreshold() {
        return configProvider
                .getConfiguration()
                .getConfigData(BlockNodeConnectionConfig.class)
                .highLatencyThreshold();
    }

    private int getHighLatencyEventsBeforeSwitching() {
        return configProvider
                .getConfiguration()
                .getConfigData(BlockNodeConnectionConfig.class)
                .highLatencyEventsBeforeSwitching();
    }

    /**
     * Converts the specified IPv4 address into an integer value.
     *
     * @param address the address to convert
     * @return a long that represents the IP address
     * @throws IllegalArgumentException when the specified address is not IPv4
     */
    private static long calculateIpAsInteger(@NonNull final InetAddress address) {
        requireNonNull(address);
        final byte[] bytes = address.getAddress();

        if (bytes.length != 4) {
            throw new IllegalArgumentException("Only IPv4 addresses are supported");
        }

        final long octet1 = 256L * 256 * 256 * (bytes[0] & 0xFF);
        final long octet2 = 256L * 256 * (bytes[1] & 0xFF);
        final long octet3 = 256L * (bytes[2] & 0xFF);
        final long octet4 = 1L * (bytes[3] & 0xFF);
        return octet1 + octet2 + octet3 + octet4;
    }

    private void recordActiveConnectionIp(final BlockNodeConfiguration nodeConfig) {
        long ipAsInteger;

        // Attempt to resolve the address of the block node
        try {
            final URL blockNodeUrl = URI.create("http://" + nodeConfig.address() + ":" + nodeConfig.streamingPort())
                    .toURL();
            final InetAddress blockAddress = InetAddress.getByName(blockNodeUrl.getHost());

            // TODO: Use metric labels to capture active node's IP
            // Once our metrics library supports labels, we will want to re-use the metric below to instead
            // emit a single value, like '1', and include a label called something like 'blockNodeIp' with
            // the
            // value being the resolved block node's IP. Then the Grafana dashboard can be updated to use
            // the
            // label value and show which block node the consensus node is connected to at any given time.
            // It may also be better to have a background task that runs every second or something that
            // continuously emits the metric instead of just when a connection is promoted to active.
            ipAsInteger = calculateIpAsInteger(blockAddress);

            if (logger.isInfoEnabled()) {
                logger.info(
                        "Active block node connection updated to: {}:{} (resolvedIp: {}, resolvedIpAsInt={})",
                        nodeConfig.address(),
                        nodeConfig.streamingPort(),
                        blockAddress.getHostAddress(),
                        ipAsInteger);
            }
        } catch (final IOException e) {
            logger.debug(
                    "Failed to resolve block node host ({}:{})", nodeConfig.address(), nodeConfig.streamingPort(), e);
            ipAsInteger = -1L;
        }

        blockStreamMetrics.recordActiveConnectionIp(ipAsInteger);
    }

    /**
     * Records when a block proof was sent to a block node. This enables latency measurement upon acknowledgement.
     *
     * @param blockNodeConfig the target block node configuration
     * @param blockNumber the block number of the sent proof
     * @param timestamp the timestamp when the block was sent
     */
    public void recordBlockProofSent(
            @NonNull final BlockNodeConfiguration blockNodeConfig,
            final long blockNumber,
            @NonNull final Instant timestamp) {
        if (!isStreamingEnabled()) {
            return;
        }
        requireNonNull(blockNodeConfig, "blockNodeConfig must not be null");

        final BlockNodeStats stats = nodeStats.computeIfAbsent(blockNodeConfig, k -> new BlockNodeStats());
        stats.recordBlockProofSent(blockNumber, timestamp);
    }

    /**
     * Records a block acknowledgement and evaluates latency for a given block node. Updates metrics and determines
     * whether a switch should be considered due to consecutive high-latency events.
     *
     * @param blockNodeConfig the block node configuration that acknowledged the block
     * @param blockNumber the acknowledged block number
     * @param timestamp the timestamp of the block acknowledgement
     * @return the evaluation result including latency and switching decision
     */
    public BlockNodeStats.HighLatencyResult recordBlockAckAndCheckLatency(
            @NonNull final BlockNodeConfiguration blockNodeConfig,
            final long blockNumber,
            @NonNull final Instant timestamp) {
        if (!isStreamingEnabled()) {
            return new BlockNodeStats.HighLatencyResult(0L, 0, false, false);
        }
        requireNonNull(blockNodeConfig, "blockNodeConfig must not be null");

        final BlockNodeStats stats = nodeStats.computeIfAbsent(blockNodeConfig, k -> new BlockNodeStats());
        final BlockNodeStats.HighLatencyResult result = stats.recordAcknowledgementAndEvaluate(
                blockNumber, timestamp, getHighLatencyThreshold(), getHighLatencyEventsBeforeSwitching());
        final long latencyMs = result.latencyMs();

        // Update metrics
        if (result.isHighLatency()) {
            if (logger.isDebugEnabled()) {
                logger.debug(
                        "[{}] A high latency event ({}ms) has occurred. A total of {} consecutive events",
                        blockNodeConfig,
                        latencyMs,
                        result.consecutiveHighLatencyEvents());
            }
            blockStreamMetrics.recordHighLatencyEvent();
        }

        return result;
    }

    /**
     * Notifies the connection manager that a connection has been closed.
     * This allows the manager to update its internal state accordingly.
     * @param connection the connection that has been closed
     */
    public void notifyConnectionClosed(@NonNull final BlockNodeStreamingConnection connection) {
        // Remove from active connection if it is the current active
        activeConnectionRef.compareAndSet(connection, null);

        // Remove from connections map
        connections.remove(connection.configuration());
    }
}<|MERGE_RESOLUTION|>--- conflicted
+++ resolved
@@ -16,6 +16,7 @@
 import com.hedera.pbj.runtime.io.buffer.Bytes;
 import edu.umd.cs.findbugs.annotations.NonNull;
 import edu.umd.cs.findbugs.annotations.Nullable;
+import io.helidon.http.Http.HEAD;
 import java.io.IOException;
 import java.net.InetAddress;
 import java.net.URI;
@@ -489,19 +490,10 @@
             return false;
         }
 
-<<<<<<< HEAD
         logger.debug(
                 "Selected block node {}:{} for connection attempt",
                 selectedNode.address(),
                 selectedNode.streamingPort());
-=======
-        if (logger.isDebugEnabled()) {
-            logger.debug(
-                    "Selected block node {}:{} for connection attempt",
-                    selectedNode.address(),
-                    selectedNode.streamingPort());
-        }
->>>>>>> f1e4c26f
 
         // Immediately schedule the FIRST connection attempt.
         scheduleConnectionAttempt(selectedNode, Duration.ZERO, null, force);
