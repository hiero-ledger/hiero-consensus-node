--- conflicted
+++ resolved
@@ -797,13 +797,8 @@
                 if (activeConnection != null) {
                     // close the old active connection
                     try {
-<<<<<<< HEAD
-                        logWithContext(DEBUG, "Closing current active connection {}.", activeConnection);
+                        logger.debug("{} Closing current active connection {}.", connection, activeConnection);
                         activeConnection.closeAtBlockBoundary();
-=======
-                        logger.debug("{} Closing current active connection {}.", connection, activeConnection);
-                        activeConnection.close(true);
->>>>>>> fcbe66d8
                     } catch (final RuntimeException e) {
                         logger.info(
                                 "Failed to shutdown current active connection {} (shutdown reason: another connection was elevated to active).",
