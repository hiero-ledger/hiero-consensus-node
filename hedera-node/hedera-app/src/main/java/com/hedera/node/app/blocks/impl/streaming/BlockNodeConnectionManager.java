--- conflicted
+++ resolved
@@ -235,14 +235,7 @@
     }
 
     public void openBlock(long blockNumber) {
-<<<<<<< HEAD
-        final BlockNodeConnection connection = connections.values().stream()
-                .filter(i -> i.getState().equals(ConnectionState.ACTIVE))
-                .findFirst()
-                .orElse(null);
-=======
         final BlockNodeConnection connection = getActiveConnection();
->>>>>>> d4667f83
         if (connection == null) {
             logger.warn(
                     "[{}] No active connections available for streaming block {}",
@@ -260,14 +253,7 @@
     }
 
     public void notifyConnectionsOfNewRequest() {
-<<<<<<< HEAD
-        final BlockNodeConnection connection = connections.values().stream()
-                .filter(i -> i.getState().equals(ConnectionState.ACTIVE))
-                .findFirst()
-                .orElse(null);
-=======
         final BlockNodeConnection connection = getActiveConnection();
->>>>>>> d4667f83
         if (connection == null) {
             return;
         }
@@ -329,11 +315,7 @@
                             || !connections
                                     .get(node)
                                     .getState()
-<<<<<<< HEAD
-                                    .equals(ConnectionState.UNINITIALIZED)) // Check if node is marked for retry
-=======
                                     .equals(ConnectionState.PENDING)) // Check if node is marked for retry
->>>>>>> d4667f83
                     .toList();
 
             if (!nextPriorityGroup.isEmpty()) {
@@ -420,22 +402,6 @@
         return connections.containsKey(config);
     }
 
-<<<<<<< HEAD
-    public boolean higherPriorityStarted(BlockNodeConnection blockNodeConnection) {
-        synchronized (connections) {
-            // Find a pending connection with the highest priority greater than the current connection
-            BlockNodeConnection highestPri = null;
-            for (BlockNodeConnection connection : this.connections.values()) {
-                if (connection.getState().equals(ConnectionState.PENDING)
-                        && connection.getNodeConfig().priority()
-                                < blockNodeConnection.getNodeConfig().priority()) {
-                    if (highestPri == null
-                            || connection.getNodeConfig().priority()
-                                    < highestPri.getNodeConfig().priority()) {
-                        // If no connection is found or the current one has a higher priority, update the reference
-                        highestPri = connection;
-                    }
-=======
     /**
      * Find a pending connection with the highest priority greater than the current connection
      *
@@ -454,7 +420,6 @@
                                 < highestPri.getNodeConfig().priority()) {
                     // If no connection is found or the current one has a higher priority, update the reference
                     highestPri = connection;
->>>>>>> d4667f83
                 }
             }
         }
