--- conflicted
+++ resolved
@@ -152,14 +152,11 @@
         }
     }
 
-<<<<<<< HEAD
-=======
     /**
      * Schedules a reconnect for the given Block Node connection.
      *
      * @param connection the connection to schedule a reconnect for
      */
->>>>>>> 400abf7e
     public void scheduleReconnect(@NonNull final BlockNodeConnection connection) {
         requireNonNull(connection);
 
