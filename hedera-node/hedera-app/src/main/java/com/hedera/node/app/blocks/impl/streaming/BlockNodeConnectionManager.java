--- conflicted
+++ resolved
@@ -108,31 +108,6 @@
                 .build());
     }
 
-<<<<<<< HEAD
-    private void connectToNode(@NonNull BlockNodeConfig node) {
-        synchronized (connectionLock) {
-            try {
-                final GrpcServiceClient grpcClient = createNewGrpcClient(node);
-                final BlockNodeConnection connection =
-                        new BlockNodeConnection(node, this, blockStreamStateManager, grpcClient, scheduler);
-                connection.establishStream();
-                connection.getIsActiveLock().lock();
-                try {
-                    if (connection.isActive()) {
-                        activeConnections.put(node, connection);
-                        logger.info("Successfully connected to block node {}:{}", node.address(), node.port());
-                    }
-                } finally {
-                    connection.getIsActiveLock().unlock();
-                }
-            } catch (Exception e) {
-                logger.error("Failed to connect to block node {}:{}", node.address(), node.port(), e);
-            }
-        }
-    }
-
-=======
->>>>>>> 97dd20b9
     /**
      * Handles connection errors from a BlockNodeConnection by removing the failed connection
      *
@@ -379,7 +354,8 @@
         logger.info("Connecting to block node {}", blockNodeName(node));
         try {
             final GrpcServiceClient grpcClient = createNewGrpcClient(node);
-            BlockNodeConnection connection = new BlockNodeConnection(node, this, blockStreamStateManager, grpcClient);
+            BlockNodeConnection connection =
+                    new BlockNodeConnection(node, this, blockStreamStateManager, grpcClient, connectionExecutor);
             connection.establishStream();
             synchronized (connectionLock) {
                 rememberConnection(connection);
