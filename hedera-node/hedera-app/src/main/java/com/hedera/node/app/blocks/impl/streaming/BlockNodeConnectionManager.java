// SPDX-License-Identifier: Apache-2.0
package com.hedera.node.app.blocks.impl.streaming;

import static com.hedera.node.app.blocks.impl.streaming.BlockNodeConnection.LONGER_RETRY_DELAY;
import static java.util.Collections.shuffle;
import static java.util.Objects.requireNonNull;
import static java.util.stream.Collectors.collectingAndThen;
import static java.util.stream.Collectors.toList;

import com.hedera.node.app.blocks.impl.streaming.BlockNodeConnection.ConnectionState;
import com.hedera.node.app.metrics.BlockStreamMetrics;
import com.hedera.node.config.ConfigProvider;
import com.hedera.node.config.data.BlockNodeConnectionConfig;
import com.hedera.node.config.data.BlockStreamConfig;
import com.hedera.node.internal.network.BlockNodeConfig;
import com.hedera.node.internal.network.BlockNodeConnectionInfo;
import com.hedera.pbj.grpc.client.helidon.PbjGrpcClient;
import com.hedera.pbj.grpc.client.helidon.PbjGrpcClientConfig;
import com.hedera.pbj.runtime.ParseException;
import com.hedera.pbj.runtime.grpc.ServiceInterface;
import com.hedera.pbj.runtime.io.buffer.Bytes;
import edu.umd.cs.findbugs.annotations.NonNull;
import edu.umd.cs.findbugs.annotations.Nullable;
import io.helidon.common.tls.Tls;
import io.helidon.webclient.api.WebClient;
import io.helidon.webclient.grpc.GrpcClientProtocolConfig;
import java.io.IOException;
import java.io.UncheckedIOException;
import java.net.InetAddress;
import java.net.URI;
import java.net.URL;
import java.nio.file.Files;
import java.nio.file.Path;
import java.nio.file.Paths;
import java.time.Duration;
import java.time.Instant;
import java.util.ArrayList;
import java.util.Iterator;
import java.util.List;
import java.util.Map;
import java.util.Optional;
import java.util.SortedMap;
import java.util.TreeMap;
import java.util.concurrent.ConcurrentHashMap;
import java.util.concurrent.ScheduledExecutorService;
import java.util.concurrent.ThreadLocalRandom;
import java.util.concurrent.TimeUnit;
import java.util.concurrent.atomic.AtomicBoolean;
import java.util.concurrent.atomic.AtomicLong;
import java.util.concurrent.atomic.AtomicReference;
import java.util.stream.Collectors;
import javax.inject.Inject;
import javax.inject.Singleton;
import org.apache.logging.log4j.LogManager;
import org.apache.logging.log4j.Logger;
import org.hiero.block.api.BlockStreamPublishServiceInterface.BlockStreamPublishServiceClient;
import org.hiero.block.api.PublishStreamRequest;

/**
 * Manages connections to block nodes in a Hedera network, handling connection lifecycle, node selection,
 * and retry mechanisms. This manager is responsible for:
 * <ul>
 *   <li>Establishing and maintaining connections to block nodes</li>
 *   <li>Managing connection states and lifecycle</li>
 *   <li>Implementing priority-based node selection</li>
 *   <li>Handling connection failures with exponential backoff</li>
 *   <li>Coordinating block streaming across connections</li>
 * </ul>
 */
@Singleton
public class BlockNodeConnectionManager {

    private static final Logger logger = LogManager.getLogger(BlockNodeConnectionManager.class);

    private record Options(Optional<String> authority, String contentType) implements ServiceInterface.RequestOptions {}

    private static final BlockNodeConnectionManager.Options OPTIONS =
            new BlockNodeConnectionManager.Options(Optional.empty(), ServiceInterface.RequestOptions.APPLICATION_GRPC);
    /**
     * Initial retry delay for connection attempts.
     */
    public static final Duration INITIAL_RETRY_DELAY = Duration.ofSeconds(1);
    /**
     * The multiplier used for exponential backoff when retrying connections.
     */
    private static final long RETRY_BACKOFF_MULTIPLIER = 2;
    /**
     * The maximum delay used for retries.
     */
    private static final Duration MAX_RETRY_DELAY = Duration.ofSeconds(10);
    /**
     * Tracks what the last verified block for each connection is. Note: The data maintained here is based on what the
     * block node has informed the consensus node of. If a block node is not actively connected, then this data may be
     * incorrect from the perspective of the block node. It is only when the block node informs the consensus node of
     * its status, then the data will be accurate.
     */
    private final Map<BlockNodeConfig, Long> lastVerifiedBlockPerConnection;
    /**
     * Manager that maintains the block stream on this consensus node.
     */
    private final BlockBufferService blockBufferService;
    /**
     * Scheduled executor service that is used to schedule asynchronous tasks such as reconnecting to block nodes.
     * It is shared across all connections to block nodes, allowing periodic stream resets.
     */
    private final ScheduledExecutorService sharedExecutorService;
    /**
     * Metrics API for block stream-specific metrics.
     */
    private final BlockStreamMetrics blockStreamMetrics;
    /**
     * Mechanism to retrieve configuration properties related to block-node communication.
     */
    private final ConfigProvider configProvider;
    /**
     * List of available block nodes this consensus node can connect to, or at least attempt to. This list is read upon
     * startup from the configuration file(s) on disk.
     */
    private final List<BlockNodeConfig> availableBlockNodes;
    /**
     * Flag that indicates if this connection manager is active or not. In this case, being active means it is actively
     * processing blocks and attempting to send them to a block node.
     */
    private final AtomicBoolean isConnectionManagerActive = new AtomicBoolean(false);
    /**
     * In certain cases, there will be times when we need to jump to a specific block to stream to a block node (e.g.
     * after receiving a SkipBlock or ResendBlock response). When one of these cases arises, this will be updated to
     * indicate which block to jump to upon the next iteration of the worker loop. A value of -1 indicates no jumping
     * is requested.
     */
    private final AtomicLong jumpTargetBlock = new AtomicLong(-1);
    /**
     * This tracks which block is actively being streamed to a block node from this consensus node. A value of -1
     * indicates that no streaming is currently in progress.
     */
    private final AtomicLong streamingBlockNumber = new AtomicLong(-1);
    /**
     * This value represents the index of the request that is being sent to the block node (or was last sent).
     */
    private int requestIndex = 0;
    /**
     * Reference to the worker thread that handles creating requests and sending requests to the connected block node.
     */
    private final AtomicReference<Thread> blockStreamWorkerThreadRef = new AtomicReference<>();
    /**
     * Map that contains one or more connections to block nodes. The connections in this map will be a subset (or all)
     * of the available block node connections. (see {@link BlockNodeConnectionManager#availableBlockNodes})
     */
    private final Map<BlockNodeConfig, BlockNodeConnection> connections = new ConcurrentHashMap<>();
    /**
     * Reference to the currently active connection. If this reference is null, then there is no active connection.
     */
    private final AtomicReference<BlockNodeConnection> activeConnectionRef = new AtomicReference<>();
    /**
     * Flag that indicates if streaming to block nodes is enabled. This flag is set once upon startup and cannot change.
     */
    private final AtomicBoolean isStreamingEnabled = new AtomicBoolean(false);
    /**
     * Tracks health and connection history for each block node across multiple connection instances.
     * This data persists beyond individual BlockNodeConnection lifecycles.
     */
    private final Map<BlockNodeConfig, BlockNodeStats> nodeStats;
    /**
     * Configuration property: the maximum number of EndOfStream responses permitted before taking corrective action.
     */
    private final int maxEndOfStreamsAllowed;
    /**
     * Configuration property: the time window in which EndOfStream responses are counted for rate limiting.
     */
    private final Duration endOfStreamTimeFrame;
    /**
     * Configuration property: delay before retrying after the EndOfStream rate limit is exceeded.
     */
    private final Duration endOfStreamScheduleDelay;
    /**
     * Tracks retry attempts and last retry time for each block node to maintain
     * proper exponential backoff across connection attempts.
     */
    private final Map<BlockNodeConfig, RetryState> retryStates = new ConcurrentHashMap<>();

    /**
     * A class that holds retry state for a block node connection.
     */
    class RetryState {
        private int retryAttempt = 0;
        private Instant lastRetryTime;

        public int getRetryAttempt() {
            return retryAttempt;
        }

        public void increment() {
            final Instant now = Instant.now();
            if (lastRetryTime != null) {
                final Duration timeSinceLastRetry = Duration.between(lastRetryTime, now);
                if (timeSinceLastRetry.compareTo(expBackoffTimeframeReset()) > 0) {
                    // It has been long enough since the last retry, so reset the attempt count
                    retryAttempt = 0;
                }
            }
            retryAttempt++;
            lastRetryTime = now;
        }
    }

    /**
     * Creates a new BlockNodeConnectionManager with the given configuration from disk.
     * @param configProvider the configuration to use
     * @param blockBufferService the block stream state manager
     * @param blockStreamMetrics the block stream metrics to track
     * @param sharedExecutorService the scheduled executor service used to perform async connection operations (e.g. reconnecting)
     */
    @Inject
    public BlockNodeConnectionManager(
            @NonNull final ConfigProvider configProvider,
            @NonNull final BlockBufferService blockBufferService,
            @NonNull final BlockStreamMetrics blockStreamMetrics,
            @NonNull final ScheduledExecutorService sharedExecutorService) {
        this.configProvider = requireNonNull(configProvider, "configProvider must not be null");
        this.blockBufferService = requireNonNull(blockBufferService, "blockBufferService must not be null");
        this.lastVerifiedBlockPerConnection = new ConcurrentHashMap<>();
        this.blockStreamMetrics = requireNonNull(blockStreamMetrics, "blockStreamMetrics must not be null");
        this.sharedExecutorService = requireNonNull(sharedExecutorService, "sharedExecutorService must not be null");
        this.nodeStats = new ConcurrentHashMap<>();
        final var blockNodeConnectionConfig =
                configProvider.getConfiguration().getConfigData(BlockNodeConnectionConfig.class);
        this.maxEndOfStreamsAllowed = blockNodeConnectionConfig.maxEndOfStreamsAllowed();
        this.endOfStreamTimeFrame = blockNodeConnectionConfig.endOfStreamTimeFrame();
        this.endOfStreamScheduleDelay = blockNodeConnectionConfig.endOfStreamScheduleDelay();

        isStreamingEnabled.set(isStreamingEnabled());

        if (isStreamingEnabled.get()) {
            final String blockNodeConnectionConfigPath = blockNodeConnectionFileDir();

            availableBlockNodes = new ArrayList<>(extractBlockNodesConfigurations(blockNodeConnectionConfigPath));
            logger.info("Loaded block node configuration from {}", blockNodeConnectionConfigPath);
            logger.info("Block node configuration: {}", availableBlockNodes);
        } else {
            logger.info("Block node streaming is disabled; will not setup connections to block nodes");
            availableBlockNodes = new ArrayList<>();
        }
    }

    /**
     * @return true if block node streaming is enabled, else false
     */
    private boolean isStreamingEnabled() {
        return configProvider
                .getConfiguration()
                .getConfigData(BlockStreamConfig.class)
                .streamToBlockNodes();
    }

    /**
     * @return the configuration path (as a String) for the block node connections
     */
    private String blockNodeConnectionFileDir() {
        return configProvider
                .getConfiguration()
                .getConfigData(BlockNodeConnectionConfig.class)
                .blockNodeConnectionFileDir();
    }

    /**
     * @return true if exponential backoff is enabled for connection attempts, else false
     */
    private boolean expBackoffEnabled() {
        return configProvider
                .getConfiguration()
                .getConfigData(BlockNodeConnectionConfig.class)
                .protocolExpBackoffEnabled();
    }

    /**
     * @return the timeframe after which the exponential backoff state is reset if no retries have occurred
     */
    private Duration expBackoffTimeframeReset() {
        return configProvider
                .getConfiguration()
                .getConfigData(BlockNodeConnectionConfig.class)
                .protocolExpBackoffTimeframeReset();
    }

    /**
     * @return the batch size for a request to send to the block node
     */
    private int blockItemBatchSize() {
        return configProvider
                .getConfiguration()
                .getConfigData(BlockStreamConfig.class)
                .blockItemBatchSize();
    }

    /**
     * The amount of time the worker thread will sleep when there is no work available to process.
     *
     * @return the sleep duration of the worker loop
     */
    private Duration workerLoopSleepDuration() {
        return configProvider
                .getConfiguration()
                .getConfigData(BlockStreamConfig.class)
                .workerLoopSleepDuration();
    }

    /**
     * Extracts block node configurations from the specified configuration file.
     *
     * @param blockNodeConfigPath the path to the block node configuration file
     * @return the configurations for all block nodes
     */
    private List<BlockNodeConfig> extractBlockNodesConfigurations(@NonNull final String blockNodeConfigPath) {
        final Path configPath = Paths.get(blockNodeConfigPath, "block-nodes.json");
        try {
            final byte[] jsonConfig = Files.readAllBytes(configPath);
            final BlockNodeConnectionInfo protoConfig = BlockNodeConnectionInfo.JSON.parse(Bytes.wrap(jsonConfig));

            // Convert proto config to internal config objects
            return protoConfig.nodes().stream()
                    .map(node -> new BlockNodeConfig(node.address(), node.port(), node.priority()))
                    .toList();
        } catch (final IOException | ParseException e) {
            logger.error("Failed to read block node configuration from {}", configPath, e);
            throw new RuntimeException("Failed to read block node configuration from " + configPath, e);
        }
    }

    private boolean isOnlyOneBlockNodeConfigured() {
        return availableBlockNodes.size() == 1;
    }

    /**
     * Creates a new gRPC client based on the specified configuration.
     *
     * @param nodeConfig the configuration to use for a specific block node to connect to
     * @return a gRPC client
     */
    private @NonNull BlockStreamPublishServiceClient createNewGrpcClient(@NonNull final BlockNodeConfig nodeConfig) {
        requireNonNull(nodeConfig);

        final Tls tls = Tls.builder().enabled(false).build();
        final PbjGrpcClientConfig grpcConfig =
                new PbjGrpcClientConfig(Duration.ofSeconds(30), tls, Optional.of(""), "application/grpc");

        final WebClient webClient = WebClient.builder()
                .baseUri("http://" + nodeConfig.address() + ":" + nodeConfig.port())
                .tls(tls)
                .protocolConfigs(List.of(GrpcClientProtocolConfig.builder()
                        .abortPollTimeExpired(false)
                        .pollWaitTime(Duration.ofSeconds(30))
                        .build()))
                .connectTimeout(Duration.ofSeconds(10))
                .build();

        return new BlockStreamPublishServiceClient(new PbjGrpcClient(webClient, grpcConfig), OPTIONS);
    }

    /**
     * Closes a connection and reschedules it with the specified delay.
     * This is the consolidated method for handling connection cleanup and retry logic.
     *
     * @param connection the connection to close and reschedule
     * @param delay the delay before attempting to reconnect
     */
    public void rescheduleConnection(@NonNull final BlockNodeConnection connection, @NonNull final Duration delay) {
        if (!isStreamingEnabled.get()) {
            return;
        }

        requireNonNull(connection, "connection must not be null");
        requireNonNull(delay, "delay must not be null");

        logger.warn("[{}] Closing and rescheduling connection for reconnect attempt", connection);

        // Handle cleanup and rescheduling
        handleConnectionCleanupAndReschedule(connection, delay);
    }

    /**
     * Schedules an immediate restart of the connection at the specified block number.
     * This method handles immediate restart scenarios with minimal delay.
     *
     * @param connection the connection to close and restart
     * @param blockNumber the block number to restart at
     */
    public void restartConnection(@NonNull final BlockNodeConnection connection, final long blockNumber) {
        requireNonNull(connection, "connection must not be null");

        // Remove from connections map and clear active reference
        removeConnectionAndClearActive(connection);

        logger.debug("[{}] Immediately scheduling connection at block {}", connection, blockNumber);

        // Schedule restart at the specific block
        scheduleConnectionAttempt(connection.getNodeConfig(), Duration.ZERO, blockNumber, false);
    }

    /**
     * Common logic for handling connection cleanup and rescheduling after a connection is closed.
     * This centralizes the retry and node selection logic.
     */
    private void handleConnectionCleanupAndReschedule(
            @NonNull final BlockNodeConnection connection, @NonNull final Duration delay) {
        // Remove from connections map and clear active reference
        removeConnectionAndClearActive(connection);

<<<<<<< HEAD
        long delayMs;
        if (expBackoffEnabled()) {
            // Get or create the retry attempt for this node
            final RetryState retryState =
                    retryStates.computeIfAbsent(connection.getNodeConfig(), k -> new RetryState());
            final int retryAttempt = retryState.getRetryAttempt();
            delayMs = (retryAttempt == 0) ? Math.max(0, delay.toMillis()) : calculateJitteredDelayMs(retryAttempt);

            logger.debug(
                    "[{}] Apply exponential backoff and reschedule in {} ms (attempt={})",
                    connection,
                    delayMs,
                    retryAttempt);
            // Increment retry attempt count
            retryState.increment();
        } else {
            delayMs = isOnlyOneBlockNodeConfigured() ? 0 : Math.max(0, delay.toMillis());
        }

        scheduleConnectionAttempt(connection, Duration.ofMillis(delayMs), null, false);

        if (!isOnlyOneBlockNodeConfigured()) {
=======
        if (isOnlyOneBlockNodeConfigured()) {
            // If there is only one block node configured, we will not try to select a new node
            // Schedule a retry for the failed connection with no delay
            scheduleConnectionAttempt(connection.getNodeConfig(), Duration.ZERO, null, false);
        } else {
            // Schedule retry for the failed connection after a delay
            scheduleConnectionAttempt(connection.getNodeConfig(), delay, null, false);
>>>>>>> 335fb2c4
            // Immediately try to find and connect to the next available node
            selectNewBlockNodeForStreaming(false);
        }
    }

    /**
     * Connection initiated a periodic reset of the stream
     * @param connection the connection that initiated the reset of the stream
     */
    public void connectionResetsTheStream(@NonNull final BlockNodeConnection connection) {
        if (!isStreamingEnabled.get()) {
            return;
        }
        requireNonNull(connection);

        removeConnectionAndClearActive(connection);

        // Immediately try to find and connect to the next available node
        selectNewBlockNodeForStreaming(false);
    }

    /**
     * Removes a connection from the connections map and clears the active reference if this was the active connection.
     * This is a utility method to ensure consistent cleanup behavior.
     *
     * @param connection the connection to remove and clean up
     */
    private void removeConnectionAndClearActive(@NonNull final BlockNodeConnection connection) {
        requireNonNull(connection);
        connections.remove(connection.getNodeConfig());
        activeConnectionRef.compareAndSet(connection, null);
    }

    /**
     * Schedules a connection attempt (or retry) for the given Block Node connection
     * after the specified delay. Handles adding/removing the connection from the retry map.
     *
     * @param blockNodeConfig the connection to schedule a retry for
     * @param initialDelay the delay before the first attempt in this sequence executes
     * @param blockNumber the block number to use once reconnected
     */
    public void scheduleConnectionAttempt(
            @NonNull final BlockNodeConfig blockNodeConfig,
            @NonNull final Duration initialDelay,
            @Nullable final Long blockNumber) {
        scheduleConnectionAttempt(blockNodeConfig, initialDelay, blockNumber, false);
    }

    private void scheduleConnectionAttempt(
            @NonNull final BlockNodeConfig blockNodeConfig,
            @NonNull final Duration initialDelay,
            @Nullable final Long blockNumber,
            final boolean force) {
        if (!isStreamingEnabled.get()) {
            return;
        }
<<<<<<< HEAD
        requireNonNull(connection);
=======
        requireNonNull(blockNodeConfig);
>>>>>>> 335fb2c4
        requireNonNull(initialDelay);

        final long delayMillis = Math.max(0, initialDelay.toMillis());
        final BlockNodeConnection newConnection = createConnection(blockNodeConfig);

        if (blockNumber == null) {
            logger.debug("[{}] Scheduling reconnection for node in {} ms", newConnection, delayMillis);
        } else {
            logger.debug(
                    "[{}] Scheduling reconnection for node at block {} in {} ms",
                    newConnection,
                    blockNumber,
                    delayMillis);
        }

<<<<<<< HEAD
        final BlockNodeConnection newConnection = createConnection(connection.getNodeConfig());
=======
        // Schedule the first attempt using the connectionExecutor
>>>>>>> 335fb2c4
        try {
            sharedExecutorService.schedule(
                    new BlockNodeConnectionTask(newConnection, initialDelay, blockNumber, force),
                    delayMillis,
                    TimeUnit.MILLISECONDS);
            logger.debug("[{}] Successfully scheduled reconnection task", newConnection);
        } catch (final Exception e) {
<<<<<<< HEAD
            logger.error("[{}] Failed to schedule connection task for block node", connection, e);
            connection.close(true);
=======
            logger.error("[{}] Failed to schedule connection task for block node", newConnection, e);
            connections.remove(newConnection.getNodeConfig());
            newConnection.close(true);
>>>>>>> 335fb2c4
        }
    }

    /**
     * Gracefully shuts down the connection manager, closing the active connection.
     */
    public void shutdown() {
        if (!isStreamingEnabled.get()) {
            return;
        }

        // Shutdown the block buffer
        blockBufferService.shutdown();

        logger.info("Shutting down connection manager!");

        if (!isConnectionManagerActive.compareAndSet(true, false)) {
            logger.debug("Connection Manager already shutdown");
            return;
        }

        // Stop the block stream worker loop thread
        final Thread workerThread = blockStreamWorkerThreadRef.get();
        if (workerThread != null) {
            workerThread.interrupt();
            try {
                workerThread.join();
            } catch (final InterruptedException e) {
                Thread.currentThread().interrupt();
                logger.error("Interrupted while waiting for block stream worker thread to terminate", e);
            }
        }
        blockStreamWorkerThreadRef.set(null);

        // Close all connections
        final Iterator<Map.Entry<BlockNodeConfig, BlockNodeConnection>> it =
                connections.entrySet().iterator();
        while (it.hasNext()) {
            final Map.Entry<BlockNodeConfig, BlockNodeConnection> entry = it.next();
            final BlockNodeConnection connection = entry.getValue();
            try {
                connection.close(true);
            } catch (final RuntimeException e) {
                logger.debug(
                        "[{}] Error while closing connection during connection manager shutdown; ignoring",
                        connection,
                        e);
            }
            it.remove();
        }

        // clear metadata
        streamingBlockNumber.set(-1);
        requestIndex = 0;
        activeConnectionRef.set(null);
        nodeStats.clear();
    }

    /**
     * Starts the connection manager. This will schedule a connection attempt to one of the block nodes. This does not
     * block.
     */
    public void start() {
        if (!isStreamingEnabled.get()) {
            return;
        }

        if (!isConnectionManagerActive.compareAndSet(false, true)) {
            return;
        }

        // start worker thread
        final Thread t = Thread.ofPlatform().name("BlockStreamWorkerLoop").start(this::blockStreamWorkerLoop);
        blockStreamWorkerThreadRef.set(t);

        if (!selectNewBlockNodeForStreaming(false)) {
            isConnectionManagerActive.set(false);
            throw new NoBlockNodesAvailableException();
        }
    }

    /**
     * Selects the next highest priority available block node and schedules a connection attempt.
     *
     * @param force if true then the new connection will take precedence over the current active connection regardless
     *              of priority; if false then connection priority will be used to determine if it is OK to connect to
     *              a different block node
     * @return true if a connection attempt will be made to a node, else false (i.e. no available nodes to connect)
     */
    public boolean selectNewBlockNodeForStreaming(final boolean force) {
        if (!isStreamingEnabled.get()) {
            return false;
        }

        final BlockNodeConfig selectedNode = getNextPriorityBlockNode();

        if (selectedNode == null) {
            logger.debug("No block nodes found for attempted streaming");
            return false;
        }

        logger.debug("Selected block node {}:{} for connection attempt", selectedNode.address(), selectedNode.port());

        // Immediately schedule the FIRST connection attempt.
        scheduleConnectionAttempt(selectedNode, Duration.ZERO, null, force);

        return true;
    }

    /**
     * Selects the next available block node based on priority.
     * It will skip over any nodes that are already in retry or have a lower priority than the current active connection.
     *
     * @return the next available block node configuration
     */
    private @Nullable BlockNodeConfig getNextPriorityBlockNode() {
        logger.debug("Searching for new block node connection based on node priorities...");

        final SortedMap<Integer, List<BlockNodeConfig>> priorityGroups = availableBlockNodes.stream()
                .collect(Collectors.groupingBy(BlockNodeConfig::priority, TreeMap::new, Collectors.toList()));

        BlockNodeConfig selectedNode = null;

        for (final Map.Entry<Integer, List<BlockNodeConfig>> entry : priorityGroups.entrySet()) {
            final int priority = entry.getKey();
            final List<BlockNodeConfig> nodesInGroup = entry.getValue();
            selectedNode = findAvailableNode(nodesInGroup);

            if (selectedNode == null) {
                logger.trace("No available node found in priority group {}", priority);
            } else {
                logger.trace("Found available node in priority group {}", priority);
                return selectedNode;
            }
        }

        return selectedNode;
    }

    /**
     * Given a list of available nodes, find a node that can be used for creating a new connection.
     * This ensures we always create fresh BlockNodeConnection instances for new pipelines.
     *
     * @param nodes list of possible nodes to connect to
     * @return a node that is a candidate to connect to, or null if no candidate was found
     */
    private @Nullable BlockNodeConfig findAvailableNode(@NonNull final List<BlockNodeConfig> nodes) {
        requireNonNull(nodes, "nodes must not be null");
        // Only allow the selection of nodes which are not currently in the connections map
        return nodes.stream()
                .filter(nodeConfig -> !connections.containsKey(nodeConfig))
                .collect(collectingAndThen(toList(), collected -> {
                    // Randomize the available nodes
                    shuffle(collected);
                    return collected.stream();
                }))
                .findFirst() // select a node
                .orElse(null);
    }

    /**
     * Creates a BlockNodeConnection instance and immediately schedules the *first*
     * connection attempt using the retry mechanism (with zero initial delay).
     * Always creates a new instance to ensure proper Pipeline lifecycle management.
     *
     * @param nodeConfig the configuration of the node to connect to.
     */
    @NonNull
    private BlockNodeConnection createConnection(@NonNull final BlockNodeConfig nodeConfig) {
        requireNonNull(nodeConfig);

        // Create the connection object with a fresh gRPC client
        final BlockStreamPublishServiceClient grpcClient = createNewGrpcClient(nodeConfig);
        final BlockNodeConnection connection = new BlockNodeConnection(
                configProvider,
                nodeConfig,
                this,
                blockBufferService,
                grpcClient,
                blockStreamMetrics,
                sharedExecutorService);

        connections.put(nodeConfig, connection);
        return connection;
    }

    /**
     * Opens a block for streaming by setting the target block number.
     * If the connection is already active, it will set the jump target block if the current block number is -1.
     *
     * @param blockNumber the block number to open
     */
    public void openBlock(final long blockNumber) {
        if (!isStreamingEnabled.get()) {
            return;
        }

        final BlockNodeConnection activeConnection = activeConnectionRef.get();
        if (activeConnection == null) {
            blockStreamMetrics.recordNoActiveConnection();
            logger.debug("No active connections available for streaming block {}", blockNumber);
            return;
        }

        if (streamingBlockNumber.get() == -1) {
            jumpTargetBlock.set(blockNumber);
        }
    }

    /**
     * Updates the last verified block number for a specific block node.
     *
     * @param blockNodeConfig the configuration for the block node
     * @param blockNumber the block number of the last verified block
     */
    public void updateLastVerifiedBlock(@NonNull final BlockNodeConfig blockNodeConfig, final long blockNumber) {
        if (!isStreamingEnabled.get()) {
            return;
        }

        requireNonNull(blockNodeConfig);

        lastVerifiedBlockPerConnection.compute(
                blockNodeConfig,
                (cfg, lastVerifiedBlockNumber) ->
                        lastVerifiedBlockNumber == null ? blockNumber : Math.max(lastVerifiedBlockNumber, blockNumber));
        blockBufferService.setLatestAcknowledgedBlock(blockNumber);
    }

    private void blockStreamWorkerLoop() {
        while (isConnectionManagerActive.get()) {
            try {
                // If signaled to jump to a specific block, do so
                jumpToBlockIfNeeded();

                final boolean shouldSleep = processStreamingToBlockNode();

                // Sleep for a short duration to avoid busy waiting
                if (shouldSleep) {
                    Thread.sleep(workerLoopSleepDuration());
                }
            } catch (final InterruptedException e) {
                logger.error("Block stream worker interrupted", e);
                Thread.currentThread().interrupt();
            } catch (final UncheckedIOException e) {
                logger.debug("UncheckedIOException caught in block stream worker loop {}", e.getMessage());
                final BlockNodeConnection activeConnection = activeConnectionRef.get();
                if (activeConnection != null) {
                    activeConnection.handleStreamFailureWithoutOnComplete();
                }
            } catch (final Exception e) {
                logger.debug("Exception caught in block stream worker loop {}", e.getMessage());
                final BlockNodeConnection activeConnection = activeConnectionRef.get();
                if (activeConnection != null) {
                    activeConnection.handleStreamFailure();
                }
            }
        }
    }

    /**
     * Send at most one request to the active block node - if there is one.
     *
     * @return true if the worker thread should sleep because of a lack of work to do, else false (the worker thread
     * should NOT sleep)
     */
    private boolean processStreamingToBlockNode() {
        final BlockNodeConnection connection = activeConnectionRef.get();
        if (connection == null) {
            return true;
        }

        final long currentStreamingBlockNumber = streamingBlockNumber.get();
        final BlockState blockState = blockBufferService.getBlockState(currentStreamingBlockNumber);
        final long latestBlockNumber = blockBufferService.getLastBlockNumberProduced();

        if (blockState == null && latestBlockNumber > currentStreamingBlockNumber) {
            logger.debug(
                    "[{}] Block {} not found in buffer (latestBlock={}); connection will be closed",
                    connection,
                    currentStreamingBlockNumber,
                    latestBlockNumber);

            connection.close(true);
            rescheduleConnection(connection, LONGER_RETRY_DELAY);
            return true;
        }

        if (blockState == null) {
            return true;
        }

        blockState.processPendingItems(blockItemBatchSize());

        if (blockState.numRequestsCreated() == 0) {
            // the block was not found or there are no requests available to send, so return true (safe to sleep)
            return true;
        }

        if (requestIndex < blockState.numRequestsCreated()) {
            logger.debug(
                    "[{}] Processing block {} (isBlockProofSent={}, totalBlockRequests={}, currentRequestIndex={})",
                    connection,
                    streamingBlockNumber,
                    blockState.isBlockProofSent(),
                    blockState.numRequestsCreated(),
                    requestIndex);
            final PublishStreamRequest publishStreamRequest = blockState.getRequest(requestIndex);
            if (publishStreamRequest != null) {
                connection.sendRequest(publishStreamRequest);
                blockState.markRequestSent(requestIndex);
                requestIndex++;
            }
        }

        if (requestIndex == blockState.numRequestsCreated() && blockState.isBlockProofSent()) {
            final long nextBlockNumber = streamingBlockNumber.incrementAndGet();
            requestIndex = 0;
            logger.trace("[{}] Moving to next block number: {}", connection, nextBlockNumber);
            // we've moved to another block, don't sleep and instead immediately check if there is anything to send
            return false;
        }

        return requestIndex >= blockState.numRequestsCreated(); // Don't sleep if there are more requests to process
    }

    /**
     * Updates the current connection processor to jump to a specific block, if the jump flag is set.
     */
    private void jumpToBlockIfNeeded() {
        // Check if the processor has been signaled to jump to a specific block
        final long targetBlock = jumpTargetBlock.getAndSet(-1); // Check and clear jump signal atomically

        if (targetBlock < 0) {
            // there is nothing to jump to
            return;
        }

        logger.debug("Jumping to block {}", targetBlock);
        streamingBlockNumber.set(targetBlock);
        requestIndex = 0; // Reset request index for the new block
    }

    /**
     * Returns the block number that is currently being streamed
     *
     * @return the number of the block which is currently being streamed to a block node
     */
    public long currentStreamingBlockNumber() {
        return streamingBlockNumber.get();
    }

    /**
     * Set the flag to indicate the current active connection should "jump" to the specified block.
     *
     * @param blockNumberToJumpTo the block number to jump to
     */
    public void jumpToBlock(final long blockNumberToJumpTo) {
        if (!isStreamingEnabled.get()) {
            return;
        }

        logger.debug("Marking request to jump to block {}", blockNumberToJumpTo);
        jumpTargetBlock.set(blockNumberToJumpTo);
    }

    /**
     * Runnable task to handle the connection attempt logic.
     * Schedules itself for subsequent retries upon failure using the connectionExecutor.
     * Handles setting active connection and signaling on success.
     */
    class BlockNodeConnectionTask implements Runnable {
        private final BlockNodeConnection connection;
        private Duration currentBackoffDelayMs;
        private final Long blockNumber;
        private final boolean force;

        BlockNodeConnectionTask(
                @NonNull final BlockNodeConnection connection,
                @NonNull final Duration initialDelay,
                @Nullable final Long blockNumber,
                final boolean force) {
            this.connection = requireNonNull(connection);
            // Ensure the initial delay is non-negative for backoff calculation
            this.currentBackoffDelayMs = initialDelay.isNegative() ? Duration.ZERO : initialDelay;
            this.blockNumber = blockNumber;
            this.force = force;
        }

        /**
         * Manages the state transitions of gRPC streaming connections to Block Nodes.
         * Connection state transitions are synchronized to ensure thread-safe updates when
         * promoting connections from PENDING to ACTIVE state or handling failures.
         */
        @Override
        public void run() {
            if (!isStreamingEnabled.get()) {
                return;
            }

            if (!isConnectionManagerActive.get()) {
                logger.info("Connection task will not run because the connection manager has shutdown");
                return;
            }

            try {
                logger.debug("[{}] Running connection task...", connection);
                final BlockNodeConnection activeConnection = activeConnectionRef.get();

                if (activeConnection != null) {
                    if (activeConnection.equals(connection)) {
                        // not sure how the active connection is in a connectivity task... ignoring
                        return;
                    } else if (force) {
                        final BlockNodeConfig newConnConfig = connection.getNodeConfig();
                        final BlockNodeConfig oldConnConfig = activeConnection.getNodeConfig();
                        logger.debug(
                                "New connection ({}:{} priority={}) is being forced as the new connection (old: {}:{} priority={})",
                                newConnConfig.address(),
                                newConnConfig.port(),
                                newConnConfig.priority(),
                                oldConnConfig.address(),
                                oldConnConfig.port(),
                                oldConnConfig.priority());
                    } else if (activeConnection.getNodeConfig().priority()
                            <= connection.getNodeConfig().priority()) {
                        // this new connection has a lower (or equal) priority than the existing active connection
                        // this connection task should thus be cancelled/ignored
                        logger.debug(
                                "The existing active connection ({}) has an equal or higher priority than the "
                                        + "connection ({}) we are attempting to connect to and this new connection attempt will be ignored",
                                activeConnection,
                                connection);

                        connection.close(true);
                        return;
                    }
                }

                /*
                If we have got to this point, it means there is no active connection, or it means there is an active
                connection, but the active connection has a lower priority than the connection in this task. In either
                case, we want to elevate this connection to be the new active connection.
                 */

                connection.createRequestPipeline();

                if (activeConnectionRef.compareAndSet(activeConnection, connection)) {
                    // we were able to elevate this connection to the new active one
                    connection.updateConnectionState(ConnectionState.ACTIVE);
                    final long blockToJumpTo =
                            blockNumber != null ? blockNumber : blockBufferService.getLastBlockNumberProduced();

                    jumpTargetBlock.set(blockToJumpTo);
                    recordActiveConnectionIp(connection.getNodeConfig());
                } else {
                    // Another connection task has preempted this task... reschedule and try again
                    reschedule();
                }

                if (activeConnection != null) {
                    // close the old active connection
                    try {
                        activeConnection.close(true);
                    } catch (final RuntimeException e) {
                        logger.debug(
                                "[{}] Failed to shutdown connection (shutdown reason: another connection was elevated to active)",
                                activeConnection,
                                e);
                    }
                }
            } catch (final Exception e) {
                logger.debug("[{}] Failed to establish connection to block node; will schedule a retry", connection, e);
                blockStreamMetrics.recordConnectionCreateFailure();
                reschedule();
            }
        }

        /**
         * Reschedules the connection attempt.
         */
        private void reschedule() {
            // Calculate the next delay based on the *previous* backoff delay for this task instance
            Duration nextDelay = currentBackoffDelayMs.isZero()
                    ? INITIAL_RETRY_DELAY // Start with the initial delay if previous was 0
                    : currentBackoffDelayMs.multipliedBy(RETRY_BACKOFF_MULTIPLIER);

            if (nextDelay.compareTo(MAX_RETRY_DELAY) > 0) {
                nextDelay = MAX_RETRY_DELAY;
            }

            // Apply jitter
            long jitteredDelayMs;
            final ThreadLocalRandom random = ThreadLocalRandom.current();

            if (nextDelay.toMillis() > 0) {
                jitteredDelayMs = nextDelay.toMillis() / 2 + random.nextLong(nextDelay.toMillis() / 2 + 1);
            } else {
                // Should not happen if INITIAL_RETRY_DELAY > 0, but handle defensively
                jitteredDelayMs =
                        INITIAL_RETRY_DELAY.toMillis() / 2 + random.nextLong(INITIAL_RETRY_DELAY.toMillis() / 2 + 1);
                jitteredDelayMs = Math.max(1, jitteredDelayMs); // Ensure positive delay
            }

            // Update backoff delay *for the next run* of this task instance
            this.currentBackoffDelayMs = Duration.ofMillis(jitteredDelayMs);

            // Reschedule this task using the calculated jittered delay
            try {
                sharedExecutorService.schedule(this, jitteredDelayMs, TimeUnit.MILLISECONDS);
                logger.debug("[{}] Rescheduled connection attempt (delayMillis={})", connection, jitteredDelayMs);
            } catch (final Exception e) {
                logger.error("[{}] Failed to reschedule connection attempt; removing from retry map", connection, e);
                // If rescheduling fails, close the connection and remove it from the connection map. A periodic task
                // will handle checking if there are no longer any connections
                connections.remove(connection.getNodeConfig());
                connection.close(true);
            }
        }
    }

    private static long calculateJitteredDelayMs(final int retryAttempt) {
        // Calculate delay using exponential backoff starting from INITIAL_RETRY_DELAY
        Duration nextDelay = INITIAL_RETRY_DELAY.multipliedBy((long) Math.pow(RETRY_BACKOFF_MULTIPLIER, retryAttempt));

        if (nextDelay.compareTo(MAX_RETRY_DELAY) > 0) {
            nextDelay = MAX_RETRY_DELAY;
        }

        // Apply jitter to delay
        final ThreadLocalRandom random = ThreadLocalRandom.current();
        return nextDelay.toMillis() / 2 + random.nextLong(nextDelay.toMillis() / 2 + 1);
    }

    /**
     * Increments the count of EndOfStream responses for the specified block node
     * and then checks if this new count exceeds the configured rate limit.
     *
     * @param blockNodeConfig the configuration for the block node
     * @return true if the rate limit is exceeded, otherwise false
     */
    public boolean recordEndOfStreamAndCheckLimit(@NonNull final BlockNodeConfig blockNodeConfig) {
        if (!isStreamingEnabled.get()) {
            return false;
        }
        requireNonNull(blockNodeConfig, "blockNodeConfig must not be null");

        final Instant now = Instant.now();
        final BlockNodeStats stats = nodeStats.computeIfAbsent(blockNodeConfig, k -> new BlockNodeStats());

        return stats.addEndOfStreamAndCheckLimit(now, maxEndOfStreamsAllowed, endOfStreamTimeFrame);
    }

    /**
     * Gets the configured delay for EndOfStream rate limit violations.
     *
     * @return the delay before retrying after rate limit exceeded
     */
    public Duration getEndOfStreamScheduleDelay() {
        return endOfStreamScheduleDelay;
    }

    /**
     * Gets the configured timeframe for counting EndOfStream responses.
     *
     * @return the timeframe for rate limiting EndOfStream responses
     */
    public Duration getEndOfStreamTimeframe() {
        return endOfStreamTimeFrame;
    }

    /**
     * Gets the maximum number of EndOfStream responses allowed before taking corrective action.
     *
     * @return the maximum number of EndOfStream responses permitted
     */
    public int getMaxEndOfStreamsAllowed() {
        return maxEndOfStreamsAllowed;
    }

    /**
     * Retrieves the total count of EndOfStream responses received from the specified block node.
     *
     * @param blockNodeConfig the configuration for the block node
     * @return the total count of EndOfStream responses
     */
    public int getEndOfStreamCount(@NonNull final BlockNodeConfig blockNodeConfig) {
        if (!isStreamingEnabled.get()) {
            return 0;
        }
        requireNonNull(blockNodeConfig, "blockNodeConfig must not be null");
        final BlockNodeStats stats = nodeStats.get(blockNodeConfig);
        return stats != null ? stats.getEndOfStreamCount() : 0;
    }

    /**
     * Converts the specified IPv4 address into an integer value.
     *
     * @param address the address to convert
     * @return a long that represents the IP address
     * @throws IllegalArgumentException when the specified address is not IPv4
     */
    private static long calculateIpAsInteger(@NonNull final InetAddress address) {
        requireNonNull(address);
        final byte[] bytes = address.getAddress();

        if (bytes.length != 4) {
            throw new IllegalArgumentException("Only IPv4 addresses are supported");
        }

        final long octet1 = 256L * 256 * 256 * (bytes[0] & 0xFF);
        final long octet2 = 256L * 256 * (bytes[1] & 0xFF);
        final long octet3 = 256L * (bytes[2] & 0xFF);
        final long octet4 = 1L * (bytes[3] & 0xFF);
        return octet1 + octet2 + octet3 + octet4;
    }

    private void recordActiveConnectionIp(final BlockNodeConfig nodeConfig) {
        long ipAsInteger;

        // Attempt to resolve the address of the block node
        try {
            final URL blockNodeUrl = URI.create("http://" + nodeConfig.address() + ":" + nodeConfig.port())
                    .toURL();
            final InetAddress blockAddress = InetAddress.getByName(blockNodeUrl.getHost());

            // TODO: Use metric labels to capture active node's IP
            // Once our metrics library supports labels, we will want to re-use the metric below to instead
            // emit a single value, like '1', and include a label called something like 'blockNodeIp' with
            // the
            // value being the resolved block node's IP. Then the Grafana dashboard can be updated to use
            // the
            // label value and show which block node the consensus node is connected to at any given time.
            // It may also be better to have a background task that runs every second or something that
            // continuously emits the metric instead of just when a connection is promoted to active.
            ipAsInteger = calculateIpAsInteger(blockAddress);

            logger.info(
                    "Active block node connection updated to: {}:{} (resolvedIp: {}, resolvedIpAsInt={})",
                    nodeConfig.address(),
                    nodeConfig.port(),
                    blockAddress.getHostAddress(),
                    ipAsInteger);
        } catch (final IOException e) {
            logger.error("Failed to resolve block node host ({}:{})", nodeConfig.address(), nodeConfig.port(), e);
            ipAsInteger = -1L;
        }

        blockStreamMetrics.recordActiveConnectionIp(ipAsInteger);
    }
}<|MERGE_RESOLUTION|>--- conflicted
+++ resolved
@@ -405,7 +405,6 @@
         // Remove from connections map and clear active reference
         removeConnectionAndClearActive(connection);
 
-<<<<<<< HEAD
         long delayMs;
         if (expBackoffEnabled()) {
             // Get or create the retry attempt for this node
@@ -425,18 +424,9 @@
             delayMs = isOnlyOneBlockNodeConfigured() ? 0 : Math.max(0, delay.toMillis());
         }
 
-        scheduleConnectionAttempt(connection, Duration.ofMillis(delayMs), null, false);
+        scheduleConnectionAttempt(connection.getNodeConfig(), Duration.ofMillis(delayMs), null, false);
 
         if (!isOnlyOneBlockNodeConfigured()) {
-=======
-        if (isOnlyOneBlockNodeConfigured()) {
-            // If there is only one block node configured, we will not try to select a new node
-            // Schedule a retry for the failed connection with no delay
-            scheduleConnectionAttempt(connection.getNodeConfig(), Duration.ZERO, null, false);
-        } else {
-            // Schedule retry for the failed connection after a delay
-            scheduleConnectionAttempt(connection.getNodeConfig(), delay, null, false);
->>>>>>> 335fb2c4
             // Immediately try to find and connect to the next available node
             selectNewBlockNodeForStreaming(false);
         }
@@ -493,11 +483,7 @@
         if (!isStreamingEnabled.get()) {
             return;
         }
-<<<<<<< HEAD
-        requireNonNull(connection);
-=======
         requireNonNull(blockNodeConfig);
->>>>>>> 335fb2c4
         requireNonNull(initialDelay);
 
         final long delayMillis = Math.max(0, initialDelay.toMillis());
@@ -513,11 +499,7 @@
                     delayMillis);
         }
 
-<<<<<<< HEAD
-        final BlockNodeConnection newConnection = createConnection(connection.getNodeConfig());
-=======
         // Schedule the first attempt using the connectionExecutor
->>>>>>> 335fb2c4
         try {
             sharedExecutorService.schedule(
                     new BlockNodeConnectionTask(newConnection, initialDelay, blockNumber, force),
@@ -525,14 +507,9 @@
                     TimeUnit.MILLISECONDS);
             logger.debug("[{}] Successfully scheduled reconnection task", newConnection);
         } catch (final Exception e) {
-<<<<<<< HEAD
-            logger.error("[{}] Failed to schedule connection task for block node", connection, e);
-            connection.close(true);
-=======
             logger.error("[{}] Failed to schedule connection task for block node", newConnection, e);
             connections.remove(newConnection.getNodeConfig());
             newConnection.close(true);
->>>>>>> 335fb2c4
         }
     }
 
