// SPDX-License-Identifier: Apache-2.0
package com.hedera.node.app.blocks.impl.streaming;

import static com.hedera.node.app.blocks.impl.streaming.BlockNodeConnection.THIRTY_SECONDS;
import static java.util.Collections.shuffle;
import static java.util.Objects.requireNonNull;
import static java.util.stream.Collectors.collectingAndThen;
import static java.util.stream.Collectors.toList;
import static org.apache.logging.log4j.Level.DEBUG;
import static org.apache.logging.log4j.Level.ERROR;
import static org.apache.logging.log4j.Level.INFO;
import static org.apache.logging.log4j.Level.TRACE;
import static org.apache.logging.log4j.Level.WARN;

import com.hedera.node.app.blocks.impl.streaming.BlockNodeConnection.ConnectionState;
import com.hedera.node.app.metrics.BlockStreamMetrics;
import com.hedera.node.app.util.LoggingUtilities;
import com.hedera.node.config.ConfigProvider;
import com.hedera.node.config.data.BlockNodeConnectionConfig;
import com.hedera.node.config.data.BlockStreamConfig;
import com.hedera.node.internal.network.BlockNodeConfig;
import com.hedera.node.internal.network.BlockNodeConnectionInfo;
import com.hedera.pbj.grpc.client.helidon.PbjGrpcClient;
import com.hedera.pbj.grpc.client.helidon.PbjGrpcClientConfig;
import com.hedera.pbj.runtime.ParseException;
import com.hedera.pbj.runtime.grpc.ServiceInterface;
import com.hedera.pbj.runtime.io.buffer.Bytes;
import edu.umd.cs.findbugs.annotations.NonNull;
import edu.umd.cs.findbugs.annotations.Nullable;
import io.helidon.common.tls.Tls;
import io.helidon.webclient.api.WebClient;
import io.helidon.webclient.grpc.GrpcClientProtocolConfig;
import java.io.IOException;
import java.io.UncheckedIOException;
import java.net.InetAddress;
import java.net.URI;
import java.net.URL;
import java.nio.file.Files;
import java.nio.file.Path;
import java.nio.file.Paths;
import java.time.Duration;
import java.time.Instant;
import java.util.ArrayList;
import java.util.Iterator;
import java.util.List;
import java.util.Map;
import java.util.Optional;
import java.util.SortedMap;
import java.util.TreeMap;
import java.util.concurrent.ConcurrentHashMap;
import java.util.concurrent.ScheduledExecutorService;
import java.util.concurrent.ThreadLocalRandom;
import java.util.concurrent.TimeUnit;
import java.util.concurrent.atomic.AtomicBoolean;
import java.util.concurrent.atomic.AtomicLong;
import java.util.concurrent.atomic.AtomicReference;
import java.util.stream.Collectors;
import javax.inject.Inject;
import javax.inject.Singleton;
import org.apache.logging.log4j.Level;
import org.apache.logging.log4j.LogManager;
import org.apache.logging.log4j.Logger;
import org.hiero.block.api.BlockStreamPublishServiceInterface.BlockStreamPublishServiceClient;
import org.hiero.block.api.PublishStreamRequest;

/**
 * Manages connections to block nodes in a Hedera network, handling connection lifecycle, node selection,
 * and retry mechanisms. This manager is responsible for:
 * <ul>
 *   <li>Establishing and maintaining connections to block nodes</li>
 *   <li>Managing connection states and lifecycle</li>
 *   <li>Implementing priority-based node selection</li>
 *   <li>Handling connection failures with exponential backoff</li>
 *   <li>Coordinating block streaming across connections</li>
 * </ul>
 */
@Singleton
public class BlockNodeConnectionManager {

    private static final Logger logger = LogManager.getLogger(BlockNodeConnectionManager.class);

    private record Options(Optional<String> authority, String contentType) implements ServiceInterface.RequestOptions {}

    private static final BlockNodeConnectionManager.Options OPTIONS =
            new BlockNodeConnectionManager.Options(Optional.empty(), ServiceInterface.RequestOptions.APPLICATION_GRPC);
    /**
     * Initial retry delay for connection attempts.
     */
    public static final Duration INITIAL_RETRY_DELAY = Duration.ofSeconds(1);
    /**
     * The multiplier used for exponential backoff when retrying connections.
     */
    private static final long RETRY_BACKOFF_MULTIPLIER = 2;
    /**
     * The maximum delay used for retries.
     */
    private static final Duration MAX_RETRY_DELAY = Duration.ofSeconds(10);
    /**
     * Tracks what the last verified block for each connection is. Note: The data maintained here is based on what the
     * block node has informed the consensus node of. If a block node is not actively connected, then this data may be
     * incorrect from the perspective of the block node. It is only when the block node informs the consensus node of
     * its status, then the data will be accurate.
     */
    private final Map<BlockNodeConfig, Long> lastVerifiedBlockPerConnection;
    /**
     * Manager that maintains the block stream on this consensus node.
     */
    private final BlockBufferService blockBufferService;
    /**
     * Scheduled executor service that is used to schedule asynchronous tasks such as reconnecting to block nodes.
     * It is shared across all connections to block nodes, allowing periodic stream resets.
     */
    private final ScheduledExecutorService sharedExecutorService;
    /**
     * Metrics API for block stream-specific metrics.
     */
    private final BlockStreamMetrics blockStreamMetrics;
    /**
     * Mechanism to retrieve configuration properties related to block-node communication.
     */
    private final ConfigProvider configProvider;
    /**
     * List of available block nodes this consensus node can connect to, or at least attempt to. This list is read upon
     * startup from the configuration file(s) on disk.
     */
    private final List<BlockNodeConfig> availableBlockNodes;
    /**
     * Flag that indicates if this connection manager is active or not. In this case, being active means it is actively
     * processing blocks and attempting to send them to a block node.
     */
    private final AtomicBoolean isConnectionManagerActive = new AtomicBoolean(false);
    /**
     * In certain cases, there will be times when we need to jump to a specific block to stream to a block node (e.g.
     * after receiving a SkipBlock or ResendBlock response). When one of these cases arises, this will be updated to
     * indicate which block to jump to upon the next iteration of the worker loop. A value of -1 indicates no jumping
     * is requested.
     */
    private final AtomicLong jumpTargetBlock = new AtomicLong(-1);
    /**
     * This tracks which block is actively being streamed to a block node from this consensus node. A value of -1
     * indicates that no streaming is currently in progress.
     */
    private final AtomicLong streamingBlockNumber = new AtomicLong(-1);
    /**
     * This value represents the index of the request that is being sent to the block node (or was last sent).
     */
    private int requestIndex = 0;
    /**
     * Reference to the worker thread that handles creating requests and sending requests to the connected block node.
     */
    private final AtomicReference<Thread> blockStreamWorkerThreadRef = new AtomicReference<>();
    /**
     * Map that contains one or more connections to block nodes. The connections in this map will be a subset (or all)
     * of the available block node connections. (see {@link BlockNodeConnectionManager#availableBlockNodes})
     */
    private final Map<BlockNodeConfig, BlockNodeConnection> connections = new ConcurrentHashMap<>();
    /**
     * Reference to the currently active connection. If this reference is null, then there is no active connection.
     */
    private final AtomicReference<BlockNodeConnection> activeConnectionRef = new AtomicReference<>();
    /**
     * Flag that indicates if streaming to block nodes is enabled. This flag is set once upon startup and cannot change.
     */
    private final AtomicBoolean isStreamingEnabled = new AtomicBoolean(false);
    /**
     * Tracks health and connection history for each block node across multiple connection instances.
     * This data persists beyond individual BlockNodeConnection lifecycles.
     */
    private final Map<BlockNodeConfig, BlockNodeStats> nodeStats;
    /**
     * Configuration property: the maximum number of EndOfStream responses permitted before taking corrective action.
     */
    private final int maxEndOfStreamsAllowed;
    /**
     * Configuration property: the time window in which EndOfStream responses are counted for rate limiting.
     */
    private final Duration endOfStreamTimeFrame;
    /**
     * Configuration property: delay before retrying after the EndOfStream rate limit is exceeded.
     */
    private final Duration endOfStreamScheduleDelay;
    /**
     * Tracks retry attempts and last retry time for each block node to maintain
     * proper exponential backoff across connection attempts.
     */
    private final Map<BlockNodeConfig, RetryState> retryStates = new ConcurrentHashMap<>();

    /**
     * A class that holds retry state for a block node connection.
     */
    class RetryState {
        private int retryAttempt = 0;
        private Instant lastRetryTime;

        public int getRetryAttempt() {
            return retryAttempt;
        }

        public void increment() {
            retryAttempt++;
        }

        public void updateRetryTime() {
            final Instant now = Instant.now();
            if (lastRetryTime != null) {
                final Duration timeSinceLastRetry = Duration.between(lastRetryTime, now);
                if (timeSinceLastRetry.compareTo(expBackoffTimeframeReset()) > 0) {
                    // It has been long enough since the last retry, so reset the attempt count
                    retryAttempt = 0;
                    lastRetryTime = now;
                    return;
                }
            }
            lastRetryTime = now;
        }
    }

    /**
<<<<<<< HEAD
     * Configuration property: threshold above which a block acknowledgement is considered high latency.
     */
    private final Duration highLatencyThreshold;
    /**
     * Configuration property: number of consecutive high latency events before considering switching nodes.
     */
    private final int highLatencyEventsBeforeSwitching;
=======
     * Helper method to remove current instance information for debug logging.
     */
    private void logWithContext(Level level, String message, Object... args) {
        if (logger.isEnabled(level)) {
            message = String.format("%s %s", LoggingUtilities.threadInfo(), message);
            logger.atLevel(level).log(message, args);
        }
    }

    /**
     * Helper method to add current connection information for debug logging.
     */
    private void logWithContext(Level level, String message, BlockNodeConnection connection, Object... args) {
        if (logger.isEnabled(level)) {
            message = String.format("%s %s %s", LoggingUtilities.threadInfo(), connection.toString(), message);
            logger.atLevel(level).log(message, args);
        }
    }
>>>>>>> 23498208

    /**
     * Creates a new BlockNodeConnectionManager with the given configuration from disk.
     * @param configProvider the configuration to use
     * @param blockBufferService the block stream state manager
     * @param blockStreamMetrics the block stream metrics to track
     * @param sharedExecutorService the scheduled executor service used to perform async connection operations (e.g. reconnecting)
     */
    @Inject
    public BlockNodeConnectionManager(
            @NonNull final ConfigProvider configProvider,
            @NonNull final BlockBufferService blockBufferService,
            @NonNull final BlockStreamMetrics blockStreamMetrics,
            @NonNull final ScheduledExecutorService sharedExecutorService) {
        this.configProvider = requireNonNull(configProvider, "configProvider must not be null");
        this.blockBufferService = requireNonNull(blockBufferService, "blockBufferService must not be null");
        this.lastVerifiedBlockPerConnection = new ConcurrentHashMap<>();
        this.blockStreamMetrics = requireNonNull(blockStreamMetrics, "blockStreamMetrics must not be null");
        this.sharedExecutorService = requireNonNull(sharedExecutorService, "sharedExecutorService must not be null");
        this.nodeStats = new ConcurrentHashMap<>();
        final var blockNodeConnectionConfig =
                configProvider.getConfiguration().getConfigData(BlockNodeConnectionConfig.class);
        this.maxEndOfStreamsAllowed = blockNodeConnectionConfig.maxEndOfStreamsAllowed();
        this.endOfStreamTimeFrame = blockNodeConnectionConfig.endOfStreamTimeFrame();
        this.endOfStreamScheduleDelay = blockNodeConnectionConfig.endOfStreamScheduleDelay();
        this.highLatencyThreshold = blockNodeConnectionConfig.highLatencyThreshold();
        this.highLatencyEventsBeforeSwitching = blockNodeConnectionConfig.highLatencyEventsBeforeSwitching();

        isStreamingEnabled.set(isStreamingEnabled());

        if (isStreamingEnabled.get()) {
            final String blockNodeConnectionConfigPath = blockNodeConnectionFileDir();

            availableBlockNodes = new ArrayList<>(extractBlockNodesConfigurations(blockNodeConnectionConfigPath));
            logWithContext(INFO, "Loaded block node configuration from {}.", blockNodeConnectionConfigPath);
            logWithContext(INFO, "Block node configuration: {}.", availableBlockNodes);
        } else {
            logWithContext(INFO, "Block node streaming is disabled. Will not setup connections to block nodes.");
            availableBlockNodes = new ArrayList<>();
        }
    }

    /**
     * @return true if block node streaming is enabled, else false
     */
    private boolean isStreamingEnabled() {
        return configProvider
                .getConfiguration()
                .getConfigData(BlockStreamConfig.class)
                .streamToBlockNodes();
    }

    /**
     * @return the configuration path (as a String) for the block node connections
     */
    private String blockNodeConnectionFileDir() {
        return configProvider
                .getConfiguration()
                .getConfigData(BlockNodeConnectionConfig.class)
                .blockNodeConnectionFileDir();
    }

    /**
     * @return the timeframe after which the exponential backoff state is reset if no retries have occurred
     */
    private Duration expBackoffTimeframeReset() {
        return configProvider
                .getConfiguration()
                .getConfigData(BlockNodeConnectionConfig.class)
                .protocolExpBackoffTimeframeReset();
    }

    /**
     * @return the batch size for a request to send to the block node
     */
    private int blockItemBatchSize() {
        return configProvider
                .getConfiguration()
                .getConfigData(BlockStreamConfig.class)
                .blockItemBatchSize();
    }

    /**
     * The amount of time the worker thread will sleep when there is no work available to process.
     *
     * @return the sleep duration of the worker loop
     */
    private Duration workerLoopSleepDuration() {
        return configProvider
                .getConfiguration()
                .getConfigData(BlockStreamConfig.class)
                .workerLoopSleepDuration();
    }

    /**
     * Extracts block node configurations from the specified configuration file.
     *
     * @param blockNodeConfigPath the path to the block node configuration file
     * @return the configurations for all block nodes
     */
    private List<BlockNodeConfig> extractBlockNodesConfigurations(@NonNull final String blockNodeConfigPath) {
        final Path configPath = Paths.get(blockNodeConfigPath, "block-nodes.json");
        try {
            final byte[] jsonConfig = Files.readAllBytes(configPath);
            final BlockNodeConnectionInfo protoConfig = BlockNodeConnectionInfo.JSON.parse(Bytes.wrap(jsonConfig));

            // Convert proto config to internal config objects
            return protoConfig.nodes().stream()
                    .map(node -> new BlockNodeConfig(node.address(), node.port(), node.priority()))
                    .toList();
        } catch (final IOException | ParseException e) {
            logWithContext(ERROR, "Failed to read block node configuration from {}.", configPath, e);
            throw new RuntimeException("Failed to read block node configuration from " + configPath, e);
        }
    }

    /**
     * Checks if there is only one block node configured.
     * @return whether there is only one block node configured
     */
    public boolean isOnlyOneBlockNodeConfigured() {
        return availableBlockNodes.size() == 1;
    }

    /**
     * Creates a new gRPC client based on the specified configuration.
     *
     * @param nodeConfig the configuration to use for a specific block node to connect to
     * @return a gRPC client
     */
    private @NonNull BlockStreamPublishServiceClient createNewGrpcClient(@NonNull final BlockNodeConfig nodeConfig) {
        requireNonNull(nodeConfig);

        final Tls tls = Tls.builder().enabled(false).build();
        final PbjGrpcClientConfig grpcConfig =
                new PbjGrpcClientConfig(Duration.ofSeconds(30), tls, Optional.of(""), "application/grpc");

        final WebClient webClient = WebClient.builder()
                .baseUri("http://" + nodeConfig.address() + ":" + nodeConfig.port())
                .tls(tls)
                .protocolConfigs(List.of(GrpcClientProtocolConfig.builder()
                        .abortPollTimeExpired(false)
                        .pollWaitTime(Duration.ofSeconds(30))
                        .build()))
                .connectTimeout(Duration.ofSeconds(10))
                .build();
        logWithContext(
                DEBUG, "Created BlockStreamPublishServiceClient for {}:{}.", nodeConfig.address(), nodeConfig.port());
        return new BlockStreamPublishServiceClient(new PbjGrpcClient(webClient, grpcConfig), OPTIONS);
    }

    /**
     * Closes a connection and reschedules it with the specified delay.
     * This is the consolidated method for handling connection cleanup and retry logic.
     *
     * @param connection the connection to close and reschedule
     * @param delay the delay before attempting to reconnect
     * @param blockNumber the block number to use once reconnected
     * @param selectNewBlockNode whether to select a new block node to connect to while rescheduled
     */
    public void rescheduleConnection(
            @NonNull final BlockNodeConnection connection,
            @Nullable final Duration delay,
            @Nullable final Long blockNumber,
            final boolean selectNewBlockNode) {
        if (!isStreamingEnabled.get()) {
            return;
        }
        requireNonNull(connection, "connection must not be null");

        logWithContext(DEBUG, "Closing and rescheduling connection for reconnect attempt.", connection);

        // Handle cleanup and rescheduling
        handleConnectionCleanupAndReschedule(connection, delay, blockNumber, selectNewBlockNode);
    }

    /**
     * Common logic for handling connection cleanup and rescheduling after a connection is closed.
     * This centralizes the retry and node selection logic.
     */
    private void handleConnectionCleanupAndReschedule(
            @NonNull final BlockNodeConnection connection,
            @Nullable Duration delay,
            @Nullable final Long blockNumber,
            final boolean selectNewBlockNode) {
        // Remove from connections map and clear active reference
        removeConnectionAndClearActive(connection);

        long delayMs;
        // Get or create the retry attempt for this node
        final RetryState retryState = retryStates.computeIfAbsent(connection.getNodeConfig(), k -> new RetryState());
        int retryAttempt = 0;
        synchronized (retryState) {
            // First update the last retry time and possibly reset the attempt count
            retryState.updateRetryTime();
            retryAttempt = retryState.getRetryAttempt();
            if (delay == null) {
                delayMs = calculateJitteredDelayMs(retryAttempt);
            } else {
                delayMs = delay.toMillis();
            }
            // Increment retry attempt count
            retryState.increment();
        }

        logWithContext(
                DEBUG,
                "Apply exponential backoff and reschedule in {} ms (attempt={}).",
                connection,
                delayMs,
                retryAttempt);

        scheduleConnectionAttempt(connection.getNodeConfig(), Duration.ofMillis(delayMs), blockNumber, false);

        if (!isOnlyOneBlockNodeConfigured() && selectNewBlockNode) {
            // Immediately try to find and connect to the next available node
            selectNewBlockNodeForStreaming(false);
        }
    }

    /**
     * Connection initiated a periodic reset of the stream
     * @param connection the connection that initiated the reset of the stream
     */
    public void connectionResetsTheStream(@NonNull final BlockNodeConnection connection) {
        if (!isStreamingEnabled.get()) {
            return;
        }
        requireNonNull(connection);

        removeConnectionAndClearActive(connection);

        // Immediately try to find and connect to the next available node
        selectNewBlockNodeForStreaming(false);
    }

    /**
     * Removes a connection from the connections map and clears the active reference if this was the active connection.
     * This is a utility method to ensure consistent cleanup behavior.
     *
     * @param connection the connection to remove and clean up
     */
    private void removeConnectionAndClearActive(@NonNull final BlockNodeConnection connection) {
        requireNonNull(connection);
        connections.remove(connection.getNodeConfig(), connection);
        activeConnectionRef.compareAndSet(connection, null);
    }

    /**
     * Schedules a connection attempt (or retry) for the given Block Node connection
     * after the specified delay. Handles adding/removing the connection from the retry map.
     *
     * @param blockNodeConfig the connection to schedule a retry for
     * @param initialDelay the delay before the first attempt in this sequence executes
     * @param blockNumber the block number to use once reconnected
     */
    public void scheduleConnectionAttempt(
            @NonNull final BlockNodeConfig blockNodeConfig,
            @NonNull final Duration initialDelay,
            @Nullable final Long blockNumber) {
        scheduleConnectionAttempt(blockNodeConfig, initialDelay, blockNumber, false);
    }

    private void scheduleConnectionAttempt(
            @NonNull final BlockNodeConfig blockNodeConfig,
            @NonNull final Duration initialDelay,
            @Nullable final Long blockNumber,
            final boolean force) {
        if (!isStreamingEnabled.get()) {
            return;
        }
        requireNonNull(blockNodeConfig);
        requireNonNull(initialDelay);

        final long delayMillis = Math.max(0, initialDelay.toMillis());
        final BlockNodeConnection newConnection = createConnection(blockNodeConfig);

        if (blockNumber == null) {
            logWithContext(
                    DEBUG, "Scheduling reconnection for node in {} ms (force={}).", newConnection, delayMillis, force);
        } else {
            logWithContext(
                    DEBUG,
                    "Scheduling reconnection for node at block {} in {} ms (force={}).",
                    newConnection,
                    blockNumber,
                    delayMillis,
                    force);
        }

        // Schedule the first attempt using the connectionExecutor
        try {
            sharedExecutorService.schedule(
                    new BlockNodeConnectionTask(newConnection, initialDelay, blockNumber, force),
                    delayMillis,
                    TimeUnit.MILLISECONDS);
            logWithContext(DEBUG, "Successfully scheduled reconnection task.", newConnection);
        } catch (final Exception e) {
            logWithContext(WARN, "Failed to schedule connection task for block node.", newConnection, e);
            connections.remove(newConnection.getNodeConfig());
            newConnection.close(true);
        }
    }

    /**
     * Gracefully shuts down the connection manager, closing the active connection.
     */
    public void shutdown() {
        if (!isStreamingEnabled.get()) {
            return;
        }

        // Shutdown the block buffer
        blockBufferService.shutdown();

        logWithContext(INFO, "Shutting down connection manager.");

        if (!isConnectionManagerActive.compareAndSet(true, false)) {
            logWithContext(DEBUG, "Connection Manager already shutdown.");
            return;
        }

        // Stop the block stream worker loop thread
        final Thread workerThread = blockStreamWorkerThreadRef.get();
        if (workerThread != null) {
            workerThread.interrupt();
            try {
                workerThread.join();
            } catch (final InterruptedException e) {
                Thread.currentThread().interrupt();
                logWithContext(DEBUG, "Interrupted while waiting for block stream worker thread to terminate.", e);
            }
        }
        blockStreamWorkerThreadRef.set(null);

        // Close all connections
        final Iterator<Map.Entry<BlockNodeConfig, BlockNodeConnection>> it =
                connections.entrySet().iterator();
        while (it.hasNext()) {
            final Map.Entry<BlockNodeConfig, BlockNodeConnection> entry = it.next();
            final BlockNodeConnection connection = entry.getValue();
            try {
                connection.close(true);
            } catch (final RuntimeException e) {
                logWithContext(
                        DEBUG,
                        "Error while closing connection during connection manager shutdown. Ignoring.",
                        connection,
                        e);
            }
            it.remove();
        }

        // clear metadata
        streamingBlockNumber.set(-1);
        requestIndex = 0;
        activeConnectionRef.set(null);
        nodeStats.clear();
    }

    /**
     * Starts the connection manager. This will schedule a connection attempt to one of the block nodes. This does not
     * block.
     */
    public void start() {
        logWithContext(DEBUG, "Starting connection manager.");
        if (!isStreamingEnabled.get()) {
            logWithContext(DEBUG, "Cannot start the connection manager, streaming is not enabled.");
            return;
        }

        if (!isConnectionManagerActive.compareAndSet(false, true)) {
            return;
        }

        // start worker thread
        final Thread t = Thread.ofPlatform().name("BlockStreamWorkerLoop").start(this::blockStreamWorkerLoop);
        blockStreamWorkerThreadRef.set(t);

        if (!selectNewBlockNodeForStreaming(false)) {
            isConnectionManagerActive.set(false);
            throw new NoBlockNodesAvailableException();
        }
    }

    /**
     * Selects the next highest priority available block node and schedules a connection attempt.
     *
     * @param force if true then the new connection will take precedence over the current active connection regardless
     *              of priority; if false then connection priority will be used to determine if it is OK to connect to
     *              a different block node
     * @return true if a connection attempt will be made to a node, else false (i.e. no available nodes to connect)
     */
    public boolean selectNewBlockNodeForStreaming(final boolean force) {
        logWithContext(DEBUG, "Selecting highest priority available block node for connection attempt.");
        if (!isStreamingEnabled.get()) {
            logWithContext(DEBUG, "Cannot select block node, streaming is not enabled.");
            return false;
        }

        final BlockNodeConfig selectedNode = getNextPriorityBlockNode();

        if (selectedNode == null) {
            logWithContext(DEBUG, "No available block nodes found for streaming.");
            return false;
        }

        logWithContext(
                DEBUG, "Selected block node {}:{} for connection attempt", selectedNode.address(), selectedNode.port());

        // Immediately schedule the FIRST connection attempt.
        scheduleConnectionAttempt(selectedNode, Duration.ZERO, null, force);

        return true;
    }

    /**
     * Selects the next available block node based on priority.
     * It will skip over any nodes that are already in retry or have a lower priority than the current active connection.
     *
     * @return the next available block node configuration
     */
    private @Nullable BlockNodeConfig getNextPriorityBlockNode() {
        logWithContext(DEBUG, "Searching for new block node connection based on node priorities.");

        final SortedMap<Integer, List<BlockNodeConfig>> priorityGroups = availableBlockNodes.stream()
                .collect(Collectors.groupingBy(BlockNodeConfig::priority, TreeMap::new, Collectors.toList()));

        BlockNodeConfig selectedNode = null;

        for (final Map.Entry<Integer, List<BlockNodeConfig>> entry : priorityGroups.entrySet()) {
            final int priority = entry.getKey();
            final List<BlockNodeConfig> nodesInGroup = entry.getValue();
            selectedNode = findAvailableNode(nodesInGroup);

            if (selectedNode == null) {
                logWithContext(DEBUG, "No available node found in priority group {}.", priority);
            } else {
                logWithContext(DEBUG, "Found available node in priority group {}.", priority);
                return selectedNode;
            }
        }

        return selectedNode;
    }

    /**
     * Given a list of available nodes, find a node that can be used for creating a new connection.
     * This ensures we always create fresh BlockNodeConnection instances for new pipelines.
     *
     * @param nodes list of possible nodes to connect to
     * @return a node that is a candidate to connect to, or null if no candidate was found
     */
    private @Nullable BlockNodeConfig findAvailableNode(@NonNull final List<BlockNodeConfig> nodes) {
        requireNonNull(nodes, "nodes must not be null");
        // Only allow the selection of nodes which are not currently in the connections map
        return nodes.stream()
                .filter(nodeConfig -> !connections.containsKey(nodeConfig))
                .collect(collectingAndThen(toList(), collected -> {
                    // Randomize the available nodes
                    shuffle(collected);
                    return collected.stream();
                }))
                .findFirst() // select a node
                .orElse(null);
    }

    /**
     * Creates a BlockNodeConnection instance and immediately schedules the *first*
     * connection attempt using the retry mechanism (with zero initial delay).
     * Always creates a new instance to ensure proper Pipeline lifecycle management.
     *
     * @param nodeConfig the configuration of the node to connect to.
     */
    @NonNull
    private BlockNodeConnection createConnection(@NonNull final BlockNodeConfig nodeConfig) {
        requireNonNull(nodeConfig);

        // Create the connection object with a fresh gRPC client
        final BlockStreamPublishServiceClient grpcClient = createNewGrpcClient(nodeConfig);
        final BlockNodeConnection connection = new BlockNodeConnection(
                configProvider,
                nodeConfig,
                this,
                blockBufferService,
                grpcClient,
                blockStreamMetrics,
                sharedExecutorService);

        connections.put(nodeConfig, connection);
        return connection;
    }

    /**
     * Opens a block for streaming by setting the target block number.
     * If the connection is already active, it will set the jump target block if the current block number is -1.
     *
     * @param blockNumber the block number to open
     */
    public void openBlock(final long blockNumber) {
        logWithContext(DEBUG, "Opening block with number {}.", blockNumber);
        if (!isStreamingEnabled.get()) {
            logWithContext(DEBUG, "Cannot open block, streaming is not enabled.");
            return;
        }

        final BlockNodeConnection activeConnection = activeConnectionRef.get();
        if (activeConnection == null) {
            blockStreamMetrics.recordNoActiveConnection();
            logWithContext(DEBUG, "No active connections available for streaming block {}", blockNumber);
            return;
        }

        if (streamingBlockNumber.get() == -1) {
            logWithContext(DEBUG, "Current streaming block number is -1, jumping to {}.", blockNumber);
            jumpTargetBlock.set(blockNumber);
        }
    }

    /**
     * Updates the last verified block number for a specific block node.
     *
     * @param blockNodeConfig the configuration for the block node
     * @param blockNumber the block number of the last verified block
     */
    public void updateLastVerifiedBlock(@NonNull final BlockNodeConfig blockNodeConfig, final long blockNumber) {
        logWithContext(
                DEBUG,
                "Updating last verified block for {}:{} to {}.",
                blockNodeConfig.address(),
                blockNodeConfig.port(),
                blockNumber);
        if (!isStreamingEnabled.get()) {
            logWithContext(DEBUG, "Cannot update last verified block, streaming is not enabled.");
            return;
        }

        requireNonNull(blockNodeConfig);

        lastVerifiedBlockPerConnection.compute(
                blockNodeConfig,
                (cfg, lastVerifiedBlockNumber) ->
                        lastVerifiedBlockNumber == null ? blockNumber : Math.max(lastVerifiedBlockNumber, blockNumber));
        blockBufferService.setLatestAcknowledgedBlock(blockNumber);
    }

    private void sleep(final Duration duration) {
        try {
            Thread.sleep(duration);
        } catch (final InterruptedException e) {
            Thread.currentThread().interrupt();
        }
    }

    private void blockStreamWorkerLoop() {
        while (isConnectionManagerActive.get()) {
            // use the same connection for all operations per iteration
            final BlockNodeConnection connection = activeConnectionRef.get();

            if (connection == null) {
                sleep(workerLoopSleepDuration());
                continue;
            }

            try {
                // If signaled to jump to a specific block, do so
                jumpToBlockIfNeeded();

                final boolean shouldSleep = processStreamingToBlockNode(connection);

                // Sleep for a short duration to avoid busy waiting
                if (shouldSleep) {
                    sleep(workerLoopSleepDuration());
                }
            } catch (final UncheckedIOException e) {
                logWithContext(DEBUG, "UncheckedIOException caught in block stream worker loop ({}).", e.getMessage());
                connection.handleStreamFailureWithoutOnComplete();
            } catch (final Exception e) {
                logWithContext(DEBUG, "Exception caught in block stream worker loop ({}).", e.getMessage());
                connection.handleStreamFailure();
            }
        }
    }

    /**
     * Send at most one request to the active block node - if there is one.
     *
     * @param connection the connection to use for streaming block data
     * @return true if the worker thread should sleep because of a lack of work to do, else false (the worker thread
     * should NOT sleep)
     */
    private boolean processStreamingToBlockNode(final BlockNodeConnection connection) {
        if (connection == null || ConnectionState.ACTIVE != connection.getConnectionState()) {
            return true;
        }

        final long currentStreamingBlockNumber = streamingBlockNumber.get();
        final BlockState blockState = blockBufferService.getBlockState(currentStreamingBlockNumber);
        final long latestBlockNumber = blockBufferService.getLastBlockNumberProduced();

        if (blockState == null && latestBlockNumber > currentStreamingBlockNumber) {
            logWithContext(
                    DEBUG,
                    "Block {} not found in buffer (latestBlock={}). Closing and rescheduling.",
                    connection,
                    currentStreamingBlockNumber,
                    latestBlockNumber);

            connection.close(true);
            rescheduleConnection(connection, THIRTY_SECONDS, null, true);
            return true;
        }

        if (blockState == null) {
            return true;
        }

        blockState.processPendingItems(blockItemBatchSize());

        if (blockState.numRequestsCreated() == 0) {
            // the block was not found or there are no requests available to send, so return true (safe to sleep)
            logWithContext(DEBUG, "Idle: no requests for block {}.", connection, currentStreamingBlockNumber);
            return true;
        }

        if (requestIndex < blockState.numRequestsCreated()) {
            logWithContext(
                    DEBUG,
                    "Processing block {} (isBlockProofSent={}, totalBlockRequests={}, currentRequestIndex={}).",
                    connection,
                    streamingBlockNumber,
                    blockState.isBlockProofSent(),
                    blockState.numRequestsCreated(),
                    requestIndex);
            final PublishStreamRequest publishStreamRequest = blockState.getRequest(requestIndex);
            if (publishStreamRequest != null) {
                connection.sendRequest(publishStreamRequest);
                logWithContext(
                        TRACE, "Sent request {} for block {}.", connection, requestIndex, currentStreamingBlockNumber);
                blockState.markRequestSent(requestIndex);
                requestIndex++;
            }
        }

        if (requestIndex == blockState.numRequestsCreated() && blockState.isBlockProofSent()) {
            final long nextBlockNumber = streamingBlockNumber.incrementAndGet();
            requestIndex = 0;
            logWithContext(DEBUG, "Moving to next block number: {}.", connection, nextBlockNumber);
            // we've moved to another block, don't sleep and instead immediately check if there is anything to send
            return false;
        }

        return requestIndex >= blockState.numRequestsCreated(); // Don't sleep if there are more requests to process
    }

    /**
     * Updates the current connection processor to jump to a specific block, if the jump flag is set.
     */
    private void jumpToBlockIfNeeded() {
        // Check if the processor has been signaled to jump to a specific block
        final long targetBlock = jumpTargetBlock.getAndSet(-1); // Check and clear jump signal atomically

        if (targetBlock < 0) {
            // there is nothing to jump to
            return;
        }

        logWithContext(DEBUG, "Jumping to block {}.", targetBlock);
        streamingBlockNumber.set(targetBlock);
        requestIndex = 0; // Reset request index for the new block
    }

    /**
     * Returns the block number that is currently being streamed
     *
     * @return the number of the block which is currently being streamed to a block node
     */
    public long currentStreamingBlockNumber() {
        return streamingBlockNumber.get();
    }

    /**
     * Set the flag to indicate the current active connection should "jump" to the specified block.
     *
     * @param blockNumberToJumpTo the block number to jump to
     */
    public void jumpToBlock(final long blockNumberToJumpTo) {
        if (!isStreamingEnabled.get()) {
            logWithContext(DEBUG, "Cannot jump to block, streaming is not enabled.");
            return;
        }

        logWithContext(DEBUG, "Marking request to jump to block {}.", blockNumberToJumpTo);
        jumpTargetBlock.set(blockNumberToJumpTo);
    }

    /**
     * Runnable task to handle the connection attempt logic.
     * Schedules itself for subsequent retries upon failure using the connectionExecutor.
     * Handles setting active connection and signaling on success.
     */
    class BlockNodeConnectionTask implements Runnable {
        private final BlockNodeConnection connection;
        private Duration currentBackoffDelayMs;
        private final Long blockNumber;
        private final boolean force;

        /**
         * Helper method to add current connection information for debug logging.
         */
        private void logWithContext(Level level, String message, Object... args) {
            if (logger.isEnabled(level)) {
                message = String.format("%s %s %s", LoggingUtilities.threadInfo(), connection.toString(), message);
                logger.atLevel(level).log(message, args);
            }
        }

        BlockNodeConnectionTask(
                @NonNull final BlockNodeConnection connection,
                @NonNull final Duration initialDelay,
                @Nullable final Long blockNumber,
                final boolean force) {
            this.connection = requireNonNull(connection);
            // Ensure the initial delay is non-negative for backoff calculation
            this.currentBackoffDelayMs = initialDelay.isNegative() ? Duration.ZERO : initialDelay;
            this.blockNumber = blockNumber;
            this.force = force;
        }

        /**
         * Manages the state transitions of gRPC streaming connections to Block Nodes.
         * Connection state transitions are synchronized to ensure thread-safe updates when
         * promoting connections from PENDING to ACTIVE state or handling failures.
         */
        @Override
        public void run() {
            if (!isStreamingEnabled.get()) {
                logWithContext(DEBUG, "Cannot run connection task, streaming is not enabled.");
                return;
            }

            if (!isConnectionManagerActive.get()) {
                logWithContext(DEBUG, "Cannot run connection task, connection manager has shutdown.");
                return;
            }

            try {
                logWithContext(DEBUG, "Running connection task.");
                final BlockNodeConnection activeConnection = activeConnectionRef.get();

                if (activeConnection != null) {
                    if (activeConnection.equals(connection)) {
                        // not sure how the active connection is in a connectivity task, ignoring
                        logWithContext(DEBUG, "The current connection is the active connection, ignoring task.");
                        return;
                    } else if (force) {
                        final BlockNodeConfig newConnConfig = connection.getNodeConfig();
                        final BlockNodeConfig oldConnConfig = activeConnection.getNodeConfig();
                        logWithContext(
                                DEBUG,
                                "Promoting forced connection with priority={} over active ({}:{} priority={}).",
                                newConnConfig.priority(),
                                oldConnConfig.address(),
                                oldConnConfig.port(),
                                oldConnConfig.priority());
                    } else if (activeConnection.getNodeConfig().priority()
                            <= connection.getNodeConfig().priority()) {
                        // this new connection has a lower (or equal) priority than the existing active connection
                        // this connection task should thus be cancelled/ignored
                        logWithContext(
                                DEBUG,
                                "Active connection has equal/higher priority. Ignoring candidate. Active: {}.",
                                activeConnection);
                        connection.close(true);
                        return;
                    }
                }

                /*
                If we have got to this point, it means there is no active connection, or it means there is an active
                connection, but the active connection has a lower priority than the connection in this task. In either
                case, we want to elevate this connection to be the new active connection.
                 */

                connection.createRequestPipeline();

                if (activeConnectionRef.compareAndSet(activeConnection, connection)) {
                    // we were able to elevate this connection to the new active one
                    connection.updateConnectionState(ConnectionState.ACTIVE);
                    final long blockToJumpTo =
                            blockNumber != null ? blockNumber : blockBufferService.getLastBlockNumberProduced();

                    jumpTargetBlock.set(blockToJumpTo);
                    recordActiveConnectionIp(connection.getNodeConfig());
                    logWithContext(DEBUG, "Jump target block is set to {}.", blockToJumpTo);
                } else {
                    // Another connection task has preempted this task, reschedule and try again
                    logWithContext(DEBUG, "Current connection task was preempted, rescheduling.");
                    reschedule();
                }

                if (activeConnection != null) {
                    // close the old active connection
                    try {
                        logWithContext(DEBUG, "Closing current active connection {}.", activeConnection);
                        activeConnection.close(true);
                    } catch (final RuntimeException e) {
                        logWithContext(
                                DEBUG,
                                "Failed to shutdown current active connection {} (shutdown reason: another connection was elevated to active).",
                                activeConnection,
                                e);
                    }
                }
            } catch (final Exception e) {
                logWithContext(DEBUG, "Failed to establish connection to block node. Will schedule a retry.");
                blockStreamMetrics.recordConnectionCreateFailure();
                reschedule();
            }
        }

        /**
         * Reschedules the connection attempt.
         */
        private void reschedule() {
            // Calculate the next delay based on the *previous* backoff delay for this task instance
            Duration nextDelay = currentBackoffDelayMs.isZero()
                    ? INITIAL_RETRY_DELAY // Start with the initial delay if previous was 0
                    : currentBackoffDelayMs.multipliedBy(RETRY_BACKOFF_MULTIPLIER);

            if (nextDelay.compareTo(MAX_RETRY_DELAY) > 0) {
                nextDelay = MAX_RETRY_DELAY;
            }

            // Apply jitter
            long jitteredDelayMs;
            final ThreadLocalRandom random = ThreadLocalRandom.current();

            if (nextDelay.toMillis() > 0) {
                jitteredDelayMs = nextDelay.toMillis() / 2 + random.nextLong(nextDelay.toMillis() / 2 + 1);
            } else {
                // Should not happen if INITIAL_RETRY_DELAY > 0, but handle defensively
                jitteredDelayMs =
                        INITIAL_RETRY_DELAY.toMillis() / 2 + random.nextLong(INITIAL_RETRY_DELAY.toMillis() / 2 + 1);
                jitteredDelayMs = Math.max(1, jitteredDelayMs); // Ensure positive delay
            }

            // Update backoff delay *for the next run* of this task instance
            this.currentBackoffDelayMs = Duration.ofMillis(jitteredDelayMs);

            // Reschedule this task using the calculated jittered delay
            try {
                sharedExecutorService.schedule(this, jitteredDelayMs, TimeUnit.MILLISECONDS);
                logWithContext(
                        DEBUG,
                        "Rescheduled connection attempt (delayMillis={}, backoff={}).",
                        jitteredDelayMs,
                        currentBackoffDelayMs);
            } catch (final Exception e) {
                logWithContext(DEBUG, "Failed to reschedule connection attempt. Removing from retry map.", e);
                // If rescheduling fails, close the connection and remove it from the connection map. A periodic task
                // will handle checking if there are no longer any connections
                connections.remove(connection.getNodeConfig());
                connection.close(true);
            }
        }
    }

    private static long calculateJitteredDelayMs(final int retryAttempt) {
        // Calculate delay using exponential backoff starting from INITIAL_RETRY_DELAY
        Duration nextDelay = INITIAL_RETRY_DELAY.multipliedBy((long) Math.pow(RETRY_BACKOFF_MULTIPLIER, retryAttempt));

        if (nextDelay.compareTo(MAX_RETRY_DELAY) > 0) {
            nextDelay = MAX_RETRY_DELAY;
        }

        // Apply jitter to delay
        final ThreadLocalRandom random = ThreadLocalRandom.current();
        return nextDelay.toMillis() / 2 + random.nextLong(nextDelay.toMillis() / 2 + 1);
    }

    /**
     * Increments the count of EndOfStream responses for the specified block node
     * and then checks if this new count exceeds the configured rate limit.
     *
     * @param blockNodeConfig the configuration for the block node
     * @return true if the rate limit is exceeded, otherwise false
     */
    public boolean recordEndOfStreamAndCheckLimit(
            @NonNull final BlockNodeConfig blockNodeConfig, @NonNull final Instant timestamp) {
        if (!isStreamingEnabled.get()) {
            return false;
        }
        requireNonNull(blockNodeConfig, "blockNodeConfig must not be null");

        final BlockNodeStats stats = nodeStats.computeIfAbsent(blockNodeConfig, k -> new BlockNodeStats());
        return stats.addEndOfStreamAndCheckLimit(timestamp, maxEndOfStreamsAllowed, endOfStreamTimeFrame);
    }

    /**
     * Gets the configured delay for EndOfStream rate limit violations.
     *
     * @return the delay before retrying after rate limit exceeded
     */
    public Duration getEndOfStreamScheduleDelay() {
        return endOfStreamScheduleDelay;
    }

    /**
     * Gets the configured timeframe for counting EndOfStream responses.
     *
     * @return the timeframe for rate limiting EndOfStream responses
     */
    public Duration getEndOfStreamTimeframe() {
        return endOfStreamTimeFrame;
    }

    /**
     * Gets the maximum number of EndOfStream responses allowed before taking corrective action.
     *
     * @return the maximum number of EndOfStream responses permitted
     */
    public int getMaxEndOfStreamsAllowed() {
        return maxEndOfStreamsAllowed;
    }

    /**
     * Retrieves the total count of EndOfStream responses received from the specified block node.
     *
     * @param blockNodeConfig the configuration for the block node
     * @return the total count of EndOfStream responses
     */
    public int getEndOfStreamCount(@NonNull final BlockNodeConfig blockNodeConfig) {
        if (!isStreamingEnabled.get()) {
            return 0;
        }
        requireNonNull(blockNodeConfig, "blockNodeConfig must not be null");
        final BlockNodeStats stats = nodeStats.get(blockNodeConfig);
        return stats != null ? stats.getEndOfStreamCount() : 0;
    }

    /**
     * Converts the specified IPv4 address into an integer value.
     *
     * @param address the address to convert
     * @return a long that represents the IP address
     * @throws IllegalArgumentException when the specified address is not IPv4
     */
    private static long calculateIpAsInteger(@NonNull final InetAddress address) {
        requireNonNull(address);
        final byte[] bytes = address.getAddress();

        if (bytes.length != 4) {
            throw new IllegalArgumentException("Only IPv4 addresses are supported");
        }

        final long octet1 = 256L * 256 * 256 * (bytes[0] & 0xFF);
        final long octet2 = 256L * 256 * (bytes[1] & 0xFF);
        final long octet3 = 256L * (bytes[2] & 0xFF);
        final long octet4 = 1L * (bytes[3] & 0xFF);
        return octet1 + octet2 + octet3 + octet4;
    }

    private void recordActiveConnectionIp(final BlockNodeConfig nodeConfig) {
        long ipAsInteger;

        // Attempt to resolve the address of the block node
        try {
            final URL blockNodeUrl = URI.create("http://" + nodeConfig.address() + ":" + nodeConfig.port())
                    .toURL();
            final InetAddress blockAddress = InetAddress.getByName(blockNodeUrl.getHost());

            // TODO: Use metric labels to capture active node's IP
            // Once our metrics library supports labels, we will want to re-use the metric below to instead
            // emit a single value, like '1', and include a label called something like 'blockNodeIp' with
            // the
            // value being the resolved block node's IP. Then the Grafana dashboard can be updated to use
            // the
            // label value and show which block node the consensus node is connected to at any given time.
            // It may also be better to have a background task that runs every second or something that
            // continuously emits the metric instead of just when a connection is promoted to active.
            ipAsInteger = calculateIpAsInteger(blockAddress);

            logWithContext(
                    INFO,
                    "Active block node connection updated to: {}:{} (resolvedIp: {}, resolvedIpAsInt={})",
                    nodeConfig.address(),
                    nodeConfig.port(),
                    blockAddress.getHostAddress(),
                    ipAsInteger);
        } catch (final IOException e) {
            logWithContext(
                    ERROR, "Failed to resolve block node host ({}:{})", nodeConfig.address(), nodeConfig.port(), e);
            ipAsInteger = -1L;
        }

        blockStreamMetrics.recordActiveConnectionIp(ipAsInteger);
    }

    /**
     * Records when a block proof was sent to a block node. This enables latency measurement upon acknowledgement.
     *
     * @param blockNodeConfig the target block node configuration
     * @param blockNumber the block number of the sent proof
     * @param timestamp the timestamp when the block was sent
     */
    public void recordBlockProofSent(
            @NonNull final BlockNodeConfig blockNodeConfig, final long blockNumber, @NonNull final Instant timestamp) {
        if (!isStreamingEnabled.get()) {
            return;
        }
        requireNonNull(blockNodeConfig, "blockNodeConfig must not be null");

        final BlockNodeStats stats = nodeStats.computeIfAbsent(blockNodeConfig, k -> new BlockNodeStats());
        stats.recordBlockProofSent(blockNumber, timestamp);
    }

    /**
     * Records a block acknowledgement and evaluates latency for a given block node. Updates metrics and determines
     * whether a switch should be considered due to consecutive high-latency events.
     *
     * @param blockNodeConfig the block node configuration that acknowledged the block
     * @param blockNumber the acknowledged block number
     * @param timestamp the timestamp of the block acknowledgement
     * @return the evaluation result including latency and switching decision
     */
    public BlockNodeStats.HighLatencyResult recordBlockAckAndCheckLatency(
            @NonNull final BlockNodeConfig blockNodeConfig, final long blockNumber, @NonNull final Instant timestamp) {
        if (!isStreamingEnabled.get()) {
            return new BlockNodeStats.HighLatencyResult(0L, 0, false, false);
        }
        requireNonNull(blockNodeConfig, "blockNodeConfig must not be null");

        final BlockNodeStats stats = nodeStats.computeIfAbsent(blockNodeConfig, k -> new BlockNodeStats());
        final BlockNodeStats.HighLatencyResult result = stats.recordAcknowledgementAndEvaluate(
                blockNumber, timestamp, highLatencyThreshold, highLatencyEventsBeforeSwitching);
        final long latencyMs = result.latencyMs();

        // Update metrics
        blockStreamMetrics.recordAcknowledgementLatency(latencyMs);
        if (result.isHighLatency()) {
            logger.debug(
                    "[{}] A high latency event ({}ms) has occurred. A total of {} consecutive events",
                    blockNodeConfig,
                    latencyMs,
                    result.consecutiveHighLatencyEvents());
            blockStreamMetrics.recordHighLatencyEvent();
        }

        return result;
    }
}<|MERGE_RESOLUTION|>--- conflicted
+++ resolved
@@ -216,7 +216,6 @@
     }
 
     /**
-<<<<<<< HEAD
      * Configuration property: threshold above which a block acknowledgement is considered high latency.
      */
     private final Duration highLatencyThreshold;
@@ -224,7 +223,8 @@
      * Configuration property: number of consecutive high latency events before considering switching nodes.
      */
     private final int highLatencyEventsBeforeSwitching;
-=======
+
+    /**
      * Helper method to remove current instance information for debug logging.
      */
     private void logWithContext(Level level, String message, Object... args) {
@@ -243,7 +243,6 @@
             logger.atLevel(level).log(message, args);
         }
     }
->>>>>>> 23498208
 
     /**
      * Creates a new BlockNodeConnectionManager with the given configuration from disk.
@@ -1285,7 +1284,8 @@
         // Update metrics
         blockStreamMetrics.recordAcknowledgementLatency(latencyMs);
         if (result.isHighLatency()) {
-            logger.debug(
+            logWithContext(
+                    DEBUG,
                     "[{}] A high latency event ({}ms) has occurred. A total of {} consecutive events",
                     blockNodeConfig,
                     latencyMs,
