--- conflicted
+++ resolved
@@ -185,36 +185,6 @@
     }
 
     /**
-<<<<<<< HEAD
-     * Configuration property: threshold above which a block acknowledgement is considered high latency.
-     */
-    private final Duration highLatencyThreshold;
-    /**
-     * Configuration property: number of consecutive high latency events before considering switching nodes.
-     */
-    private final int highLatencyEventsBeforeSwitching;
-=======
-     * Helper method to remove current instance information for debug logging.
-     */
-    private void logWithContext(Level level, String message, Object... args) {
-        if (logger.isEnabled(level)) {
-            message = String.format("%s %s", LoggingUtilities.threadInfo(), message);
-            logger.atLevel(level).log(message, args);
-        }
-    }
-
-    /**
-     * Helper method to add current connection information for debug logging.
-     */
-    private void logWithContext(Level level, String message, BlockNodeConnection connection, Object... args) {
-        if (logger.isEnabled(level)) {
-            message = String.format("%s %s %s", LoggingUtilities.threadInfo(), connection.toString(), message);
-            logger.atLevel(level).log(message, args);
-        }
-    }
->>>>>>> 64aa2d44
-
-    /**
      * Creates a new BlockNodeConnectionManager with the given configuration from disk.
      * @param configProvider the configuration to use
      * @param blockBufferService the block stream state manager
@@ -506,7 +476,6 @@
         stopConfigWatcher();
         blockBufferService.shutdown();
         shutdownScheduledExecutorService();
-        shutdownBlockStreamWorkerThread();
         closeAllConnections();
         clearManagerMetadata();
     }
@@ -517,15 +486,7 @@
         }
     }
 
-<<<<<<< HEAD
-        stopConnections();
-
-        // clear metadata
-        nodeStats.clear();
-=======
     private void clearManagerMetadata() {
-        streamingBlockNumber.set(-1);
-        requestIndex = 0;
         activeConnectionRef.set(null);
         nodeStats.clear();
         availableBlockNodes.clear();
@@ -550,52 +511,14 @@
             }
             it.remove();
         }
->>>>>>> 64aa2d44
-    }
-
-    /**
-<<<<<<< HEAD
-     * Stops only the connection processing and active connections, without shutting down the block buffer
-     * or the configuration watcher. Intended for dynamic reconfiguration when the configuration file changes.
-     */
-    private void stopConnections() {
-        if (!isStreamingEnabled.get()) {
-            return;
-        }
-
-        logWithContext(INFO, "Stopping block node connections.");
-
-        // Close all connections
-        final Iterator<Map.Entry<BlockNodeConfig, BlockNodeConnection>> it =
-                connections.entrySet().iterator();
-        while (it.hasNext()) {
-            final Map.Entry<BlockNodeConfig, BlockNodeConnection> entry = it.next();
-            final BlockNodeConnection connection = entry.getValue();
-            try {
-                connection.close(true);
-            } catch (final RuntimeException e) {
-                logWithContext(
-                        DEBUG, "Error while closing connection during stopConnections. Ignoring.", connection, e);
-            }
-            it.remove();
-        }
-
-        // clear metadata
-        activeConnectionRef.set(null);
-    }
-
-    /**
-=======
->>>>>>> 64aa2d44
+    }
+
+    /**
      * Starts the connection manager. This will schedule a connection attempt to one of the block nodes. This does not
      * block.
      */
     public void start() {
-<<<<<<< HEAD
-        if (!isStreamingEnabled.get()) {
-=======
         if (!isStreamingEnabled()) {
->>>>>>> 64aa2d44
             logWithContext(DEBUG, "Cannot start the connection manager, streaming is not enabled.");
             return;
         }
@@ -608,34 +531,10 @@
         // Start the block buffer service
         blockBufferService.start();
 
-        if (!isConnectionManagerActive.compareAndSet(false, true)) {
-            return;
-        }
-
-        logWithContext(DEBUG, "Starting connection manager.");
-
         // Start a watcher to monitor changes to the block-nodes.json file for dynamic updates
         startConfigWatcher();
 
         refreshAvailableBlockNodes();
-    }
-
-<<<<<<< HEAD
-        // Schedule connection attempt to the selected node
-        scheduleConnectionAttempt(selectedNode, Duration.ZERO, null, false);
-=======
-    private void startBlockStreamWorkerThread() {
-        if (blockStreamWorkerThreadRef.get() == null) {
-            logWithContext(DEBUG, "Starting block stream worker loop thread.");
-            final Thread t = Thread.ofPlatform().name("BlockStreamWorkerLoop").start(this::blockStreamWorkerLoop);
-            blockStreamWorkerThreadRef.set(t);
-        }
-    }
-
-    private void createScheduledExectorService() {
-        logWithContext(DEBUG, "Creating scheduled executor service for the Block Node connection manager.");
-        sharedExecutorService = Executors.newSingleThreadScheduledExecutor();
->>>>>>> 64aa2d44
     }
 
     /**
@@ -647,12 +546,7 @@
      * @return true if a connection attempt will be made to a node, else false (i.e. no available nodes to connect)
      */
     public boolean selectNewBlockNodeForStreaming(final boolean force) {
-<<<<<<< HEAD
-        if (!isStreamingEnabled.get()) {
-=======
-        logWithContext(DEBUG, "Selecting highest priority available block node for connection attempt.");
         if (!isStreamingEnabled()) {
->>>>>>> 64aa2d44
             logWithContext(DEBUG, "Cannot select block node, streaming is not enabled.");
             return false;
         }
@@ -760,105 +654,6 @@
     }
 
     /**
-<<<<<<< HEAD
-=======
-     * Opens a block for streaming by setting the target block number.
-     * If the connection is already active, it will set the jump target block if the current block number is -1.
-     *
-     * @param blockNumber the block number to open
-     */
-    public void openBlock(final long blockNumber) {
-        logWithContext(DEBUG, "Opening block with number {}.", blockNumber);
-        if (!isStreamingEnabled()) {
-            logWithContext(DEBUG, "Cannot open block, streaming is not enabled.");
-            return;
-        }
-
-        final BlockNodeConnection activeConnection = activeConnectionRef.get();
-        if (activeConnection == null) {
-            blockStreamMetrics.recordNoActiveConnection();
-            logWithContext(DEBUG, "No active connections available for streaming block {}", blockNumber);
-            return;
-        }
-
-        if (streamingBlockNumber.get() == -1) {
-            logWithContext(DEBUG, "Current streaming block number is -1, jumping to {}.", blockNumber);
-            jumpTargetBlock.set(blockNumber);
-        }
-    }
-
-    /**
-     * Updates the last verified block number for a specific block node.
-     *
-     * @param blockNodeConfig the configuration for the block node
-     * @param blockNumber the block number of the last verified block
-     */
-    public void updateLastVerifiedBlock(@NonNull final BlockNodeConfig blockNodeConfig, final long blockNumber) {
-        logWithContext(
-                DEBUG,
-                "Updating last verified block for {}:{} to {}.",
-                blockNodeConfig.address(),
-                blockNodeConfig.port(),
-                blockNumber);
-        if (!isStreamingEnabled()) {
-            logWithContext(DEBUG, "Cannot update last verified block, streaming is not enabled.");
-            return;
-        }
-
-        requireNonNull(blockNodeConfig);
-
-        lastVerifiedBlockPerConnection.compute(
-                blockNodeConfig,
-                (cfg, lastVerifiedBlockNumber) ->
-                        lastVerifiedBlockNumber == null ? blockNumber : Math.max(lastVerifiedBlockNumber, blockNumber));
-        blockBufferService.setLatestAcknowledgedBlock(blockNumber);
-    }
-
-    private void sleep(final Duration duration) {
-        try {
-            Thread.sleep(duration);
-        } catch (final InterruptedException e) {
-            Thread.currentThread().interrupt();
-        }
-    }
-
-    private void blockStreamWorkerLoop() {
-        while (isConnectionManagerActive.get() && !Thread.currentThread().isInterrupted()) {
-            // use the same connection for all operations per iteration
-            final BlockNodeConnection connection = activeConnectionRef.get();
-
-            if (connection == null) {
-                sleep(workerLoopSleepDuration());
-                continue;
-            }
-
-            try {
-                // If signaled to jump to a specific block, do so
-                jumpToBlockIfNeeded();
-
-                final boolean shouldSleep = processStreamingToBlockNode(connection);
-
-                // Sleep for a short duration to avoid busy waiting
-                if (shouldSleep) {
-                    sleep(workerLoopSleepDuration());
-                }
-            } catch (final UncheckedIOException e) {
-                logWithContext(DEBUG, "UncheckedIOException caught in block stream worker loop ({}).", e.getMessage());
-                connection.handleStreamFailureWithoutOnComplete();
-            } catch (final Exception e) {
-                if (Thread.currentThread().isInterrupted()) {
-                    logWithContext(DEBUG, "Block stream worker loop interrupted, exiting.");
-                    return;
-                }
-                logWithContext(
-                        DEBUG, "Exception caught in block stream worker loop ({}) {}", e.getMessage(), e.toString());
-                connection.handleStreamFailure();
-            }
-        }
-    }
-
-    /**
->>>>>>> 64aa2d44
      * Starts a WatchService to monitor the configuration directory for changes to block-nodes.json.
      * On create/modify events, it will attempt to reload configuration and restart connections.
      */
@@ -960,21 +755,9 @@
             }
         }
 
-<<<<<<< HEAD
-        // Shutdown the executor service for BlockNodeConnectionTask's
-        if (sharedExecutorService != null) {
-            logWithContext(DEBUG, "Shutting down existing scheduled executor service for config reload.");
-            sharedExecutorService.shutdownNow();
-        }
-
-        // Stop connections immediately to avoid streaming with stale configs
-        stopConnections();
-=======
         shutdownScheduledExecutorService();
-        shutdownBlockStreamWorkerThread();
         closeAllConnections();
         clearManagerMetadata();
->>>>>>> 64aa2d44
 
         synchronized (availableBlockNodes) {
             availableBlockNodes.addAll(newConfigs);
@@ -982,8 +765,10 @@
 
         if (!newConfigs.isEmpty()) {
             logWithContext(INFO, "Reloaded block node configurations ({})", newConfigs);
-            createScheduledExectorService();
-            startBlockStreamWorkerThread();
+
+            logWithContext(DEBUG, "Creating scheduled executor service for the Block Node connection manager.");
+            sharedExecutorService = Executors.newSingleThreadScheduledExecutor();
+
             selectNewBlockNodeForStreaming(false);
         } else {
             logWithContext(
@@ -993,123 +778,6 @@
     }
 
     /**
-<<<<<<< HEAD
-=======
-     * Send at most one request to the active block node - if there is one.
-     *
-     * @param connection the connection to use for streaming block data
-     * @return true if the worker thread should sleep because of a lack of work to do, else false (the worker thread
-     * should NOT sleep)
-     */
-    private boolean processStreamingToBlockNode(final BlockNodeConnection connection) {
-        if (connection == null || ConnectionState.ACTIVE != connection.getConnectionState()) {
-            return true;
-        }
-
-        final long currentStreamingBlockNumber = streamingBlockNumber.get();
-        final BlockState blockState = blockBufferService.getBlockState(currentStreamingBlockNumber);
-        final long latestBlockNumber = blockBufferService.getLastBlockNumberProduced();
-
-        if (blockState == null
-                && latestBlockNumber > currentStreamingBlockNumber
-                && currentStreamingBlockNumber != -1) {
-            logWithContext(
-                    DEBUG,
-                    "Block {} not found in buffer (latestBlock={}). Closing and rescheduling.",
-                    connection,
-                    currentStreamingBlockNumber,
-                    latestBlockNumber);
-
-            connection.close(true);
-            rescheduleConnection(connection, THIRTY_SECONDS, null, true);
-            return true;
-        }
-
-        if (blockState == null) {
-            return true;
-        }
-
-        blockState.processPendingItems(blockItemBatchSize());
-
-        if (blockState.numRequestsCreated() == 0) {
-            // the block was not found or there are no requests available to send, so return true (safe to sleep)
-            logWithContext(DEBUG, "Idle: no requests for block {}.", connection, currentStreamingBlockNumber);
-            return true;
-        }
-
-        if (requestIndex < blockState.numRequestsCreated()) {
-            logWithContext(
-                    DEBUG,
-                    "Processing block {} (isBlockProofSent={}, totalBlockRequests={}, currentRequestIndex={}).",
-                    connection,
-                    streamingBlockNumber,
-                    blockState.isBlockProofSent(),
-                    blockState.numRequestsCreated(),
-                    requestIndex);
-            final PublishStreamRequest publishStreamRequest = blockState.getRequest(requestIndex);
-            if (publishStreamRequest != null) {
-                connection.sendRequest(publishStreamRequest);
-                logWithContext(
-                        TRACE, "Sent request {} for block {}.", connection, requestIndex, currentStreamingBlockNumber);
-                blockState.markRequestSent(requestIndex);
-                requestIndex++;
-            }
-        }
-
-        if (requestIndex == blockState.numRequestsCreated() && blockState.isBlockProofSent()) {
-            final long nextBlockNumber = streamingBlockNumber.incrementAndGet();
-            requestIndex = 0;
-            logWithContext(DEBUG, "Moving to next block number: {}.", connection, nextBlockNumber);
-            // we've moved to another block, don't sleep and instead immediately check if there is anything to send
-            return false;
-        }
-
-        return requestIndex >= blockState.numRequestsCreated(); // Don't sleep if there are more requests to process
-    }
-
-    /**
-     * Updates the current connection processor to jump to a specific block, if the jump flag is set.
-     */
-    private void jumpToBlockIfNeeded() {
-        // Check if the processor has been signaled to jump to a specific block
-        final long targetBlock = jumpTargetBlock.getAndSet(-1); // Check and clear jump signal atomically
-
-        if (targetBlock < 0) {
-            // there is nothing to jump to
-            return;
-        }
-
-        logWithContext(DEBUG, "Jumping to block {}.", targetBlock);
-        streamingBlockNumber.set(targetBlock);
-        requestIndex = 0; // Reset request index for the new block
-    }
-
-    /**
-     * Returns the block number that is currently being streamed
-     *
-     * @return the number of the block which is currently being streamed to a block node
-     */
-    public long currentStreamingBlockNumber() {
-        return streamingBlockNumber.get();
-    }
-
-    /**
-     * Set the flag to indicate the current active connection should "jump" to the specified block.
-     *
-     * @param blockNumberToJumpTo the block number to jump to
-     */
-    public void jumpToBlock(final long blockNumberToJumpTo) {
-        if (!isStreamingEnabled()) {
-            logWithContext(DEBUG, "Cannot jump to block, streaming is not enabled.");
-            return;
-        }
-
-        logWithContext(DEBUG, "Marking request to jump to block {}.", blockNumberToJumpTo);
-        jumpTargetBlock.set(blockNumberToJumpTo);
-    }
-
-    /**
->>>>>>> 64aa2d44
      * Runnable task to handle the connection attempt logic.
      * Schedules itself for subsequent retries upon failure using the connectionExecutor.
      * Handles setting active connection and signaling on success.
