--- conflicted
+++ resolved
@@ -486,7 +486,7 @@
                 blockNumber,
                 delayMillis);
 
-        BlockNodeConnection newConnection = createConnection(connection.getNodeConfig());
+        final BlockNodeConnection newConnection = createConnection(connection.getNodeConfig());
 
         // Schedule the first attempt using the connectionExecutor
         try {
@@ -851,17 +851,7 @@
                     currentStreamingBlockNumber,
                     latestBlockNumber);
 
-<<<<<<< HEAD
-            connection.getLock().writeLock().lock();
-            try {
-                rescheduleAndSelectNewNode(connection, LONGER_RETRY_DELAY);
-            } finally {
-                connection.getLock().writeLock().unlock();
-            }
-
-=======
             closeConnectionAndReschedule(connection, LONGER_RETRY_DELAY);
->>>>>>> 9b41a76c
             return true;
         }
 
@@ -1032,27 +1022,9 @@
                 case, we want to elevate this connection to be the new active connection.
                  */
 
-<<<<<<< HEAD
-                connection.createRequestPipeline();
-
-                if (activeConnectionRef.compareAndSet(activeConnection, connection)) {
-                    // we were able to elevate this connection to the new active one
-                    connection.updateConnectionState(ConnectionState.ACTIVE);
-
-                    final long blockToJumpTo =
-                            blockNumber != null ? blockNumber : blockBufferService.getLowestUnackedBlockNumber();
-                    jumpTargetBlock.set(blockToJumpTo);
-                } else {
-                    // Another connection task has preempted this task... reschedule and try again
-                    reschedule();
-                }
-
-                if (activeConnection != null) {
-=======
                 // Re-read the current active connection to ensure we're not operating on stale data
                 final BlockNodeConnection currentActiveConnection = activeConnectionRef.get();
                 if (currentActiveConnection != null) {
->>>>>>> 9b41a76c
                     // close the old active connection
                     currentActiveConnection.getLock().lock();
                     try {
@@ -1071,8 +1043,6 @@
                                 e);
                     }
                 }
-<<<<<<< HEAD
-=======
 
                 // Re-read the active connection again for the compareAndSet to handle any changes
                 // that might have occurred while we were closing the previous connection
@@ -1090,7 +1060,6 @@
                 if (currentActiveConnection != null) {
                     currentActiveConnection.getLock().unlock();
                 }
->>>>>>> 9b41a76c
             } catch (final Exception e) {
                 logger.warn(
                         "{} [{}] Failed to establish connection to block node; will schedule a retry",
