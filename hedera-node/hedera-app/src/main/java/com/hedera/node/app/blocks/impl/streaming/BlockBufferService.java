--- conflicted
+++ resolved
@@ -135,17 +135,6 @@
     }
 
     /**
-<<<<<<< HEAD
-     * @return true if streaming to block nodes is enabled, else false
-     */
-    private boolean streamToBlockNodesEnabled() {
-        return configProvider
-                .getConfiguration()
-                .getConfigData(BlockStreamConfig.class)
-                .streamToBlockNodes();
-    }
-
-    /**
      * Shuts down the block buffer service and its associated resources.
      * This terminates the executor service and shuts down the block node connection manager.
      */
@@ -155,8 +144,6 @@
     }
 
     /**
-=======
->>>>>>> 28ed1908
      * @return the interval in which the block buffer will be pruned (a duration of 0 means pruning is disabled)
      */
     private Duration blockBufferPruneInterval() {
