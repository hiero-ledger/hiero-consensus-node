--- conflicted
+++ resolved
@@ -563,7 +563,6 @@
 
             final boolean shouldPrune;
             if (!isBackpressureEnabled()) {
-<<<<<<< HEAD
                 // If backpressure is disabled, remove blocks based solely on the maximum buffer size
                 shouldPrune = (size > maxBufferSize);
             } else {
@@ -576,42 +575,13 @@
                 ++numPruned;
                 --size;
             } else {
-                // Track unacknowledged blocks and remaining earliest/latest
+                // Track all unacknowledged blocks
                 if (blockNumber > highestBlockAcked) {
                     ++numPendingAck;
                 }
+                // Keep track of the earliest and the latest remaining blocks
                 newEarliestBlock = Math.min(newEarliestBlock, blockNumber);
                 newLatestBlock = Math.max(newLatestBlock, blockNumber);
-=======
-                // If backpressure is disabled, remove blocks based solely on TTL
-                if (closedTimestamp.isBefore(cutoffInstant)) {
-                    it.remove();
-                    ++numPruned;
-                } else {
-                    // Track unacknowledged blocks
-                    if (block.blockNumber() > highestBlockAcked) {
-                        ++numPendingAck;
-                    }
-                    // Keep track of the earliest and the latest remaining blocks
-                    newEarliestBlock = Math.min(newEarliestBlock, blockNum);
-                    newLatestBlock = Math.max(newLatestBlock, blockNum);
-                }
-            } else if (block.blockNumber() <= highestBlockAcked) {
-                // this block is eligible for pruning if it is old enough
-                if (closedTimestamp.isBefore(cutoffInstant)) {
-                    it.remove();
-                    ++numPruned;
-                } else {
-                    // Keep track of the earliest and the latest remaining blocks
-                    newEarliestBlock = Math.min(newEarliestBlock, blockNum);
-                    newLatestBlock = Math.max(newLatestBlock, blockNum);
-                }
-            } else {
-                ++numPendingAck;
-                // Keep track of the earliest and the latest remaining blocks
-                newEarliestBlock = Math.min(newEarliestBlock, blockNum);
-                newLatestBlock = Math.max(newLatestBlock, blockNum);
->>>>>>> f72ed647
             }
         }
 
