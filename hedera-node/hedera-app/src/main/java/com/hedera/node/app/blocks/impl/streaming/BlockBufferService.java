--- conflicted
+++ resolved
@@ -342,11 +342,30 @@
     }
 
     /**
-     * Retrieves the lowest unacked block number in the buffer. This is the lowest block number that has not been acknowledged.
-     * @return the lowest unacked block number
+     * Retrieves the lowest unacked block number in the buffer.
+     * This is the lowest block number that has not been acknowledged.
+     * @return the lowest unacked block number or -1 if the buffer is empty
      */
     public long getLowestUnackedBlockNumber() {
-        return highestAckedBlockNumber.get() == Long.MIN_VALUE ? 0 : highestAckedBlockNumber.get() + 1;
+        return highestAckedBlockNumber.get() == Long.MIN_VALUE ? -1 : highestAckedBlockNumber.get() + 1;
+    }
+
+    /**
+     * Retrieves the highest acked block number in the buffer.
+     * This is the highest block number that has been acknowledged.
+     * @return the highest acked block number or -1 if the buffer is empty
+     */
+    public long getHighestAckedBlockNumber() {
+        return highestAckedBlockNumber.get() == Long.MIN_VALUE ? -1 : highestAckedBlockNumber.get();
+    }
+
+    /**
+     * Retrieves the earliest available block number in the buffer.
+     * This is the lowest block number currently in the buffer.
+     * @return the earliest available block number or -1 if the buffer is empty
+     */
+    public long getEarliestAvailableBlockNumber() {
+        return earliestBlockNumber.get() == Long.MIN_VALUE ? -1 : earliestBlockNumber.get();
     }
 
     /**
@@ -711,34 +730,4 @@
             }
         }
     }
-<<<<<<< HEAD
-=======
-
-    /**
-     * Retrieves the lowest unacked block number in the buffer.
-     * This is the lowest block number that has not been acknowledged.
-     * @return the lowest unacked block number or -1 if the buffer is empty
-     */
-    public long getLowestUnackedBlockNumber() {
-        return highestAckedBlockNumber.get() == Long.MIN_VALUE ? -1 : highestAckedBlockNumber.get() + 1;
-    }
-
-    /**
-     * Retrieves the highest acked block number in the buffer.
-     * This is the highest block number that has been acknowledged.
-     * @return the highest acked block number or -1 if the buffer is empty
-     */
-    public long getHighestAckedBlockNumber() {
-        return highestAckedBlockNumber.get() == Long.MIN_VALUE ? -1 : highestAckedBlockNumber.get();
-    }
-
-    /**
-     * Retrieves the earliest available block number in the buffer.
-     * This is the lowest block number currently in the buffer.
-     * @return the earliest available block number or -1 if the buffer is empty
-     */
-    public long getEarliestAvailableBlockNumber() {
-        return earliestBlockNumber.get() == Long.MIN_VALUE ? -1 : earliestBlockNumber.get();
-    }
->>>>>>> 52d3ade6
 }