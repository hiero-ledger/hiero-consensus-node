--- conflicted
+++ resolved
@@ -289,7 +289,6 @@
     }
 
     /**
-<<<<<<< HEAD
      * @return the max allowed depth of nested protobuf messages
      */
     private int maxReadDepth() {
@@ -300,18 +299,6 @@
     }
 
     /**
-     * @return the batch size for a request to send to the block node
-     */
-    private int blockItemBatchSize() {
-        return configProvider
-                .getConfiguration()
-                .getConfigData(BlockStreamConfig.class)
-                .blockItemBatchSize();
-    }
-
-    /**
-=======
->>>>>>> d95eed0a
      * Sets the block node connection manager for notifications.
      *
      * @param blockNodeConnectionManager the block node connection manager
