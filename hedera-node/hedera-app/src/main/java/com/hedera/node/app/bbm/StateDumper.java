--- conflicted
+++ resolved
@@ -75,11 +75,8 @@
     private static final String SEMANTIC_UNIQUE_TOKENS = "uniqueTokens.txt";
     private static final String SEMANTIC_TOKEN_RELATIONS = "tokenRelations.txt";
     private static final String SEMANTIC_FILES = "files.txt";
-<<<<<<< HEAD
+    private static final String SEMANTIC_ACCOUNTS = "accounts.txt";
     private static final String SEMANTIC_TOPICS = "topics.txt";
-=======
-    private static final String SEMANTIC_ACCOUNTS = "accounts.txt";
->>>>>>> c00358ea
 
     public static void dumpMonoChildrenFrom(
             @NonNull final MerkleHederaState state, @NonNull final DumpCheckpoint checkpoint) {
@@ -89,11 +86,8 @@
         dumpMonoTokenRelations(
                 Paths.get(dumpLoc, SEMANTIC_TOKEN_RELATIONS), state.getChild(TOKEN_ASSOCIATIONS), checkpoint);
         dumpMonoFiles(Paths.get(dumpLoc, SEMANTIC_FILES), state.getChild(STORAGE), checkpoint);
-<<<<<<< HEAD
+        dumpMonoAccounts(Paths.get(dumpLoc, SEMANTIC_TOKEN_RELATIONS), state.getChild(ACCOUNTS), checkpoint);
         dumpMonoTopics(Paths.get(dumpLoc, SEMANTIC_TOPICS), state.getChild(TOPICS), checkpoint);
-=======
-        dumpMonoAccounts(Paths.get(dumpLoc, SEMANTIC_TOKEN_RELATIONS), state.getChild(ACCOUNTS), checkpoint);
->>>>>>> c00358ea
     }
 
     public static void dumpModChildrenFrom(
@@ -119,15 +113,13 @@
                 requireNonNull(state.getChild(state.findNodeIndex(FileService.NAME, FileServiceImpl.BLOBS_KEY)));
         dumpModFiles(Paths.get(dumpLoc, SEMANTIC_FILES), files, checkpoint);
 
-<<<<<<< HEAD
+        final VirtualMap<OnDiskKey<AccountID>, OnDiskValue<Account>> accounts =
+                requireNonNull(state.getChild(state.findNodeIndex(TokenService.NAME, ACCOUNTS_KEY)));
+        dumpModAccounts(Paths.get(dumpLoc, SEMANTIC_ACCOUNTS), accounts, checkpoint);
+
         final MerkleMap<EntityNum, MerkleTopic> topics = requireNonNull(
                 state.getChild(state.findNodeIndex(ConsensusService.NAME, ConsensusServiceImpl.TOPICS_KEY)));
         dumpModTopics(Paths.get(dumpLoc, SEMANTIC_TOPICS), topics, checkpoint);
-=======
-        final VirtualMap<OnDiskKey<AccountID>, OnDiskValue<Account>> accounts =
-                requireNonNull(state.getChild(state.findNodeIndex(TokenService.NAME, ACCOUNTS_KEY)));
-        dumpModAccounts(Paths.get(dumpLoc, SEMANTIC_ACCOUNTS), accounts, checkpoint);
->>>>>>> c00358ea
     }
 
     private static String getExtantDumpLoc(
