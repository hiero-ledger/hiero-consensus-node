--- conflicted
+++ resolved
@@ -136,18 +136,7 @@
         }
 
         return switch (feeContext.body().data().kind()) {
-<<<<<<< HEAD
-            case CONSENSUS_CREATE_TOPIC,
-                    CONSENSUS_SUBMIT_MESSAGE,
-                    CONSENSUS_UPDATE_TOPIC,
-                    CONSENSUS_DELETE_TOPIC,
-                    // TODO: add base fee for SCHEDULE_CREATE_CONTRACT_CALL
-                    SCHEDULE_CREATE,
-                    CRYPTO_DELETE,
-                    CRYPTO_CREATE_ACCOUNT -> true;
-=======
-            case CRYPTO_DELETE, CRYPTO_CREATE_ACCOUNT -> true;
->>>>>>> f232774b
+            case CRYPTO_DELETE, CRYPTO_CREATE_ACCOUNT,SCHEDULE_CREATE, SCHEDULE_SIGN, SCHEDULE_DELETE -> true;
             default -> false;
         };
     }
