// SPDX-License-Identifier: Apache-2.0
package com.hedera.node.app.workflows.dispatcher;

import static java.util.Objects.requireNonNull;

import com.hedera.hapi.node.base.ResponseCodeEnum;
import com.hedera.hapi.node.transaction.TransactionBody;
import com.hedera.node.app.spi.fees.FeeContext;
import com.hedera.node.app.spi.fees.Fees;
import com.hedera.node.app.spi.workflows.HandleContext;
import com.hedera.node.app.spi.workflows.HandleException;
import com.hedera.node.app.spi.workflows.PreCheckException;
import com.hedera.node.app.spi.workflows.PreHandleContext;
import com.hedera.node.app.spi.workflows.PureChecksContext;
import com.hedera.node.app.spi.workflows.TransactionHandler;
import com.hedera.node.app.spi.workflows.WarmupContext;
import edu.umd.cs.findbugs.annotations.NonNull;
import javax.inject.Inject;
import javax.inject.Singleton;

/**
 * A {@code TransactionDispatcher} provides functionality to forward pre-check, pre-handle, and handle-transaction
 * requests to the appropriate handler
 *
 * <p>For handle, mostly just supports the limited form of the Consensus Service handlers described in
 * <a href="https://github.com/hashgraph/hedera-services/issues/4945">issue #4945</a>,
 * while still trying to make a bit of progress toward the general implementation.
 */
@Singleton
public class TransactionDispatcher {
    public static final String TYPE_NOT_SUPPORTED = "This transaction type is not supported";
    public static final String SYSTEM_DELETE_WITHOUT_ID_CASE = "SystemDelete without IdCase";
    public static final String SYSTEM_UNDELETE_WITHOUT_ID_CASE = "SystemUndelete without IdCase";

    protected final TransactionHandlers handlers;

    /**
     * Creates a {@code TransactionDispatcher}.
     *
     * @param handlers the handlers for all transaction types
     */
    @Inject
    public TransactionDispatcher(@NonNull final TransactionHandlers handlers) {
        this.handlers = requireNonNull(handlers);
    }

    /**
     * Dispatch a {@code pureChecks()} request. It is forwarded to the correct handler, which takes care of the specific
     * functionality
     *
     * @param context the {@link PureChecksContext} to be validated
     * @throws NullPointerException if {@code context} is {@code null}
     */
    public void dispatchPureChecks(@NonNull final PureChecksContext context) throws PreCheckException {
        requireNonNull(context, "The supplied argument 'context' cannot be null!");
        try {
            final var handler = getHandler(context.body());
            handler.pureChecks(context);
        } catch (UnsupportedOperationException ex) {
            throw new PreCheckException(ResponseCodeEnum.INVALID_TRANSACTION_BODY);
        }
    }

    /**
     * Dispatch a pre-handle request. It is forwarded to the correct handler, which takes care of the specific
     * functionality
     *
     * @param context the context of the pre-handle workflow
     * @throws NullPointerException if {@code context} is {@code null}
     */
    public void dispatchPreHandle(@NonNull final PreHandleContext context) throws PreCheckException {
        requireNonNull(context, "The supplied argument 'context' cannot be null!");

        try {
            final var handler = getHandler(context.body());
            handler.preHandle(context);
        } catch (UnsupportedOperationException ex) {
            throw new PreCheckException(ResponseCodeEnum.INVALID_TRANSACTION_BODY);
        }
    }

    /**
     * Dispatch a warmup request. It is forwarded to the correct handler, which takes care of the specific
     * functionality
     *
     * @param context the context of the warmup workflow
     * @throws NullPointerException if {@code context} is {@code null}
     */
    public void dispatchWarmup(@NonNull final WarmupContext context) {
        requireNonNull(context, "The supplied argument 'context' cannot be null!");

        try {
            final var handler = getHandler(context.body());
            handler.warm(context);
        } catch (UnsupportedOperationException ex) {
            // do nothing, the handler should have been used before we reach this point
        }
    }

    /**
     * Dispatch a compute fees request. It is forwarded to the correct handler, which takes care of the specific
     * calculation and returns the resulting {@link Fees}.
     *
     * @param feeContext information needed to calculate the fees
     * @return the calculated fees
     */
    @NonNull
    public Fees dispatchComputeFees(@NonNull final FeeContext feeContext) {
        requireNonNull(feeContext, "feeContext must not be null!");

        try {
            final var handler = getHandler(feeContext.body());
            return handler.calculateFees(feeContext);
        } catch (UnsupportedOperationException ex) {
            throw new HandleException(ResponseCodeEnum.INVALID_TRANSACTION_BODY);
        }
    }

    /**
     * Dispatch a handle request. It is forwarded to the correct handler, which takes care of the specific
     * functionality
     *
     * @param context the {@link HandleContext} with all the information needed to handle the transaction
     * @throws NullPointerException if {@code context} is {@code null}
     */
    public void dispatchHandle(@NonNull final HandleContext context) throws HandleException {
        requireNonNull(context, "The supplied argument 'context' cannot be null!");

        try {
            final var handler = getHandler(context.body());
            handler.handle(context);
        } catch (UnsupportedOperationException ex) {
            throw new HandleException(ResponseCodeEnum.INVALID_TRANSACTION_BODY);
        }
    }

    @NonNull
    private TransactionHandler getHandler(@NonNull final TransactionBody txBody) {
        return switch (txBody.data().kind()) {
            case CONSENSUS_CREATE_TOPIC -> handlers.consensusCreateTopicHandler();
            case CONSENSUS_UPDATE_TOPIC -> handlers.consensusUpdateTopicHandler();
            case CONSENSUS_DELETE_TOPIC -> handlers.consensusDeleteTopicHandler();
            case CONSENSUS_SUBMIT_MESSAGE -> handlers.consensusSubmitMessageHandler();

            case CONTRACT_CREATE_INSTANCE -> handlers.contractCreateHandler();
            case CONTRACT_UPDATE_INSTANCE -> handlers.contractUpdateHandler();
            case CONTRACT_CALL -> handlers.contractCallHandler();
            case CONTRACT_DELETE_INSTANCE -> handlers.contractDeleteHandler();
            case ETHEREUM_TRANSACTION -> handlers.ethereumTransactionHandler();

            case CRYPTO_CREATE_ACCOUNT -> handlers.cryptoCreateHandler();
            case CRYPTO_UPDATE_ACCOUNT -> handlers.cryptoUpdateHandler();
            case CRYPTO_TRANSFER -> handlers.cryptoTransferHandler();
            case CRYPTO_DELETE -> handlers.cryptoDeleteHandler();
            case CRYPTO_APPROVE_ALLOWANCE -> handlers.cryptoApproveAllowanceHandler();
            case CRYPTO_DELETE_ALLOWANCE -> handlers.cryptoDeleteAllowanceHandler();
            case CRYPTO_ADD_LIVE_HASH -> handlers.cryptoAddLiveHashHandler();
            case CRYPTO_DELETE_LIVE_HASH -> handlers.cryptoDeleteLiveHashHandler();

            case FILE_CREATE -> handlers.fileCreateHandler();
            case FILE_UPDATE -> handlers.fileUpdateHandler();
            case FILE_DELETE -> handlers.fileDeleteHandler();
            case FILE_APPEND -> handlers.fileAppendHandler();

            case FREEZE -> handlers.freezeHandler();

            case NODE_CREATE -> handlers.nodeCreateHandler();
            case NODE_DELETE -> handlers.nodeDeleteHandler();
            case NODE_UPDATE -> handlers.nodeUpdateHandler();

            case UNCHECKED_SUBMIT -> handlers.networkUncheckedSubmitHandler();

            case SCHEDULE_CREATE -> handlers.scheduleCreateHandler();
            case SCHEDULE_SIGN -> handlers.scheduleSignHandler();
            case SCHEDULE_DELETE -> handlers.scheduleDeleteHandler();

            case TOKEN_CREATION -> handlers.tokenCreateHandler();
            case TOKEN_UPDATE -> handlers.tokenUpdateHandler();
            case TOKEN_MINT -> handlers.tokenMintHandler();
            case TOKEN_BURN -> handlers.tokenBurnHandler();
            case TOKEN_DELETION -> handlers.tokenDeleteHandler();
            case TOKEN_WIPE -> handlers.tokenAccountWipeHandler();
            case TOKEN_FREEZE -> handlers.tokenFreezeAccountHandler();
            case TOKEN_UNFREEZE -> handlers.tokenUnfreezeAccountHandler();
            case TOKEN_GRANT_KYC -> handlers.tokenGrantKycToAccountHandler();
            case TOKEN_REVOKE_KYC -> handlers.tokenRevokeKycFromAccountHandler();
            case TOKEN_ASSOCIATE -> handlers.tokenAssociateToAccountHandler();
            case TOKEN_DISSOCIATE -> handlers.tokenDissociateFromAccountHandler();
            case TOKEN_FEE_SCHEDULE_UPDATE -> handlers.tokenFeeScheduleUpdateHandler();
            case TOKEN_PAUSE -> handlers.tokenPauseHandler();
            case TOKEN_UNPAUSE -> handlers.tokenUnpauseHandler();
            case TOKEN_UPDATE_NFTS -> handlers.tokenUpdateNftsHandler();
            case TOKEN_REJECT -> handlers.tokenRejectHandler();
            case TOKEN_CLAIM_AIRDROP -> handlers.tokenClaimAirdropHandler();
            case TOKEN_AIRDROP -> handlers.tokenAirdropHandler();
            case TOKEN_CANCEL_AIRDROP -> handlers.tokenCancelAirdropHandler();

            case UTIL_PRNG -> handlers.utilPrngHandler();
            case ATOMIC_BATCH -> handlers.atomicBatchHandler();
<<<<<<< HEAD
=======

            case HISTORY_PROOF_KEY_PUBLICATION -> handlers.historyProofKeyPublicationHandler();
            case HISTORY_PROOF_SIGNATURE -> handlers.historyProofSignatureHandler();
            case HISTORY_PROOF_VOTE -> handlers.historyProofVoteHandler();

            case HINTS_KEY_PUBLICATION -> handlers.hintsKeyPublicationHandler();
            case HINTS_PARTIAL_SIGNATURE -> handlers.hintsPartialSignatureHandler();
            case HINTS_PREPROCESSING_VOTE -> handlers.hintsPreprocessingVoteHandler();
>>>>>>> f3f57ea8

            case SYSTEM_DELETE -> switch (txBody.systemDeleteOrThrow().id().kind()) {
                case CONTRACT_ID -> handlers.contractSystemDeleteHandler();
                case FILE_ID -> handlers.fileSystemDeleteHandler();
                default -> throw new UnsupportedOperationException(SYSTEM_DELETE_WITHOUT_ID_CASE);
            };
            case SYSTEM_UNDELETE -> switch (txBody.systemUndeleteOrThrow().id().kind()) {
                case CONTRACT_ID -> handlers.contractSystemUndeleteHandler();
                case FILE_ID -> handlers.fileSystemUndeleteHandler();
                default -> throw new UnsupportedOperationException(SYSTEM_UNDELETE_WITHOUT_ID_CASE);
            };

            default -> throw new UnsupportedOperationException(TYPE_NOT_SUPPORTED);
        };
    }
}<|MERGE_RESOLUTION|>--- conflicted
+++ resolved
@@ -197,8 +197,6 @@
 
             case UTIL_PRNG -> handlers.utilPrngHandler();
             case ATOMIC_BATCH -> handlers.atomicBatchHandler();
-<<<<<<< HEAD
-=======
 
             case HISTORY_PROOF_KEY_PUBLICATION -> handlers.historyProofKeyPublicationHandler();
             case HISTORY_PROOF_SIGNATURE -> handlers.historyProofSignatureHandler();
@@ -207,7 +205,6 @@
             case HINTS_KEY_PUBLICATION -> handlers.hintsKeyPublicationHandler();
             case HINTS_PARTIAL_SIGNATURE -> handlers.hintsPartialSignatureHandler();
             case HINTS_PREPROCESSING_VOTE -> handlers.hintsPreprocessingVoteHandler();
->>>>>>> f3f57ea8
 
             case SYSTEM_DELETE -> switch (txBody.systemDeleteOrThrow().id().kind()) {
                 case CONTRACT_ID -> handlers.contractSystemDeleteHandler();
