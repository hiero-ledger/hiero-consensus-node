--- conflicted
+++ resolved
@@ -133,13 +133,6 @@
         }
 
         return switch (feeContext.body().data().kind()) {
-<<<<<<< HEAD
-            case CRYPTO_DELETE,
-                    CRYPTO_CREATE_ACCOUNT,
-                    //                    TOKEN_AIRDROP,
-                    TOKEN_CLAIM_AIRDROP,
-                    TOKEN_CANCEL_AIRDROP -> true;
-=======
             case CONSENSUS_CREATE_TOPIC,
                     CONSENSUS_DELETE_TOPIC,
                     CONSENSUS_SUBMIT_MESSAGE,
@@ -153,8 +146,10 @@
                     FILE_CREATE,
                     FILE_APPEND,
                     FILE_UPDATE,
-                    FILE_DELETE -> true;
->>>>>>> a80ce667
+                    FILE_DELETE,
+                 //                    TOKEN_AIRDROP,
+                 TOKEN_CLAIM_AIRDROP,
+                 TOKEN_CANCEL_AIRDROP-> true;
             default -> false;
         };
     }
