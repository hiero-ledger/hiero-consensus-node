/*
 * Copyright (C) 2022-2023 Hedera Hashgraph, LLC
 *
 * Licensed under the Apache License, Version 2.0 (the "License");
 * you may not use this file except in compliance with the License.
 * You may obtain a copy of the License at
 *
 *      http://www.apache.org/licenses/LICENSE-2.0
 *
 * Unless required by applicable law or agreed to in writing, software
 * distributed under the License is distributed on an "AS IS" BASIS,
 * WITHOUT WARRANTIES OR CONDITIONS OF ANY KIND, either express or implied.
 * See the License for the specific language governing permissions and
 * limitations under the License.
 */

package com.hedera.node.app.workflows.dispatcher;

import static java.util.Objects.requireNonNull;

import com.hedera.hapi.node.base.HederaFunctionality;
import com.hedera.hapi.node.consensus.ConsensusCreateTopicTransactionBody;
import com.hedera.hapi.node.consensus.ConsensusDeleteTopicTransactionBody;
import com.hedera.hapi.node.consensus.ConsensusUpdateTopicTransactionBody;
import com.hedera.hapi.node.freeze.FreezeTransactionBody;
import com.hedera.hapi.node.transaction.TransactionBody;
<<<<<<< HEAD
import com.hedera.node.app.service.admin.impl.ReadableSpecialFileStore;
import com.hedera.node.app.service.consensus.impl.ReadableTopicStore;
=======
import com.hedera.node.app.service.admin.impl.WritableUpgradeFileStore;
>>>>>>> eda4c61e
import com.hedera.node.app.service.consensus.impl.WritableTopicStore;
import com.hedera.node.app.service.consensus.impl.config.ConsensusServiceConfig;
import com.hedera.node.app.service.consensus.impl.records.ConsensusCreateTopicRecordBuilder;
import com.hedera.node.app.service.consensus.impl.records.ConsensusSubmitMessageRecordBuilder;
import com.hedera.node.app.service.mono.context.properties.GlobalDynamicProperties;
import com.hedera.node.app.service.schedule.impl.ReadableScheduleStore;
import com.hedera.node.app.service.token.CryptoSignatureWaivers;
import com.hedera.node.app.service.token.impl.CryptoSignatureWaiversImpl;
import com.hedera.node.app.service.token.impl.ReadableAccountStore;
import com.hedera.node.app.service.token.impl.ReadableTokenStore;
import com.hedera.node.app.service.token.impl.WritableTokenRelationStore;
import com.hedera.node.app.service.token.impl.WritableTokenStore;
import com.hedera.node.app.spi.meta.HandleContext;
import com.hedera.node.app.spi.numbers.HederaAccountNumbers;
import com.hedera.node.app.spi.workflows.HandleException;
import com.hedera.node.app.spi.workflows.PreCheckException;
import com.hedera.node.app.spi.workflows.PreHandleContext;
import edu.umd.cs.findbugs.annotations.NonNull;
import javax.inject.Inject;
import javax.inject.Singleton;

/**
 * A {@code TransactionDispatcher} provides functionality to forward pre-check, pre-handle, and
 * handle-transaction requests to the appropriate handler
 *
 * <p>For handle, mostly just supports the limited form of the Consensus Service handlers
 * described in https://github.com/hashgraph/hedera-services/issues/4945, while still trying to
 * make a bit of progress toward the general implementation.
 */
@Singleton
public class TransactionDispatcher {
    public static final String TYPE_NOT_SUPPORTED = "This transaction type is not supported";
    private final HandleContext handleContext;
    private final TransactionHandlers handlers;
    private final CryptoSignatureWaivers cryptoSignatureWaivers;
    private final GlobalDynamicProperties dynamicProperties;

    /**
     * Creates a {@code TransactionDispatcher}.
     *
     * @param handleContext     the context of the handle workflow
     * @param handlers          the handlers for all transaction types
     * @param accountNumbers    the account numbers of the system
     * @param dynamicProperties the dynamic properties of the system
     */
    @Inject
    public TransactionDispatcher(
            @NonNull final HandleContext handleContext,
            @NonNull final TransactionHandlers handlers,
            @NonNull final HederaAccountNumbers accountNumbers,
            @NonNull final GlobalDynamicProperties dynamicProperties) {
        this.handlers = requireNonNull(handlers);
        this.handleContext = requireNonNull(handleContext);
        this.dynamicProperties = requireNonNull(dynamicProperties);
        this.cryptoSignatureWaivers = new CryptoSignatureWaiversImpl(requireNonNull(accountNumbers));
    }

    /**
     * Dispatches a transaction of the given type to the appropriate handler.
     *
     * <p>This will not be final signature of the dispatch method, since as per
     * <a href="https://github.com/hashgraph/hedera-services/issues/4945">issue #4945</a>, we are currently
     * just adapting the last step of mono-service "workflow"; and only for
     * Consensus Service transactions.
     *
     * @param function the type of the consensus service transaction
     * @param txn the consensus transaction to be handled
     * @throws HandleException if the handler fails
     * @throws IllegalArgumentException if there is no handler for the given function type
     */
    public void dispatchHandle(
            @NonNull final HederaFunctionality function,
            @NonNull final TransactionBody txn,
            @NonNull final WritableStoreFactory writableStoreFactory) {
        switch (function) {
            case CONSENSUS_CREATE_TOPIC -> dispatchConsensusCreateTopic(
                    txn.consensusCreateTopicOrThrow(), writableStoreFactory.createTopicStore());
            case CONSENSUS_UPDATE_TOPIC -> dispatchConsensusUpdateTopic(
                    txn.consensusUpdateTopicOrThrow(), writableStoreFactory.createTopicStore());
            case CONSENSUS_DELETE_TOPIC -> dispatchConsensusDeleteTopic(
                    txn.consensusDeleteTopicOrThrow(), writableStoreFactory.createTopicStore());
            case CONSENSUS_SUBMIT_MESSAGE -> dispatchConsensusSubmitMessage(
                    txn, writableStoreFactory.createTopicStore());
            case TOKEN_GRANT_KYC_TO_ACCOUNT -> dispatchTokenGrantKycToAccount(
                    txn, writableStoreFactory.createTokenRelStore());
            case TOKEN_PAUSE -> dispatchTokenPause(txn, writableStoreFactory.createTokenStore());
            case TOKEN_UNPAUSE -> dispatchTokenUnpause(txn, writableStoreFactory.createTokenStore());
            case FREEZE -> dispatchFreeze(txn.freezeOrThrow(), writableStoreFactory.createUpgradeFileStore());
            default -> throw new IllegalArgumentException(TYPE_NOT_SUPPORTED);
        }
    }

    /**
     * Dispatch a pre-handle request. It is forwarded to the correct handler, which takes care of
     * the specific functionality
     *
     * @param context the context of the pre-handle workflow
     * @throws NullPointerException if one of the arguments is {@code null}
     */
    //    @SuppressWarnings("java:S1479") // ignore too many branches warning
    public void dispatchPreHandle(@NonNull final PreHandleContext context) throws PreCheckException {
        requireNonNull(context, "The supplied argument 'context' cannot be null!");

        final var txBody = context.body();
        switch (txBody.data().kind()) {
            case CONSENSUS_CREATE_TOPIC -> handlers.consensusCreateTopicHandler()
                    .preHandle(context);
            case CONSENSUS_UPDATE_TOPIC -> handlers.consensusUpdateTopicHandler()
                    .preHandle(context, context.createStore(ReadableTopicStore.class));
            case CONSENSUS_DELETE_TOPIC -> handlers.consensusDeleteTopicHandler()
                    .preHandle(context, context.createStore(ReadableTopicStore.class));
            case CONSENSUS_SUBMIT_MESSAGE -> handlers.consensusSubmitMessageHandler()
                    .preHandle(context, context.createStore(ReadableTopicStore.class));

            case CONTRACT_CREATE_INSTANCE -> handlers.contractCreateHandler().preHandle(context);
            case CONTRACT_UPDATE_INSTANCE -> handlers.contractUpdateHandler().preHandle(context);
            case CONTRACT_CALL -> handlers.contractCallHandler().preHandle(context);
            case CONTRACT_DELETE_INSTANCE -> handlers.contractDeleteHandler().preHandle(context);
            case ETHEREUM_TRANSACTION -> handlers.etherumTransactionHandler().preHandle(context);

            case CRYPTO_CREATE_ACCOUNT -> handlers.cryptoCreateHandler().preHandle(context);
            case CRYPTO_UPDATE_ACCOUNT -> handlers.cryptoUpdateHandler().preHandle(context, cryptoSignatureWaivers);
            case CRYPTO_TRANSFER -> handlers.cryptoTransferHandler()
                    .preHandle(
                            context,
                            context.createStore(ReadableAccountStore.class),
                            context.createStore(ReadableTokenStore.class));
            case CRYPTO_DELETE -> handlers.cryptoDeleteHandler().preHandle(context);
            case CRYPTO_APPROVE_ALLOWANCE -> handlers.cryptoApproveAllowanceHandler()
                    .preHandle(context);
            case CRYPTO_DELETE_ALLOWANCE -> handlers.cryptoDeleteAllowanceHandler()
                    .preHandle(context);
            case CRYPTO_ADD_LIVE_HASH -> handlers.cryptoAddLiveHashHandler().preHandle(context);
            case CRYPTO_DELETE_LIVE_HASH -> handlers.cryptoDeleteLiveHashHandler()
                    .preHandle(context);

            case FILE_CREATE -> handlers.fileCreateHandler().preHandle(context);
            case FILE_UPDATE -> handlers.fileUpdateHandler().preHandle(context);
            case FILE_DELETE -> handlers.fileDeleteHandler().preHandle(context);
            case FILE_APPEND -> handlers.fileAppendHandler().preHandle(context);

<<<<<<< HEAD
            case FREEZE -> handlers.freezeHandler()
                    .preHandle(context, context.createStore(ReadableSpecialFileStore.class));
=======
            case FREEZE -> handlers.freezeHandler().preHandle(context, storeFactory.createUpgradeFileStore());
>>>>>>> eda4c61e

            case UNCHECKED_SUBMIT -> handlers.networkUncheckedSubmitHandler().preHandle(context);

            case SCHEDULE_CREATE -> handlers.scheduleCreateHandler().preHandle(context, this::dispatchPreHandle);
            case SCHEDULE_SIGN -> handlers.scheduleSignHandler()
                    .preHandle(context, context.createStore(ReadableScheduleStore.class), this::dispatchPreHandle);
            case SCHEDULE_DELETE -> handlers.scheduleDeleteHandler()
                    .preHandle(context, context.createStore(ReadableScheduleStore.class));
            case TOKEN_CREATION -> handlers.tokenCreateHandler().preHandle(context);
            case TOKEN_UPDATE -> handlers.tokenUpdateHandler()
                    .preHandle(context, context.createStore(ReadableTokenStore.class));
            case TOKEN_MINT -> handlers.tokenMintHandler()
                    .preHandle(context, context.createStore(ReadableTokenStore.class));
            case TOKEN_BURN -> handlers.tokenBurnHandler()
                    .preHandle(context, context.createStore(ReadableTokenStore.class));
            case TOKEN_DELETION -> handlers.tokenDeleteHandler()
                    .preHandle(context, context.createStore(ReadableTokenStore.class));
            case TOKEN_WIPE -> handlers.tokenAccountWipeHandler()
                    .preHandle(context, context.createStore(ReadableTokenStore.class));
            case TOKEN_FREEZE -> handlers.tokenFreezeAccountHandler()
                    .preHandle(context, context.createStore(ReadableTokenStore.class));
            case TOKEN_UNFREEZE -> handlers.tokenUnfreezeAccountHandler()
                    .preHandle(context, context.createStore(ReadableTokenStore.class));
            case TOKEN_GRANT_KYC -> handlers.tokenGrantKycToAccountHandler()
                    .preHandle(context, context.createStore(ReadableTokenStore.class));
            case TOKEN_REVOKE_KYC -> handlers.tokenRevokeKycFromAccountHandler()
                    .preHandle(context, context.createStore(ReadableTokenStore.class));
            case TOKEN_ASSOCIATE -> handlers.tokenAssociateToAccountHandler().preHandle(context);
            case TOKEN_DISSOCIATE -> handlers.tokenDissociateFromAccountHandler()
                    .preHandle(context);
            case TOKEN_FEE_SCHEDULE_UPDATE -> handlers.tokenFeeScheduleUpdateHandler()
                    .preHandle(context, context.createStore(ReadableTokenStore.class));
            case TOKEN_PAUSE -> handlers.tokenPauseHandler()
                    .preHandle(context, context.createStore(ReadableTokenStore.class));
            case TOKEN_UNPAUSE -> handlers.tokenUnpauseHandler()
                    .preHandle(context, context.createStore(ReadableTokenStore.class));

            case UTIL_PRNG -> handlers.utilPrngHandler().preHandle(context);

            case SYSTEM_DELETE -> {
                switch (txBody.systemDeleteOrThrow().id().kind()) {
                    case CONTRACT_ID -> handlers.contractSystemDeleteHandler().preHandle(context);
                    case FILE_ID -> handlers.fileSystemDeleteHandler().preHandle(context);
                    case UNSET -> throw new IllegalArgumentException("SystemDelete without IdCase");
                }
            }
            case SYSTEM_UNDELETE -> {
                switch (txBody.systemUndeleteOrThrow().id().kind()) {
                    case CONTRACT_ID -> handlers.contractSystemUndeleteHandler().preHandle(context);
                    case FILE_ID -> handlers.fileSystemUndeleteHandler().preHandle(context);
                    case UNSET -> throw new IllegalArgumentException("SystemUndelete without IdCase");
                }
            }

            default -> throw new UnsupportedOperationException(TYPE_NOT_SUPPORTED);
        }
    }

    // TODO: In all the below methods, commit will be called in workflow or some other place
    //  when handle workflow is implemented
    private void dispatchConsensusDeleteTopic(
            @NonNull final ConsensusDeleteTopicTransactionBody topicDeletion,
            @NonNull final WritableTopicStore topicStore) {
        final var handler = handlers.consensusDeleteTopicHandler();
        handler.handle(topicDeletion, topicStore);
        finishConsensusDeleteTopic(topicStore);
    }

    /**
     * A temporary hook to isolate logic that we expect to move to a workflow, but
     * is currently needed when running with facility implementations that are adapters
     * for either {@code mono-service} logic or integration tests.
     *
     * @param topicStore the topic store used for the update
     */
    protected void finishConsensusDeleteTopic(@NonNull final WritableTopicStore topicStore) {
        // No-op by default
    }

    private void dispatchConsensusUpdateTopic(
            @NonNull final ConsensusUpdateTopicTransactionBody topicUpdate,
            @NonNull final WritableTopicStore topicStore) {
        final var handler = handlers.consensusUpdateTopicHandler();
        handler.handle(handleContext, topicUpdate, topicStore);
        finishConsensusUpdateTopic(topicStore);
    }

    /**
     * A temporary hook to isolate logic that we expect to move to a workflow, but
     * is currently needed when running with facility implementations that are adapters
     * for either {@code mono-service} logic or integration tests.
     *
     * @param topicStore the topic store used for the update
     */
    protected void finishConsensusUpdateTopic(@NonNull final WritableTopicStore topicStore) {
        // No-op by default
    }

    private void dispatchConsensusCreateTopic(
            @NonNull final ConsensusCreateTopicTransactionBody topicCreation,
            @NonNull final WritableTopicStore topicStore) {
        final var handler = handlers.consensusCreateTopicHandler();
        final var recordBuilder = handler.newRecordBuilder();
        handler.handle(
                handleContext,
                topicCreation,
                new ConsensusServiceConfig(
                        dynamicProperties.maxNumTopics(), dynamicProperties.messageMaxBytesAllowed()),
                recordBuilder,
                topicStore);
        finishConsensusCreateTopic(recordBuilder, topicStore);
    }

    /**
     * A temporary hook to isolate logic that we expect to move to a workflow, but
     * is currently needed when running with facility implementations that are adapters
     * for either {@code mono-service} logic or integration tests.
     *
     * @param recordBuilder the completed record builder for the creation
     * @param topicStore the topic store used for the creation
     */
    protected void finishConsensusCreateTopic(
            @NonNull final ConsensusCreateTopicRecordBuilder recordBuilder,
            @NonNull final WritableTopicStore topicStore) {
        // No-op by default
    }

    private void dispatchConsensusSubmitMessage(
            @NonNull final TransactionBody messageSubmission, @NonNull final WritableTopicStore topicStore) {
        final var handler = handlers.consensusSubmitMessageHandler();
        final var recordBuilder = handler.newRecordBuilder();
        handler.handle(
                handleContext,
                messageSubmission,
                new ConsensusServiceConfig(
                        dynamicProperties.maxNumTopics(), dynamicProperties.messageMaxBytesAllowed()),
                recordBuilder,
                topicStore);
        finishConsensusSubmitMessage(recordBuilder, topicStore);
    }

    /**
     * A temporary hook to isolate logic that we expect to move to a workflow, but
     * is currently needed when running with facility implementations that are adapters
     * for either {@code mono-service} logic or integration tests.
     *
     * @param recordBuilder the completed record builder for the message submission
     * @param topicStore the topic store used for the message submission
     */
    protected void finishConsensusSubmitMessage(
            @NonNull final ConsensusSubmitMessageRecordBuilder recordBuilder,
            @NonNull final WritableTopicStore topicStore) {
        // No-op by default
    }

    /**
     * Dispatches the token grant KYC transaction to the appropriate handler.
     *
     * @param tokenGrantKyc the token grant KYC transaction
     * @param tokenRelStore the token relation store
     */
    private void dispatchTokenGrantKycToAccount(
            TransactionBody tokenGrantKyc, WritableTokenRelationStore tokenRelStore) {
        final var handler = handlers.tokenGrantKycToAccountHandler();
        handler.handle(tokenGrantKyc, tokenRelStore);
        tokenRelStore.commit();
    }

    /**
     * Dispatches the token unpause transaction to the appropriate handler.
     * @param tokenUnpause the token unpause transaction
     * @param tokenStore the token store
     */
    private void dispatchTokenUnpause(
            @NonNull final TransactionBody tokenUnpause, @NonNull final WritableTokenStore tokenStore) {
        final var handler = handlers.tokenUnpauseHandler();
        handler.handle(tokenUnpause, tokenStore);
        tokenStore.commit();
    }

    /**
     * Dispatches the token pause transaction to the appropriate handler.
     * @param tokenPause the token pause transaction
     * @param tokenStore the token store
     */
    private void dispatchTokenPause(
            @NonNull final TransactionBody tokenPause, @NonNull final WritableTokenStore tokenStore) {
        final var handler = handlers.tokenPauseHandler();
        handler.handle(tokenPause, tokenStore);
        tokenStore.commit();
    }

    private void dispatchFreeze(
            @NonNull final FreezeTransactionBody freezeTxn, @NonNull final WritableUpgradeFileStore upgradeFileStore) {
        final var handler = handlers.freezeHandler();
        handler.handle(freezeTxn, upgradeFileStore);
        upgradeFileStore.commit();
    }
}<|MERGE_RESOLUTION|>--- conflicted
+++ resolved
@@ -24,12 +24,8 @@
 import com.hedera.hapi.node.consensus.ConsensusUpdateTopicTransactionBody;
 import com.hedera.hapi.node.freeze.FreezeTransactionBody;
 import com.hedera.hapi.node.transaction.TransactionBody;
-<<<<<<< HEAD
 import com.hedera.node.app.service.admin.impl.ReadableSpecialFileStore;
 import com.hedera.node.app.service.consensus.impl.ReadableTopicStore;
-=======
-import com.hedera.node.app.service.admin.impl.WritableUpgradeFileStore;
->>>>>>> eda4c61e
 import com.hedera.node.app.service.consensus.impl.WritableTopicStore;
 import com.hedera.node.app.service.consensus.impl.config.ConsensusServiceConfig;
 import com.hedera.node.app.service.consensus.impl.records.ConsensusCreateTopicRecordBuilder;
@@ -171,12 +167,8 @@
             case FILE_DELETE -> handlers.fileDeleteHandler().preHandle(context);
             case FILE_APPEND -> handlers.fileAppendHandler().preHandle(context);
 
-<<<<<<< HEAD
             case FREEZE -> handlers.freezeHandler()
                     .preHandle(context, context.createStore(ReadableSpecialFileStore.class));
-=======
-            case FREEZE -> handlers.freezeHandler().preHandle(context, storeFactory.createUpgradeFileStore());
->>>>>>> eda4c61e
 
             case UNCHECKED_SUBMIT -> handlers.networkUncheckedSubmitHandler().preHandle(context);
 
