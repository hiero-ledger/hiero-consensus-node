--- conflicted
+++ resolved
@@ -136,11 +136,7 @@
         }
 
         return switch (feeContext.body().data().kind()) {
-<<<<<<< HEAD
-            case CRYPTO_DELETE, CRYPTO_CREATE_ACCOUNT, CRYPTO_TRANSFER -> true;
-=======
-            case CRYPTO_DELETE, CRYPTO_CREATE_ACCOUNT, SCHEDULE_CREATE, SCHEDULE_SIGN, SCHEDULE_DELETE -> true;
->>>>>>> d5914c99
+            case CRYPTO_DELETE, CRYPTO_CREATE_ACCOUNT, CRYPTO_TRANSFER, SCHEDULE_SIGN, SCHEDULE_DELETE -> true;
             default -> false;
         };
     }
