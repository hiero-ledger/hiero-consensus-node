// SPDX-License-Identifier: Apache-2.0
package com.hedera.node.app.workflows.dispatcher;

import static com.hedera.node.app.hapi.utils.CommonPbjConverters.fromPbj;
import static com.hedera.node.app.hapi.utils.CommonUtils.productWouldOverflow;
import static java.util.Objects.requireNonNull;

import com.hedera.hapi.node.base.ResponseCodeEnum;
import com.hedera.hapi.node.transaction.TransactionBody;
import com.hedera.node.app.fees.FeeManager;
import com.hedera.node.app.hapi.utils.fee.FeeBuilder;
import com.hedera.node.app.spi.fees.FeeContext;
import com.hedera.node.app.spi.fees.Fees;
import com.hedera.node.app.spi.workflows.HandleContext;
import com.hedera.node.app.spi.workflows.HandleException;
import com.hedera.node.app.spi.workflows.PreCheckException;
import com.hedera.node.app.spi.workflows.PreHandleContext;
import com.hedera.node.app.spi.workflows.PureChecksContext;
import com.hedera.node.app.spi.workflows.TransactionHandler;
import com.hedera.node.app.spi.workflows.WarmupContext;
import com.hedera.node.config.data.FeesConfig;
import com.hederahashgraph.api.proto.java.ExchangeRate;
import edu.umd.cs.findbugs.annotations.NonNull;
import javax.inject.Inject;
import javax.inject.Singleton;
import org.hiero.hapi.fees.FeeResult;

/**
 * A {@code TransactionDispatcher} provides functionality to forward pre-check, pre-handle, and handle-transaction
 * requests to the appropriate handler
 *
 * <p>For handle, mostly just supports the limited form of the Consensus Service handlers described in
 * <a href="https://github.com/hashgraph/hedera-services/issues/4945">issue #4945</a>,
 * while still trying to make a bit of progress toward the general implementation.
 */
@Singleton
public class TransactionDispatcher {
    public static final String TYPE_NOT_SUPPORTED = "This transaction type is not supported";
    public static final String SYSTEM_DELETE_WITHOUT_ID_CASE = "SystemDelete without IdCase";
    public static final String SYSTEM_UNDELETE_WITHOUT_ID_CASE = "SystemUndelete without IdCase";

    protected final TransactionHandlers handlers;
    protected final FeeManager feeManager;

    /**
     * Creates a {@code TransactionDispatcher}.
     *
     * @param handlers the handlers for all transaction types
     */
    @Inject
    public TransactionDispatcher(@NonNull final TransactionHandlers handlers, @NonNull final FeeManager feeManager) {
        this.handlers = requireNonNull(handlers);
        this.feeManager = requireNonNull(feeManager);
    }

    /**
     * Dispatch a {@code pureChecks()} request. It is forwarded to the correct handler, which takes care of the specific
     * functionality
     *
     * @param context the {@link PureChecksContext} to be validated
     * @throws NullPointerException if {@code context} is {@code null}
     */
    public void dispatchPureChecks(@NonNull final PureChecksContext context) throws PreCheckException {
        requireNonNull(context, "The supplied argument 'context' cannot be null!");
        try {
            final var handler = getHandler(context.body());
            handler.pureChecks(context);
        } catch (UnsupportedOperationException ex) {
            throw new PreCheckException(ResponseCodeEnum.INVALID_TRANSACTION_BODY);
        }
    }

    /**
     * Dispatch a pre-handle request. It is forwarded to the correct handler, which takes care of the specific
     * functionality
     *
     * @param context the context of the pre-handle workflow
     * @throws NullPointerException if {@code context} is {@code null}
     */
    public void dispatchPreHandle(@NonNull final PreHandleContext context) throws PreCheckException {
        requireNonNull(context, "The supplied argument 'context' cannot be null!");

        try {
            final var handler = getHandler(context.body());
            handler.preHandle(context);
        } catch (UnsupportedOperationException ex) {
            throw new PreCheckException(ResponseCodeEnum.INVALID_TRANSACTION_BODY);
        }
    }

    /**
     * Dispatch a warmup request. It is forwarded to the correct handler, which takes care of the specific
     * functionality
     *
     * @param context the context of the warmup workflow
     * @throws NullPointerException if {@code context} is {@code null}
     */
    public void dispatchWarmup(@NonNull final WarmupContext context) {
        requireNonNull(context, "The supplied argument 'context' cannot be null!");

        try {
            final var handler = getHandler(context.body());
            handler.warm(context);
        } catch (UnsupportedOperationException ex) {
            // do nothing, the handler should have been used before we reach this point
        }
    }

    /**
     * Dispatch a compute fees request. It is forwarded to the correct handler, which takes care of the specific
     * calculation and returns the resulting {@link Fees}.
     *
     * @param feeContext information needed to calculate the fees
     * @return the calculated fees
     */
    @NonNull
    public Fees dispatchComputeFees(@NonNull final FeeContext feeContext) {
        requireNonNull(feeContext, "feeContext must not be null!");

        try {
            final var handler = getHandler(feeContext.body());
            if (shouldUseSimpleFees(feeContext)) {
                var feeResult = requireNonNull(feeManager.getSimpleFeeCalculator())
                        .calculateTxFee(feeContext.body(), feeContext);
                return feeResultToFees(feeResult, fromPbj(feeContext.activeRate()));
            }
            return handler.calculateFees(feeContext);
        } catch (UnsupportedOperationException ex) {
            throw new HandleException(ResponseCodeEnum.INVALID_TRANSACTION_BODY);
        }
    }

    private boolean shouldUseSimpleFees(FeeContext feeContext) {
        if (!feeContext.configuration().getConfigData(FeesConfig.class).simpleFeesEnabled()) {
            return false;
        }

        return switch (feeContext.body().data().kind()) {
<<<<<<< HEAD
            case CRYPTO_DELETE,
                    CRYPTO_CREATE_ACCOUNT,
                    CRYPTO_TRANSFER,
=======
            case CONSENSUS_CREATE_TOPIC, CONSENSUS_DELETE_TOPIC, CONSENSUS_SUBMIT_MESSAGE, CONSENSUS_UPDATE_TOPIC ->
                true;
            case CRYPTO_DELETE,
                    CRYPTO_CREATE_ACCOUNT,
                    CRYPTO_UPDATE_ACCOUNT,
>>>>>>> b71f1a62
                    SCHEDULE_CREATE,
                    SCHEDULE_SIGN,
                    SCHEDULE_DELETE -> true;
            default -> false;
        };
    }

    private static long tinycentsToTinybars(final long amount, final ExchangeRate rate) {
        final var hbarEquiv = rate.getHbarEquiv();
        if (productWouldOverflow(amount, hbarEquiv)) {
            return FeeBuilder.getTinybarsFromTinyCents(rate, amount);
        }
        return amount * hbarEquiv / rate.getCentEquiv();
    }

    private static Fees feeResultToFees(FeeResult feeResult, ExchangeRate rate) {
        return new Fees(
                tinycentsToTinybars(feeResult.node, rate),
                tinycentsToTinybars(feeResult.network, rate),
                tinycentsToTinybars(feeResult.service, rate));
    }

    /**
     * Dispatch a handle request. It is forwarded to the correct handler, which takes care of the specific
     * functionality
     *
     * @param context the {@link HandleContext} with all the information needed to handle the transaction
     * @throws NullPointerException if {@code context} is {@code null}
     */
    public void dispatchHandle(@NonNull final HandleContext context) throws HandleException {
        requireNonNull(context, "The supplied argument 'context' cannot be null!");

        try {
            final var handler = getHandler(context.body());
            handler.handle(context);
        } catch (UnsupportedOperationException ex) {
            throw new HandleException(ResponseCodeEnum.INVALID_TRANSACTION_BODY);
        }
    }

    @NonNull
    private TransactionHandler getHandler(@NonNull final TransactionBody txBody) {
        return switch (txBody.data().kind()) {
            case CONSENSUS_CREATE_TOPIC -> handlers.consensusCreateTopicHandler();
            case CONSENSUS_UPDATE_TOPIC -> handlers.consensusUpdateTopicHandler();
            case CONSENSUS_DELETE_TOPIC -> handlers.consensusDeleteTopicHandler();
            case CONSENSUS_SUBMIT_MESSAGE -> handlers.consensusSubmitMessageHandler();

            case CONTRACT_CREATE_INSTANCE -> handlers.contractCreateHandler();
            case CONTRACT_UPDATE_INSTANCE -> handlers.contractUpdateHandler();
            case CONTRACT_CALL -> handlers.contractCallHandler();
            case CONTRACT_DELETE_INSTANCE -> handlers.contractDeleteHandler();
            case ETHEREUM_TRANSACTION -> handlers.ethereumTransactionHandler();
            case LAMBDA_SSTORE -> handlers.lambdaSStoreHandler();
            case HOOK_DISPATCH -> handlers.hookDispatchHandler();

            case CRYPTO_CREATE_ACCOUNT -> handlers.cryptoCreateHandler();
            case CRYPTO_UPDATE_ACCOUNT -> handlers.cryptoUpdateHandler();
            case CRYPTO_TRANSFER -> handlers.cryptoTransferHandler();
            case CRYPTO_DELETE -> handlers.cryptoDeleteHandler();
            case CRYPTO_APPROVE_ALLOWANCE -> handlers.cryptoApproveAllowanceHandler();
            case CRYPTO_DELETE_ALLOWANCE -> handlers.cryptoDeleteAllowanceHandler();
            case CRYPTO_ADD_LIVE_HASH -> handlers.cryptoAddLiveHashHandler();
            case CRYPTO_DELETE_LIVE_HASH -> handlers.cryptoDeleteLiveHashHandler();

            case FILE_CREATE -> handlers.fileCreateHandler();
            case FILE_UPDATE -> handlers.fileUpdateHandler();
            case FILE_DELETE -> handlers.fileDeleteHandler();
            case FILE_APPEND -> handlers.fileAppendHandler();

            case FREEZE -> handlers.freezeHandler();

            case NODE_CREATE -> handlers.nodeCreateHandler();
            case NODE_DELETE -> handlers.nodeDeleteHandler();
            case NODE_UPDATE -> handlers.nodeUpdateHandler();

            case UNCHECKED_SUBMIT -> handlers.networkUncheckedSubmitHandler();

            case SCHEDULE_CREATE -> handlers.scheduleCreateHandler();
            case SCHEDULE_SIGN -> handlers.scheduleSignHandler();
            case SCHEDULE_DELETE -> handlers.scheduleDeleteHandler();

            case TOKEN_CREATION -> handlers.tokenCreateHandler();
            case TOKEN_UPDATE -> handlers.tokenUpdateHandler();
            case TOKEN_MINT -> handlers.tokenMintHandler();
            case TOKEN_BURN -> handlers.tokenBurnHandler();
            case TOKEN_DELETION -> handlers.tokenDeleteHandler();
            case TOKEN_WIPE -> handlers.tokenAccountWipeHandler();
            case TOKEN_FREEZE -> handlers.tokenFreezeAccountHandler();
            case TOKEN_UNFREEZE -> handlers.tokenUnfreezeAccountHandler();
            case TOKEN_GRANT_KYC -> handlers.tokenGrantKycToAccountHandler();
            case TOKEN_REVOKE_KYC -> handlers.tokenRevokeKycFromAccountHandler();
            case TOKEN_ASSOCIATE -> handlers.tokenAssociateToAccountHandler();
            case TOKEN_DISSOCIATE -> handlers.tokenDissociateFromAccountHandler();
            case TOKEN_FEE_SCHEDULE_UPDATE -> handlers.tokenFeeScheduleUpdateHandler();
            case TOKEN_PAUSE -> handlers.tokenPauseHandler();
            case TOKEN_UNPAUSE -> handlers.tokenUnpauseHandler();
            case TOKEN_UPDATE_NFTS -> handlers.tokenUpdateNftsHandler();
            case TOKEN_REJECT -> handlers.tokenRejectHandler();
            case TOKEN_CLAIM_AIRDROP -> handlers.tokenClaimAirdropHandler();
            case TOKEN_AIRDROP -> handlers.tokenAirdropHandler();
            case TOKEN_CANCEL_AIRDROP -> handlers.tokenCancelAirdropHandler();

            case UTIL_PRNG -> handlers.utilPrngHandler();
            case ATOMIC_BATCH -> handlers.atomicBatchHandler();

            case HISTORY_PROOF_KEY_PUBLICATION -> handlers.historyProofKeyPublicationHandler();
            case HISTORY_PROOF_SIGNATURE -> handlers.historyProofSignatureHandler();
            case HISTORY_PROOF_VOTE -> handlers.historyProofVoteHandler();

            case HINTS_KEY_PUBLICATION -> handlers.hintsKeyPublicationHandler();
            case HINTS_PARTIAL_SIGNATURE -> handlers.hintsPartialSignatureHandler();
            case HINTS_PREPROCESSING_VOTE -> handlers.hintsPreprocessingVoteHandler();
            case CRS_PUBLICATION -> handlers.crsPublicationHandler();

            case SYSTEM_DELETE ->
                switch (txBody.systemDeleteOrThrow().id().kind()) {
                    case CONTRACT_ID -> handlers.contractSystemDeleteHandler();
                    case FILE_ID -> handlers.fileSystemDeleteHandler();
                    default -> throw new UnsupportedOperationException(SYSTEM_DELETE_WITHOUT_ID_CASE);
                };
            case SYSTEM_UNDELETE ->
                switch (txBody.systemUndeleteOrThrow().id().kind()) {
                    case CONTRACT_ID -> handlers.contractSystemUndeleteHandler();
                    case FILE_ID -> handlers.fileSystemUndeleteHandler();
                    default -> throw new UnsupportedOperationException(SYSTEM_UNDELETE_WITHOUT_ID_CASE);
                };

            default -> throw new UnsupportedOperationException(TYPE_NOT_SUPPORTED);
        };
    }
}<|MERGE_RESOLUTION|>--- conflicted
+++ resolved
@@ -136,17 +136,12 @@
         }
 
         return switch (feeContext.body().data().kind()) {
-<<<<<<< HEAD
-            case CRYPTO_DELETE,
-                    CRYPTO_CREATE_ACCOUNT,
-                    CRYPTO_TRANSFER,
-=======
             case CONSENSUS_CREATE_TOPIC, CONSENSUS_DELETE_TOPIC, CONSENSUS_SUBMIT_MESSAGE, CONSENSUS_UPDATE_TOPIC ->
                 true;
             case CRYPTO_DELETE,
                     CRYPTO_CREATE_ACCOUNT,
                     CRYPTO_UPDATE_ACCOUNT,
->>>>>>> b71f1a62
+                    CRYPTO_TRANSFER,
                     SCHEDULE_CREATE,
                     SCHEDULE_SIGN,
                     SCHEDULE_DELETE -> true;
