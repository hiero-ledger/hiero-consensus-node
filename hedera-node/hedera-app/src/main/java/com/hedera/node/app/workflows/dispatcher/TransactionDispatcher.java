// SPDX-License-Identifier: Apache-2.0
package com.hedera.node.app.workflows.dispatcher;

import static com.hedera.node.app.hapi.utils.CommonPbjConverters.fromPbj;
import static com.hedera.node.app.hapi.utils.CommonUtils.productWouldOverflow;
import static java.util.Objects.requireNonNull;

import com.hedera.hapi.node.base.ResponseCodeEnum;
import com.hedera.hapi.node.transaction.TransactionBody;
import com.hedera.node.app.fees.FeeManager;
import com.hedera.node.app.hapi.utils.fee.FeeBuilder;
import com.hedera.node.app.spi.fees.FeeContext;
import com.hedera.node.app.spi.fees.Fees;
import com.hedera.node.app.spi.workflows.HandleContext;
import com.hedera.node.app.spi.workflows.HandleException;
import com.hedera.node.app.spi.workflows.PreCheckException;
import com.hedera.node.app.spi.workflows.PreHandleContext;
import com.hedera.node.app.spi.workflows.PureChecksContext;
import com.hedera.node.app.spi.workflows.TransactionHandler;
import com.hedera.node.app.spi.workflows.WarmupContext;
import com.hedera.node.config.data.FeesConfig;
import com.hederahashgraph.api.proto.java.ExchangeRate;
import edu.umd.cs.findbugs.annotations.NonNull;
import javax.inject.Inject;
import javax.inject.Singleton;
import org.hiero.hapi.fees.FeeResult;

/**
 * A {@code TransactionDispatcher} provides functionality to forward pre-check, pre-handle, and handle-transaction
 * requests to the appropriate handler
 *
 * <p>For handle, mostly just supports the limited form of the Consensus Service handlers described in
 * <a href="https://github.com/hashgraph/hedera-services/issues/4945">issue #4945</a>,
 * while still trying to make a bit of progress toward the general implementation.
 */
@Singleton
public class TransactionDispatcher {
    public static final String TYPE_NOT_SUPPORTED = "This transaction type is not supported";
    public static final String SYSTEM_DELETE_WITHOUT_ID_CASE = "SystemDelete without IdCase";
    public static final String SYSTEM_UNDELETE_WITHOUT_ID_CASE = "SystemUndelete without IdCase";

    protected final TransactionHandlers handlers;
    protected final FeeManager feeManager;

    /**
     * Creates a {@code TransactionDispatcher}.
     *
     * @param handlers the handlers for all transaction types
     */
    @Inject
    public TransactionDispatcher(@NonNull final TransactionHandlers handlers, @NonNull final FeeManager feeManager) {
        this.handlers = requireNonNull(handlers);
        this.feeManager = requireNonNull(feeManager);
    }

    /**
     * Dispatch a {@code pureChecks()} request. It is forwarded to the correct handler, which takes care of the specific
     * functionality
     *
     * @param context the {@link PureChecksContext} to be validated
     * @throws NullPointerException if {@code context} is {@code null}
     */
    public void dispatchPureChecks(@NonNull final PureChecksContext context) throws PreCheckException {
        requireNonNull(context, "The supplied argument 'context' cannot be null!");
        try {
            final var handler = getHandler(context.body());
            handler.pureChecks(context);
        } catch (UnsupportedOperationException ex) {
            throw new PreCheckException(ResponseCodeEnum.INVALID_TRANSACTION_BODY);
        }
    }

    /**
     * Dispatch a pre-handle request. It is forwarded to the correct handler, which takes care of the specific
     * functionality
     *
     * @param context the context of the pre-handle workflow
     * @throws NullPointerException if {@code context} is {@code null}
     */
    public void dispatchPreHandle(@NonNull final PreHandleContext context) throws PreCheckException {
        requireNonNull(context, "The supplied argument 'context' cannot be null!");

        try {
            final var handler = getHandler(context.body());
            handler.preHandle(context);
        } catch (UnsupportedOperationException ex) {
            throw new PreCheckException(ResponseCodeEnum.INVALID_TRANSACTION_BODY);
        }
    }

    /**
     * Dispatch a warmup request. It is forwarded to the correct handler, which takes care of the specific
     * functionality
     *
     * @param context the context of the warmup workflow
     * @throws NullPointerException if {@code context} is {@code null}
     */
    public void dispatchWarmup(@NonNull final WarmupContext context) {
        requireNonNull(context, "The supplied argument 'context' cannot be null!");

        try {
            final var handler = getHandler(context.body());
            handler.warm(context);
        } catch (UnsupportedOperationException ex) {
            // do nothing, the handler should have been used before we reach this point
        }
    }

    /**
     * Dispatch a compute fees request. It is forwarded to the correct handler, which takes care of the specific
     * calculation and returns the resulting {@link Fees}.
     *
     * @param feeContext information needed to calculate the fees
     * @return the calculated fees
     */
    @NonNull
    public Fees dispatchComputeFees(@NonNull final FeeContext feeContext) {
        requireNonNull(feeContext, "feeContext must not be null!");

        try {
            final var handler = getHandler(feeContext.body());
            if (shouldUseSimpleFees(feeContext)) {
                var feeResult = requireNonNull(feeManager.getSimpleFeeCalculator())
                        .calculateTxFee(feeContext.body(), feeContext);
                return feeResultToFees(feeResult, fromPbj(feeContext.activeRate()));
            }
            return handler.calculateFees(feeContext);
        } catch (UnsupportedOperationException ex) {
            throw new HandleException(ResponseCodeEnum.INVALID_TRANSACTION_BODY);
        }
    }

    private boolean shouldUseSimpleFees(FeeContext feeContext) {
        if (!feeContext.configuration().getConfigData(FeesConfig.class).simpleFeesEnabled()) {
            return false;
        }

        return switch (feeContext.body().data().kind()) {
<<<<<<< HEAD
            case CONSENSUS_CREATE_TOPIC,
                    CONSENSUS_SUBMIT_MESSAGE,
                    CONSENSUS_UPDATE_TOPIC,
                    CONSENSUS_DELETE_TOPIC,
                    CRYPTO_DELETE,
                    CRYPTO_CREATE_ACCOUNT -> true;
=======
            case CONSENSUS_CREATE_TOPIC, CONSENSUS_SUBMIT_MESSAGE, CONSENSUS_UPDATE_TOPIC, CONSENSUS_DELETE_TOPIC ->
                true;
>>>>>>> d297a591
            case TOKEN_CREATION, TOKEN_MINT -> true;
            default -> false;
        };
    }

    private static long tinycentsToTinybars(final long amount, final ExchangeRate rate) {
        final var hbarEquiv = rate.getHbarEquiv();
        if (productWouldOverflow(amount, hbarEquiv)) {
            return FeeBuilder.getTinybarsFromTinyCents(rate, amount);
        }
        return amount * hbarEquiv / rate.getCentEquiv();
    }

    private static Fees feeResultToFees(FeeResult feeResult, ExchangeRate rate) {
        return new Fees(
                tinycentsToTinybars(feeResult.node, rate),
                tinycentsToTinybars(feeResult.network, rate),
                tinycentsToTinybars(feeResult.service, rate));
    }

    /**
     * Dispatch a handle request. It is forwarded to the correct handler, which takes care of the specific
     * functionality
     *
     * @param context the {@link HandleContext} with all the information needed to handle the transaction
     * @throws NullPointerException if {@code context} is {@code null}
     */
    public void dispatchHandle(@NonNull final HandleContext context) throws HandleException {
        requireNonNull(context, "The supplied argument 'context' cannot be null!");

        try {
            final var handler = getHandler(context.body());
            handler.handle(context);
        } catch (UnsupportedOperationException ex) {
            throw new HandleException(ResponseCodeEnum.INVALID_TRANSACTION_BODY);
        }
    }

    @NonNull
    private TransactionHandler getHandler(@NonNull final TransactionBody txBody) {
        return switch (txBody.data().kind()) {
            case CONSENSUS_CREATE_TOPIC -> handlers.consensusCreateTopicHandler();
            case CONSENSUS_UPDATE_TOPIC -> handlers.consensusUpdateTopicHandler();
            case CONSENSUS_DELETE_TOPIC -> handlers.consensusDeleteTopicHandler();
            case CONSENSUS_SUBMIT_MESSAGE -> handlers.consensusSubmitMessageHandler();

            case CONTRACT_CREATE_INSTANCE -> handlers.contractCreateHandler();
            case CONTRACT_UPDATE_INSTANCE -> handlers.contractUpdateHandler();
            case CONTRACT_CALL -> handlers.contractCallHandler();
            case CONTRACT_DELETE_INSTANCE -> handlers.contractDeleteHandler();
            case ETHEREUM_TRANSACTION -> handlers.ethereumTransactionHandler();
            case LAMBDA_SSTORE -> handlers.lambdaSStoreHandler();
            case HOOK_DISPATCH -> handlers.hookDispatchHandler();

            case CRYPTO_CREATE_ACCOUNT -> handlers.cryptoCreateHandler();
            case CRYPTO_UPDATE_ACCOUNT -> handlers.cryptoUpdateHandler();
            case CRYPTO_TRANSFER -> handlers.cryptoTransferHandler();
            case CRYPTO_DELETE -> handlers.cryptoDeleteHandler();
            case CRYPTO_APPROVE_ALLOWANCE -> handlers.cryptoApproveAllowanceHandler();
            case CRYPTO_DELETE_ALLOWANCE -> handlers.cryptoDeleteAllowanceHandler();
            case CRYPTO_ADD_LIVE_HASH -> handlers.cryptoAddLiveHashHandler();
            case CRYPTO_DELETE_LIVE_HASH -> handlers.cryptoDeleteLiveHashHandler();

            case FILE_CREATE -> handlers.fileCreateHandler();
            case FILE_UPDATE -> handlers.fileUpdateHandler();
            case FILE_DELETE -> handlers.fileDeleteHandler();
            case FILE_APPEND -> handlers.fileAppendHandler();

            case FREEZE -> handlers.freezeHandler();

            case NODE_CREATE -> handlers.nodeCreateHandler();
            case NODE_DELETE -> handlers.nodeDeleteHandler();
            case NODE_UPDATE -> handlers.nodeUpdateHandler();

            case UNCHECKED_SUBMIT -> handlers.networkUncheckedSubmitHandler();

            case SCHEDULE_CREATE -> handlers.scheduleCreateHandler();
            case SCHEDULE_SIGN -> handlers.scheduleSignHandler();
            case SCHEDULE_DELETE -> handlers.scheduleDeleteHandler();

            case TOKEN_CREATION -> handlers.tokenCreateHandler();
            case TOKEN_UPDATE -> handlers.tokenUpdateHandler();
            case TOKEN_MINT -> handlers.tokenMintHandler();
            case TOKEN_BURN -> handlers.tokenBurnHandler();
            case TOKEN_DELETION -> handlers.tokenDeleteHandler();
            case TOKEN_WIPE -> handlers.tokenAccountWipeHandler();
            case TOKEN_FREEZE -> handlers.tokenFreezeAccountHandler();
            case TOKEN_UNFREEZE -> handlers.tokenUnfreezeAccountHandler();
            case TOKEN_GRANT_KYC -> handlers.tokenGrantKycToAccountHandler();
            case TOKEN_REVOKE_KYC -> handlers.tokenRevokeKycFromAccountHandler();
            case TOKEN_ASSOCIATE -> handlers.tokenAssociateToAccountHandler();
            case TOKEN_DISSOCIATE -> handlers.tokenDissociateFromAccountHandler();
            case TOKEN_FEE_SCHEDULE_UPDATE -> handlers.tokenFeeScheduleUpdateHandler();
            case TOKEN_PAUSE -> handlers.tokenPauseHandler();
            case TOKEN_UNPAUSE -> handlers.tokenUnpauseHandler();
            case TOKEN_UPDATE_NFTS -> handlers.tokenUpdateNftsHandler();
            case TOKEN_REJECT -> handlers.tokenRejectHandler();
            case TOKEN_CLAIM_AIRDROP -> handlers.tokenClaimAirdropHandler();
            case TOKEN_AIRDROP -> handlers.tokenAirdropHandler();
            case TOKEN_CANCEL_AIRDROP -> handlers.tokenCancelAirdropHandler();

            case UTIL_PRNG -> handlers.utilPrngHandler();
            case ATOMIC_BATCH -> handlers.atomicBatchHandler();

            case HISTORY_PROOF_KEY_PUBLICATION -> handlers.historyProofKeyPublicationHandler();
            case HISTORY_PROOF_SIGNATURE -> handlers.historyProofSignatureHandler();
            case HISTORY_PROOF_VOTE -> handlers.historyProofVoteHandler();

            case HINTS_KEY_PUBLICATION -> handlers.hintsKeyPublicationHandler();
            case HINTS_PARTIAL_SIGNATURE -> handlers.hintsPartialSignatureHandler();
            case HINTS_PREPROCESSING_VOTE -> handlers.hintsPreprocessingVoteHandler();
            case CRS_PUBLICATION -> handlers.crsPublicationHandler();

            case SYSTEM_DELETE ->
                switch (txBody.systemDeleteOrThrow().id().kind()) {
                    case CONTRACT_ID -> handlers.contractSystemDeleteHandler();
                    case FILE_ID -> handlers.fileSystemDeleteHandler();
                    default -> throw new UnsupportedOperationException(SYSTEM_DELETE_WITHOUT_ID_CASE);
                };
            case SYSTEM_UNDELETE ->
                switch (txBody.systemUndeleteOrThrow().id().kind()) {
                    case CONTRACT_ID -> handlers.contractSystemUndeleteHandler();
                    case FILE_ID -> handlers.fileSystemUndeleteHandler();
                    default -> throw new UnsupportedOperationException(SYSTEM_UNDELETE_WITHOUT_ID_CASE);
                };

            default -> throw new UnsupportedOperationException(TYPE_NOT_SUPPORTED);
        };
    }
}<|MERGE_RESOLUTION|>--- conflicted
+++ resolved
@@ -7,7 +7,6 @@
 
 import com.hedera.hapi.node.base.ResponseCodeEnum;
 import com.hedera.hapi.node.transaction.TransactionBody;
-import com.hedera.node.app.fees.FeeManager;
 import com.hedera.node.app.hapi.utils.fee.FeeBuilder;
 import com.hedera.node.app.spi.fees.FeeContext;
 import com.hedera.node.app.spi.fees.Fees;
@@ -40,7 +39,6 @@
     public static final String SYSTEM_UNDELETE_WITHOUT_ID_CASE = "SystemUndelete without IdCase";
 
     protected final TransactionHandlers handlers;
-    protected final FeeManager feeManager;
 
     /**
      * Creates a {@code TransactionDispatcher}.
@@ -48,9 +46,8 @@
      * @param handlers the handlers for all transaction types
      */
     @Inject
-    public TransactionDispatcher(@NonNull final TransactionHandlers handlers, @NonNull final FeeManager feeManager) {
+    public TransactionDispatcher(@NonNull final TransactionHandlers handlers) {
         this.handlers = requireNonNull(handlers);
-        this.feeManager = requireNonNull(feeManager);
     }
 
     /**
@@ -120,8 +117,7 @@
         try {
             final var handler = getHandler(feeContext.body());
             if (shouldUseSimpleFees(feeContext)) {
-                var feeResult = requireNonNull(feeManager.getSimpleFeeCalculator())
-                        .calculateTxFee(feeContext.body(), feeContext);
+                var feeResult = handler.calculateFeeResult(feeContext);
                 return feeResultToFees(feeResult, fromPbj(feeContext.activeRate()));
             }
             return handler.calculateFees(feeContext);
@@ -136,17 +132,8 @@
         }
 
         return switch (feeContext.body().data().kind()) {
-<<<<<<< HEAD
-            case CONSENSUS_CREATE_TOPIC,
-                    CONSENSUS_SUBMIT_MESSAGE,
-                    CONSENSUS_UPDATE_TOPIC,
-                    CONSENSUS_DELETE_TOPIC,
-                    CRYPTO_DELETE,
-                    CRYPTO_CREATE_ACCOUNT -> true;
-=======
             case CONSENSUS_CREATE_TOPIC, CONSENSUS_SUBMIT_MESSAGE, CONSENSUS_UPDATE_TOPIC, CONSENSUS_DELETE_TOPIC ->
                 true;
->>>>>>> d297a591
             case TOKEN_CREATION, TOKEN_MINT -> true;
             default -> false;
         };
