--- conflicted
+++ resolved
@@ -136,14 +136,11 @@
         }
 
         return switch (feeContext.body().data().kind()) {
-<<<<<<< HEAD
+            case CRYPTO_DELETE, CRYPTO_CREATE_ACCOUNT, SCHEDULE_CREATE, SCHEDULE_SIGN, SCHEDULE_DELETE -> true;
             case CONSENSUS_CREATE_TOPIC, CONSENSUS_SUBMIT_MESSAGE, CONSENSUS_UPDATE_TOPIC, CONSENSUS_DELETE_TOPIC ->
                 true;
             case TOKEN_CREATION, TOKEN_MINT -> true;
             case CRYPTO_DELETE, CRYPTO_CREATE_ACCOUNT -> true;
-=======
-            case CRYPTO_DELETE, CRYPTO_CREATE_ACCOUNT, SCHEDULE_CREATE, SCHEDULE_SIGN, SCHEDULE_DELETE -> true;
->>>>>>> 4ae7248c
             default -> false;
         };
     }
