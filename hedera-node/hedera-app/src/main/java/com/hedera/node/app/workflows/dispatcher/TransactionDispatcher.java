--- conflicted
+++ resolved
@@ -133,19 +133,10 @@
         }
 
         return switch (feeContext.body().data().kind()) {
-<<<<<<< HEAD
-            case CONSENSUS_CREATE_TOPIC,
-                    CONSENSUS_SUBMIT_MESSAGE,
-                    CONSENSUS_UPDATE_TOPIC,
-                    CONSENSUS_DELETE_TOPIC,
-                    CRYPTO_DELETE,
-                    CRYPTO_CREATE_ACCOUNT,
-                    //                    TOKEN_AIRDROP,
-                    TOKEN_CLAIM_AIRDROP,
-                    TOKEN_CANCEL_AIRDROP -> true;
-=======
-            case CRYPTO_DELETE, CRYPTO_CREATE_ACCOUNT -> true;
->>>>>>> f232774b
+            case CRYPTO_DELETE, CRYPTO_CREATE_ACCOUNT,
+                 //                    TOKEN_AIRDROP,
+                 TOKEN_CLAIM_AIRDROP,
+                 TOKEN_CANCEL_AIRDROP-> true;
             default -> false;
         };
     }
