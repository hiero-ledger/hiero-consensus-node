// SPDX-License-Identifier: Apache-2.0
package com.hedera.node.app.workflows.dispatcher;

import static com.hedera.node.app.hapi.utils.CommonPbjConverters.fromPbj;
import static com.hedera.node.app.hapi.utils.CommonUtils.productWouldOverflow;
import static java.util.Objects.requireNonNull;

import com.hedera.hapi.node.base.ResponseCodeEnum;
import com.hedera.hapi.node.transaction.TransactionBody;
import com.hedera.node.app.fees.FeeManager;
import com.hedera.node.app.hapi.utils.fee.FeeBuilder;
import com.hedera.node.app.spi.fees.FeeContext;
import com.hedera.node.app.spi.fees.Fees;
import com.hedera.node.app.spi.workflows.HandleContext;
import com.hedera.node.app.spi.workflows.HandleException;
import com.hedera.node.app.spi.workflows.PreCheckException;
import com.hedera.node.app.spi.workflows.PreHandleContext;
import com.hedera.node.app.spi.workflows.PureChecksContext;
import com.hedera.node.app.spi.workflows.TransactionHandler;
import com.hedera.node.app.spi.workflows.WarmupContext;
import com.hedera.node.config.data.FeesConfig;
import com.hederahashgraph.api.proto.java.ExchangeRate;
import edu.umd.cs.findbugs.annotations.NonNull;
import javax.inject.Inject;
import javax.inject.Singleton;
import org.hiero.hapi.fees.FeeResult;

/**
 * A {@code TransactionDispatcher} provides functionality to forward pre-check, pre-handle, and handle-transaction
 * requests to the appropriate handler
 *
 * <p>For handle, mostly just supports the limited form of the Consensus Service handlers described in
 * <a href="https://github.com/hashgraph/hedera-services/issues/4945">issue #4945</a>,
 * while still trying to make a bit of progress toward the general implementation.
 */
@Singleton
public class TransactionDispatcher {
    public static final String TYPE_NOT_SUPPORTED = "This transaction type is not supported";
    public static final String SYSTEM_DELETE_WITHOUT_ID_CASE = "SystemDelete without IdCase";
    public static final String SYSTEM_UNDELETE_WITHOUT_ID_CASE = "SystemUndelete without IdCase";

    protected final TransactionHandlers handlers;
    protected final FeeManager feeManager;

    /**
     * Creates a {@code TransactionDispatcher}.
     *
     * @param handlers the handlers for all transaction types
     */
    @Inject
    public TransactionDispatcher(@NonNull final TransactionHandlers handlers, @NonNull final FeeManager feeManager) {
        this.handlers = requireNonNull(handlers);
        this.feeManager = requireNonNull(feeManager);
    }

    /**
     * Dispatch a {@code pureChecks()} request. It is forwarded to the correct handler, which takes care of the specific
     * functionality
     *
     * @param context the {@link PureChecksContext} to be validated
     * @throws NullPointerException if {@code context} is {@code null}
     */
    public void dispatchPureChecks(@NonNull final PureChecksContext context) throws PreCheckException {
        requireNonNull(context, "The supplied argument 'context' cannot be null!");
        try {
            final var handler = getHandler(context.body());
            handler.pureChecks(context);
        } catch (UnsupportedOperationException ex) {
            throw new PreCheckException(ResponseCodeEnum.INVALID_TRANSACTION_BODY);
        }
    }

    /**
     * Dispatch a pre-handle request. It is forwarded to the correct handler, which takes care of the specific
     * functionality
     *
     * @param context the context of the pre-handle workflow
     * @throws NullPointerException if {@code context} is {@code null}
     */
    public void dispatchPreHandle(@NonNull final PreHandleContext context) throws PreCheckException {
        requireNonNull(context, "The supplied argument 'context' cannot be null!");

        try {
            final var handler = getHandler(context.body());
            handler.preHandle(context);
        } catch (UnsupportedOperationException ex) {
            throw new PreCheckException(ResponseCodeEnum.INVALID_TRANSACTION_BODY);
        }
    }

    /**
     * Dispatch a warmup request. It is forwarded to the correct handler, which takes care of the specific
     * functionality
     *
     * @param context the context of the warmup workflow
     * @throws NullPointerException if {@code context} is {@code null}
     */
    public void dispatchWarmup(@NonNull final WarmupContext context) {
        requireNonNull(context, "The supplied argument 'context' cannot be null!");

        try {
            final var handler = getHandler(context.body());
            handler.warm(context);
        } catch (UnsupportedOperationException ex) {
            // do nothing, the handler should have been used before we reach this point
        }
    }

    /**
     * Dispatch a compute fees request. It is forwarded to the correct handler, which takes care of the specific
     * calculation and returns the resulting {@link Fees}.
     *
     * @param feeContext information needed to calculate the fees
     * @return the calculated fees
     */
    @NonNull
    public Fees dispatchComputeFees(@NonNull final FeeContext feeContext) {
        requireNonNull(feeContext, "feeContext must not be null!");

        try {
            final var handler = getHandler(feeContext.body());
            if (shouldUseSimpleFees(feeContext)) {
                var feeResult = requireNonNull(feeManager.getSimpleFeeCalculator())
                        .calculateTxFee(feeContext.body(), feeContext);
                return feeResultToFees(feeResult, fromPbj(feeContext.activeRate()));
            }
            return handler.calculateFees(feeContext);
        } catch (UnsupportedOperationException ex) {
            throw new HandleException(ResponseCodeEnum.INVALID_TRANSACTION_BODY);
        }
    }

    private boolean shouldUseSimpleFees(FeeContext feeContext) {
        if (!feeContext.configuration().getConfigData(FeesConfig.class).simpleFeesEnabled()) {
            return false;
        }

        return switch (feeContext.body().data().kind()) {
<<<<<<< HEAD
            case CRYPTO_DELETE,
                    CRYPTO_CREATE_ACCOUNT,
                    SCHEDULE_CREATE,
                    SCHEDULE_SIGN,
                    SCHEDULE_DELETE,
                    FILE_CREATE,
                    FILE_APPEND,
                    FILE_UPDATE,
                    FILE_DELETE -> true;
=======
            case CONSENSUS_CREATE_TOPIC, CONSENSUS_DELETE_TOPIC, CONSENSUS_SUBMIT_MESSAGE, CONSENSUS_UPDATE_TOPIC ->
                true;
            case CRYPTO_DELETE, CRYPTO_CREATE_ACCOUNT, SCHEDULE_CREATE, SCHEDULE_SIGN, SCHEDULE_DELETE -> true;
>>>>>>> 4faea13e
            default -> false;
        };
    }

    private static long tinycentsToTinybars(final long amount, final ExchangeRate rate) {
        final var hbarEquiv = rate.getHbarEquiv();
        if (productWouldOverflow(amount, hbarEquiv)) {
            return FeeBuilder.getTinybarsFromTinyCents(rate, amount);
        }
        return amount * hbarEquiv / rate.getCentEquiv();
    }

    private static Fees feeResultToFees(FeeResult feeResult, ExchangeRate rate) {
        return new Fees(
                tinycentsToTinybars(feeResult.node, rate),
                tinycentsToTinybars(feeResult.network, rate),
                tinycentsToTinybars(feeResult.service, rate));
    }

    /**
     * Dispatch a handle request. It is forwarded to the correct handler, which takes care of the specific
     * functionality
     *
     * @param context the {@link HandleContext} with all the information needed to handle the transaction
     * @throws NullPointerException if {@code context} is {@code null}
     */
    public void dispatchHandle(@NonNull final HandleContext context) throws HandleException {
        requireNonNull(context, "The supplied argument 'context' cannot be null!");

        try {
            final var handler = getHandler(context.body());
            handler.handle(context);
        } catch (UnsupportedOperationException ex) {
            throw new HandleException(ResponseCodeEnum.INVALID_TRANSACTION_BODY);
        }
    }

    @NonNull
    private TransactionHandler getHandler(@NonNull final TransactionBody txBody) {
        return switch (txBody.data().kind()) {
            case CONSENSUS_CREATE_TOPIC -> handlers.consensusCreateTopicHandler();
            case CONSENSUS_UPDATE_TOPIC -> handlers.consensusUpdateTopicHandler();
            case CONSENSUS_DELETE_TOPIC -> handlers.consensusDeleteTopicHandler();
            case CONSENSUS_SUBMIT_MESSAGE -> handlers.consensusSubmitMessageHandler();

            case CONTRACT_CREATE_INSTANCE -> handlers.contractCreateHandler();
            case CONTRACT_UPDATE_INSTANCE -> handlers.contractUpdateHandler();
            case CONTRACT_CALL -> handlers.contractCallHandler();
            case CONTRACT_DELETE_INSTANCE -> handlers.contractDeleteHandler();
            case ETHEREUM_TRANSACTION -> handlers.ethereumTransactionHandler();
            case LAMBDA_SSTORE -> handlers.lambdaSStoreHandler();
            case HOOK_DISPATCH -> handlers.hookDispatchHandler();

            case CRYPTO_CREATE_ACCOUNT -> handlers.cryptoCreateHandler();
            case CRYPTO_UPDATE_ACCOUNT -> handlers.cryptoUpdateHandler();
            case CRYPTO_TRANSFER -> handlers.cryptoTransferHandler();
            case CRYPTO_DELETE -> handlers.cryptoDeleteHandler();
            case CRYPTO_APPROVE_ALLOWANCE -> handlers.cryptoApproveAllowanceHandler();
            case CRYPTO_DELETE_ALLOWANCE -> handlers.cryptoDeleteAllowanceHandler();
            case CRYPTO_ADD_LIVE_HASH -> handlers.cryptoAddLiveHashHandler();
            case CRYPTO_DELETE_LIVE_HASH -> handlers.cryptoDeleteLiveHashHandler();

            case FILE_CREATE -> handlers.fileCreateHandler();
            case FILE_UPDATE -> handlers.fileUpdateHandler();
            case FILE_DELETE -> handlers.fileDeleteHandler();
            case FILE_APPEND -> handlers.fileAppendHandler();

            case FREEZE -> handlers.freezeHandler();

            case NODE_CREATE -> handlers.nodeCreateHandler();
            case NODE_DELETE -> handlers.nodeDeleteHandler();
            case NODE_UPDATE -> handlers.nodeUpdateHandler();

            case UNCHECKED_SUBMIT -> handlers.networkUncheckedSubmitHandler();

            case SCHEDULE_CREATE -> handlers.scheduleCreateHandler();
            case SCHEDULE_SIGN -> handlers.scheduleSignHandler();
            case SCHEDULE_DELETE -> handlers.scheduleDeleteHandler();

            case TOKEN_CREATION -> handlers.tokenCreateHandler();
            case TOKEN_UPDATE -> handlers.tokenUpdateHandler();
            case TOKEN_MINT -> handlers.tokenMintHandler();
            case TOKEN_BURN -> handlers.tokenBurnHandler();
            case TOKEN_DELETION -> handlers.tokenDeleteHandler();
            case TOKEN_WIPE -> handlers.tokenAccountWipeHandler();
            case TOKEN_FREEZE -> handlers.tokenFreezeAccountHandler();
            case TOKEN_UNFREEZE -> handlers.tokenUnfreezeAccountHandler();
            case TOKEN_GRANT_KYC -> handlers.tokenGrantKycToAccountHandler();
            case TOKEN_REVOKE_KYC -> handlers.tokenRevokeKycFromAccountHandler();
            case TOKEN_ASSOCIATE -> handlers.tokenAssociateToAccountHandler();
            case TOKEN_DISSOCIATE -> handlers.tokenDissociateFromAccountHandler();
            case TOKEN_FEE_SCHEDULE_UPDATE -> handlers.tokenFeeScheduleUpdateHandler();
            case TOKEN_PAUSE -> handlers.tokenPauseHandler();
            case TOKEN_UNPAUSE -> handlers.tokenUnpauseHandler();
            case TOKEN_UPDATE_NFTS -> handlers.tokenUpdateNftsHandler();
            case TOKEN_REJECT -> handlers.tokenRejectHandler();
            case TOKEN_CLAIM_AIRDROP -> handlers.tokenClaimAirdropHandler();
            case TOKEN_AIRDROP -> handlers.tokenAirdropHandler();
            case TOKEN_CANCEL_AIRDROP -> handlers.tokenCancelAirdropHandler();

            case UTIL_PRNG -> handlers.utilPrngHandler();
            case ATOMIC_BATCH -> handlers.atomicBatchHandler();

            case HISTORY_PROOF_KEY_PUBLICATION -> handlers.historyProofKeyPublicationHandler();
            case HISTORY_PROOF_SIGNATURE -> handlers.historyProofSignatureHandler();
            case HISTORY_PROOF_VOTE -> handlers.historyProofVoteHandler();

            case HINTS_KEY_PUBLICATION -> handlers.hintsKeyPublicationHandler();
            case HINTS_PARTIAL_SIGNATURE -> handlers.hintsPartialSignatureHandler();
            case HINTS_PREPROCESSING_VOTE -> handlers.hintsPreprocessingVoteHandler();
            case CRS_PUBLICATION -> handlers.crsPublicationHandler();

            case SYSTEM_DELETE ->
                switch (txBody.systemDeleteOrThrow().id().kind()) {
                    case CONTRACT_ID -> handlers.contractSystemDeleteHandler();
                    case FILE_ID -> handlers.fileSystemDeleteHandler();
                    default -> throw new UnsupportedOperationException(SYSTEM_DELETE_WITHOUT_ID_CASE);
                };
            case SYSTEM_UNDELETE ->
                switch (txBody.systemUndeleteOrThrow().id().kind()) {
                    case CONTRACT_ID -> handlers.contractSystemUndeleteHandler();
                    case FILE_ID -> handlers.fileSystemUndeleteHandler();
                    default -> throw new UnsupportedOperationException(SYSTEM_UNDELETE_WITHOUT_ID_CASE);
                };

            default -> throw new UnsupportedOperationException(TYPE_NOT_SUPPORTED);
        };
    }
}<|MERGE_RESOLUTION|>--- conflicted
+++ resolved
@@ -136,21 +136,12 @@
         }
 
         return switch (feeContext.body().data().kind()) {
-<<<<<<< HEAD
-            case CRYPTO_DELETE,
-                    CRYPTO_CREATE_ACCOUNT,
-                    SCHEDULE_CREATE,
-                    SCHEDULE_SIGN,
-                    SCHEDULE_DELETE,
-                    FILE_CREATE,
-                    FILE_APPEND,
-                    FILE_UPDATE,
-                    FILE_DELETE -> true;
-=======
-            case CONSENSUS_CREATE_TOPIC, CONSENSUS_DELETE_TOPIC, CONSENSUS_SUBMIT_MESSAGE, CONSENSUS_UPDATE_TOPIC ->
+            case CONSENSUS_CREATE_TOPIC, CONSENSUS_DELETE_TOPIC, CONSENSUS_SUBMIT_MESSAGE, CONSENSUS_UPDATE_TOPIC,
+                 CRYPTO_DELETE, CRYPTO_CREATE_ACCOUNT, SCHEDULE_CREATE, SCHEDULE_SIGN, SCHEDULE_DELETE,FILE_CREATE,
+                 FILE_APPEND,
+                 FILE_UPDATE,
+                 FILE_DELETE  ->
                 true;
-            case CRYPTO_DELETE, CRYPTO_CREATE_ACCOUNT, SCHEDULE_CREATE, SCHEDULE_SIGN, SCHEDULE_DELETE -> true;
->>>>>>> 4faea13e
             default -> false;
         };
     }
