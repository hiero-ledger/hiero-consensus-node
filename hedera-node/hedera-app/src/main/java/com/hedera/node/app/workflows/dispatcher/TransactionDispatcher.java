// SPDX-License-Identifier: Apache-2.0
package com.hedera.node.app.workflows.dispatcher;

import static com.hedera.node.app.hapi.utils.CommonPbjConverters.fromPbj;
import static com.hedera.node.app.spi.fees.util.FeeUtils.feeResultToFees;
import static java.util.Objects.requireNonNull;

import com.hedera.hapi.node.base.ResponseCodeEnum;
import com.hedera.hapi.node.transaction.TransactionBody;
import com.hedera.node.app.fees.FeeManager;
import com.hedera.node.app.spi.fees.FeeContext;
import com.hedera.node.app.spi.fees.Fees;
import com.hedera.node.app.spi.workflows.HandleContext;
import com.hedera.node.app.spi.workflows.HandleException;
import com.hedera.node.app.spi.workflows.PreCheckException;
import com.hedera.node.app.spi.workflows.PreHandleContext;
import com.hedera.node.app.spi.workflows.PureChecksContext;
import com.hedera.node.app.spi.workflows.TransactionHandler;
import com.hedera.node.app.spi.workflows.WarmupContext;
import com.hedera.node.config.data.FeesConfig;
import edu.umd.cs.findbugs.annotations.NonNull;
import javax.inject.Inject;
import javax.inject.Singleton;

/**
 * A {@code TransactionDispatcher} provides functionality to forward pre-check, pre-handle, and handle-transaction
 * requests to the appropriate handler
 *
 * <p>For handle, mostly just supports the limited form of the Consensus Service handlers described in
 * <a href="https://github.com/hashgraph/hedera-services/issues/4945">issue #4945</a>,
 * while still trying to make a bit of progress toward the general implementation.
 */
@Singleton
public class TransactionDispatcher {
    public static final String TYPE_NOT_SUPPORTED = "This transaction type is not supported";
    public static final String SYSTEM_DELETE_WITHOUT_ID_CASE = "SystemDelete without IdCase";
    public static final String SYSTEM_UNDELETE_WITHOUT_ID_CASE = "SystemUndelete without IdCase";

    protected final TransactionHandlers handlers;
    protected final FeeManager feeManager;

    /**
     * Creates a {@code TransactionDispatcher}.
     *
     * @param handlers the handlers for all transaction types
     */
    @Inject
    public TransactionDispatcher(@NonNull final TransactionHandlers handlers, @NonNull final FeeManager feeManager) {
        this.handlers = requireNonNull(handlers);
        this.feeManager = requireNonNull(feeManager);
    }

    /**
     * Dispatch a {@code pureChecks()} request. It is forwarded to the correct handler, which takes care of the specific
     * functionality
     *
     * @param context the {@link PureChecksContext} to be validated
     * @throws NullPointerException if {@code context} is {@code null}
     */
    public void dispatchPureChecks(@NonNull final PureChecksContext context) throws PreCheckException {
        requireNonNull(context, "The supplied argument 'context' cannot be null!");
        try {
            final var handler = getHandler(context.body());
            handler.pureChecks(context);
        } catch (UnsupportedOperationException ex) {
            throw new PreCheckException(ResponseCodeEnum.INVALID_TRANSACTION_BODY);
        }
    }

    /**
     * Dispatch a pre-handle request. It is forwarded to the correct handler, which takes care of the specific
     * functionality
     *
     * @param context the context of the pre-handle workflow
     * @throws NullPointerException if {@code context} is {@code null}
     */
    public void dispatchPreHandle(@NonNull final PreHandleContext context) throws PreCheckException {
        requireNonNull(context, "The supplied argument 'context' cannot be null!");

        try {
            final var handler = getHandler(context.body());
            handler.preHandle(context);
        } catch (UnsupportedOperationException ex) {
            throw new PreCheckException(ResponseCodeEnum.INVALID_TRANSACTION_BODY);
        }
    }

    /**
     * Dispatch a warmup request. It is forwarded to the correct handler, which takes care of the specific
     * functionality
     *
     * @param context the context of the warmup workflow
     * @throws NullPointerException if {@code context} is {@code null}
     */
    public void dispatchWarmup(@NonNull final WarmupContext context) {
        requireNonNull(context, "The supplied argument 'context' cannot be null!");

        try {
            final var handler = getHandler(context.body());
            handler.warm(context);
        } catch (UnsupportedOperationException ex) {
            // do nothing, the handler should have been used before we reach this point
        }
    }

    /**
     * Dispatch a compute fees request. It is forwarded to the correct handler, which takes care of the specific
     * calculation and returns the resulting {@link Fees}.
     *
     * @param feeContext information needed to calculate the fees
     * @return the calculated fees
     */
    @NonNull
    public Fees dispatchComputeFees(@NonNull final FeeContext feeContext) {
        requireNonNull(feeContext, "feeContext must not be null!");

        try {
            final var handler = getHandler(feeContext.body());
            if (shouldUseSimpleFees(feeContext)) {
                var feeResult = requireNonNull(feeManager.getSimpleFeeCalculator())
                        .calculateTxFee(feeContext.body(), feeContext);
                return feeResultToFees(feeResult, fromPbj(feeContext.activeRate()));
            }
            return handler.calculateFees(feeContext);
        } catch (UnsupportedOperationException ex) {
            throw new HandleException(ResponseCodeEnum.INVALID_TRANSACTION_BODY);
        }
    }

    private boolean shouldUseSimpleFees(FeeContext feeContext) {
        if (!feeContext.configuration().getConfigData(FeesConfig.class).simpleFeesEnabled()) {
            return false;
        }

        return switch (feeContext.body().data().kind()) {
            case CONSENSUS_CREATE_TOPIC,
                    CONSENSUS_DELETE_TOPIC,
                    CONSENSUS_SUBMIT_MESSAGE,
                    CONSENSUS_UPDATE_TOPIC,
                    CRYPTO_APPROVE_ALLOWANCE,
                    CRYPTO_CREATE_ACCOUNT,
                    CRYPTO_DELETE,
                    CRYPTO_DELETE_ALLOWANCE,
                    CRYPTO_UPDATE_ACCOUNT,
                    CRYPTO_TRANSFER,
                    SCHEDULE_CREATE,
                    SCHEDULE_SIGN,
                    SCHEDULE_DELETE -> true;
            case FILE_CREATE, FILE_APPEND, FILE_UPDATE, FILE_DELETE -> true;
            case TOKEN_CREATION,
                    TOKEN_MINT,
                    TOKEN_BURN,
                    TOKEN_DELETION,
                    TOKEN_FEE_SCHEDULE_UPDATE,
                    TOKEN_FREEZE,
                    TOKEN_ASSOCIATE,
                    TOKEN_DISSOCIATE,
                    TOKEN_GRANT_KYC,
                    TOKEN_PAUSE,
                    TOKEN_REVOKE_KYC,
                    TOKEN_REJECT,
                    TOKEN_UNFREEZE,
                    TOKEN_UNPAUSE,
<<<<<<< HEAD
                    TOKEN_UPDATE_NFTS,
                    TOKEN_WIPE -> true;
=======
                    TOKEN_UNFREEZE,
                    TOKEN_AIRDROP,
                    TOKEN_CLAIM_AIRDROP,
                    TOKEN_CANCEL_AIRDROP -> true;
>>>>>>> 40af5fb6
            default -> false;
        };
    }

    /**
     * Dispatch a handle request. It is forwarded to the correct handler, which takes care of the specific
     * functionality
     *
     * @param context the {@link HandleContext} with all the information needed to handle the transaction
     * @throws NullPointerException if {@code context} is {@code null}
     */
    public void dispatchHandle(@NonNull final HandleContext context) throws HandleException {
        requireNonNull(context, "The supplied argument 'context' cannot be null!");

        try {
            final var handler = getHandler(context.body());
            handler.handle(context);
        } catch (UnsupportedOperationException ex) {
            throw new HandleException(ResponseCodeEnum.INVALID_TRANSACTION_BODY);
        }
    }

    @NonNull
    private TransactionHandler getHandler(@NonNull final TransactionBody txBody) {
        return switch (txBody.data().kind()) {
            case CONSENSUS_CREATE_TOPIC -> handlers.consensusCreateTopicHandler();
            case CONSENSUS_UPDATE_TOPIC -> handlers.consensusUpdateTopicHandler();
            case CONSENSUS_DELETE_TOPIC -> handlers.consensusDeleteTopicHandler();
            case CONSENSUS_SUBMIT_MESSAGE -> handlers.consensusSubmitMessageHandler();

            case CONTRACT_CREATE_INSTANCE -> handlers.contractCreateHandler();
            case CONTRACT_UPDATE_INSTANCE -> handlers.contractUpdateHandler();
            case CONTRACT_CALL -> handlers.contractCallHandler();
            case CONTRACT_DELETE_INSTANCE -> handlers.contractDeleteHandler();
            case ETHEREUM_TRANSACTION -> handlers.ethereumTransactionHandler();
            case LAMBDA_SSTORE -> handlers.lambdaSStoreHandler();
            case HOOK_DISPATCH -> handlers.hookDispatchHandler();

            case CRYPTO_CREATE_ACCOUNT -> handlers.cryptoCreateHandler();
            case CRYPTO_UPDATE_ACCOUNT -> handlers.cryptoUpdateHandler();
            case CRYPTO_TRANSFER -> handlers.cryptoTransferHandler();
            case CRYPTO_DELETE -> handlers.cryptoDeleteHandler();
            case CRYPTO_APPROVE_ALLOWANCE -> handlers.cryptoApproveAllowanceHandler();
            case CRYPTO_DELETE_ALLOWANCE -> handlers.cryptoDeleteAllowanceHandler();
            case CRYPTO_ADD_LIVE_HASH -> handlers.cryptoAddLiveHashHandler();
            case CRYPTO_DELETE_LIVE_HASH -> handlers.cryptoDeleteLiveHashHandler();

            case FILE_CREATE -> handlers.fileCreateHandler();
            case FILE_UPDATE -> handlers.fileUpdateHandler();
            case FILE_DELETE -> handlers.fileDeleteHandler();
            case FILE_APPEND -> handlers.fileAppendHandler();

            case FREEZE -> handlers.freezeHandler();

            case NODE_CREATE -> handlers.nodeCreateHandler();
            case NODE_DELETE -> handlers.nodeDeleteHandler();
            case NODE_UPDATE -> handlers.nodeUpdateHandler();

            case UNCHECKED_SUBMIT -> handlers.networkUncheckedSubmitHandler();

            case SCHEDULE_CREATE -> handlers.scheduleCreateHandler();
            case SCHEDULE_SIGN -> handlers.scheduleSignHandler();
            case SCHEDULE_DELETE -> handlers.scheduleDeleteHandler();

            case TOKEN_CREATION -> handlers.tokenCreateHandler();
            case TOKEN_UPDATE -> handlers.tokenUpdateHandler();
            case TOKEN_MINT -> handlers.tokenMintHandler();
            case TOKEN_BURN -> handlers.tokenBurnHandler();
            case TOKEN_DELETION -> handlers.tokenDeleteHandler();
            case TOKEN_WIPE -> handlers.tokenAccountWipeHandler();
            case TOKEN_FREEZE -> handlers.tokenFreezeAccountHandler();
            case TOKEN_UNFREEZE -> handlers.tokenUnfreezeAccountHandler();
            case TOKEN_GRANT_KYC -> handlers.tokenGrantKycToAccountHandler();
            case TOKEN_REVOKE_KYC -> handlers.tokenRevokeKycFromAccountHandler();
            case TOKEN_ASSOCIATE -> handlers.tokenAssociateToAccountHandler();
            case TOKEN_DISSOCIATE -> handlers.tokenDissociateFromAccountHandler();
            case TOKEN_FEE_SCHEDULE_UPDATE -> handlers.tokenFeeScheduleUpdateHandler();
            case TOKEN_PAUSE -> handlers.tokenPauseHandler();
            case TOKEN_UNPAUSE -> handlers.tokenUnpauseHandler();
            case TOKEN_UPDATE_NFTS -> handlers.tokenUpdateNftsHandler();
            case TOKEN_REJECT -> handlers.tokenRejectHandler();
            case TOKEN_CLAIM_AIRDROP -> handlers.tokenClaimAirdropHandler();
            case TOKEN_AIRDROP -> handlers.tokenAirdropHandler();
            case TOKEN_CANCEL_AIRDROP -> handlers.tokenCancelAirdropHandler();

            case UTIL_PRNG -> handlers.utilPrngHandler();
            case ATOMIC_BATCH -> handlers.atomicBatchHandler();

            case HISTORY_PROOF_KEY_PUBLICATION -> handlers.historyProofKeyPublicationHandler();
            case HISTORY_PROOF_SIGNATURE -> handlers.historyProofSignatureHandler();
            case HISTORY_PROOF_VOTE -> handlers.historyProofVoteHandler();

            case HINTS_KEY_PUBLICATION -> handlers.hintsKeyPublicationHandler();
            case HINTS_PARTIAL_SIGNATURE -> handlers.hintsPartialSignatureHandler();
            case HINTS_PREPROCESSING_VOTE -> handlers.hintsPreprocessingVoteHandler();
            case CRS_PUBLICATION -> handlers.crsPublicationHandler();

            case SYSTEM_DELETE ->
                switch (txBody.systemDeleteOrThrow().id().kind()) {
                    case CONTRACT_ID -> handlers.contractSystemDeleteHandler();
                    case FILE_ID -> handlers.fileSystemDeleteHandler();
                    default -> throw new UnsupportedOperationException(SYSTEM_DELETE_WITHOUT_ID_CASE);
                };
            case SYSTEM_UNDELETE ->
                switch (txBody.systemUndeleteOrThrow().id().kind()) {
                    case CONTRACT_ID -> handlers.contractSystemUndeleteHandler();
                    case FILE_ID -> handlers.fileSystemUndeleteHandler();
                    default -> throw new UnsupportedOperationException(SYSTEM_UNDELETE_WITHOUT_ID_CASE);
                };

            default -> throw new UnsupportedOperationException(TYPE_NOT_SUPPORTED);
        };
    }
}<|MERGE_RESOLUTION|>--- conflicted
+++ resolved
@@ -161,15 +161,11 @@
                     TOKEN_REJECT,
                     TOKEN_UNFREEZE,
                     TOKEN_UNPAUSE,
-<<<<<<< HEAD
+                    TOKEN_AIRDROP,
+                    TOKEN_CLAIM_AIRDROP,
+                    TOKEN_CANCEL_AIRDROP,
                     TOKEN_UPDATE_NFTS,
                     TOKEN_WIPE -> true;
-=======
-                    TOKEN_UNFREEZE,
-                    TOKEN_AIRDROP,
-                    TOKEN_CLAIM_AIRDROP,
-                    TOKEN_CANCEL_AIRDROP -> true;
->>>>>>> 40af5fb6
             default -> false;
         };
     }
