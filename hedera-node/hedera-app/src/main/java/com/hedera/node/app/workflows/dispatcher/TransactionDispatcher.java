/*
 * Copyright (C) 2022-2023 Hedera Hashgraph, LLC
 *
 * Licensed under the Apache License, Version 2.0 (the "License");
 * you may not use this file except in compliance with the License.
 * You may obtain a copy of the License at
 *
 *      http://www.apache.org/licenses/LICENSE-2.0
 *
 * Unless required by applicable law or agreed to in writing, software
 * distributed under the License is distributed on an "AS IS" BASIS,
 * WITHOUT WARRANTIES OR CONDITIONS OF ANY KIND, either express or implied.
 * See the License for the specific language governing permissions and
 * limitations under the License.
 */

package com.hedera.node.app.workflows.dispatcher;

import static java.util.Objects.requireNonNull;

import com.hedera.hapi.node.base.HederaFunctionality;
import com.hedera.hapi.node.base.ResponseCodeEnum;
import com.hedera.hapi.node.consensus.ConsensusCreateTopicTransactionBody;
import com.hedera.hapi.node.consensus.ConsensusDeleteTopicTransactionBody;
import com.hedera.hapi.node.consensus.ConsensusUpdateTopicTransactionBody;
import com.hedera.hapi.node.transaction.TransactionBody;
import com.hedera.node.app.service.consensus.impl.WritableTopicStore;
import com.hedera.node.app.service.consensus.impl.config.ConsensusServiceConfig;
import com.hedera.node.app.service.consensus.impl.records.ConsensusCreateTopicRecordBuilder;
import com.hedera.node.app.service.consensus.impl.records.ConsensusSubmitMessageRecordBuilder;
import com.hedera.node.app.service.mono.context.properties.GlobalDynamicProperties;
import com.hedera.node.app.service.networkadmin.ReadableSpecialFileStore;
import com.hedera.node.app.service.networkadmin.impl.config.NetworkAdminServiceConfig;
import com.hedera.node.app.service.token.impl.WritableAccountStore;
import com.hedera.node.app.service.token.impl.WritableTokenRelationStore;
import com.hedera.node.app.service.token.impl.WritableTokenStore;
import com.hedera.node.app.service.token.impl.records.CryptoCreateRecordBuilder;
import com.hedera.node.app.service.util.impl.config.PrngConfig;
import com.hedera.node.app.service.util.records.PrngRecordBuilder;
import com.hedera.node.app.spi.meta.HandleContext;
import com.hedera.node.app.spi.state.WritableFreezeStore;
import com.hedera.node.app.spi.workflows.HandleException;
import com.hedera.node.app.spi.workflows.PreCheckException;
import com.hedera.node.app.spi.workflows.PreHandleContext;
import com.hedera.node.app.spi.workflows.TransactionHandler;
import edu.umd.cs.findbugs.annotations.NonNull;
import javax.inject.Inject;
import javax.inject.Singleton;

/**
 * A {@code TransactionDispatcher} provides functionality to forward pre-check, pre-handle, and handle-transaction
 * requests to the appropriate handler
 *
 * <p>For handle, mostly just supports the limited form of the Consensus Service handlers
 * described in <a href="https://github.com/hashgraph/hedera-services/issues/4945">issue #4945</a>, while still trying to make a bit of progress
 * toward the general implementation.
 */
@Singleton
public class TransactionDispatcher {
    public static final String TYPE_NOT_SUPPORTED = "This transaction type is not supported";
    private final HandleContext handleContext;
    private final TransactionHandlers handlers;
    private final GlobalDynamicProperties dynamicProperties;

    /**
     * Creates a {@code TransactionDispatcher}.
     *
     * @param handleContext the context of the handle workflow
     * @param handlers the handlers for all transaction types
     * @param dynamicProperties the dynamic properties of the system
     */
    @Inject
    public TransactionDispatcher(
            @NonNull final HandleContext handleContext,
            @NonNull final TransactionHandlers handlers,
            @NonNull final GlobalDynamicProperties dynamicProperties) {
        this.handlers = requireNonNull(handlers);
        this.handleContext = requireNonNull(handleContext);
        this.dynamicProperties = requireNonNull(dynamicProperties);
    }

    /**
     * Dispatches a transaction of the given type to the appropriate handler.
     *
     * <p>This will not be final signature of the dispatch method, since as per
     * <a href="https://github.com/hashgraph/hedera-services/issues/4945">issue #4945</a>, we are currently
     * just adapting the last step of mono-service "workflow"; and only for Consensus Service transactions.
     *
     * @param function the type of the consensus service transaction
     * @param txn the consensus transaction to be handled
     * @throws HandleException if the handler fails
     * @throws IllegalArgumentException if there is no handler for the given function type
     */
    public void dispatchHandle(
            @NonNull final HederaFunctionality function,
            @NonNull final TransactionBody txn,
            @NonNull final WritableStoreFactory writableStoreFactory) {
        switch (function) {
            case CONSENSUS_CREATE_TOPIC -> dispatchConsensusCreateTopic(
                    txn.consensusCreateTopicOrThrow(), writableStoreFactory.createTopicStore());
            case CONSENSUS_UPDATE_TOPIC -> dispatchConsensusUpdateTopic(
                    txn.consensusUpdateTopicOrThrow(), writableStoreFactory.createTopicStore());
            case CONSENSUS_DELETE_TOPIC -> dispatchConsensusDeleteTopic(
                    txn.consensusDeleteTopicOrThrow(), writableStoreFactory.createTopicStore());
            case CONSENSUS_SUBMIT_MESSAGE -> dispatchConsensusSubmitMessage(
                    txn, writableStoreFactory.createTopicStore());
            case TOKEN_GRANT_KYC_TO_ACCOUNT -> dispatchTokenGrantKycToAccount(
                    txn, writableStoreFactory.createTokenRelStore());
            case TOKEN_REVOKE_KYC_FROM_ACCOUNT -> dispatchTokenRevokeKycFromAccount(
                    txn, writableStoreFactory.createTokenRelStore());
            case TOKEN_PAUSE -> dispatchTokenPause(txn, writableStoreFactory.createTokenStore());
            case TOKEN_UNPAUSE -> dispatchTokenUnpause(txn, writableStoreFactory.createTokenStore());
<<<<<<< HEAD
            case FREEZE -> dispatchFreeze(txn, writableStoreFactory.createFreezeStore());
=======
            case TOKEN_FEE_SCHEDULE_UPDATE -> dispatchTokenFeeScheduleUpdate(
                    txn, writableStoreFactory.createTokenStore());
>>>>>>> 38eb9983
            case CRYPTO_CREATE -> dispatchCryptoCreate(txn, writableStoreFactory.createAccountStore());
            case UTIL_PRNG -> dispatchPrng(txn);
            default -> throw new IllegalArgumentException(TYPE_NOT_SUPPORTED);
        }
    }

    /**
     * Dispatch a pre-handle request. It is forwarded to the correct handler, which takes care of the specific
     * functionality
     *
     * @param context the context of the pre-handle workflow
     * @throws NullPointerException if one of the arguments is {@code null}
     */
    //    @SuppressWarnings("java:S1479") // ignore too many branches warning
    public void dispatchPreHandle(@NonNull final PreHandleContext context) throws PreCheckException {
        requireNonNull(context, "The supplied argument 'context' cannot be null!");

        try {
            final var handler = getHandler(context.body());
            handler.preHandle(context);
        } catch (UnsupportedOperationException ex) {
            throw new PreCheckException(ResponseCodeEnum.INVALID_TRANSACTION_BODY);
        }
    }

    @NonNull
    private TransactionHandler getHandler(@NonNull final TransactionBody txBody) {
        return switch (txBody.data().kind()) {
            case CONSENSUS_CREATE_TOPIC -> handlers.consensusCreateTopicHandler();
            case CONSENSUS_UPDATE_TOPIC -> handlers.consensusUpdateTopicHandler();
            case CONSENSUS_DELETE_TOPIC -> handlers.consensusDeleteTopicHandler();
            case CONSENSUS_SUBMIT_MESSAGE -> handlers.consensusSubmitMessageHandler();

            case CONTRACT_CREATE_INSTANCE -> handlers.contractCreateHandler();
            case CONTRACT_UPDATE_INSTANCE -> handlers.contractUpdateHandler();
            case CONTRACT_CALL -> handlers.contractCallHandler();
            case CONTRACT_DELETE_INSTANCE -> handlers.contractDeleteHandler();
            case ETHEREUM_TRANSACTION -> handlers.etherumTransactionHandler();

            case CRYPTO_CREATE_ACCOUNT -> handlers.cryptoCreateHandler();
            case CRYPTO_UPDATE_ACCOUNT -> handlers.cryptoUpdateHandler();
            case CRYPTO_TRANSFER -> handlers.cryptoTransferHandler();
            case CRYPTO_DELETE -> handlers.cryptoDeleteHandler();
            case CRYPTO_APPROVE_ALLOWANCE -> handlers.cryptoApproveAllowanceHandler();
            case CRYPTO_DELETE_ALLOWANCE -> handlers.cryptoDeleteAllowanceHandler();
            case CRYPTO_ADD_LIVE_HASH -> handlers.cryptoAddLiveHashHandler();
            case CRYPTO_DELETE_LIVE_HASH -> handlers.cryptoDeleteLiveHashHandler();

            case FILE_CREATE -> handlers.fileCreateHandler();
            case FILE_UPDATE -> handlers.fileUpdateHandler();
            case FILE_DELETE -> handlers.fileDeleteHandler();
            case FILE_APPEND -> handlers.fileAppendHandler();

            case FREEZE -> handlers.freezeHandler();

            case UNCHECKED_SUBMIT -> handlers.networkUncheckedSubmitHandler();

            case SCHEDULE_CREATE -> handlers.scheduleCreateHandler();
            case SCHEDULE_SIGN -> handlers.scheduleSignHandler();
            case SCHEDULE_DELETE -> handlers.scheduleDeleteHandler();

            case TOKEN_CREATION -> handlers.tokenCreateHandler();
            case TOKEN_UPDATE -> handlers.tokenUpdateHandler();
            case TOKEN_MINT -> handlers.tokenMintHandler();
            case TOKEN_BURN -> handlers.tokenBurnHandler();
            case TOKEN_DELETION -> handlers.tokenDeleteHandler();
            case TOKEN_WIPE -> handlers.tokenAccountWipeHandler();
            case TOKEN_FREEZE -> handlers.tokenFreezeAccountHandler();
            case TOKEN_UNFREEZE -> handlers.tokenUnfreezeAccountHandler();
            case TOKEN_GRANT_KYC -> handlers.tokenGrantKycToAccountHandler();
            case TOKEN_REVOKE_KYC -> handlers.tokenRevokeKycFromAccountHandler();
            case TOKEN_ASSOCIATE -> handlers.tokenAssociateToAccountHandler();
            case TOKEN_DISSOCIATE -> handlers.tokenDissociateFromAccountHandler();
            case TOKEN_FEE_SCHEDULE_UPDATE -> handlers.tokenFeeScheduleUpdateHandler();
            case TOKEN_PAUSE -> handlers.tokenPauseHandler();
            case TOKEN_UNPAUSE -> handlers.tokenUnpauseHandler();

            case UTIL_PRNG -> handlers.utilPrngHandler();

            case SYSTEM_DELETE -> switch (txBody.systemDeleteOrThrow().id().kind()) {
                case CONTRACT_ID -> handlers.contractSystemDeleteHandler();
                case FILE_ID -> handlers.fileSystemDeleteHandler();
                default -> throw new UnsupportedOperationException("SystemDelete without IdCase");
            };
            case SYSTEM_UNDELETE -> switch (txBody.systemUndeleteOrThrow().id().kind()) {
                case CONTRACT_ID -> handlers.contractSystemUndeleteHandler();
                case FILE_ID -> handlers.fileSystemUndeleteHandler();
                default -> throw new UnsupportedOperationException("SystemUndelete without IdCase");
            };

            default -> throw new UnsupportedOperationException(TYPE_NOT_SUPPORTED);
        };
    }

    // TODO: In all the below methods, commit will be called in workflow or some other place
    //  when handle workflow is implemented
    private void dispatchConsensusDeleteTopic(
            @NonNull final ConsensusDeleteTopicTransactionBody topicDeletion,
            @NonNull final WritableTopicStore topicStore) {
        final var handler = handlers.consensusDeleteTopicHandler();
        handler.handle(topicDeletion, topicStore);
        finishConsensusDeleteTopic(topicStore);
    }

    /**
     * A temporary hook to isolate logic that we expect to move to a workflow, but is currently needed when running with
     * facility implementations that are adapters for either {@code mono-service} logic or integration tests.
     *
     * @param topicStore the topic store used for the update
     */
    protected void finishConsensusDeleteTopic(@NonNull final WritableTopicStore topicStore) {
        // No-op by default
    }

    private void dispatchConsensusUpdateTopic(
            @NonNull final ConsensusUpdateTopicTransactionBody topicUpdate,
            @NonNull final WritableTopicStore topicStore) {
        final var handler = handlers.consensusUpdateTopicHandler();
        handler.handle(handleContext, topicUpdate, topicStore);
        finishConsensusUpdateTopic(topicStore);
    }

    /**
     * A temporary hook to isolate logic that we expect to move to a workflow, but is currently needed when running with
     * facility implementations that are adapters for either {@code mono-service} logic or integration tests.
     *
     * @param topicStore the topic store used for the update
     */
    protected void finishConsensusUpdateTopic(@NonNull final WritableTopicStore topicStore) {
        // No-op by default
    }

    private void dispatchConsensusCreateTopic(
            @NonNull final ConsensusCreateTopicTransactionBody topicCreation,
            @NonNull final WritableTopicStore topicStore) {
        final var handler = handlers.consensusCreateTopicHandler();
        final var recordBuilder = handler.newRecordBuilder();
        handler.handle(
                handleContext,
                topicCreation,
                new ConsensusServiceConfig(
                        dynamicProperties.maxNumTopics(), dynamicProperties.messageMaxBytesAllowed()),
                recordBuilder,
                topicStore);
        finishConsensusCreateTopic(recordBuilder, topicStore);
    }

    /**
     * A temporary hook to isolate logic that we expect to move to a workflow, but is currently needed when running with
     * facility implementations that are adapters for either {@code mono-service} logic or integration tests.
     *
     * @param recordBuilder the completed record builder for the creation
     * @param topicStore the topic store used for the creation
     */
    protected void finishConsensusCreateTopic(
            @NonNull final ConsensusCreateTopicRecordBuilder recordBuilder,
            @NonNull final WritableTopicStore topicStore) {
        // No-op by default
    }

    private void dispatchConsensusSubmitMessage(
            @NonNull final TransactionBody messageSubmission, @NonNull final WritableTopicStore topicStore) {
        final var handler = handlers.consensusSubmitMessageHandler();
        final var recordBuilder = handler.newRecordBuilder();
        handler.handle(
                handleContext,
                messageSubmission,
                new ConsensusServiceConfig(
                        dynamicProperties.maxNumTopics(), dynamicProperties.messageMaxBytesAllowed()),
                recordBuilder,
                topicStore);
        finishConsensusSubmitMessage(recordBuilder, topicStore);
    }

    /**
     * A temporary hook to isolate logic that we expect to move to a workflow, but is currently needed when running with
     * facility implementations that are adapters for either {@code mono-service} logic or integration tests.
     *
     * @param recordBuilder the completed record builder for the message submission
     * @param topicStore the topic store used for the message submission
     */
    protected void finishConsensusSubmitMessage(
            @NonNull final ConsensusSubmitMessageRecordBuilder recordBuilder,
            @NonNull final WritableTopicStore topicStore) {
        // No-op by default
    }

    /**
     * Dispatches the token grant KYC transaction to the appropriate handler.
     *
     * @param tokenGrantKyc the token grant KYC transaction
     * @param tokenRelStore the token relation store
     */
    private void dispatchTokenGrantKycToAccount(
            @NonNull final TransactionBody tokenGrantKyc, @NonNull final WritableTokenRelationStore tokenRelStore) {
        final var handler = handlers.tokenGrantKycToAccountHandler();
        handler.handle(tokenGrantKyc, tokenRelStore);
        finishTokenGrantKycToAccount(tokenRelStore);
    }

    /**
     * A temporary hook to isolate logic that we expect to move to a workflow, but
     * is currently needed when running with facility implementations that are adapters
     * for either {@code mono-service} logic or integration tests.
     *
     * @param tokenRelStore the token rel store used for the message submission
     */
    protected void finishTokenGrantKycToAccount(@NonNull final WritableTokenRelationStore tokenRelStore) {
        // No-op by default
    }

    /**
     * Dispatches the token revoke KYC transaction to the appropriate handler.
     *
     * @param tokenRevokeKyc the token revoke KYC transaction
     * @param tokenRelStore the token relation store
     */
    private void dispatchTokenRevokeKycFromAccount(
            @NonNull TransactionBody tokenRevokeKyc, @NonNull WritableTokenRelationStore tokenRelStore) {
        final var handler = handlers.tokenRevokeKycFromAccountHandler();
        handler.handle(tokenRevokeKyc, tokenRelStore);
        finishTokenRevokeKycFromAccount(tokenRelStore);
    }

    /**
     * A temporary hook to isolate logic that we expect to move to a workflow, but
     * is currently needed when running with facility implementations that are adapters
     * for either {@code mono-service} logic or integration tests.
     *
     * @param tokenRelStore the token rel store used for the message submission
     */
    protected void finishTokenRevokeKycFromAccount(@NonNull final WritableTokenRelationStore tokenRelStore) {
        // No-op by default
    }

    /**
     * Dispatches the token unpause transaction to the appropriate handler.
     *
     * @param tokenUnpause the token unpause transaction
     * @param tokenStore the token store
     */
    private void dispatchTokenUnpause(
            @NonNull final TransactionBody tokenUnpause, @NonNull final WritableTokenStore tokenStore) {
        final var handler = handlers.tokenUnpauseHandler();
        handler.handle(tokenUnpause, tokenStore);
        finishTokenUnPause(tokenStore);
    }

    /**
     * Dispatches the token pause transaction to the appropriate handler.
     *
     * @param tokenPause the token pause transaction
     * @param tokenStore the token store
     */
    private void dispatchTokenPause(
            @NonNull final TransactionBody tokenPause, @NonNull final WritableTokenStore tokenStore) {
        final var handler = handlers.tokenPauseHandler();
        handler.handle(tokenPause, tokenStore);
        finishTokenPause(tokenStore);
    }

    /**
     * A temporary hook to isolate logic that we expect to move to a workflow, but
     * is currently needed when running with facility implementations that are adapters
     * for either {@code mono-service} logic or integration tests.
     *
     * @param tokenStore the token store
     */
    protected void finishTokenPause(@NonNull final WritableTokenStore tokenStore) {
        // No-op by default
    }

    /**
     * A temporary hook to isolate logic that we expect to move to a workflow, but
     * is currently needed when running with facility implementations that are adapters
     * for either {@code mono-service} logic or integration tests.
     *
     * @param tokenStore the token store
     */
    protected void finishTokenUnPause(@NonNull final WritableTokenStore tokenStore) {
        // No-op by default
    }

    /**
     * Dispatches the util prng transaction to the appropriate handler.
     * @param utilPrng the util prng transaction body
     */
    private void dispatchPrng(@NonNull final TransactionBody utilPrng) {
        final var handler = handlers.utilPrngHandler();
        final var recordBuilder = handler.newRecordBuilder();
        handler.handle(
                handleContext,
                utilPrng.utilPrng(),
                new PrngConfig(dynamicProperties.isUtilPrngEnabled()),
                recordBuilder);
        finishUtilPrng(recordBuilder);
    }

    /**
     * A temporary hook to isolate logic that we expect to move to a workflow, but
     * is currently needed when running with facility implementations that are adapters
     * for either {@code mono-service} logic or integration tests.
     *
     * @param recordBuilder the record builder
     */
    protected void finishUtilPrng(@NonNull final PrngRecordBuilder recordBuilder) {
        // No-op by default
    }

    /**
     * Dispatches the crypto create transaction to the appropriate handler.
     * @param cryptoCreate the crypto create transaction body
     * @param accountStore the writable account store
     */
    private void dispatchCryptoCreate(
            @NonNull final TransactionBody cryptoCreate, @NonNull final WritableAccountStore accountStore) {
        final var handler = handlers.cryptoCreateHandler();
        final var recordBuilder = handler.newRecordBuilder();
        handler.handle(handleContext, cryptoCreate, accountStore, recordBuilder);
        finishCryptoCreate(recordBuilder, accountStore);
    }

    /**
     * A temporary hook to isolate logic that we expect to move to a workflow, but
     * is currently needed when running with facility implementations that are adapters
     * for either {@code mono-service} logic or integration tests.
     *
     * @param recordBuilder the completed record builder for the creation
     * @param accountStore the account store used for the creation
     */
    protected void finishCryptoCreate(
            @NonNull final CryptoCreateRecordBuilder recordBuilder, @NonNull final WritableAccountStore accountStore) {
        // No-op by default
    }

<<<<<<< HEAD
    private void dispatchFreeze(
            @NonNull final TransactionBody freezeTxn, @NonNull final WritableFreezeStore freezeStore) {
        requireNonNull(freezeTxn);
        requireNonNull(freezeStore);
        final var handler = handlers.freezeHandler();
        handler.handle(
                freezeTxn,
                new NetworkAdminServiceConfig(dynamicProperties.upgradeArtifactsLoc()),
                handleContext.createReadableStore(ReadableSpecialFileStore.class),
                freezeStore);
=======
    /**
     * Dispatches the token fee schedule update transaction to the appropriate handler.
     *
     * @param feeScheduleUpdate the token fee schedule update transaction
     * @param tokenStore the token store
     */
    private void dispatchTokenFeeScheduleUpdate(
            @NonNull final TransactionBody feeScheduleUpdate, @NonNull final WritableTokenStore tokenStore) {
        requireNonNull(feeScheduleUpdate);
        requireNonNull(tokenStore);

        final var handler = handlers.tokenFeeScheduleUpdateHandler();
        handler.handle(handleContext, feeScheduleUpdate, tokenStore);
        finishTokenFeeScheduleUpdate(tokenStore);
    }

    /**
     * A temporary hook to isolate logic that we expect to move to a workflow, but
     * is currently needed when running with facility implementations that are adapters
     * for either {@code mono-service} logic or integration tests.
     *
     * @param tokenStore the token store used for fee schedule update
     */
    protected void finishTokenFeeScheduleUpdate(@NonNull final WritableTokenStore tokenStore) {
        // No-op by default
>>>>>>> 38eb9983
    }
}<|MERGE_RESOLUTION|>--- conflicted
+++ resolved
@@ -110,12 +110,9 @@
                     txn, writableStoreFactory.createTokenRelStore());
             case TOKEN_PAUSE -> dispatchTokenPause(txn, writableStoreFactory.createTokenStore());
             case TOKEN_UNPAUSE -> dispatchTokenUnpause(txn, writableStoreFactory.createTokenStore());
-<<<<<<< HEAD
             case FREEZE -> dispatchFreeze(txn, writableStoreFactory.createFreezeStore());
-=======
             case TOKEN_FEE_SCHEDULE_UPDATE -> dispatchTokenFeeScheduleUpdate(
                     txn, writableStoreFactory.createTokenStore());
->>>>>>> 38eb9983
             case CRYPTO_CREATE -> dispatchCryptoCreate(txn, writableStoreFactory.createAccountStore());
             case UTIL_PRNG -> dispatchPrng(txn);
             default -> throw new IllegalArgumentException(TYPE_NOT_SUPPORTED);
@@ -451,7 +448,6 @@
         // No-op by default
     }
 
-<<<<<<< HEAD
     private void dispatchFreeze(
             @NonNull final TransactionBody freezeTxn, @NonNull final WritableFreezeStore freezeStore) {
         requireNonNull(freezeTxn);
@@ -462,7 +458,8 @@
                 new NetworkAdminServiceConfig(dynamicProperties.upgradeArtifactsLoc()),
                 handleContext.createReadableStore(ReadableSpecialFileStore.class),
                 freezeStore);
-=======
+    }
+
     /**
      * Dispatches the token fee schedule update transaction to the appropriate handler.
      *
@@ -488,6 +485,5 @@
      */
     protected void finishTokenFeeScheduleUpdate(@NonNull final WritableTokenStore tokenStore) {
         // No-op by default
->>>>>>> 38eb9983
     }
 }