--- conflicted
+++ resolved
@@ -24,26 +24,18 @@
 import com.hedera.node.app.service.token.CryptoSignatureWaivers;
 import com.hedera.node.app.service.token.impl.CryptoSignatureWaiversImpl;
 import com.hedera.node.app.spi.PreHandleDispatcher;
-<<<<<<< HEAD
-=======
 import com.hedera.node.app.spi.exceptions.HandleStatusException;
->>>>>>> 0e677458
 import com.hedera.node.app.spi.meta.HandleContext;
 import com.hedera.node.app.spi.meta.PreHandleContext;
 import com.hedera.node.app.spi.meta.TransactionMetadata;
 import com.hedera.node.app.spi.numbers.HederaAccountNumbers;
-import com.hedera.node.app.workflows.handle.records.CreateTopicRecordBuilder;
 import com.hederahashgraph.api.proto.java.AccountID;
-<<<<<<< HEAD
-import com.hederahashgraph.api.proto.java.HederaFunctionality;
-=======
 import com.hederahashgraph.api.proto.java.ConsensusCreateTopicTransactionBody;
 import com.hederahashgraph.api.proto.java.ConsensusDeleteTopicTransactionBody;
 import com.hederahashgraph.api.proto.java.ConsensusSubmitMessageTransactionBody;
 import com.hederahashgraph.api.proto.java.ConsensusUpdateTopicTransactionBody;
 import com.hederahashgraph.api.proto.java.HederaFunctionality;
 import com.hederahashgraph.api.proto.java.TopicID;
->>>>>>> 0e677458
 import com.hederahashgraph.api.proto.java.TransactionBody;
 import edu.umd.cs.findbugs.annotations.NonNull;
 import java.util.List;
@@ -70,14 +62,7 @@
     private final GlobalDynamicProperties dynamicProperties;
 
     /**
-<<<<<<< HEAD
-     * Creates a {@code TransactionDispatcher} able to support the limited form of the
-     * Consensus Service handlers described in
-     * https://github.com/hashgraph/hedera-services/issues/4945, while still trying
-     * to make a bit of progress toward a more general solution.
-=======
      * Creates a {@code TransactionDispatcher}.
->>>>>>> 0e677458
      *
      * @param handleContext     the context of the handle workflow
      * @param txnCtx            the mono context of the transaction
@@ -101,34 +86,6 @@
 
     /**
      * Dispatches a transaction of the given type to the appropriate handler.
-<<<<<<< HEAD
-     * Only Consensus Service transactions are supported.
-     *
-     * <p>This will not be final signature of the dispatch method, since as per
-     * https://github.com/hashgraph/hedera-services/issues/4945, at this point we
-     * are really dispatching within the mono-service "workflow".
-     *
-     * @param function the type of the consensus service transaction
-     * @param txn the consensus transaction to be handled
-     */
-    public void dispatchHandle(
-            @NonNull final HederaFunctionality function,
-            @NonNull final TransactionBody txn,
-            @NonNull final StoreFactory storeFactory) {
-        switch (function) {
-            case ConsensusCreateTopic -> {
-                final var recordBuilder = new CreateTopicRecordBuilder();
-                handlers.consensusCreateTopicHandler()
-                        .handle(
-                                handleContext,
-                                txn,
-                                new ConsensusServiceConfig(
-                                        dynamicProperties.maxNumTopics(), dynamicProperties.messageMaxBytesAllowed()),
-                                recordBuilder,
-                                storeFactory.getWritableTopicStore());
-                recordBuilder.exposeSideEffectsToMono(txnCtx);
-            }
-=======
      *
      * <p>This will not be final signature of the dispatch method, since as per
      * https://github.com/hashgraph/hedera-services/issues/4945, we are currently
@@ -140,13 +97,15 @@
      * @throws HandleStatusException if the handler fails
      * @throws IllegalArgumentException if there is no handler for the given function type
      */
-    public void dispatchHandle(@NonNull final HederaFunctionality function, @NonNull final TransactionBody txn) {
+    public void dispatchHandle(
+            @NonNull final HederaFunctionality function,
+            @NonNull final TransactionBody txn,
+            @NonNull final WritableStoreFactory storeFactory) {
         switch (function) {
-            case ConsensusCreateTopic -> dispatchConsensusCreateTopic(txn.getConsensusCreateTopic());
+            case ConsensusCreateTopic -> dispatchConsensusCreateTopic(txn.getConsensusCreateTopic(), storeFactory);
             case ConsensusUpdateTopic -> dispatchConsensusUpdateTopic(txn.getConsensusUpdateTopic());
             case ConsensusDeleteTopic -> dispatchConsensusDeleteTopic(txn.getConsensusDeleteTopic());
             case ConsensusSubmitMessage -> dispatchConsensusSubmitMessage(txn.getConsensusSubmitMessage());
->>>>>>> 0e677458
             default -> throw new IllegalArgumentException(TYPE_NOT_SUPPORTED);
         }
     }
@@ -159,7 +118,7 @@
      * @throws NullPointerException if one of the arguments is {@code null}
      */
     public void dispatchPreHandle(
-            @NonNull final StoreFactory storeFactory, @NonNull final PreHandleContext handlerContext) {
+            @NonNull final ReadableStoreFactory storeFactory, @NonNull final PreHandleContext handlerContext) {
         requireNonNull(storeFactory);
         requireNonNull(handlerContext);
 
@@ -260,7 +219,7 @@
         }
     }
 
-    private PreHandleDispatcher setupPreHandleDispatcher(@NonNull final StoreFactory storeFactory) {
+    private PreHandleDispatcher setupPreHandleDispatcher(@NonNull final ReadableStoreFactory storeFactory) {
         return (TransactionBody innerTxn, AccountID innerPayer) -> {
             final var accountStore = storeFactory.getReadableAccountStore();
             final var handlerContext = new PreHandleContext(accountStore, innerTxn, innerPayer);
@@ -291,7 +250,9 @@
                 recordBuilder);
     }
 
-    private void dispatchConsensusCreateTopic(final ConsensusCreateTopicTransactionBody topicCreation) {
+    private void dispatchConsensusCreateTopic(
+            @NonNull final ConsensusCreateTopicTransactionBody topicCreation,
+            @NonNull final WritableStoreFactory storeFactory) {
         final var handler = handlers.consensusCreateTopicHandler();
         final var recordBuilder = handler.newRecordBuilder();
         handler.handle(
@@ -299,7 +260,8 @@
                 topicCreation,
                 new ConsensusServiceConfig(
                         dynamicProperties.maxNumTopics(), dynamicProperties.messageMaxBytesAllowed()),
-                recordBuilder);
+                recordBuilder,
+                storeFactory.getWritableTopicStore());
         txnCtx.setCreated(TopicID.newBuilder()
                 .setTopicNum(recordBuilder.getCreatedTopic())
                 .build());
