--- conflicted
+++ resolved
@@ -136,22 +136,16 @@
         }
 
         return switch (feeContext.body().data().kind()) {
-<<<<<<< HEAD
             case CONSENSUS_CREATE_TOPIC, CONSENSUS_DELETE_TOPIC, CONSENSUS_SUBMIT_MESSAGE, CONSENSUS_UPDATE_TOPIC ->
                 true;
             case CRYPTO_DELETE, CRYPTO_CREATE_ACCOUNT, SCHEDULE_CREATE, SCHEDULE_SIGN, SCHEDULE_DELETE -> true;
-            case TOKEN_CREATION, TOKEN_MINT -> true;
-=======
-            case TOKEN_CREATION,
-                    TOKEN_MINT,
-                    TOKEN_BURN,
-                    TOKEN_DELETION,
-                    TOKEN_PAUSE,
-                    TOKEN_FREEZE,
-                    TOKEN_UNPAUSE,
-                    TOKEN_UNFREEZE -> true;
-            case CRYPTO_DELETE, CRYPTO_CREATE_ACCOUNT -> true;
->>>>>>> 8b87d8fc
+            case TOKEN_CREATION, TOKEN_MINT,
+                 TOKEN_BURN,
+                 TOKEN_DELETION,
+                 TOKEN_PAUSE,
+                 TOKEN_FREEZE,
+                 TOKEN_UNPAUSE,
+                 TOKEN_UNFREEZE -> true;
             default -> false;
         };
     }
