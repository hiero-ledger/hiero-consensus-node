--- conflicted
+++ resolved
@@ -107,17 +107,11 @@
             case CONSENSUS_SUBMIT_MESSAGE -> dispatchConsensusSubmitMessage(
                     txn, writableStoreFactory.createStore(WritableTopicStore.class));
             case TOKEN_GRANT_KYC_TO_ACCOUNT -> dispatchTokenGrantKycToAccount(
-<<<<<<< HEAD
+                    txn, writableStoreFactory.createStore(WritableTokenRelationStore.class));
+            case TOKEN_REVOKE_KYC_FROM_ACCOUNT -> dispatchTokenRevokeKycFromAccount(
                     txn, writableStoreFactory.createStore(WritableTokenRelationStore.class));
             case TOKEN_PAUSE -> dispatchTokenPause(txn, writableStoreFactory.createStore(WritableTokenStore.class));
             case TOKEN_UNPAUSE -> dispatchTokenUnpause(txn, writableStoreFactory.createStore(WritableTokenStore.class));
-=======
-                    txn, writableStoreFactory.createTokenRelStore());
-            case TOKEN_REVOKE_KYC_FROM_ACCOUNT -> dispatchTokenRevokeKycFromAccount(
-                    txn, writableStoreFactory.createTokenRelStore());
-            case TOKEN_PAUSE -> dispatchTokenPause(txn, writableStoreFactory.createTokenStore());
-            case TOKEN_UNPAUSE -> dispatchTokenUnpause(txn, writableStoreFactory.createTokenStore());
->>>>>>> efc2775e
             default -> throw new IllegalArgumentException(TYPE_NOT_SUPPORTED);
         }
     }
