--- conflicted
+++ resolved
@@ -56,21 +56,13 @@
     }
 
     /**
-<<<<<<< HEAD
-     * Dispatch a {@code validate()} request. It is forwarded to the correct handler, which takes care of the specific
-=======
      * Dispatch a {@code pureChecks()} request. It is forwarded to the correct handler, which takes care of the specific
->>>>>>> 362f57cf
      * functionality
      *
      * @param txBody the {@link TransactionBody} to be validated
      * @throws NullPointerException if {@code txBody} is {@code null}
      */
-<<<<<<< HEAD
-    public void dispatchValidate(@NonNull final TransactionBody txBody) throws PreCheckException {
-=======
     public void dispatchPureChecks(@NonNull final TransactionBody txBody) throws PreCheckException {
->>>>>>> 362f57cf
         requireNonNull(txBody, "The supplied argument 'txBody' cannot be null!");
 
         try {
