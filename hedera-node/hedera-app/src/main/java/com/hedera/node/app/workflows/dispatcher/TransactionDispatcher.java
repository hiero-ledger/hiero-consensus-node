--- conflicted
+++ resolved
@@ -136,13 +136,10 @@
         }
 
         return switch (feeContext.body().data().kind()) {
-<<<<<<< HEAD
             case CONSENSUS_CREATE_TOPIC, CONSENSUS_DELETE_TOPIC, CONSENSUS_SUBMIT_MESSAGE, CONSENSUS_UPDATE_TOPIC ->
                 true;
             case CRYPTO_DELETE, CRYPTO_CREATE_ACCOUNT -> true;
-=======
             case CRYPTO_DELETE, CRYPTO_CREATE_ACCOUNT, SCHEDULE_CREATE, SCHEDULE_SIGN, SCHEDULE_DELETE -> true;
->>>>>>> 4ae7248c
             default -> false;
         };
     }
