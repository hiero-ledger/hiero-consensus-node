// SPDX-License-Identifier: Apache-2.0
package com.hedera.node.app.workflows.dispatcher;

import static com.hedera.node.app.hapi.utils.CommonPbjConverters.fromPbj;
import static com.hedera.node.app.hapi.utils.CommonUtils.productWouldOverflow;
import static java.util.Objects.requireNonNull;

import com.hedera.hapi.node.base.ResponseCodeEnum;
import com.hedera.hapi.node.transaction.TransactionBody;
import com.hedera.node.app.hapi.utils.fee.FeeBuilder;
import com.hedera.node.app.spi.fees.FeeContext;
import com.hedera.node.app.spi.fees.Fees;
import com.hedera.node.app.spi.workflows.HandleContext;
import com.hedera.node.app.spi.workflows.HandleException;
import com.hedera.node.app.spi.workflows.PreCheckException;
import com.hedera.node.app.spi.workflows.PreHandleContext;
import com.hedera.node.app.spi.workflows.PureChecksContext;
import com.hedera.node.app.spi.workflows.TransactionHandler;
import com.hedera.node.app.spi.workflows.WarmupContext;
import com.hedera.node.config.data.FeesConfig;
import com.hederahashgraph.api.proto.java.ExchangeRate;
import edu.umd.cs.findbugs.annotations.NonNull;
import javax.inject.Inject;
import javax.inject.Singleton;
import org.hiero.hapi.fees.FeeResult;

/**
 * A {@code TransactionDispatcher} provides functionality to forward pre-check, pre-handle, and handle-transaction
 * requests to the appropriate handler
 *
 * <p>For handle, mostly just supports the limited form of the Consensus Service handlers described in
 * <a href="https://github.com/hashgraph/hedera-services/issues/4945">issue #4945</a>,
 * while still trying to make a bit of progress toward the general implementation.
 */
@Singleton
public class TransactionDispatcher {
    public static final String TYPE_NOT_SUPPORTED = "This transaction type is not supported";
    public static final String SYSTEM_DELETE_WITHOUT_ID_CASE = "SystemDelete without IdCase";
    public static final String SYSTEM_UNDELETE_WITHOUT_ID_CASE = "SystemUndelete without IdCase";

    protected final TransactionHandlers handlers;

    /**
     * Creates a {@code TransactionDispatcher}.
     *
     * @param handlers the handlers for all transaction types
     */
    @Inject
    public TransactionDispatcher(@NonNull final TransactionHandlers handlers) {
        this.handlers = requireNonNull(handlers);
    }

    /**
     * Dispatch a {@code pureChecks()} request. It is forwarded to the correct handler, which takes care of the specific
     * functionality
     *
     * @param context the {@link PureChecksContext} to be validated
     * @throws NullPointerException if {@code context} is {@code null}
     */
    public void dispatchPureChecks(@NonNull final PureChecksContext context) throws PreCheckException {
        requireNonNull(context, "The supplied argument 'context' cannot be null!");
        try {
            final var handler = getHandler(context.body());
            handler.pureChecks(context);
        } catch (UnsupportedOperationException ex) {
            throw new PreCheckException(ResponseCodeEnum.INVALID_TRANSACTION_BODY);
        }
    }

    /**
     * Dispatch a pre-handle request. It is forwarded to the correct handler, which takes care of the specific
     * functionality
     *
     * @param context the context of the pre-handle workflow
     * @throws NullPointerException if {@code context} is {@code null}
     */
    public void dispatchPreHandle(@NonNull final PreHandleContext context) throws PreCheckException {
        requireNonNull(context, "The supplied argument 'context' cannot be null!");

        try {
            final var handler = getHandler(context.body());
            handler.preHandle(context);
        } catch (UnsupportedOperationException ex) {
            throw new PreCheckException(ResponseCodeEnum.INVALID_TRANSACTION_BODY);
        }
    }

    /**
     * Dispatch a warmup request. It is forwarded to the correct handler, which takes care of the specific
     * functionality
     *
     * @param context the context of the warmup workflow
     * @throws NullPointerException if {@code context} is {@code null}
     */
    public void dispatchWarmup(@NonNull final WarmupContext context) {
        requireNonNull(context, "The supplied argument 'context' cannot be null!");

        try {
            final var handler = getHandler(context.body());
            handler.warm(context);
        } catch (UnsupportedOperationException ex) {
            // do nothing, the handler should have been used before we reach this point
        }
    }

    /**
     * Dispatch a compute fees request. It is forwarded to the correct handler, which takes care of the specific
     * calculation and returns the resulting {@link Fees}.
     *
     * @param feeContext information needed to calculate the fees
     * @return the calculated fees
     */
    @NonNull
    public Fees dispatchComputeFees(@NonNull final FeeContext feeContext) {
        requireNonNull(feeContext, "feeContext must not be null!");

        try {
            final var handler = getHandler(feeContext.body());
            if (shouldUseSimpleFees(feeContext)) {
                var feeResult = handler.calculateFeeResult(feeContext);
                return feeResultToFees(feeResult, fromPbj(feeContext.activeRate()));
            }
            return handler.calculateFees(feeContext);
        } catch (UnsupportedOperationException ex) {
            throw new HandleException(ResponseCodeEnum.INVALID_TRANSACTION_BODY);
        }
    }

    private boolean shouldUseSimpleFees(FeeContext feeContext) {
        if (!feeContext.configuration().getConfigData(FeesConfig.class).simpleFeesEnabled()) {
            return false;
        }

        return switch (feeContext.body().data().kind()) {
<<<<<<< HEAD
            case CONSENSUS_CREATE_TOPIC, CONSENSUS_SUBMIT_MESSAGE, CONSENSUS_UPDATE_TOPIC, CONSENSUS_DELETE_TOPIC ->
                true;
            case TOKEN_CREATION, TOKEN_MINT -> true;
=======
            case CRYPTO_DELETE, CRYPTO_CREATE_ACCOUNT -> true;
>>>>>>> 86fc051d
            default -> false;
        };
    }

    private static long tinycentsToTinybars(final long amount, final ExchangeRate rate) {
        final var hbarEquiv = rate.getHbarEquiv();
        if (productWouldOverflow(amount, hbarEquiv)) {
            return FeeBuilder.getTinybarsFromTinyCents(rate, amount);
        }
        return amount * hbarEquiv / rate.getCentEquiv();
    }

    private static Fees feeResultToFees(FeeResult feeResult, ExchangeRate rate) {
        return new Fees(
                tinycentsToTinybars(feeResult.node, rate),
                tinycentsToTinybars(feeResult.network, rate),
                tinycentsToTinybars(feeResult.service, rate));
    }

    /**
     * Dispatch a handle request. It is forwarded to the correct handler, which takes care of the specific
     * functionality
     *
     * @param context the {@link HandleContext} with all the information needed to handle the transaction
     * @throws NullPointerException if {@code context} is {@code null}
     */
    public void dispatchHandle(@NonNull final HandleContext context) throws HandleException {
        requireNonNull(context, "The supplied argument 'context' cannot be null!");

        try {
            final var handler = getHandler(context.body());
            handler.handle(context);
        } catch (UnsupportedOperationException ex) {
            throw new HandleException(ResponseCodeEnum.INVALID_TRANSACTION_BODY);
        }
    }

    @NonNull
    private TransactionHandler getHandler(@NonNull final TransactionBody txBody) {
        return switch (txBody.data().kind()) {
            case CONSENSUS_CREATE_TOPIC -> handlers.consensusCreateTopicHandler();
            case CONSENSUS_UPDATE_TOPIC -> handlers.consensusUpdateTopicHandler();
            case CONSENSUS_DELETE_TOPIC -> handlers.consensusDeleteTopicHandler();
            case CONSENSUS_SUBMIT_MESSAGE -> handlers.consensusSubmitMessageHandler();

            case CONTRACT_CREATE_INSTANCE -> handlers.contractCreateHandler();
            case CONTRACT_UPDATE_INSTANCE -> handlers.contractUpdateHandler();
            case CONTRACT_CALL -> handlers.contractCallHandler();
            case CONTRACT_DELETE_INSTANCE -> handlers.contractDeleteHandler();
            case ETHEREUM_TRANSACTION -> handlers.ethereumTransactionHandler();
            case LAMBDA_SSTORE -> handlers.lambdaSStoreHandler();
            case HOOK_DISPATCH -> handlers.hookDispatchHandler();

            case CRYPTO_CREATE_ACCOUNT -> handlers.cryptoCreateHandler();
            case CRYPTO_UPDATE_ACCOUNT -> handlers.cryptoUpdateHandler();
            case CRYPTO_TRANSFER -> handlers.cryptoTransferHandler();
            case CRYPTO_DELETE -> handlers.cryptoDeleteHandler();
            case CRYPTO_APPROVE_ALLOWANCE -> handlers.cryptoApproveAllowanceHandler();
            case CRYPTO_DELETE_ALLOWANCE -> handlers.cryptoDeleteAllowanceHandler();
            case CRYPTO_ADD_LIVE_HASH -> handlers.cryptoAddLiveHashHandler();
            case CRYPTO_DELETE_LIVE_HASH -> handlers.cryptoDeleteLiveHashHandler();

            case FILE_CREATE -> handlers.fileCreateHandler();
            case FILE_UPDATE -> handlers.fileUpdateHandler();
            case FILE_DELETE -> handlers.fileDeleteHandler();
            case FILE_APPEND -> handlers.fileAppendHandler();

            case FREEZE -> handlers.freezeHandler();

            case NODE_CREATE -> handlers.nodeCreateHandler();
            case NODE_DELETE -> handlers.nodeDeleteHandler();
            case NODE_UPDATE -> handlers.nodeUpdateHandler();

            case UNCHECKED_SUBMIT -> handlers.networkUncheckedSubmitHandler();

            case SCHEDULE_CREATE -> handlers.scheduleCreateHandler();
            case SCHEDULE_SIGN -> handlers.scheduleSignHandler();
            case SCHEDULE_DELETE -> handlers.scheduleDeleteHandler();

            case TOKEN_CREATION -> handlers.tokenCreateHandler();
            case TOKEN_UPDATE -> handlers.tokenUpdateHandler();
            case TOKEN_MINT -> handlers.tokenMintHandler();
            case TOKEN_BURN -> handlers.tokenBurnHandler();
            case TOKEN_DELETION -> handlers.tokenDeleteHandler();
            case TOKEN_WIPE -> handlers.tokenAccountWipeHandler();
            case TOKEN_FREEZE -> handlers.tokenFreezeAccountHandler();
            case TOKEN_UNFREEZE -> handlers.tokenUnfreezeAccountHandler();
            case TOKEN_GRANT_KYC -> handlers.tokenGrantKycToAccountHandler();
            case TOKEN_REVOKE_KYC -> handlers.tokenRevokeKycFromAccountHandler();
            case TOKEN_ASSOCIATE -> handlers.tokenAssociateToAccountHandler();
            case TOKEN_DISSOCIATE -> handlers.tokenDissociateFromAccountHandler();
            case TOKEN_FEE_SCHEDULE_UPDATE -> handlers.tokenFeeScheduleUpdateHandler();
            case TOKEN_PAUSE -> handlers.tokenPauseHandler();
            case TOKEN_UNPAUSE -> handlers.tokenUnpauseHandler();
            case TOKEN_UPDATE_NFTS -> handlers.tokenUpdateNftsHandler();
            case TOKEN_REJECT -> handlers.tokenRejectHandler();
            case TOKEN_CLAIM_AIRDROP -> handlers.tokenClaimAirdropHandler();
            case TOKEN_AIRDROP -> handlers.tokenAirdropHandler();
            case TOKEN_CANCEL_AIRDROP -> handlers.tokenCancelAirdropHandler();

            case UTIL_PRNG -> handlers.utilPrngHandler();
            case ATOMIC_BATCH -> handlers.atomicBatchHandler();

            case HISTORY_PROOF_KEY_PUBLICATION -> handlers.historyProofKeyPublicationHandler();
            case HISTORY_PROOF_SIGNATURE -> handlers.historyProofSignatureHandler();
            case HISTORY_PROOF_VOTE -> handlers.historyProofVoteHandler();

            case HINTS_KEY_PUBLICATION -> handlers.hintsKeyPublicationHandler();
            case HINTS_PARTIAL_SIGNATURE -> handlers.hintsPartialSignatureHandler();
            case HINTS_PREPROCESSING_VOTE -> handlers.hintsPreprocessingVoteHandler();
            case CRS_PUBLICATION -> handlers.crsPublicationHandler();

            case SYSTEM_DELETE ->
                switch (txBody.systemDeleteOrThrow().id().kind()) {
                    case CONTRACT_ID -> handlers.contractSystemDeleteHandler();
                    case FILE_ID -> handlers.fileSystemDeleteHandler();
                    default -> throw new UnsupportedOperationException(SYSTEM_DELETE_WITHOUT_ID_CASE);
                };
            case SYSTEM_UNDELETE ->
                switch (txBody.systemUndeleteOrThrow().id().kind()) {
                    case CONTRACT_ID -> handlers.contractSystemUndeleteHandler();
                    case FILE_ID -> handlers.fileSystemUndeleteHandler();
                    default -> throw new UnsupportedOperationException(SYSTEM_UNDELETE_WITHOUT_ID_CASE);
                };

            default -> throw new UnsupportedOperationException(TYPE_NOT_SUPPORTED);
        };
    }
}<|MERGE_RESOLUTION|>--- conflicted
+++ resolved
@@ -132,13 +132,9 @@
         }
 
         return switch (feeContext.body().data().kind()) {
-<<<<<<< HEAD
-            case CONSENSUS_CREATE_TOPIC, CONSENSUS_SUBMIT_MESSAGE, CONSENSUS_UPDATE_TOPIC, CONSENSUS_DELETE_TOPIC ->
-                true;
+            case CONSENSUS_CREATE_TOPIC, CONSENSUS_SUBMIT_MESSAGE, CONSENSUS_UPDATE_TOPIC, CONSENSUS_DELETE_TOPIC -> true;
             case TOKEN_CREATION, TOKEN_MINT -> true;
-=======
             case CRYPTO_DELETE, CRYPTO_CREATE_ACCOUNT -> true;
->>>>>>> 86fc051d
             default -> false;
         };
     }
