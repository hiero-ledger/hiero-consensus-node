// SPDX-License-Identifier: Apache-2.0
package com.hedera.node.app.workflows.dispatcher;

import static com.hedera.node.app.hapi.utils.CommonPbjConverters.fromPbj;
import static com.hedera.node.app.hapi.utils.CommonUtils.productWouldOverflow;
import static java.util.Objects.requireNonNull;

import com.hedera.hapi.node.base.ResponseCodeEnum;
import com.hedera.hapi.node.transaction.TransactionBody;
import com.hedera.node.app.fees.FeeManager;
import com.hedera.node.app.hapi.utils.fee.FeeBuilder;
import com.hedera.node.app.spi.fees.FeeContext;
import com.hedera.node.app.spi.fees.Fees;
import com.hedera.node.app.spi.workflows.HandleContext;
import com.hedera.node.app.spi.workflows.HandleException;
import com.hedera.node.app.spi.workflows.PreCheckException;
import com.hedera.node.app.spi.workflows.PreHandleContext;
import com.hedera.node.app.spi.workflows.PureChecksContext;
import com.hedera.node.app.spi.workflows.TransactionHandler;
import com.hedera.node.app.spi.workflows.WarmupContext;
import com.hedera.node.config.data.FeesConfig;
import com.hederahashgraph.api.proto.java.ExchangeRate;
import edu.umd.cs.findbugs.annotations.NonNull;
import javax.inject.Inject;
import javax.inject.Singleton;
import org.hiero.hapi.fees.FeeResult;

/**
 * A {@code TransactionDispatcher} provides functionality to forward pre-check, pre-handle, and handle-transaction
 * requests to the appropriate handler
 *
 * <p>For handle, mostly just supports the limited form of the Consensus Service handlers described in
 * <a href="https://github.com/hashgraph/hedera-services/issues/4945">issue #4945</a>,
 * while still trying to make a bit of progress toward the general implementation.
 */
@Singleton
public class TransactionDispatcher {
    public static final String TYPE_NOT_SUPPORTED = "This transaction type is not supported";
    public static final String SYSTEM_DELETE_WITHOUT_ID_CASE = "SystemDelete without IdCase";
    public static final String SYSTEM_UNDELETE_WITHOUT_ID_CASE = "SystemUndelete without IdCase";

    protected final TransactionHandlers handlers;
    protected final FeeManager feeManager;

    /**
     * Creates a {@code TransactionDispatcher}.
     *
     * @param handlers the handlers for all transaction types
     */
    @Inject
    public TransactionDispatcher(@NonNull final TransactionHandlers handlers, @NonNull final FeeManager feeManager) {
        this.handlers = requireNonNull(handlers);
        this.feeManager = requireNonNull(feeManager);
    }

    /**
     * Dispatch a {@code pureChecks()} request. It is forwarded to the correct handler, which takes care of the specific
     * functionality
     *
     * @param context the {@link PureChecksContext} to be validated
     * @throws NullPointerException if {@code context} is {@code null}
     */
    public void dispatchPureChecks(@NonNull final PureChecksContext context) throws PreCheckException {
        requireNonNull(context, "The supplied argument 'context' cannot be null!");
        try {
            final var handler = getHandler(context.body());
            handler.pureChecks(context);
        } catch (UnsupportedOperationException ex) {
            throw new PreCheckException(ResponseCodeEnum.INVALID_TRANSACTION_BODY);
        }
    }

    /**
     * Dispatch a pre-handle request. It is forwarded to the correct handler, which takes care of the specific
     * functionality
     *
     * @param context the context of the pre-handle workflow
     * @throws NullPointerException if {@code context} is {@code null}
     */
    public void dispatchPreHandle(@NonNull final PreHandleContext context) throws PreCheckException {
        requireNonNull(context, "The supplied argument 'context' cannot be null!");

        try {
            final var handler = getHandler(context.body());
            handler.preHandle(context);
        } catch (UnsupportedOperationException ex) {
            throw new PreCheckException(ResponseCodeEnum.INVALID_TRANSACTION_BODY);
        }
    }

    /**
     * Dispatch a warmup request. It is forwarded to the correct handler, which takes care of the specific
     * functionality
     *
     * @param context the context of the warmup workflow
     * @throws NullPointerException if {@code context} is {@code null}
     */
    public void dispatchWarmup(@NonNull final WarmupContext context) {
        requireNonNull(context, "The supplied argument 'context' cannot be null!");

        try {
            final var handler = getHandler(context.body());
            handler.warm(context);
        } catch (UnsupportedOperationException ex) {
            // do nothing, the handler should have been used before we reach this point
        }
    }

    /**
     * Dispatch a compute fees request. It is forwarded to the correct handler, which takes care of the specific
     * calculation and returns the resulting {@link Fees}.
     *
     * @param feeContext information needed to calculate the fees
     * @return the calculated fees
     */
    @NonNull
    public Fees dispatchComputeFees(@NonNull final FeeContext feeContext) {
        requireNonNull(feeContext, "feeContext must not be null!");

        try {
            final var handler = getHandler(feeContext.body());
            if (shouldUseSimpleFees(feeContext)) {
                var feeResult = requireNonNull(feeManager.getSimpleFeeCalculator())
                        .calculateTxFee(feeContext.body(), feeContext);
                return feeResultToFees(feeResult, fromPbj(feeContext.activeRate()));
            }
            return handler.calculateFees(feeContext);
        } catch (UnsupportedOperationException ex) {
            throw new HandleException(ResponseCodeEnum.INVALID_TRANSACTION_BODY);
        }
    }

    private boolean shouldUseSimpleFees(FeeContext feeContext) {
        if (!feeContext.configuration().getConfigData(FeesConfig.class).simpleFeesEnabled()) {
            return false;
        }

        return switch (feeContext.body().data().kind()) {
<<<<<<< HEAD
            case CONSENSUS_CREATE_TOPIC, CONSENSUS_DELETE_TOPIC, CONSENSUS_SUBMIT_MESSAGE, CONSENSUS_UPDATE_TOPIC,
                 CRYPTO_DELETE, CRYPTO_CREATE_ACCOUNT, CRYPTO_UPDATE_ACCOUNT, SCHEDULE_CREATE, SCHEDULE_SIGN,
                 SCHEDULE_DELETE, CONTRACT_CREATE_INSTANCE, CONTRACT_CALL ->
                true;
=======
            case CONSENSUS_CREATE_TOPIC,
                    CONSENSUS_DELETE_TOPIC,
                    CONSENSUS_SUBMIT_MESSAGE,
                    CONSENSUS_UPDATE_TOPIC,
                    CRYPTO_DELETE,
                    CRYPTO_CREATE_ACCOUNT,
                    CRYPTO_UPDATE_ACCOUNT,
                    SCHEDULE_CREATE,
                    SCHEDULE_SIGN,
                    SCHEDULE_DELETE,
                    FILE_CREATE,
                    FILE_APPEND,
                    FILE_UPDATE,
                    FILE_DELETE -> true;
>>>>>>> 67fe1f23
            default -> false;
        };
    }

    private static long tinycentsToTinybars(final long amount, final ExchangeRate rate) {
        final var hbarEquiv = rate.getHbarEquiv();
        if (productWouldOverflow(amount, hbarEquiv)) {
            return FeeBuilder.getTinybarsFromTinyCents(rate, amount);
        }
        return amount * hbarEquiv / rate.getCentEquiv();
    }

    private static Fees feeResultToFees(FeeResult feeResult, ExchangeRate rate) {
        return new Fees(
                tinycentsToTinybars(feeResult.node, rate),
                tinycentsToTinybars(feeResult.network, rate),
                tinycentsToTinybars(feeResult.service, rate));
    }

    /**
     * Dispatch a handle request. It is forwarded to the correct handler, which takes care of the specific
     * functionality
     *
     * @param context the {@link HandleContext} with all the information needed to handle the transaction
     * @throws NullPointerException if {@code context} is {@code null}
     */
    public void dispatchHandle(@NonNull final HandleContext context) throws HandleException {
        requireNonNull(context, "The supplied argument 'context' cannot be null!");

        try {
            final var handler = getHandler(context.body());
            handler.handle(context);
        } catch (UnsupportedOperationException ex) {
            throw new HandleException(ResponseCodeEnum.INVALID_TRANSACTION_BODY);
        }
    }

    @NonNull
    private TransactionHandler getHandler(@NonNull final TransactionBody txBody) {
        return switch (txBody.data().kind()) {
            case CONSENSUS_CREATE_TOPIC -> handlers.consensusCreateTopicHandler();
            case CONSENSUS_UPDATE_TOPIC -> handlers.consensusUpdateTopicHandler();
            case CONSENSUS_DELETE_TOPIC -> handlers.consensusDeleteTopicHandler();
            case CONSENSUS_SUBMIT_MESSAGE -> handlers.consensusSubmitMessageHandler();

            case CONTRACT_CREATE_INSTANCE -> handlers.contractCreateHandler();
            case CONTRACT_UPDATE_INSTANCE -> handlers.contractUpdateHandler();
            case CONTRACT_CALL -> handlers.contractCallHandler();
            case CONTRACT_DELETE_INSTANCE -> handlers.contractDeleteHandler();
            case ETHEREUM_TRANSACTION -> handlers.ethereumTransactionHandler();
            case LAMBDA_SSTORE -> handlers.lambdaSStoreHandler();
            case HOOK_DISPATCH -> handlers.hookDispatchHandler();

            case CRYPTO_CREATE_ACCOUNT -> handlers.cryptoCreateHandler();
            case CRYPTO_UPDATE_ACCOUNT -> handlers.cryptoUpdateHandler();
            case CRYPTO_TRANSFER -> handlers.cryptoTransferHandler();
            case CRYPTO_DELETE -> handlers.cryptoDeleteHandler();
            case CRYPTO_APPROVE_ALLOWANCE -> handlers.cryptoApproveAllowanceHandler();
            case CRYPTO_DELETE_ALLOWANCE -> handlers.cryptoDeleteAllowanceHandler();
            case CRYPTO_ADD_LIVE_HASH -> handlers.cryptoAddLiveHashHandler();
            case CRYPTO_DELETE_LIVE_HASH -> handlers.cryptoDeleteLiveHashHandler();

            case FILE_CREATE -> handlers.fileCreateHandler();
            case FILE_UPDATE -> handlers.fileUpdateHandler();
            case FILE_DELETE -> handlers.fileDeleteHandler();
            case FILE_APPEND -> handlers.fileAppendHandler();

            case FREEZE -> handlers.freezeHandler();

            case NODE_CREATE -> handlers.nodeCreateHandler();
            case NODE_DELETE -> handlers.nodeDeleteHandler();
            case NODE_UPDATE -> handlers.nodeUpdateHandler();

            case UNCHECKED_SUBMIT -> handlers.networkUncheckedSubmitHandler();

            case SCHEDULE_CREATE -> handlers.scheduleCreateHandler();
            case SCHEDULE_SIGN -> handlers.scheduleSignHandler();
            case SCHEDULE_DELETE -> handlers.scheduleDeleteHandler();

            case TOKEN_CREATION -> handlers.tokenCreateHandler();
            case TOKEN_UPDATE -> handlers.tokenUpdateHandler();
            case TOKEN_MINT -> handlers.tokenMintHandler();
            case TOKEN_BURN -> handlers.tokenBurnHandler();
            case TOKEN_DELETION -> handlers.tokenDeleteHandler();
            case TOKEN_WIPE -> handlers.tokenAccountWipeHandler();
            case TOKEN_FREEZE -> handlers.tokenFreezeAccountHandler();
            case TOKEN_UNFREEZE -> handlers.tokenUnfreezeAccountHandler();
            case TOKEN_GRANT_KYC -> handlers.tokenGrantKycToAccountHandler();
            case TOKEN_REVOKE_KYC -> handlers.tokenRevokeKycFromAccountHandler();
            case TOKEN_ASSOCIATE -> handlers.tokenAssociateToAccountHandler();
            case TOKEN_DISSOCIATE -> handlers.tokenDissociateFromAccountHandler();
            case TOKEN_FEE_SCHEDULE_UPDATE -> handlers.tokenFeeScheduleUpdateHandler();
            case TOKEN_PAUSE -> handlers.tokenPauseHandler();
            case TOKEN_UNPAUSE -> handlers.tokenUnpauseHandler();
            case TOKEN_UPDATE_NFTS -> handlers.tokenUpdateNftsHandler();
            case TOKEN_REJECT -> handlers.tokenRejectHandler();
            case TOKEN_CLAIM_AIRDROP -> handlers.tokenClaimAirdropHandler();
            case TOKEN_AIRDROP -> handlers.tokenAirdropHandler();
            case TOKEN_CANCEL_AIRDROP -> handlers.tokenCancelAirdropHandler();

            case UTIL_PRNG -> handlers.utilPrngHandler();
            case ATOMIC_BATCH -> handlers.atomicBatchHandler();

            case HISTORY_PROOF_KEY_PUBLICATION -> handlers.historyProofKeyPublicationHandler();
            case HISTORY_PROOF_SIGNATURE -> handlers.historyProofSignatureHandler();
            case HISTORY_PROOF_VOTE -> handlers.historyProofVoteHandler();

            case HINTS_KEY_PUBLICATION -> handlers.hintsKeyPublicationHandler();
            case HINTS_PARTIAL_SIGNATURE -> handlers.hintsPartialSignatureHandler();
            case HINTS_PREPROCESSING_VOTE -> handlers.hintsPreprocessingVoteHandler();
            case CRS_PUBLICATION -> handlers.crsPublicationHandler();

            case SYSTEM_DELETE ->
                switch (txBody.systemDeleteOrThrow().id().kind()) {
                    case CONTRACT_ID -> handlers.contractSystemDeleteHandler();
                    case FILE_ID -> handlers.fileSystemDeleteHandler();
                    default -> throw new UnsupportedOperationException(SYSTEM_DELETE_WITHOUT_ID_CASE);
                };
            case SYSTEM_UNDELETE ->
                switch (txBody.systemUndeleteOrThrow().id().kind()) {
                    case CONTRACT_ID -> handlers.contractSystemUndeleteHandler();
                    case FILE_ID -> handlers.fileSystemUndeleteHandler();
                    default -> throw new UnsupportedOperationException(SYSTEM_UNDELETE_WITHOUT_ID_CASE);
                };

            default -> throw new UnsupportedOperationException(TYPE_NOT_SUPPORTED);
        };
    }
}<|MERGE_RESOLUTION|>--- conflicted
+++ resolved
@@ -136,12 +136,6 @@
         }
 
         return switch (feeContext.body().data().kind()) {
-<<<<<<< HEAD
-            case CONSENSUS_CREATE_TOPIC, CONSENSUS_DELETE_TOPIC, CONSENSUS_SUBMIT_MESSAGE, CONSENSUS_UPDATE_TOPIC,
-                 CRYPTO_DELETE, CRYPTO_CREATE_ACCOUNT, CRYPTO_UPDATE_ACCOUNT, SCHEDULE_CREATE, SCHEDULE_SIGN,
-                 SCHEDULE_DELETE, CONTRACT_CREATE_INSTANCE, CONTRACT_CALL ->
-                true;
-=======
             case CONSENSUS_CREATE_TOPIC,
                     CONSENSUS_DELETE_TOPIC,
                     CONSENSUS_SUBMIT_MESSAGE,
@@ -155,8 +149,8 @@
                     FILE_CREATE,
                     FILE_APPEND,
                     FILE_UPDATE,
-                    FILE_DELETE -> true;
->>>>>>> 67fe1f23
+                    FILE_DELETE,
+                 CONTRACT_CREATE_INSTANCE, CONTRACT_CALL-> true;
             default -> false;
         };
     }
