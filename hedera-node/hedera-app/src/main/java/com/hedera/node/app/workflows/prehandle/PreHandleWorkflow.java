--- conflicted
+++ resolved
@@ -106,21 +106,6 @@
                 log.warn("The number of inner results in the atomic batch transaction does not match the number of "
                         + "inner transactions. Need to re-run pre-handle for all inner transactions.");
             }
-<<<<<<< HEAD
-=======
-            final List<Bytes> serializedInnerTxn;
-            try {
-                serializedInnerTxn = ProtobufUtils.extractInnerTransactionBytes(
-                        result.txInfo().signedBytes());
-            } catch (IOException | ParseException e) {
-                // This should not happen
-                return PreHandleResult.nodeDueDiligenceFailure(
-                        creatorInfo.accountId(),
-                        ResponseCodeEnum.INVALID_TRANSACTION,
-                        result.txInfo(),
-                        result.configVersion());
-            }
->>>>>>> de3250d0
             for (int i = 0; i < innerTxns.size(); i++) {
                 final var innerResult = preHandleTransaction(
                         creatorInfo,
