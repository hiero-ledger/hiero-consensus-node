--- conflicted
+++ resolved
@@ -127,14 +127,9 @@
                         accountStore,
                         serializedInnerTxn.get(i),
                         useInnerResults ? maybeReusableResult.innerResults().get(i) : null,
-<<<<<<< HEAD
                         ignore -> {},
                         InnerTransaction.YES);
-                requireNonNull(result.innerResults()).add(innerResult);
-=======
-                        ignore -> {});
                 result.innerResults().add(innerResult);
->>>>>>> 892a7b71
             }
         }
         return result;
