// SPDX-License-Identifier: Apache-2.0
package com.hedera.node.app.state.merkle;

import static com.hedera.node.app.state.merkle.SchemaApplicationType.MIGRATION;
import static com.hedera.node.app.state.merkle.SchemaApplicationType.RESTART;
import static com.hedera.node.app.state.merkle.SchemaApplicationType.STATE_DEFINITIONS;
import static com.hedera.node.app.state.merkle.VersionUtils.alreadyIncludesStateDefs;
import static com.hedera.node.app.state.merkle.VersionUtils.isSoOrdered;
import static com.swirlds.state.merkle.StateUtils.registerWithSystem;
import static java.util.Objects.requireNonNull;

import com.hedera.hapi.node.base.SemanticVersion;
import com.hedera.hapi.util.HapiUtils;
import com.hedera.node.app.services.MigrationContextImpl;
import com.hedera.node.app.services.MigrationStateChanges;
import com.swirlds.config.api.Configuration;
<<<<<<< HEAD
import com.swirlds.merkle.map.MerkleMap;
import com.swirlds.merkledb.MerkleDbDataSourceBuilder;
import com.swirlds.merkledb.config.MerkleDbConfig;
import com.swirlds.metrics.api.Metrics;
=======
>>>>>>> 503927c9
import com.swirlds.platform.state.MerkleNodeState;
import com.swirlds.platform.state.service.PlatformStateFacade;
import com.swirlds.state.lifecycle.MigrationContext;
import com.swirlds.state.lifecycle.Schema;
import com.swirlds.state.lifecycle.SchemaRegistry;
import com.swirlds.state.lifecycle.Service;
import com.swirlds.state.lifecycle.StartupNetworks;
import com.swirlds.state.lifecycle.StateDefinition;
import com.swirlds.state.lifecycle.StateMetadata;
import com.swirlds.state.merkle.VirtualMapState.MerkleWritableStates;
import com.swirlds.state.spi.FilteredReadableStates;
import com.swirlds.state.spi.FilteredWritableStates;
import com.swirlds.state.spi.WritableStates;
import edu.umd.cs.findbugs.annotations.NonNull;
import edu.umd.cs.findbugs.annotations.Nullable;
import java.util.Comparator;
import java.util.HashSet;
import java.util.List;
import java.util.Map;
import java.util.SortedSet;
import java.util.TreeSet;
import org.apache.logging.log4j.LogManager;
import org.apache.logging.log4j.Logger;
import org.hiero.base.constructable.ConstructableRegistry;

/**
 * An implementation of {@link SchemaRegistry}.
 *
 * <p>When the Hedera application starts, it creates an instance of {@link MerkleSchemaRegistry} for
 * each {@link Service}, and passes it to the service as part of construction. The {@link Service}
 * then registers each and every {@link Schema} that it has. Each {@link Schema} is associated with
 * a {@link SemanticVersion}.
 *
 * <p>The Hedera application then calls {@code com.hedera.node.app.Hedera#onMigrate(MerkleNodeState, InitTrigger, Metrics)} on each {@link MerkleSchemaRegistry} instance, supplying it the
 * application version number and the newly created (or deserialized) but not yet hashed copy of the {@link
 * MerkleNodeState}. The registry determines which {@link Schema}s to apply, possibly taking multiple migration steps,
 * to transition the merkle tree from its current version to the final version.
 */
public class MerkleSchemaRegistry implements SchemaRegistry {
    private static final Logger logger = LogManager.getLogger(MerkleSchemaRegistry.class);

    /**
     * The name of the service using this registry.
     */
    private final String serviceName;
    /**
     * The current bootstrap configuration of the network; note this ideally would be a
     * provider of {@link com.hedera.node.config.VersionedConfiguration}s per version,
     * in case a service's states evolved with changing config. But this is a very edge
     * affordance that we have no example of needing.
     */
    private final Configuration bootstrapConfig;
    /**
     * The registry to use when deserializing from saved states
     */
    private final ConstructableRegistry constructableRegistry;
    /**
     * The ordered set of all schemas registered by the service
     */
    private final SortedSet<Schema> schemas = new TreeSet<>();
    /**
     * The analysis to use when determining how to apply a schema.
     */
    private final SchemaApplications schemaApplications;

    /**
     * Create a new instance with the default {@link SchemaApplications}.
     *
     * @param constructableRegistry The {@link ConstructableRegistry} to register states with for
     * deserialization
     * @param serviceName The name of the service using this registry.
     * @param schemaApplications the analysis to use when determining how to apply a schema
     */
    public MerkleSchemaRegistry(
            @NonNull final ConstructableRegistry constructableRegistry,
            @NonNull final String serviceName,
            @NonNull final Configuration bootstrapConfig,
            @NonNull final SchemaApplications schemaApplications) {
        this.constructableRegistry = requireNonNull(constructableRegistry);
        this.serviceName = StateMetadata.validateStateKey(requireNonNull(serviceName));
        this.bootstrapConfig = requireNonNull(bootstrapConfig);
        this.schemaApplications = requireNonNull(schemaApplications);
    }

    /**
     * {@inheritDoc}
     *
     * @return
     */
    @Override
    public SchemaRegistry register(@NonNull Schema schema) {
        schemas.remove(schema);
        schemas.add(requireNonNull(schema));
        logger.debug(
                "Registering schema {} for service {} ",
                () -> HapiUtils.toString(schema.getVersion()),
                () -> serviceName);

        // Any states being created, need to be registered for deserialization
        schema.statesToCreate(bootstrapConfig).forEach(def -> {
            //noinspection rawtypes,unchecked
            final var md = new StateMetadata<>(serviceName, schema, def);
            registerWithSystem(md, constructableRegistry);
        });

        return this;
    }

    /**
     * Encapsulates the writable states before and after applying a schema's state definitions.
     *
     * @param beforeStates the writable states before applying the schema's state definitions
     * @param afterStates the writable states after applying the schema's state definitions
     */
    private record RedefinedWritableStates(WritableStates beforeStates, WritableStates afterStates) {}

    /**
     * Called by the application after saved states have been loaded to perform the migration. Given
     * the supplied versions, applies all necessary migrations for every {@link Schema} newer than
     * {@code previousVersion} and no newer than {@code currentVersion}.
     *
     * <p>If the {@code previousVersion} and {@code currentVersion} are the same, then we do not need
     * to migrate, but instead we just call {@link Schema#restart(MigrationContext)} to allow the schema
     * to perform any necessary logic on restart. Most services have nothing to do, but some may need
     * to read files from disk, and could potentially change their state as a result.
     *
     * @param stateRoot the state for this registry to use.
     * @param previousVersion The version of state loaded from disk. Possibly null.
     * @param currentVersion The current version. Never null. Must be newer than {@code
     * previousVersion}.
     * @param appConfig The system configuration to use at the time of migration
     * @param platformConfig The platform configuration to use for subsequent object initializations
     * @param sharedValues A map of shared values for cross-service migration patterns
     * @param migrationStateChanges Tracker for state changes during migration
     * @param startupNetworks The startup networks to use for the migrations
     * @param platformStateFacade The platform state facade to use for the migrations
     * @throws IllegalArgumentException if the {@code currentVersion} is not at least the
     * {@code previousVersion} or if the {@code state} is not an instance of {@link MerkleNodeState}
     */
    // too many parameters, commented out code
    @SuppressWarnings({"java:S107", "java:S125"})
    public void migrate(
            @NonNull final MerkleNodeState stateRoot,
            @Nullable final SemanticVersion previousVersion,
            @NonNull final SemanticVersion currentVersion,
            @NonNull final Configuration appConfig,
            @NonNull final Configuration platformConfig,
            @NonNull final Map<String, Object> sharedValues,
            @NonNull final MigrationStateChanges migrationStateChanges,
            @NonNull final StartupNetworks startupNetworks,
            @NonNull final PlatformStateFacade platformStateFacade) {
        requireNonNull(stateRoot);
        requireNonNull(currentVersion);
        requireNonNull(appConfig);
        requireNonNull(platformConfig);
        requireNonNull(sharedValues);
        requireNonNull(migrationStateChanges);
        if (isSoOrdered(currentVersion, previousVersion)) {
            throw new IllegalArgumentException("The currentVersion must be at least the previousVersion");
        }
        final long roundNumber = platformStateFacade.roundOf(stateRoot);
        if (schemas.isEmpty()) {
            logger.info("Service {} does not use state", serviceName);
            return;
        }
        final var latestVersion = schemas.getLast().getVersion();
        logger.info(
                "Applying {} schemas for service {} with state version {}, "
                        + "software version {}, and latest service schema version {}",
                schemas::size,
                () -> serviceName,
                () -> HapiUtils.toString(previousVersion),
                () -> HapiUtils.toString(currentVersion),
                () -> HapiUtils.toString(latestVersion));
        for (final var schema : schemas) {
            final var applications =
                    schemaApplications.computeApplications(previousVersion, latestVersion, schema, appConfig);
            logger.info("Applying {} schema {} ({})", serviceName, schema.getVersion(), applications);
            // Now we can migrate the schema and then commit all the changes
            // We just have one merkle tree -- the just-loaded working tree -- to work from.
            // We get a ReadableStates for everything in the current tree, but then wrap
            // it with a FilteredReadableStates that is locked into exactly the set of states
            // available at this moment in time. This is done to make sure that even after we
            // add new states into the tree, it doesn't increase the number of states that can
            // be seen by the schema migration code
            final var readableStates = stateRoot.getReadableStates(serviceName);
            final var previousStates = new FilteredReadableStates(readableStates, readableStates.stateKeys());
            // Similarly, we distinguish between the writable states before and after
            // applying the schema's state definitions. This is done to ensure that we
            // commit all state changes made by applying this schema's state definitions;
            // but also prevent its migrate() and restart() hooks from accidentally using
            // states that were actually removed by this schema
            final WritableStates writableStates;
            final WritableStates newStates;
            if (applications.contains(STATE_DEFINITIONS)) {
                final var schemasAlreadyInState = schemas.tailSet(schema).stream()
                        .filter(s -> s != schema
                                && previousVersion != null
                                && alreadyIncludesStateDefs(previousVersion, s.getVersion()))
                        .toList();
                final var redefinedWritableStates =
                        applyStateDefinitions(schema, schemasAlreadyInState, appConfig, stateRoot);
                writableStates = redefinedWritableStates.beforeStates();
                newStates = redefinedWritableStates.afterStates();
            } else {
                newStates = writableStates = stateRoot.getWritableStates(serviceName);
            }

            final var migrationContext = new MigrationContextImpl(
                    previousStates,
                    newStates,
                    appConfig,
                    platformConfig,
                    previousVersion,
                    roundNumber,
                    sharedValues,
                    startupNetworks);
            if (applications.contains(MIGRATION)) {
                schema.migrate(migrationContext);
            }
            if (applications.contains(RESTART)) {
                schema.restart(migrationContext);
            }
            // Now commit all the service-specific changes made during this service's update or migration
            if (writableStates instanceof MerkleWritableStates mws) {
                mws.commit();
                migrationStateChanges.trackCommit();
            }
            // And finally we can remove any states we need to remove
            schema.statesToRemove().forEach(stateKey -> stateRoot.removeServiceState(serviceName, stateKey));
        }
    }

    private RedefinedWritableStates applyStateDefinitions(
            @NonNull final Schema schema,
            @NonNull final List<Schema> schemasAlreadyInState,
            @NonNull final Configuration nodeConfiguration,
            @NonNull final MerkleNodeState stateRoot) {
        // Create the new states (based on the schema) which, thanks to the above, does not
        // expand the set of states that the migration code will see
        schema.statesToCreate(nodeConfiguration).stream()
                .sorted(Comparator.comparing(StateDefinition::stateKey))
                .forEach(def -> {
                    final var stateKey = def.stateKey();
                    if (schemasAlreadyInState.stream()
                            .anyMatch(s -> s.statesToRemove().contains(stateKey))) {
                        logger.info("  Skipping {} as it is removed by a later schema", stateKey);
                        return;
                    }
                    logger.info("  Ensuring {} has state {}", serviceName, stateKey);
                    final var md = new StateMetadata<>(serviceName, schema, def);
<<<<<<< HEAD
                    if (def.singleton()) {
                        stateRoot.putServiceStateIfAbsent(
                                md,
                                () -> new SingletonNode<>(
                                        md.serviceName(),
                                        md.stateDefinition().stateKey(),
                                        md.singletonClassId(),
                                        md.stateDefinition().valueCodec(),
                                        null));

                    } else if (def.queue()) {
                        stateRoot.putServiceStateIfAbsent(
                                md,
                                () -> new QueueNode<>(
                                        md.serviceName(),
                                        md.stateDefinition().stateKey(),
                                        md.queueNodeClassId(),
                                        md.singletonClassId(),
                                        md.stateDefinition().valueCodec()));

                    } else if (!def.onDisk()) {
                        stateRoot.putServiceStateIfAbsent(md, () -> {
                            final var map = new MerkleMap<>();
                            map.setLabel(StateMetadata.computeLabel(serviceName, stateKey));
                            return map;
                        });
                    } else {
                        stateRoot.putServiceStateIfAbsent(
                                md,
                                () -> {
                                    final var keySerializer = new OnDiskKeySerializer<>(
                                            md.onDiskKeySerializerClassId(),
                                            md.onDiskKeyClassId(),
                                            md.stateDefinition().keyCodec());
                                    final var valueSerializer = new OnDiskValueSerializer<>(
                                            md.onDiskValueSerializerClassId(),
                                            md.onDiskValueClassId(),
                                            md.stateDefinition().valueCodec());
                                    // MAX_IN_MEMORY_HASHES (ramToDiskThreshold) = 8388608
                                    // PREFER_DISK_BASED_INDICES = false
                                    final MerkleDbConfig merkleDbConfig =
                                            platformConfiguration.getConfigData(MerkleDbConfig.class);
                                    final var label = StateMetadata.computeLabel(serviceName, stateKey);
                                    final var dsBuilder = new MerkleDbDataSourceBuilder(
                                            platformConfiguration,
                                            def.maxKeysHint(),
                                            merkleDbConfig.hashesRamToDiskThreshold());
                                    final var virtualMap = new VirtualMap<>(
                                            label, keySerializer, valueSerializer, dsBuilder, platformConfiguration);
                                    return virtualMap;
                                },
                                // Register the metrics for the virtual map if they are available.
                                // Early rounds of migration done by services such as PlatformStateService,
                                // EntityIdService and RosterService will not have metrics available yet, but their
                                // later rounds of migration will.
                                // Therefore, for the first round of migration, we will not register the metrics for
                                // virtual maps.
                                UNAVAILABLE_METRICS.equals(metrics)
                                        ? virtualMap -> {}
                                        : virtualMap -> virtualMap.registerMetrics(metrics));
                    }
=======
                    stateRoot.initializeState(md);
>>>>>>> 503927c9
                });

        // Create the "before" and "after" writable states (we won't commit anything
        // from these states until we have completed migration for this schema)
        final var statesToRemove = schema.statesToRemove();
        final var writableStates = stateRoot.getWritableStates(serviceName);
        final var remainingStates = new HashSet<>(writableStates.stateKeys());
        remainingStates.removeAll(statesToRemove);
        logger.info("  Removing states {} from service {}", statesToRemove, serviceName);
        final var newStates = new FilteredWritableStates(writableStates, remainingStates);
        return new RedefinedWritableStates(writableStates, newStates);
    }
}<|MERGE_RESOLUTION|>--- conflicted
+++ resolved
@@ -14,13 +14,6 @@
 import com.hedera.node.app.services.MigrationContextImpl;
 import com.hedera.node.app.services.MigrationStateChanges;
 import com.swirlds.config.api.Configuration;
-<<<<<<< HEAD
-import com.swirlds.merkle.map.MerkleMap;
-import com.swirlds.merkledb.MerkleDbDataSourceBuilder;
-import com.swirlds.merkledb.config.MerkleDbConfig;
-import com.swirlds.metrics.api.Metrics;
-=======
->>>>>>> 503927c9
 import com.swirlds.platform.state.MerkleNodeState;
 import com.swirlds.platform.state.service.PlatformStateFacade;
 import com.swirlds.state.lifecycle.MigrationContext;
@@ -272,71 +265,7 @@
                     }
                     logger.info("  Ensuring {} has state {}", serviceName, stateKey);
                     final var md = new StateMetadata<>(serviceName, schema, def);
-<<<<<<< HEAD
-                    if (def.singleton()) {
-                        stateRoot.putServiceStateIfAbsent(
-                                md,
-                                () -> new SingletonNode<>(
-                                        md.serviceName(),
-                                        md.stateDefinition().stateKey(),
-                                        md.singletonClassId(),
-                                        md.stateDefinition().valueCodec(),
-                                        null));
-
-                    } else if (def.queue()) {
-                        stateRoot.putServiceStateIfAbsent(
-                                md,
-                                () -> new QueueNode<>(
-                                        md.serviceName(),
-                                        md.stateDefinition().stateKey(),
-                                        md.queueNodeClassId(),
-                                        md.singletonClassId(),
-                                        md.stateDefinition().valueCodec()));
-
-                    } else if (!def.onDisk()) {
-                        stateRoot.putServiceStateIfAbsent(md, () -> {
-                            final var map = new MerkleMap<>();
-                            map.setLabel(StateMetadata.computeLabel(serviceName, stateKey));
-                            return map;
-                        });
-                    } else {
-                        stateRoot.putServiceStateIfAbsent(
-                                md,
-                                () -> {
-                                    final var keySerializer = new OnDiskKeySerializer<>(
-                                            md.onDiskKeySerializerClassId(),
-                                            md.onDiskKeyClassId(),
-                                            md.stateDefinition().keyCodec());
-                                    final var valueSerializer = new OnDiskValueSerializer<>(
-                                            md.onDiskValueSerializerClassId(),
-                                            md.onDiskValueClassId(),
-                                            md.stateDefinition().valueCodec());
-                                    // MAX_IN_MEMORY_HASHES (ramToDiskThreshold) = 8388608
-                                    // PREFER_DISK_BASED_INDICES = false
-                                    final MerkleDbConfig merkleDbConfig =
-                                            platformConfiguration.getConfigData(MerkleDbConfig.class);
-                                    final var label = StateMetadata.computeLabel(serviceName, stateKey);
-                                    final var dsBuilder = new MerkleDbDataSourceBuilder(
-                                            platformConfiguration,
-                                            def.maxKeysHint(),
-                                            merkleDbConfig.hashesRamToDiskThreshold());
-                                    final var virtualMap = new VirtualMap<>(
-                                            label, keySerializer, valueSerializer, dsBuilder, platformConfiguration);
-                                    return virtualMap;
-                                },
-                                // Register the metrics for the virtual map if they are available.
-                                // Early rounds of migration done by services such as PlatformStateService,
-                                // EntityIdService and RosterService will not have metrics available yet, but their
-                                // later rounds of migration will.
-                                // Therefore, for the first round of migration, we will not register the metrics for
-                                // virtual maps.
-                                UNAVAILABLE_METRICS.equals(metrics)
-                                        ? virtualMap -> {}
-                                        : virtualMap -> virtualMap.registerMetrics(metrics));
-                    }
-=======
                     stateRoot.initializeState(md);
->>>>>>> 503927c9
                 });
 
         // Create the "before" and "after" writable states (we won't commit anything
