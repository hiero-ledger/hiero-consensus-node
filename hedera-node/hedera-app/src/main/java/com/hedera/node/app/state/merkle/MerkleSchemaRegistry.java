/*
 * Copyright (C) 2023 Hedera Hashgraph, LLC
 *
 * Licensed under the Apache License, Version 2.0 (the "License");
 * you may not use this file except in compliance with the License.
 * You may obtain a copy of the License at
 *
 *      http://www.apache.org/licenses/LICENSE-2.0
 *
 * Unless required by applicable law or agreed to in writing, software
 * distributed under the License is distributed on an "AS IS" BASIS,
 * WITHOUT WARRANTIES OR CONDITIONS OF ANY KIND, either express or implied.
 * See the License for the specific language governing permissions and
 * limitations under the License.
 */

package com.hedera.node.app.state.merkle;

import static com.hedera.node.app.spi.HapiUtils.SEMANTIC_VERSION_COMPARATOR;

import com.hedera.hapi.node.base.SemanticVersion;
import com.hedera.node.app.spi.HapiUtils;
import com.hedera.node.app.spi.Service;
<<<<<<< HEAD
import com.hedera.node.app.spi.state.*;
import com.hedera.node.app.spi.workflows.record.GenesisRecordsConsensusHook;
=======
import com.hedera.node.app.spi.info.NetworkInfo;
import com.hedera.node.app.spi.state.FilteredReadableStates;
import com.hedera.node.app.spi.state.FilteredWritableStates;
import com.hedera.node.app.spi.state.Schema;
import com.hedera.node.app.spi.state.SchemaRegistry;
>>>>>>> 19ab4e1f
import com.hedera.node.app.state.merkle.MerkleHederaState.MerkleWritableStates;
import com.hedera.node.app.state.merkle.disk.OnDiskKey;
import com.hedera.node.app.state.merkle.disk.OnDiskKeySerializer;
import com.hedera.node.app.state.merkle.disk.OnDiskValue;
import com.hedera.node.app.state.merkle.disk.OnDiskValueSerializer;
import com.hedera.node.app.state.merkle.memory.InMemoryValue;
import com.hedera.node.app.state.merkle.memory.InMemoryWritableKVState;
import com.hedera.node.app.state.merkle.queue.QueueNode;
import com.hedera.node.app.state.merkle.singleton.SingletonNode;
import com.hedera.node.app.state.merkle.singleton.StringLeaf;
import com.hedera.node.app.state.merkle.singleton.ValueLeaf;
import com.hedera.node.app.workflows.handle.record.MigrationContextImpl;
import com.swirlds.common.constructable.ClassConstructorPair;
import com.swirlds.common.constructable.ConstructableRegistry;
import com.swirlds.common.constructable.ConstructableRegistryException;
import com.swirlds.common.crypto.DigestType;
import com.swirlds.config.api.Configuration;
import com.swirlds.merkle.map.MerkleMap;
import com.swirlds.merkledb.MerkleDbDataSourceBuilder;
import com.swirlds.merkledb.MerkleDbTableConfig;
import com.swirlds.virtualmap.VirtualMap;
import edu.umd.cs.findbugs.annotations.NonNull;
import edu.umd.cs.findbugs.annotations.Nullable;
import java.util.ArrayList;
import java.util.Collections;
import java.util.HashMap;
import java.util.HashSet;
import java.util.List;
import java.util.Map;
import java.util.Objects;
import java.util.Set;
import java.util.TreeSet;
import org.apache.logging.log4j.LogManager;
import org.apache.logging.log4j.Logger;

/**
 * An implementation of {@link SchemaRegistry}.
 *
 * <p>When the Hedera application starts, it creates an instance of {@link MerkleSchemaRegistry} for
 * each {@link Service}, and passes it to the service as part of construction. The {@link Service}
 * then registers each and every {@link Schema} that it has. Each {@link Schema} is associated with
 * a {@link SemanticVersion}.
 *
 * <p>The Hedera application then calls {@link #migrate(MerkleHederaState, SemanticVersion,
 * SemanticVersion, Configuration, NetworkInfo)} on each {@link MerkleSchemaRegistry} instance, supplying it the
 * application version number and the newly created (or deserialized) but not yet hashed copy of the {@link
 * MerkleHederaState}. The registry determines which {@link Schema}s to apply, possibly taking multiple migration steps,
 * to transition the merkle tree from its current version to the final version.
 */
public class MerkleSchemaRegistry implements SchemaRegistry {
    private static final Logger logger = LogManager.getLogger(MerkleSchemaRegistry.class);

    /** The name of the service using this registry. */
    private final String serviceName;
    /** The registry to use when deserializing from saved states */
    private final ConstructableRegistry constructableRegistry;
    /** The ordered set of all schemas registered by the service */
    private final Set<Schema> schemas = new TreeSet<>();
    /** Stores system entities created during genesis until the node can build synthetic records */
    private final GenesisRecordsConsensusHook genesisRecordsConsensusHook;

    /**
     * Create a new instance.
     *
     * @param constructableRegistry The {@link ConstructableRegistry} to register states with for
     *                              deserialization
     * @param serviceName           The name of the service using this registry.
     * @param genesisRecordsConsensusHook      class used to store entities created at genesis
     */
    public MerkleSchemaRegistry(
            @NonNull final ConstructableRegistry constructableRegistry,
            @NonNull final String serviceName,
            @Nullable final GenesisRecordsConsensusHook genesisRecordsConsensusHook) {
        this.constructableRegistry = Objects.requireNonNull(constructableRegistry);
        this.serviceName = StateUtils.validateStateKey(Objects.requireNonNull(serviceName));
        this.genesisRecordsConsensusHook = genesisRecordsConsensusHook;
    }

    /**
     * {@inheritDoc}
     *
     * @return
     */
    @Override
    public SchemaRegistry register(@NonNull Schema schema) {
        schemas.remove(schema);
        schemas.add(Objects.requireNonNull(schema));
        logger.debug(
                "Registering schema {} for service {} ",
                () -> HapiUtils.toString(schema.getVersion()),
                () -> serviceName);

        // Any states being created, need to be registered for deserialization
        schema.statesToCreate().forEach(def -> {
            //noinspection rawtypes,unchecked
            final var md = new StateMetadata<>(serviceName, schema, def);
            registerWithSystem(md);
        });

        return this;
    }

    /**
     * Called by the application after saved states have been loaded to perform the migration. Given
     * the supplied versions, applies all necessary migrations for every {@link Schema} newer than
     * {@code previousVersion} and no newer than {@code currentVersion}.
     *
     * @param hederaState The {@link MerkleHederaState} instance for this registry to use.
     * @param previousVersion The version of state loaded from disk. Possibly null.
     * @param currentVersion The current version. Never null. Must be newer than {@code
     *     previousVersion}.
     * @param config The system configuration to use at the time of migration
     */
    @SuppressWarnings({"rawtypes", "unchecked"})
    public void migrate(
            @NonNull final MerkleHederaState hederaState,
            @Nullable final SemanticVersion previousVersion,
            @NonNull final SemanticVersion currentVersion,
            @NonNull final Configuration config,
            @NonNull final NetworkInfo networkInfo) {
        Objects.requireNonNull(hederaState);
        Objects.requireNonNull(currentVersion);
        Objects.requireNonNull(config);
        Objects.requireNonNull(networkInfo);

        // If the previous and current versions are the same, then we have no need to migrate
        // to achieve the correct merkle tree version. All we need to do is register with
        // the MerkleHederaState the metadata for this version
        if (isSameVersion(previousVersion, currentVersion)) {
            final var schemasToApply = computeApplicableSchemas(null, currentVersion);
            final Map<String, StateMetadata<?, ?>> metadata = new HashMap<>();
            for (Schema schema : schemasToApply) {
                for (var def : schema.statesToCreate()) {
                    final var md = new StateMetadata<>(serviceName, schema, def);
                    metadata.put(def.stateKey(), md);
                }
                for (var stateKey : schema.statesToRemove()) {
                    metadata.remove(stateKey);
                }
            }

            for (final var md : metadata.values()) {
                hederaState.putServiceStateIfAbsent((StateMetadata) md);
            }

            return;
        }

        // Figure out which schemas need to be applied based on the previous and current versions, and then for each
        // of those schemas, create the new states and remove the old states and migrate the data.
        final var schemasToApply = computeApplicableSchemas(previousVersion, currentVersion);
        for (final var schema : schemasToApply) {
            // Now we can migrate the schema and then commit all the changes
            // We just have one merkle tree -- the just-loaded working tree -- to work from.
            // We get a ReadableStates for everything in the current tree, but then wrap
            // it with a FilteredReadableStates that is locked into exactly the set of states
            // available at this moment in time. This is done to make sure that even after we
            // add new states into the tree, it doesn't increase the number of states that can
            // be seen by the schema migration code
            final var readableStates = hederaState.createReadableStates(serviceName);
            final var previousStates = new FilteredReadableStates(readableStates, readableStates.stateKeys());

            // Create the new states (based on the schema) which, thanks to the above, does not
            // expand the set of states that the migration code will see
            final var statesToCreate = schema.statesToCreate();
            statesToCreate.forEach(def -> {
                final var stateKey = def.stateKey();
                logger.debug("Creating state {} for {}", stateKey, serviceName);
                final var md = new StateMetadata<>(serviceName, schema, def);
                if (def.singleton()) {
                    final var singleton = new SingletonNode<>(md, null);
                    hederaState.putServiceStateIfAbsent(md, singleton);
                } else if (def.queue()) {
                    final var queue = new QueueNode<>(md);
                    hederaState.putServiceStateIfAbsent(md, queue);
                } else if (!def.onDisk()) {
                    final var map = new MerkleMap<>();
                    map.setLabel(StateUtils.computeLabel(serviceName, stateKey));
                    hederaState.putServiceStateIfAbsent(md, map);
                } else {
                    // MAX_IN_MEMORY_HASHES (ramToDiskThreshold) = 8388608
                    // PREFER_DISK_BASED_INDICES = false
                    final var tableConfig = new MerkleDbTableConfig<>(
                                    (short) 1,
                                    DigestType.SHA_384,
                                    (short) 1,
                                    new OnDiskKeySerializer<>(md),
                                    (short) 1,
                                    new OnDiskValueSerializer<>(md))
                            .maxNumberOfKeys(def.maxKeysHint());
                    final var label = StateUtils.computeLabel(serviceName, stateKey);
                    final var dsBuilder = new MerkleDbDataSourceBuilder<>(tableConfig);
                    hederaState.putServiceStateIfAbsent(md, new VirtualMap<>(label, dsBuilder));
                }
            });

            // Create the writable states. We won't commit anything from these states
            // until we have completed migration.
            final var writeableStates = hederaState.createWritableStates(serviceName);
            final var statesToRemove = schema.statesToRemove();
            final var remainingStates = new HashSet<>(writeableStates.stateKeys());
            remainingStates.removeAll(statesToRemove);
            final var newStates = new FilteredWritableStates(writeableStates, remainingStates);

<<<<<<< HEAD
            final var migrationContext =
                    new MigrationContextImpl(previousStates, newStates, config, genesisRecordsConsensusHook);
=======
            final var migrationContext = new MigrationContextImpl(previousStates, newStates, config, networkInfo);
>>>>>>> 19ab4e1f
            schema.migrate(migrationContext);
            if (writeableStates instanceof MerkleWritableStates mws) {
                mws.commit();
            }

            // And finally we can remove any states we need to remove
            statesToRemove.forEach(stateKey -> hederaState.removeServiceState(serviceName, stateKey));
        }
    }

    /**
     * Given two versions, gets the ordered list of all schemas that must be applied to transition
     * the merkle tree from some previousVersion to the currentVersion. If {@code previousVersion}
     * and {@code currentVersion} are the same, then an empty set is returned. In all other cases,
     * every registered {@link Schema} newer than {@code previousVersion} and less than or equal to
     * {@code currentVersion} will be returned.
     *
     * @param previousVersion The previous version of the merkle tree. May be null for genesis. Must
     *     be less than or equal to {@code currentVersion}.
     * @param currentVersion The current version of the application. May NOT be null under any
     *     condition. Must be greater than or equal to the {@code previousVersion}.
     * @return An ordered list of {@link Schema}s which, when applied in order, will transition the
     *     merkle tree from {@code previousVersion} to {@code currentVersion}.
     */
    @NonNull
    private List<Schema> computeApplicableSchemas(
            @Nullable final SemanticVersion previousVersion, @NonNull final SemanticVersion currentVersion) {

        // If the previous and current versions are the same, then we have no need to migrate
        // to achieve the correct merkle tree version.
        if (isSameVersion(previousVersion, currentVersion)) {
            return Collections.emptyList();
        }

        // The previous version MUST be strictly less than the current version
        if (!isSoOrdered(previousVersion, currentVersion)) {
            throw new IllegalArgumentException("The currentVersion must be strictly greater than the previousVersion");
        }

        // Evaluate each of the schemas (which are in ascending order by version, thanks
        // to the tree-set nature of our set) and select the subset that are newer than
        // the "previousVersion" and no newer than the currentVersion.
        final var applicableSchemas = new ArrayList<Schema>();
        for (Schema schema : schemas) {
            final var ver = schema.getVersion();
            if (isSameVersion(ver, currentVersion) || isBetween(previousVersion, ver, currentVersion)) {
                applicableSchemas.add(schema);
            }
        }

        return applicableSchemas;
    }

    /**
     * Determines whether these two version are equal to each other. Both are equal if they are both
     * null, or have the same version number.
     *
     * @param a The first arg
     * @param b The second arg
     * @return true if both are null, or if both have the same version number
     */
    private boolean isSameVersion(@Nullable final SemanticVersion a, @Nullable final SemanticVersion b) {
        return (a == null && b == null) || (a != null && b != null && SEMANTIC_VERSION_COMPARATOR.compare(a, b) == 0);
    }

    private boolean isBetween(
            @Nullable final SemanticVersion maybeFirst,
            @NonNull final SemanticVersion maybeSecond,
            @NonNull final SemanticVersion maybeThird) {
        return isSoOrdered(maybeFirst, maybeSecond) && isSoOrdered(maybeSecond, maybeThird);
    }

    /**
     * Determines if the two arguments are in the proper order, such that the first argument is
     * strictly lower than the second argument. If they are the same, we return false.
     *
     * @param maybeBefore The version we hope comes before {@code maybeAfter}
     * @param maybeAfter The version we hope comes after {@code maybeBefore}
     * @return True if, and only if, {@code maybeBefore} is a lower version number than {@code
     *     maybeAfter}.
     */
    private boolean isSoOrdered(
            @Nullable final SemanticVersion maybeBefore, @NonNull final SemanticVersion maybeAfter) {

        // If they are the same version, then we must fail.
        if (isSameVersion(maybeBefore, maybeAfter)) {
            return false;
        }

        // If the first argument is null, then the second argument always
        // comes later (since it must be non-null, or else isSameVersion
        // would have caught it).
        if (maybeBefore == null) {
            return true;
        }

        // If the comparison yields the first argument as being before
        // or matching the second argument, then we return true because
        // the condition we're testing for holds.
        return SEMANTIC_VERSION_COMPARATOR.compare(maybeBefore, maybeAfter) <= 0;
    }

    /**
     * Registers with the {@link ConstructableRegistry} system a class ID and a class. While this
     * will only be used for in-memory states, it is safe to register for on-disk ones as well.
     *
     * <p>The implementation will take the service name and the state key and compute a hash for it.
     * It will then convert the hash to a long, and use that as the class ID. It will then register
     * an {@link InMemoryWritableKVState}'s value merkle type to be deserialized, answering with the
     * generated class ID.
     *
     * @param md The state metadata
     */
    @SuppressWarnings({"rawtypes", "unchecked"})
    private void registerWithSystem(@NonNull final StateMetadata md) {
        // Register with the system the uniqueId as the "classId" of an InMemoryValue. There can be
        // multiple id's associated with InMemoryValue. The secret is that the supplier captures the
        // various delegate writers and parsers, and so can parse/write different types of data
        // based on the id.
        try {
            constructableRegistry.registerConstructable(
                    new ClassConstructorPair(InMemoryValue.class, () -> new InMemoryValue(md)));
            constructableRegistry.registerConstructable(
                    new ClassConstructorPair(OnDiskKey.class, () -> new OnDiskKey<>(md)));
            constructableRegistry.registerConstructable(
                    new ClassConstructorPair(OnDiskKeySerializer.class, () -> new OnDiskKeySerializer<>(md)));
            constructableRegistry.registerConstructable(
                    new ClassConstructorPair(OnDiskValue.class, () -> new OnDiskValue<>(md)));
            constructableRegistry.registerConstructable(
                    new ClassConstructorPair(OnDiskValueSerializer.class, () -> new OnDiskValueSerializer<>(md)));
            constructableRegistry.registerConstructable(
                    new ClassConstructorPair(SingletonNode.class, () -> new SingletonNode<>(md, null)));
            constructableRegistry.registerConstructable(
                    new ClassConstructorPair(QueueNode.class, () -> new QueueNode<>(md)));
            constructableRegistry.registerConstructable(new ClassConstructorPair(StringLeaf.class, StringLeaf::new));
            constructableRegistry.registerConstructable(
                    new ClassConstructorPair(ValueLeaf.class, () -> new ValueLeaf<>(md)));
        } catch (ConstructableRegistryException e) {
            // This is a fatal error.
            throw new RuntimeException(
                    "Failed to register with the system '"
                            + serviceName
                            + ":"
                            + md.stateDefinition().stateKey()
                            + "'",
                    e);
        }
    }
}<|MERGE_RESOLUTION|>--- conflicted
+++ resolved
@@ -21,16 +21,13 @@
 import com.hedera.hapi.node.base.SemanticVersion;
 import com.hedera.node.app.spi.HapiUtils;
 import com.hedera.node.app.spi.Service;
-<<<<<<< HEAD
+import com.hedera.node.app.spi.info.NetworkInfo;
 import com.hedera.node.app.spi.state.*;
-import com.hedera.node.app.spi.workflows.record.GenesisRecordsConsensusHook;
-=======
-import com.hedera.node.app.spi.info.NetworkInfo;
 import com.hedera.node.app.spi.state.FilteredReadableStates;
 import com.hedera.node.app.spi.state.FilteredWritableStates;
 import com.hedera.node.app.spi.state.Schema;
 import com.hedera.node.app.spi.state.SchemaRegistry;
->>>>>>> 19ab4e1f
+import com.hedera.node.app.spi.workflows.record.GenesisRecordsConsensusHook;
 import com.hedera.node.app.state.merkle.MerkleHederaState.MerkleWritableStates;
 import com.hedera.node.app.state.merkle.disk.OnDiskKey;
 import com.hedera.node.app.state.merkle.disk.OnDiskKeySerializer;
@@ -235,12 +232,8 @@
             remainingStates.removeAll(statesToRemove);
             final var newStates = new FilteredWritableStates(writeableStates, remainingStates);
 
-<<<<<<< HEAD
-            final var migrationContext =
-                    new MigrationContextImpl(previousStates, newStates, config, genesisRecordsConsensusHook);
-=======
-            final var migrationContext = new MigrationContextImpl(previousStates, newStates, config, networkInfo);
->>>>>>> 19ab4e1f
+            final var migrationContext = new MigrationContextImpl(
+                    previousStates, newStates, config, networkInfo, genesisRecordsConsensusHook);
             schema.migrate(migrationContext);
             if (writeableStates instanceof MerkleWritableStates mws) {
                 mws.commit();
