/*
 * Copyright (C) 2022-2024 Hedera Hashgraph, LLC
 *
 * Licensed under the Apache License, Version 2.0 (the "License");
 * you may not use this file except in compliance with the License.
 * You may obtain a copy of the License at
 *
 *      http://www.apache.org/licenses/LICENSE-2.0
 *
 * Unless required by applicable law or agreed to in writing, software
 * distributed under the License is distributed on an "AS IS" BASIS,
 * WITHOUT WARRANTIES OR CONDITIONS OF ANY KIND, either express or implied.
 * See the License for the specific language governing permissions and
 * limitations under the License.
 */

package com.hedera.node.app;

import static com.hedera.hapi.block.stream.output.StateIdentifier.STATE_ID_BLOCK_STREAM_INFO;
import static com.hedera.hapi.node.base.ResponseCodeEnum.DUPLICATE_TRANSACTION;
import static com.hedera.hapi.node.base.ResponseCodeEnum.NOT_SUPPORTED;
import static com.hedera.hapi.node.base.ResponseCodeEnum.PLATFORM_NOT_ACTIVE;
import static com.hedera.hapi.node.base.ResponseCodeEnum.UNKNOWN;
import static com.hedera.hapi.util.HapiUtils.functionOf;
import static com.hedera.node.app.blocks.impl.BlockImplUtils.combine;
import static com.hedera.node.app.blocks.impl.ConcurrentStreamingTreeHasher.rootHashFrom;
import static com.hedera.node.app.blocks.schemas.V0560BlockStreamSchema.BLOCK_STREAM_INFO_KEY;
import static com.hedera.node.app.hapi.utils.CommonUtils.noThrowSha384HashOf;
import static com.hedera.node.app.records.impl.BlockRecordInfoUtils.blockHashByBlockNumber;
import static com.hedera.node.app.records.schemas.V0490BlockRecordSchema.BLOCK_INFO_STATE_KEY;
import static com.hedera.node.app.spi.workflows.record.StreamBuilder.nodeTransactionWith;
import static com.hedera.node.app.state.merkle.VersionUtils.isSoOrdered;
import static com.hedera.node.app.statedumpers.DumpCheckpoint.MOD_POST_EVENT_STREAM_REPLAY;
import static com.hedera.node.app.statedumpers.DumpCheckpoint.selectedDumpCheckpoints;
import static com.hedera.node.app.statedumpers.StateDumper.dumpModChildrenFrom;
import static com.hedera.node.app.util.HederaAsciiArt.HEDERA;
import static com.hedera.node.config.types.StreamMode.BLOCKS;
import static com.hedera.node.config.types.StreamMode.RECORDS;
import static com.swirlds.platform.roster.RosterRetriever.buildRoster;
import static com.swirlds.platform.state.service.PlatformStateService.PLATFORM_STATE_SERVICE;
import static com.swirlds.platform.state.service.schemas.V0540PlatformStateSchema.PLATFORM_STATE_KEY;
import static com.swirlds.platform.system.InitTrigger.EVENT_STREAM_RECOVERY;
import static com.swirlds.platform.system.InitTrigger.GENESIS;
import static com.swirlds.platform.system.InitTrigger.RECONNECT;
import static com.swirlds.platform.system.status.PlatformStatus.ACTIVE;
import static com.swirlds.platform.system.status.PlatformStatus.STARTING_UP;
import static java.nio.charset.StandardCharsets.UTF_8;
import static java.util.Objects.requireNonNull;
import static java.util.concurrent.CompletableFuture.completedFuture;

import com.hedera.hapi.block.stream.BlockItem;
import com.hedera.hapi.block.stream.output.SingletonUpdateChange;
import com.hedera.hapi.block.stream.output.StateChange;
import com.hedera.hapi.block.stream.output.StateChanges;
import com.hedera.hapi.node.base.HederaFunctionality;
import com.hedera.hapi.node.base.SemanticVersion;
import com.hedera.hapi.node.state.blockrecords.BlockInfo;
import com.hedera.hapi.node.state.blockstream.BlockStreamInfo;
import com.hedera.hapi.node.transaction.ThrottleDefinitions;
import com.hedera.hapi.node.transaction.TransactionBody;
import com.hedera.hapi.platform.state.PlatformState;
import com.hedera.hapi.util.HapiUtils;
import com.hedera.hapi.util.UnknownHederaFunctionality;
import com.hedera.node.app.blocks.BlockStreamManager;
import com.hedera.node.app.blocks.BlockStreamService;
import com.hedera.node.app.blocks.InitialStateHash;
import com.hedera.node.app.blocks.StreamingTreeHasher;
import com.hedera.node.app.blocks.impl.BlockStreamManagerImpl;
import com.hedera.node.app.blocks.impl.BoundaryStateChangeListener;
import com.hedera.node.app.blocks.impl.KVStateChangeListener;
import com.hedera.node.app.config.BootstrapConfigProviderImpl;
import com.hedera.node.app.config.ConfigProviderImpl;
import com.hedera.node.app.fees.FeeService;
import com.hedera.node.app.ids.EntityIdService;
import com.hedera.node.app.info.CurrentPlatformStatusImpl;
import com.hedera.node.app.info.GenesisNetworkInfo;
import com.hedera.node.app.info.StateNetworkInfo;
import com.hedera.node.app.records.BlockRecordService;
import com.hedera.node.app.roster.RosterService;
import com.hedera.node.app.service.addressbook.impl.AddressBookServiceImpl;
import com.hedera.node.app.service.consensus.impl.ConsensusServiceImpl;
import com.hedera.node.app.service.contract.impl.ContractServiceImpl;
import com.hedera.node.app.service.file.impl.FileServiceImpl;
import com.hedera.node.app.service.networkadmin.impl.FreezeServiceImpl;
import com.hedera.node.app.service.networkadmin.impl.NetworkServiceImpl;
import com.hedera.node.app.service.schedule.impl.ScheduleServiceImpl;
import com.hedera.node.app.service.token.impl.TokenServiceImpl;
import com.hedera.node.app.service.util.impl.UtilServiceImpl;
import com.hedera.node.app.services.AppContextImpl;
import com.hedera.node.app.services.ServiceMigrator;
import com.hedera.node.app.services.ServicesRegistry;
import com.hedera.node.app.signature.AppSignatureVerifier;
import com.hedera.node.app.signature.impl.SignatureExpanderImpl;
import com.hedera.node.app.signature.impl.SignatureVerifierImpl;
import com.hedera.node.app.spi.AppContext;
import com.hedera.node.app.spi.workflows.PreCheckException;
import com.hedera.node.app.state.MerkleStateLifecyclesImpl;
import com.hedera.node.app.state.recordcache.RecordCacheService;
import com.hedera.node.app.statedumpers.DumpCheckpoint;
import com.hedera.node.app.statedumpers.MerkleStateChild;
import com.hedera.node.app.store.ReadableStoreFactory;
import com.hedera.node.app.throttle.AppThrottleFactory;
import com.hedera.node.app.throttle.CongestionThrottleService;
import com.hedera.node.app.throttle.ThrottleAccumulator;
import com.hedera.node.app.tss.TssBaseService;
import com.hedera.node.app.version.ServicesSoftwareVersion;
import com.hedera.node.app.workflows.handle.HandleWorkflow;
import com.hedera.node.app.workflows.ingest.IngestWorkflow;
import com.hedera.node.app.workflows.query.QueryWorkflow;
import com.hedera.node.config.ConfigProvider;
import com.hedera.node.config.Utils;
import com.hedera.node.config.data.BlockStreamConfig;
import com.hedera.node.config.data.HederaConfig;
import com.hedera.node.config.data.LedgerConfig;
import com.hedera.node.config.data.NetworkAdminConfig;
import com.hedera.node.config.data.VersionConfig;
import com.hedera.node.config.types.StreamMode;
import com.hedera.pbj.runtime.io.buffer.Bytes;
import com.swirlds.common.constructable.ClassConstructorPair;
import com.swirlds.common.constructable.ConstructableRegistry;
import com.swirlds.common.constructable.ConstructableRegistryException;
import com.swirlds.common.constructable.RuntimeConstructable;
import com.swirlds.common.crypto.CryptographyHolder;
import com.swirlds.common.crypto.Hash;
import com.swirlds.common.crypto.Signature;
import com.swirlds.common.notification.NotificationEngine;
import com.swirlds.common.platform.NodeId;
import com.swirlds.config.api.Configuration;
import com.swirlds.metrics.api.Metrics;
import com.swirlds.platform.config.AddressBookConfig;
import com.swirlds.platform.listeners.PlatformStatusChangeListener;
import com.swirlds.platform.listeners.PlatformStatusChangeNotification;
import com.swirlds.platform.listeners.ReconnectCompleteListener;
import com.swirlds.platform.listeners.ReconnectCompleteNotification;
import com.swirlds.platform.listeners.StateWriteToDiskCompleteListener;
import com.swirlds.platform.roster.RosterUtils;
import com.swirlds.platform.state.MerkleRoot;
import com.swirlds.platform.state.PlatformMerkleStateRoot;
import com.swirlds.platform.state.service.PlatformStateService;
import com.swirlds.platform.state.service.ReadablePlatformStateStore;
import com.swirlds.platform.state.service.ReadableRosterStoreImpl;
import com.swirlds.platform.system.InitTrigger;
import com.swirlds.platform.system.Platform;
import com.swirlds.platform.system.Round;
import com.swirlds.platform.system.SoftwareVersion;
import com.swirlds.platform.system.SwirldMain;
import com.swirlds.platform.system.address.AddressBook;
import com.swirlds.platform.system.events.Event;
import com.swirlds.platform.system.state.notifications.StateHashedListener;
import com.swirlds.platform.system.status.PlatformStatus;
import com.swirlds.platform.system.transaction.Transaction;
import com.swirlds.state.State;
import com.swirlds.state.StateChangeListener;
import com.swirlds.state.lifecycle.StartupNetworks;
import com.swirlds.state.lifecycle.info.NetworkInfo;
import com.swirlds.state.merkle.MerkleStateRoot;
import com.swirlds.state.spi.WritableSingletonStateBase;
import edu.umd.cs.findbugs.annotations.NonNull;
import edu.umd.cs.findbugs.annotations.Nullable;
import java.nio.charset.Charset;
import java.security.MessageDigest;
import java.security.NoSuchAlgorithmException;
import java.time.InstantSource;
import java.util.ArrayList;
import java.util.List;
import java.util.Locale;
import java.util.Optional;
import java.util.Set;
import java.util.concurrent.CompletableFuture;
import java.util.function.BiConsumer;
import java.util.function.Supplier;
import org.apache.logging.log4j.LogManager;
import org.apache.logging.log4j.Logger;

/*
 ****************        ****************************************************************************************
 ************                ************                                                                       *
 *********                      *********                                                                       *
 ******                            ******                                                                       *
 ****                                ****      ___           ___           ___           ___           ___      *
 ***        ĦĦĦĦ          ĦĦĦĦ        ***     /\  \         /\  \         /\  \         /\  \         /\  \     *
 **         ĦĦĦĦ          ĦĦĦĦ         **    /::\  \       /::\  \       /::\  \       /::\  \       /::\  \    *
 *          ĦĦĦĦĦĦĦĦĦĦĦĦĦĦĦĦĦĦ          *   /:/\:\  \     /:/\:\  \     /:/\:\  \     /:/\:\  \     /:/\:\  \   *
            ĦĦĦĦĦĦĦĦĦĦĦĦĦĦĦĦĦĦ             /::\~\:\  \   /:/  \:\__\   /::\~\:\  \   /::\~\:\  \   /::\~\:\  \  *
            ĦĦĦĦ          ĦĦĦĦ            /:/\:\ \:\__\ /:/__/ \:|__| /:/\:\ \:\__\ /:/\:\ \:\__\ /:/\:\ \:\__\ *
            ĦĦĦĦĦĦĦĦĦĦĦĦĦĦĦĦĦĦ            \:\~\:\ \/__/ \:\  \ /:/  / \:\~\:\ \/__/ \/_|::\/:/  / \/__\:\/:/  / *
 *          ĦĦĦĦĦĦĦĦĦĦĦĦĦĦĦĦĦĦ          *  \:\ \:\__\    \:\  /:/  /   \:\ \:\__\      |:|::/  /       \::/  /  *
 **         ĦĦĦĦ          ĦĦĦĦ         **   \:\ \/__/     \:\/:/  /     \:\ \/__/      |:|\/__/        /:/  /   *
 ***        ĦĦĦĦ          ĦĦĦĦ        ***    \:\__\        \::/__/       \:\__\        |:|  |         /:/  /    *
 ****                                ****     \/__/         ~~            \/__/         \|__|         \/__/     *
 ******                            ******                                                                       *
 *********                      *********                                                                       *
 ************                ************                                                                       *
 ****************        ****************************************************************************************
*/

/**
 * Represents the Hedera Consensus Node.
 *
 * <p>This is the main entry point for the Hedera Consensus Node. It contains initialization logic for the node,
 * including its state. It constructs the Dagger dependency tree, and manages the gRPC server, and in all other ways,
 * controls execution of the node. If you want to understand our system, this is a great place to start!
 */
public final class Hedera implements SwirldMain, PlatformStatusChangeListener, AppContext.Gossip {
    private static final Logger logger = LogManager.getLogger(Hedera.class);

    // FUTURE: This should come from configuration, not be hardcoded.
    public static final int MAX_SIGNED_TXN_SIZE = 6144;

    /**
     * The application name from the platform's perspective. This is currently locked in at the old main class name and
     * requires data migration to change.
     */
    public static final String APP_NAME = "com.hedera.services.ServicesMain";

    /**
     * The swirld name. Currently, there is only one swirld.
     */
    public static final String SWIRLD_NAME = "123";
    /**
     * The registry to use.
     */
    private final ServicesRegistry servicesRegistry;
    /**
     * The services migrator to use.
     */
    private final ServiceMigrator serviceMigrator;
    /**
     * The current version of the software; it is not possible for a node's version to change
     * without restarting the process, so final.
     */
    private final ServicesSoftwareVersion version;
    /**
     * The current version of the HAPI protobufs.
     */
    private final SemanticVersion hapiVersion;

    /**
     * The application context for the node.
     */
    private final AppContext appContext;

    /**
     * The contract service singleton, kept as a field here to avoid constructing twice
     * (once in constructor to register schemas, again inside Dagger component).
     */
    private final ContractServiceImpl contractServiceImpl;

    /**
     * The schedule service singleton, kept as a field here to avoid constructing twice
     * (once in constructor to register schemas, again inside Dagger component).
     */
    private final ScheduleServiceImpl scheduleServiceImpl;

    /**
     * The TSS base service singleton, kept as a field here to avoid constructing twice
     * (once in constructor to register schemas, again inside Dagger component).
     */
    private final TssBaseService tssBaseService;

    /**
     * The file service singleton, kept as a field here to avoid constructing twice
     * (once in constructor to register schemas, again inside Dagger component).
     */
    private final FileServiceImpl fileServiceImpl;

    /**
     * The block stream service singleton, kept as a field here to reuse information learned
     * during the state migration phase in the later initialization phase.
     */
    private final BlockStreamService blockStreamService;

    /**
     * The bootstrap configuration provider for the network.
     */
    private final BootstrapConfigProviderImpl bootstrapConfigProvider;

    /**
     * The stream mode the node is operating in.
     */
    private final StreamMode streamMode;

    /**
     * The factory for the startup networks.
     */
    private final StartupNetworksFactory startupNetworksFactory;

    /**
     * The id of this node.
     */
    private final NodeId selfNodeId;

    /**
     * The Hashgraph Platform. This is set during state initialization.
     */
    private Platform platform;
    /**
     * The current status of the platform.
     */
    private PlatformStatus platformStatus = STARTING_UP;
    /**
     * The configuration for this node; non-final because its sources depend on whether
     * we are initializing the first consensus state from genesis or a saved state.
     */
    private ConfigProviderImpl configProvider;
    /**
     * DI for all objects needed to implement Hedera node lifecycles; non-final because
     * it is completely recreated every time the platform initializes a new state as the
     * basis for applying consensus transactions.
     */
    private HederaInjectionComponent daggerApp;

    /**
     * The metrics object being used for reporting.
     */
    private Metrics metrics;

    /**
     * A {@link StateChangeListener} that accumulates state changes that are only reported once per block; in the
     * current system, these are the singleton and queue updates. Every {@link MerkleStateRoot} will have this
     * listener registered.
     */
    private final BoundaryStateChangeListener boundaryStateChangeListener = new BoundaryStateChangeListener();

    /**
     * A {@link StateChangeListener} that accumulates state changes that must be immediately reported as they occur,
     * because the exact order of mutations---not just the final values---determines the Merkle root hash.
     */
    private final KVStateChangeListener kvStateChangeListener = new KVStateChangeListener();

    /**
     * The state root supplier to use for creating a new state root.
     */
    private final Supplier<PlatformMerkleStateRoot> stateRootSupplier;

    /**
     * The action to take, if any, when a consensus round is sealed.
     */
    private final BiConsumer<Round, State> onSealConsensusRound;
    /**
     * Once set, a future that resolves to the hash of the state used to initialize the application. This is known
     * immediately at genesis or on restart from a saved state; during reconnect, it is known when reconnect
     * completes. Used to inject the start-of-state hash to the {@link BlockStreamManagerImpl}.
     */
    @Nullable
    private CompletableFuture<Bytes> initialStateHashFuture;

    @Nullable
    private List<StateChanges.Builder> migrationStateChanges;

    @Nullable
    private StartupNetworks startupNetworks;

    @FunctionalInterface
    public interface TssBaseServiceFactory {
        @NonNull
        TssBaseService apply(@NonNull AppContext appContext);
    }

    @FunctionalInterface
    public interface StartupNetworksFactory {
        @NonNull
        StartupNetworks apply(
                long selfNodeId, @NonNull ConfigProvider configProvider, @NonNull TssBaseService tssBaseService);
    }

    /*==================================================================================================================
    *
    * Hedera Object Construction.
    *
    =================================================================================================================*/

    /**
     * Creates a Hedera node and registers its own and its services' {@link RuntimeConstructable} factories
     * with the given {@link ConstructableRegistry}.
     *
     * <p>This registration is a critical side effect that must happen called before any Platform initialization
     * steps that try to create or deserialize a {@link MerkleStateRoot}.
     *
     * @param constructableRegistry the registry to register {@link RuntimeConstructable} factories with
     * @param registryFactory the factory to use for creating the services registry
     * @param migrator the migrator to use with the services
     * @param tssBaseServiceFactory the factory for the TSS base service
     * @param startupNetworksFactory the factory for the startup networks
     * @param selfNodeId the node ID of this node
     */
    public Hedera(
            @NonNull final ConstructableRegistry constructableRegistry,
            @NonNull final ServicesRegistry.Factory registryFactory,
            @NonNull final ServiceMigrator migrator,
            @NonNull final InstantSource instantSource,
            @NonNull final TssBaseServiceFactory tssBaseServiceFactory,
            @NonNull final StartupNetworksFactory startupNetworksFactory,
            @NonNull final NodeId selfNodeId) {
        requireNonNull(registryFactory);
        requireNonNull(constructableRegistry);
        this.selfNodeId = requireNonNull(selfNodeId);
        this.serviceMigrator = requireNonNull(migrator);
        this.startupNetworksFactory = requireNonNull(startupNetworksFactory);
        logger.info(
                """

                        {}

                        Welcome to Hedera! Developed with ❤\uFE0F by the Open Source Community.
                        https://github.com/hashgraph/hedera-services

                        """,
                HEDERA);
        bootstrapConfigProvider = new BootstrapConfigProviderImpl();
        final var bootstrapConfig = bootstrapConfigProvider.getConfiguration();
        hapiVersion = bootstrapConfig.getConfigData(VersionConfig.class).hapiVersion();
        version = ServicesSoftwareVersion.from(bootstrapConfig);
        streamMode = bootstrapConfig.getConfigData(BlockStreamConfig.class).streamMode();
        servicesRegistry = registryFactory.create(constructableRegistry, bootstrapConfig);
        logger.info(
                "Creating Hedera Consensus Node {} with HAPI {}",
                () -> HapiUtils.toString(version.getPbjSemanticVersion()),
                () -> HapiUtils.toString(hapiVersion));
        fileServiceImpl = new FileServiceImpl();

        final Supplier<Configuration> configSupplier = () -> configProvider.getConfiguration();
        this.appContext = new AppContextImpl(
                instantSource,
                new AppSignatureVerifier(
                        bootstrapConfig.getConfigData(HederaConfig.class),
                        new SignatureExpanderImpl(),
                        new SignatureVerifierImpl(CryptographyHolder.get())),
                this,
                configSupplier,
                () -> daggerApp.networkInfo().selfNodeInfo(),
                new AppThrottleFactory(
                        configSupplier,
                        () -> daggerApp.workingStateAccessor().getState(),
                        () -> daggerApp.throttleServiceManager().activeThrottleDefinitionsOrThrow(),
                        ThrottleAccumulator::new));
        tssBaseService = tssBaseServiceFactory.apply(appContext);
        contractServiceImpl = new ContractServiceImpl(appContext);
        scheduleServiceImpl = new ScheduleServiceImpl();
        blockStreamService = new BlockStreamService();
        // Register all service schema RuntimeConstructable factories before platform init
        Set.of(
                        new EntityIdService(),
                        new ConsensusServiceImpl(),
                        contractServiceImpl,
                        fileServiceImpl,
                        tssBaseService,
                        new FreezeServiceImpl(),
                        scheduleServiceImpl,
                        new TokenServiceImpl(),
                        new UtilServiceImpl(),
                        new RecordCacheService(),
                        new BlockRecordService(),
                        blockStreamService,
                        new FeeService(),
                        new CongestionThrottleService(),
                        new NetworkServiceImpl(),
                        new AddressBookServiceImpl(),
                        // FUTURE: a lambda that tests if a ReadableTssStore
                        // constructed from the migration state returns a
                        // RosterKeys with the ledger id for the given roster
                        new RosterService(roster -> true),
                        PLATFORM_STATE_SERVICE)
                .forEach(servicesRegistry::register);
        try {
            final Supplier<PlatformMerkleStateRoot> baseSupplier = () ->
                    new PlatformMerkleStateRoot(new MerkleStateLifecyclesImpl(this), ServicesSoftwareVersion::new);
            final var blockStreamsEnabled = isBlockStreamEnabled();
            stateRootSupplier = blockStreamsEnabled ? () -> withListeners(baseSupplier.get()) : baseSupplier;
            onSealConsensusRound = blockStreamsEnabled ? this::manageBlockEndRound : (round, state) -> {};
            // And the factory for the MerkleStateRoot class id must be our constructor
            constructableRegistry.registerConstructable(
                    new ClassConstructorPair(PlatformMerkleStateRoot.class, stateRootSupplier));
        } catch (final ConstructableRegistryException e) {
            logger.error("Failed to register " + MerkleStateRoot.class + " factory with ConstructableRegistry", e);
            throw new IllegalStateException(e);
        }
    }

    /**
     * {@inheritDoc}
     *
     * <p>Called immediately after the constructor to get the version of this software. In an upgrade scenario, this
     * version will be greater than the one in the saved state.
     *
     * @return The software version.
     */
    @Override
    @NonNull
    public SoftwareVersion getSoftwareVersion() {
        return version;
    }

    /*==================================================================================================================
    *
    * Initialization Step 1: Create a new state (either genesis or restart, once per node).
    *
    =================================================================================================================*/

    /**
     * {@inheritDoc}
     *
     * <p>Called by the platform to build a genesis state.
     *
     * @return a Services state object
     */
    @Override
    @NonNull
    public MerkleRoot newMerkleStateRoot() {
        return stateRootSupplier.get();
    }

    @Override
    public void notify(@NonNull final PlatformStatusChangeNotification notification) {
        this.platformStatus = notification.getNewStatus();
        logger.info("HederaNode#{} is {}", platform.getSelfId(), platformStatus.name());
        switch (platformStatus) {
            case ACTIVE -> startGrpcServer();
            case CATASTROPHIC_FAILURE -> shutdownGrpcServer();
            case FREEZE_COMPLETE -> {
                closeRecordStreams();
                shutdownGrpcServer();
            }
            case REPLAYING_EVENTS, STARTING_UP, OBSERVING, RECONNECT_COMPLETE, CHECKING, FREEZING, BEHIND -> {
                // Nothing to do here, just enumerate for completeness
            }
        }
    }

    /*==================================================================================================================
    *
    * Initialization Step 2: Initialize the state. Either genesis or restart or reconnect or some other trigger.
    * Includes migration when needed.
    *
    =================================================================================================================*/

    public void initializeStatesApi(
            @NonNull final State state,
            @NonNull final Metrics metrics,
            @NonNull final InitTrigger trigger,
            @Nullable final AddressBook genesisAddressBook,
            @NonNull final Configuration platformConfiguration) {
        requireNonNull(state);
        requireNonNull(platformConfiguration);
        this.metrics = requireNonNull(metrics);
        this.configProvider = new ConfigProviderImpl(trigger == GENESIS, metrics);
        final var deserializedVersion = serviceMigrator.creationVersionOf(state);
        logger.info(
                "Initializing Hedera state version {} in {} mode with trigger {} and previous version {}",
                version,
                configProvider
                        .getConfiguration()
                        .getConfigData(HederaConfig.class)
                        .activeProfile(),
                trigger,
                deserializedVersion == null ? "<NONE>" : deserializedVersion);
        if (trigger != GENESIS) {
            requireNonNull(deserializedVersion, "Deserialized version cannot be null for trigger " + trigger);
        }
        final var savedStateVersion =
                deserializedVersion == null ? null : new ServicesSoftwareVersion(deserializedVersion);
        if (version.compareTo(savedStateVersion) < 0) {
            logger.fatal(
                    "Fatal error, state source version {} is higher than node software version {}",
                    savedStateVersion,
                    version);
            throw new IllegalStateException("Cannot downgrade from " + savedStateVersion + " to " + version);
        }
        try {
            migrateSchemas(state, savedStateVersion, trigger, metrics, genesisAddressBook, platformConfiguration);
            logConfiguration();
        } catch (final Throwable t) {
            logger.fatal("Critical failure during schema migration", t);
            throw new IllegalStateException("Critical failure during migration", t);
        }
        final var readableStore = new ReadablePlatformStateStore(state.getReadableStates(PlatformStateService.NAME));
        logger.info(
                "Platform state includes freeze time={} and last frozen={}",
                readableStore.getFreezeTime(),
                readableStore.getLastFrozenTime());
    }

    /**
     * Invoked by the platform when the state should be initialized. This happens <b>BEFORE</b>
     * {@link SwirldMain#init(Platform, NodeId)} and after {@link #newMerkleStateRoot()}.
     */
    @SuppressWarnings("java:S1181") // catching Throwable instead of Exception when we do a direct System.exit()
    public void onStateInitialized(
            @NonNull final State state, @NonNull final Platform platform, @NonNull final InitTrigger trigger) {
        // A Hedera object can receive multiple onStateInitialized() calls throughout its lifetime if
        // the platform needs to initialize a learned state after reconnect; however, it cannot be
        // used by multiple platform instances
        if (this.platform != null && this.platform != platform) {
            logger.fatal("Fatal error, platform should never change once set");
            throw new IllegalStateException("Platform should never change once set");
        }
        this.platform = requireNonNull(platform);
        if (state.getReadableStates(PlatformStateService.NAME).isEmpty()) {
            initializeStatesApi(
                    state,
                    metrics,
                    trigger,
                    RosterUtils.buildAddressBook(platform.getRoster()),
                    platform.getContext().getConfiguration());
        }
        // With the States API grounded in the working state, we can create the object graph from it
        initializeDagger(state, trigger);
    }

    /**
     * Called by this class when we detect it is time to do migration. The {@code deserializedVersion} must not be newer
     * than the current software version. If it is prior to the current version, then each migration between the
     * {@code deserializedVersion} and the current version, including the current version, will be executed, thus
     * bringing the state up to date.
     *
     * <p>If the {@code deserializedVersion} is {@code null}, then this is the first time the node has been started,
     * and thus all schemas will be executed.
     *
     * @param state                 current state
     * @param deserializedVersion   version deserialized
     * @param trigger               trigger that is calling migration
     * @param genesisAddressBook    the genesis address book, if applicable
     * @param platformConfiguration platform configuration
     */
    private void migrateSchemas(
            @NonNull final State state,
            @Nullable final ServicesSoftwareVersion deserializedVersion,
            @NonNull final InitTrigger trigger,
            @NonNull final Metrics metrics,
            @Nullable final AddressBook genesisAddressBook,
            @NonNull final Configuration platformConfiguration) {
        final var previousVersion = deserializedVersion == null ? null : deserializedVersion.getPbjSemanticVersion();
        final var isUpgrade = version.compareTo(deserializedVersion) > 0;
        logger.info(
                "{} from Services version {} @ current {} with trigger {}",
                () -> isUpgrade ? "Upgrading" : (previousVersion == null ? "Starting" : "Restarting"),
                () -> HapiUtils.toString(Optional.ofNullable(deserializedVersion)
                        .map(ServicesSoftwareVersion::getPbjSemanticVersion)
                        .orElse(null)),
                () -> HapiUtils.toString(version.getPbjSemanticVersion()),
                () -> trigger);
        // This is set only when the trigger is genesis. Because, only in those cases
        // the migration code is using the network info values.
        NetworkInfo genesisNetworkInfo = null;
        if (trigger == GENESIS) {
            final var config = configProvider.getConfiguration();
            final var ledgerConfig = config.getConfigData(LedgerConfig.class);
            final var genesisRoster = buildRoster(requireNonNull(genesisAddressBook));
            genesisNetworkInfo = new GenesisNetworkInfo(genesisRoster, ledgerConfig.id());
        }
        blockStreamService.resetMigratedLastBlockHash();
        startupNetworks = startupNetworksFactory.apply(selfNodeId.id(), configProvider, tssBaseService);
        PLATFORM_STATE_SERVICE.setAppVersionFn(() -> version);
        PLATFORM_STATE_SERVICE.setActiveRosterFn(
                () -> new ReadableRosterStoreImpl(state.getReadableStates(RosterService.NAME)).getActiveRoster());
        final var migrationChanges = serviceMigrator.doMigrations(
                state,
                servicesRegistry,
                deserializedVersion,
                version,
                // (FUTURE) In principle, the FileService could change the active configuration during a
                // migration, implying we should pass a config provider; but we don't need this yet
                configProvider.getConfiguration(),
                platformConfiguration,
                genesisNetworkInfo,
                metrics,
                startupNetworks);
        PLATFORM_STATE_SERVICE.clearActiveRosterFn();
        migrationStateChanges = new ArrayList<>(migrationChanges);
        kvStateChangeListener.reset();
        boundaryStateChangeListener.reset();
        // If still using BlockRecordManager state, then for specifically a non-genesis upgrade,
        // set in state that post-upgrade work is pending
        if (streamMode != BLOCKS && isUpgrade && trigger != RECONNECT && trigger != GENESIS) {
            unmarkMigrationRecordsStreamed(state);
            migrationStateChanges.add(
                    StateChanges.newBuilder().stateChanges(boundaryStateChangeListener.allStateChanges()));
            boundaryStateChangeListener.reset();
        }
        logger.info("Migration complete");
    }

    /*==================================================================================================================
    *
    * Initialization Step 3: Initialize the app. Happens once at startup.
    *
    =================================================================================================================*/

    /**
     * {@inheritDoc}
     *
     * <p>Called <b>AFTER</b> init and migrate have been called on the state (either the new state created from
     * {@link #newMerkleStateRoot()} or an instance of {@link MerkleStateRoot} created by the platform and
     * loaded from the saved state).
     *
     * <p>(FUTURE) Consider moving this initialization into {@link #onStateInitialized(State, Platform, InitTrigger)}
     * instead, as there is no special significance to having it here instead.
     */
    @SuppressWarnings("java:S1181") // catching Throwable instead of Exception when we do a direct System.exit()
    @Override
    public void init(@NonNull final Platform platform, @NonNull final NodeId nodeId) {
        if (this.platform != platform) {
            throw new IllegalArgumentException("Platform must be the same instance");
        }
        assertEnvSanityChecks(nodeId);
        logger.info("Initializing Hedera app with HederaNode#{}", nodeId);
        Locale.setDefault(Locale.US);
        logger.info("Locale to set to US en");
<<<<<<< HEAD
        System.out.println("TSS Public Key: " + platform.getKeysAndCerts().publicTssEncryptionKey());
=======
>>>>>>> 04011eb0
        handleWorkflow().setKeysAndCerts(platform.getKeysAndCerts());
    }

    @Override
    public void submit(@NonNull final TransactionBody body) {
        requireNonNull(body);
        if (platformStatus != ACTIVE) {
            throw new IllegalStateException("" + PLATFORM_NOT_ACTIVE);
        }
        final HederaFunctionality function;
        try {
            function = functionOf(body);
        } catch (UnknownHederaFunctionality e) {
            throw new IllegalArgumentException("" + UNKNOWN);
        }
        try {
            final var config = configProvider.getConfiguration();
            final var adminConfig = config.getConfigData(NetworkAdminConfig.class);
            final var allowList = adminConfig.nodeTransactionsAllowList().functionalitySet();
            if (!allowList.contains(function)) {
                throw new IllegalArgumentException("" + NOT_SUPPORTED);
            }
            final var payload = com.hedera.hapi.node.base.Transaction.PROTOBUF.toBytes(nodeTransactionWith(body));
            requireNonNull(daggerApp).submissionManager().submit(body, payload);
        } catch (PreCheckException e) {
            final var reason = e.responseCode();
            if (reason == DUPLICATE_TRANSACTION) {
                // In this case the client must not retry with the same transaction, but
                // could retry with a different transaction id if desired.
                throw new IllegalArgumentException("" + DUPLICATE_TRANSACTION);
            }
            throw new IllegalStateException("" + reason);
        }
    }

    @Override
    public Signature sign(final byte[] ledgerId) {
        return platform.sign(ledgerId);
    }

    /**
     * Called to perform orderly close record streams.
     */
    private void closeRecordStreams() {
        daggerApp.blockRecordManager().close();
    }

    /**
     * Gets whether the default charset is UTF-8.
     */
    private boolean isUTF8(@NonNull final Charset defaultCharset) {
        if (!UTF_8.equals(defaultCharset)) {
            logger.error("Default charset is {}, not UTF-8", defaultCharset);
            return false;
        }
        return true;
    }

    /**
     * Gets whether the sha384 digest is available
     */
    private boolean sha384DigestIsAvailable() {
        try {
            MessageDigest.getInstance("SHA-384");
            return true;
        } catch (final NoSuchAlgorithmException e) {
            logger.error(e);
            return false;
        }
    }

    /*==================================================================================================================
    *
    * Other app lifecycle methods
    *
    =================================================================================================================*/

    /**
     * {@inheritDoc}
     *
     * <p>Called by the platform after <b>ALL</b> initialization to start the gRPC servers and begin operation, or by
     * the notification listener when it is time to restart the gRPC server after it had been stopped (such as during
     * reconnect).
     */
    @Override
    public void run() {
        logger.info("Starting the Hedera node");
    }

    /**
     * Called for an orderly shutdown.
     */
    public void shutdown() {
        logger.info("Shutting down Hedera node");
        shutdownGrpcServer();

        if (daggerApp != null) {
            logger.debug("Shutting down the state");
            final var state = daggerApp.workingStateAccessor().getState();
            if (state instanceof MerkleStateRoot msr) {
                msr.close();
            }

            logger.debug("Shutting down the block manager");
            daggerApp.blockRecordManager().close();
        }

        platform = null;
        daggerApp = null;
    }

    /**
     * Invoked by the platform to handle pre-consensus events. This only happens after {@link #run()} has been called.
     */
    public void onPreHandle(@NonNull final Event event, @NonNull final State state) {
        final var readableStoreFactory = new ReadableStoreFactory(state);
        final var creator =
                daggerApp.networkInfo().nodeInfo(event.getCreatorId().id());
        if (creator == null) {
            // It's normal immediately post-upgrade to still see events from a node removed from the address book
            if (!isSoOrdered(event.getSoftwareVersion(), version.getPbjSemanticVersion())) {
                logger.warn(
                        "Received event (version {} vs current {}) from node {} which is not in the address book",
                        com.hedera.hapi.util.HapiUtils.toString(event.getSoftwareVersion()),
                        com.hedera.hapi.util.HapiUtils.toString(version.getPbjSemanticVersion()),
                        event.getCreatorId());
            }
            return;
        }

        final var transactions = new ArrayList<Transaction>(1000);
        event.forEachTransaction(transactions::add);
        daggerApp.preHandleWorkflow().preHandle(readableStoreFactory, creator.accountId(), transactions.stream());
    }

    public void onNewRecoveredState(@NonNull final MerkleStateRoot recoveredState) {
        try {
            if (shouldDump(daggerApp.initTrigger(), MOD_POST_EVENT_STREAM_REPLAY)) {
                dumpModChildrenFrom(recoveredState, MOD_POST_EVENT_STREAM_REPLAY, MerkleStateChild.childrenToDump());
            }
        } catch (Exception e) {
            logger.error("Error dumping state after migration at MOD_POST_EVENT_STREAM_REPLAY", e);
        }
        // Always close the block manager so replay will end with a complete record file
        daggerApp.blockRecordManager().close();
    }

    public static boolean shouldDump(@NonNull final InitTrigger trigger, @NonNull final DumpCheckpoint checkpoint) {
        return trigger == EVENT_STREAM_RECOVERY && selectedDumpCheckpoints().contains(checkpoint);
    }

    /**
     * Invoked by the platform to handle a round of consensus events.  This only happens after {@link #run()} has been
     * called.
     */
    public void onHandleConsensusRound(@NonNull final Round round, @NonNull final State state) {
        daggerApp.workingStateAccessor().setState(state);
        daggerApp.handleWorkflow().handleRound(state, round);
    }

    /**
     * Called by the platform after it has made all its changes to this state for the given round.
     *
     * @param round the round whose platform state changes are completed
     * @param state the state after the platform has made all its changes
     */
    public void onSealConsensusRound(@NonNull final Round round, @NonNull final State state) {
        requireNonNull(state);
        requireNonNull(round);
        onSealConsensusRound.accept(round, state);
    }

    /*==================================================================================================================
    *
    * gRPC Server Lifecycle
    *
    =================================================================================================================*/

    /**
     * Start the gRPC Server if it is not already running.
     */
    void startGrpcServer() {
        if (isNotEmbedded() && !daggerApp.grpcServerManager().isRunning()) {
            daggerApp.grpcServerManager().start();
        }
    }

    /**
     * Called to perform orderly shutdown of the gRPC servers.
     */
    public void shutdownGrpcServer() {
        if (isNotEmbedded()) {
            daggerApp.grpcServerManager().stop();
        }
    }

    /**
     * Called to set the starting state hash after genesis or restart.
     *
     * @param stateHash the starting state hash
     */
    public void setInitialStateHash(@NonNull final Hash stateHash) {
        requireNonNull(stateHash);
        initialStateHashFuture = completedFuture(stateHash.getBytes());
    }

    /*==================================================================================================================
    *
    * Exposed for use by embedded Hedera
    *
    =================================================================================================================*/
    public IngestWorkflow ingestWorkflow() {
        return daggerApp.ingestWorkflow();
    }

    public QueryWorkflow queryWorkflow() {
        return daggerApp.queryWorkflow();
    }

    public QueryWorkflow operatorQueryWorkflow() {
        return daggerApp.operatorQueryWorkflow();
    }

    public HandleWorkflow handleWorkflow() {
        return daggerApp.handleWorkflow();
    }

    public ConfigProvider configProvider() {
        return configProvider;
    }

    public BlockStreamManager blockStreamManager() {
        return daggerApp.blockStreamManager();
    }

    public ThrottleDefinitions activeThrottleDefinitions() {
        return daggerApp.throttleServiceManager().activeThrottleDefinitionsOrThrow();
    }

    public boolean isBlockStreamEnabled() {
        return streamMode != RECORDS;
    }

    public boolean isRosterLifecycleEnabled() {
        return configProvider
                .getConfiguration()
                .getConfigData(AddressBookConfig.class)
                .useRosterLifecycle();
    }

    public KVStateChangeListener kvStateChangeListener() {
        return kvStateChangeListener;
    }

    public BoundaryStateChangeListener boundaryStateChangeListener() {
        return boundaryStateChangeListener;
    }

    /*==================================================================================================================
    *
    * Random private helper methods
    *
    =================================================================================================================*/

    private void initializeDagger(@NonNull final State state, @NonNull final InitTrigger trigger) {
        final var notifications = platform.getNotificationEngine();
        final var blockStreamEnabled = isBlockStreamEnabled();
        // The Dagger component should be constructed every time we reach this point, even if
        // it exists (this avoids any problems with mutable singleton state by reconstructing
        // everything); but we must ensure the gRPC server in the old component is fully stopped,
        // as well as unregister listeners from the last time this method ran
        if (daggerApp != null) {
            shutdownGrpcServer();
            notifications.unregister(PlatformStatusChangeListener.class, this);
            notifications.unregister(ReconnectCompleteListener.class, daggerApp.reconnectListener());
            notifications.unregister(StateWriteToDiskCompleteListener.class, daggerApp.stateWriteToDiskListener());
            if (blockStreamEnabled) {
                notifications.unregister(StateHashedListener.class, daggerApp.blockStreamManager());
                daggerApp.tssBaseService().unregisterLedgerSignatureConsumer(daggerApp.blockStreamManager());
            }
        }
        if (trigger == RECONNECT) {
            // During a reconnect, we wait for reconnect to complete successfully and then set the initial hash
            // from the immutable state in the ReconnectCompleteNotification
            initialStateHashFuture = new CompletableFuture<>();
            notifications.register(ReconnectCompleteListener.class, new ReadReconnectStartingStateHash(notifications));
        }
        // For other triggers the initial state hash must have been set already
        requireNonNull(initialStateHashFuture);
        final var roundNum = requireNonNull(state.getReadableStates(PlatformStateService.NAME)
                        .<PlatformState>getSingleton(PLATFORM_STATE_KEY)
                        .get())
                .consensusSnapshotOrThrow()
                .round();
        final var initialStateHash = new InitialStateHash(initialStateHashFuture, roundNum);

        final var activeRoster = tssBaseService.chooseRosterForNetwork(
                state, trigger, serviceMigrator, version, configProvider.getConfiguration(), platform.getRoster());
        final var networkInfo =
                new StateNetworkInfo(state, activeRoster, platform.getSelfId().id(), configProvider);
        // Fully qualified so as to not confuse javadoc
        daggerApp = com.hedera.node.app.DaggerHederaInjectionComponent.builder()
                .configProviderImpl(configProvider)
                .bootstrapConfigProviderImpl(bootstrapConfigProvider)
                .fileServiceImpl(fileServiceImpl)
                .contractServiceImpl(contractServiceImpl)
                .scheduleService(scheduleServiceImpl)
                .tssBaseService(tssBaseService)
                .initTrigger(trigger)
                .softwareVersion(version.getPbjSemanticVersion())
                .self(networkInfo.selfNodeInfo())
                .platform(platform)
                .maxSignedTxnSize(MAX_SIGNED_TXN_SIZE)
                .crypto(CryptographyHolder.get())
                .currentPlatformStatus(new CurrentPlatformStatusImpl(platform))
                .servicesRegistry(servicesRegistry)
                .instantSource(appContext.instantSource())
                .throttleFactory(appContext.throttleFactory())
                .metrics(metrics)
                .kvStateChangeListener(kvStateChangeListener)
                .boundaryStateChangeListener(boundaryStateChangeListener)
                .migrationStateChanges(migrationStateChanges != null ? migrationStateChanges : new ArrayList<>())
                .initialStateHash(initialStateHash)
                .networkInfo(networkInfo)
                .startupNetworks(startupNetworks)
                .build();
        // Initialize infrastructure for fees, exchange rates, and throttles from the working state
        daggerApp.initializer().accept(state);
        notifications.register(PlatformStatusChangeListener.class, this);
        notifications.register(ReconnectCompleteListener.class, daggerApp.reconnectListener());
        notifications.register(StateWriteToDiskCompleteListener.class, daggerApp.stateWriteToDiskListener());
        if (blockStreamEnabled) {
            notifications.register(StateHashedListener.class, daggerApp.blockStreamManager());
            daggerApp
                    .blockStreamManager()
                    .initLastBlockHash(
                            switch (trigger) {
                                case GENESIS -> BlockStreamManager.ZERO_BLOCK_HASH;
                                default -> blockStreamService
                                        .migratedLastBlockHash()
                                        .orElseGet(() -> startBlockHashFrom(state));
                            });
            daggerApp.tssBaseService().registerLedgerSignatureConsumer(daggerApp.blockStreamManager());
            migrationStateChanges = null;
        }
    }

    /**
     * Given the {@link BlockStreamInfo} context from a {@link State}, infers the block hash of the
     * last block that was incorporated in this state.
     *
     * @param state the state to use
     * @return the inferred block hash
     */
    private Bytes startBlockHashFrom(@NonNull final State state) {
        final var blockStreamInfo = state.getReadableStates(BlockStreamService.NAME)
                .<BlockStreamInfo>getSingleton(BLOCK_STREAM_INFO_KEY)
                .get();
        requireNonNull(blockStreamInfo);
        // Three of the four ingredients in the block hash are directly in the BlockStreamInfo; that is,
        // the previous block hash, the input tree root hash, and the start of block state hash
        final var prevBlockHash = blockHashByBlockNumber(
                blockStreamInfo.trailingBlockHashes(),
                blockStreamInfo.blockNumber() - 1,
                blockStreamInfo.blockNumber() - 1);
        requireNonNull(prevBlockHash);
        final var leftParent = combine(prevBlockHash, blockStreamInfo.inputTreeRootHash());
        // The fourth ingredient, the output tree root hash, is not directly in the BlockStreamInfo, but
        // we can recompute it based on the tree hash information and the fact the last output item in
        // the block was devoted to putting the BlockStreamInfo itself into the state
        final var outputTreeRootHash = outputTreeRootHashFrom(blockStreamInfo);
        final var rightParent = combine(outputTreeRootHash, blockStreamInfo.startOfBlockStateHash());
        return combine(leftParent, rightParent);
    }

    /**
     * Given a {@link BlockStreamInfo} context, computes the output tree root hash that must have been
     * computed at the end of the block that the context describes, assuming the final output block item
     * was the state change that put the context into the state.
     *
     * @param blockStreamInfo the context to use
     * @return the inferred output tree root hash
     */
    private @NonNull Bytes outputTreeRootHashFrom(@NonNull final BlockStreamInfo blockStreamInfo) {
        // This was the last state change in the block
        final var blockStreamInfoChange = StateChange.newBuilder()
                .stateId(STATE_ID_BLOCK_STREAM_INFO.protoOrdinal())
                .singletonUpdate(SingletonUpdateChange.newBuilder()
                        .blockStreamInfoValue(blockStreamInfo)
                        .build())
                .build();
        // And this was the last output block item
        final var lastStateChanges = BlockItem.newBuilder()
                .stateChanges(new StateChanges(blockStreamInfo.blockEndTime(), List.of(blockStreamInfoChange)))
                .build();
        // So we can combine this last leaf's has with the size and rightmost hashes
        // store from the pending output tree to recompute its final root hash
        final var penultimateOutputTreeStatus = new StreamingTreeHasher.Status(
                blockStreamInfo.numPrecedingOutputItems(), blockStreamInfo.rightmostPrecedingOutputTreeHashes());
        final var lastLeafHash = noThrowSha384HashOf(BlockItem.PROTOBUF.toBytes(lastStateChanges));
        return rootHashFrom(penultimateOutputTreeStatus, lastLeafHash);
    }

    private void logConfiguration() {
        if (logger.isInfoEnabled()) {
            final var config = configProvider.getConfiguration();
            final var lines = new ArrayList<String>();
            lines.add("Active Configuration:");
            Utils.allProperties(config).forEach((key, value) -> lines.add(key + " = " + value));
            logger.info(String.join("\n", lines));
        }
    }

    private void unmarkMigrationRecordsStreamed(@NonNull final State state) {
        final var blockServiceState = state.getWritableStates(BlockRecordService.NAME);
        final var blockInfoState = blockServiceState.<BlockInfo>getSingleton(BLOCK_INFO_STATE_KEY);
        final var currentBlockInfo = requireNonNull(blockInfoState.get());
        final var nextBlockInfo =
                currentBlockInfo.copyBuilder().migrationRecordsStreamed(false).build();
        blockInfoState.put(nextBlockInfo);
        logger.info("Unmarked post-upgrade work as done");
        ((WritableSingletonStateBase<BlockInfo>) blockInfoState).commit();
    }

    private void assertEnvSanityChecks(@NonNull final NodeId nodeId) {
        // Check that UTF-8 is in use. Otherwise, the node will be subject to subtle bugs in string handling that will
        // lead to ISS.
        final var defaultCharset = daggerApp.nativeCharset().get();
        if (!isUTF8(defaultCharset)) {
            logger.error(
                    """
                            Fatal precondition violation in HederaNode#{}: default charset is {} and not UTF-8
                            LC_ALL={}
                            LANG={}
                            file.encoding={}
                            """,
                    nodeId,
                    defaultCharset,
                    System.getenv("LC_ALL"),
                    System.getenv("LANG"),
                    System.getProperty("file.encoding"));
            System.exit(1);
        }

        // Check that the digest factory supports SHA-384.
        if (!sha384DigestIsAvailable()) {
            logger.error(
                    "Fatal precondition violation in HederaNode#{}: digest factory does not support SHA-384", nodeId);
            System.exit(1);
        }
    }

    private PlatformMerkleStateRoot withListeners(@NonNull final PlatformMerkleStateRoot root) {
        root.registerCommitListener(boundaryStateChangeListener);
        root.registerCommitListener(kvStateChangeListener);
        return root;
    }

    private void manageBlockEndRound(@NonNull final Round round, @NonNull final State state) {
        daggerApp.blockStreamManager().endRound(state, round.getRoundNum());
    }

    /**
     * Returns true if the source of time is the system time. Always true for live networks.
     *
     * @return true if the source of time is the system time
     */
    private boolean isNotEmbedded() {
        return appContext.instantSource() == InstantSource.system();
    }

    private class ReadReconnectStartingStateHash implements ReconnectCompleteListener {
        private final NotificationEngine notifications;

        private ReadReconnectStartingStateHash(@NonNull final NotificationEngine notifications) {
            this.notifications = requireNonNull(notifications);
        }

        @Override
        public void notify(@NonNull final ReconnectCompleteNotification notification) {
            requireNonNull(notification);
            requireNonNull(initialStateHashFuture)
                    .complete(requireNonNull(notification.getState().getHash()).getBytes());
            notifications.unregister(ReconnectCompleteListener.class, this);
        }
    }
}<|MERGE_RESOLUTION|>--- conflicted
+++ resolved
@@ -706,10 +706,6 @@
         logger.info("Initializing Hedera app with HederaNode#{}", nodeId);
         Locale.setDefault(Locale.US);
         logger.info("Locale to set to US en");
-<<<<<<< HEAD
-        System.out.println("TSS Public Key: " + platform.getKeysAndCerts().publicTssEncryptionKey());
-=======
->>>>>>> 04011eb0
         handleWorkflow().setKeysAndCerts(platform.getKeysAndCerts());
     }
 
