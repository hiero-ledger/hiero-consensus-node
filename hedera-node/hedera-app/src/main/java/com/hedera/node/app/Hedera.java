--- conflicted
+++ resolved
@@ -481,40 +481,7 @@
     *
     =================================================================================================================*/
 
-<<<<<<< HEAD
-    /**
-     * Invoked by {@link MerkleStateRoot} when it needs to ensure the {@link PlatformStateService} is initialized.
-     *
-     * @param state the root state to be initialized
-     * @param platformConfiguration platform configuration
-     * @return the state changes after initialization
-     */
-    public List<StateChanges.Builder> initPlatformState(
-            @NonNull final State state, @NonNull Configuration platformConfiguration) {
-        requireNonNull(state);
-        requireNonNull(platformConfiguration);
-        logger.info("Initializing Hedera platform state");
-        final var deserializedVersion = serviceMigrator.creationVersionOf(state);
-        return serviceMigrator.doMigrations(
-                state,
-                servicesRegistry.subRegistryFor(EntityIdService.NAME, PlatformStateService.NAME, RosterStateId.NAME),
-                deserializedVersion == null ? null : new ServicesSoftwareVersion(deserializedVersion),
-                version,
-                bootstrapConfigProvider.getConfiguration(),
-                platformConfiguration,
-                UNAVAILABLE_NETWORK_INFO,
-                UNAVAILABLE_METRICS);
-    }
-
-    /**
-     * Invoked by the platform when the state should be initialized. This happens <b>BEFORE</b>
-     * {@link SwirldMain#init(Platform, NodeId)} and after {@link #newMerkleStateRoot()}.
-     */
-    @SuppressWarnings("java:S1181") // catching Throwable instead of Exception when we do a direct System.exit()
-    public void onStateInitialized(
-=======
     public void initializeStatesApi(
->>>>>>> e90c5dbc
             @NonNull final State state,
             @NonNull final Metrics metrics,
             @NonNull final InitTrigger trigger,
@@ -540,6 +507,7 @@
                 deserializedVersion == null ? null : new ServicesSoftwareVersion(deserializedVersion),
                 version,
                 bootstrapConfigProvider.getConfiguration(),
+                null, // add platform configuration here
                 UNAVAILABLE_NETWORK_INFO,
                 UNAVAILABLE_METRICS);
         migrationStateChanges = new ArrayList<>();
