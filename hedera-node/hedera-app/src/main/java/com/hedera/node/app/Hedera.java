// SPDX-License-Identifier: Apache-2.0
package com.hedera.node.app;

import static com.hedera.hapi.block.stream.output.StateIdentifier.STATE_ID_BLOCK_STREAM_INFO;
import static com.hedera.hapi.node.base.ResponseCodeEnum.DUPLICATE_TRANSACTION;
import static com.hedera.hapi.node.base.ResponseCodeEnum.NOT_SUPPORTED;
import static com.hedera.hapi.node.base.ResponseCodeEnum.PLATFORM_NOT_ACTIVE;
import static com.hedera.hapi.node.base.ResponseCodeEnum.UNKNOWN;
import static com.hedera.hapi.util.HapiUtils.functionOf;
import static com.hedera.node.app.blocks.impl.BlockImplUtils.combine;
import static com.hedera.node.app.blocks.impl.ConcurrentStreamingTreeHasher.rootHashFrom;
import static com.hedera.node.app.blocks.schemas.V0560BlockStreamSchema.BLOCK_STREAM_INFO_KEY;
import static com.hedera.node.app.hapi.utils.CommonUtils.noThrowSha384HashOf;
import static com.hedera.node.app.records.impl.BlockRecordInfoUtils.blockHashByBlockNumber;
import static com.hedera.node.app.records.schemas.V0490BlockRecordSchema.BLOCK_INFO_STATE_KEY;
import static com.hedera.node.app.spi.workflows.record.StreamBuilder.nodeTransactionWith;
import static com.hedera.node.app.state.merkle.VersionUtils.isSoOrdered;
import static com.hedera.node.app.util.HederaAsciiArt.HEDERA;
import static com.hedera.node.config.types.StreamMode.BLOCKS;
import static com.hedera.node.config.types.StreamMode.RECORDS;
import static com.swirlds.platform.state.service.PlatformStateService.PLATFORM_STATE_SERVICE;
import static com.swirlds.platform.state.service.schemas.V0540PlatformStateSchema.PLATFORM_STATE_KEY;
import static com.swirlds.platform.system.InitTrigger.GENESIS;
import static com.swirlds.platform.system.InitTrigger.RECONNECT;
import static com.swirlds.platform.system.status.PlatformStatus.ACTIVE;
import static com.swirlds.platform.system.status.PlatformStatus.STARTING_UP;
import static java.nio.charset.StandardCharsets.UTF_8;
import static java.util.Objects.requireNonNull;
import static java.util.concurrent.CompletableFuture.completedFuture;

import com.hedera.hapi.block.stream.BlockItem;
import com.hedera.hapi.block.stream.output.SingletonUpdateChange;
import com.hedera.hapi.block.stream.output.StateChange;
import com.hedera.hapi.block.stream.output.StateChanges;
import com.hedera.hapi.node.base.Duration;
import com.hedera.hapi.node.base.HederaFunctionality;
import com.hedera.hapi.node.base.SemanticVersion;
import com.hedera.hapi.node.base.SignatureMap;
import com.hedera.hapi.node.base.Timestamp;
import com.hedera.hapi.node.base.TransactionID;
import com.hedera.hapi.node.state.blockrecords.BlockInfo;
import com.hedera.hapi.node.state.blockstream.BlockStreamInfo;
import com.hedera.hapi.node.state.roster.Roster;
import com.hedera.hapi.node.transaction.ThrottleDefinitions;
import com.hedera.hapi.node.transaction.TransactionBody;
import com.hedera.hapi.platform.event.StateSignatureTransaction;
import com.hedera.hapi.platform.state.PlatformState;
import com.hedera.hapi.util.HapiUtils;
import com.hedera.hapi.util.UnknownHederaFunctionality;
import com.hedera.node.app.blocks.BlockHashSigner;
import com.hedera.node.app.blocks.BlockStreamManager;
import com.hedera.node.app.blocks.BlockStreamService;
import com.hedera.node.app.blocks.InitialStateHash;
import com.hedera.node.app.blocks.StreamingTreeHasher;
import com.hedera.node.app.blocks.impl.BlockStreamManagerImpl;
import com.hedera.node.app.blocks.impl.BoundaryStateChangeListener;
import com.hedera.node.app.blocks.impl.KVStateChangeListener;
import com.hedera.node.app.config.BootstrapConfigProviderImpl;
import com.hedera.node.app.config.ConfigProviderImpl;
import com.hedera.node.app.fees.FeeService;
import com.hedera.node.app.hints.HintsService;
import com.hedera.node.app.hints.impl.ReadableHintsStoreImpl;
import com.hedera.node.app.history.HistoryService;
import com.hedera.node.app.history.impl.ReadableHistoryStoreImpl;
import com.hedera.node.app.ids.AppEntityIdFactory;
import com.hedera.node.app.ids.EntityIdService;
import com.hedera.node.app.info.CurrentPlatformStatusImpl;
import com.hedera.node.app.info.GenesisNetworkInfo;
import com.hedera.node.app.info.StateNetworkInfo;
import com.hedera.node.app.metrics.StoreMetricsServiceImpl;
import com.hedera.node.app.records.BlockRecordService;
import com.hedera.node.app.roster.RosterService;
import com.hedera.node.app.service.addressbook.impl.AddressBookServiceImpl;
import com.hedera.node.app.service.consensus.impl.ConsensusServiceImpl;
import com.hedera.node.app.service.contract.impl.ContractServiceImpl;
import com.hedera.node.app.service.file.impl.FileServiceImpl;
import com.hedera.node.app.service.networkadmin.impl.FreezeServiceImpl;
import com.hedera.node.app.service.networkadmin.impl.NetworkServiceImpl;
import com.hedera.node.app.service.schedule.impl.ScheduleServiceImpl;
import com.hedera.node.app.service.token.impl.TokenServiceImpl;
import com.hedera.node.app.service.util.impl.UtilServiceImpl;
import com.hedera.node.app.services.AppContextImpl;
import com.hedera.node.app.services.ServiceMigrator;
import com.hedera.node.app.services.ServicesRegistry;
import com.hedera.node.app.signature.AppSignatureVerifier;
import com.hedera.node.app.signature.impl.SignatureExpanderImpl;
import com.hedera.node.app.signature.impl.SignatureVerifierImpl;
import com.hedera.node.app.spi.AppContext;
import com.hedera.node.app.spi.workflows.PreCheckException;
import com.hedera.node.app.state.StateLifecyclesImpl;
import com.hedera.node.app.state.recordcache.RecordCacheService;
import com.hedera.node.app.store.ReadableStoreFactory;
import com.hedera.node.app.throttle.AppThrottleFactory;
import com.hedera.node.app.throttle.CongestionThrottleService;
import com.hedera.node.app.throttle.ThrottleAccumulator;
import com.hedera.node.app.tss.TssBaseServiceImpl;
import com.hedera.node.app.version.ServicesSoftwareVersion;
import com.hedera.node.app.workflows.handle.HandleWorkflow;
import com.hedera.node.app.workflows.ingest.IngestWorkflow;
import com.hedera.node.app.workflows.query.QueryWorkflow;
import com.hedera.node.config.ConfigProvider;
import com.hedera.node.config.Utils;
import com.hedera.node.config.data.BlockStreamConfig;
import com.hedera.node.config.data.HederaConfig;
import com.hedera.node.config.data.LedgerConfig;
import com.hedera.node.config.data.NetworkAdminConfig;
import com.hedera.node.config.data.TssConfig;
import com.hedera.node.config.data.VersionConfig;
import com.hedera.node.config.types.StreamMode;
import com.hedera.node.internal.network.Network;
import com.hedera.pbj.runtime.io.buffer.Bytes;
import com.swirlds.common.constructable.ClassConstructorPair;
import com.swirlds.common.constructable.ConstructableRegistry;
import com.swirlds.common.constructable.ConstructableRegistryException;
import com.swirlds.common.constructable.RuntimeConstructable;
import com.swirlds.common.crypto.CryptographyHolder;
import com.swirlds.common.crypto.Hash;
import com.swirlds.common.crypto.Signature;
import com.swirlds.common.notification.NotificationEngine;
import com.swirlds.common.platform.NodeId;
import com.swirlds.config.api.Configuration;
import com.swirlds.metrics.api.Metrics;
import com.swirlds.platform.components.transaction.system.ScopedSystemTransaction;
import com.swirlds.platform.listeners.PlatformStatusChangeListener;
import com.swirlds.platform.listeners.PlatformStatusChangeNotification;
import com.swirlds.platform.listeners.ReconnectCompleteListener;
import com.swirlds.platform.listeners.ReconnectCompleteNotification;
import com.swirlds.platform.listeners.StateWriteToDiskCompleteListener;
import com.swirlds.platform.roster.RosterUtils;
import com.swirlds.platform.state.MerkleNodeState;
import com.swirlds.platform.state.StateLifecycles;
import com.swirlds.platform.state.service.PlatformStateFacade;
import com.swirlds.platform.state.service.PlatformStateService;
import com.swirlds.platform.state.service.ReadablePlatformStateStore;
import com.swirlds.platform.state.service.ReadableRosterStore;
import com.swirlds.platform.system.InitTrigger;
import com.swirlds.platform.system.Platform;
import com.swirlds.platform.system.Round;
import com.swirlds.platform.system.SoftwareVersion;
import com.swirlds.platform.system.SwirldMain;
import com.swirlds.platform.system.events.Event;
import com.swirlds.platform.system.state.notifications.AsyncFatalIssListener;
import com.swirlds.platform.system.state.notifications.StateHashedListener;
import com.swirlds.platform.system.status.PlatformStatus;
import com.swirlds.platform.system.transaction.Transaction;
import com.swirlds.state.State;
import com.swirlds.state.StateChangeListener;
import com.swirlds.state.lifecycle.StartupNetworks;
import com.swirlds.state.lifecycle.info.NetworkInfo;
import com.swirlds.state.spi.WritableSingletonStateBase;
import edu.umd.cs.findbugs.annotations.NonNull;
import edu.umd.cs.findbugs.annotations.Nullable;
import java.nio.charset.Charset;
import java.security.MessageDigest;
import java.security.NoSuchAlgorithmException;
import java.time.InstantSource;
import java.util.ArrayList;
import java.util.List;
import java.util.Locale;
import java.util.Optional;
import java.util.Set;
import java.util.concurrent.CompletableFuture;
import java.util.function.BiPredicate;
import java.util.function.Consumer;
import java.util.function.Supplier;
import org.apache.logging.log4j.LogManager;
import org.apache.logging.log4j.Logger;

/*
 ****************        ****************************************************************************************
 ************                ************                                                                       *
 *********                      *********                                                                       *
 ******                            ******                                                                       *
 ****                                ****      ___           ___           ___           ___           ___      *
 ***        ĦĦĦĦ          ĦĦĦĦ        ***     /\  \         /\  \         /\  \         /\  \         /\  \     *
 **         ĦĦĦĦ          ĦĦĦĦ         **    /::\  \       /::\  \       /::\  \       /::\  \       /::\  \    *
 *          ĦĦĦĦĦĦĦĦĦĦĦĦĦĦĦĦĦĦ          *   /:/\:\  \     /:/\:\  \     /:/\:\  \     /:/\:\  \     /:/\:\  \   *
            ĦĦĦĦĦĦĦĦĦĦĦĦĦĦĦĦĦĦ             /::\~\:\  \   /:/  \:\__\   /::\~\:\  \   /::\~\:\  \   /::\~\:\  \  *
            ĦĦĦĦ          ĦĦĦĦ            /:/\:\ \:\__\ /:/__/ \:|__| /:/\:\ \:\__\ /:/\:\ \:\__\ /:/\:\ \:\__\ *
            ĦĦĦĦĦĦĦĦĦĦĦĦĦĦĦĦĦĦ            \:\~\:\ \/__/ \:\  \ /:/  / \:\~\:\ \/__/ \/_|::\/:/  / \/__\:\/:/  / *
 *          ĦĦĦĦĦĦĦĦĦĦĦĦĦĦĦĦĦĦ          *  \:\ \:\__\    \:\  /:/  /   \:\ \:\__\      |:|::/  /       \::/  /  *
 **         ĦĦĦĦ          ĦĦĦĦ         **   \:\ \/__/     \:\/:/  /     \:\ \/__/      |:|\/__/        /:/  /   *
 ***        ĦĦĦĦ          ĦĦĦĦ        ***    \:\__\        \::/__/       \:\__\        |:|  |         /:/  /    *
 ****                                ****     \/__/         ~~            \/__/         \|__|         \/__/     *
 ******                            ******                                                                       *
 *********                      *********                                                                       *
 ************                ************                                                                       *
 ****************        ****************************************************************************************
*/

/**
 * Represents the Hedera Consensus Node.
 *
 * <p>This is the main entry point for the Hedera Consensus Node. It contains initialization logic for the node,
 * including its state. It constructs the Dagger dependency tree, and manages the gRPC server, and in all other ways,
 * controls execution of the node. If you want to understand our system, this is a great place to start!
 */
public final class Hedera implements SwirldMain<MerkleNodeState>, PlatformStatusChangeListener, AppContext.Gossip {
    private static final Logger logger = LogManager.getLogger(Hedera.class);

    // FUTURE: This should come from configuration, not be hardcoded.
    public static final int MAX_SIGNED_TXN_SIZE = 6144;

    /**
     * The application name from the platform's perspective. This is currently locked in at the old main class name and
     * requires data migration to change.
     */
    public static final String APP_NAME = "com.hedera.services.ServicesMain";

    /**
     * The swirld name. Currently, there is only one swirld.
     */
    public static final String SWIRLD_NAME = "123";
    /**
     * The registry to use.
     */
    private final ServicesRegistry servicesRegistry;
    /**
     * The services migrator to use.
     */
    private final ServiceMigrator serviceMigrator;
    /**
     * The current version of the software; it is not possible for a node's version to change
     * without restarting the process, so final.
     */
    private final ServicesSoftwareVersion version;
    /**
     * The current version of the HAPI protobufs.
     */
    private final SemanticVersion hapiVersion;

    /**
     * The application context for the node.
     */
    private final AppContext appContext;

    /**
     * The contract service singleton, kept as a field here to avoid constructing twice
     * (once in constructor to register schemas, again inside Dagger component).
     */
    private final ContractServiceImpl contractServiceImpl;

    /**
     * The schedule service singleton, kept as a field here to avoid constructing twice
     * (once in constructor to register schemas, again inside Dagger component).
     */
    private final ScheduleServiceImpl scheduleServiceImpl;

    /**
     * The hinTS service singleton, kept as a field here to avoid constructing twice
     * (once in constructor to register schemas, again inside Dagger component).
     */
    private final HintsService hintsService;

    /**
     * The history service singleton, kept as a field here to avoid constructing twice
     * (once in constructor to register schemas, again inside Dagger component).
     */
    private final HistoryService historyService;

    /**
     * The file service singleton, kept as a field here to avoid constructing twice
     * (once in constructor to register schemas, again inside Dagger component).
     */
    private final FileServiceImpl fileServiceImpl;

    /**
     * The block stream service singleton, kept as a field here to reuse information learned
     * during the state migration phase in the later initialization phase.
     */
    private final BlockStreamService blockStreamService;

    /**
     * The platform state facade singleton, kept as a field here to avoid constructing twice`
     * (once in constructor to register schemas, again inside Dagger component).
     */
    private final PlatformStateFacade platformStateFacade;

    /**
     * The block hash signer factory.
     */
    private final BlockHashSignerFactory blockHashSignerFactory;

    /**
     * The bootstrap configuration provider for the network.
     */
    private final BootstrapConfigProviderImpl bootstrapConfigProvider;

    /**
     * The stream mode the node is operating in.
     */
    private final StreamMode streamMode;

    /**
     * The factory for the startup networks.
     */
    private final StartupNetworksFactory startupNetworksFactory;

    private final StateLifecycles<MerkleNodeState> stateLifecycles;

    /**
     * The Hashgraph Platform. This is set during state initialization.
     */
    private Platform platform;
    /**
     * The current status of the platform.
     */
    private PlatformStatus platformStatus = STARTING_UP;
    /**
     * The configuration for this node; non-final because its sources depend on whether
     * we are initializing the first consensus state from genesis or a saved state.
     */
    private ConfigProviderImpl configProvider;
    /**
     * DI for all objects needed to implement Hedera node lifecycles; non-final because
     * it is completely recreated every time the platform initializes a new state as the
     * basis for applying consensus transactions.
     */
    private HederaInjectionComponent daggerApp;

    /**
     * When initializing the State API, the state being initialized.
     */
    @Nullable
    private State initState;

    /**
     * The metrics object being used for reporting.
     */
    private final Metrics metrics;

    /**
     * A {@link StateChangeListener} that accumulates state changes that are only reported once per block; in the
     * current system, these are the singleton and queue updates. Every {@link MerkleNodeState} will have this
     * listener registered.
     */
    private final BoundaryStateChangeListener boundaryStateChangeListener;

    /**
     * A {@link StateChangeListener} that accumulates state changes that must be immediately reported as they occur,
     * because the exact order of mutations---not just the final values---determines the Merkle root hash.
     */
    private final KVStateChangeListener kvStateChangeListener = new KVStateChangeListener();

    /**
     * The state root supplier to use for creating a new state root.
     */
    private final Supplier<MerkleNodeState> stateRootSupplier;

    /**
     * The action to take, if any, when a consensus round is sealed.
     */
    private final BiPredicate<Round, State> onSealConsensusRound;
    /**
     * Once set, a future that resolves to the hash of the state used to initialize the application. This is known
     * immediately at genesis or on restart from a saved state; during reconnect, it is known when reconnect
     * completes. Used to inject the start-of-state hash to the {@link BlockStreamManagerImpl}.
     */
    @Nullable
    private CompletableFuture<Bytes> initialStateHashFuture;

    @Nullable
    private List<StateChanges.Builder> migrationStateChanges;

    @Nullable
    private StartupNetworks startupNetworks;

    @NonNull
    private StoreMetricsServiceImpl storeMetricsService;

    private boolean onceOnlyServiceInitializationPostDaggerHasHappened = false;

    @FunctionalInterface
    public interface StartupNetworksFactory {
        @NonNull
        StartupNetworks apply(@NonNull ConfigProvider configProvider);
    }

    @FunctionalInterface
    public interface HintsServiceFactory {
        @NonNull
        HintsService apply(@NonNull AppContext appContext, @NonNull Configuration bootstrapConfig);
    }

    @FunctionalInterface
    public interface HistoryServiceFactory {
        @NonNull
        HistoryService apply(@NonNull AppContext appContext, @NonNull Configuration bootstrapConfig);
    }

    @FunctionalInterface
    public interface BlockHashSignerFactory {
        @NonNull
        BlockHashSigner apply(
                @NonNull HintsService hintsService,
                @NonNull HistoryService historyService,
                @NonNull ConfigProvider configProvider);
    }

    /*==================================================================================================================
    *
    * Hedera Object Construction.
    *
    =================================================================================================================*/

    /**
     * Creates a Hedera node and registers its own and its services' {@link RuntimeConstructable} factories
     * with the given {@link ConstructableRegistry}.
     *
     * <p>This registration is a critical side effect that must happen called before any Platform initialization
     * steps that try to create or deserialize a {@link MerkleNodeState}.
     *
     * @param constructableRegistry  the registry to register {@link RuntimeConstructable} factories with
     * @param registryFactory        the factory to use for creating the services registry
     * @param migrator               the migrator to use with the services
     * @param startupNetworksFactory the factory for the startup networks
     * @param hintsServiceFactory    the factory for the hinTS service
     * @param historyServiceFactory  the factory for the history service
     * @param blockHashSignerFactory the factory for the block hash signer
     * @param metrics                the metrics object to use for reporting
     * @param platformStateFacade    the facade object to access platform state
     */
    public Hedera(
            @NonNull final ConstructableRegistry constructableRegistry,
            @NonNull final ServicesRegistry.Factory registryFactory,
            @NonNull final ServiceMigrator migrator,
            @NonNull final InstantSource instantSource,
            @NonNull final StartupNetworksFactory startupNetworksFactory,
            @NonNull final HintsServiceFactory hintsServiceFactory,
            @NonNull final HistoryServiceFactory historyServiceFactory,
            @NonNull final BlockHashSignerFactory blockHashSignerFactory,
            @NonNull final Metrics metrics,
            @NonNull final PlatformStateFacade platformStateFacade) {
        requireNonNull(registryFactory);
        requireNonNull(constructableRegistry);
        requireNonNull(hintsServiceFactory);
        requireNonNull(historyServiceFactory);
        this.metrics = requireNonNull(metrics);
        this.serviceMigrator = requireNonNull(migrator);
        this.startupNetworksFactory = requireNonNull(startupNetworksFactory);
        this.blockHashSignerFactory = requireNonNull(blockHashSignerFactory);
        this.storeMetricsService = new StoreMetricsServiceImpl(metrics);
        this.platformStateFacade = requireNonNull(platformStateFacade);
        logger.info(
                """

                        {}

                        Welcome to Hedera! Developed with ❤\uFE0F by the Open Source Community.
                        https://github.com/hashgraph/hedera-services

                        """,
                HEDERA);
        bootstrapConfigProvider = new BootstrapConfigProviderImpl();
        final var bootstrapConfig = bootstrapConfigProvider.getConfiguration();
        hapiVersion = bootstrapConfig.getConfigData(VersionConfig.class).hapiVersion();
        version = ServicesSoftwareVersion.from(bootstrapConfig);
        streamMode = bootstrapConfig.getConfigData(BlockStreamConfig.class).streamMode();
        servicesRegistry = registryFactory.create(constructableRegistry, bootstrapConfig);
        logger.info(
                "Creating Hedera Consensus Node {} with HAPI {}",
                () -> HapiUtils.toString(version.getPbjSemanticVersion()),
                () -> HapiUtils.toString(hapiVersion));
        fileServiceImpl = new FileServiceImpl();

        final Supplier<Configuration> configSupplier = () -> configProvider.getConfiguration();
        this.appContext = new AppContextImpl(
                instantSource,
                new AppSignatureVerifier(
                        bootstrapConfig.getConfigData(HederaConfig.class),
                        new SignatureExpanderImpl(),
                        new SignatureVerifierImpl(CryptographyHolder.get())),
                this,
                configSupplier,
                () -> daggerApp.networkInfo().selfNodeInfo(),
                () -> this.metrics,
                new AppThrottleFactory(
                        configSupplier,
                        () -> daggerApp.workingStateAccessor().getState(),
                        () -> daggerApp.throttleServiceManager().activeThrottleDefinitionsOrThrow(),
                        ThrottleAccumulator::new,
                        ignore -> version),
                () -> daggerApp.appFeeCharging(),
                new AppEntityIdFactory(bootstrapConfig));
        boundaryStateChangeListener = new BoundaryStateChangeListener(storeMetricsService, configSupplier);
        hintsService = hintsServiceFactory.apply(appContext, bootstrapConfig);
        historyService = historyServiceFactory.apply(appContext, bootstrapConfig);
        contractServiceImpl = new ContractServiceImpl(appContext, metrics);
        scheduleServiceImpl = new ScheduleServiceImpl(appContext);
        blockStreamService = new BlockStreamService();

        // Register all service schema RuntimeConstructable factories before platform init
        Set.of(
                        new EntityIdService(),
                        new ConsensusServiceImpl(),
                        contractServiceImpl,
                        fileServiceImpl,
                        hintsService,
                        historyService,
                        new TssBaseServiceImpl(),
                        new FreezeServiceImpl(),
                        scheduleServiceImpl,
                        new TokenServiceImpl(),
                        new UtilServiceImpl(),
                        new RecordCacheService(),
                        new BlockRecordService(),
                        blockStreamService,
                        new FeeService(),
                        new CongestionThrottleService(),
                        new NetworkServiceImpl(),
                        new AddressBookServiceImpl(),
                        new RosterService(
                                this::canAdoptRoster,
                                this::onAdoptRoster,
                                () -> requireNonNull(initState),
                                platformStateFacade),
                        PLATFORM_STATE_SERVICE)
                .forEach(servicesRegistry::register);
        try {
            stateLifecycles = new StateLifecyclesImpl(this);
            final Supplier<MerkleNodeState> baseSupplier = HederaStateRoot::new;
            final var blockStreamsEnabled = isBlockStreamEnabled();
            stateRootSupplier = blockStreamsEnabled ? () -> withListeners(baseSupplier.get()) : baseSupplier;
            onSealConsensusRound = blockStreamsEnabled ? this::manageBlockEndRound : (round, state) -> true;
            // And the factory for the MerkleStateRoot class id must be our constructor
            constructableRegistry.registerConstructable(new ClassConstructorPair(
                    HederaStateRoot.class, () -> stateRootSupplier.get().getRoot()));
        } catch (final ConstructableRegistryException e) {
            logger.error("Failed to register " + HederaStateRoot.class + " factory with ConstructableRegistry", e);
            throw new IllegalStateException(e);
        }
    }

    /**
     * {@inheritDoc}
     *
     * <p>Called immediately after the constructor to get the version of this software. In an upgrade scenario, this
     * version will be greater than the one in the saved state.
     *
     * @return The software version.
     */
    @Override
    @NonNull
    public SoftwareVersion getSoftwareVersion() {
        return version;
    }

    /*==================================================================================================================
    *
    * Initialization Step 1: Create a new state (either genesis or restart, once per node).
    *
    =================================================================================================================*/

    /**
     * {@inheritDoc}
     *
     * <p>Called by the platform to build a genesis state.
     *
     * @return a Services state object
     */
    @Override
    @NonNull
    public MerkleNodeState newStateRoot() {
        return stateRootSupplier.get();
    }

    /**
     * {@inheritDoc}
     */
    @Override
    public StateLifecycles<MerkleNodeState> newStateLifecycles() {
        return stateLifecycles;
    }

    @Override
    public void notify(@NonNull final PlatformStatusChangeNotification notification) {
        this.platformStatus = notification.getNewStatus();
        logger.info("HederaNode#{} is {}", platform.getSelfId(), platformStatus.name());
        final var streamToBlockNodes = configProvider
                .getConfiguration()
                .getConfigData(BlockStreamConfig.class)
                .streamToBlockNodes();
        switch (platformStatus) {
<<<<<<< HEAD
            case ACTIVE -> startGrpcServer();
            case CATASTROPHIC_FAILURE -> {
                shutdownGrpcServer();
                // Wait for the block stream to close any pending or current blocks–-we may need them for triage
                blockStreamManager().awaitFatalShutdown(java.time.Duration.ofSeconds(30));
=======
            case ACTIVE -> {
                startGrpcServer();
>>>>>>> 2395bbdb
            }
            case FREEZE_COMPLETE -> {
                logger.info("Platform status is now FREEZE_COMPLETE");
                shutdownGrpcServer();
                closeRecordStreams();
                if (streamToBlockNodes && isNotEmbedded()) {
                    logger.info("FREEZE_COMPLETE - Shutting down connections to Block Nodes");
                    daggerApp.blockNodeConnectionManager().shutdown();
                }
            }
            case CATASTROPHIC_FAILURE -> {
                logger.error("Platform status is now CATASTROPHIC_FAILURE");
                shutdownGrpcServer();
                if (streamToBlockNodes && isNotEmbedded()) {
                    logger.info("CATASTROPHIC_FAILURE - Shutting down connections to Block Nodes");
                    daggerApp.blockNodeConnectionManager().shutdown();
                }
            }
            case REPLAYING_EVENTS, STARTING_UP, OBSERVING, RECONNECT_COMPLETE, CHECKING, FREEZING, BEHIND -> {
                // Nothing to do here, just enumerate for completeness
            }
        }
    }

    /*==================================================================================================================
    *
    * Initialization Step 2: Initialize the state. Either genesis or restart or reconnect or some other trigger.
    * Includes migration when needed.
    *
    =================================================================================================================*/

    /**
     * Initializes the States API in the given state based on the given startup conditions.
     *
     * @param state the state to initialize
     * @param trigger the trigger that is calling migration
     * @param genesisNetwork the genesis network, if applicable
     * @param platformConfig the platform configuration
     */
    public void initializeStatesApi(
            @NonNull final State state,
            @NonNull final InitTrigger trigger,
            @Nullable final Network genesisNetwork,
            @NonNull final Configuration platformConfig) {
        requireNonNull(state);
        requireNonNull(platformConfig);
        this.configProvider = new ConfigProviderImpl(trigger == GENESIS, metrics);
        final var deserializedVersion = platformStateFacade.creationSemanticVersionOf(state);
        logger.info(
                "Initializing Hedera state version {} in {} mode with trigger {} and previous version {}",
                version,
                configProvider
                        .getConfiguration()
                        .getConfigData(HederaConfig.class)
                        .activeProfile(),
                trigger,
                deserializedVersion == null ? "<NONE>" : deserializedVersion);
        if (trigger != GENESIS) {
            requireNonNull(deserializedVersion, "Deserialized version cannot be null for trigger " + trigger);
        }
        final var savedStateVersion =
                deserializedVersion == null ? null : new ServicesSoftwareVersion(deserializedVersion);
        if (version.compareTo(savedStateVersion) < 0) {
            logger.fatal(
                    "Fatal error, state source version {} is higher than node software version {}",
                    savedStateVersion,
                    version);
            throw new IllegalStateException("Cannot downgrade from " + savedStateVersion + " to " + version);
        }
        try {
            migrateSchemas(state, savedStateVersion, trigger, metrics, genesisNetwork, platformConfig);
            logConfiguration();
        } catch (final Throwable t) {
            logger.fatal("Critical failure during schema migration", t);
            throw new IllegalStateException("Critical failure during migration", t);
        }
        final var readableStore = new ReadablePlatformStateStore(state.getReadableStates(PlatformStateService.NAME));
        logger.info(
                "Platform state includes freeze time={} and last frozen={}",
                platformStateFacade.freezeTimeOf(state),
                platformStateFacade.lastFrozenTimeOf(state));
    }

    /**
     * Invoked by the platform when the state should be initialized. This happens <b>BEFORE</b>
     * {@link SwirldMain#init(Platform, NodeId)} and after {@link #newStateRoot()}.
     */
    @SuppressWarnings("java:S1181") // catching Throwable instead of Exception when we do a direct System.exit()
    public void onStateInitialized(
            @NonNull final State state, @NonNull final Platform platform, @NonNull final InitTrigger trigger) {
        // A Hedera object can receive multiple onStateInitialized() calls throughout its lifetime if
        // the platform needs to initialize a learned state after reconnect; however, it cannot be
        // used by multiple platform instances
        if (this.platform != null && this.platform != platform) {
            logger.fatal("Fatal error, platform should never change once set");
            throw new IllegalStateException("Platform should never change once set");
        }
        this.platform = requireNonNull(platform);
        if (state.getReadableStates(PlatformStateService.NAME).isEmpty()) {
            initializeStatesApi(state, trigger, null, platform.getContext().getConfiguration());
        }
        // With the States API grounded in the working state, we can create the object graph from it
        initializeDagger(state, trigger);

        // Perform any service initialization that has to be postponed until Dagger is available
        // (simple boolean is usable since we're still single-threaded when `onStateInitialized` is called)
        if (!onceOnlyServiceInitializationPostDaggerHasHappened) {
            contractServiceImpl.createMetrics();
            onceOnlyServiceInitializationPostDaggerHasHappened = true;
        }
    }

    /**
     * Called by this class when we detect it is time to do migration. The {@code deserializedVersion} must not be newer
     * than the current software version. If it is prior to the current version, then each migration between the
     * {@code deserializedVersion} and the current version, including the current version, will be executed, thus
     * bringing the state up to date.
     *
     * <p>If the {@code deserializedVersion} is {@code null}, then this is the first time the node has been started,
     * and thus all schemas will be executed.
     *
     * @param state current state
     * @param deserializedVersion version deserialized
     * @param trigger trigger that is calling migration
     * @param genesisNetwork the genesis address book, if applicable
     * @param platformConfig platform configuration
     */
    private void migrateSchemas(
            @NonNull final State state,
            @Nullable final ServicesSoftwareVersion deserializedVersion,
            @NonNull final InitTrigger trigger,
            @NonNull final Metrics metrics,
            @Nullable final Network genesisNetwork,
            @NonNull final Configuration platformConfig) {
        final var previousVersion = deserializedVersion == null ? null : deserializedVersion.getPbjSemanticVersion();
        final var isUpgrade = version.compareTo(deserializedVersion) > 0;
        logger.info(
                "{} from Services version {} @ current {} with trigger {}",
                () -> isUpgrade ? "Upgrading" : (previousVersion == null ? "Starting" : "Restarting"),
                () -> HapiUtils.toString(Optional.ofNullable(deserializedVersion)
                        .map(ServicesSoftwareVersion::getPbjSemanticVersion)
                        .orElse(null)),
                () -> HapiUtils.toString(version.getPbjSemanticVersion()),
                () -> trigger);
        // This is set only when the trigger is genesis. Because, only in those cases
        // the migration code is using the network info values.
        NetworkInfo genesisNetworkInfo = null;
        if (trigger == GENESIS) {
            final var config = configProvider.getConfiguration();
            final var ledgerConfig = config.getConfigData(LedgerConfig.class);
            genesisNetworkInfo = new GenesisNetworkInfo(requireNonNull(genesisNetwork), ledgerConfig.id());
        }
        blockStreamService.resetMigratedLastBlockHash();
        startupNetworks = startupNetworksFactory.apply(configProvider);
        PLATFORM_STATE_SERVICE.setAppVersionFn(ServicesSoftwareVersion::from);
        this.initState = state;
        final var migrationChanges = serviceMigrator.doMigrations(
                state,
                servicesRegistry,
                deserializedVersion,
                version,
                // (FUTURE) In principle, the FileService could change the active configuration during a
                // migration, implying we should pass a config provider; but we don't need this yet
                configProvider.getConfiguration(),
                platformConfig,
                genesisNetworkInfo,
                metrics,
                startupNetworks,
                storeMetricsService,
                configProvider,
                platformStateFacade);
        this.initState = null;
        migrationStateChanges = new ArrayList<>(migrationChanges);
        kvStateChangeListener.reset();
        boundaryStateChangeListener.reset();
        // If still using BlockRecordManager state, then for specifically a non-genesis upgrade,
        // set in state that post-upgrade work is pending
        if (streamMode != BLOCKS && isUpgrade && trigger != RECONNECT && trigger != GENESIS) {
            unmarkMigrationRecordsStreamed(state);
            migrationStateChanges.add(
                    StateChanges.newBuilder().stateChanges(boundaryStateChangeListener.allStateChanges()));
            boundaryStateChangeListener.reset();
        }
        logger.info("Migration complete");
    }

    /*==================================================================================================================
    *
    * Initialization Step 3: Initialize the app. Happens once at startup.
    *
    =================================================================================================================*/

    /**
     * {@inheritDoc}
     *
     * <p>Called <b>AFTER</b> init and migrate have been called on the state (either the new state created from
     * {@link #newStateRoot()} or an instance of {@link MerkleNodeState} created by the platform and
     * loaded from the saved state).
     *
     * <p>(FUTURE) Consider moving this initialization into {@link #onStateInitialized(State, Platform, InitTrigger)}
     * instead, as there is no special significance to having it here instead.
     */
    @SuppressWarnings("java:S1181") // catching Throwable instead of Exception when we do a direct System.exit()
    @Override
    public void init(@NonNull final Platform platform, @NonNull final NodeId nodeId) {
        if (this.platform != platform) {
            throw new IllegalArgumentException("Platform must be the same instance");
        }
        assertEnvSanityChecks(nodeId);
        logger.info("Initializing Hedera app with HederaNode#{}", nodeId);
        Locale.setDefault(Locale.US);
        logger.info("Locale to set to US en");
    }

    @Override
    public void submit(@NonNull final TransactionBody body) {
        requireNonNull(body);
        if (platformStatus != ACTIVE) {
            throw new IllegalStateException("" + PLATFORM_NOT_ACTIVE);
        }
        final HederaFunctionality function;
        try {
            function = functionOf(body);
        } catch (UnknownHederaFunctionality e) {
            throw new IllegalArgumentException("" + UNKNOWN);
        }
        try {
            final var config = configProvider.getConfiguration();
            final var adminConfig = config.getConfigData(NetworkAdminConfig.class);
            final var allowList = adminConfig.nodeTransactionsAllowList().functionalitySet();
            if (!allowList.contains(function)) {
                throw new IllegalArgumentException("" + NOT_SUPPORTED);
            }
            final var payload = com.hedera.hapi.node.base.Transaction.PROTOBUF.toBytes(nodeTransactionWith(body));
            requireNonNull(daggerApp).submissionManager().submit(body, payload);
        } catch (PreCheckException e) {
            final var reason = e.responseCode();
            if (reason == DUPLICATE_TRANSACTION) {
                // In this case the client must not retry with the same transaction, but
                // could retry with a different transaction id if desired.
                throw new IllegalArgumentException("" + DUPLICATE_TRANSACTION);
            }
            throw new IllegalStateException("" + reason);
        }
    }

    @Override
    public Signature sign(final byte[] ledgerId) {
        return platform.sign(ledgerId);
    }

    /**
     * Called to perform orderly close record streams.
     */
    private void closeRecordStreams() {
        daggerApp.blockRecordManager().close();
    }

    /**
     * Gets whether the default charset is UTF-8.
     */
    private boolean isUTF8(@NonNull final Charset defaultCharset) {
        if (!UTF_8.equals(defaultCharset)) {
            logger.error("Default charset is {}, not UTF-8", defaultCharset);
            return false;
        }
        return true;
    }

    /**
     * Gets whether the sha384 digest is available
     */
    private boolean sha384DigestIsAvailable() {
        try {
            MessageDigest.getInstance("SHA-384");
            return true;
        } catch (final NoSuchAlgorithmException e) {
            logger.error(e);
            return false;
        }
    }

    /*==================================================================================================================
    *
    * Other app lifecycle methods
    *
    =================================================================================================================*/

    /**
     * {@inheritDoc}
     *
     * <p>Called by the platform after <b>ALL</b> initialization to start the gRPC servers and begin operation, or by
     * the notification listener when it is time to restart the gRPC server after it had been stopped (such as during
     * reconnect).
     */
    @Override
    public void run() {
        logger.info("Starting the Hedera node");
    }

    /**
     * Called for an orderly shutdown.
     */
    public void shutdown() {
        logger.info("Shutting down Hedera node");
        shutdownGrpcServer();

        if (daggerApp != null) {
            logger.debug("Shutting down the Block Node Connection Manager");
            daggerApp.blockNodeConnectionManager().shutdown();

            logger.debug("Shutting down the state");
            final var state = daggerApp.workingStateAccessor().getState();
            if (state instanceof HederaStateRoot msr) {
                msr.close();
            }

            logger.debug("Shutting down the block manager");
            daggerApp.blockRecordManager().close();
        }

        platform = null;
        daggerApp = null;
    }

    /**
     * Invoked by the platform to handle pre-consensus events. This only happens after {@link #run()} has been called.
     */
    public void onPreHandle(
            @NonNull final Event event,
            @NonNull final State state,
            @NonNull final Consumer<ScopedSystemTransaction<StateSignatureTransaction>> stateSignatureTxnCallback) {
        final var readableStoreFactory = new ReadableStoreFactory(state, ignore -> getSoftwareVersion());
        final var creator =
                daggerApp.networkInfo().nodeInfo(event.getCreatorId().id());
        if (creator == null) {
            // It's normal immediately post-upgrade to still see events from a node removed from the address book
            if (!isSoOrdered(event.getSoftwareVersion(), version.getPbjSemanticVersion())) {
                logger.warn(
                        "Received event (version {} vs current {}) from node {} which is not in the address book",
                        com.hedera.hapi.util.HapiUtils.toString(event.getSoftwareVersion()),
                        com.hedera.hapi.util.HapiUtils.toString(version.getPbjSemanticVersion()),
                        event.getCreatorId());
            }
            return;
        }

        final Consumer<StateSignatureTransaction> simplifiedStateSignatureTxnCallback = txn -> {
            final var scopedTxn = new ScopedSystemTransaction<>(event.getCreatorId(), event.getSoftwareVersion(), txn);
            stateSignatureTxnCallback.accept(scopedTxn);
        };

        final var transactions = new ArrayList<Transaction>(1000);
        event.forEachTransaction(transactions::add);
        daggerApp
                .preHandleWorkflow()
                .preHandle(
                        readableStoreFactory,
                        creator.accountId(),
                        transactions.stream(),
                        simplifiedStateSignatureTxnCallback);
    }

    public void onNewRecoveredState() {
        // Always close the block manager so replay will end with a complete record file
        daggerApp.blockRecordManager().close();
    }

    /**
     * Invoked by the platform to handle a round of consensus events.  This only happens after {@link #run()} has been
     * called.
     */
    public void onHandleConsensusRound(
            @NonNull final Round round,
            @NonNull final State state,
            @NonNull final Consumer<ScopedSystemTransaction<StateSignatureTransaction>> stateSignatureTxnCallback) {
        daggerApp.workingStateAccessor().setState(state);
        daggerApp.handleWorkflow().handleRound(state, round, stateSignatureTxnCallback);
    }

    /**
     * Called by the platform after it has made all its changes to this state for the given round.
     *
     * @param round the round whose platform state changes are completed
     * @param state the state after the platform has made all its changes
     * @return true if a block has closed, signaling a safe time to sign the state without risking loss
     * of transactions in the event of an incident
     */
    public boolean onSealConsensusRound(@NonNull final Round round, @NonNull final State state) {
        requireNonNull(state);
        requireNonNull(round);
        return onSealConsensusRound.test(round, state);
    }

    /*==================================================================================================================
    *
    * gRPC Server Lifecycle
    *
    =================================================================================================================*/

    /**
     * Start the gRPC Server if it is not already running.
     */
    void startGrpcServer() {
        if (isNotEmbedded() && !daggerApp.grpcServerManager().isRunning()) {
            daggerApp.grpcServerManager().start();
        }
    }

    /**
     * Called to perform orderly shutdown of the gRPC servers.
     */
    public void shutdownGrpcServer() {
        if (isNotEmbedded()) {
            daggerApp.grpcServerManager().stop();
        }
    }

    /**
     * Called to set the starting state hash after genesis or restart.
     *
     * @param stateHash the starting state hash
     */
    public void setInitialStateHash(@NonNull final Hash stateHash) {
        requireNonNull(stateHash);
        initialStateHashFuture = completedFuture(stateHash.getBytes());
    }

    /**
     * Returns the startup networks.
     */
    public @NonNull StartupNetworks startupNetworks() {
        return requireNonNull(startupNetworks);
    }

    /*==================================================================================================================
    *
    * Exposed for use by embedded Hedera
    *
    =================================================================================================================*/
    public IngestWorkflow ingestWorkflow() {
        return daggerApp.ingestWorkflow();
    }

    public QueryWorkflow queryWorkflow() {
        return daggerApp.queryWorkflow();
    }

    public QueryWorkflow operatorQueryWorkflow() {
        return daggerApp.operatorQueryWorkflow();
    }

    public HandleWorkflow handleWorkflow() {
        return daggerApp.handleWorkflow();
    }

    public ConfigProvider configProvider() {
        return configProvider;
    }

    public BlockStreamManager blockStreamManager() {
        return daggerApp.blockStreamManager();
    }

    public ThrottleDefinitions activeThrottleDefinitions() {
        return daggerApp.throttleServiceManager().activeThrottleDefinitionsOrThrow();
    }

    public boolean isBlockStreamEnabled() {
        return streamMode != RECORDS;
    }

    public KVStateChangeListener kvStateChangeListener() {
        return kvStateChangeListener;
    }

    public BoundaryStateChangeListener boundaryStateChangeListener() {
        return boundaryStateChangeListener;
    }

    @Override
    public Bytes encodeSystemTransaction(@NonNull StateSignatureTransaction stateSignatureTransaction) {
        final var nodeAccountID = appContext.selfNodeInfoSupplier().get().accountId();

        final var transactionID = TransactionID.newBuilder()
                .transactionValidStart(Timestamp.DEFAULT)
                .accountID(nodeAccountID);

        final var transactionBody = TransactionBody.newBuilder()
                .transactionID(transactionID)
                .nodeAccountID(nodeAccountID)
                .transactionValidDuration(Duration.DEFAULT)
                .stateSignatureTransaction(stateSignatureTransaction);

        final var transaction = com.hedera.hapi.node.base.Transaction.newBuilder()
                .bodyBytes(TransactionBody.PROTOBUF.toBytes(transactionBody.build()))
                .sigMap(SignatureMap.DEFAULT)
                .build();

        return com.hedera.hapi.node.base.Transaction.PROTOBUF.toBytes(transaction);
    }

    /*==================================================================================================================
    *
    * Random private helper methods
    *
    =================================================================================================================*/

    private void initializeDagger(@NonNull final State state, @NonNull final InitTrigger trigger) {
        final var notifications = platform.getNotificationEngine();
        final var blockStreamEnabled = isBlockStreamEnabled();
        // The Dagger component should be constructed every time we reach this point, even if
        // it exists (this avoids any problems with mutable singleton state by reconstructing
        // everything); but we must ensure the gRPC server in the old component is fully stopped,
        // as well as unregister listeners from the last time this method ran
        if (daggerApp != null) {
            shutdownGrpcServer();
            notifications.unregister(PlatformStatusChangeListener.class, this);
            notifications.unregister(ReconnectCompleteListener.class, daggerApp.reconnectListener());
            notifications.unregister(StateWriteToDiskCompleteListener.class, daggerApp.stateWriteToDiskListener());
            notifications.unregister(AsyncFatalIssListener.class, daggerApp.fatalIssListener());
            if (blockStreamEnabled) {
                notifications.unregister(StateHashedListener.class, daggerApp.blockStreamManager());
            }
        }
        if (trigger == RECONNECT) {
            // During a reconnect, we wait for reconnect to complete successfully and then set the initial hash
            // from the immutable state in the ReconnectCompleteNotification
            initialStateHashFuture = new CompletableFuture<>();
            notifications.register(ReconnectCompleteListener.class, new ReadReconnectStartingStateHash(notifications));
        }
        // For other triggers the initial state hash must have been set already
        requireNonNull(initialStateHashFuture);
        final var roundNum = requireNonNull(state.getReadableStates(PlatformStateService.NAME)
                        .<PlatformState>getSingleton(PLATFORM_STATE_KEY)
                        .get())
                .consensusSnapshotOrThrow()
                .round();
        final var initialStateHash = new InitialStateHash(initialStateHashFuture, roundNum);

        final var rosterStore =
                new ReadableStoreFactory(state, ignore -> getSoftwareVersion()).getStore(ReadableRosterStore.class);
        final var networkInfo =
                new StateNetworkInfo(platform.getSelfId().id(), state, rosterStore.getActiveRoster(), configProvider);
        final var blockHashSigner = blockHashSignerFactory.apply(hintsService, historyService, configProvider);
        // Fully qualified so as to not confuse javadoc
        daggerApp = com.hedera.node.app.DaggerHederaInjectionComponent.builder()
                .configProviderImpl(configProvider)
                .bootstrapConfigProviderImpl(bootstrapConfigProvider)
                .fileServiceImpl(fileServiceImpl)
                .contractServiceImpl(contractServiceImpl)
                .scheduleService(scheduleServiceImpl)
                .initTrigger(trigger)
                .softwareVersion(version.getPbjSemanticVersion())
                .self(networkInfo.selfNodeInfo())
                .platform(platform)
                .maxSignedTxnSize(MAX_SIGNED_TXN_SIZE)
                .crypto(CryptographyHolder.get())
                .currentPlatformStatus(new CurrentPlatformStatusImpl(platform))
                .servicesRegistry(servicesRegistry)
                .instantSource(appContext.instantSource())
                .throttleFactory(appContext.throttleFactory())
                .metrics(metrics)
                .kvStateChangeListener(kvStateChangeListener)
                .boundaryStateChangeListener(boundaryStateChangeListener)
                .migrationStateChanges(migrationStateChanges != null ? migrationStateChanges : new ArrayList<>())
                .initialStateHash(initialStateHash)
                .networkInfo(networkInfo)
                .startupNetworks(startupNetworks)
                .hintsService(hintsService)
                .historyService(historyService)
                .blockHashSigner(blockHashSigner)
                .appContext(appContext)
                .platformStateFacade(platformStateFacade)
                .build();
        // Initialize infrastructure for fees, exchange rates, and throttles from the working state
        daggerApp.initializer().accept(state);
        notifications.register(PlatformStatusChangeListener.class, this);
        notifications.register(ReconnectCompleteListener.class, daggerApp.reconnectListener());
        notifications.register(StateWriteToDiskCompleteListener.class, daggerApp.stateWriteToDiskListener());
        notifications.register(AsyncFatalIssListener.class, daggerApp.fatalIssListener());
        if (blockStreamEnabled) {
            notifications.register(StateHashedListener.class, daggerApp.blockStreamManager());
            daggerApp
                    .blockStreamManager()
                    .initLastBlockHash(
                            switch (trigger) {
                                case GENESIS -> BlockStreamManager.ZERO_BLOCK_HASH;
                                default -> blockStreamService
                                        .migratedLastBlockHash()
                                        .orElseGet(() -> startBlockHashFrom(state));
                            });
            migrationStateChanges = null;
        }
    }

    /**
     * Given the {@link BlockStreamInfo} context from a {@link State}, infers the block hash of the
     * last block that was incorporated in this state.
     *
     * @param state the state to use
     * @return the inferred block hash
     */
    private Bytes startBlockHashFrom(@NonNull final State state) {
        final var blockStreamInfo = state.getReadableStates(BlockStreamService.NAME)
                .<BlockStreamInfo>getSingleton(BLOCK_STREAM_INFO_KEY)
                .get();
        requireNonNull(blockStreamInfo);
        // Three of the four ingredients in the block hash are directly in the BlockStreamInfo; that is,
        // the previous block hash, the input tree root hash, and the start of block state hash
        final var prevBlockHash = blockHashByBlockNumber(
                blockStreamInfo.trailingBlockHashes(),
                blockStreamInfo.blockNumber() - 1,
                blockStreamInfo.blockNumber() - 1);
        requireNonNull(prevBlockHash);
        final var leftParent = combine(prevBlockHash, blockStreamInfo.inputTreeRootHash());
        // The fourth ingredient, the output tree root hash, is not directly in the BlockStreamInfo, but
        // we can recompute it based on the tree hash information and the fact the last output item in
        // the block was devoted to putting the BlockStreamInfo itself into the state
        final var outputTreeRootHash = outputTreeRootHashFrom(blockStreamInfo);
        final var rightParent = combine(outputTreeRootHash, blockStreamInfo.startOfBlockStateHash());
        return combine(leftParent, rightParent);
    }

    /**
     * Given a {@link BlockStreamInfo} context, computes the output tree root hash that must have been
     * computed at the end of the block that the context describes, assuming the final output block item
     * was the state change that put the context into the state.
     *
     * @param blockStreamInfo the context to use
     * @return the inferred output tree root hash
     */
    private @NonNull Bytes outputTreeRootHashFrom(@NonNull final BlockStreamInfo blockStreamInfo) {
        // This was the last state change in the block
        final var blockStreamInfoChange = StateChange.newBuilder()
                .stateId(STATE_ID_BLOCK_STREAM_INFO.protoOrdinal())
                .singletonUpdate(SingletonUpdateChange.newBuilder()
                        .blockStreamInfoValue(blockStreamInfo)
                        .build())
                .build();
        // And this was the last output block item
        final var lastStateChanges = BlockItem.newBuilder()
                .stateChanges(new StateChanges(blockStreamInfo.blockEndTime(), List.of(blockStreamInfoChange)))
                .build();
        // So we can combine this last leaf's has with the size and rightmost hashes
        // store from the pending output tree to recompute its final root hash
        final var penultimateOutputTreeStatus = new StreamingTreeHasher.Status(
                blockStreamInfo.numPrecedingOutputItems(), blockStreamInfo.rightmostPrecedingOutputTreeHashes());
        final var lastLeafHash = noThrowSha384HashOf(BlockItem.PROTOBUF.toBytes(lastStateChanges));
        return rootHashFrom(penultimateOutputTreeStatus, lastLeafHash);
    }

    private void logConfiguration() {
        if (logger.isInfoEnabled()) {
            final var config = configProvider.getConfiguration();
            final var lines = new ArrayList<String>();
            lines.add("Active Configuration:");
            Utils.allProperties(config).forEach((key, value) -> lines.add(key + " = " + value));
            logger.info(String.join("\n", lines));
        }
    }

    private void unmarkMigrationRecordsStreamed(@NonNull final State state) {
        final var blockServiceState = state.getWritableStates(BlockRecordService.NAME);
        final var blockInfoState = blockServiceState.<BlockInfo>getSingleton(BLOCK_INFO_STATE_KEY);
        final var currentBlockInfo = requireNonNull(blockInfoState.get());
        final var nextBlockInfo =
                currentBlockInfo.copyBuilder().migrationRecordsStreamed(false).build();
        blockInfoState.put(nextBlockInfo);
        logger.info("Unmarked post-upgrade work as done");
        ((WritableSingletonStateBase<BlockInfo>) blockInfoState).commit();
    }

    private void assertEnvSanityChecks(@NonNull final NodeId nodeId) {
        // Check that UTF-8 is in use. Otherwise, the node will be subject to subtle bugs in string handling that will
        // lead to ISS.
        final var defaultCharset = daggerApp.nativeCharset().get();
        if (!isUTF8(defaultCharset)) {
            logger.error(
                    """
                            Fatal precondition violation in HederaNode#{}: default charset is {} and not UTF-8
                            LC_ALL={}
                            LANG={}
                            file.encoding={}
                            """,
                    nodeId,
                    defaultCharset,
                    System.getenv("LC_ALL"),
                    System.getenv("LANG"),
                    System.getProperty("file.encoding"));
            System.exit(1);
        }

        // Check that the digest factory supports SHA-384.
        if (!sha384DigestIsAvailable()) {
            logger.error(
                    "Fatal precondition violation in HederaNode#{}: digest factory does not support SHA-384", nodeId);
            System.exit(1);
        }
    }

    private MerkleNodeState withListeners(@NonNull final MerkleNodeState root) {
        root.registerCommitListener(boundaryStateChangeListener);
        root.registerCommitListener(kvStateChangeListener);
        return root;
    }

    private boolean manageBlockEndRound(@NonNull final Round round, @NonNull final State state) {
        return daggerApp.blockStreamManager().endRound(state, round.getRoundNum());
    }

    /**
     * Returns true if the source of time is the system time. Always true for live networks.
     *
     * @return true if the source of time is the system time
     */
    private boolean isNotEmbedded() {
        return appContext.instantSource() == InstantSource.system();
    }

    private class ReadReconnectStartingStateHash implements ReconnectCompleteListener {
        private final NotificationEngine notifications;

        private ReadReconnectStartingStateHash(@NonNull final NotificationEngine notifications) {
            this.notifications = requireNonNull(notifications);
        }

        @Override
        public void notify(@NonNull final ReconnectCompleteNotification notification) {
            requireNonNull(notification);
            requireNonNull(initialStateHashFuture)
                    .complete(requireNonNull(notification.getState().getHash()).getBytes());
            notifications.unregister(ReconnectCompleteListener.class, this);
        }
    }

    private boolean canAdoptRoster(@NonNull final Roster roster) {
        requireNonNull(initState);
        final var rosterHash = RosterUtils.hash(roster).getBytes();
        final var tssConfig = configProvider.getConfiguration().getConfigData(TssConfig.class);
        return (!tssConfig.hintsEnabled()
                        || new ReadableHintsStoreImpl(initState.getReadableStates(HintsService.NAME))
                                .isReadyToAdopt(rosterHash))
                && (!tssConfig.historyEnabled()
                        || new ReadableHistoryStoreImpl(initState.getReadableStates(HistoryService.NAME))
                                .isReadyToAdopt(rosterHash));
    }

    private void onAdoptRoster() {
        requireNonNull(initState);
        final var tssConfig = configProvider.getConfiguration().getConfigData(TssConfig.class);
        if (tssConfig.hintsEnabled()) {
            hintsService.initSigningForNextScheme(
                    new ReadableHintsStoreImpl(initState.getReadableStates(HintsService.NAME)));
        }
    }

    /**
     * Initializes block node connections and waits for at least one connection to be established.
     * This should be called before platform.start() to ensure we don't miss any blocks.
     *
     * @param timeout maximum time to wait for a connection
     */
    public void initializeBlockNodeConnections(java.time.Duration timeout) {
        final var blockStreamConfig = configProvider.getConfiguration().getConfigData(BlockStreamConfig.class);
        if (!blockStreamConfig.streamToBlockNodes()) {
            logger.info("Block stream to Block Nodes is disabled, skipping block node connection initialization");
            return;
        }

        logger.info("Initializing block node connections with timeout {}", timeout);
        boolean connected = daggerApp.blockNodeConnectionManager().waitForConnection(timeout);
        if (blockStreamConfig.shutdownNodeOnNoBlockNodes() && !connected) {
            logger.error("No block node connections established within timeout, shutting down");
            this.shutdown();
            System.exit(1);
        }
    }
}<|MERGE_RESOLUTION|>--- conflicted
+++ resolved
@@ -581,16 +581,8 @@
                 .getConfigData(BlockStreamConfig.class)
                 .streamToBlockNodes();
         switch (platformStatus) {
-<<<<<<< HEAD
-            case ACTIVE -> startGrpcServer();
-            case CATASTROPHIC_FAILURE -> {
-                shutdownGrpcServer();
-                // Wait for the block stream to close any pending or current blocks–-we may need them for triage
-                blockStreamManager().awaitFatalShutdown(java.time.Duration.ofSeconds(30));
-=======
             case ACTIVE -> {
                 startGrpcServer();
->>>>>>> 2395bbdb
             }
             case FREEZE_COMPLETE -> {
                 logger.info("Platform status is now FREEZE_COMPLETE");
@@ -608,6 +600,9 @@
                     logger.info("CATASTROPHIC_FAILURE - Shutting down connections to Block Nodes");
                     daggerApp.blockNodeConnectionManager().shutdown();
                 }
+
+				// Wait for the block stream to close any pending or current blocks–-we may need them for triage
+				blockStreamManager().awaitFatalShutdown(java.time.Duration.ofSeconds(30));
             }
             case REPLAYING_EVENTS, STARTING_UP, OBSERVING, RECONNECT_COMPLETE, CHECKING, FREEZING, BEHIND -> {
                 // Nothing to do here, just enumerate for completeness
