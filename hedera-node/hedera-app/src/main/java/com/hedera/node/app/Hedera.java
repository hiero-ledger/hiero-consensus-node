--- conflicted
+++ resolved
@@ -1136,16 +1136,6 @@
         final var networkInfo =
                 new StateNetworkInfo(platform.getSelfId().id(), state, rosterStore.getActiveRoster(), configProvider);
         final var blockHashSigner = blockHashSignerFactory.apply(hintsService, historyService, configProvider);
-<<<<<<< HEAD
-        final var jumboTxnConfig = configProvider.getConfiguration().getConfigData(JumboTransactionsConfig.class);
-        final var jumboTxnIsEnabled = jumboTxnConfig.isEnabled();
-        final var transactionSize = configProvider
-                .getConfiguration()
-                .getConfigData(HederaConfig.class)
-                .transactionMaxBytes();
-        final int maxSignedTxnSize = jumboTxnIsEnabled ? jumboTxnConfig.maxTxnSize() : transactionSize;
-=======
->>>>>>> 520b5458
         // Fully qualified so as to not confuse javadoc
         daggerApp = DaggerHederaInjectionComponent.builder()
                 .configProviderImpl(configProvider)
