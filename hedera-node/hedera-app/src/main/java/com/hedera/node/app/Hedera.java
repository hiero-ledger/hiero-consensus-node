--- conflicted
+++ resolved
@@ -151,6 +151,7 @@
 import com.swirlds.state.spi.info.NetworkInfo;
 import edu.umd.cs.findbugs.annotations.NonNull;
 import edu.umd.cs.findbugs.annotations.Nullable;
+
 import java.nio.charset.Charset;
 import java.security.MessageDigest;
 import java.security.NoSuchAlgorithmException;
@@ -164,6 +165,7 @@
 import java.util.function.BiConsumer;
 import java.util.function.Function;
 import java.util.function.Supplier;
+
 import org.apache.logging.log4j.LogManager;
 import org.apache.logging.log4j.Logger;
 
@@ -357,12 +359,12 @@
         this.instantSource = requireNonNull(instantSource);
         logger.info(
                 """
-
+                        
                         {}
-
+                        
                         Welcome to Hedera! Developed with ❤\uFE0F by the Open Source Community.
                         https://github.com/hashgraph/hedera-services
-
+                        
                         """,
                 HEDERA);
         bootstrapConfigProvider = new BootstrapConfigProviderImpl();
@@ -413,7 +415,8 @@
                     () -> new MerkleStateRoot(new MerkleStateLifecyclesImpl(this), ServicesSoftwareVersion::new);
             final var blockStreamsEnabled = isBlockStreamEnabled();
             stateRootSupplier = blockStreamsEnabled ? () -> withListeners(baseSupplier.get()) : baseSupplier;
-            onSealConsensusRound = blockStreamsEnabled ? this::manageBlockEndRound : (round, state) -> {};
+            onSealConsensusRound = blockStreamsEnabled ? this::manageBlockEndRound : (round, state) -> {
+            };
             // And the factory for the MerkleStateRoot class id must be our constructor
             constructableRegistry.registerConstructable(
                     new ClassConstructorPair(MerkleStateRoot.class, stateRootSupplier));
@@ -480,36 +483,7 @@
     *
     =================================================================================================================*/
 
-<<<<<<< HEAD
     public void initializeStatesApi(
-=======
-    /**
-     * Invoked by {@link MerkleStateRoot} when it needs to ensure the {@link PlatformStateService} is initialized.
-     *
-     * @param state the root state to be initialized
-     * @return the state changes after initialization
-     */
-    public List<StateChanges.Builder> initPlatformState(@NonNull final State state) {
-        requireNonNull(state);
-        logger.info("Initializing Hedera platform state");
-        final var deserializedVersion = serviceMigrator.creationVersionOf(state);
-        return serviceMigrator.doMigrations(
-                state,
-                servicesRegistry.subRegistryFor(EntityIdService.NAME, PlatformStateService.NAME, RosterStateId.NAME),
-                deserializedVersion == null ? null : new ServicesSoftwareVersion(deserializedVersion),
-                version,
-                bootstrapConfigProvider.getConfiguration(),
-                UNAVAILABLE_NETWORK_INFO,
-                UNAVAILABLE_METRICS);
-    }
-
-    /**
-     * Invoked by the platform when the state should be initialized. This happens <b>BEFORE</b>
-     * {@link SwirldMain#init(Platform, NodeId)} and after {@link #newMerkleStateRoot()}.
-     */
-    @SuppressWarnings("java:S1181") // catching Throwable instead of Exception when we do a direct System.exit()
-    public void onStateInitialized(
->>>>>>> 07a908d8
             @NonNull final State state,
             @NonNull final Metrics metrics,
             @NonNull final InitTrigger trigger,
@@ -532,7 +506,7 @@
         final List<StateChanges.Builder> migrationStateChanges = new ArrayList<>();
         final var platformStateMigrations = serviceMigrator.doMigrations(
                 state,
-                servicesRegistry.subRegistryFor(EntityIdService.NAME, PlatformStateService.NAME),
+                servicesRegistry.subRegistryFor(EntityIdService.NAME, PlatformStateService.NAME, RosterStateId.NAME),
                 deserializedVersion == null ? null : new ServicesSoftwareVersion(deserializedVersion),
                 version,
                 bootstrapConfigProvider.getConfiguration(),
@@ -623,14 +597,8 @@
         if (trigger == GENESIS) {
             final var config = configProvider.getConfiguration();
             final var ledgerConfig = config.getConfigData(LedgerConfig.class);
-<<<<<<< HEAD
             final var genesisRoster = createRoster(requireNonNull(genesisAddressBook));
 
-=======
-            final var readableStore =
-                    new ReadablePlatformStateStore(state.getReadableStates(PlatformStateService.NAME));
-            final var genesisRoster = createRoster(requireNonNull(readableStore.getAddressBook()));
->>>>>>> 07a908d8
             genesisNetworkInfo = new GenesisNetworkInfo(genesisRoster, ledgerConfig.id());
         }
         final List<StateChanges.Builder> migrationStateChanges = new ArrayList<>();
@@ -973,8 +941,8 @@
         // For other triggers the initial state hash must have been set already
         requireNonNull(initialStateHashFuture);
         final var roundNum = requireNonNull(state.getReadableStates(PlatformStateService.NAME)
-                        .<PlatformState>getSingleton(PLATFORM_STATE_KEY)
-                        .get())
+                .<PlatformState>getSingleton(PLATFORM_STATE_KEY)
+                .get())
                 .consensusSnapshotOrThrow()
                 .round();
         final var initialStateHash = new InitialStateHash(initialStateHashFuture, roundNum);
