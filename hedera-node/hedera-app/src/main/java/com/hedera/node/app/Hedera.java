// SPDX-License-Identifier: Apache-2.0
package com.hedera.node.app;

import static com.hedera.hapi.block.stream.output.StateIdentifier.STATE_ID_BLOCK_STREAM_INFO;
import static com.hedera.hapi.node.base.ResponseCodeEnum.DUPLICATE_TRANSACTION;
import static com.hedera.hapi.node.base.ResponseCodeEnum.NOT_SUPPORTED;
import static com.hedera.hapi.node.base.ResponseCodeEnum.PLATFORM_NOT_ACTIVE;
import static com.hedera.hapi.node.base.ResponseCodeEnum.UNKNOWN;
import static com.hedera.hapi.util.HapiUtils.functionOf;
import static com.hedera.node.app.blocks.BlockStreamManager.ZERO_BLOCK_HASH;
import static com.hedera.node.app.blocks.impl.BlockImplUtils.combine;
import static com.hedera.node.app.blocks.impl.ConcurrentStreamingTreeHasher.rootHashFrom;
import static com.hedera.node.app.blocks.schemas.V0560BlockStreamSchema.BLOCK_STREAM_INFO_KEY;
import static com.hedera.node.app.hapi.utils.CommonUtils.noThrowSha384HashOf;
import static com.hedera.node.app.records.impl.BlockRecordInfoUtils.blockHashByBlockNumber;
import static com.hedera.node.app.records.schemas.V0490BlockRecordSchema.BLOCK_INFO_STATE_KEY;
import static com.hedera.node.app.spi.workflows.record.StreamBuilder.nodeTransactionWith;
import static com.hedera.node.app.state.merkle.VersionUtils.isSoOrdered;
import static com.hedera.node.app.util.HederaAsciiArt.HEDERA;
import static com.hedera.node.config.types.StreamMode.BLOCKS;
import static com.hedera.node.config.types.StreamMode.RECORDS;
import static com.swirlds.platform.state.service.PlatformStateService.PLATFORM_STATE_SERVICE;
import static com.swirlds.platform.state.service.schemas.V0540PlatformStateSchema.PLATFORM_STATE_KEY;
import static com.swirlds.platform.system.InitTrigger.GENESIS;
import static com.swirlds.platform.system.InitTrigger.RECONNECT;
import static com.swirlds.platform.system.status.PlatformStatus.ACTIVE;
import static com.swirlds.platform.system.status.PlatformStatus.STARTING_UP;
import static java.nio.charset.StandardCharsets.UTF_8;
import static java.util.Objects.requireNonNull;
import static java.util.concurrent.CompletableFuture.completedFuture;

import com.hedera.hapi.block.stream.BlockItem;
import com.hedera.hapi.block.stream.output.SingletonUpdateChange;
import com.hedera.hapi.block.stream.output.StateChange;
import com.hedera.hapi.block.stream.output.StateChanges;
import com.hedera.hapi.node.base.Duration;
import com.hedera.hapi.node.base.HederaFunctionality;
import com.hedera.hapi.node.base.SemanticVersion;
import com.hedera.hapi.node.base.SignatureMap;
import com.hedera.hapi.node.base.Timestamp;
import com.hedera.hapi.node.base.TransactionID;
import com.hedera.hapi.node.state.blockrecords.BlockInfo;
import com.hedera.hapi.node.state.blockstream.BlockStreamInfo;
import com.hedera.hapi.node.state.roster.Roster;
import com.hedera.hapi.node.transaction.ThrottleDefinitions;
import com.hedera.hapi.node.transaction.TransactionBody;
import com.hedera.hapi.platform.event.StateSignatureTransaction;
import com.hedera.hapi.platform.state.PlatformState;
import com.hedera.hapi.util.HapiUtils;
import com.hedera.hapi.util.UnknownHederaFunctionality;
import com.hedera.node.app.blocks.BlockHashSigner;
import com.hedera.node.app.blocks.BlockStreamManager;
import com.hedera.node.app.blocks.BlockStreamService;
import com.hedera.node.app.blocks.InitialStateHash;
import com.hedera.node.app.blocks.StreamingTreeHasher;
import com.hedera.node.app.blocks.impl.BlockStreamManagerImpl;
import com.hedera.node.app.blocks.impl.BoundaryStateChangeListener;
import com.hedera.node.app.blocks.impl.KVStateChangeListener;
import com.hedera.node.app.config.BootstrapConfigProviderImpl;
import com.hedera.node.app.config.ConfigProviderImpl;
import com.hedera.node.app.fees.FeeService;
import com.hedera.node.app.hints.HintsService;
import com.hedera.node.app.hints.impl.ReadableHintsStoreImpl;
import com.hedera.node.app.history.HistoryService;
import com.hedera.node.app.history.impl.ReadableHistoryStoreImpl;
import com.hedera.node.app.ids.AppEntityIdFactory;
import com.hedera.node.app.ids.EntityIdService;
import com.hedera.node.app.info.CurrentPlatformStatusImpl;
import com.hedera.node.app.info.StateNetworkInfo;
import com.hedera.node.app.metrics.StoreMetricsServiceImpl;
import com.hedera.node.app.records.BlockRecordService;
import com.hedera.node.app.roster.RosterService;
import com.hedera.node.app.service.addressbook.impl.AddressBookServiceImpl;
import com.hedera.node.app.service.consensus.impl.ConsensusServiceImpl;
import com.hedera.node.app.service.contract.impl.ContractServiceImpl;
import com.hedera.node.app.service.file.impl.FileServiceImpl;
import com.hedera.node.app.service.networkadmin.impl.FreezeServiceImpl;
import com.hedera.node.app.service.networkadmin.impl.NetworkServiceImpl;
import com.hedera.node.app.service.schedule.impl.ScheduleServiceImpl;
import com.hedera.node.app.service.token.impl.TokenServiceImpl;
import com.hedera.node.app.service.util.impl.UtilServiceImpl;
import com.hedera.node.app.services.AppContextImpl;
import com.hedera.node.app.services.ServiceMigrator;
import com.hedera.node.app.services.ServicesRegistry;
import com.hedera.node.app.signature.AppSignatureVerifier;
import com.hedera.node.app.signature.impl.SignatureExpanderImpl;
import com.hedera.node.app.signature.impl.SignatureVerifierImpl;
import com.hedera.node.app.spi.AppContext;
import com.hedera.node.app.spi.workflows.PreCheckException;
import com.hedera.node.app.state.ConsensusStateEventHandlerImpl;
import com.hedera.node.app.state.recordcache.RecordCacheService;
import com.hedera.node.app.store.ReadableStoreFactory;
import com.hedera.node.app.throttle.AppThrottleFactory;
import com.hedera.node.app.throttle.CongestionThrottleService;
import com.hedera.node.app.throttle.ThrottleAccumulator;
import com.hedera.node.app.tss.TssBaseServiceImpl;
import com.hedera.node.app.version.ServicesSoftwareVersion;
import com.hedera.node.app.workflows.handle.HandleWorkflow;
import com.hedera.node.app.workflows.ingest.IngestWorkflow;
import com.hedera.node.app.workflows.query.QueryWorkflow;
import com.hedera.node.config.ConfigProvider;
import com.hedera.node.config.Utils;
import com.hedera.node.config.data.BlockStreamConfig;
import com.hedera.node.config.data.HederaConfig;
import com.hedera.node.config.data.NetworkAdminConfig;
import com.hedera.node.config.data.TssConfig;
import com.hedera.node.config.data.VersionConfig;
import com.hedera.node.config.types.StreamMode;
import com.hedera.node.internal.network.Network;
import com.hedera.pbj.runtime.io.buffer.Bytes;
import com.swirlds.common.constructable.ClassConstructorPair;
import com.swirlds.common.constructable.ConstructableRegistry;
import com.swirlds.common.constructable.ConstructableRegistryException;
import com.swirlds.common.constructable.RuntimeConstructable;
import com.swirlds.common.crypto.Hash;
import com.swirlds.common.crypto.Signature;
import com.swirlds.common.notification.NotificationEngine;
import com.swirlds.common.platform.NodeId;
import com.swirlds.config.api.Configuration;
import com.swirlds.metrics.api.Metrics;
import com.swirlds.platform.components.transaction.system.ScopedSystemTransaction;
import com.swirlds.platform.listeners.PlatformStatusChangeListener;
import com.swirlds.platform.listeners.PlatformStatusChangeNotification;
import com.swirlds.platform.listeners.ReconnectCompleteListener;
import com.swirlds.platform.listeners.ReconnectCompleteNotification;
import com.swirlds.platform.listeners.StateWriteToDiskCompleteListener;
import com.swirlds.platform.roster.RosterUtils;
import com.swirlds.platform.state.ConsensusStateEventHandler;
import com.swirlds.platform.state.MerkleNodeState;
import com.swirlds.platform.state.service.PlatformStateFacade;
import com.swirlds.platform.state.service.PlatformStateService;
import com.swirlds.platform.state.service.ReadableRosterStore;
import com.swirlds.platform.system.InitTrigger;
import com.swirlds.platform.system.Platform;
import com.swirlds.platform.system.Round;
import com.swirlds.platform.system.SoftwareVersion;
import com.swirlds.platform.system.SwirldMain;
import com.swirlds.platform.system.events.Event;
import com.swirlds.platform.system.state.notifications.AsyncFatalIssListener;
import com.swirlds.platform.system.state.notifications.StateHashedListener;
import com.swirlds.platform.system.status.PlatformStatus;
import com.swirlds.platform.system.transaction.Transaction;
import com.swirlds.state.State;
import com.swirlds.state.StateChangeListener;
import com.swirlds.state.lifecycle.StartupNetworks;
import com.swirlds.state.spi.WritableSingletonStateBase;
import edu.umd.cs.findbugs.annotations.NonNull;
import edu.umd.cs.findbugs.annotations.Nullable;
import java.nio.charset.Charset;
import java.security.MessageDigest;
import java.security.NoSuchAlgorithmException;
import java.time.InstantSource;
import java.util.ArrayList;
import java.util.List;
import java.util.Locale;
import java.util.Optional;
import java.util.Set;
import java.util.concurrent.CompletableFuture;
import java.util.concurrent.atomic.AtomicBoolean;
import java.util.function.BiPredicate;
import java.util.function.Consumer;
import java.util.function.Supplier;
import org.apache.logging.log4j.LogManager;
import org.apache.logging.log4j.Logger;

/*
 ****************        ****************************************************************************************
 ************                ************                                                                       *
 *********                      *********                                                                       *
 ******                            ******                                                                       *
 ****                                ****      ___           ___           ___           ___           ___      *
 ***        ĦĦĦĦ          ĦĦĦĦ        ***     /\  \         /\  \         /\  \         /\  \         /\  \     *
 **         ĦĦĦĦ          ĦĦĦĦ         **    /::\  \       /::\  \       /::\  \       /::\  \       /::\  \    *
 *          ĦĦĦĦĦĦĦĦĦĦĦĦĦĦĦĦĦĦ          *   /:/\:\  \     /:/\:\  \     /:/\:\  \     /:/\:\  \     /:/\:\  \   *
            ĦĦĦĦĦĦĦĦĦĦĦĦĦĦĦĦĦĦ             /::\~\:\  \   /:/  \:\__\   /::\~\:\  \   /::\~\:\  \   /::\~\:\  \  *
            ĦĦĦĦ          ĦĦĦĦ            /:/\:\ \:\__\ /:/__/ \:|__| /:/\:\ \:\__\ /:/\:\ \:\__\ /:/\:\ \:\__\ *
            ĦĦĦĦĦĦĦĦĦĦĦĦĦĦĦĦĦĦ            \:\~\:\ \/__/ \:\  \ /:/  / \:\~\:\ \/__/ \/_|::\/:/  / \/__\:\/:/  / *
 *          ĦĦĦĦĦĦĦĦĦĦĦĦĦĦĦĦĦĦ          *  \:\ \:\__\    \:\  /:/  /   \:\ \:\__\      |:|::/  /       \::/  /  *
 **         ĦĦĦĦ          ĦĦĦĦ         **   \:\ \/__/     \:\/:/  /     \:\ \/__/      |:|\/__/        /:/  /   *
 ***        ĦĦĦĦ          ĦĦĦĦ        ***    \:\__\        \::/__/       \:\__\        |:|  |         /:/  /    *
 ****                                ****     \/__/         ~~            \/__/         \|__|         \/__/     *
 ******                            ******                                                                       *
 *********                      *********                                                                       *
 ************                ************                                                                       *
 ****************        ****************************************************************************************
*/

/**
 * Represents the Hedera Consensus Node.
 *
 * <p>This is the main entry point for the Hedera Consensus Node. It contains initialization logic for the node,
 * including its state. It constructs the Dagger dependency tree, and manages the gRPC server, and in all other ways,
 * controls execution of the node. If you want to understand our system, this is a great place to start!
 */
public final class Hedera implements SwirldMain<MerkleNodeState>, PlatformStatusChangeListener, AppContext.Gossip {
    private static final Logger logger = LogManager.getLogger(Hedera.class);

    private static final java.time.Duration SHUTDOWN_TIMEOUT = java.time.Duration.ofSeconds(10);

    /**
     * The application name from the platform's perspective. This is currently locked in at the old main class name and
     * requires data migration to change.
     */
    public static final String APP_NAME = "com.hedera.services.ServicesMain";

    /**
     * The swirld name. Currently, there is only one swirld.
     */
    public static final String SWIRLD_NAME = "123";
    /**
     * The registry to use.
     */
    private final ServicesRegistry servicesRegistry;
    /**
     * The services migrator to use.
     */
    private final ServiceMigrator serviceMigrator;
    /**
     * The current version of the software; it is not possible for a node's version to change
     * without restarting the process, so final.
     */
    private final ServicesSoftwareVersion version;
    /**
     * The current version of the HAPI protobufs.
     */
    private final SemanticVersion hapiVersion;

    /**
     * The application context for the node.
     */
    private final AppContext appContext;

    /**
     * The contract service singleton, kept as a field here to avoid constructing twice
     * (once in constructor to register schemas, again inside Dagger component).
     */
    private final ContractServiceImpl contractServiceImpl;

    /**
     * The schedule service singleton, kept as a field here to avoid constructing twice
     * (once in constructor to register schemas, again inside Dagger component).
     */
    private final ScheduleServiceImpl scheduleServiceImpl;

    /**
     * The hinTS service singleton, kept as a field here to avoid constructing twice
     * (once in constructor to register schemas, again inside Dagger component).
     */
    private final HintsService hintsService;

    /**
     * The history service singleton, kept as a field here to avoid constructing twice
     * (once in constructor to register schemas, again inside Dagger component).
     */
    private final HistoryService historyService;

    /**
     * The util service singleton, kept as a field here to avoid constructing twice
     * (once in constructor to register schemas, again inside Dagger component).
     */
    private final UtilServiceImpl utilServiceImpl;

    /**
     * The file service singleton, kept as a field here to avoid constructing twice
     * (once in constructor to register schemas, again inside Dagger component).
     */
    private final FileServiceImpl fileServiceImpl;

    /**
     * The block stream service singleton, kept as a field here to reuse information learned
     * during the state migration phase in the later initialization phase.
     */
    private final BlockStreamService blockStreamService;

    /**
     * The platform state facade singleton, kept as a field here to avoid constructing twice`
     * (once in constructor to register schemas, again inside Dagger component).
     */
    private final PlatformStateFacade platformStateFacade;

    /**
     * The block hash signer factory.
     */
    private final BlockHashSignerFactory blockHashSignerFactory;

    /**
     * The bootstrap configuration provider for the network.
     */
    private final BootstrapConfigProviderImpl bootstrapConfigProvider;

    /**
     * The stream mode the node is operating in.
     */
    private final StreamMode streamMode;

    /**
     * The factory for the startup networks.
     */
    private final StartupNetworksFactory startupNetworksFactory;

    private final ConsensusStateEventHandler<MerkleNodeState> consensusStateEventHandler;

    /**
     * The Hashgraph Platform. This is set during state initialization.
     */
    private Platform platform;
    /**
     * The current status of the platform.
     */
    private PlatformStatus platformStatus = STARTING_UP;
    /**
     * The configuration for this node; non-final because its sources depend on whether
     * we are initializing the first consensus state from genesis or a saved state.
     */
    private ConfigProviderImpl configProvider;
    /**
     * DI for all objects needed to implement Hedera node lifecycles; non-final because
     * it is completely recreated every time the platform initializes a new state as the
     * basis for applying consensus transactions.
     */
    private HederaInjectionComponent daggerApp;

    /**
     * When initializing the State API, the state being initialized.
     */
    @Nullable
    private MerkleNodeState initState;

    /**
     * The metrics object being used for reporting.
     */
    private final Metrics metrics;

    /**
     * A {@link StateChangeListener} that accumulates state changes that are only reported once per block; in the
     * current system, these are the singleton and queue updates. Every {@link MerkleNodeState} will have this
     * listener registered.
     */
    private final BoundaryStateChangeListener boundaryStateChangeListener;

    /**
     * A {@link StateChangeListener} that accumulates state changes that must be immediately reported as they occur,
     * because the exact order of mutations---not just the final values---determines the Merkle root hash.
     */
    private final KVStateChangeListener kvStateChangeListener = new KVStateChangeListener();

    /**
     * The state root supplier to use for creating a new state root.
     */
    private final Supplier<MerkleNodeState> stateRootSupplier;

    /**
     * The action to take, if any, when a consensus round is sealed.
     */
    private final BiPredicate<Round, State> onSealConsensusRound;
    /**
     * Once set, a future that resolves to the hash of the state used to initialize the application. This is known
     * immediately at genesis or on restart from a saved state; during reconnect, it is known when reconnect
     * completes. Used to inject the start-of-state hash to the {@link BlockStreamManagerImpl}.
     */
    @Nullable
    private CompletableFuture<Bytes> initialStateHashFuture;

    @Nullable
    private List<StateChanges.Builder> migrationStateChanges;

    @Nullable
    private StartupNetworks startupNetworks;

    @Nullable
    private Supplier<Network> genesisNetworkSupplier;

    @NonNull
    private StoreMetricsServiceImpl storeMetricsService;

    private boolean onceOnlyServiceInitializationPostDaggerHasHappened = false;

    @FunctionalInterface
    public interface StartupNetworksFactory {
        @NonNull
        StartupNetworks apply(@NonNull ConfigProvider configProvider);
    }

    @FunctionalInterface
    public interface HintsServiceFactory {
        @NonNull
        HintsService apply(@NonNull AppContext appContext, @NonNull Configuration bootstrapConfig);
    }

    @FunctionalInterface
    public interface HistoryServiceFactory {
        @NonNull
        HistoryService apply(@NonNull AppContext appContext, @NonNull Configuration bootstrapConfig);
    }

    @FunctionalInterface
    public interface BlockHashSignerFactory {
        @NonNull
        BlockHashSigner apply(
                @NonNull HintsService hintsService,
                @NonNull HistoryService historyService,
                @NonNull ConfigProvider configProvider);
    }

    /*==================================================================================================================
    *
    * Hedera Object Construction.
    *
    =================================================================================================================*/

    /**
     * Creates a Hedera node and registers its own and its services' {@link RuntimeConstructable} factories
     * with the given {@link ConstructableRegistry}.
     *
     * <p>This registration is a critical side effect that must happen called before any Platform initialization
     * steps that try to create or deserialize a {@link MerkleNodeState}.
     *
     * @param constructableRegistry  the registry to register {@link RuntimeConstructable} factories with
     * @param registryFactory        the factory to use for creating the services registry
     * @param migrator               the migrator to use with the services
     * @param startupNetworksFactory the factory for the startup networks
     * @param hintsServiceFactory    the factory for the hinTS service
     * @param historyServiceFactory  the factory for the history service
     * @param blockHashSignerFactory the factory for the block hash signer
     * @param metrics                the metrics object to use for reporting
     * @param platformStateFacade    the facade object to access platform state
     */
    public Hedera(
            @NonNull final ConstructableRegistry constructableRegistry,
            @NonNull final ServicesRegistry.Factory registryFactory,
            @NonNull final ServiceMigrator migrator,
            @NonNull final InstantSource instantSource,
            @NonNull final StartupNetworksFactory startupNetworksFactory,
            @NonNull final HintsServiceFactory hintsServiceFactory,
            @NonNull final HistoryServiceFactory historyServiceFactory,
            @NonNull final BlockHashSignerFactory blockHashSignerFactory,
            @NonNull final Metrics metrics,
            @NonNull final PlatformStateFacade platformStateFacade) {
        requireNonNull(registryFactory);
        requireNonNull(constructableRegistry);
        requireNonNull(hintsServiceFactory);
        requireNonNull(historyServiceFactory);
        this.metrics = requireNonNull(metrics);
        this.serviceMigrator = requireNonNull(migrator);
        this.startupNetworksFactory = requireNonNull(startupNetworksFactory);
        this.blockHashSignerFactory = requireNonNull(blockHashSignerFactory);
        this.storeMetricsService = new StoreMetricsServiceImpl(metrics);
        this.platformStateFacade = requireNonNull(platformStateFacade);
        logger.info(
                """

                        {}

                        Welcome to Hedera! Developed with ❤\uFE0F by the Open Source Community.
                        https://github.com/hashgraph/hedera-services

                        """,
                HEDERA);
        bootstrapConfigProvider = new BootstrapConfigProviderImpl();
        final var bootstrapConfig = bootstrapConfigProvider.getConfiguration();
        hapiVersion = bootstrapConfig.getConfigData(VersionConfig.class).hapiVersion();
        version = ServicesSoftwareVersion.from(bootstrapConfig);
        streamMode = bootstrapConfig.getConfigData(BlockStreamConfig.class).streamMode();
        servicesRegistry = registryFactory.create(constructableRegistry, bootstrapConfig);
        logger.info(
                "Creating Hedera Consensus Node {} with HAPI {}",
                () -> HapiUtils.toString(version.getPbjSemanticVersion()),
                () -> HapiUtils.toString(hapiVersion));
        fileServiceImpl = new FileServiceImpl();

        final Supplier<Configuration> configSupplier = () -> configProvider.getConfiguration();
        this.appContext = new AppContextImpl(
                instantSource,
                new AppSignatureVerifier(
                        bootstrapConfig.getConfigData(HederaConfig.class),
                        new SignatureExpanderImpl(),
                        new SignatureVerifierImpl()),
                this,
                configSupplier,
                () -> daggerApp.networkInfo().selfNodeInfo(),
                () -> this.metrics,
                new AppThrottleFactory(
                        configSupplier,
                        () -> daggerApp.workingStateAccessor().getState(),
                        () -> daggerApp.throttleServiceManager().activeThrottleDefinitionsOrThrow(),
                        ThrottleAccumulator::new,
                        ignore -> version),
                () -> daggerApp.appFeeCharging(),
                new AppEntityIdFactory(bootstrapConfig));
        boundaryStateChangeListener = new BoundaryStateChangeListener(storeMetricsService, configSupplier);
        hintsService = hintsServiceFactory.apply(appContext, bootstrapConfig);
        historyService = historyServiceFactory.apply(appContext, bootstrapConfig);
        utilServiceImpl = new UtilServiceImpl(appContext, (txnBytes, config) -> daggerApp
                .transactionChecker()
                .parseSignedAndCheck(
                        txnBytes, config.getConfigData(HederaConfig.class).transactionMaxBytes())
                .txBody());
        contractServiceImpl = new ContractServiceImpl(appContext, metrics);
        scheduleServiceImpl = new ScheduleServiceImpl(appContext);
        blockStreamService = new BlockStreamService();

        // Register all service schema RuntimeConstructable factories before platform init
        Set.of(
                        new EntityIdService(),
                        new ConsensusServiceImpl(),
                        contractServiceImpl,
                        fileServiceImpl,
                        hintsService,
                        historyService,
                        new TssBaseServiceImpl(),
                        new FreezeServiceImpl(),
                        scheduleServiceImpl,
<<<<<<< HEAD
                        new TokenServiceImpl(),
                        utilServiceImpl,
=======
                        new TokenServiceImpl(appContext),
                        new UtilServiceImpl(),
>>>>>>> a72a9e96
                        new RecordCacheService(),
                        new BlockRecordService(),
                        blockStreamService,
                        new FeeService(),
                        new CongestionThrottleService(),
                        new NetworkServiceImpl(),
                        new AddressBookServiceImpl(),
                        new RosterService(
                                this::canAdoptRoster,
                                this::onAdoptRoster,
                                () -> requireNonNull(initState),
                                platformStateFacade),
                        PLATFORM_STATE_SERVICE)
                .forEach(servicesRegistry::register);
        try {
            consensusStateEventHandler = new ConsensusStateEventHandlerImpl(this);
            final Supplier<MerkleNodeState> baseSupplier = HederaStateRoot::new;
            final var blockStreamsEnabled = isBlockStreamEnabled();
            stateRootSupplier = blockStreamsEnabled ? () -> withListeners(baseSupplier.get()) : baseSupplier;
            onSealConsensusRound = blockStreamsEnabled ? this::manageBlockEndRound : (round, state) -> true;
            // And the factory for the MerkleStateRoot class id must be our constructor
            constructableRegistry.registerConstructable(new ClassConstructorPair(
                    HederaStateRoot.class, () -> stateRootSupplier.get().getRoot()));
        } catch (final ConstructableRegistryException e) {
            logger.error("Failed to register " + HederaStateRoot.class + " factory with ConstructableRegistry", e);
            throw new IllegalStateException(e);
        }
    }

    /**
     * {@inheritDoc}
     *
     * <p>Called immediately after the constructor to get the version of this software. In an upgrade scenario, this
     * version will be greater than the one in the saved state.
     *
     * @return The software version.
     */
    @Override
    @NonNull
    public SoftwareVersion getSoftwareVersion() {
        return version;
    }

    /*==================================================================================================================
    *
    * Initialization Step 1: Create a new state (either genesis or restart, once per node).
    *
    =================================================================================================================*/

    /**
     * {@inheritDoc}
     *
     * <p>Called by the platform to build a genesis state.
     *
     * @return a Services state object
     */
    @Override
    @NonNull
    public MerkleNodeState newStateRoot() {
        return stateRootSupplier.get();
    }

    /**
     * {@inheritDoc}
     */
    @Override
    public ConsensusStateEventHandler<MerkleNodeState> newConsensusStateEvenHandler() {
        return consensusStateEventHandler;
    }

    @Override
    public void notify(@NonNull final PlatformStatusChangeNotification notification) {
        this.platformStatus = notification.getNewStatus();
        logger.info("HederaNode#{} is {}", platform.getSelfId(), platformStatus.name());
        final var streamToBlockNodes = configProvider
                .getConfiguration()
                .getConfigData(BlockStreamConfig.class)
                .streamToBlockNodes();
        switch (platformStatus) {
            case ACTIVE -> {
                startGrpcServer();
            }
            case FREEZE_COMPLETE -> {
                logger.info("Platform status is now FREEZE_COMPLETE");
                shutdownGrpcServer();
                closeRecordStreams();
                if (streamToBlockNodes && isNotEmbedded()) {
                    logger.info("FREEZE_COMPLETE - Shutting down connections to Block Nodes");
                    daggerApp.blockNodeConnectionManager().shutdown();
                }
            }
            case CATASTROPHIC_FAILURE -> {
                logger.error("Platform status is now CATASTROPHIC_FAILURE");
                shutdownGrpcServer();
                if (streamToBlockNodes && isNotEmbedded()) {
                    logger.info("CATASTROPHIC_FAILURE - Shutting down connections to Block Nodes");
                    daggerApp.blockNodeConnectionManager().shutdown();
                }

                // Wait for the block stream to close any pending or current blocks–-we may need them for triage
                blockStreamManager().awaitFatalShutdown(SHUTDOWN_TIMEOUT);
            }
            case REPLAYING_EVENTS, STARTING_UP, OBSERVING, RECONNECT_COMPLETE, CHECKING, FREEZING, BEHIND -> {
                // Nothing to do here, just enumerate for completeness
            }
        }
    }

    /*==================================================================================================================
    *
    * Initialization Step 2: Initialize the state. Either genesis or restart or reconnect or some other trigger.
    * Includes migration when needed.
    *
    =================================================================================================================*/

    /**
     * Initializes the States API in the given state based on the given startup conditions.
     *
     * @param state the state to initialize
     * @param trigger the trigger that is calling migration
     * @param platformConfig the platform configuration
     */
    public void initializeStatesApi(
            @NonNull final MerkleNodeState state,
            @NonNull final InitTrigger trigger,
            @NonNull final Configuration platformConfig) {
        requireNonNull(state);
        requireNonNull(platformConfig);
        this.configProvider = new ConfigProviderImpl(trigger == GENESIS, metrics);
        this.genesisNetworkSupplier = () -> startupNetworks().genesisNetworkOrThrow(platformConfig);
        final var deserializedVersion = platformStateFacade.creationSemanticVersionOf(state);
        logger.info(
                "Initializing Hedera state version {} in {} mode with trigger {} and previous version {}",
                version,
                configProvider
                        .getConfiguration()
                        .getConfigData(HederaConfig.class)
                        .activeProfile(),
                trigger,
                deserializedVersion == null ? "<NONE>" : deserializedVersion);
        if (trigger != GENESIS) {
            requireNonNull(deserializedVersion, "Deserialized version cannot be null for trigger " + trigger);
        }
        final var savedStateVersion =
                deserializedVersion == null ? null : new ServicesSoftwareVersion(deserializedVersion);
        if (version.compareTo(savedStateVersion) < 0) {
            logger.fatal(
                    "Fatal error, state source version {} is higher than node software version {}",
                    savedStateVersion,
                    version);
            throw new IllegalStateException("Cannot downgrade from " + savedStateVersion + " to " + version);
        }
        try {
            migrateSchemas(state, savedStateVersion, trigger, metrics, platformConfig);
            logConfiguration();
        } catch (final Throwable t) {
            logger.fatal("Critical failure during schema migration", t);
            throw new IllegalStateException("Critical failure during migration", t);
        }
        logger.info(
                "Platform state includes freeze time={} and last frozen={}",
                platformStateFacade.freezeTimeOf(state),
                platformStateFacade.lastFrozenTimeOf(state));
    }

    /**
     * Invoked by the platform when the state should be initialized. This happens <b>BEFORE</b>
     * {@link SwirldMain#init(Platform, NodeId)} and after {@link #newStateRoot()}.
     */
    @SuppressWarnings("java:S1181") // catching Throwable instead of Exception when we do a direct System.exit()
    public void onStateInitialized(
            @NonNull final MerkleNodeState state,
            @NonNull final Platform platform,
            @NonNull final InitTrigger trigger) {
        // A Hedera object can receive multiple onStateInitialized() calls throughout its lifetime if
        // the platform needs to initialize a learned state after reconnect; however, it cannot be
        // used by multiple platform instances
        if (this.platform != null && this.platform != platform) {
            logger.fatal("Fatal error, platform should never change once set");
            throw new IllegalStateException("Platform should never change once set");
        }
        this.platform = requireNonNull(platform);
        if (state.getReadableStates(EntityIdService.NAME).isEmpty()) {
            initializeStatesApi(state, trigger, platform.getContext().getConfiguration());
        }
        // With the States API grounded in the working state, we can create the object graph from it
        initializeDagger(state, trigger);

        // Perform any service initialization that has to be postponed until Dagger is available
        // (simple boolean is usable since we're still single-threaded when `onStateInitialized` is called)
        if (!onceOnlyServiceInitializationPostDaggerHasHappened) {
            contractServiceImpl.createMetrics();
            onceOnlyServiceInitializationPostDaggerHasHappened = true;
        }
    }

    /**
     * Called by this class when we detect it is time to do migration. The {@code deserializedVersion} must not be newer
     * than the current software version. If it is prior to the current version, then each migration between the
     * {@code deserializedVersion} and the current version, including the current version, will be executed, thus
     * bringing the state up to date.
     *
     * <p>If the {@code deserializedVersion} is {@code null}, then this is the first time the node has been started,
     * and thus all schemas will be executed.
     *
     * @param state current state
     * @param deserializedVersion version deserialized
     * @param trigger trigger that is calling migration
     * @param platformConfig platform configuration
     */
    private void migrateSchemas(
            @NonNull final MerkleNodeState state,
            @Nullable final ServicesSoftwareVersion deserializedVersion,
            @NonNull final InitTrigger trigger,
            @NonNull final Metrics metrics,
            @NonNull final Configuration platformConfig) {
        final var previousVersion = deserializedVersion == null ? null : deserializedVersion.getPbjSemanticVersion();
        final var isUpgrade = version.compareTo(deserializedVersion) > 0;
        logger.info(
                "{} from Services version {} @ current {} with trigger {}",
                () -> isUpgrade ? "Upgrading" : (previousVersion == null ? "Starting" : "Restarting"),
                () -> HapiUtils.toString(Optional.ofNullable(deserializedVersion)
                        .map(ServicesSoftwareVersion::getPbjSemanticVersion)
                        .orElse(null)),
                () -> HapiUtils.toString(version.getPbjSemanticVersion()),
                () -> trigger);
        blockStreamService.resetMigratedLastBlockHash();
        startupNetworks = startupNetworksFactory.apply(configProvider);
        PLATFORM_STATE_SERVICE.setAppVersionFn(ServicesSoftwareVersion::from);
        this.initState = state;
        final var migrationChanges = serviceMigrator.doMigrations(
                state,
                servicesRegistry,
                deserializedVersion,
                version,
                // (FUTURE) In principle, the FileService could change the active configuration during a
                // migration, implying we should pass a config provider; but we don't need this yet
                configProvider.getConfiguration(),
                platformConfig,
                metrics,
                startupNetworks,
                storeMetricsService,
                configProvider,
                platformStateFacade);
        this.initState = null;
        migrationStateChanges = new ArrayList<>(migrationChanges);
        kvStateChangeListener.reset();
        boundaryStateChangeListener.reset();
        // If still using BlockRecordManager state, then for specifically a non-genesis upgrade,
        // set in state that post-upgrade work is pending
        if (streamMode != BLOCKS && isUpgrade && trigger != RECONNECT && trigger != GENESIS) {
            unmarkMigrationRecordsStreamed(state);
            migrationStateChanges.add(
                    StateChanges.newBuilder().stateChanges(boundaryStateChangeListener.allStateChanges()));
            boundaryStateChangeListener.reset();
        }
        logger.info("Migration complete");
    }

    /*==================================================================================================================
    *
    * Initialization Step 3: Initialize the app. Happens once at startup.
    *
    =================================================================================================================*/

    /**
     * {@inheritDoc}
     *
     * <p>Called <b>AFTER</b> init and migrate have been called on the state (either the new state created from
     * {@link #newStateRoot()} or an instance of {@link MerkleNodeState} created by the platform and
     * loaded from the saved state).
     *
     * <p>(FUTURE) Consider moving this initialization into {@link #onStateInitialized(MerkleNodeState, Platform, InitTrigger)}
     * instead, as there is no special significance to having it here instead.
     */
    @SuppressWarnings("java:S1181") // catching Throwable instead of Exception when we do a direct System.exit()
    @Override
    public void init(@NonNull final Platform platform, @NonNull final NodeId nodeId) {
        if (this.platform != platform) {
            throw new IllegalArgumentException("Platform must be the same instance");
        }
        assertEnvSanityChecks(nodeId);
        logger.info("Initializing Hedera app with HederaNode#{}", nodeId);
        Locale.setDefault(Locale.US);
        logger.info("Locale to set to US en");
    }

    @Override
    public void submit(@NonNull final TransactionBody body) {
        requireNonNull(body);
        if (platformStatus != ACTIVE) {
            throw new IllegalStateException("" + PLATFORM_NOT_ACTIVE);
        }
        final HederaFunctionality function;
        try {
            function = functionOf(body);
        } catch (UnknownHederaFunctionality e) {
            throw new IllegalArgumentException("" + UNKNOWN);
        }
        try {
            final var config = configProvider.getConfiguration();
            final var adminConfig = config.getConfigData(NetworkAdminConfig.class);
            final var allowList = adminConfig.nodeTransactionsAllowList().functionalitySet();
            if (!allowList.contains(function)) {
                throw new IllegalArgumentException("" + NOT_SUPPORTED);
            }
            final var payload = com.hedera.hapi.node.base.Transaction.PROTOBUF.toBytes(nodeTransactionWith(body));
            requireNonNull(daggerApp).submissionManager().submit(body, payload);
        } catch (PreCheckException e) {
            final var reason = e.responseCode();
            if (reason == DUPLICATE_TRANSACTION) {
                // In this case the client must not retry with the same transaction, but
                // could retry with a different transaction id if desired.
                throw new IllegalArgumentException("" + DUPLICATE_TRANSACTION);
            }
            throw new IllegalStateException("" + reason);
        }
    }

    @Override
    public Signature sign(final byte[] ledgerId) {
        return platform.sign(ledgerId);
    }

    @Override
    public boolean isAvailable() {
        return daggerApp != null && daggerApp.currentPlatformStatus().get() == ACTIVE;
    }

    /**
     * Called to perform orderly close record streams.
     */
    private void closeRecordStreams() {
        daggerApp.blockRecordManager().close();
    }

    /**
     * Gets whether the default charset is UTF-8.
     */
    private boolean isUTF8(@NonNull final Charset defaultCharset) {
        if (!UTF_8.equals(defaultCharset)) {
            logger.error("Default charset is {}, not UTF-8", defaultCharset);
            return false;
        }
        return true;
    }

    /**
     * Gets whether the sha384 digest is available
     */
    private boolean sha384DigestIsAvailable() {
        try {
            MessageDigest.getInstance("SHA-384");
            return true;
        } catch (final NoSuchAlgorithmException e) {
            logger.error(e);
            return false;
        }
    }

    /*==================================================================================================================
    *
    * Other app lifecycle methods
    *
    =================================================================================================================*/

    /**
     * {@inheritDoc}
     *
     * <p>Called by the platform after <b>ALL</b> initialization to start the gRPC servers and begin operation, or by
     * the notification listener when it is time to restart the gRPC server after it had been stopped (such as during
     * reconnect).
     */
    @Override
    public void run() {
        logger.info("Starting the Hedera node");
    }

    /**
     * Called for an orderly shutdown.
     */
    public void shutdown() {
        logger.info("Shutting down Hedera node");
        shutdownGrpcServer();

        if (daggerApp != null) {
            logger.debug("Shutting down the Block Node Connection Manager");
            daggerApp.blockNodeConnectionManager().shutdown();

            logger.debug("Shutting down the state");
            final var state = daggerApp.workingStateAccessor().getState();
            if (state instanceof HederaStateRoot msr) {
                msr.close();
            }

            logger.debug("Shutting down the block manager");
            daggerApp.blockRecordManager().close();
        }

        platform = null;
        daggerApp = null;
    }

    /**
     * Invoked by the platform to handle pre-consensus events. This only happens after {@link #run()} has been called.
     */
    public void onPreHandle(
            @NonNull final Event event,
            @NonNull final State state,
            @NonNull final Consumer<ScopedSystemTransaction<StateSignatureTransaction>> stateSignatureTxnCallback) {
        final var readableStoreFactory = new ReadableStoreFactory(state, ignore -> getSoftwareVersion());
        final var creator =
                daggerApp.networkInfo().nodeInfo(event.getCreatorId().id());
        if (creator == null) {
            // It's normal immediately post-upgrade to still see events from a node removed from the address book
            if (!isSoOrdered(event.getSoftwareVersion(), version.getPbjSemanticVersion())) {
                logger.warn(
                        "Received event (version {} vs current {}) from node {} which is not in the address book",
                        com.hedera.hapi.util.HapiUtils.toString(event.getSoftwareVersion()),
                        com.hedera.hapi.util.HapiUtils.toString(version.getPbjSemanticVersion()),
                        event.getCreatorId());
            }
            return;
        }

        final Consumer<StateSignatureTransaction> simplifiedStateSignatureTxnCallback = txn -> {
            final var scopedTxn = new ScopedSystemTransaction<>(event.getCreatorId(), event.getSoftwareVersion(), txn);
            stateSignatureTxnCallback.accept(scopedTxn);
        };

        final var transactions = new ArrayList<Transaction>(1000);
        event.forEachTransaction(transactions::add);
        daggerApp
                .preHandleWorkflow()
                .preHandle(
                        readableStoreFactory,
                        creator.accountId(),
                        transactions.stream(),
                        simplifiedStateSignatureTxnCallback);
    }

    public void onNewRecoveredState() {
        // Always close the block manager so replay will end with a complete record file
        daggerApp.blockRecordManager().close();
    }

    /**
     * Invoked by the platform to handle a round of consensus events.  This only happens after {@link #run()} has been
     * called.
     */
    public void onHandleConsensusRound(
            @NonNull final Round round,
            @NonNull final MerkleNodeState state,
            @NonNull final Consumer<ScopedSystemTransaction<StateSignatureTransaction>> stateSignatureTxnCallback) {
        daggerApp.workingStateAccessor().setState(state);
        daggerApp.handleWorkflow().handleRound(state, round, stateSignatureTxnCallback);
    }

    /**
     * Called by the platform after it has made all its changes to this state for the given round.
     *
     * @param round the round whose platform state changes are completed
     * @param state the state after the platform has made all its changes
     * @return true if a block has closed, signaling a safe time to sign the state without risking loss
     * of transactions in the event of an incident
     */
    public boolean onSealConsensusRound(@NonNull final Round round, @NonNull final State state) {
        requireNonNull(state);
        requireNonNull(round);
        return onSealConsensusRound.test(round, state);
    }

    /*==================================================================================================================
    *
    * gRPC Server Lifecycle
    *
    =================================================================================================================*/

    /**
     * Start the gRPC Server if it is not already running.
     */
    void startGrpcServer() {
        if (isNotEmbedded() && !daggerApp.grpcServerManager().isRunning()) {
            daggerApp.grpcServerManager().start();
        }
    }

    /**
     * Called to perform orderly shutdown of the gRPC servers.
     */
    public void shutdownGrpcServer() {
        if (isNotEmbedded()) {
            daggerApp.grpcServerManager().stop();
        }
    }

    /**
     * Called to set the starting state hash after genesis or restart.
     *
     * @param stateHash the starting state hash
     */
    public void setInitialStateHash(@NonNull final Hash stateHash) {
        requireNonNull(stateHash);
        initialStateHashFuture = completedFuture(stateHash.getBytes());
    }

    /**
     * Returns the startup networks.
     */
    public @NonNull StartupNetworks startupNetworks() {
        return requireNonNull(startupNetworks);
    }

    /*==================================================================================================================
    *
    * Exposed for use by embedded Hedera
    *
    =================================================================================================================*/
    public IngestWorkflow ingestWorkflow() {
        return daggerApp.ingestWorkflow();
    }

    public QueryWorkflow queryWorkflow() {
        return daggerApp.queryWorkflow();
    }

    public QueryWorkflow operatorQueryWorkflow() {
        return daggerApp.operatorQueryWorkflow();
    }

    public HandleWorkflow handleWorkflow() {
        return daggerApp.handleWorkflow();
    }

    public ConfigProvider configProvider() {
        return configProvider;
    }

    public BlockStreamManager blockStreamManager() {
        return daggerApp.blockStreamManager();
    }

    public ThrottleDefinitions activeThrottleDefinitions() {
        return daggerApp.throttleServiceManager().activeThrottleDefinitionsOrThrow();
    }

    public boolean isBlockStreamEnabled() {
        return streamMode != RECORDS;
    }

    public KVStateChangeListener kvStateChangeListener() {
        return kvStateChangeListener;
    }

    public BoundaryStateChangeListener boundaryStateChangeListener() {
        return boundaryStateChangeListener;
    }

    public boolean systemEntitiesCreated() {
        return Optional.ofNullable(daggerApp.systemEntitiesCreationFlag())
                .map(AtomicBoolean::get)
                .orElse(true);
    }

    public @NonNull Supplier<Network> genesisNetworkSupplierOrThrow() {
        return requireNonNull(genesisNetworkSupplier);
    }

    @Override
    public Bytes encodeSystemTransaction(@NonNull StateSignatureTransaction stateSignatureTransaction) {
        final var nodeAccountID = appContext.selfNodeInfoSupplier().get().accountId();

        final var transactionID = TransactionID.newBuilder()
                .transactionValidStart(Timestamp.DEFAULT)
                .accountID(nodeAccountID);

        final var transactionBody = TransactionBody.newBuilder()
                .transactionID(transactionID)
                .nodeAccountID(nodeAccountID)
                .transactionValidDuration(Duration.DEFAULT)
                .stateSignatureTransaction(stateSignatureTransaction);

        final var transaction = com.hedera.hapi.node.base.Transaction.newBuilder()
                .bodyBytes(TransactionBody.PROTOBUF.toBytes(transactionBody.build()))
                .sigMap(SignatureMap.DEFAULT)
                .build();

        return com.hedera.hapi.node.base.Transaction.PROTOBUF.toBytes(transaction);
    }

    /*==================================================================================================================
    *
    * Random private helper methods
    *
    =================================================================================================================*/

    private void initializeDagger(@NonNull final State state, @NonNull final InitTrigger trigger) {
        final var notifications = platform.getNotificationEngine();
        final var blockStreamEnabled = isBlockStreamEnabled();
        // The Dagger component should be constructed every time we reach this point, even if
        // it exists (this avoids any problems with mutable singleton state by reconstructing
        // everything); but we must ensure the gRPC server in the old component is fully stopped,
        // as well as unregister listeners from the last time this method ran
        if (daggerApp != null) {
            shutdownGrpcServer();
            notifications.unregister(PlatformStatusChangeListener.class, this);
            notifications.unregister(ReconnectCompleteListener.class, daggerApp.reconnectListener());
            notifications.unregister(StateWriteToDiskCompleteListener.class, daggerApp.stateWriteToDiskListener());
            notifications.unregister(AsyncFatalIssListener.class, daggerApp.fatalIssListener());
            if (blockStreamEnabled) {
                notifications.unregister(StateHashedListener.class, daggerApp.blockStreamManager());
            }
        }
        if (trigger == RECONNECT) {
            // During a reconnect, we wait for reconnect to complete successfully and then set the initial hash
            // from the immutable state in the ReconnectCompleteNotification
            initialStateHashFuture = new CompletableFuture<>();
            notifications.register(ReconnectCompleteListener.class, new ReadReconnectStartingStateHash(notifications));
        }
        // For other triggers the initial state hash must have been set already
        requireNonNull(initialStateHashFuture);
        final var roundNum = requireNonNull(state.getReadableStates(PlatformStateService.NAME)
                        .<PlatformState>getSingleton(PLATFORM_STATE_KEY)
                        .get())
                .consensusSnapshotOrThrow()
                .round();
        final var initialStateHash = new InitialStateHash(initialStateHashFuture, roundNum);

        final var rosterStore =
                new ReadableStoreFactory(state, ignore -> getSoftwareVersion()).getStore(ReadableRosterStore.class);
        final var networkInfo = new StateNetworkInfo(
                platform.getSelfId().id(),
                state,
                requireNonNull(rosterStore.getActiveRoster()),
                configProvider,
                () -> requireNonNull(genesisNetworkSupplier).get());
        final var blockHashSigner = blockHashSignerFactory.apply(hintsService, historyService, configProvider);
        final int maxSignedTxnSize = configProvider
                .getConfiguration()
                .getConfigData(HederaConfig.class)
                .transactionMaxBytes();
        // Fully qualified so as to not confuse javadoc
        daggerApp = DaggerHederaInjectionComponent.builder()
                .configProviderImpl(configProvider)
                .bootstrapConfigProviderImpl(bootstrapConfigProvider)
                .fileServiceImpl(fileServiceImpl)
                .contractServiceImpl(contractServiceImpl)
                .utilServiceImpl(utilServiceImpl)
                .scheduleService(scheduleServiceImpl)
                .initTrigger(trigger)
                .softwareVersion(version.getPbjSemanticVersion())
                .self(networkInfo.selfNodeInfo())
                .platform(platform)
                .maxSignedTxnSize(maxSignedTxnSize)
                .currentPlatformStatus(new CurrentPlatformStatusImpl(platform))
                .servicesRegistry(servicesRegistry)
                .instantSource(appContext.instantSource())
                .throttleFactory(appContext.throttleFactory())
                .metrics(metrics)
                .kvStateChangeListener(kvStateChangeListener)
                .boundaryStateChangeListener(boundaryStateChangeListener)
                .migrationStateChanges(migrationStateChanges != null ? migrationStateChanges : new ArrayList<>())
                .initialStateHash(initialStateHash)
                .networkInfo(networkInfo)
                .startupNetworks(startupNetworks)
                .hintsService(hintsService)
                .historyService(historyService)
                .blockHashSigner(blockHashSigner)
                .appContext(appContext)
                .platformStateFacade(platformStateFacade)
                .build();
        // Initialize infrastructure for fees, exchange rates, and throttles from the working state
        daggerApp.initializer().accept(state);
        notifications.register(PlatformStatusChangeListener.class, this);
        notifications.register(ReconnectCompleteListener.class, daggerApp.reconnectListener());
        notifications.register(StateWriteToDiskCompleteListener.class, daggerApp.stateWriteToDiskListener());
        notifications.register(AsyncFatalIssListener.class, daggerApp.fatalIssListener());
        if (blockStreamEnabled) {
            notifications.register(StateHashedListener.class, daggerApp.blockStreamManager());
            daggerApp
                    .blockStreamManager()
                    .initLastBlockHash(
                            switch (trigger) {
                                case GENESIS -> ZERO_BLOCK_HASH;
                                default -> blockStreamService
                                        .migratedLastBlockHash()
                                        .orElseGet(() -> startBlockHashFrom(state));
                            });
            migrationStateChanges = null;
        }
    }

    /**
     * Given the {@link BlockStreamInfo} context from a {@link State}, infers the block hash of the
     * last block that was incorporated in this state.
     *
     * @param state the state to use
     * @return the inferred block hash
     */
    private Bytes startBlockHashFrom(@NonNull final State state) {
        final var blockStreamInfo = state.getReadableStates(BlockStreamService.NAME)
                .<BlockStreamInfo>getSingleton(BLOCK_STREAM_INFO_KEY)
                .get();
        requireNonNull(blockStreamInfo);
        // Three of the four ingredients in the block hash are directly in the BlockStreamInfo; that is,
        // the previous block hash, the input tree root hash, and the start of block state hash
        final var prevBlockHash = blockStreamInfo.blockNumber() == 0L
                ? ZERO_BLOCK_HASH
                : blockHashByBlockNumber(
                        blockStreamInfo.trailingBlockHashes(),
                        blockStreamInfo.blockNumber() - 1,
                        blockStreamInfo.blockNumber() - 1);
        requireNonNull(prevBlockHash);
        final var leftParent = combine(prevBlockHash, blockStreamInfo.inputTreeRootHash());
        // The fourth ingredient, the output tree root hash, is not directly in the BlockStreamInfo, but
        // we can recompute it based on the tree hash information and the fact the last output item in
        // the block was devoted to putting the BlockStreamInfo itself into the state
        final var outputTreeRootHash = outputTreeRootHashFrom(blockStreamInfo);
        final var rightParent = combine(outputTreeRootHash, blockStreamInfo.startOfBlockStateHash());
        return combine(leftParent, rightParent);
    }

    /**
     * Given a {@link BlockStreamInfo} context, computes the output tree root hash that must have been
     * computed at the end of the block that the context describes, assuming the final output block item
     * was the state change that put the context into the state.
     *
     * @param blockStreamInfo the context to use
     * @return the inferred output tree root hash
     */
    private @NonNull Bytes outputTreeRootHashFrom(@NonNull final BlockStreamInfo blockStreamInfo) {
        // This was the last state change in the block
        final var blockStreamInfoChange = StateChange.newBuilder()
                .stateId(STATE_ID_BLOCK_STREAM_INFO.protoOrdinal())
                .singletonUpdate(SingletonUpdateChange.newBuilder()
                        .blockStreamInfoValue(blockStreamInfo)
                        .build())
                .build();
        // And this was the last output block item
        final var lastStateChanges = BlockItem.newBuilder()
                .stateChanges(new StateChanges(blockStreamInfo.blockEndTime(), List.of(blockStreamInfoChange)))
                .build();
        // So we can combine this last leaf's has with the size and rightmost hashes
        // store from the pending output tree to recompute its final root hash
        final var penultimateOutputTreeStatus = new StreamingTreeHasher.Status(
                blockStreamInfo.numPrecedingOutputItems(), blockStreamInfo.rightmostPrecedingOutputTreeHashes());
        final var lastLeafHash = noThrowSha384HashOf(BlockItem.PROTOBUF.toBytes(lastStateChanges));
        return rootHashFrom(penultimateOutputTreeStatus, lastLeafHash);
    }

    private void logConfiguration() {
        if (logger.isInfoEnabled()) {
            final var config = configProvider.getConfiguration();
            final var lines = new ArrayList<String>();
            lines.add("Active Configuration:");
            Utils.allProperties(config).forEach((key, value) -> lines.add(key + " = " + value));
            logger.info(String.join("\n", lines));
        }
    }

    private void unmarkMigrationRecordsStreamed(@NonNull final State state) {
        final var blockServiceState = state.getWritableStates(BlockRecordService.NAME);
        final var blockInfoState = blockServiceState.<BlockInfo>getSingleton(BLOCK_INFO_STATE_KEY);
        final var currentBlockInfo = requireNonNull(blockInfoState.get());
        final var nextBlockInfo =
                currentBlockInfo.copyBuilder().migrationRecordsStreamed(false).build();
        blockInfoState.put(nextBlockInfo);
        logger.info("Unmarked post-upgrade work as done");
        ((WritableSingletonStateBase<BlockInfo>) blockInfoState).commit();
    }

    private void assertEnvSanityChecks(@NonNull final NodeId nodeId) {
        // Check that UTF-8 is in use. Otherwise, the node will be subject to subtle bugs in string handling that will
        // lead to ISS.
        final var defaultCharset = daggerApp.nativeCharset().get();
        if (!isUTF8(defaultCharset)) {
            logger.error(
                    """
                            Fatal precondition violation in HederaNode#{}: default charset is {} and not UTF-8
                            LC_ALL={}
                            LANG={}
                            file.encoding={}
                            """,
                    nodeId,
                    defaultCharset,
                    System.getenv("LC_ALL"),
                    System.getenv("LANG"),
                    System.getProperty("file.encoding"));
            System.exit(1);
        }

        // Check that the digest factory supports SHA-384.
        if (!sha384DigestIsAvailable()) {
            logger.error(
                    "Fatal precondition violation in HederaNode#{}: digest factory does not support SHA-384", nodeId);
            System.exit(1);
        }
    }

    private MerkleNodeState withListeners(@NonNull final MerkleNodeState root) {
        root.registerCommitListener(boundaryStateChangeListener);
        root.registerCommitListener(kvStateChangeListener);
        return root;
    }

    private boolean manageBlockEndRound(@NonNull final Round round, @NonNull final State state) {
        return daggerApp.blockStreamManager().endRound(state, round.getRoundNum());
    }

    /**
     * Returns true if the source of time is the system time. Always true for live networks.
     *
     * @return true if the source of time is the system time
     */
    private boolean isNotEmbedded() {
        return appContext.instantSource() == InstantSource.system();
    }

    private class ReadReconnectStartingStateHash implements ReconnectCompleteListener {
        private final NotificationEngine notifications;

        private ReadReconnectStartingStateHash(@NonNull final NotificationEngine notifications) {
            this.notifications = requireNonNull(notifications);
        }

        @Override
        public void notify(@NonNull final ReconnectCompleteNotification notification) {
            requireNonNull(notification);
            requireNonNull(initialStateHashFuture)
                    .complete(requireNonNull(notification.getState().getHash()).getBytes());
            notifications.unregister(ReconnectCompleteListener.class, this);
        }
    }

    private boolean canAdoptRoster(@NonNull final Roster roster) {
        requireNonNull(initState);
        final var rosterHash = RosterUtils.hash(roster).getBytes();
        final var tssConfig = configProvider.getConfiguration().getConfigData(TssConfig.class);
        return (!tssConfig.hintsEnabled()
                        || new ReadableHintsStoreImpl(initState.getReadableStates(HintsService.NAME))
                                .isReadyToAdopt(rosterHash))
                && (!tssConfig.historyEnabled()
                        || new ReadableHistoryStoreImpl(initState.getReadableStates(HistoryService.NAME))
                                .isReadyToAdopt(rosterHash));
    }

    private void onAdoptRoster() {
        requireNonNull(initState);
        final var tssConfig = configProvider.getConfiguration().getConfigData(TssConfig.class);
        if (tssConfig.hintsEnabled()) {
            hintsService.initSigningForNextScheme(
                    new ReadableHintsStoreImpl(initState.getReadableStates(HintsService.NAME)));
        }
    }

    /**
     * Initializes block node connections and waits for at least one connection to be established.
     * This should be called before platform.start() to ensure we don't miss any blocks.
     *
     * @param timeout maximum time to wait for a connection
     */
    public void initializeBlockNodeConnections(java.time.Duration timeout) {
        final var blockStreamConfig = configProvider.getConfiguration().getConfigData(BlockStreamConfig.class);
        if (!blockStreamConfig.streamToBlockNodes()) {
            logger.info("Block stream to Block Nodes is disabled, skipping block node connection initialization");
            return;
        }

        logger.info("Initializing block node connections with timeout {}", timeout);
        boolean connected = daggerApp.blockNodeConnectionManager().waitForConnection(timeout);
        if (blockStreamConfig.shutdownNodeOnNoBlockNodes() && !connected) {
            logger.error("No block node connections established within timeout, shutting down");
            this.shutdown();
            System.exit(1);
        }
    }
}<|MERGE_RESOLUTION|>--- conflicted
+++ resolved
@@ -510,13 +510,8 @@
                         new TssBaseServiceImpl(),
                         new FreezeServiceImpl(),
                         scheduleServiceImpl,
-<<<<<<< HEAD
-                        new TokenServiceImpl(),
+                        new TokenServiceImpl(appContext),
                         utilServiceImpl,
-=======
-                        new TokenServiceImpl(appContext),
-                        new UtilServiceImpl(),
->>>>>>> a72a9e96
                         new RecordCacheService(),
                         new BlockRecordService(),
                         blockStreamService,
