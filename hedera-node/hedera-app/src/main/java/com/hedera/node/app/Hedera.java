// SPDX-License-Identifier: Apache-2.0
package com.hedera.node.app;

import static com.hedera.hapi.block.stream.output.StateIdentifier.STATE_ID_BLOCK_STREAM_INFO;
import static com.hedera.hapi.node.base.ResponseCodeEnum.DUPLICATE_TRANSACTION;
import static com.hedera.hapi.node.base.ResponseCodeEnum.NOT_SUPPORTED;
import static com.hedera.hapi.node.base.ResponseCodeEnum.PLATFORM_NOT_ACTIVE;
import static com.hedera.hapi.node.base.ResponseCodeEnum.UNKNOWN;
import static com.hedera.hapi.util.HapiUtils.functionOf;
import static com.hedera.node.app.blocks.impl.BlockImplUtils.combine;
import static com.hedera.node.app.blocks.impl.ConcurrentStreamingTreeHasher.rootHashFrom;
import static com.hedera.node.app.blocks.schemas.V0560BlockStreamSchema.BLOCK_STREAM_INFO_KEY;
import static com.hedera.node.app.hapi.utils.CommonUtils.noThrowSha384HashOf;
import static com.hedera.node.app.records.impl.BlockRecordInfoUtils.blockHashByBlockNumber;
import static com.hedera.node.app.records.schemas.V0490BlockRecordSchema.BLOCK_INFO_STATE_KEY;
import static com.hedera.node.app.spi.workflows.record.StreamBuilder.nodeTransactionWith;
import static com.hedera.node.app.state.merkle.VersionUtils.isSoOrdered;
import static com.hedera.node.app.util.HederaAsciiArt.HEDERA;
import static com.hedera.node.config.types.StreamMode.BLOCKS;
import static com.hedera.node.config.types.StreamMode.RECORDS;
import static com.swirlds.platform.state.service.PlatformStateService.PLATFORM_STATE_SERVICE;
import static com.swirlds.platform.state.service.schemas.V0540PlatformStateSchema.PLATFORM_STATE_KEY;
import static com.swirlds.platform.system.InitTrigger.GENESIS;
import static com.swirlds.platform.system.InitTrigger.RECONNECT;
import static com.swirlds.platform.system.status.PlatformStatus.ACTIVE;
import static com.swirlds.platform.system.status.PlatformStatus.STARTING_UP;
import static java.nio.charset.StandardCharsets.UTF_8;
import static java.util.Objects.requireNonNull;
import static java.util.concurrent.CompletableFuture.completedFuture;

import com.hedera.hapi.block.stream.BlockItem;
import com.hedera.hapi.block.stream.output.SingletonUpdateChange;
import com.hedera.hapi.block.stream.output.StateChange;
import com.hedera.hapi.block.stream.output.StateChanges;
import com.hedera.hapi.node.base.Duration;
import com.hedera.hapi.node.base.HederaFunctionality;
import com.hedera.hapi.node.base.SemanticVersion;
import com.hedera.hapi.node.base.SignatureMap;
import com.hedera.hapi.node.base.Timestamp;
import com.hedera.hapi.node.base.TransactionID;
import com.hedera.hapi.node.state.blockrecords.BlockInfo;
import com.hedera.hapi.node.state.blockstream.BlockStreamInfo;
import com.hedera.hapi.node.state.roster.Roster;
import com.hedera.hapi.node.transaction.ThrottleDefinitions;
import com.hedera.hapi.node.transaction.TransactionBody;
import com.hedera.hapi.platform.event.StateSignatureTransaction;
import com.hedera.hapi.platform.state.PlatformState;
import com.hedera.hapi.util.HapiUtils;
import com.hedera.hapi.util.UnknownHederaFunctionality;
import com.hedera.node.app.blocks.BlockHashSigner;
import com.hedera.node.app.blocks.BlockStreamManager;
import com.hedera.node.app.blocks.BlockStreamService;
import com.hedera.node.app.blocks.InitialStateHash;
import com.hedera.node.app.blocks.StreamingTreeHasher;
import com.hedera.node.app.blocks.impl.BlockStreamManagerImpl;
import com.hedera.node.app.blocks.impl.BoundaryStateChangeListener;
import com.hedera.node.app.blocks.impl.KVStateChangeListener;
import com.hedera.node.app.config.BootstrapConfigProviderImpl;
import com.hedera.node.app.config.ConfigProviderImpl;
import com.hedera.node.app.fees.FeeService;
import com.hedera.node.app.hints.HintsService;
import com.hedera.node.app.hints.impl.ReadableHintsStoreImpl;
import com.hedera.node.app.history.HistoryService;
import com.hedera.node.app.history.impl.ReadableHistoryStoreImpl;
import com.hedera.node.app.ids.AppEntityIdFactory;
import com.hedera.node.app.ids.EntityIdService;
import com.hedera.node.app.info.CurrentPlatformStatusImpl;
import com.hedera.node.app.info.GenesisNetworkInfo;
import com.hedera.node.app.info.StateNetworkInfo;
import com.hedera.node.app.metrics.StoreMetricsServiceImpl;
import com.hedera.node.app.records.BlockRecordService;
import com.hedera.node.app.roster.RosterService;
import com.hedera.node.app.service.addressbook.impl.AddressBookServiceImpl;
import com.hedera.node.app.service.consensus.impl.ConsensusServiceImpl;
import com.hedera.node.app.service.contract.impl.ContractServiceImpl;
import com.hedera.node.app.service.file.impl.FileServiceImpl;
import com.hedera.node.app.service.networkadmin.impl.FreezeServiceImpl;
import com.hedera.node.app.service.networkadmin.impl.NetworkServiceImpl;
import com.hedera.node.app.service.schedule.impl.ScheduleServiceImpl;
import com.hedera.node.app.service.token.impl.TokenServiceImpl;
import com.hedera.node.app.service.util.impl.UtilServiceImpl;
import com.hedera.node.app.services.AppContextImpl;
import com.hedera.node.app.services.ServiceMigrator;
import com.hedera.node.app.services.ServicesRegistry;
import com.hedera.node.app.signature.AppSignatureVerifier;
import com.hedera.node.app.signature.impl.SignatureExpanderImpl;
import com.hedera.node.app.signature.impl.SignatureVerifierImpl;
import com.hedera.node.app.spi.AppContext;
import com.hedera.node.app.spi.workflows.PreCheckException;
import com.hedera.node.app.state.StateLifecyclesImpl;
import com.hedera.node.app.state.recordcache.RecordCacheService;
import com.hedera.node.app.store.ReadableStoreFactory;
import com.hedera.node.app.throttle.AppThrottleFactory;
import com.hedera.node.app.throttle.CongestionThrottleService;
import com.hedera.node.app.throttle.ThrottleAccumulator;
import com.hedera.node.app.tss.TssBaseServiceImpl;
import com.hedera.node.app.version.ServicesSoftwareVersion;
import com.hedera.node.app.workflows.handle.HandleWorkflow;
import com.hedera.node.app.workflows.ingest.IngestWorkflow;
import com.hedera.node.app.workflows.query.QueryWorkflow;
import com.hedera.node.config.ConfigProvider;
import com.hedera.node.config.Utils;
import com.hedera.node.config.data.BlockStreamConfig;
import com.hedera.node.config.data.HederaConfig;
import com.hedera.node.config.data.LedgerConfig;
import com.hedera.node.config.data.NetworkAdminConfig;
import com.hedera.node.config.data.TssConfig;
import com.hedera.node.config.data.VersionConfig;
import com.hedera.node.config.types.StreamMode;
import com.hedera.node.internal.network.Network;
import com.hedera.pbj.runtime.io.buffer.Bytes;
import com.swirlds.common.constructable.ClassConstructorPair;
import com.swirlds.common.constructable.ConstructableRegistry;
import com.swirlds.common.constructable.ConstructableRegistryException;
import com.swirlds.common.constructable.RuntimeConstructable;
import com.swirlds.common.crypto.Hash;
import com.swirlds.common.crypto.Signature;
import com.swirlds.common.notification.NotificationEngine;
import com.swirlds.common.platform.NodeId;
import com.swirlds.config.api.Configuration;
import com.swirlds.metrics.api.Metrics;
import com.swirlds.platform.components.transaction.system.ScopedSystemTransaction;
import com.swirlds.platform.listeners.PlatformStatusChangeListener;
import com.swirlds.platform.listeners.PlatformStatusChangeNotification;
import com.swirlds.platform.listeners.ReconnectCompleteListener;
import com.swirlds.platform.listeners.ReconnectCompleteNotification;
import com.swirlds.platform.listeners.StateWriteToDiskCompleteListener;
import com.swirlds.platform.roster.RosterUtils;
import com.swirlds.platform.state.MerkleNodeState;
import com.swirlds.platform.state.StateLifecycles;
import com.swirlds.platform.state.service.PlatformStateFacade;
import com.swirlds.platform.state.service.PlatformStateService;
import com.swirlds.platform.state.service.ReadablePlatformStateStore;
import com.swirlds.platform.state.service.ReadableRosterStore;
import com.swirlds.platform.system.InitTrigger;
import com.swirlds.platform.system.Platform;
import com.swirlds.platform.system.Round;
import com.swirlds.platform.system.SoftwareVersion;
import com.swirlds.platform.system.SwirldMain;
import com.swirlds.platform.system.events.Event;
import com.swirlds.platform.system.state.notifications.AsyncFatalIssListener;
import com.swirlds.platform.system.state.notifications.StateHashedListener;
import com.swirlds.platform.system.status.PlatformStatus;
import com.swirlds.platform.system.transaction.Transaction;
import com.swirlds.state.State;
import com.swirlds.state.StateChangeListener;
import com.swirlds.state.lifecycle.StartupNetworks;
import com.swirlds.state.lifecycle.info.NetworkInfo;
import com.swirlds.state.spi.WritableSingletonStateBase;
import edu.umd.cs.findbugs.annotations.NonNull;
import edu.umd.cs.findbugs.annotations.Nullable;
import java.nio.charset.Charset;
import java.security.MessageDigest;
import java.security.NoSuchAlgorithmException;
import java.time.InstantSource;
import java.util.ArrayList;
import java.util.List;
import java.util.Locale;
import java.util.Optional;
import java.util.Set;
import java.util.concurrent.CompletableFuture;
import java.util.function.BiPredicate;
import java.util.function.Consumer;
import java.util.function.Supplier;
import org.apache.logging.log4j.LogManager;
import org.apache.logging.log4j.Logger;

/*
 ****************        ****************************************************************************************
 ************                ************                                                                       *
 *********                      *********                                                                       *
 ******                            ******                                                                       *
 ****                                ****      ___           ___           ___           ___           ___      *
 ***        ĦĦĦĦ          ĦĦĦĦ        ***     /\  \         /\  \         /\  \         /\  \         /\  \     *
 **         ĦĦĦĦ          ĦĦĦĦ         **    /::\  \       /::\  \       /::\  \       /::\  \       /::\  \    *
 *          ĦĦĦĦĦĦĦĦĦĦĦĦĦĦĦĦĦĦ          *   /:/\:\  \     /:/\:\  \     /:/\:\  \     /:/\:\  \     /:/\:\  \   *
            ĦĦĦĦĦĦĦĦĦĦĦĦĦĦĦĦĦĦ             /::\~\:\  \   /:/  \:\__\   /::\~\:\  \   /::\~\:\  \   /::\~\:\  \  *
            ĦĦĦĦ          ĦĦĦĦ            /:/\:\ \:\__\ /:/__/ \:|__| /:/\:\ \:\__\ /:/\:\ \:\__\ /:/\:\ \:\__\ *
            ĦĦĦĦĦĦĦĦĦĦĦĦĦĦĦĦĦĦ            \:\~\:\ \/__/ \:\  \ /:/  / \:\~\:\ \/__/ \/_|::\/:/  / \/__\:\/:/  / *
 *          ĦĦĦĦĦĦĦĦĦĦĦĦĦĦĦĦĦĦ          *  \:\ \:\__\    \:\  /:/  /   \:\ \:\__\      |:|::/  /       \::/  /  *
 **         ĦĦĦĦ          ĦĦĦĦ         **   \:\ \/__/     \:\/:/  /     \:\ \/__/      |:|\/__/        /:/  /   *
 ***        ĦĦĦĦ          ĦĦĦĦ        ***    \:\__\        \::/__/       \:\__\        |:|  |         /:/  /    *
 ****                                ****     \/__/         ~~            \/__/         \|__|         \/__/     *
 ******                            ******                                                                       *
 *********                      *********                                                                       *
 ************                ************                                                                       *
 ****************        ****************************************************************************************
*/

/**
 * Represents the Hedera Consensus Node.
 *
 * <p>This is the main entry point for the Hedera Consensus Node. It contains initialization logic for the node,
 * including its state. It constructs the Dagger dependency tree, and manages the gRPC server, and in all other ways,
 * controls execution of the node. If you want to understand our system, this is a great place to start!
 */
public final class Hedera implements SwirldMain<MerkleNodeState>, PlatformStatusChangeListener, AppContext.Gossip {
    private static final Logger logger = LogManager.getLogger(Hedera.class);

    /**
     * The application name from the platform's perspective. This is currently locked in at the old main class name and
     * requires data migration to change.
     */
    public static final String APP_NAME = "com.hedera.services.ServicesMain";

    /**
     * The swirld name. Currently, there is only one swirld.
     */
    public static final String SWIRLD_NAME = "123";
    /**
     * The registry to use.
     */
    private final ServicesRegistry servicesRegistry;
    /**
     * The services migrator to use.
     */
    private final ServiceMigrator serviceMigrator;
    /**
     * The current version of the software; it is not possible for a node's version to change
     * without restarting the process, so final.
     */
    private final ServicesSoftwareVersion version;
    /**
     * The current version of the HAPI protobufs.
     */
    private final SemanticVersion hapiVersion;

    /**
     * The application context for the node.
     */
    private final AppContext appContext;

    /**
     * The contract service singleton, kept as a field here to avoid constructing twice
     * (once in constructor to register schemas, again inside Dagger component).
     */
    private final ContractServiceImpl contractServiceImpl;

    /**
     * The schedule service singleton, kept as a field here to avoid constructing twice
     * (once in constructor to register schemas, again inside Dagger component).
     */
    private final ScheduleServiceImpl scheduleServiceImpl;

    /**
     * The hinTS service singleton, kept as a field here to avoid constructing twice
     * (once in constructor to register schemas, again inside Dagger component).
     */
    private final HintsService hintsService;

    /**
     * The history service singleton, kept as a field here to avoid constructing twice
     * (once in constructor to register schemas, again inside Dagger component).
     */
    private final HistoryService historyService;

    /**
     * The file service singleton, kept as a field here to avoid constructing twice
     * (once in constructor to register schemas, again inside Dagger component).
     */
    private final FileServiceImpl fileServiceImpl;

    /**
     * The block stream service singleton, kept as a field here to reuse information learned
     * during the state migration phase in the later initialization phase.
     */
    private final BlockStreamService blockStreamService;

    /**
     * The platform state facade singleton, kept as a field here to avoid constructing twice`
     * (once in constructor to register schemas, again inside Dagger component).
     */
    private final PlatformStateFacade platformStateFacade;

    /**
     * The block hash signer factory.
     */
    private final BlockHashSignerFactory blockHashSignerFactory;

    /**
     * The bootstrap configuration provider for the network.
     */
    private final BootstrapConfigProviderImpl bootstrapConfigProvider;

    /**
     * The stream mode the node is operating in.
     */
    private final StreamMode streamMode;

    /**
     * The factory for the startup networks.
     */
    private final StartupNetworksFactory startupNetworksFactory;

    private final StateLifecycles<MerkleNodeState> stateLifecycles;

    /**
     * The Hashgraph Platform. This is set during state initialization.
     */
    private Platform platform;
    /**
     * The current status of the platform.
     */
    private PlatformStatus platformStatus = STARTING_UP;
    /**
     * The configuration for this node; non-final because its sources depend on whether
     * we are initializing the first consensus state from genesis or a saved state.
     */
    private ConfigProviderImpl configProvider;
    /**
     * DI for all objects needed to implement Hedera node lifecycles; non-final because
     * it is completely recreated every time the platform initializes a new state as the
     * basis for applying consensus transactions.
     */
    private HederaInjectionComponent daggerApp;

    /**
     * When initializing the State API, the state being initialized.
     */
    @Nullable
    private MerkleNodeState initState;

    /**
     * The metrics object being used for reporting.
     */
    private final Metrics metrics;

    /**
     * A {@link StateChangeListener} that accumulates state changes that are only reported once per block; in the
     * current system, these are the singleton and queue updates. Every {@link MerkleNodeState} will have this
     * listener registered.
     */
    private final BoundaryStateChangeListener boundaryStateChangeListener;

    /**
     * A {@link StateChangeListener} that accumulates state changes that must be immediately reported as they occur,
     * because the exact order of mutations---not just the final values---determines the Merkle root hash.
     */
    private final KVStateChangeListener kvStateChangeListener = new KVStateChangeListener();

    /**
     * The state root supplier to use for creating a new state root.
     */
    private final Supplier<MerkleNodeState> stateRootSupplier;

    /**
     * The action to take, if any, when a consensus round is sealed.
     */
    private final BiPredicate<Round, State> onSealConsensusRound;
    /**
     * Once set, a future that resolves to the hash of the state used to initialize the application. This is known
     * immediately at genesis or on restart from a saved state; during reconnect, it is known when reconnect
     * completes. Used to inject the start-of-state hash to the {@link BlockStreamManagerImpl}.
     */
    @Nullable
    private CompletableFuture<Bytes> initialStateHashFuture;

    @Nullable
    private List<StateChanges.Builder> migrationStateChanges;

    @Nullable
    private StartupNetworks startupNetworks;

    @NonNull
    private StoreMetricsServiceImpl storeMetricsService;

    private boolean onceOnlyServiceInitializationPostDaggerHasHappened = false;

    @FunctionalInterface
    public interface StartupNetworksFactory {
        @NonNull
        StartupNetworks apply(@NonNull ConfigProvider configProvider);
    }

    @FunctionalInterface
    public interface HintsServiceFactory {
        @NonNull
        HintsService apply(@NonNull AppContext appContext, @NonNull Configuration bootstrapConfig);
    }

    @FunctionalInterface
    public interface HistoryServiceFactory {
        @NonNull
        HistoryService apply(@NonNull AppContext appContext, @NonNull Configuration bootstrapConfig);
    }

    @FunctionalInterface
    public interface BlockHashSignerFactory {
        @NonNull
        BlockHashSigner apply(
                @NonNull HintsService hintsService,
                @NonNull HistoryService historyService,
                @NonNull ConfigProvider configProvider);
    }

    /*==================================================================================================================
    *
    * Hedera Object Construction.
    *
    =================================================================================================================*/

    /**
     * Creates a Hedera node and registers its own and its services' {@link RuntimeConstructable} factories
     * with the given {@link ConstructableRegistry}.
     *
     * <p>This registration is a critical side effect that must happen called before any Platform initialization
     * steps that try to create or deserialize a {@link MerkleNodeState}.
     *
     * @param constructableRegistry  the registry to register {@link RuntimeConstructable} factories with
     * @param registryFactory        the factory to use for creating the services registry
     * @param migrator               the migrator to use with the services
     * @param startupNetworksFactory the factory for the startup networks
     * @param hintsServiceFactory    the factory for the hinTS service
     * @param historyServiceFactory  the factory for the history service
     * @param blockHashSignerFactory the factory for the block hash signer
     * @param metrics                the metrics object to use for reporting
     * @param platformStateFacade    the facade object to access platform state
     */
    public Hedera(
            @NonNull final ConstructableRegistry constructableRegistry,
            @NonNull final ServicesRegistry.Factory registryFactory,
            @NonNull final ServiceMigrator migrator,
            @NonNull final InstantSource instantSource,
            @NonNull final StartupNetworksFactory startupNetworksFactory,
            @NonNull final HintsServiceFactory hintsServiceFactory,
            @NonNull final HistoryServiceFactory historyServiceFactory,
            @NonNull final BlockHashSignerFactory blockHashSignerFactory,
            @NonNull final Metrics metrics,
            @NonNull final PlatformStateFacade platformStateFacade) {
        requireNonNull(registryFactory);
        requireNonNull(constructableRegistry);
        requireNonNull(hintsServiceFactory);
        requireNonNull(historyServiceFactory);
        this.metrics = requireNonNull(metrics);
        this.serviceMigrator = requireNonNull(migrator);
        this.startupNetworksFactory = requireNonNull(startupNetworksFactory);
        this.blockHashSignerFactory = requireNonNull(blockHashSignerFactory);
        this.storeMetricsService = new StoreMetricsServiceImpl(metrics);
        this.platformStateFacade = requireNonNull(platformStateFacade);
        logger.info(
                """

                        {}

                        Welcome to Hedera! Developed with ❤\uFE0F by the Open Source Community.
                        https://github.com/hashgraph/hedera-services

                        """,
                HEDERA);
        bootstrapConfigProvider = new BootstrapConfigProviderImpl();
        final var bootstrapConfig = bootstrapConfigProvider.getConfiguration();
        hapiVersion = bootstrapConfig.getConfigData(VersionConfig.class).hapiVersion();
        version = ServicesSoftwareVersion.from(bootstrapConfig);
        streamMode = bootstrapConfig.getConfigData(BlockStreamConfig.class).streamMode();
        servicesRegistry = registryFactory.create(constructableRegistry, bootstrapConfig);
        logger.info(
                "Creating Hedera Consensus Node {} with HAPI {}",
                () -> HapiUtils.toString(version.getPbjSemanticVersion()),
                () -> HapiUtils.toString(hapiVersion));
        fileServiceImpl = new FileServiceImpl();

        final Supplier<Configuration> configSupplier = () -> configProvider.getConfiguration();
        this.appContext = new AppContextImpl(
                instantSource,
                new AppSignatureVerifier(
                        bootstrapConfig.getConfigData(HederaConfig.class),
                        new SignatureExpanderImpl(),
                        new SignatureVerifierImpl()),
                this,
                configSupplier,
                () -> daggerApp.networkInfo().selfNodeInfo(),
                () -> this.metrics,
                new AppThrottleFactory(
                        configSupplier,
                        () -> daggerApp.workingStateAccessor().getState(),
                        () -> daggerApp.throttleServiceManager().activeThrottleDefinitionsOrThrow(),
                        ThrottleAccumulator::new,
                        ignore -> version),
                () -> daggerApp.appFeeCharging(),
                new AppEntityIdFactory(bootstrapConfig));
        boundaryStateChangeListener = new BoundaryStateChangeListener(storeMetricsService, configSupplier);
        hintsService = hintsServiceFactory.apply(appContext, bootstrapConfig);
        historyService = historyServiceFactory.apply(appContext, bootstrapConfig);
        contractServiceImpl = new ContractServiceImpl(appContext, metrics);
        scheduleServiceImpl = new ScheduleServiceImpl(appContext);
        blockStreamService = new BlockStreamService();

        // Register all service schema RuntimeConstructable factories before platform init
        Set.of(
                        new EntityIdService(),
                        new ConsensusServiceImpl(),
                        contractServiceImpl,
                        fileServiceImpl,
                        hintsService,
                        historyService,
                        new TssBaseServiceImpl(),
                        new FreezeServiceImpl(),
                        scheduleServiceImpl,
                        new TokenServiceImpl(),
                        new UtilServiceImpl(),
                        new RecordCacheService(),
                        new BlockRecordService(),
                        blockStreamService,
                        new FeeService(),
                        new CongestionThrottleService(),
                        new NetworkServiceImpl(),
                        new AddressBookServiceImpl(),
                        new RosterService(
                                this::canAdoptRoster,
                                this::onAdoptRoster,
                                () -> requireNonNull(initState),
                                platformStateFacade),
                        PLATFORM_STATE_SERVICE)
                .forEach(servicesRegistry::register);
        try {
            stateLifecycles = new StateLifecyclesImpl(this);
            final Supplier<MerkleNodeState> baseSupplier = HederaStateRoot::new;
            final var blockStreamsEnabled = isBlockStreamEnabled();
            stateRootSupplier = blockStreamsEnabled ? () -> withListeners(baseSupplier.get()) : baseSupplier;
            onSealConsensusRound = blockStreamsEnabled ? this::manageBlockEndRound : (round, state) -> true;
            // And the factory for the MerkleStateRoot class id must be our constructor
            constructableRegistry.registerConstructable(new ClassConstructorPair(
                    HederaStateRoot.class, () -> stateRootSupplier.get().getRoot()));
        } catch (final ConstructableRegistryException e) {
            logger.error("Failed to register " + HederaStateRoot.class + " factory with ConstructableRegistry", e);
            throw new IllegalStateException(e);
        }
    }

    /**
     * {@inheritDoc}
     *
     * <p>Called immediately after the constructor to get the version of this software. In an upgrade scenario, this
     * version will be greater than the one in the saved state.
     *
     * @return The software version.
     */
    @Override
    @NonNull
    public SoftwareVersion getSoftwareVersion() {
        return version;
    }

    /*==================================================================================================================
    *
    * Initialization Step 1: Create a new state (either genesis or restart, once per node).
    *
    =================================================================================================================*/

    /**
     * {@inheritDoc}
     *
     * <p>Called by the platform to build a genesis state.
     *
     * @return a Services state object
     */
    @Override
    @NonNull
    public MerkleNodeState newStateRoot() {
        return stateRootSupplier.get();
    }

    /**
     * {@inheritDoc}
     */
    @Override
    public StateLifecycles<MerkleNodeState> newStateLifecycles() {
        return stateLifecycles;
    }

    @Override
    public void notify(@NonNull final PlatformStatusChangeNotification notification) {
        this.platformStatus = notification.getNewStatus();
        logger.info("HederaNode#{} is {}", platform.getSelfId(), platformStatus.name());
        final var streamToBlockNodes = configProvider
                .getConfiguration()
                .getConfigData(BlockStreamConfig.class)
                .streamToBlockNodes();
        switch (platformStatus) {
            case ACTIVE -> {
                startGrpcServer();
            }
            case FREEZE_COMPLETE -> {
                logger.info("Platform status is now FREEZE_COMPLETE");
                shutdownGrpcServer();
                closeRecordStreams();
                if (streamToBlockNodes && isNotEmbedded()) {
                    logger.info("FREEZE_COMPLETE - Shutting down connections to Block Nodes");
                    daggerApp.blockNodeConnectionManager().shutdown();
                }
            }
            case CATASTROPHIC_FAILURE -> {
                logger.error("Platform status is now CATASTROPHIC_FAILURE");
                shutdownGrpcServer();
                if (streamToBlockNodes && isNotEmbedded()) {
                    logger.info("CATASTROPHIC_FAILURE - Shutting down connections to Block Nodes");
                    daggerApp.blockNodeConnectionManager().shutdown();
                }
            }
            case REPLAYING_EVENTS, STARTING_UP, OBSERVING, RECONNECT_COMPLETE, CHECKING, FREEZING, BEHIND -> {
                // Nothing to do here, just enumerate for completeness
            }
        }
    }

    /*==================================================================================================================
    *
    * Initialization Step 2: Initialize the state. Either genesis or restart or reconnect or some other trigger.
    * Includes migration when needed.
    *
    =================================================================================================================*/

    /**
     * Initializes the States API in the given state based on the given startup conditions.
     *
     * @param state the state to initialize
     * @param trigger the trigger that is calling migration
     * @param genesisNetwork the genesis network, if applicable
     * @param platformConfig the platform configuration
     */
    public void initializeStatesApi(
            @NonNull final MerkleNodeState state,
            @NonNull final InitTrigger trigger,
            @Nullable final Network genesisNetwork,
            @NonNull final Configuration platformConfig) {
        requireNonNull(state);
        requireNonNull(platformConfig);
        this.configProvider = new ConfigProviderImpl(trigger == GENESIS, metrics);
        final var deserializedVersion = platformStateFacade.creationSemanticVersionOf(state);
        logger.info(
                "Initializing Hedera state version {} in {} mode with trigger {} and previous version {}",
                version,
                configProvider
                        .getConfiguration()
                        .getConfigData(HederaConfig.class)
                        .activeProfile(),
                trigger,
                deserializedVersion == null ? "<NONE>" : deserializedVersion);
        if (trigger != GENESIS) {
            requireNonNull(deserializedVersion, "Deserialized version cannot be null for trigger " + trigger);
        }
        final var savedStateVersion =
                deserializedVersion == null ? null : new ServicesSoftwareVersion(deserializedVersion);
        if (version.compareTo(savedStateVersion) < 0) {
            logger.fatal(
                    "Fatal error, state source version {} is higher than node software version {}",
                    savedStateVersion,
                    version);
            throw new IllegalStateException("Cannot downgrade from " + savedStateVersion + " to " + version);
        }
        try {
            migrateSchemas(state, savedStateVersion, trigger, metrics, genesisNetwork, platformConfig);
            logConfiguration();
        } catch (final Throwable t) {
            logger.fatal("Critical failure during schema migration", t);
            throw new IllegalStateException("Critical failure during migration", t);
        }
        final var readableStore = new ReadablePlatformStateStore(state.getReadableStates(PlatformStateService.NAME));
        logger.info(
                "Platform state includes freeze time={} and last frozen={}",
                platformStateFacade.freezeTimeOf(state),
                platformStateFacade.lastFrozenTimeOf(state));
    }

    /**
     * Invoked by the platform when the state should be initialized. This happens <b>BEFORE</b>
     * {@link SwirldMain#init(Platform, NodeId)} and after {@link #newStateRoot()}.
     */
    @SuppressWarnings("java:S1181") // catching Throwable instead of Exception when we do a direct System.exit()
    public void onStateInitialized(
            @NonNull final MerkleNodeState state,
            @NonNull final Platform platform,
            @NonNull final InitTrigger trigger) {
        // A Hedera object can receive multiple onStateInitialized() calls throughout its lifetime if
        // the platform needs to initialize a learned state after reconnect; however, it cannot be
        // used by multiple platform instances
        if (this.platform != null && this.platform != platform) {
            logger.fatal("Fatal error, platform should never change once set");
            throw new IllegalStateException("Platform should never change once set");
        }
        this.platform = requireNonNull(platform);
        if (state.getReadableStates(EntityIdService.NAME).isEmpty()) {
            initializeStatesApi(state, trigger, null, platform.getContext().getConfiguration());
        }
        // With the States API grounded in the working state, we can create the object graph from it
        initializeDagger(state, trigger);

        // Perform any service initialization that has to be postponed until Dagger is available
        // (simple boolean is usable since we're still single-threaded when `onStateInitialized` is called)
        if (!onceOnlyServiceInitializationPostDaggerHasHappened) {
            contractServiceImpl.createMetrics();
            onceOnlyServiceInitializationPostDaggerHasHappened = true;
        }
    }

    /**
     * Called by this class when we detect it is time to do migration. The {@code deserializedVersion} must not be newer
     * than the current software version. If it is prior to the current version, then each migration between the
     * {@code deserializedVersion} and the current version, including the current version, will be executed, thus
     * bringing the state up to date.
     *
     * <p>If the {@code deserializedVersion} is {@code null}, then this is the first time the node has been started,
     * and thus all schemas will be executed.
     *
     * @param state current state
     * @param deserializedVersion version deserialized
     * @param trigger trigger that is calling migration
     * @param genesisNetwork the genesis address book, if applicable
     * @param platformConfig platform configuration
     */
    private void migrateSchemas(
            @NonNull final MerkleNodeState state,
            @Nullable final ServicesSoftwareVersion deserializedVersion,
            @NonNull final InitTrigger trigger,
            @NonNull final Metrics metrics,
            @Nullable final Network genesisNetwork,
            @NonNull final Configuration platformConfig) {
        final var previousVersion = deserializedVersion == null ? null : deserializedVersion.getPbjSemanticVersion();
        final var isUpgrade = version.compareTo(deserializedVersion) > 0;
        logger.info(
                "{} from Services version {} @ current {} with trigger {}",
                () -> isUpgrade ? "Upgrading" : (previousVersion == null ? "Starting" : "Restarting"),
                () -> HapiUtils.toString(Optional.ofNullable(deserializedVersion)
                        .map(ServicesSoftwareVersion::getPbjSemanticVersion)
                        .orElse(null)),
                () -> HapiUtils.toString(version.getPbjSemanticVersion()),
                () -> trigger);
        // This is set only when the trigger is genesis. Because, only in those cases
        // the migration code is using the network info values.
        NetworkInfo genesisNetworkInfo = null;
        if (trigger == GENESIS) {
            final var config = configProvider.getConfiguration();
            final var ledgerConfig = config.getConfigData(LedgerConfig.class);
            genesisNetworkInfo = new GenesisNetworkInfo(requireNonNull(genesisNetwork), ledgerConfig.id());
        }
        blockStreamService.resetMigratedLastBlockHash();
        startupNetworks = startupNetworksFactory.apply(configProvider);
        PLATFORM_STATE_SERVICE.setAppVersionFn(ServicesSoftwareVersion::from);
        this.initState = state;
        final var migrationChanges = serviceMigrator.doMigrations(
                state,
                servicesRegistry,
                deserializedVersion,
                version,
                // (FUTURE) In principle, the FileService could change the active configuration during a
                // migration, implying we should pass a config provider; but we don't need this yet
                configProvider.getConfiguration(),
                platformConfig,
                genesisNetworkInfo,
                metrics,
                startupNetworks,
                storeMetricsService,
                configProvider,
                platformStateFacade);
        this.initState = null;
        migrationStateChanges = new ArrayList<>(migrationChanges);
        kvStateChangeListener.reset();
        boundaryStateChangeListener.reset();
        // If still using BlockRecordManager state, then for specifically a non-genesis upgrade,
        // set in state that post-upgrade work is pending
        if (streamMode != BLOCKS && isUpgrade && trigger != RECONNECT && trigger != GENESIS) {
            unmarkMigrationRecordsStreamed(state);
            migrationStateChanges.add(
                    StateChanges.newBuilder().stateChanges(boundaryStateChangeListener.allStateChanges()));
            boundaryStateChangeListener.reset();
        }
        logger.info("Migration complete");
    }

    /*==================================================================================================================
    *
    * Initialization Step 3: Initialize the app. Happens once at startup.
    *
    =================================================================================================================*/

    /**
     * {@inheritDoc}
     *
     * <p>Called <b>AFTER</b> init and migrate have been called on the state (either the new state created from
     * {@link #newStateRoot()} or an instance of {@link MerkleNodeState} created by the platform and
     * loaded from the saved state).
     *
     * <p>(FUTURE) Consider moving this initialization into {@link #onStateInitialized(MerkleNodeState, Platform, InitTrigger)}
     * instead, as there is no special significance to having it here instead.
     */
    @SuppressWarnings("java:S1181") // catching Throwable instead of Exception when we do a direct System.exit()
    @Override
    public void init(@NonNull final Platform platform, @NonNull final NodeId nodeId) {
        if (this.platform != platform) {
            throw new IllegalArgumentException("Platform must be the same instance");
        }
        assertEnvSanityChecks(nodeId);
        logger.info("Initializing Hedera app with HederaNode#{}", nodeId);
        Locale.setDefault(Locale.US);
        logger.info("Locale to set to US en");
    }

    @Override
    public void submit(@NonNull final TransactionBody body) {
        requireNonNull(body);
        if (platformStatus != ACTIVE) {
            throw new IllegalStateException("" + PLATFORM_NOT_ACTIVE);
        }
        final HederaFunctionality function;
        try {
            function = functionOf(body);
        } catch (UnknownHederaFunctionality e) {
            throw new IllegalArgumentException("" + UNKNOWN);
        }
        try {
            final var config = configProvider.getConfiguration();
            final var adminConfig = config.getConfigData(NetworkAdminConfig.class);
            final var allowList = adminConfig.nodeTransactionsAllowList().functionalitySet();
            if (!allowList.contains(function)) {
                throw new IllegalArgumentException("" + NOT_SUPPORTED);
            }
            final var payload = com.hedera.hapi.node.base.Transaction.PROTOBUF.toBytes(nodeTransactionWith(body));
            requireNonNull(daggerApp).submissionManager().submit(body, payload);
        } catch (PreCheckException e) {
            final var reason = e.responseCode();
            if (reason == DUPLICATE_TRANSACTION) {
                // In this case the client must not retry with the same transaction, but
                // could retry with a different transaction id if desired.
                throw new IllegalArgumentException("" + DUPLICATE_TRANSACTION);
            }
            throw new IllegalStateException("" + reason);
        }
    }

    @Override
    public Signature sign(final byte[] ledgerId) {
        return platform.sign(ledgerId);
    }

    /**
     * Called to perform orderly close record streams.
     */
    private void closeRecordStreams() {
        daggerApp.blockRecordManager().close();
    }

    /**
     * Gets whether the default charset is UTF-8.
     */
    private boolean isUTF8(@NonNull final Charset defaultCharset) {
        if (!UTF_8.equals(defaultCharset)) {
            logger.error("Default charset is {}, not UTF-8", defaultCharset);
            return false;
        }
        return true;
    }

    /**
     * Gets whether the sha384 digest is available
     */
    private boolean sha384DigestIsAvailable() {
        try {
            MessageDigest.getInstance("SHA-384");
            return true;
        } catch (final NoSuchAlgorithmException e) {
            logger.error(e);
            return false;
        }
    }

    /*==================================================================================================================
    *
    * Other app lifecycle methods
    *
    =================================================================================================================*/

    /**
     * {@inheritDoc}
     *
     * <p>Called by the platform after <b>ALL</b> initialization to start the gRPC servers and begin operation, or by
     * the notification listener when it is time to restart the gRPC server after it had been stopped (such as during
     * reconnect).
     */
    @Override
    public void run() {
        logger.info("Starting the Hedera node");
    }

    /**
     * Called for an orderly shutdown.
     */
    public void shutdown() {
        logger.info("Shutting down Hedera node");
        shutdownGrpcServer();

        if (daggerApp != null) {
            logger.debug("Shutting down the Block Node Connection Manager");
            daggerApp.blockNodeConnectionManager().shutdown();

            logger.debug("Shutting down the state");
            final var state = daggerApp.workingStateAccessor().getState();
            if (state instanceof HederaStateRoot msr) {
                msr.close();
            }

            logger.debug("Shutting down the block manager");
            daggerApp.blockRecordManager().close();
        }

        platform = null;
        daggerApp = null;
    }

    /**
     * Invoked by the platform to handle pre-consensus events. This only happens after {@link #run()} has been called.
     */
    public void onPreHandle(
            @NonNull final Event event,
            @NonNull final State state,
            @NonNull final Consumer<ScopedSystemTransaction<StateSignatureTransaction>> stateSignatureTxnCallback) {
        final var readableStoreFactory = new ReadableStoreFactory(state, ignore -> getSoftwareVersion());
        final var creator =
                daggerApp.networkInfo().nodeInfo(event.getCreatorId().id());
        if (creator == null) {
            // It's normal immediately post-upgrade to still see events from a node removed from the address book
            if (!isSoOrdered(event.getSoftwareVersion(), version.getPbjSemanticVersion())) {
                logger.warn(
                        "Received event (version {} vs current {}) from node {} which is not in the address book",
                        com.hedera.hapi.util.HapiUtils.toString(event.getSoftwareVersion()),
                        com.hedera.hapi.util.HapiUtils.toString(version.getPbjSemanticVersion()),
                        event.getCreatorId());
            }
            return;
        }

        final Consumer<StateSignatureTransaction> simplifiedStateSignatureTxnCallback = txn -> {
            final var scopedTxn = new ScopedSystemTransaction<>(event.getCreatorId(), event.getSoftwareVersion(), txn);
            stateSignatureTxnCallback.accept(scopedTxn);
        };

        final var transactions = new ArrayList<Transaction>(1000);
        event.forEachTransaction(transactions::add);
        daggerApp
                .preHandleWorkflow()
                .preHandle(
                        readableStoreFactory,
                        creator.accountId(),
                        transactions.stream(),
                        simplifiedStateSignatureTxnCallback);
    }

    public void onNewRecoveredState() {
        // Always close the block manager so replay will end with a complete record file
        daggerApp.blockRecordManager().close();
    }

    /**
     * Invoked by the platform to handle a round of consensus events.  This only happens after {@link #run()} has been
     * called.
     */
    public void onHandleConsensusRound(
            @NonNull final Round round,
            @NonNull final MerkleNodeState state,
            @NonNull final Consumer<ScopedSystemTransaction<StateSignatureTransaction>> stateSignatureTxnCallback) {
        daggerApp.workingStateAccessor().setState(state);
        daggerApp.handleWorkflow().handleRound(state, round, stateSignatureTxnCallback);
    }

    /**
     * Called by the platform after it has made all its changes to this state for the given round.
     *
     * @param round the round whose platform state changes are completed
     * @param state the state after the platform has made all its changes
     * @return true if a block has closed, signaling a safe time to sign the state without risking loss
     * of transactions in the event of an incident
     */
    public boolean onSealConsensusRound(@NonNull final Round round, @NonNull final State state) {
        requireNonNull(state);
        requireNonNull(round);
        return onSealConsensusRound.test(round, state);
    }

    /*==================================================================================================================
    *
    * gRPC Server Lifecycle
    *
    =================================================================================================================*/

    /**
     * Start the gRPC Server if it is not already running.
     */
    void startGrpcServer() {
        if (isNotEmbedded() && !daggerApp.grpcServerManager().isRunning()) {
            daggerApp.grpcServerManager().start();
        }
    }

    /**
     * Called to perform orderly shutdown of the gRPC servers.
     */
    public void shutdownGrpcServer() {
        if (isNotEmbedded()) {
            daggerApp.grpcServerManager().stop();
        }
    }

    /**
     * Called to set the starting state hash after genesis or restart.
     *
     * @param stateHash the starting state hash
     */
    public void setInitialStateHash(@NonNull final Hash stateHash) {
        requireNonNull(stateHash);
        initialStateHashFuture = completedFuture(stateHash.getBytes());
    }

    /**
     * Returns the startup networks.
     */
    public @NonNull StartupNetworks startupNetworks() {
        return requireNonNull(startupNetworks);
    }

    /*==================================================================================================================
    *
    * Exposed for use by embedded Hedera
    *
    =================================================================================================================*/
    public IngestWorkflow ingestWorkflow() {
        return daggerApp.ingestWorkflow();
    }

    public QueryWorkflow queryWorkflow() {
        return daggerApp.queryWorkflow();
    }

    public QueryWorkflow operatorQueryWorkflow() {
        return daggerApp.operatorQueryWorkflow();
    }

    public HandleWorkflow handleWorkflow() {
        return daggerApp.handleWorkflow();
    }

    public ConfigProvider configProvider() {
        return configProvider;
    }

    public BlockStreamManager blockStreamManager() {
        return daggerApp.blockStreamManager();
    }

    public ThrottleDefinitions activeThrottleDefinitions() {
        return daggerApp.throttleServiceManager().activeThrottleDefinitionsOrThrow();
    }

    public boolean isBlockStreamEnabled() {
        return streamMode != RECORDS;
    }

    public KVStateChangeListener kvStateChangeListener() {
        return kvStateChangeListener;
    }

    public BoundaryStateChangeListener boundaryStateChangeListener() {
        return boundaryStateChangeListener;
    }

    @Override
    public Bytes encodeSystemTransaction(@NonNull StateSignatureTransaction stateSignatureTransaction) {
        final var nodeAccountID = appContext.selfNodeInfoSupplier().get().accountId();

        final var transactionID = TransactionID.newBuilder()
                .transactionValidStart(Timestamp.DEFAULT)
                .accountID(nodeAccountID);

        final var transactionBody = TransactionBody.newBuilder()
                .transactionID(transactionID)
                .nodeAccountID(nodeAccountID)
                .transactionValidDuration(Duration.DEFAULT)
                .stateSignatureTransaction(stateSignatureTransaction);

        final var transaction = com.hedera.hapi.node.base.Transaction.newBuilder()
                .bodyBytes(TransactionBody.PROTOBUF.toBytes(transactionBody.build()))
                .sigMap(SignatureMap.DEFAULT)
                .build();

        return com.hedera.hapi.node.base.Transaction.PROTOBUF.toBytes(transaction);
    }

    /*==================================================================================================================
    *
    * Random private helper methods
    *
    =================================================================================================================*/

    private void initializeDagger(@NonNull final State state, @NonNull final InitTrigger trigger) {
        final var notifications = platform.getNotificationEngine();
        final var blockStreamEnabled = isBlockStreamEnabled();
        // The Dagger component should be constructed every time we reach this point, even if
        // it exists (this avoids any problems with mutable singleton state by reconstructing
        // everything); but we must ensure the gRPC server in the old component is fully stopped,
        // as well as unregister listeners from the last time this method ran
        if (daggerApp != null) {
            shutdownGrpcServer();
            notifications.unregister(PlatformStatusChangeListener.class, this);
            notifications.unregister(ReconnectCompleteListener.class, daggerApp.reconnectListener());
            notifications.unregister(StateWriteToDiskCompleteListener.class, daggerApp.stateWriteToDiskListener());
            notifications.unregister(AsyncFatalIssListener.class, daggerApp.fatalIssListener());
            if (blockStreamEnabled) {
                notifications.unregister(StateHashedListener.class, daggerApp.blockStreamManager());
            }
        }
        if (trigger == RECONNECT) {
            // During a reconnect, we wait for reconnect to complete successfully and then set the initial hash
            // from the immutable state in the ReconnectCompleteNotification
            initialStateHashFuture = new CompletableFuture<>();
            notifications.register(ReconnectCompleteListener.class, new ReadReconnectStartingStateHash(notifications));
        }
        // For other triggers the initial state hash must have been set already
        requireNonNull(initialStateHashFuture);
        final var roundNum = requireNonNull(state.getReadableStates(PlatformStateService.NAME)
                        .<PlatformState>getSingleton(PLATFORM_STATE_KEY)
                        .get())
                .consensusSnapshotOrThrow()
                .round();
        final var initialStateHash = new InitialStateHash(initialStateHashFuture, roundNum);

        final var rosterStore =
                new ReadableStoreFactory(state, ignore -> getSoftwareVersion()).getStore(ReadableRosterStore.class);
        final var networkInfo =
                new StateNetworkInfo(platform.getSelfId().id(), state, rosterStore.getActiveRoster(), configProvider);
        final var blockHashSigner = blockHashSignerFactory.apply(hintsService, historyService, configProvider);
        final int maxSignedTxnSize = configProvider
                .getConfiguration()
                .getConfigData(HederaConfig.class)
                .transactionMaxBytes();
        // Fully qualified so as to not confuse javadoc
        daggerApp = DaggerHederaInjectionComponent.builder()
                .configProviderImpl(configProvider)
                .bootstrapConfigProviderImpl(bootstrapConfigProvider)
                .fileServiceImpl(fileServiceImpl)
                .contractServiceImpl(contractServiceImpl)
                .scheduleService(scheduleServiceImpl)
                .initTrigger(trigger)
                .softwareVersion(version.getPbjSemanticVersion())
                .self(networkInfo.selfNodeInfo())
                .platform(platform)
<<<<<<< HEAD
                .maxSignedTxnSize(MAX_SIGNED_TXN_SIZE)
=======
                .maxSignedTxnSize(maxSignedTxnSize)
                .crypto(CryptographyHolder.get())
>>>>>>> 284ef83c
                .currentPlatformStatus(new CurrentPlatformStatusImpl(platform))
                .servicesRegistry(servicesRegistry)
                .instantSource(appContext.instantSource())
                .throttleFactory(appContext.throttleFactory())
                .metrics(metrics)
                .kvStateChangeListener(kvStateChangeListener)
                .boundaryStateChangeListener(boundaryStateChangeListener)
                .migrationStateChanges(migrationStateChanges != null ? migrationStateChanges : new ArrayList<>())
                .initialStateHash(initialStateHash)
                .networkInfo(networkInfo)
                .startupNetworks(startupNetworks)
                .hintsService(hintsService)
                .historyService(historyService)
                .blockHashSigner(blockHashSigner)
                .appContext(appContext)
                .platformStateFacade(platformStateFacade)
                .build();
        // Initialize infrastructure for fees, exchange rates, and throttles from the working state
        daggerApp.initializer().accept(state);
        notifications.register(PlatformStatusChangeListener.class, this);
        notifications.register(ReconnectCompleteListener.class, daggerApp.reconnectListener());
        notifications.register(StateWriteToDiskCompleteListener.class, daggerApp.stateWriteToDiskListener());
        notifications.register(AsyncFatalIssListener.class, daggerApp.fatalIssListener());
        if (blockStreamEnabled) {
            notifications.register(StateHashedListener.class, daggerApp.blockStreamManager());
            daggerApp
                    .blockStreamManager()
                    .initLastBlockHash(
                            switch (trigger) {
                                case GENESIS -> BlockStreamManager.ZERO_BLOCK_HASH;
                                default -> blockStreamService
                                        .migratedLastBlockHash()
                                        .orElseGet(() -> startBlockHashFrom(state));
                            });
            migrationStateChanges = null;
        }
    }

    /**
     * Given the {@link BlockStreamInfo} context from a {@link State}, infers the block hash of the
     * last block that was incorporated in this state.
     *
     * @param state the state to use
     * @return the inferred block hash
     */
    private Bytes startBlockHashFrom(@NonNull final State state) {
        final var blockStreamInfo = state.getReadableStates(BlockStreamService.NAME)
                .<BlockStreamInfo>getSingleton(BLOCK_STREAM_INFO_KEY)
                .get();
        requireNonNull(blockStreamInfo);
        // Three of the four ingredients in the block hash are directly in the BlockStreamInfo; that is,
        // the previous block hash, the input tree root hash, and the start of block state hash
        final var prevBlockHash = blockHashByBlockNumber(
                blockStreamInfo.trailingBlockHashes(),
                blockStreamInfo.blockNumber() - 1,
                blockStreamInfo.blockNumber() - 1);
        requireNonNull(prevBlockHash);
        final var leftParent = combine(prevBlockHash, blockStreamInfo.inputTreeRootHash());
        // The fourth ingredient, the output tree root hash, is not directly in the BlockStreamInfo, but
        // we can recompute it based on the tree hash information and the fact the last output item in
        // the block was devoted to putting the BlockStreamInfo itself into the state
        final var outputTreeRootHash = outputTreeRootHashFrom(blockStreamInfo);
        final var rightParent = combine(outputTreeRootHash, blockStreamInfo.startOfBlockStateHash());
        return combine(leftParent, rightParent);
    }

    /**
     * Given a {@link BlockStreamInfo} context, computes the output tree root hash that must have been
     * computed at the end of the block that the context describes, assuming the final output block item
     * was the state change that put the context into the state.
     *
     * @param blockStreamInfo the context to use
     * @return the inferred output tree root hash
     */
    private @NonNull Bytes outputTreeRootHashFrom(@NonNull final BlockStreamInfo blockStreamInfo) {
        // This was the last state change in the block
        final var blockStreamInfoChange = StateChange.newBuilder()
                .stateId(STATE_ID_BLOCK_STREAM_INFO.protoOrdinal())
                .singletonUpdate(SingletonUpdateChange.newBuilder()
                        .blockStreamInfoValue(blockStreamInfo)
                        .build())
                .build();
        // And this was the last output block item
        final var lastStateChanges = BlockItem.newBuilder()
                .stateChanges(new StateChanges(blockStreamInfo.blockEndTime(), List.of(blockStreamInfoChange)))
                .build();
        // So we can combine this last leaf's has with the size and rightmost hashes
        // store from the pending output tree to recompute its final root hash
        final var penultimateOutputTreeStatus = new StreamingTreeHasher.Status(
                blockStreamInfo.numPrecedingOutputItems(), blockStreamInfo.rightmostPrecedingOutputTreeHashes());
        final var lastLeafHash = noThrowSha384HashOf(BlockItem.PROTOBUF.toBytes(lastStateChanges));
        return rootHashFrom(penultimateOutputTreeStatus, lastLeafHash);
    }

    private void logConfiguration() {
        if (logger.isInfoEnabled()) {
            final var config = configProvider.getConfiguration();
            final var lines = new ArrayList<String>();
            lines.add("Active Configuration:");
            Utils.allProperties(config).forEach((key, value) -> lines.add(key + " = " + value));
            logger.info(String.join("\n", lines));
        }
    }

    private void unmarkMigrationRecordsStreamed(@NonNull final State state) {
        final var blockServiceState = state.getWritableStates(BlockRecordService.NAME);
        final var blockInfoState = blockServiceState.<BlockInfo>getSingleton(BLOCK_INFO_STATE_KEY);
        final var currentBlockInfo = requireNonNull(blockInfoState.get());
        final var nextBlockInfo =
                currentBlockInfo.copyBuilder().migrationRecordsStreamed(false).build();
        blockInfoState.put(nextBlockInfo);
        logger.info("Unmarked post-upgrade work as done");
        ((WritableSingletonStateBase<BlockInfo>) blockInfoState).commit();
    }

    private void assertEnvSanityChecks(@NonNull final NodeId nodeId) {
        // Check that UTF-8 is in use. Otherwise, the node will be subject to subtle bugs in string handling that will
        // lead to ISS.
        final var defaultCharset = daggerApp.nativeCharset().get();
        if (!isUTF8(defaultCharset)) {
            logger.error(
                    """
                            Fatal precondition violation in HederaNode#{}: default charset is {} and not UTF-8
                            LC_ALL={}
                            LANG={}
                            file.encoding={}
                            """,
                    nodeId,
                    defaultCharset,
                    System.getenv("LC_ALL"),
                    System.getenv("LANG"),
                    System.getProperty("file.encoding"));
            System.exit(1);
        }

        // Check that the digest factory supports SHA-384.
        if (!sha384DigestIsAvailable()) {
            logger.error(
                    "Fatal precondition violation in HederaNode#{}: digest factory does not support SHA-384", nodeId);
            System.exit(1);
        }
    }

    private MerkleNodeState withListeners(@NonNull final MerkleNodeState root) {
        root.registerCommitListener(boundaryStateChangeListener);
        root.registerCommitListener(kvStateChangeListener);
        return root;
    }

    private boolean manageBlockEndRound(@NonNull final Round round, @NonNull final State state) {
        return daggerApp.blockStreamManager().endRound(state, round.getRoundNum());
    }

    /**
     * Returns true if the source of time is the system time. Always true for live networks.
     *
     * @return true if the source of time is the system time
     */
    private boolean isNotEmbedded() {
        return appContext.instantSource() == InstantSource.system();
    }

    private class ReadReconnectStartingStateHash implements ReconnectCompleteListener {
        private final NotificationEngine notifications;

        private ReadReconnectStartingStateHash(@NonNull final NotificationEngine notifications) {
            this.notifications = requireNonNull(notifications);
        }

        @Override
        public void notify(@NonNull final ReconnectCompleteNotification notification) {
            requireNonNull(notification);
            requireNonNull(initialStateHashFuture)
                    .complete(requireNonNull(notification.getState().getHash()).getBytes());
            notifications.unregister(ReconnectCompleteListener.class, this);
        }
    }

    private boolean canAdoptRoster(@NonNull final Roster roster) {
        requireNonNull(initState);
        final var rosterHash = RosterUtils.hash(roster).getBytes();
        final var tssConfig = configProvider.getConfiguration().getConfigData(TssConfig.class);
        return (!tssConfig.hintsEnabled()
                        || new ReadableHintsStoreImpl(initState.getReadableStates(HintsService.NAME))
                                .isReadyToAdopt(rosterHash))
                && (!tssConfig.historyEnabled()
                        || new ReadableHistoryStoreImpl(initState.getReadableStates(HistoryService.NAME))
                                .isReadyToAdopt(rosterHash));
    }

    private void onAdoptRoster() {
        requireNonNull(initState);
        final var tssConfig = configProvider.getConfiguration().getConfigData(TssConfig.class);
        if (tssConfig.hintsEnabled()) {
            hintsService.initSigningForNextScheme(
                    new ReadableHintsStoreImpl(initState.getReadableStates(HintsService.NAME)));
        }
    }

    /**
     * Initializes block node connections and waits for at least one connection to be established.
     * This should be called before platform.start() to ensure we don't miss any blocks.
     *
     * @param timeout maximum time to wait for a connection
     */
    public void initializeBlockNodeConnections(java.time.Duration timeout) {
        final var blockStreamConfig = configProvider.getConfiguration().getConfigData(BlockStreamConfig.class);
        if (!blockStreamConfig.streamToBlockNodes()) {
            logger.info("Block stream to Block Nodes is disabled, skipping block node connection initialization");
            return;
        }

        logger.info("Initializing block node connections with timeout {}", timeout);
        boolean connected = daggerApp.blockNodeConnectionManager().waitForConnection(timeout);
        if (blockStreamConfig.shutdownNodeOnNoBlockNodes() && !connected) {
            logger.error("No block node connections established within timeout, shutting down");
            this.shutdown();
            System.exit(1);
        }
    }
}<|MERGE_RESOLUTION|>--- conflicted
+++ resolved
@@ -1141,12 +1141,7 @@
                 .softwareVersion(version.getPbjSemanticVersion())
                 .self(networkInfo.selfNodeInfo())
                 .platform(platform)
-<<<<<<< HEAD
-                .maxSignedTxnSize(MAX_SIGNED_TXN_SIZE)
-=======
                 .maxSignedTxnSize(maxSignedTxnSize)
-                .crypto(CryptographyHolder.get())
->>>>>>> 284ef83c
                 .currentPlatformStatus(new CurrentPlatformStatusImpl(platform))
                 .servicesRegistry(servicesRegistry)
                 .instantSource(appContext.instantSource())
