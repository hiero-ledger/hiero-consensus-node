--- conflicted
+++ resolved
@@ -133,15 +133,10 @@
 import com.swirlds.state.State;
 import com.swirlds.state.StateChangeListener;
 import com.swirlds.state.lifecycle.StartupNetworks;
-<<<<<<< HEAD
 import com.swirlds.state.lifecycle.StateLifecycleManager;
 import com.swirlds.state.merkle.MerkleStateRoot;
 import com.swirlds.state.merkle.NewStateRoot;
 import com.swirlds.state.merkle.StateLifecycleManagerImpl;
-=======
-import com.swirlds.state.merkle.MerkleStateRoot;
-import com.swirlds.state.merkle.NewStateRoot;
->>>>>>> c969c4b4
 import com.swirlds.state.spi.CommittableWritableStates;
 import com.swirlds.state.spi.WritableSingletonStateBase;
 import com.swirlds.virtualmap.VirtualMap;
@@ -550,11 +545,7 @@
                 .forEach(servicesRegistry::register);
         try {
             consensusStateEventHandler = new ConsensusStateEventHandlerImpl(this);
-<<<<<<< HEAD
             final Supplier<HederaNewStateRoot> baseSupplier = () -> new HederaNewStateRoot(platformConfig, metrics);
-=======
-            final Supplier<MerkleNodeState> baseSupplier = () -> new HederaNewStateRoot(platformConfig, metrics);
->>>>>>> c969c4b4
             final var blockStreamsEnabled = isBlockStreamEnabled();
             stateRootSupplier =
                     blockStreamsEnabled ? () -> (HederaNewStateRoot) withListeners(baseSupplier.get()) : baseSupplier;
@@ -599,11 +590,7 @@
      * {@inheritDoc}
      */
     @Override
-<<<<<<< HEAD
     public Function<VirtualMap, HederaNewStateRoot> stateRootFromVirtualMap() {
-=======
-    public Function<VirtualMap, MerkleNodeState> stateRootFromVirtualMap() {
->>>>>>> c969c4b4
         return HederaNewStateRoot::new;
     }
 
@@ -611,11 +598,7 @@
      * {@inheritDoc}
      */
     @Override
-<<<<<<< HEAD
     public ConsensusStateEventHandler<HederaNewStateRoot> newConsensusStateEvenHandler() {
-=======
-    public ConsensusStateEventHandler<MerkleNodeState> newConsensusStateEvenHandler() {
->>>>>>> c969c4b4
         return consensusStateEventHandler;
     }
 
@@ -1109,11 +1092,7 @@
         return streamMode != RECORDS;
     }
 
-<<<<<<< HEAD
-    public ImmediateStateChangeListener kvStateChangeListener() {
-=======
     public ImmediateStateChangeListener immediateStateChangeListener() {
->>>>>>> c969c4b4
         return immediateStateChangeListener;
     }
 
@@ -1216,11 +1195,7 @@
                 .instantSource(appContext.instantSource())
                 .throttleFactory(appContext.throttleFactory())
                 .metrics(metrics)
-<<<<<<< HEAD
-                .kvStateChangeListener(immediateStateChangeListener)
-=======
                 .immediateStateChangeListener(immediateStateChangeListener)
->>>>>>> c969c4b4
                 .boundaryStateChangeListener(boundaryStateChangeListener)
                 .migrationStateChanges(migrationStateChanges != null ? migrationStateChanges : new ArrayList<>())
                 .initialStateHash(initialStateHash)
