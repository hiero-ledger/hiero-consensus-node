/*
 * Copyright (C) 2024-2025 Hedera Hashgraph, LLC
 *
 * Licensed under the Apache License, Version 2.0 (the "License");
 * you may not use this file except in compliance with the License.
 * You may obtain a copy of the License at
 *
 *      http://www.apache.org/licenses/LICENSE-2.0
 *
 * Unless required by applicable law or agreed to in writing, software
 * distributed under the License is distributed on an "AS IS" BASIS,
 * WITHOUT WARRANTIES OR CONDITIONS OF ANY KIND, either express or implied.
 * See the License for the specific language governing permissions and
 * limitations under the License.
 */

package com.hedera.node.app;

import static com.hedera.hapi.block.stream.output.StateIdentifier.STATE_ID_BLOCK_STREAM_INFO;
import static com.hedera.hapi.node.base.ResponseCodeEnum.DUPLICATE_TRANSACTION;
import static com.hedera.hapi.node.base.ResponseCodeEnum.NOT_SUPPORTED;
import static com.hedera.hapi.node.base.ResponseCodeEnum.PLATFORM_NOT_ACTIVE;
import static com.hedera.hapi.node.base.ResponseCodeEnum.UNKNOWN;
import static com.hedera.hapi.util.HapiUtils.functionOf;
import static com.hedera.node.app.blocks.impl.BlockImplUtils.combine;
import static com.hedera.node.app.blocks.impl.ConcurrentStreamingTreeHasher.rootHashFrom;
import static com.hedera.node.app.blocks.schemas.V0560BlockStreamSchema.BLOCK_STREAM_INFO_KEY;
import static com.hedera.node.app.hapi.utils.CommonUtils.noThrowSha384HashOf;
import static com.hedera.node.app.records.impl.BlockRecordInfoUtils.blockHashByBlockNumber;
import static com.hedera.node.app.records.schemas.V0490BlockRecordSchema.BLOCK_INFO_STATE_KEY;
import static com.hedera.node.app.spi.workflows.record.StreamBuilder.nodeTransactionWith;
import static com.hedera.node.app.state.merkle.VersionUtils.isSoOrdered;
import static com.hedera.node.app.statedumpers.DumpCheckpoint.MOD_POST_EVENT_STREAM_REPLAY;
import static com.hedera.node.app.statedumpers.DumpCheckpoint.selectedDumpCheckpoints;
import static com.hedera.node.app.statedumpers.StateDumper.dumpModChildrenFrom;
import static com.hedera.node.app.util.HederaAsciiArt.HEDERA;
import static com.hedera.node.config.types.StreamMode.BLOCKS;
import static com.hedera.node.config.types.StreamMode.RECORDS;
import static com.swirlds.platform.state.service.PlatformStateService.PLATFORM_STATE_SERVICE;
import static com.swirlds.platform.state.service.schemas.V0540PlatformStateSchema.PLATFORM_STATE_KEY;
import static com.swirlds.platform.system.InitTrigger.EVENT_STREAM_RECOVERY;
import static com.swirlds.platform.system.InitTrigger.GENESIS;
import static com.swirlds.platform.system.InitTrigger.RECONNECT;
import static com.swirlds.platform.system.status.PlatformStatus.ACTIVE;
import static com.swirlds.platform.system.status.PlatformStatus.STARTING_UP;
import static java.nio.charset.StandardCharsets.UTF_8;
import static java.util.Objects.requireNonNull;
import static java.util.concurrent.CompletableFuture.completedFuture;

import com.hedera.hapi.block.stream.BlockItem;
import com.hedera.hapi.block.stream.output.SingletonUpdateChange;
import com.hedera.hapi.block.stream.output.StateChange;
import com.hedera.hapi.block.stream.output.StateChanges;
import com.hedera.hapi.node.base.Duration;
import com.hedera.hapi.node.base.HederaFunctionality;
import com.hedera.hapi.node.base.SemanticVersion;
import com.hedera.hapi.node.base.SignatureMap;
import com.hedera.hapi.node.base.Timestamp;
import com.hedera.hapi.node.base.TransactionID;
import com.hedera.hapi.node.state.blockrecords.BlockInfo;
import com.hedera.hapi.node.state.blockstream.BlockStreamInfo;
import com.hedera.hapi.node.transaction.ThrottleDefinitions;
import com.hedera.hapi.node.transaction.TransactionBody;
import com.hedera.hapi.platform.event.StateSignatureTransaction;
import com.hedera.hapi.platform.state.PlatformState;
import com.hedera.hapi.util.HapiUtils;
import com.hedera.hapi.util.UnknownHederaFunctionality;
import com.hedera.node.app.blocks.BlockHashSigner;
import com.hedera.node.app.blocks.BlockStreamManager;
import com.hedera.node.app.blocks.BlockStreamService;
import com.hedera.node.app.blocks.InitialStateHash;
import com.hedera.node.app.blocks.StreamingTreeHasher;
import com.hedera.node.app.blocks.impl.BlockStreamManagerImpl;
import com.hedera.node.app.blocks.impl.BoundaryStateChangeListener;
import com.hedera.node.app.blocks.impl.KVStateChangeListener;
import com.hedera.node.app.config.BootstrapConfigProviderImpl;
import com.hedera.node.app.config.ConfigProviderImpl;
import com.hedera.node.app.fees.FeeService;
import com.hedera.node.app.hints.HintsService;
import com.hedera.node.app.hints.impl.ReadableHintsStoreImpl;
import com.hedera.node.app.history.HistoryService;
import com.hedera.node.app.history.impl.ReadableHistoryStoreImpl;
import com.hedera.node.app.ids.EntityIdService;
import com.hedera.node.app.info.CurrentPlatformStatusImpl;
import com.hedera.node.app.info.GenesisNetworkInfo;
import com.hedera.node.app.info.StateNetworkInfo;
import com.hedera.node.app.metrics.StoreMetricsServiceImpl;
import com.hedera.node.app.records.BlockRecordService;
import com.hedera.node.app.roster.RosterService;
import com.hedera.node.app.service.addressbook.impl.AddressBookServiceImpl;
import com.hedera.node.app.service.consensus.impl.ConsensusServiceImpl;
import com.hedera.node.app.service.contract.impl.ContractServiceImpl;
import com.hedera.node.app.service.file.impl.FileServiceImpl;
import com.hedera.node.app.service.networkadmin.impl.FreezeServiceImpl;
import com.hedera.node.app.service.networkadmin.impl.NetworkServiceImpl;
import com.hedera.node.app.service.schedule.impl.ScheduleServiceImpl;
import com.hedera.node.app.service.token.impl.TokenServiceImpl;
import com.hedera.node.app.service.util.impl.UtilServiceImpl;
import com.hedera.node.app.services.AppContextImpl;
import com.hedera.node.app.services.ServiceMigrator;
import com.hedera.node.app.services.ServicesRegistry;
import com.hedera.node.app.signature.AppSignatureVerifier;
import com.hedera.node.app.signature.impl.SignatureExpanderImpl;
import com.hedera.node.app.signature.impl.SignatureVerifierImpl;
import com.hedera.node.app.spi.AppContext;
import com.hedera.node.app.spi.workflows.PreCheckException;
import com.hedera.node.app.state.StateLifecyclesImpl;
import com.hedera.node.app.state.recordcache.RecordCacheService;
import com.hedera.node.app.statedumpers.DumpCheckpoint;
import com.hedera.node.app.statedumpers.MerkleStateChild;
import com.hedera.node.app.store.ReadableStoreFactory;
import com.hedera.node.app.throttle.AppThrottleFactory;
import com.hedera.node.app.throttle.CongestionThrottleService;
import com.hedera.node.app.throttle.ThrottleAccumulator;
import com.hedera.node.app.tss.TssBaseServiceImpl;
import com.hedera.node.app.version.ServicesSoftwareVersion;
import com.hedera.node.app.workflows.handle.HandleWorkflow;
import com.hedera.node.app.workflows.ingest.IngestWorkflow;
import com.hedera.node.app.workflows.query.QueryWorkflow;
import com.hedera.node.config.ConfigProvider;
import com.hedera.node.config.Utils;
import com.hedera.node.config.data.BlockStreamConfig;
import com.hedera.node.config.data.HederaConfig;
import com.hedera.node.config.data.LedgerConfig;
import com.hedera.node.config.data.NetworkAdminConfig;
import com.hedera.node.config.data.TssConfig;
import com.hedera.node.config.data.VersionConfig;
import com.hedera.node.config.types.StreamMode;
import com.hedera.node.internal.network.Network;
import com.hedera.pbj.runtime.io.buffer.Bytes;
import com.swirlds.common.constructable.ClassConstructorPair;
import com.swirlds.common.constructable.ConstructableRegistry;
import com.swirlds.common.constructable.ConstructableRegistryException;
import com.swirlds.common.constructable.RuntimeConstructable;
import com.swirlds.common.crypto.CryptographyHolder;
import com.swirlds.common.crypto.Hash;
import com.swirlds.common.crypto.Signature;
import com.swirlds.common.notification.NotificationEngine;
import com.swirlds.common.platform.NodeId;
import com.swirlds.config.api.Configuration;
import com.swirlds.metrics.api.Metrics;
import com.swirlds.platform.components.transaction.system.ScopedSystemTransaction;
import com.swirlds.platform.listeners.PlatformStatusChangeListener;
import com.swirlds.platform.listeners.PlatformStatusChangeNotification;
import com.swirlds.platform.listeners.ReconnectCompleteListener;
import com.swirlds.platform.listeners.ReconnectCompleteNotification;
import com.swirlds.platform.listeners.StateWriteToDiskCompleteListener;
import com.swirlds.platform.roster.RosterUtils;
import com.swirlds.platform.state.PlatformMerkleStateRoot;
import com.swirlds.platform.state.StateLifecycles;
import com.swirlds.platform.state.service.PlatformStateService;
import com.swirlds.platform.state.service.ReadablePlatformStateStore;
import com.swirlds.platform.system.InitTrigger;
import com.swirlds.platform.system.Platform;
import com.swirlds.platform.system.Round;
import com.swirlds.platform.system.SoftwareVersion;
import com.swirlds.platform.system.SwirldMain;
import com.swirlds.platform.system.events.Event;
import com.swirlds.platform.system.state.notifications.AsyncFatalIssListener;
import com.swirlds.platform.system.state.notifications.StateHashedListener;
import com.swirlds.platform.system.status.PlatformStatus;
import com.swirlds.platform.system.transaction.Transaction;
import com.swirlds.state.State;
import com.swirlds.state.StateChangeListener;
import com.swirlds.state.lifecycle.StartupNetworks;
import com.swirlds.state.lifecycle.info.NetworkInfo;
import com.swirlds.state.merkle.MerkleStateRoot;
import com.swirlds.state.spi.WritableSingletonStateBase;
import edu.umd.cs.findbugs.annotations.NonNull;
import edu.umd.cs.findbugs.annotations.Nullable;
import java.nio.charset.Charset;
import java.security.MessageDigest;
import java.security.NoSuchAlgorithmException;
import java.time.InstantSource;
import java.util.ArrayList;
import java.util.List;
import java.util.Locale;
import java.util.Optional;
import java.util.Set;
import java.util.concurrent.CompletableFuture;
import java.util.function.BiConsumer;
import java.util.function.Consumer;
import java.util.function.Supplier;
import org.apache.logging.log4j.LogManager;
import org.apache.logging.log4j.Logger;

/*
 ****************        ****************************************************************************************
 ************                ************                                                                       *
 *********                      *********                                                                       *
 ******                            ******                                                                       *
 ****                                ****      ___           ___           ___           ___           ___      *
 ***        ĦĦĦĦ          ĦĦĦĦ        ***     /\  \         /\  \         /\  \         /\  \         /\  \     *
 **         ĦĦĦĦ          ĦĦĦĦ         **    /::\  \       /::\  \       /::\  \       /::\  \       /::\  \    *
 *          ĦĦĦĦĦĦĦĦĦĦĦĦĦĦĦĦĦĦ          *   /:/\:\  \     /:/\:\  \     /:/\:\  \     /:/\:\  \     /:/\:\  \   *
            ĦĦĦĦĦĦĦĦĦĦĦĦĦĦĦĦĦĦ             /::\~\:\  \   /:/  \:\__\   /::\~\:\  \   /::\~\:\  \   /::\~\:\  \  *
            ĦĦĦĦ          ĦĦĦĦ            /:/\:\ \:\__\ /:/__/ \:|__| /:/\:\ \:\__\ /:/\:\ \:\__\ /:/\:\ \:\__\ *
            ĦĦĦĦĦĦĦĦĦĦĦĦĦĦĦĦĦĦ            \:\~\:\ \/__/ \:\  \ /:/  / \:\~\:\ \/__/ \/_|::\/:/  / \/__\:\/:/  / *
 *          ĦĦĦĦĦĦĦĦĦĦĦĦĦĦĦĦĦĦ          *  \:\ \:\__\    \:\  /:/  /   \:\ \:\__\      |:|::/  /       \::/  /  *
 **         ĦĦĦĦ          ĦĦĦĦ         **   \:\ \/__/     \:\/:/  /     \:\ \/__/      |:|\/__/        /:/  /   *
 ***        ĦĦĦĦ          ĦĦĦĦ        ***    \:\__\        \::/__/       \:\__\        |:|  |         /:/  /    *
 ****                                ****     \/__/         ~~            \/__/         \|__|         \/__/     *
 ******                            ******                                                                       *
 *********                      *********                                                                       *
 ************                ************                                                                       *
 ****************        ****************************************************************************************
*/

/**
 * Represents the Hedera Consensus Node.
 *
 * <p>This is the main entry point for the Hedera Consensus Node. It contains initialization logic for the node,
 * including its state. It constructs the Dagger dependency tree, and manages the gRPC server, and in all other ways,
 * controls execution of the node. If you want to understand our system, this is a great place to start!
 */
public final class Hedera
        implements SwirldMain<PlatformMerkleStateRoot>, PlatformStatusChangeListener, AppContext.Gossip {
    private static final Logger logger = LogManager.getLogger(Hedera.class);

    // FUTURE: This should come from configuration, not be hardcoded.
    public static final int MAX_SIGNED_TXN_SIZE = 6144;

    /**
     * The application name from the platform's perspective. This is currently locked in at the old main class name and
     * requires data migration to change.
     */
    public static final String APP_NAME = "com.hedera.services.ServicesMain";

    /**
     * The swirld name. Currently, there is only one swirld.
     */
    public static final String SWIRLD_NAME = "123";
    /**
     * The registry to use.
     */
    private final ServicesRegistry servicesRegistry;
    /**
     * The services migrator to use.
     */
    private final ServiceMigrator serviceMigrator;
    /**
     * The current version of the software; it is not possible for a node's version to change
     * without restarting the process, so final.
     */
    private final ServicesSoftwareVersion version;
    /**
     * The current version of the HAPI protobufs.
     */
    private final SemanticVersion hapiVersion;

    /**
     * The application context for the node.
     */
    private final AppContext appContext;

    /**
     * The contract service singleton, kept as a field here to avoid constructing twice
     * (once in constructor to register schemas, again inside Dagger component).
     */
    private final ContractServiceImpl contractServiceImpl;

    /**
     * The schedule service singleton, kept as a field here to avoid constructing twice
     * (once in constructor to register schemas, again inside Dagger component).
     */
    private final ScheduleServiceImpl scheduleServiceImpl;

    /**
     * The hinTS service singleton, kept as a field here to avoid constructing twice
     * (once in constructor to register schemas, again inside Dagger component).
     */
    private final HintsService hintsService;

    /**
     * The history service singleton, kept as a field here to avoid constructing twice
     * (once in constructor to register schemas, again inside Dagger component).
     */
    private final HistoryService historyService;

    /**
     * The file service singleton, kept as a field here to avoid constructing twice
     * (once in constructor to register schemas, again inside Dagger component).
     */
    private final FileServiceImpl fileServiceImpl;

    /**
     * The block stream service singleton, kept as a field here to reuse information learned
     * during the state migration phase in the later initialization phase.
     */
    private final BlockStreamService blockStreamService;

    /**
     * The block hash signer factory.
     */
    private final BlockHashSignerFactory blockHashSignerFactory;

    /**
     * The bootstrap configuration provider for the network.
     */
    private final BootstrapConfigProviderImpl bootstrapConfigProvider;

    /**
     * The stream mode the node is operating in.
     */
    private final StreamMode streamMode;

    /**
     * The factory for the startup networks.
     */
    private final StartupNetworksFactory startupNetworksFactory;

    private final StateLifecycles<PlatformMerkleStateRoot> stateLifecycles;

    /**
     * The Hashgraph Platform. This is set during state initialization.
     */
    private Platform platform;
    /**
     * The current status of the platform.
     */
    private PlatformStatus platformStatus = STARTING_UP;
    /**
     * The configuration for this node; non-final because its sources depend on whether
     * we are initializing the first consensus state from genesis or a saved state.
     */
    private ConfigProviderImpl configProvider;
    /**
     * DI for all objects needed to implement Hedera node lifecycles; non-final because
     * it is completely recreated every time the platform initializes a new state as the
     * basis for applying consensus transactions.
     */
    private HederaInjectionComponent daggerApp;

    /**
     * When initializing the State API, the state being initialized.
     */
    @Nullable
    private State initState;

    /**
     * The metrics object being used for reporting.
     */
    private final Metrics metrics;

    /**
     * A {@link StateChangeListener} that accumulates state changes that are only reported once per block; in the
     * current system, these are the singleton and queue updates. Every {@link MerkleStateRoot} will have this
     * listener registered.
     */
    private final BoundaryStateChangeListener boundaryStateChangeListener;

    /**
     * A {@link StateChangeListener} that accumulates state changes that must be immediately reported as they occur,
     * because the exact order of mutations---not just the final values---determines the Merkle root hash.
     */
    private final KVStateChangeListener kvStateChangeListener = new KVStateChangeListener();

    /**
     * The state root supplier to use for creating a new state root.
     */
    private final Supplier<PlatformMerkleStateRoot> stateRootSupplier;

    /**
     * The action to take, if any, when a consensus round is sealed.
     */
    private final BiConsumer<Round, State> onSealConsensusRound;
    /**
     * Once set, a future that resolves to the hash of the state used to initialize the application. This is known
     * immediately at genesis or on restart from a saved state; during reconnect, it is known when reconnect
     * completes. Used to inject the start-of-state hash to the {@link BlockStreamManagerImpl}.
     */
    @Nullable
    private CompletableFuture<Bytes> initialStateHashFuture;

    @Nullable
    private List<StateChanges.Builder> migrationStateChanges;

    @Nullable
    private StartupNetworks startupNetworks;

    @NonNull
    private StoreMetricsServiceImpl storeMetricsService;

    private boolean onceOnlyServiceInitializationPostDaggerHasHappened = false;

    @FunctionalInterface
    public interface StartupNetworksFactory {
        @NonNull
        StartupNetworks apply(@NonNull ConfigProvider configProvider);
    }

    @FunctionalInterface
    public interface HintsServiceFactory {
        @NonNull
        HintsService apply(@NonNull AppContext appContext, @NonNull Configuration bootstrapConfig);
    }

    @FunctionalInterface
    public interface HistoryServiceFactory {
        @NonNull
        HistoryService apply(@NonNull AppContext appContext, @NonNull Configuration bootstrapConfig);
    }

    @FunctionalInterface
    public interface BlockHashSignerFactory {
        @NonNull
        BlockHashSigner apply(
                @NonNull HintsService hintsService,
                @NonNull HistoryService historyService,
                @NonNull ConfigProvider configProvider);
    }

    /*==================================================================================================================
    *
    * Hedera Object Construction.
    *
    =================================================================================================================*/

    /**
     * Creates a Hedera node and registers its own and its services' {@link RuntimeConstructable} factories
     * with the given {@link ConstructableRegistry}.
     *
     * <p>This registration is a critical side effect that must happen called before any Platform initialization
     * steps that try to create or deserialize a {@link MerkleStateRoot}.
     *
     * @param constructableRegistry  the registry to register {@link RuntimeConstructable} factories with
     * @param registryFactory        the factory to use for creating the services registry
     * @param migrator               the migrator to use with the services
     * @param startupNetworksFactory the factory for the startup networks
<<<<<<< HEAD
     * @param hintsServiceFactory the factory for the hinTS service
     * @param historyServiceFactory the factory for the history service
     * @param blockHashSignerFactory the factory for the block hash signer
     * @param metrics the metrics object to use for reporting
=======
     * @param hintsServiceFactory    the factory for the hinTS service
     * @param historyServiceFactory  the factory for the history service
     * @param blockHashSignerFactory the factory for the block hash signer
     * @param metrics                the metrics object to use for reporting
>>>>>>> 5377ab4c
     */
    public Hedera(
            @NonNull final ConstructableRegistry constructableRegistry,
            @NonNull final ServicesRegistry.Factory registryFactory,
            @NonNull final ServiceMigrator migrator,
            @NonNull final InstantSource instantSource,
            @NonNull final StartupNetworksFactory startupNetworksFactory,
            @NonNull final HintsServiceFactory hintsServiceFactory,
            @NonNull final HistoryServiceFactory historyServiceFactory,
            @NonNull final BlockHashSignerFactory blockHashSignerFactory,
            @NonNull final Metrics metrics) {
        requireNonNull(registryFactory);
        requireNonNull(constructableRegistry);
        requireNonNull(hintsServiceFactory);
        requireNonNull(historyServiceFactory);
<<<<<<< HEAD
        requireNonNull(blockHashSignerFactory);
=======
>>>>>>> 5377ab4c
        this.metrics = requireNonNull(metrics);
        this.serviceMigrator = requireNonNull(migrator);
        this.startupNetworksFactory = requireNonNull(startupNetworksFactory);
        this.blockHashSignerFactory = requireNonNull(blockHashSignerFactory);
        this.storeMetricsService = new StoreMetricsServiceImpl(metrics);
        logger.info(
                """

                        {}

                        Welcome to Hedera! Developed with ❤\uFE0F by the Open Source Community.
                        https://github.com/hashgraph/hedera-services

                        """,
                HEDERA);
        bootstrapConfigProvider = new BootstrapConfigProviderImpl();
        final var bootstrapConfig = bootstrapConfigProvider.getConfiguration();
        hapiVersion = bootstrapConfig.getConfigData(VersionConfig.class).hapiVersion();
        version = ServicesSoftwareVersion.from(bootstrapConfig);
        streamMode = bootstrapConfig.getConfigData(BlockStreamConfig.class).streamMode();
        servicesRegistry = registryFactory.create(constructableRegistry, bootstrapConfig);
        logger.info(
                "Creating Hedera Consensus Node {} with HAPI {}",
                () -> HapiUtils.toString(version.getPbjSemanticVersion()),
                () -> HapiUtils.toString(hapiVersion));
        fileServiceImpl = new FileServiceImpl();

        final Supplier<Configuration> configSupplier = () -> configProvider.getConfiguration();
        this.appContext = new AppContextImpl(
                instantSource,
                new AppSignatureVerifier(
                        bootstrapConfig.getConfigData(HederaConfig.class),
                        new SignatureExpanderImpl(),
                        new SignatureVerifierImpl(CryptographyHolder.get())),
                this,
                configSupplier,
                () -> daggerApp.networkInfo().selfNodeInfo(),
                () -> this.metrics,
                new AppThrottleFactory(
                        configSupplier,
                        () -> daggerApp.workingStateAccessor().getState(),
                        () -> daggerApp.throttleServiceManager().activeThrottleDefinitionsOrThrow(),
<<<<<<< HEAD
                        ThrottleAccumulator::new));
=======
                        ThrottleAccumulator::new,
                        ignore -> version));
        boundaryStateChangeListener = new BoundaryStateChangeListener(storeMetricsService, configSupplier);
>>>>>>> 5377ab4c
        hintsService = hintsServiceFactory.apply(appContext, bootstrapConfig);
        historyService = historyServiceFactory.apply(appContext, bootstrapConfig);
        contractServiceImpl = new ContractServiceImpl(appContext, metrics);
        scheduleServiceImpl = new ScheduleServiceImpl();
        blockStreamService = new BlockStreamService();
        // Register all service schema RuntimeConstructable factories before platform init
        Set.of(
                        new EntityIdService(),
                        new ConsensusServiceImpl(),
                        contractServiceImpl,
                        fileServiceImpl,
                        hintsService,
                        historyService,
                        new TssBaseServiceImpl(),
                        new FreezeServiceImpl(),
                        scheduleServiceImpl,
                        new TokenServiceImpl(),
                        new UtilServiceImpl(),
                        new RecordCacheService(),
                        new BlockRecordService(),
                        blockStreamService,
                        new FeeService(),
                        new CongestionThrottleService(),
                        new NetworkServiceImpl(),
                        new AddressBookServiceImpl(),
                        new RosterService(
                                roster -> {
                                    requireNonNull(initState);
                                    final var rosterHash =
                                            RosterUtils.hash(roster).getBytes();
                                    final var tssConfig =
                                            configProvider.getConfiguration().getConfigData(TssConfig.class);
                                    return (!tssConfig.hintsEnabled()
                                                    || new ReadableHintsStoreImpl(
                                                                    initState.getReadableStates(HintsService.NAME))
                                                            .isReadyToAdopt(rosterHash))
                                            && (!tssConfig.historyEnabled()
                                                    || new ReadableHistoryStoreImpl(
                                                                    initState.getReadableStates(HistoryService.NAME))
                                                            .isReadyToAdopt(rosterHash));
                                },
                                () -> requireNonNull(initState)),
                        PLATFORM_STATE_SERVICE)
                .forEach(servicesRegistry::register);
        try {
            stateLifecycles = new StateLifecyclesImpl(this);
            final Supplier<PlatformMerkleStateRoot> baseSupplier =
                    () -> new PlatformMerkleStateRoot(ServicesSoftwareVersion::new);
            final var blockStreamsEnabled = isBlockStreamEnabled();
            stateRootSupplier = blockStreamsEnabled ? () -> withListeners(baseSupplier.get()) : baseSupplier;
            onSealConsensusRound = blockStreamsEnabled ? this::manageBlockEndRound : (round, state) -> {};
            // And the factory for the MerkleStateRoot class id must be our constructor
            constructableRegistry.registerConstructable(
                    new ClassConstructorPair(PlatformMerkleStateRoot.class, stateRootSupplier));
        } catch (final ConstructableRegistryException e) {
            logger.error("Failed to register " + MerkleStateRoot.class + " factory with ConstructableRegistry", e);
            throw new IllegalStateException(e);
        }
    }

    /**
     * {@inheritDoc}
     *
     * <p>Called immediately after the constructor to get the version of this software. In an upgrade scenario, this
     * version will be greater than the one in the saved state.
     *
     * @return The software version.
     */
    @Override
    @NonNull
    public SoftwareVersion getSoftwareVersion() {
        return version;
    }

    /*==================================================================================================================
    *
    * Initialization Step 1: Create a new state (either genesis or restart, once per node).
    *
    =================================================================================================================*/

    /**
     * {@inheritDoc}
     *
     * <p>Called by the platform to build a genesis state.
     *
     * @return a Services state object
     */
    @Override
    @NonNull
    public PlatformMerkleStateRoot newMerkleStateRoot() {
        return stateRootSupplier.get();
    }

    /**
     * {@inheritDoc}
     */
    @Override
    public StateLifecycles<PlatformMerkleStateRoot> newStateLifecycles() {
        return stateLifecycles;
    }

    @Override
    public void notify(@NonNull final PlatformStatusChangeNotification notification) {
        this.platformStatus = notification.getNewStatus();
        logger.info("HederaNode#{} is {}", platform.getSelfId(), platformStatus.name());
        switch (platformStatus) {
            case ACTIVE -> startGrpcServer();
            case CATASTROPHIC_FAILURE -> shutdownGrpcServer();
            case FREEZE_COMPLETE -> {
                closeRecordStreams();
                shutdownGrpcServer();
            }
            case REPLAYING_EVENTS, STARTING_UP, OBSERVING, RECONNECT_COMPLETE, CHECKING, FREEZING, BEHIND -> {
                // Nothing to do here, just enumerate for completeness
            }
        }
    }

    /*==================================================================================================================
    *
    * Initialization Step 2: Initialize the state. Either genesis or restart or reconnect or some other trigger.
    * Includes migration when needed.
    *
    =================================================================================================================*/

    /**
     * Initializes the States API in the given state based on the given startup conditions.
     *
     * @param state the state to initialize
     * @param trigger the trigger that is calling migration
     * @param genesisNetwork the genesis network, if applicable
     * @param platformConfig the platform configuration
     */
    public void initializeStatesApi(
            @NonNull final State state,
            @NonNull final InitTrigger trigger,
            @Nullable final Network genesisNetwork,
            @NonNull final Configuration platformConfig) {
        requireNonNull(state);
        requireNonNull(platformConfig);
        this.configProvider = new ConfigProviderImpl(trigger == GENESIS, metrics);
        final var deserializedVersion = serviceMigrator.creationVersionOf(state);
        logger.info(
                "Initializing Hedera state version {} in {} mode with trigger {} and previous version {}",
                version,
                configProvider
                        .getConfiguration()
                        .getConfigData(HederaConfig.class)
                        .activeProfile(),
                trigger,
                deserializedVersion == null ? "<NONE>" : deserializedVersion);
        if (trigger != GENESIS) {
            requireNonNull(deserializedVersion, "Deserialized version cannot be null for trigger " + trigger);
        }
        final var savedStateVersion =
                deserializedVersion == null ? null : new ServicesSoftwareVersion(deserializedVersion);
        if (version.compareTo(savedStateVersion) < 0) {
            logger.fatal(
                    "Fatal error, state source version {} is higher than node software version {}",
                    savedStateVersion,
                    version);
            throw new IllegalStateException("Cannot downgrade from " + savedStateVersion + " to " + version);
        }
        try {
            migrateSchemas(state, savedStateVersion, trigger, metrics, genesisNetwork, platformConfig);
            logConfiguration();
        } catch (final Throwable t) {
            logger.fatal("Critical failure during schema migration", t);
            throw new IllegalStateException("Critical failure during migration", t);
        }
        final var readableStore = new ReadablePlatformStateStore(state.getReadableStates(PlatformStateService.NAME));
        logger.info(
                "Platform state includes freeze time={} and last frozen={}",
                readableStore.getFreezeTime(),
                readableStore.getLastFrozenTime());
    }

    /**
     * Invoked by the platform when the state should be initialized. This happens <b>BEFORE</b>
     * {@link SwirldMain#init(Platform, NodeId)} and after {@link #newMerkleStateRoot()}.
     */
    @SuppressWarnings("java:S1181") // catching Throwable instead of Exception when we do a direct System.exit()
    public void onStateInitialized(
            @NonNull final State state, @NonNull final Platform platform, @NonNull final InitTrigger trigger) {
        // A Hedera object can receive multiple onStateInitialized() calls throughout its lifetime if
        // the platform needs to initialize a learned state after reconnect; however, it cannot be
        // used by multiple platform instances
        if (this.platform != null && this.platform != platform) {
            logger.fatal("Fatal error, platform should never change once set");
            throw new IllegalStateException("Platform should never change once set");
        }
        this.platform = requireNonNull(platform);
        if (state.getReadableStates(PlatformStateService.NAME).isEmpty()) {
            initializeStatesApi(state, trigger, null, platform.getContext().getConfiguration());
        }
        // With the States API grounded in the working state, we can create the object graph from it
        initializeDagger(state, trigger);

        // Perform any service initialization that has to be postponed until Dagger is available
        // (simple boolean is usable since we're still single-threaded when `onStateInitialized` is called)
        if (!onceOnlyServiceInitializationPostDaggerHasHappened) {
            contractServiceImpl.createMetrics();
            onceOnlyServiceInitializationPostDaggerHasHappened = true;
        }
    }

    /**
     * Called by this class when we detect it is time to do migration. The {@code deserializedVersion} must not be newer
     * than the current software version. If it is prior to the current version, then each migration between the
     * {@code deserializedVersion} and the current version, including the current version, will be executed, thus
     * bringing the state up to date.
     *
     * <p>If the {@code deserializedVersion} is {@code null}, then this is the first time the node has been started,
     * and thus all schemas will be executed.
     *
     * @param state current state
     * @param deserializedVersion version deserialized
     * @param trigger trigger that is calling migration
     * @param genesisNetwork the genesis address book, if applicable
     * @param platformConfig platform configuration
     */
    private void migrateSchemas(
            @NonNull final State state,
            @Nullable final ServicesSoftwareVersion deserializedVersion,
            @NonNull final InitTrigger trigger,
            @NonNull final Metrics metrics,
            @Nullable final Network genesisNetwork,
            @NonNull final Configuration platformConfig) {
        final var previousVersion = deserializedVersion == null ? null : deserializedVersion.getPbjSemanticVersion();
        final var isUpgrade = version.compareTo(deserializedVersion) > 0;
        logger.info(
                "{} from Services version {} @ current {} with trigger {}",
                () -> isUpgrade ? "Upgrading" : (previousVersion == null ? "Starting" : "Restarting"),
                () -> HapiUtils.toString(Optional.ofNullable(deserializedVersion)
                        .map(ServicesSoftwareVersion::getPbjSemanticVersion)
                        .orElse(null)),
                () -> HapiUtils.toString(version.getPbjSemanticVersion()),
                () -> trigger);
        // This is set only when the trigger is genesis. Because, only in those cases
        // the migration code is using the network info values.
        NetworkInfo genesisNetworkInfo = null;
        if (trigger == GENESIS) {
            final var config = configProvider.getConfiguration();
            final var ledgerConfig = config.getConfigData(LedgerConfig.class);
            genesisNetworkInfo = new GenesisNetworkInfo(requireNonNull(genesisNetwork), ledgerConfig.id());
        }
        blockStreamService.resetMigratedLastBlockHash();
        startupNetworks = startupNetworksFactory.apply(configProvider);
        PLATFORM_STATE_SERVICE.setAppVersionFn(ServicesSoftwareVersion::from);
        this.initState = state;
        final var migrationChanges = serviceMigrator.doMigrations(
                state,
                servicesRegistry,
                deserializedVersion,
                version,
                // (FUTURE) In principle, the FileService could change the active configuration during a
                // migration, implying we should pass a config provider; but we don't need this yet
                configProvider.getConfiguration(),
                platformConfig,
                genesisNetworkInfo,
                metrics,
                startupNetworks,
                storeMetricsService,
                configProvider);
        this.initState = null;
        migrationStateChanges = new ArrayList<>(migrationChanges);
        kvStateChangeListener.reset();
        boundaryStateChangeListener.reset();
        // If still using BlockRecordManager state, then for specifically a non-genesis upgrade,
        // set in state that post-upgrade work is pending
        if (streamMode != BLOCKS && isUpgrade && trigger != RECONNECT && trigger != GENESIS) {
            unmarkMigrationRecordsStreamed(state);
            migrationStateChanges.add(
                    StateChanges.newBuilder().stateChanges(boundaryStateChangeListener.allStateChanges()));
            boundaryStateChangeListener.reset();
        }
        logger.info("Migration complete");
    }

    /*==================================================================================================================
    *
    * Initialization Step 3: Initialize the app. Happens once at startup.
    *
    =================================================================================================================*/

    /**
     * {@inheritDoc}
     *
     * <p>Called <b>AFTER</b> init and migrate have been called on the state (either the new state created from
     * {@link #newMerkleStateRoot()} or an instance of {@link MerkleStateRoot} created by the platform and
     * loaded from the saved state).
     *
     * <p>(FUTURE) Consider moving this initialization into {@link #onStateInitialized(State, Platform, InitTrigger)}
     * instead, as there is no special significance to having it here instead.
     */
    @SuppressWarnings("java:S1181") // catching Throwable instead of Exception when we do a direct System.exit()
    @Override
    public void init(@NonNull final Platform platform, @NonNull final NodeId nodeId) {
        if (this.platform != platform) {
            throw new IllegalArgumentException("Platform must be the same instance");
        }
        assertEnvSanityChecks(nodeId);
        logger.info("Initializing Hedera app with HederaNode#{}", nodeId);
        Locale.setDefault(Locale.US);
        logger.info("Locale to set to US en");
    }

    @Override
    public void submit(@NonNull final TransactionBody body) {
        requireNonNull(body);
        if (platformStatus != ACTIVE) {
            throw new IllegalStateException("" + PLATFORM_NOT_ACTIVE);
        }
        final HederaFunctionality function;
        try {
            function = functionOf(body);
        } catch (UnknownHederaFunctionality e) {
            throw new IllegalArgumentException("" + UNKNOWN);
        }
        try {
            final var config = configProvider.getConfiguration();
            final var adminConfig = config.getConfigData(NetworkAdminConfig.class);
            final var allowList = adminConfig.nodeTransactionsAllowList().functionalitySet();
            if (!allowList.contains(function)) {
                throw new IllegalArgumentException("" + NOT_SUPPORTED);
            }
            final var payload = com.hedera.hapi.node.base.Transaction.PROTOBUF.toBytes(nodeTransactionWith(body));
            requireNonNull(daggerApp).submissionManager().submit(body, payload);
        } catch (PreCheckException e) {
            final var reason = e.responseCode();
            if (reason == DUPLICATE_TRANSACTION) {
                // In this case the client must not retry with the same transaction, but
                // could retry with a different transaction id if desired.
                throw new IllegalArgumentException("" + DUPLICATE_TRANSACTION);
            }
            throw new IllegalStateException("" + reason);
        }
    }

    @Override
    public Signature sign(final byte[] ledgerId) {
        return platform.sign(ledgerId);
    }

    /**
     * Called to perform orderly close record streams.
     */
    private void closeRecordStreams() {
        daggerApp.blockRecordManager().close();
    }

    /**
     * Gets whether the default charset is UTF-8.
     */
    private boolean isUTF8(@NonNull final Charset defaultCharset) {
        if (!UTF_8.equals(defaultCharset)) {
            logger.error("Default charset is {}, not UTF-8", defaultCharset);
            return false;
        }
        return true;
    }

    /**
     * Gets whether the sha384 digest is available
     */
    private boolean sha384DigestIsAvailable() {
        try {
            MessageDigest.getInstance("SHA-384");
            return true;
        } catch (final NoSuchAlgorithmException e) {
            logger.error(e);
            return false;
        }
    }

    /*==================================================================================================================
    *
    * Other app lifecycle methods
    *
    =================================================================================================================*/

    /**
     * {@inheritDoc}
     *
     * <p>Called by the platform after <b>ALL</b> initialization to start the gRPC servers and begin operation, or by
     * the notification listener when it is time to restart the gRPC server after it had been stopped (such as during
     * reconnect).
     */
    @Override
    public void run() {
        logger.info("Starting the Hedera node");
    }

    /**
     * Called for an orderly shutdown.
     */
    public void shutdown() {
        logger.info("Shutting down Hedera node");
        shutdownGrpcServer();

        if (daggerApp != null) {
            logger.debug("Shutting down the state");
            final var state = daggerApp.workingStateAccessor().getState();
            if (state instanceof MerkleStateRoot msr) {
                msr.close();
            }

            logger.debug("Shutting down the block manager");
            daggerApp.blockRecordManager().close();
        }

        platform = null;
        daggerApp = null;
    }

    /**
     * Invoked by the platform to handle pre-consensus events. This only happens after {@link #run()} has been called.
     */
    public void onPreHandle(
            @NonNull final Event event,
            @NonNull final State state,
            @NonNull final Consumer<ScopedSystemTransaction<StateSignatureTransaction>> stateSignatureTxnCallback) {
        final var readableStoreFactory = new ReadableStoreFactory(state, ignore -> getSoftwareVersion());
        final var creator =
                daggerApp.networkInfo().nodeInfo(event.getCreatorId().id());
        if (creator == null) {
            // It's normal immediately post-upgrade to still see events from a node removed from the address book
            if (!isSoOrdered(event.getSoftwareVersion(), version.getPbjSemanticVersion())) {
                logger.warn(
                        "Received event (version {} vs current {}) from node {} which is not in the address book",
                        com.hedera.hapi.util.HapiUtils.toString(event.getSoftwareVersion()),
                        com.hedera.hapi.util.HapiUtils.toString(version.getPbjSemanticVersion()),
                        event.getCreatorId());
            }
            return;
        }

        final Consumer<StateSignatureTransaction> simplifiedStateSignatureTxnCallback = txn -> {
            final var scopedTxn = new ScopedSystemTransaction<>(event.getCreatorId(), event.getSoftwareVersion(), txn);
            stateSignatureTxnCallback.accept(scopedTxn);
        };

        final var transactions = new ArrayList<Transaction>(1000);
        event.forEachTransaction(transactions::add);
        daggerApp
                .preHandleWorkflow()
                .preHandle(
                        readableStoreFactory,
                        creator.accountId(),
                        transactions.stream(),
                        simplifiedStateSignatureTxnCallback);
    }

    public void onNewRecoveredState(@NonNull final State recoveredState) {
        try {
            if (shouldDump(daggerApp.initTrigger(), MOD_POST_EVENT_STREAM_REPLAY)) {
                dumpModChildrenFrom(recoveredState, MOD_POST_EVENT_STREAM_REPLAY, MerkleStateChild.childrenToDump());
            }
        } catch (Exception e) {
            logger.error("Error dumping state after migration at MOD_POST_EVENT_STREAM_REPLAY", e);
        }
        // Always close the block manager so replay will end with a complete record file
        daggerApp.blockRecordManager().close();
    }

    public static boolean shouldDump(@NonNull final InitTrigger trigger, @NonNull final DumpCheckpoint checkpoint) {
        return trigger == EVENT_STREAM_RECOVERY && selectedDumpCheckpoints().contains(checkpoint);
    }

    /**
     * Invoked by the platform to handle a round of consensus events.  This only happens after {@link #run()} has been
     * called.
     */
    public void onHandleConsensusRound(
            @NonNull final Round round,
            @NonNull final State state,
            @NonNull final Consumer<ScopedSystemTransaction<StateSignatureTransaction>> stateSignatureTxnCallback) {
        daggerApp.workingStateAccessor().setState(state);
        daggerApp.handleWorkflow().handleRound(state, round, stateSignatureTxnCallback);
    }

    /**
     * Called by the platform after it has made all its changes to this state for the given round.
     *
     * @param round the round whose platform state changes are completed
     * @param state the state after the platform has made all its changes
     * @return true if a block has closed, signaling a safe time to sign the state without risking loss
     * of transactions in the event of an incident
     */
    public boolean onSealConsensusRound(@NonNull final Round round, @NonNull final State state) {
        requireNonNull(state);
        requireNonNull(round);
        onSealConsensusRound.accept(round, state);
        // This logic to be completed in https://github.com/hashgraph/hedera-services/issues/17469
        return true;
    }

    /*==================================================================================================================
    *
    * gRPC Server Lifecycle
    *
    =================================================================================================================*/

    /**
     * Start the gRPC Server if it is not already running.
     */
    void startGrpcServer() {
        if (isNotEmbedded() && !daggerApp.grpcServerManager().isRunning()) {
            daggerApp.grpcServerManager().start();
        }
    }

    /**
     * Called to perform orderly shutdown of the gRPC servers.
     */
    public void shutdownGrpcServer() {
        if (isNotEmbedded()) {
            daggerApp.grpcServerManager().stop();
        }
    }

    /**
     * Called to set the starting state hash after genesis or restart.
     *
     * @param stateHash the starting state hash
     */
    public void setInitialStateHash(@NonNull final Hash stateHash) {
        requireNonNull(stateHash);
        initialStateHashFuture = completedFuture(stateHash.getBytes());
    }

    /**
     * Returns the startup networks.
     */
    public @NonNull StartupNetworks startupNetworks() {
        return requireNonNull(startupNetworks);
    }

    /*==================================================================================================================
    *
    * Exposed for use by embedded Hedera
    *
    =================================================================================================================*/
    public IngestWorkflow ingestWorkflow() {
        return daggerApp.ingestWorkflow();
    }

    public QueryWorkflow queryWorkflow() {
        return daggerApp.queryWorkflow();
    }

    public QueryWorkflow operatorQueryWorkflow() {
        return daggerApp.operatorQueryWorkflow();
    }

    public HandleWorkflow handleWorkflow() {
        return daggerApp.handleWorkflow();
    }

    public ConfigProvider configProvider() {
        return configProvider;
    }

    public BlockStreamManager blockStreamManager() {
        return daggerApp.blockStreamManager();
    }

    public ThrottleDefinitions activeThrottleDefinitions() {
        return daggerApp.throttleServiceManager().activeThrottleDefinitionsOrThrow();
    }

    public boolean isBlockStreamEnabled() {
        return streamMode != RECORDS;
    }

    public KVStateChangeListener kvStateChangeListener() {
        return kvStateChangeListener;
    }

    public BoundaryStateChangeListener boundaryStateChangeListener() {
        return boundaryStateChangeListener;
    }

    @Override
    public Bytes encodeSystemTransaction(@NonNull StateSignatureTransaction stateSignatureTransaction) {
        final var nodeAccountID = appContext.selfNodeInfoSupplier().get().accountId();

        final var transactionID = TransactionID.newBuilder()
                .transactionValidStart(Timestamp.DEFAULT)
                .accountID(nodeAccountID);

        final var transactionBody = TransactionBody.newBuilder()
                .transactionID(transactionID)
                .nodeAccountID(nodeAccountID)
                .transactionValidDuration(Duration.DEFAULT)
                .stateSignatureTransaction(stateSignatureTransaction);

        final var transaction = com.hedera.hapi.node.base.Transaction.newBuilder()
                .bodyBytes(TransactionBody.PROTOBUF.toBytes(transactionBody.build()))
                .sigMap(SignatureMap.DEFAULT)
                .build();

        return com.hedera.hapi.node.base.Transaction.PROTOBUF.toBytes(transaction);
    }

    /*==================================================================================================================
    *
    * Random private helper methods
    *
    =================================================================================================================*/

    private void initializeDagger(@NonNull final State state, @NonNull final InitTrigger trigger) {
        final var notifications = platform.getNotificationEngine();
        final var blockStreamEnabled = isBlockStreamEnabled();
        // The Dagger component should be constructed every time we reach this point, even if
        // it exists (this avoids any problems with mutable singleton state by reconstructing
        // everything); but we must ensure the gRPC server in the old component is fully stopped,
        // as well as unregister listeners from the last time this method ran
        if (daggerApp != null) {
            shutdownGrpcServer();
            notifications.unregister(PlatformStatusChangeListener.class, this);
            notifications.unregister(ReconnectCompleteListener.class, daggerApp.reconnectListener());
            notifications.unregister(StateWriteToDiskCompleteListener.class, daggerApp.stateWriteToDiskListener());
            notifications.unregister(AsyncFatalIssListener.class, daggerApp.fatalIssListener());
            if (blockStreamEnabled) {
                notifications.unregister(StateHashedListener.class, daggerApp.blockStreamManager());
            }
        }
        if (trigger == RECONNECT) {
            // During a reconnect, we wait for reconnect to complete successfully and then set the initial hash
            // from the immutable state in the ReconnectCompleteNotification
            initialStateHashFuture = new CompletableFuture<>();
            notifications.register(ReconnectCompleteListener.class, new ReadReconnectStartingStateHash(notifications));
        }
        // For other triggers the initial state hash must have been set already
        requireNonNull(initialStateHashFuture);
        final var roundNum = requireNonNull(state.getReadableStates(PlatformStateService.NAME)
                        .<PlatformState>getSingleton(PLATFORM_STATE_KEY)
                        .get())
                .consensusSnapshotOrThrow()
                .round();
        final var initialStateHash = new InitialStateHash(initialStateHashFuture, roundNum);

        final var networkInfo =
                new StateNetworkInfo(platform.getSelfId().id(), state, platform.getRoster(), configProvider);
        final var blockHashSigner = blockHashSignerFactory.apply(hintsService, historyService, configProvider);
        // Fully qualified so as to not confuse javadoc
        daggerApp = com.hedera.node.app.DaggerHederaInjectionComponent.builder()
                .configProviderImpl(configProvider)
                .bootstrapConfigProviderImpl(bootstrapConfigProvider)
                .fileServiceImpl(fileServiceImpl)
                .contractServiceImpl(contractServiceImpl)
                .scheduleService(scheduleServiceImpl)
                .initTrigger(trigger)
                .softwareVersion(version.getPbjSemanticVersion())
                .self(networkInfo.selfNodeInfo())
                .platform(platform)
                .maxSignedTxnSize(MAX_SIGNED_TXN_SIZE)
                .crypto(CryptographyHolder.get())
                .currentPlatformStatus(new CurrentPlatformStatusImpl(platform))
                .servicesRegistry(servicesRegistry)
                .instantSource(appContext.instantSource())
                .throttleFactory(appContext.throttleFactory())
                .metrics(metrics)
                .kvStateChangeListener(kvStateChangeListener)
                .boundaryStateChangeListener(boundaryStateChangeListener)
                .migrationStateChanges(migrationStateChanges != null ? migrationStateChanges : new ArrayList<>())
                .initialStateHash(initialStateHash)
                .networkInfo(networkInfo)
                .startupNetworks(startupNetworks)
                .hintsService(hintsService)
                .historyService(historyService)
                .blockHashSigner(blockHashSigner)
                .build();
        // Initialize infrastructure for fees, exchange rates, and throttles from the working state
        daggerApp.initializer().accept(state);
        notifications.register(PlatformStatusChangeListener.class, this);
        notifications.register(ReconnectCompleteListener.class, daggerApp.reconnectListener());
        notifications.register(StateWriteToDiskCompleteListener.class, daggerApp.stateWriteToDiskListener());
        notifications.register(AsyncFatalIssListener.class, daggerApp.fatalIssListener());
        if (blockStreamEnabled) {
            notifications.register(StateHashedListener.class, daggerApp.blockStreamManager());
            daggerApp
                    .blockStreamManager()
                    .initLastBlockHash(
                            switch (trigger) {
                                case GENESIS -> BlockStreamManager.ZERO_BLOCK_HASH;
                                default -> blockStreamService
                                        .migratedLastBlockHash()
                                        .orElseGet(() -> startBlockHashFrom(state));
                            });
            migrationStateChanges = null;
        }
    }

    /**
     * Given the {@link BlockStreamInfo} context from a {@link State}, infers the block hash of the
     * last block that was incorporated in this state.
     *
     * @param state the state to use
     * @return the inferred block hash
     */
    private Bytes startBlockHashFrom(@NonNull final State state) {
        final var blockStreamInfo = state.getReadableStates(BlockStreamService.NAME)
                .<BlockStreamInfo>getSingleton(BLOCK_STREAM_INFO_KEY)
                .get();
        requireNonNull(blockStreamInfo);
        // Three of the four ingredients in the block hash are directly in the BlockStreamInfo; that is,
        // the previous block hash, the input tree root hash, and the start of block state hash
        final var prevBlockHash = blockHashByBlockNumber(
                blockStreamInfo.trailingBlockHashes(),
                blockStreamInfo.blockNumber() - 1,
                blockStreamInfo.blockNumber() - 1);
        requireNonNull(prevBlockHash);
        final var leftParent = combine(prevBlockHash, blockStreamInfo.inputTreeRootHash());
        // The fourth ingredient, the output tree root hash, is not directly in the BlockStreamInfo, but
        // we can recompute it based on the tree hash information and the fact the last output item in
        // the block was devoted to putting the BlockStreamInfo itself into the state
        final var outputTreeRootHash = outputTreeRootHashFrom(blockStreamInfo);
        final var rightParent = combine(outputTreeRootHash, blockStreamInfo.startOfBlockStateHash());
        return combine(leftParent, rightParent);
    }

    /**
     * Given a {@link BlockStreamInfo} context, computes the output tree root hash that must have been
     * computed at the end of the block that the context describes, assuming the final output block item
     * was the state change that put the context into the state.
     *
     * @param blockStreamInfo the context to use
     * @return the inferred output tree root hash
     */
    private @NonNull Bytes outputTreeRootHashFrom(@NonNull final BlockStreamInfo blockStreamInfo) {
        // This was the last state change in the block
        final var blockStreamInfoChange = StateChange.newBuilder()
                .stateId(STATE_ID_BLOCK_STREAM_INFO.protoOrdinal())
                .singletonUpdate(SingletonUpdateChange.newBuilder()
                        .blockStreamInfoValue(blockStreamInfo)
                        .build())
                .build();
        // And this was the last output block item
        final var lastStateChanges = BlockItem.newBuilder()
                .stateChanges(new StateChanges(blockStreamInfo.blockEndTime(), List.of(blockStreamInfoChange)))
                .build();
        // So we can combine this last leaf's has with the size and rightmost hashes
        // store from the pending output tree to recompute its final root hash
        final var penultimateOutputTreeStatus = new StreamingTreeHasher.Status(
                blockStreamInfo.numPrecedingOutputItems(), blockStreamInfo.rightmostPrecedingOutputTreeHashes());
        final var lastLeafHash = noThrowSha384HashOf(BlockItem.PROTOBUF.toBytes(lastStateChanges));
        return rootHashFrom(penultimateOutputTreeStatus, lastLeafHash);
    }

    private void logConfiguration() {
        if (logger.isInfoEnabled()) {
            final var config = configProvider.getConfiguration();
            final var lines = new ArrayList<String>();
            lines.add("Active Configuration:");
            Utils.allProperties(config).forEach((key, value) -> lines.add(key + " = " + value));
            logger.info(String.join("\n", lines));
        }
    }

    private void unmarkMigrationRecordsStreamed(@NonNull final State state) {
        final var blockServiceState = state.getWritableStates(BlockRecordService.NAME);
        final var blockInfoState = blockServiceState.<BlockInfo>getSingleton(BLOCK_INFO_STATE_KEY);
        final var currentBlockInfo = requireNonNull(blockInfoState.get());
        final var nextBlockInfo =
                currentBlockInfo.copyBuilder().migrationRecordsStreamed(false).build();
        blockInfoState.put(nextBlockInfo);
        logger.info("Unmarked post-upgrade work as done");
        ((WritableSingletonStateBase<BlockInfo>) blockInfoState).commit();
    }

    private void assertEnvSanityChecks(@NonNull final NodeId nodeId) {
        // Check that UTF-8 is in use. Otherwise, the node will be subject to subtle bugs in string handling that will
        // lead to ISS.
        final var defaultCharset = daggerApp.nativeCharset().get();
        if (!isUTF8(defaultCharset)) {
            logger.error(
                    """
                            Fatal precondition violation in HederaNode#{}: default charset is {} and not UTF-8
                            LC_ALL={}
                            LANG={}
                            file.encoding={}
                            """,
                    nodeId,
                    defaultCharset,
                    System.getenv("LC_ALL"),
                    System.getenv("LANG"),
                    System.getProperty("file.encoding"));
            System.exit(1);
        }

        // Check that the digest factory supports SHA-384.
        if (!sha384DigestIsAvailable()) {
            logger.error(
                    "Fatal precondition violation in HederaNode#{}: digest factory does not support SHA-384", nodeId);
            System.exit(1);
        }
    }

    private PlatformMerkleStateRoot withListeners(@NonNull final PlatformMerkleStateRoot root) {
        root.registerCommitListener(boundaryStateChangeListener);
        root.registerCommitListener(kvStateChangeListener);
        return root;
    }

    private void manageBlockEndRound(@NonNull final Round round, @NonNull final State state) {
        daggerApp.blockStreamManager().endRound(state, round.getRoundNum());
    }

    /**
     * Returns true if the source of time is the system time. Always true for live networks.
     *
     * @return true if the source of time is the system time
     */
    private boolean isNotEmbedded() {
        return appContext.instantSource() == InstantSource.system();
    }

    private class ReadReconnectStartingStateHash implements ReconnectCompleteListener {
        private final NotificationEngine notifications;

        private ReadReconnectStartingStateHash(@NonNull final NotificationEngine notifications) {
            this.notifications = requireNonNull(notifications);
        }

        @Override
        public void notify(@NonNull final ReconnectCompleteNotification notification) {
            requireNonNull(notification);
            requireNonNull(initialStateHashFuture)
                    .complete(requireNonNull(notification.getState().getHash()).getBytes());
            notifications.unregister(ReconnectCompleteListener.class, this);
        }
    }
}<|MERGE_RESOLUTION|>--- conflicted
+++ resolved
@@ -427,17 +427,10 @@
      * @param registryFactory        the factory to use for creating the services registry
      * @param migrator               the migrator to use with the services
      * @param startupNetworksFactory the factory for the startup networks
-<<<<<<< HEAD
-     * @param hintsServiceFactory the factory for the hinTS service
-     * @param historyServiceFactory the factory for the history service
-     * @param blockHashSignerFactory the factory for the block hash signer
-     * @param metrics the metrics object to use for reporting
-=======
      * @param hintsServiceFactory    the factory for the hinTS service
      * @param historyServiceFactory  the factory for the history service
      * @param blockHashSignerFactory the factory for the block hash signer
      * @param metrics                the metrics object to use for reporting
->>>>>>> 5377ab4c
      */
     public Hedera(
             @NonNull final ConstructableRegistry constructableRegistry,
@@ -453,10 +446,7 @@
         requireNonNull(constructableRegistry);
         requireNonNull(hintsServiceFactory);
         requireNonNull(historyServiceFactory);
-<<<<<<< HEAD
         requireNonNull(blockHashSignerFactory);
-=======
->>>>>>> 5377ab4c
         this.metrics = requireNonNull(metrics);
         this.serviceMigrator = requireNonNull(migrator);
         this.startupNetworksFactory = requireNonNull(startupNetworksFactory);
@@ -499,13 +489,9 @@
                         configSupplier,
                         () -> daggerApp.workingStateAccessor().getState(),
                         () -> daggerApp.throttleServiceManager().activeThrottleDefinitionsOrThrow(),
-<<<<<<< HEAD
-                        ThrottleAccumulator::new));
-=======
                         ThrottleAccumulator::new,
                         ignore -> version));
         boundaryStateChangeListener = new BoundaryStateChangeListener(storeMetricsService, configSupplier);
->>>>>>> 5377ab4c
         hintsService = hintsServiceFactory.apply(appContext, bootstrapConfig);
         historyService = historyServiceFactory.apply(appContext, bootstrapConfig);
         contractServiceImpl = new ContractServiceImpl(appContext, metrics);
