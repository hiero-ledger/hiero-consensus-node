--- conflicted
+++ resolved
@@ -173,7 +173,6 @@
 import java.nio.charset.Charset;
 import java.security.MessageDigest;
 import java.security.NoSuchAlgorithmException;
-import java.time.Duration;
 import java.time.InstantSource;
 import java.util.ArrayList;
 import java.util.List;
@@ -1336,27 +1335,6 @@
         }
     }
 
-<<<<<<< HEAD
-    /**
-     * Initializes block node connections and waits for at least one connection to be established.
-     * This should be called before platform.start() to ensure we don't miss any blocks.
-     *
-     * @param timeout maximum time to wait for a connection
-     */
-    public void initializeBlockNodeConnections(Duration timeout) {
-        final var blockStreamConfig = configProvider.getConfiguration().getConfigData(BlockStreamConfig.class);
-        if (!blockStreamConfig.streamToBlockNodes()) {
-            logger.info("Block stream to Block Nodes is disabled, skipping block node connection initialization");
-            return;
-        }
-
-        logger.info("Initializing block node connections with timeout {}", timeout);
-        boolean connected = daggerApp.blockNodeConnectionManager().waitForConnection(timeout);
-        if (blockStreamConfig.shutdownNodeOnNoBlockNodes() && !connected) {
-            logger.error("No block node connections established within timeout, shutting down");
-            this.shutdown();
-            System.exit(1);
-=======
     private boolean canAdoptRoster(@NonNull final Roster roster) {
         requireNonNull(initState);
         final var rosterHash = RosterUtils.hash(roster).getBytes();
@@ -1375,7 +1353,28 @@
         if (tssConfig.hintsEnabled()) {
             hintsService.initSigningForNextScheme(
                     new ReadableHintsStoreImpl(initState.getReadableStates(HintsService.NAME)));
->>>>>>> aed33ef3
+        }
+    }
+
+    /**
+     * Initializes block node connections and waits for at least one connection to be established.
+     * This should be called before platform.start() to ensure we don't miss any blocks.
+     *
+     * @param timeout maximum time to wait for a connection
+     */
+    public void initializeBlockNodeConnections(Duration timeout) {
+        final var blockStreamConfig = configProvider.getConfiguration().getConfigData(BlockStreamConfig.class);
+        if (!blockStreamConfig.streamToBlockNodes()) {
+            logger.info("Block stream to Block Nodes is disabled, skipping block node connection initialization");
+            return;
+        }
+
+        logger.info("Initializing block node connections with timeout {}", timeout);
+        boolean connected = daggerApp.blockNodeConnectionManager().waitForConnection(timeout);
+        if (blockStreamConfig.shutdownNodeOnNoBlockNodes() && !connected) {
+            logger.error("No block node connections established within timeout, shutting down");
+            this.shutdown();
+            System.exit(1);
         }
     }
 }