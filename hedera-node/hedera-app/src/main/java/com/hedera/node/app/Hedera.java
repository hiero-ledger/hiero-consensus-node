// SPDX-License-Identifier: Apache-2.0
package com.hedera.node.app;

import static com.hedera.hapi.block.stream.output.StateIdentifier.STATE_ID_BLOCK_STREAM_INFO;
import static com.hedera.hapi.node.base.ResponseCodeEnum.DUPLICATE_TRANSACTION;
import static com.hedera.hapi.node.base.ResponseCodeEnum.NOT_SUPPORTED;
import static com.hedera.hapi.node.base.ResponseCodeEnum.PLATFORM_NOT_ACTIVE;
import static com.hedera.hapi.node.base.ResponseCodeEnum.UNKNOWN;
import static com.hedera.hapi.util.HapiUtils.functionOf;
import static com.hedera.node.app.blocks.BlockStreamManager.ZERO_BLOCK_HASH;
import static com.hedera.node.app.blocks.impl.BlockImplUtils.combine;
import static com.hedera.node.app.blocks.impl.ConcurrentStreamingTreeHasher.rootHashFrom;
import static com.hedera.node.app.blocks.schemas.V0560BlockStreamSchema.BLOCK_STREAM_INFO_KEY;
import static com.hedera.node.app.hapi.utils.CommonUtils.noThrowSha384HashOf;
import static com.hedera.node.app.records.impl.BlockRecordInfoUtils.blockHashByBlockNumber;
import static com.hedera.node.app.records.schemas.V0490BlockRecordSchema.BLOCK_INFO_STATE_KEY;
import static com.hedera.node.app.spi.workflows.record.StreamBuilder.nodeTransactionWith;
import static com.hedera.node.app.state.merkle.VersionUtils.isSoOrdered;
import static com.hedera.node.app.util.HederaAsciiArt.HEDERA;
import static com.hedera.node.config.types.StreamMode.BLOCKS;
import static com.hedera.node.config.types.StreamMode.RECORDS;
import static com.swirlds.platform.state.service.PlatformStateService.PLATFORM_STATE_SERVICE;
import static com.swirlds.platform.state.service.schemas.V0540PlatformStateSchema.PLATFORM_STATE_KEY;
import static com.swirlds.platform.system.InitTrigger.GENESIS;
import static com.swirlds.platform.system.InitTrigger.RECONNECT;
import static java.nio.charset.StandardCharsets.UTF_8;
import static java.util.Objects.requireNonNull;
import static java.util.concurrent.CompletableFuture.completedFuture;
import static org.hiero.consensus.model.status.PlatformStatus.ACTIVE;
import static org.hiero.consensus.model.status.PlatformStatus.STARTING_UP;

import com.hedera.hapi.block.stream.BlockItem;
import com.hedera.hapi.block.stream.output.SingletonUpdateChange;
import com.hedera.hapi.block.stream.output.StateChange;
import com.hedera.hapi.block.stream.output.StateChanges;
import com.hedera.hapi.node.base.Duration;
import com.hedera.hapi.node.base.HederaFunctionality;
import com.hedera.hapi.node.base.SemanticVersion;
import com.hedera.hapi.node.base.SignatureMap;
import com.hedera.hapi.node.base.Timestamp;
import com.hedera.hapi.node.base.TransactionID;
import com.hedera.hapi.node.state.blockrecords.BlockInfo;
import com.hedera.hapi.node.state.blockstream.BlockStreamInfo;
import com.hedera.hapi.node.state.roster.Roster;
import com.hedera.hapi.node.transaction.ThrottleDefinitions;
import com.hedera.hapi.node.transaction.TransactionBody;
import com.hedera.hapi.platform.event.StateSignatureTransaction;
import com.hedera.hapi.platform.state.PlatformState;
import com.hedera.hapi.util.HapiUtils;
import com.hedera.hapi.util.UnknownHederaFunctionality;
import com.hedera.node.app.blocks.BlockHashSigner;
import com.hedera.node.app.blocks.BlockStreamManager;
import com.hedera.node.app.blocks.BlockStreamService;
import com.hedera.node.app.blocks.InitialStateHash;
import com.hedera.node.app.blocks.StreamingTreeHasher;
import com.hedera.node.app.blocks.impl.BlockStreamManagerImpl;
import com.hedera.node.app.blocks.impl.BoundaryStateChangeListener;
import com.hedera.node.app.blocks.impl.KVStateChangeListener;
import com.hedera.node.app.config.BootstrapConfigProviderImpl;
import com.hedera.node.app.config.ConfigProviderImpl;
import com.hedera.node.app.fees.FeeService;
import com.hedera.node.app.hints.HintsService;
import com.hedera.node.app.hints.impl.ReadableHintsStoreImpl;
import com.hedera.node.app.history.HistoryService;
import com.hedera.node.app.history.impl.ReadableHistoryStoreImpl;
import com.hedera.node.app.ids.AppEntityIdFactory;
import com.hedera.node.app.ids.EntityIdService;
import com.hedera.node.app.info.CurrentPlatformStatusImpl;
import com.hedera.node.app.info.StateNetworkInfo;
import com.hedera.node.app.metrics.StoreMetricsServiceImpl;
import com.hedera.node.app.records.BlockRecordService;
import com.hedera.node.app.roster.RosterService;
import com.hedera.node.app.service.addressbook.impl.AddressBookServiceImpl;
import com.hedera.node.app.service.consensus.impl.ConsensusServiceImpl;
import com.hedera.node.app.service.contract.impl.ContractServiceImpl;
import com.hedera.node.app.service.file.impl.FileServiceImpl;
import com.hedera.node.app.service.networkadmin.impl.FreezeServiceImpl;
import com.hedera.node.app.service.networkadmin.impl.NetworkServiceImpl;
import com.hedera.node.app.service.schedule.impl.ScheduleServiceImpl;
import com.hedera.node.app.service.token.impl.TokenServiceImpl;
import com.hedera.node.app.service.util.impl.UtilServiceImpl;
import com.hedera.node.app.services.AppContextImpl;
import com.hedera.node.app.services.ServiceMigrator;
import com.hedera.node.app.services.ServicesRegistry;
import com.hedera.node.app.signature.AppSignatureVerifier;
import com.hedera.node.app.signature.impl.SignatureExpanderImpl;
import com.hedera.node.app.signature.impl.SignatureVerifierImpl;
import com.hedera.node.app.spi.AppContext;
import com.hedera.node.app.spi.workflows.PreCheckException;
import com.hedera.node.app.state.ConsensusStateEventHandlerImpl;
import com.hedera.node.app.state.recordcache.RecordCacheService;
import com.hedera.node.app.store.ReadableStoreFactory;
import com.hedera.node.app.throttle.AppThrottleFactory;
import com.hedera.node.app.throttle.CongestionThrottleService;
import com.hedera.node.app.throttle.ThrottleAccumulator;
import com.hedera.node.app.tss.TssBaseServiceImpl;
import com.hedera.node.app.version.ServicesSoftwareVersion;
import com.hedera.node.app.workflows.handle.HandleWorkflow;
import com.hedera.node.app.workflows.ingest.IngestWorkflow;
import com.hedera.node.app.workflows.query.QueryWorkflow;
import com.hedera.node.config.ConfigProvider;
import com.hedera.node.config.Utils;
import com.hedera.node.config.data.BlockStreamConfig;
import com.hedera.node.config.data.HederaConfig;
import com.hedera.node.config.data.NetworkAdminConfig;
import com.hedera.node.config.data.TssConfig;
import com.hedera.node.config.data.VersionConfig;
import com.hedera.node.config.types.StreamMode;
import com.hedera.node.internal.network.Network;
import com.hedera.pbj.runtime.io.buffer.Bytes;
import com.swirlds.common.constructable.ClassConstructorPair;
import com.swirlds.common.constructable.ConstructableRegistry;
import com.swirlds.common.constructable.ConstructableRegistryException;
import com.swirlds.common.crypto.Signature;
import com.swirlds.common.notification.NotificationEngine;
import com.swirlds.config.api.Configuration;
import com.swirlds.metrics.api.Metrics;
import com.swirlds.platform.listeners.PlatformStatusChangeListener;
import com.swirlds.platform.listeners.PlatformStatusChangeNotification;
import com.swirlds.platform.listeners.ReconnectCompleteListener;
import com.swirlds.platform.listeners.ReconnectCompleteNotification;
import com.swirlds.platform.listeners.StateWriteToDiskCompleteListener;
import com.swirlds.platform.roster.RosterUtils;
import com.swirlds.platform.state.ConsensusStateEventHandler;
import com.swirlds.platform.state.MerkleNodeState;
import com.swirlds.platform.state.service.PlatformStateFacade;
import com.swirlds.platform.state.service.PlatformStateService;
import com.swirlds.platform.state.service.ReadableRosterStore;
import com.swirlds.platform.system.InitTrigger;
import com.swirlds.platform.system.Platform;
import com.swirlds.platform.system.SoftwareVersion;
import com.swirlds.platform.system.SwirldMain;
import com.swirlds.platform.system.state.notifications.AsyncFatalIssListener;
import com.swirlds.platform.system.state.notifications.StateHashedListener;
import com.swirlds.state.State;
import com.swirlds.state.StateChangeListener;
import com.swirlds.state.lifecycle.StartupNetworks;
import com.swirlds.state.spi.WritableSingletonStateBase;
import edu.umd.cs.findbugs.annotations.NonNull;
import edu.umd.cs.findbugs.annotations.Nullable;
import java.nio.charset.Charset;
import java.security.MessageDigest;
import java.security.NoSuchAlgorithmException;
import java.time.InstantSource;
import java.util.ArrayList;
import java.util.List;
import java.util.Locale;
import java.util.Optional;
import java.util.Set;
import java.util.concurrent.CompletableFuture;
import java.util.concurrent.atomic.AtomicBoolean;
import java.util.function.BiPredicate;
import java.util.function.Consumer;
import java.util.function.Supplier;
import org.apache.logging.log4j.LogManager;
import org.apache.logging.log4j.Logger;
import org.hiero.consensus.model.constructable.RuntimeConstructable;
import org.hiero.consensus.model.crypto.Hash;
import org.hiero.consensus.model.event.Event;
import org.hiero.consensus.model.hashgraph.Round;
import org.hiero.consensus.model.node.NodeId;
import org.hiero.consensus.model.status.PlatformStatus;
import org.hiero.consensus.model.transaction.ScopedSystemTransaction;
import org.hiero.consensus.model.transaction.Transaction;

/*
 ****************        ****************************************************************************************
 ************                ************                                                                       *
 *********                      *********                                                                       *
 ******                            ******                                                                       *
 ****                                ****      ___           ___           ___           ___           ___      *
 ***        ĦĦĦĦ          ĦĦĦĦ        ***     /\  \         /\  \         /\  \         /\  \         /\  \     *
 **         ĦĦĦĦ          ĦĦĦĦ         **    /::\  \       /::\  \       /::\  \       /::\  \       /::\  \    *
 *          ĦĦĦĦĦĦĦĦĦĦĦĦĦĦĦĦĦĦ          *   /:/\:\  \     /:/\:\  \     /:/\:\  \     /:/\:\  \     /:/\:\  \   *
            ĦĦĦĦĦĦĦĦĦĦĦĦĦĦĦĦĦĦ             /::\~\:\  \   /:/  \:\__\   /::\~\:\  \   /::\~\:\  \   /::\~\:\  \  *
            ĦĦĦĦ          ĦĦĦĦ            /:/\:\ \:\__\ /:/__/ \:|__| /:/\:\ \:\__\ /:/\:\ \:\__\ /:/\:\ \:\__\ *
            ĦĦĦĦĦĦĦĦĦĦĦĦĦĦĦĦĦĦ            \:\~\:\ \/__/ \:\  \ /:/  / \:\~\:\ \/__/ \/_|::\/:/  / \/__\:\/:/  / *
 *          ĦĦĦĦĦĦĦĦĦĦĦĦĦĦĦĦĦĦ          *  \:\ \:\__\    \:\  /:/  /   \:\ \:\__\      |:|::/  /       \::/  /  *
 **         ĦĦĦĦ          ĦĦĦĦ         **   \:\ \/__/     \:\/:/  /     \:\ \/__/      |:|\/__/        /:/  /   *
 ***        ĦĦĦĦ          ĦĦĦĦ        ***    \:\__\        \::/__/       \:\__\        |:|  |         /:/  /    *
 ****                                ****     \/__/         ~~            \/__/         \|__|         \/__/     *
 ******                            ******                                                                       *
 *********                      *********                                                                       *
 ************                ************                                                                       *
 ****************        ****************************************************************************************
*/

/**
 * Represents the Hedera Consensus Node.
 *
 * <p>This is the main entry point for the Hedera Consensus Node. It contains initialization logic for the node,
 * including its state. It constructs the Dagger dependency tree, and manages the gRPC server, and in all other ways,
 * controls execution of the node. If you want to understand our system, this is a great place to start!
 */
public final class Hedera implements SwirldMain<MerkleNodeState>, PlatformStatusChangeListener, AppContext.Gossip {
    private static final Logger logger = LogManager.getLogger(Hedera.class);

    private static final java.time.Duration SHUTDOWN_TIMEOUT = java.time.Duration.ofSeconds(10);

    /**
     * The application name from the platform's perspective. This is currently locked in at the old main class name and
     * requires data migration to change.
     */
    public static final String APP_NAME = "com.hedera.services.ServicesMain";

    /**
     * The swirld name. Currently, there is only one swirld.
     */
    public static final String SWIRLD_NAME = "123";
    /**
     * The registry to use.
     */
    private final ServicesRegistry servicesRegistry;
    /**
     * The services migrator to use.
     */
    private final ServiceMigrator serviceMigrator;
    /**
     * The current version of the software; it is not possible for a node's version to change
     * without restarting the process, so final.
     */
    private final ServicesSoftwareVersion version;
    /**
     * The current version of the HAPI protobufs.
     */
    private final SemanticVersion hapiVersion;

    /**
     * The application context for the node.
     */
    private final AppContext appContext;

    /**
     * The contract service singleton, kept as a field here to avoid constructing twice
     * (once in constructor to register schemas, again inside Dagger component).
     */
    private final ContractServiceImpl contractServiceImpl;

    /**
     * The schedule service singleton, kept as a field here to avoid constructing twice
     * (once in constructor to register schemas, again inside Dagger component).
     */
    private final ScheduleServiceImpl scheduleServiceImpl;

    /**
     * The hinTS service singleton, kept as a field here to avoid constructing twice
     * (once in constructor to register schemas, again inside Dagger component).
     */
    private final HintsService hintsService;

    /**
     * The history service singleton, kept as a field here to avoid constructing twice
     * (once in constructor to register schemas, again inside Dagger component).
     */
    private final HistoryService historyService;

    /**
     * The file service singleton, kept as a field here to avoid constructing twice
     * (once in constructor to register schemas, again inside Dagger component).
     */
    private final FileServiceImpl fileServiceImpl;

    /**
     * The block stream service singleton, kept as a field here to reuse information learned
     * during the state migration phase in the later initialization phase.
     */
    private final BlockStreamService blockStreamService;

    /**
     * The platform state facade singleton, kept as a field here to avoid constructing twice`
     * (once in constructor to register schemas, again inside Dagger component).
     */
    private final PlatformStateFacade platformStateFacade;

    /**
     * The block hash signer factory.
     */
    private final BlockHashSignerFactory blockHashSignerFactory;

    /**
     * The bootstrap configuration provider for the network.
     */
    private final BootstrapConfigProviderImpl bootstrapConfigProvider;

    /**
     * The stream mode the node is operating in.
     */
    private final StreamMode streamMode;

    /**
     * The factory for the startup networks.
     */
    private final StartupNetworksFactory startupNetworksFactory;

    private final ConsensusStateEventHandler<MerkleNodeState> consensusStateEventHandler;

    /**
     * The Hashgraph Platform. This is set during state initialization.
     */
    private Platform platform;
    /**
     * The current status of the platform.
     */
    private PlatformStatus platformStatus = STARTING_UP;
    /**
     * The configuration for this node; non-final because its sources depend on whether
     * we are initializing the first consensus state from genesis or a saved state.
     */
    private ConfigProviderImpl configProvider;
    /**
     * DI for all objects needed to implement Hedera node lifecycles; non-final because
     * it is completely recreated every time the platform initializes a new state as the
     * basis for applying consensus transactions.
     */
    private HederaInjectionComponent daggerApp;

    /**
     * When initializing the State API, the state being initialized.
     */
    @Nullable
    private MerkleNodeState initState;

    /**
     * The metrics object being used for reporting.
     */
    private final Metrics metrics;

    /**
     * A {@link StateChangeListener} that accumulates state changes that are only reported once per block; in the
     * current system, these are the singleton and queue updates. Every {@link MerkleNodeState} will have this
     * listener registered.
     */
    private final BoundaryStateChangeListener boundaryStateChangeListener;

    /**
     * A {@link StateChangeListener} that accumulates state changes that must be immediately reported as they occur,
     * because the exact order of mutations---not just the final values---determines the Merkle root hash.
     */
    private final KVStateChangeListener kvStateChangeListener = new KVStateChangeListener();

    /**
     * The state root supplier to use for creating a new state root.
     */
    private final Supplier<MerkleNodeState> stateRootSupplier;

    /**
     * The action to take, if any, when a consensus round is sealed.
     */
    private final BiPredicate<Round, State> onSealConsensusRound;
    /**
     * Once set, a future that resolves to the hash of the state used to initialize the application. This is known
     * immediately at genesis or on restart from a saved state; during reconnect, it is known when reconnect
     * completes. Used to inject the start-of-state hash to the {@link BlockStreamManagerImpl}.
     */
    @Nullable
    private CompletableFuture<Bytes> initialStateHashFuture;

    @Nullable
    private List<StateChanges.Builder> migrationStateChanges;

    @Nullable
    private StartupNetworks startupNetworks;

    @Nullable
    private Supplier<Network> genesisNetworkSupplier;

    @NonNull
    private StoreMetricsServiceImpl storeMetricsService;

    private boolean onceOnlyServiceInitializationPostDaggerHasHappened = false;

    @FunctionalInterface
    public interface StartupNetworksFactory {
        @NonNull
        StartupNetworks apply(@NonNull ConfigProvider configProvider);
    }

    @FunctionalInterface
    public interface HintsServiceFactory {
        @NonNull
        HintsService apply(@NonNull AppContext appContext, @NonNull Configuration bootstrapConfig);
    }

    @FunctionalInterface
    public interface HistoryServiceFactory {
        @NonNull
        HistoryService apply(@NonNull AppContext appContext, @NonNull Configuration bootstrapConfig);
    }

    @FunctionalInterface
    public interface BlockHashSignerFactory {
        @NonNull
        BlockHashSigner apply(
                @NonNull HintsService hintsService,
                @NonNull HistoryService historyService,
                @NonNull ConfigProvider configProvider);
    }

    /*==================================================================================================================
    *
    * Hedera Object Construction.
    *
    =================================================================================================================*/

    /**
     * Creates a Hedera node and registers its own and its services' {@link RuntimeConstructable} factories
     * with the given {@link ConstructableRegistry}.
     *
     * <p>This registration is a critical side effect that must happen called before any Platform initialization
     * steps that try to create or deserialize a {@link MerkleNodeState}.
     *
     * @param constructableRegistry  the registry to register {@link RuntimeConstructable} factories with
     * @param registryFactory        the factory to use for creating the services registry
     * @param migrator               the migrator to use with the services
     * @param startupNetworksFactory the factory for the startup networks
     * @param hintsServiceFactory    the factory for the hinTS service
     * @param historyServiceFactory  the factory for the history service
     * @param blockHashSignerFactory the factory for the block hash signer
     * @param metrics                the metrics object to use for reporting
     * @param platformStateFacade    the facade object to access platform state
     */
    public Hedera(
            @NonNull final ConstructableRegistry constructableRegistry,
            @NonNull final ServicesRegistry.Factory registryFactory,
            @NonNull final ServiceMigrator migrator,
            @NonNull final InstantSource instantSource,
            @NonNull final StartupNetworksFactory startupNetworksFactory,
            @NonNull final HintsServiceFactory hintsServiceFactory,
            @NonNull final HistoryServiceFactory historyServiceFactory,
            @NonNull final BlockHashSignerFactory blockHashSignerFactory,
            @NonNull final Metrics metrics,
            @NonNull final PlatformStateFacade platformStateFacade) {
        requireNonNull(registryFactory);
        requireNonNull(constructableRegistry);
        requireNonNull(hintsServiceFactory);
        requireNonNull(historyServiceFactory);
        this.metrics = requireNonNull(metrics);
        this.serviceMigrator = requireNonNull(migrator);
        this.startupNetworksFactory = requireNonNull(startupNetworksFactory);
        this.blockHashSignerFactory = requireNonNull(blockHashSignerFactory);
        this.storeMetricsService = new StoreMetricsServiceImpl(metrics);
        this.platformStateFacade = requireNonNull(platformStateFacade);
        logger.info(
                """

                        {}

                        Welcome to Hedera! Developed with ❤\uFE0F by the Open Source Community.
                        https://github.com/hashgraph/hedera-services

                        """,
                HEDERA);
        bootstrapConfigProvider = new BootstrapConfigProviderImpl();
        final var bootstrapConfig = bootstrapConfigProvider.getConfiguration();
        hapiVersion = bootstrapConfig.getConfigData(VersionConfig.class).hapiVersion();
        version = ServicesSoftwareVersion.from(bootstrapConfig);
        streamMode = bootstrapConfig.getConfigData(BlockStreamConfig.class).streamMode();
        servicesRegistry = registryFactory.create(constructableRegistry, bootstrapConfig);
        logger.info(
                "Creating Hedera Consensus Node {} with HAPI {}",
                () -> HapiUtils.toString(version.getPbjSemanticVersion()),
                () -> HapiUtils.toString(hapiVersion));
        fileServiceImpl = new FileServiceImpl();

        final Supplier<Configuration> configSupplier = () -> configProvider.getConfiguration();
        this.appContext = new AppContextImpl(
                instantSource,
                new AppSignatureVerifier(
                        bootstrapConfig.getConfigData(HederaConfig.class),
                        new SignatureExpanderImpl(),
                        new SignatureVerifierImpl()),
                this,
                configSupplier,
                () -> daggerApp.networkInfo().selfNodeInfo(),
                () -> this.metrics,
                new AppThrottleFactory(
                        configSupplier,
                        () -> daggerApp.workingStateAccessor().getState(),
                        () -> daggerApp.throttleServiceManager().activeThrottleDefinitionsOrThrow(),
                        ThrottleAccumulator::new,
                        ignore -> version),
                () -> daggerApp.appFeeCharging(),
                new AppEntityIdFactory(bootstrapConfig));
        boundaryStateChangeListener = new BoundaryStateChangeListener(storeMetricsService, configSupplier);
        hintsService = hintsServiceFactory.apply(appContext, bootstrapConfig);
        historyService = historyServiceFactory.apply(appContext, bootstrapConfig);
        contractServiceImpl = new ContractServiceImpl(appContext, metrics);
        scheduleServiceImpl = new ScheduleServiceImpl(appContext);
        blockStreamService = new BlockStreamService();

        // Register all service schema RuntimeConstructable factories before platform init
        Set.of(
                        new EntityIdService(),
                        new ConsensusServiceImpl(),
                        contractServiceImpl,
                        fileServiceImpl,
                        hintsService,
                        historyService,
                        new TssBaseServiceImpl(),
                        new FreezeServiceImpl(),
                        scheduleServiceImpl,
                        new TokenServiceImpl(appContext),
                        new UtilServiceImpl(),
                        new RecordCacheService(),
                        new BlockRecordService(),
                        blockStreamService,
                        new FeeService(),
                        new CongestionThrottleService(),
                        new NetworkServiceImpl(),
                        new AddressBookServiceImpl(),
                        new RosterService(
                                this::canAdoptRoster,
                                this::onAdoptRoster,
                                () -> requireNonNull(initState),
                                platformStateFacade),
                        PLATFORM_STATE_SERVICE)
                .forEach(servicesRegistry::register);
        try {
            consensusStateEventHandler = new ConsensusStateEventHandlerImpl(this);
            final Supplier<MerkleNodeState> baseSupplier = HederaStateRoot::new;
            final var blockStreamsEnabled = isBlockStreamEnabled();
            stateRootSupplier = blockStreamsEnabled ? () -> withListeners(baseSupplier.get()) : baseSupplier;
            onSealConsensusRound = blockStreamsEnabled ? this::manageBlockEndRound : (round, state) -> true;
            // And the factory for the MerkleStateRoot class id must be our constructor
            constructableRegistry.registerConstructable(new ClassConstructorPair(
                    HederaStateRoot.class, () -> stateRootSupplier.get().getRoot()));
        } catch (final ConstructableRegistryException e) {
            logger.error("Failed to register " + HederaStateRoot.class + " factory with ConstructableRegistry", e);
            throw new IllegalStateException(e);
        }
    }

    /**
     * {@inheritDoc}
     *
     * <p>Called immediately after the constructor to get the version of this software. In an upgrade scenario, this
     * version will be greater than the one in the saved state.
     *
     * @return The software version.
     */
    @Override
    @NonNull
    public SoftwareVersion getSoftwareVersion() {
        return version;
    }

    /*==================================================================================================================
    *
    * Initialization Step 1: Create a new state (either genesis or restart, once per node).
    *
    =================================================================================================================*/

    /**
     * {@inheritDoc}
     *
     * <p>Called by the platform to build a genesis state.
     *
     * @return a Services state object
     */
    @Override
    @NonNull
    public MerkleNodeState newStateRoot() {
        return stateRootSupplier.get();
    }

    /**
     * {@inheritDoc}
     */
    @Override
    public ConsensusStateEventHandler<MerkleNodeState> newConsensusStateEvenHandler() {
        return consensusStateEventHandler;
    }

    @Override
    public void notify(@NonNull final PlatformStatusChangeNotification notification) {
        this.platformStatus = notification.getNewStatus();
        logger.info("HederaNode#{} is {}", platform.getSelfId(), platformStatus.name());
        final var streamToBlockNodes = configProvider
                .getConfiguration()
                .getConfigData(BlockStreamConfig.class)
                .streamToBlockNodes();
        switch (platformStatus) {
            case ACTIVE -> {
                startGrpcServer();
            }
            case FREEZE_COMPLETE -> {
                logger.info("Platform status is now FREEZE_COMPLETE");
                shutdownGrpcServer();
                closeRecordStreams();
                if (streamToBlockNodes && isNotEmbedded()) {
                    logger.info("FREEZE_COMPLETE - Shutting down connections to Block Nodes");
                    daggerApp.blockNodeConnectionManager().shutdown();
                }
            }
            case CATASTROPHIC_FAILURE -> {
                logger.error("Platform status is now CATASTROPHIC_FAILURE");
                shutdownGrpcServer();
                if (streamToBlockNodes && isNotEmbedded()) {
                    logger.info("CATASTROPHIC_FAILURE - Shutting down connections to Block Nodes");
                    daggerApp.blockNodeConnectionManager().shutdown();
                }

                // Wait for the block stream to close any pending or current blocks–-we may need them for triage
                blockStreamManager().awaitFatalShutdown(SHUTDOWN_TIMEOUT);
            }
            case REPLAYING_EVENTS, STARTING_UP, OBSERVING, RECONNECT_COMPLETE, CHECKING, FREEZING, BEHIND -> {
                // Nothing to do here, just enumerate for completeness
            }
        }
    }

    /*==================================================================================================================
    *
    * Initialization Step 2: Initialize the state. Either genesis or restart or reconnect or some other trigger.
    * Includes migration when needed.
    *
    =================================================================================================================*/

    /**
     * Initializes the States API in the given state based on the given startup conditions.
     *
     * @param state the state to initialize
     * @param trigger the trigger that is calling migration
     * @param platformConfig the platform configuration
     */
    public void initializeStatesApi(
            @NonNull final MerkleNodeState state,
            @NonNull final InitTrigger trigger,
            @NonNull final Configuration platformConfig) {
        requireNonNull(state);
        requireNonNull(platformConfig);
        this.configProvider = new ConfigProviderImpl(trigger == GENESIS, metrics);
        this.genesisNetworkSupplier = () -> startupNetworks().genesisNetworkOrThrow(platformConfig);
        final var deserializedVersion = platformStateFacade.creationSemanticVersionOf(state);
        logger.info(
                "Initializing Hedera state version {} in {} mode with trigger {} and previous version {}",
                version,
                configProvider
                        .getConfiguration()
                        .getConfigData(HederaConfig.class)
                        .activeProfile(),
                trigger,
                deserializedVersion == null ? "<NONE>" : deserializedVersion);
        if (trigger != GENESIS) {
            requireNonNull(deserializedVersion, "Deserialized version cannot be null for trigger " + trigger);
        }
        final var savedStateVersion =
                deserializedVersion == null ? null : new ServicesSoftwareVersion(deserializedVersion);
        if (version.compareTo(savedStateVersion) < 0) {
            logger.fatal(
                    "Fatal error, state source version {} is higher than node software version {}",
                    savedStateVersion,
                    version);
            throw new IllegalStateException("Cannot downgrade from " + savedStateVersion + " to " + version);
        }
        try {
            migrateSchemas(state, savedStateVersion, trigger, metrics, platformConfig);
            logConfiguration();
        } catch (final Throwable t) {
            logger.fatal("Critical failure during schema migration", t);
            throw new IllegalStateException("Critical failure during migration", t);
        }
        logger.info(
                "Platform state includes freeze time={} and last frozen={}",
                platformStateFacade.freezeTimeOf(state),
                platformStateFacade.lastFrozenTimeOf(state));
    }

    /**
     * Invoked by the platform when the state should be initialized. This happens <b>BEFORE</b>
     * {@link SwirldMain#init(Platform, NodeId)} and after {@link #newStateRoot()}.
     */
    @SuppressWarnings("java:S1181") // catching Throwable instead of Exception when we do a direct System.exit()
    public void onStateInitialized(
            @NonNull final MerkleNodeState state,
            @NonNull final Platform platform,
            @NonNull final InitTrigger trigger) {
        // A Hedera object can receive multiple onStateInitialized() calls throughout its lifetime if
        // the platform needs to initialize a learned state after reconnect; however, it cannot be
        // used by multiple platform instances
        if (this.platform != null && this.platform != platform) {
            logger.fatal("Fatal error, platform should never change once set");
            throw new IllegalStateException("Platform should never change once set");
        }
        this.platform = requireNonNull(platform);
        if (state.getReadableStates(EntityIdService.NAME).isEmpty()) {
            initializeStatesApi(state, trigger, platform.getContext().getConfiguration());
        }
        // With the States API grounded in the working state, we can create the object graph from it
        initializeDagger(state, trigger);

        // Perform any service initialization that has to be postponed until Dagger is available
        // (simple boolean is usable since we're still single-threaded when `onStateInitialized` is called)
        if (!onceOnlyServiceInitializationPostDaggerHasHappened) {
            contractServiceImpl.createMetrics();
            onceOnlyServiceInitializationPostDaggerHasHappened = true;
        }
    }

    /**
     * Called by this class when we detect it is time to do migration. The {@code deserializedVersion} must not be newer
     * than the current software version. If it is prior to the current version, then each migration between the
     * {@code deserializedVersion} and the current version, including the current version, will be executed, thus
     * bringing the state up to date.
     *
     * <p>If the {@code deserializedVersion} is {@code null}, then this is the first time the node has been started,
     * and thus all schemas will be executed.
     *
     * @param state current state
     * @param deserializedVersion version deserialized
     * @param trigger trigger that is calling migration
     * @param platformConfig platform configuration
     */
    private void migrateSchemas(
            @NonNull final MerkleNodeState state,
            @Nullable final ServicesSoftwareVersion deserializedVersion,
            @NonNull final InitTrigger trigger,
            @NonNull final Metrics metrics,
            @NonNull final Configuration platformConfig) {
        final var previousVersion = deserializedVersion == null ? null : deserializedVersion.getPbjSemanticVersion();
        final var isUpgrade = version.compareTo(deserializedVersion) > 0;
        logger.info(
                "{} from Services version {} @ current {} with trigger {}",
                () -> isUpgrade ? "Upgrading" : (previousVersion == null ? "Starting" : "Restarting"),
                () -> HapiUtils.toString(Optional.ofNullable(deserializedVersion)
                        .map(ServicesSoftwareVersion::getPbjSemanticVersion)
                        .orElse(null)),
                () -> HapiUtils.toString(version.getPbjSemanticVersion()),
                () -> trigger);
        blockStreamService.resetMigratedLastBlockHash();
        startupNetworks = startupNetworksFactory.apply(configProvider);
        PLATFORM_STATE_SERVICE.setAppVersionFn(ServicesSoftwareVersion::from);
        this.initState = state;
        final var migrationChanges = serviceMigrator.doMigrations(
                state,
                servicesRegistry,
                deserializedVersion,
                version,
                // (FUTURE) In principle, the FileService could change the active configuration during a
                // migration, implying we should pass a config provider; but we don't need this yet
                configProvider.getConfiguration(),
                platformConfig,
                metrics,
                startupNetworks,
                storeMetricsService,
                configProvider,
                platformStateFacade);
        this.initState = null;
        migrationStateChanges = new ArrayList<>(migrationChanges);
        kvStateChangeListener.reset();
        boundaryStateChangeListener.reset();
        // If still using BlockRecordManager state, then for specifically a non-genesis upgrade,
        // set in state that post-upgrade work is pending
        if (streamMode != BLOCKS && isUpgrade && trigger != RECONNECT && trigger != GENESIS) {
            unmarkMigrationRecordsStreamed(state);
            migrationStateChanges.add(
                    StateChanges.newBuilder().stateChanges(boundaryStateChangeListener.allStateChanges()));
            boundaryStateChangeListener.reset();
        }
        logger.info("Migration complete");
    }

    /*==================================================================================================================
    *
    * Initialization Step 3: Initialize the app. Happens once at startup.
    *
    =================================================================================================================*/

    /**
     * {@inheritDoc}
     *
     * <p>Called <b>AFTER</b> init and migrate have been called on the state (either the new state created from
     * {@link #newStateRoot()} or an instance of {@link MerkleNodeState} created by the platform and
     * loaded from the saved state).
     *
     * <p>(FUTURE) Consider moving this initialization into {@link #onStateInitialized(MerkleNodeState, Platform, InitTrigger)}
     * instead, as there is no special significance to having it here instead.
     */
    @SuppressWarnings("java:S1181") // catching Throwable instead of Exception when we do a direct System.exit()
    @Override
    public void init(@NonNull final Platform platform, @NonNull final NodeId nodeId) {
        if (this.platform != platform) {
            throw new IllegalArgumentException("Platform must be the same instance");
        }
        assertEnvSanityChecks(nodeId);
        logger.info("Initializing Hedera app with HederaNode#{}", nodeId);
        Locale.setDefault(Locale.US);
        logger.info("Locale to set to US en");
    }

    @Override
    public void submit(@NonNull final TransactionBody body) {
        requireNonNull(body);
        if (platformStatus != ACTIVE) {
            throw new IllegalStateException("" + PLATFORM_NOT_ACTIVE);
        }
        final HederaFunctionality function;
        try {
            function = functionOf(body);
        } catch (UnknownHederaFunctionality e) {
            throw new IllegalArgumentException("" + UNKNOWN);
        }
        try {
            final var config = configProvider.getConfiguration();
            final var adminConfig = config.getConfigData(NetworkAdminConfig.class);
            final var allowList = adminConfig.nodeTransactionsAllowList().functionalitySet();
            if (!allowList.contains(function)) {
                throw new IllegalArgumentException("" + NOT_SUPPORTED);
            }
            final var payload = com.hedera.hapi.node.base.Transaction.PROTOBUF.toBytes(nodeTransactionWith(body));
            requireNonNull(daggerApp).submissionManager().submit(body, payload);
        } catch (PreCheckException e) {
            final var reason = e.responseCode();
            if (reason == DUPLICATE_TRANSACTION) {
                // In this case the client must not retry with the same transaction, but
                // could retry with a different transaction id if desired.
                throw new IllegalArgumentException("" + DUPLICATE_TRANSACTION);
            }
            throw new IllegalStateException("" + reason);
        }
    }

    @Override
    public Signature sign(final byte[] ledgerId) {
        return platform.sign(ledgerId);
    }

    @Override
    public boolean isAvailable() {
        return daggerApp != null && daggerApp.currentPlatformStatus().get() == ACTIVE;
    }

    /**
     * Called to perform orderly close record streams.
     */
    private void closeRecordStreams() {
        daggerApp.blockRecordManager().close();
    }

    /**
     * Gets whether the default charset is UTF-8.
     */
    private boolean isUTF8(@NonNull final Charset defaultCharset) {
        if (!UTF_8.equals(defaultCharset)) {
            logger.error("Default charset is {}, not UTF-8", defaultCharset);
            return false;
        }
        return true;
    }

    /**
     * Gets whether the sha384 digest is available
     */
    private boolean sha384DigestIsAvailable() {
        try {
            MessageDigest.getInstance("SHA-384");
            return true;
        } catch (final NoSuchAlgorithmException e) {
            logger.error(e);
            return false;
        }
    }

    /*==================================================================================================================
    *
    * Other app lifecycle methods
    *
    =================================================================================================================*/

    /**
     * {@inheritDoc}
     *
     * <p>Called by the platform after <b>ALL</b> initialization to start the gRPC servers and begin operation, or by
     * the notification listener when it is time to restart the gRPC server after it had been stopped (such as during
     * reconnect).
     */
    @Override
    public void run() {
        logger.info("Starting the Hedera node");
    }

    /**
     * Called for an orderly shutdown.
     */
    public void shutdown() {
        logger.info("Shutting down Hedera node");
        shutdownGrpcServer();

        if (daggerApp != null) {
            logger.debug("Shutting down the Block Node Connection Manager");
            daggerApp.blockNodeConnectionManager().shutdown();

            logger.debug("Shutting down the state");
            final var state = daggerApp.workingStateAccessor().getState();
            if (state instanceof HederaStateRoot msr) {
                msr.close();
            }

            logger.debug("Shutting down the block manager");
            daggerApp.blockRecordManager().close();
        }

        platform = null;
        daggerApp = null;
    }

    /**
     * Invoked by the platform to handle pre-consensus events. This only happens after {@link #run()} has been called.
     */
    public void onPreHandle(
            @NonNull final Event event,
            @NonNull final State state,
            @NonNull final Consumer<ScopedSystemTransaction<StateSignatureTransaction>> stateSignatureTxnCallback) {
<<<<<<< HEAD
        final var readableStoreFactory = new ReadableStoreFactory(state);
        final var creator =
=======
        final var readableStoreFactory = new ReadableStoreFactory(state, ignore -> getSoftwareVersion());
        final var creatorInfo =
>>>>>>> e6627c42
                daggerApp.networkInfo().nodeInfo(event.getCreatorId().id());
        if (creatorInfo == null) {
            // It's normal immediately post-upgrade to still see events from a node removed from the address book
            if (!isSoOrdered(event.getSoftwareVersion(), version.getPbjSemanticVersion())) {
                logger.warn(
                        "Received event (version {} vs current {}) from node {} which is not in the address book",
                        com.hedera.hapi.util.HapiUtils.toString(event.getSoftwareVersion()),
                        com.hedera.hapi.util.HapiUtils.toString(version.getPbjSemanticVersion()),
                        event.getCreatorId());
            }
            return;
        }

        final Consumer<StateSignatureTransaction> simplifiedStateSignatureTxnCallback = txn -> {
            final var scopedTxn = new ScopedSystemTransaction<>(event.getCreatorId(), event.getSoftwareVersion(), txn);
            stateSignatureTxnCallback.accept(scopedTxn);
        };

        final var transactions = new ArrayList<Transaction>(1000);
        event.forEachTransaction(transactions::add);
        daggerApp
                .preHandleWorkflow()
                .preHandle(
                        readableStoreFactory, creatorInfo, transactions.stream(), simplifiedStateSignatureTxnCallback);
    }

    public void onNewRecoveredState() {
        // Always close the block manager so replay will end with a complete record file
        daggerApp.blockRecordManager().close();
    }

    /**
     * Invoked by the platform to handle a round of consensus events.  This only happens after {@link #run()} has been
     * called.
     */
    public void onHandleConsensusRound(
            @NonNull final Round round,
            @NonNull final MerkleNodeState state,
            @NonNull final Consumer<ScopedSystemTransaction<StateSignatureTransaction>> stateSignatureTxnCallback) {
        daggerApp.workingStateAccessor().setState(state);
        daggerApp.handleWorkflow().handleRound(state, round, stateSignatureTxnCallback);
    }

    /**
     * Called by the platform after it has made all its changes to this state for the given round.
     *
     * @param round the round whose platform state changes are completed
     * @param state the state after the platform has made all its changes
     * @return true if a block has closed, signaling a safe time to sign the state without risking loss
     * of transactions in the event of an incident
     */
    public boolean onSealConsensusRound(@NonNull final Round round, @NonNull final State state) {
        requireNonNull(state);
        requireNonNull(round);
        return onSealConsensusRound.test(round, state);
    }

    /*==================================================================================================================
    *
    * gRPC Server Lifecycle
    *
    =================================================================================================================*/

    /**
     * Start the gRPC Server if it is not already running.
     */
    void startGrpcServer() {
        if (isNotEmbedded() && !daggerApp.grpcServerManager().isRunning()) {
            daggerApp.grpcServerManager().start();
        }
    }

    /**
     * Called to perform orderly shutdown of the gRPC servers.
     */
    public void shutdownGrpcServer() {
        if (isNotEmbedded()) {
            daggerApp.grpcServerManager().stop();
        }
    }

    /**
     * Called to set the starting state hash after genesis or restart.
     *
     * @param stateHash the starting state hash
     */
    public void setInitialStateHash(@NonNull final Hash stateHash) {
        requireNonNull(stateHash);
        initialStateHashFuture = completedFuture(stateHash.getBytes());
    }

    /**
     * Returns the startup networks.
     */
    public @NonNull StartupNetworks startupNetworks() {
        return requireNonNull(startupNetworks);
    }

    /*==================================================================================================================
    *
    * Exposed for use by embedded Hedera
    *
    =================================================================================================================*/
    public IngestWorkflow ingestWorkflow() {
        return daggerApp.ingestWorkflow();
    }

    public QueryWorkflow queryWorkflow() {
        return daggerApp.queryWorkflow();
    }

    public QueryWorkflow operatorQueryWorkflow() {
        return daggerApp.operatorQueryWorkflow();
    }

    public HandleWorkflow handleWorkflow() {
        return daggerApp.handleWorkflow();
    }

    public ConfigProvider configProvider() {
        return configProvider;
    }

    public BlockStreamManager blockStreamManager() {
        return daggerApp.blockStreamManager();
    }

    public ThrottleDefinitions activeThrottleDefinitions() {
        return daggerApp.throttleServiceManager().activeThrottleDefinitionsOrThrow();
    }

    public boolean isBlockStreamEnabled() {
        return streamMode != RECORDS;
    }

    public KVStateChangeListener kvStateChangeListener() {
        return kvStateChangeListener;
    }

    public BoundaryStateChangeListener boundaryStateChangeListener() {
        return boundaryStateChangeListener;
    }

    public boolean systemEntitiesCreated() {
        return Optional.ofNullable(daggerApp.systemEntitiesCreationFlag())
                .map(AtomicBoolean::get)
                .orElse(true);
    }

    public @NonNull Supplier<Network> genesisNetworkSupplierOrThrow() {
        return requireNonNull(genesisNetworkSupplier);
    }

    @Override
    public Bytes encodeSystemTransaction(@NonNull StateSignatureTransaction stateSignatureTransaction) {
        final var nodeAccountID = appContext.selfNodeInfoSupplier().get().accountId();

        final var transactionID = TransactionID.newBuilder()
                .transactionValidStart(Timestamp.DEFAULT)
                .accountID(nodeAccountID);

        final var transactionBody = TransactionBody.newBuilder()
                .transactionID(transactionID)
                .nodeAccountID(nodeAccountID)
                .transactionValidDuration(Duration.DEFAULT)
                .stateSignatureTransaction(stateSignatureTransaction);

        final var transaction = com.hedera.hapi.node.base.Transaction.newBuilder()
                .bodyBytes(TransactionBody.PROTOBUF.toBytes(transactionBody.build()))
                .sigMap(SignatureMap.DEFAULT)
                .build();

        return com.hedera.hapi.node.base.Transaction.PROTOBUF.toBytes(transaction);
    }

    /*==================================================================================================================
    *
    * Random private helper methods
    *
    =================================================================================================================*/

    private void initializeDagger(@NonNull final State state, @NonNull final InitTrigger trigger) {
        final var notifications = platform.getNotificationEngine();
        final var blockStreamEnabled = isBlockStreamEnabled();
        // The Dagger component should be constructed every time we reach this point, even if
        // it exists (this avoids any problems with mutable singleton state by reconstructing
        // everything); but we must ensure the gRPC server in the old component is fully stopped,
        // as well as unregister listeners from the last time this method ran
        if (daggerApp != null) {
            shutdownGrpcServer();
            notifications.unregister(PlatformStatusChangeListener.class, this);
            notifications.unregister(ReconnectCompleteListener.class, daggerApp.reconnectListener());
            notifications.unregister(StateWriteToDiskCompleteListener.class, daggerApp.stateWriteToDiskListener());
            notifications.unregister(AsyncFatalIssListener.class, daggerApp.fatalIssListener());
            if (blockStreamEnabled) {
                notifications.unregister(StateHashedListener.class, daggerApp.blockStreamManager());
            }
        }
        if (trigger == RECONNECT) {
            // During a reconnect, we wait for reconnect to complete successfully and then set the initial hash
            // from the immutable state in the ReconnectCompleteNotification
            initialStateHashFuture = new CompletableFuture<>();
            notifications.register(ReconnectCompleteListener.class, new ReadReconnectStartingStateHash(notifications));
        }
        // For other triggers the initial state hash must have been set already
        requireNonNull(initialStateHashFuture);
        final var roundNum = requireNonNull(state.getReadableStates(PlatformStateService.NAME)
                        .<PlatformState>getSingleton(PLATFORM_STATE_KEY)
                        .get())
                .consensusSnapshotOrThrow()
                .round();
        final var initialStateHash = new InitialStateHash(initialStateHashFuture, roundNum);

<<<<<<< HEAD
        final var rosterStore = new ReadableStoreFactory(state).getStore(ReadableRosterStore.class);
        final var networkInfo =
                new StateNetworkInfo(platform.getSelfId().id(), state, rosterStore.getActiveRoster(), configProvider);
=======
        final var rosterStore =
                new ReadableStoreFactory(state, ignore -> getSoftwareVersion()).getStore(ReadableRosterStore.class);
        final var networkInfo = new StateNetworkInfo(
                platform.getSelfId().id(),
                state,
                requireNonNull(rosterStore.getActiveRoster()),
                configProvider,
                () -> requireNonNull(genesisNetworkSupplier).get());
>>>>>>> e6627c42
        final var blockHashSigner = blockHashSignerFactory.apply(hintsService, historyService, configProvider);
        final int maxSignedTxnSize = configProvider
                .getConfiguration()
                .getConfigData(HederaConfig.class)
                .transactionMaxBytes();
        // Fully qualified so as to not confuse javadoc
        daggerApp = DaggerHederaInjectionComponent.builder()
                .configProviderImpl(configProvider)
                .bootstrapConfigProviderImpl(bootstrapConfigProvider)
                .fileServiceImpl(fileServiceImpl)
                .contractServiceImpl(contractServiceImpl)
                .scheduleService(scheduleServiceImpl)
                .initTrigger(trigger)
                .softwareVersion(version.getPbjSemanticVersion())
                .self(networkInfo.selfNodeInfo())
                .platform(platform)
                .maxSignedTxnSize(maxSignedTxnSize)
                .currentPlatformStatus(new CurrentPlatformStatusImpl(platform))
                .servicesRegistry(servicesRegistry)
                .instantSource(appContext.instantSource())
                .throttleFactory(appContext.throttleFactory())
                .metrics(metrics)
                .kvStateChangeListener(kvStateChangeListener)
                .boundaryStateChangeListener(boundaryStateChangeListener)
                .migrationStateChanges(migrationStateChanges != null ? migrationStateChanges : new ArrayList<>())
                .initialStateHash(initialStateHash)
                .networkInfo(networkInfo)
                .startupNetworks(startupNetworks)
                .hintsService(hintsService)
                .historyService(historyService)
                .blockHashSigner(blockHashSigner)
                .appContext(appContext)
                .platformStateFacade(platformStateFacade)
                .build();
        // Initialize infrastructure for fees, exchange rates, and throttles from the working state
        daggerApp.initializer().accept(state);
        notifications.register(PlatformStatusChangeListener.class, this);
        notifications.register(ReconnectCompleteListener.class, daggerApp.reconnectListener());
        notifications.register(StateWriteToDiskCompleteListener.class, daggerApp.stateWriteToDiskListener());
        notifications.register(AsyncFatalIssListener.class, daggerApp.fatalIssListener());
        if (blockStreamEnabled) {
            notifications.register(StateHashedListener.class, daggerApp.blockStreamManager());
            daggerApp
                    .blockStreamManager()
                    .initLastBlockHash(
                            switch (trigger) {
                                case GENESIS -> ZERO_BLOCK_HASH;
                                default -> blockStreamService
                                        .migratedLastBlockHash()
                                        .orElseGet(() -> startBlockHashFrom(state));
                            });
            migrationStateChanges = null;
        }
    }

    /**
     * Given the {@link BlockStreamInfo} context from a {@link State}, infers the block hash of the
     * last block that was incorporated in this state.
     *
     * @param state the state to use
     * @return the inferred block hash
     */
    private Bytes startBlockHashFrom(@NonNull final State state) {
        final var blockStreamInfo = state.getReadableStates(BlockStreamService.NAME)
                .<BlockStreamInfo>getSingleton(BLOCK_STREAM_INFO_KEY)
                .get();
        requireNonNull(blockStreamInfo);
        // Three of the four ingredients in the block hash are directly in the BlockStreamInfo; that is,
        // the previous block hash, the input tree root hash, and the start of block state hash
        final var prevBlockHash = blockStreamInfo.blockNumber() == 0L
                ? ZERO_BLOCK_HASH
                : blockHashByBlockNumber(
                        blockStreamInfo.trailingBlockHashes(),
                        blockStreamInfo.blockNumber() - 1,
                        blockStreamInfo.blockNumber() - 1);
        requireNonNull(prevBlockHash);
        final var leftParent = combine(prevBlockHash, blockStreamInfo.inputTreeRootHash());
        // The fourth ingredient, the output tree root hash, is not directly in the BlockStreamInfo, but
        // we can recompute it based on the tree hash information and the fact the last output item in
        // the block was devoted to putting the BlockStreamInfo itself into the state
        final var outputTreeRootHash = outputTreeRootHashFrom(blockStreamInfo);
        final var rightParent = combine(outputTreeRootHash, blockStreamInfo.startOfBlockStateHash());
        return combine(leftParent, rightParent);
    }

    /**
     * Given a {@link BlockStreamInfo} context, computes the output tree root hash that must have been
     * computed at the end of the block that the context describes, assuming the final output block item
     * was the state change that put the context into the state.
     *
     * @param blockStreamInfo the context to use
     * @return the inferred output tree root hash
     */
    private @NonNull Bytes outputTreeRootHashFrom(@NonNull final BlockStreamInfo blockStreamInfo) {
        // This was the last state change in the block
        final var blockStreamInfoChange = StateChange.newBuilder()
                .stateId(STATE_ID_BLOCK_STREAM_INFO.protoOrdinal())
                .singletonUpdate(SingletonUpdateChange.newBuilder()
                        .blockStreamInfoValue(blockStreamInfo)
                        .build())
                .build();
        // And this was the last output block item
        final var lastStateChanges = BlockItem.newBuilder()
                .stateChanges(new StateChanges(blockStreamInfo.blockEndTime(), List.of(blockStreamInfoChange)))
                .build();
        // So we can combine this last leaf's has with the size and rightmost hashes
        // store from the pending output tree to recompute its final root hash
        final var penultimateOutputTreeStatus = new StreamingTreeHasher.Status(
                blockStreamInfo.numPrecedingOutputItems(), blockStreamInfo.rightmostPrecedingOutputTreeHashes());
        final var lastLeafHash = noThrowSha384HashOf(BlockItem.PROTOBUF.toBytes(lastStateChanges));
        return rootHashFrom(penultimateOutputTreeStatus, lastLeafHash);
    }

    private void logConfiguration() {
        if (logger.isInfoEnabled()) {
            final var config = configProvider.getConfiguration();
            final var lines = new ArrayList<String>();
            lines.add("Active Configuration:");
            Utils.allProperties(config).forEach((key, value) -> lines.add(key + " = " + value));
            logger.info(String.join("\n", lines));
        }
    }

    private void unmarkMigrationRecordsStreamed(@NonNull final State state) {
        final var blockServiceState = state.getWritableStates(BlockRecordService.NAME);
        final var blockInfoState = blockServiceState.<BlockInfo>getSingleton(BLOCK_INFO_STATE_KEY);
        final var currentBlockInfo = requireNonNull(blockInfoState.get());
        final var nextBlockInfo =
                currentBlockInfo.copyBuilder().migrationRecordsStreamed(false).build();
        blockInfoState.put(nextBlockInfo);
        logger.info("Unmarked post-upgrade work as done");
        ((WritableSingletonStateBase<BlockInfo>) blockInfoState).commit();
    }

    private void assertEnvSanityChecks(@NonNull final NodeId nodeId) {
        // Check that UTF-8 is in use. Otherwise, the node will be subject to subtle bugs in string handling that will
        // lead to ISS.
        final var defaultCharset = daggerApp.nativeCharset().get();
        if (!isUTF8(defaultCharset)) {
            logger.error(
                    """
                            Fatal precondition violation in HederaNode#{}: default charset is {} and not UTF-8
                            LC_ALL={}
                            LANG={}
                            file.encoding={}
                            """,
                    nodeId,
                    defaultCharset,
                    System.getenv("LC_ALL"),
                    System.getenv("LANG"),
                    System.getProperty("file.encoding"));
            System.exit(1);
        }

        // Check that the digest factory supports SHA-384.
        if (!sha384DigestIsAvailable()) {
            logger.error(
                    "Fatal precondition violation in HederaNode#{}: digest factory does not support SHA-384", nodeId);
            System.exit(1);
        }
    }

    private MerkleNodeState withListeners(@NonNull final MerkleNodeState root) {
        root.registerCommitListener(boundaryStateChangeListener);
        root.registerCommitListener(kvStateChangeListener);
        return root;
    }

    private boolean manageBlockEndRound(@NonNull final Round round, @NonNull final State state) {
        return daggerApp.blockStreamManager().endRound(state, round.getRoundNum());
    }

    /**
     * Returns true if the source of time is the system time. Always true for live networks.
     *
     * @return true if the source of time is the system time
     */
    private boolean isNotEmbedded() {
        return appContext.instantSource() == InstantSource.system();
    }

    private class ReadReconnectStartingStateHash implements ReconnectCompleteListener {
        private final NotificationEngine notifications;

        private ReadReconnectStartingStateHash(@NonNull final NotificationEngine notifications) {
            this.notifications = requireNonNull(notifications);
        }

        @Override
        public void notify(@NonNull final ReconnectCompleteNotification notification) {
            requireNonNull(notification);
            requireNonNull(initialStateHashFuture)
                    .complete(requireNonNull(notification.getState().getHash()).getBytes());
            notifications.unregister(ReconnectCompleteListener.class, this);
        }
    }

    private boolean canAdoptRoster(@NonNull final Roster roster) {
        requireNonNull(initState);
        final var rosterHash = RosterUtils.hash(roster).getBytes();
        final var tssConfig = configProvider.getConfiguration().getConfigData(TssConfig.class);
        return (!tssConfig.hintsEnabled()
                        || new ReadableHintsStoreImpl(initState.getReadableStates(HintsService.NAME))
                                .isReadyToAdopt(rosterHash))
                && (!tssConfig.historyEnabled()
                        || new ReadableHistoryStoreImpl(initState.getReadableStates(HistoryService.NAME))
                                .isReadyToAdopt(rosterHash));
    }

    private void onAdoptRoster() {
        requireNonNull(initState);
        final var tssConfig = configProvider.getConfiguration().getConfigData(TssConfig.class);
        if (tssConfig.hintsEnabled()) {
            hintsService.initSigningForNextScheme(
                    new ReadableHintsStoreImpl(initState.getReadableStates(HintsService.NAME)));
        }
    }

    /**
     * Initializes block node connections and waits for at least one connection to be established.
     * This should be called before platform.start() to ensure we don't miss any blocks.
     *
     * @param timeout maximum time to wait for a connection
     */
    public void initializeBlockNodeConnections(java.time.Duration timeout) {
        final var blockStreamConfig = configProvider.getConfiguration().getConfigData(BlockStreamConfig.class);
        if (!blockStreamConfig.streamToBlockNodes()) {
            logger.info("Block stream to Block Nodes is disabled, skipping block node connection initialization");
            return;
        }

        logger.info("Initializing block node connections with timeout {}", timeout);
        boolean connected = daggerApp.blockNodeConnectionManager().waitForConnection(timeout);
        if (blockStreamConfig.shutdownNodeOnNoBlockNodes() && !connected) {
            logger.error("No block node connections established within timeout, shutting down");
            this.shutdown();
            System.exit(1);
        }
    }
}<|MERGE_RESOLUTION|>--- conflicted
+++ resolved
@@ -911,13 +911,8 @@
             @NonNull final Event event,
             @NonNull final State state,
             @NonNull final Consumer<ScopedSystemTransaction<StateSignatureTransaction>> stateSignatureTxnCallback) {
-<<<<<<< HEAD
         final var readableStoreFactory = new ReadableStoreFactory(state);
-        final var creator =
-=======
-        final var readableStoreFactory = new ReadableStoreFactory(state, ignore -> getSoftwareVersion());
         final var creatorInfo =
->>>>>>> e6627c42
                 daggerApp.networkInfo().nodeInfo(event.getCreatorId().id());
         if (creatorInfo == null) {
             // It's normal immediately post-upgrade to still see events from a node removed from the address book
@@ -1131,20 +1126,14 @@
                 .round();
         final var initialStateHash = new InitialStateHash(initialStateHashFuture, roundNum);
 
-<<<<<<< HEAD
-        final var rosterStore = new ReadableStoreFactory(state).getStore(ReadableRosterStore.class);
-        final var networkInfo =
-                new StateNetworkInfo(platform.getSelfId().id(), state, rosterStore.getActiveRoster(), configProvider);
-=======
         final var rosterStore =
-                new ReadableStoreFactory(state, ignore -> getSoftwareVersion()).getStore(ReadableRosterStore.class);
+                new ReadableStoreFactory(state).getStore(ReadableRosterStore.class);
         final var networkInfo = new StateNetworkInfo(
                 platform.getSelfId().id(),
                 state,
                 requireNonNull(rosterStore.getActiveRoster()),
                 configProvider,
                 () -> requireNonNull(genesisNetworkSupplier).get());
->>>>>>> e6627c42
         final var blockHashSigner = blockHashSignerFactory.apply(hintsService, historyService, configProvider);
         final int maxSignedTxnSize = configProvider
                 .getConfiguration()
