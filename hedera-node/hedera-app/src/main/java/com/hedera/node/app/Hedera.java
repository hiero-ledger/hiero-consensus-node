/*
 * Copyright (C) 2022-2024 Hedera Hashgraph, LLC
 *
 * Licensed under the Apache License, Version 2.0 (the "License");
 * you may not use this file except in compliance with the License.
 * You may obtain a copy of the License at
 *
 *      http://www.apache.org/licenses/LICENSE-2.0
 *
 * Unless required by applicable law or agreed to in writing, software
 * distributed under the License is distributed on an "AS IS" BASIS,
 * WITHOUT WARRANTIES OR CONDITIONS OF ANY KIND, either express or implied.
 * See the License for the specific language governing permissions and
 * limitations under the License.
 */

package com.hedera.node.app;

import static com.hedera.hapi.node.base.HederaFunctionality.CRYPTO_TRANSFER;
import static com.hedera.node.app.bbm.DumpCheckpoint.MOD_POST_EVENT_STREAM_REPLAY;
import static com.hedera.node.app.bbm.DumpCheckpoint.MOD_POST_MIGRATION;
import static com.hedera.node.app.bbm.DumpCheckpoint.MONO_PRE_MIGRATION;
import static com.hedera.node.app.bbm.DumpCheckpoint.selectedDumpCheckpoints;
import static com.hedera.node.app.bbm.StateDumper.dumpModChildrenFrom;
import static com.hedera.node.app.bbm.StateDumper.dumpMonoChildrenFrom;
import static com.hedera.node.app.service.contract.impl.ContractServiceImpl.CONTRACT_SERVICE;
import static com.hedera.node.app.service.mono.state.migration.StateChildIndices.ACCOUNTS;
import static com.hedera.node.app.service.mono.state.migration.StateChildIndices.CONTRACT_STORAGE;
import static com.hedera.node.app.service.mono.state.migration.StateChildIndices.NETWORK_CTX;
import static com.hedera.node.app.service.mono.state.migration.StateChildIndices.PAYER_RECORDS_OR_CONSOLIDATED_FCQ;
import static com.hedera.node.app.service.mono.state.migration.StateChildIndices.RECORD_STREAM_RUNNING_HASH;
import static com.hedera.node.app.service.mono.state.migration.StateChildIndices.SCHEDULE_TXS;
import static com.hedera.node.app.service.mono.state.migration.StateChildIndices.STAKING_INFO;
import static com.hedera.node.app.service.mono.state.migration.StateChildIndices.STORAGE;
import static com.hedera.node.app.service.mono.state.migration.StateChildIndices.TOKENS;
import static com.hedera.node.app.service.mono.state.migration.StateChildIndices.TOKEN_ASSOCIATIONS;
import static com.hedera.node.app.service.mono.state.migration.StateChildIndices.TOPICS;
import static com.hedera.node.app.service.mono.state.migration.StateChildIndices.UNIQUE_TOKENS;
import static com.hedera.node.app.state.merkle.MerkleSchemaRegistry.isSoOrdered;
import static com.hedera.node.app.throttle.ThrottleAccumulator.ThrottleType.BACKEND_THROTTLE;
import static com.hedera.node.app.throttle.ThrottleAccumulator.ThrottleType.FRONTEND_THROTTLE;
import static com.hedera.node.app.util.FileUtilities.observePropertiesAndPermissions;
import static com.hedera.node.app.util.HederaAsciiArt.HEDERA;
import static com.swirlds.platform.system.InitTrigger.EVENT_STREAM_RECOVERY;
import static com.swirlds.platform.system.InitTrigger.GENESIS;
import static com.swirlds.platform.system.InitTrigger.RECONNECT;
import static com.swirlds.platform.system.InitTrigger.RESTART;
import static java.nio.charset.StandardCharsets.UTF_8;
import static java.util.Objects.requireNonNull;

import com.hedera.hapi.node.base.FileID;
import com.hedera.hapi.node.base.SemanticVersion;
import com.hedera.hapi.node.state.blockrecords.BlockInfo;
import com.hedera.hapi.node.state.file.File;
import com.hedera.node.app.bbm.DumpCheckpoint;
import com.hedera.node.app.config.BootstrapConfigProviderImpl;
import com.hedera.node.app.config.ConfigProviderImpl;
import com.hedera.node.app.fees.ExchangeRateManager;
import com.hedera.node.app.fees.FeeManager;
import com.hedera.node.app.fees.FeeService;
import com.hedera.node.app.fees.congestion.CongestionMultipliers;
import com.hedera.node.app.fees.congestion.EntityUtilizationMultiplier;
import com.hedera.node.app.fees.congestion.ThrottleMultiplier;
import com.hedera.node.app.ids.EntityIdService;
import com.hedera.node.app.info.CurrentPlatformStatusImpl;
import com.hedera.node.app.info.NetworkInfoImpl;
import com.hedera.node.app.info.SelfNodeInfoImpl;
import com.hedera.node.app.records.BlockRecordService;
import com.hedera.node.app.service.consensus.impl.ConsensusServiceImpl;
import com.hedera.node.app.service.file.ReadableFileStore;
import com.hedera.node.app.service.file.impl.FileServiceImpl;
import com.hedera.node.app.service.mono.context.properties.BootstrapProperties;
import com.hedera.node.app.service.mono.state.adapters.VirtualMapLike;
import com.hedera.node.app.service.mono.state.merkle.MerkleNetworkContext;
import com.hedera.node.app.service.mono.state.merkle.MerkleScheduledTransactions;
import com.hedera.node.app.service.mono.state.merkle.MerkleStakingInfo;
import com.hedera.node.app.service.mono.state.merkle.MerkleToken;
import com.hedera.node.app.service.mono.state.merkle.MerkleTopic;
import com.hedera.node.app.service.mono.state.submerkle.ExpirableTxnRecord;
import com.hedera.node.app.service.mono.state.virtual.ContractKey;
import com.hedera.node.app.service.mono.state.virtual.EntityNumVirtualKey;
import com.hedera.node.app.service.mono.state.virtual.IterableContractValue;
import com.hedera.node.app.service.mono.state.virtual.UniqueTokenKey;
import com.hedera.node.app.service.mono.state.virtual.UniqueTokenValue;
import com.hedera.node.app.service.mono.state.virtual.VirtualBlobKey;
import com.hedera.node.app.service.mono.state.virtual.VirtualBlobValue;
import com.hedera.node.app.service.mono.state.virtual.entities.OnDiskAccount;
import com.hedera.node.app.service.mono.state.virtual.entities.OnDiskTokenRel;
import com.hedera.node.app.service.mono.stream.RecordsRunningHashLeaf;
import com.hedera.node.app.service.mono.utils.EntityNum;
import com.hedera.node.app.service.mono.utils.NamedDigestFactory;
import com.hedera.node.app.service.networkadmin.impl.FreezeServiceImpl;
import com.hedera.node.app.service.networkadmin.impl.NetworkServiceImpl;
import com.hedera.node.app.service.schedule.impl.ScheduleServiceImpl;
import com.hedera.node.app.service.token.impl.TokenServiceImpl;
import com.hedera.node.app.service.token.impl.schemas.SyntheticRecordsGenerator;
import com.hedera.node.app.service.util.impl.UtilServiceImpl;
import com.hedera.node.app.services.ServicesRegistryImpl;
import com.hedera.node.app.spi.HapiUtils;
import com.hedera.node.app.spi.state.WritableSingletonStateBase;
import com.hedera.node.app.spi.workflows.record.GenesisRecordsBuilder;
import com.hedera.node.app.state.HederaLifecyclesImpl;
import com.hedera.node.app.state.HederaState;
import com.hedera.node.app.state.merkle.MerkleHederaState;
import com.hedera.node.app.state.recordcache.RecordCacheService;
import com.hedera.node.app.throttle.CongestionThrottleService;
import com.hedera.node.app.throttle.SynchronizedThrottleAccumulator;
import com.hedera.node.app.throttle.ThrottleAccumulator;
import com.hedera.node.app.throttle.ThrottleManager;
import com.hedera.node.app.throttle.impl.NetworkUtilizationManagerImpl;
import com.hedera.node.app.version.HederaSoftwareVersion;
import com.hedera.node.app.workflows.dispatcher.ReadableStoreFactory;
import com.hedera.node.app.workflows.handle.SystemFileUpdateFacility;
import com.hedera.node.app.workflows.handle.record.GenesisRecordsConsensusHook;
import com.hedera.node.config.ConfigProvider;
import com.hedera.node.config.Utils;
import com.hedera.node.config.data.FeesConfig;
import com.hedera.node.config.data.FilesConfig;
import com.hedera.node.config.data.HederaConfig;
import com.hedera.node.config.data.VersionConfig;
import com.swirlds.common.constructable.ClassConstructorPair;
import com.swirlds.common.constructable.ConstructableRegistry;
import com.swirlds.common.constructable.ConstructableRegistryException;
import com.swirlds.common.crypto.CryptographyHolder;
import com.swirlds.common.platform.NodeId;
import com.swirlds.fcqueue.FCQueue;
import com.swirlds.merkle.map.MerkleMap;
import com.swirlds.platform.listeners.PlatformStatusChangeListener;
import com.swirlds.platform.state.PlatformState;
import com.swirlds.platform.system.InitTrigger;
import com.swirlds.platform.system.Platform;
import com.swirlds.platform.system.Round;
import com.swirlds.platform.system.SoftwareVersion;
import com.swirlds.platform.system.SwirldMain;
import com.swirlds.platform.system.SwirldState;
import com.swirlds.platform.system.events.Event;
import com.swirlds.platform.system.status.PlatformStatus;
import com.swirlds.platform.system.transaction.Transaction;
import com.swirlds.virtualmap.VirtualMap;
import edu.umd.cs.findbugs.annotations.NonNull;
import edu.umd.cs.findbugs.annotations.Nullable;
import java.nio.charset.Charset;
import java.security.NoSuchAlgorithmException;
import java.time.InstantSource;
import java.util.ArrayList;
import java.util.List;
import java.util.Locale;
import java.util.Set;
import java.util.function.IntSupplier;
import org.apache.logging.log4j.LogManager;
import org.apache.logging.log4j.Logger;

/*
 ****************        ****************************************************************************************
 ************                ************                                                                       *
 *********                      *********                                                                       *
 ******                            ******                                                                       *
 ****                                ****      ___           ___           ___           ___           ___      *
 ***        ĦĦĦĦ          ĦĦĦĦ        ***     /\  \         /\  \         /\  \         /\  \         /\  \     *
 **         ĦĦĦĦ          ĦĦĦĦ         **    /::\  \       /::\  \       /::\  \       /::\  \       /::\  \    *
 *          ĦĦĦĦĦĦĦĦĦĦĦĦĦĦĦĦĦĦ          *   /:/\:\  \     /:/\:\  \     /:/\:\  \     /:/\:\  \     /:/\:\  \   *
            ĦĦĦĦĦĦĦĦĦĦĦĦĦĦĦĦĦĦ             /::\~\:\  \   /:/  \:\__\   /::\~\:\  \   /::\~\:\  \   /::\~\:\  \  *
            ĦĦĦĦ          ĦĦĦĦ            /:/\:\ \:\__\ /:/__/ \:|__| /:/\:\ \:\__\ /:/\:\ \:\__\ /:/\:\ \:\__\ *
            ĦĦĦĦĦĦĦĦĦĦĦĦĦĦĦĦĦĦ            \:\~\:\ \/__/ \:\  \ /:/  / \:\~\:\ \/__/ \/_|::\/:/  / \/__\:\/:/  / *
 *          ĦĦĦĦĦĦĦĦĦĦĦĦĦĦĦĦĦĦ          *  \:\ \:\__\    \:\  /:/  /   \:\ \:\__\      |:|::/  /       \::/  /  *
 **         ĦĦĦĦ          ĦĦĦĦ         **   \:\ \/__/     \:\/:/  /     \:\ \/__/      |:|\/__/        /:/  /   *
 ***        ĦĦĦĦ          ĦĦĦĦ        ***    \:\__\        \::/__/       \:\__\        |:|  |         /:/  /    *
 ****                                ****     \/__/         ~~            \/__/         \|__|         \/__/     *
 ******                            ******                                                                       *
 *********                      *********                                                                       *
 ************                ************                                                                       *
 ****************        ****************************************************************************************
*/

/**
 * Represents the Hedera Consensus Node.
 *
 * <p>This is the main entry point for the Hedera Consensus Node. It contains initialization logic for the
 * node, including its state. It constructs some artifacts for gluing the mono-service with the modular service
 * infrastructure. It constructs the Dagger dependency tree, and manages the gRPC server, and in all other ways,
 * controls execution of the node. If you want to understand our system, this is a great place to start!
 */
public final class Hedera implements SwirldMain {
    private static final Logger logger = LogManager.getLogger(Hedera.class);
    // FUTURE: This should come from configuration, not be hardcoded.
    public static final int MAX_SIGNED_TXN_SIZE = 6144;
    /**
     * The registry of all known services
     */
    private final ServicesRegistryImpl servicesRegistry;
    /**
     * The current version of THIS software
     */
    private final HederaSoftwareVersion version;
    /**
     * The configuration at the time of bootstrapping the node
     */
    private final ConfigProvider bootstrapConfigProvider;
    /**
     * The Hashgraph Platform. This is set during state initialization.
     */
    private Platform platform;
    /**
     * The configuration for this node
     */
    private ConfigProviderImpl configProvider;
    /**
     * The throttle manager for parsing the throttle definition file
     */
    private ThrottleManager throttleManager;
    /**
     * The exchange rate manager
     */
    private ExchangeRateManager exchangeRateManager;
    /**
     * The fee manager
     */
    private FeeManager feeManager;
    /** The class responsible for remembering objects created in genesis cases */
    private final GenesisRecordsBuilder genesisRecordsBuilder;
    /**
     * Dependencies managed by Dagger. Set during state initialization. The mono-service requires this object, but none
     * of the rest of the system (and particularly the modular implementation) uses it directly. Rather, it is created
     * and used to initialize the system, and more concrete dependencies are used from there.
     */
    private HederaInjectionComponent daggerApp;
    /**
     * Indicates whether the platform is active
     */
    private PlatformStatus platformStatus = PlatformStatus.STARTING_UP;

    private ThrottleAccumulator backendThrottle;
    private ThrottleAccumulator frontendThrottle;
    private CongestionMultipliers congestionMultipliers;
    private final SyntheticRecordsGenerator recordsGenerator;

    /**
     * The application name from the platform's perspective. This is currently locked in at the old main class name and
     * requires data migration to change.
     */
    public static final String APP_NAME = "com.hedera.services.ServicesMain";

    /**
     * The swirld name. Currently, there is only one swirld.
     */
    public static final String SWIRLD_NAME = "123";

    private static final IntSupplier SUPPLY_ONE = () -> 1;

    private static EntityIdService ENTITY_SERVICE;
    private static ConsensusServiceImpl CONSENSUS_SERVICE;
    private static FileServiceImpl FILE_SERVICE;
    private static ScheduleServiceImpl SCHEDULE_SERVICE;
    private static TokenServiceImpl TOKEN_SERVICE;
    private static RecordCacheService RECORD_SERVICE;
    private static BlockRecordService BLOCK_SERVICE;
    private static FeeService FEE_SERVICE;

    /*==================================================================================================================
    *
    * Hedera Object Construction.
    *
    =================================================================================================================*/

    /**
     * Create a new Hedera instance.
     *
     * @param constructableRegistry The registry to use during the deserialization process
     */
    public Hedera(@NonNull final ConstructableRegistry constructableRegistry) {
        requireNonNull(constructableRegistry);

        // Print welcome message
        logger.info(
                "\n{}\n\nWelcome to Hedera! Developed with ❤\uFE0F by the Open Source Community. "
                        + "https://github.com/hashgraph/hedera-services\n",
                HEDERA);

        // Load the bootstrap configuration. These config values are NOT stored in state, so we don't need to have
        // state up and running for getting their values. We use this bootstrap config only in this constructor.
        this.bootstrapConfigProvider = new BootstrapConfigProviderImpl();
        final var bootstrapConfig = bootstrapConfigProvider.getConfiguration();

        // Let the user know which mode they are starting in (DEV vs. TEST vs. PROD).
        // NOTE: This bootstrapConfig is not entirely satisfactory. We probably need an alternative...
        final var hederaConfig = bootstrapConfig.getConfigData(HederaConfig.class);
        final var activeProfile = hederaConfig.activeProfile();
        logger.info("Starting in {} mode", activeProfile);

        // Read the software version. In addition to logging, we will use this software version to determine whether
        // we need to migrate the state to a newer release, and to determine which schemas to execute.
        logger.debug("Loading Software Version");
        final var versionConfig = bootstrapConfig.getConfigData(VersionConfig.class);
        version = new HederaSoftwareVersion(versionConfig.hapiVersion(), versionConfig.servicesVersion());
        logger.info(
                "Creating Hedera Consensus Node {} with HAPI {}",
                () -> HapiUtils.toString(version.getServicesVersion()),
                () -> HapiUtils.toString(version.getHapiVersion()));

        // Create a records generator for any synthetic records that need to be CREATED
        this.recordsGenerator = new SyntheticRecordsGenerator();
        // Create a records builder for any genesis records that need to be RECORDED
        this.genesisRecordsBuilder = new GenesisRecordsConsensusHook();

        // Create all the service implementations
        logger.info("Registering services");

        ENTITY_SERVICE = new EntityIdService();
        CONSENSUS_SERVICE = new ConsensusServiceImpl();
        FILE_SERVICE = new FileServiceImpl(bootstrapConfigProvider);
        SCHEDULE_SERVICE = new ScheduleServiceImpl();
        TOKEN_SERVICE = new TokenServiceImpl(
                recordsGenerator::sysAcctRecords,
                recordsGenerator::stakingAcctRecords,
                recordsGenerator::treasuryAcctRecords,
                recordsGenerator::multiUseAcctRecords,
                recordsGenerator::blocklistAcctRecords);
        RECORD_SERVICE = new RecordCacheService();
        BLOCK_SERVICE = new BlockRecordService();
        FEE_SERVICE = new FeeService();

        // FUTURE: Use the service loader framework to load these services!
        this.servicesRegistry = new ServicesRegistryImpl(constructableRegistry, genesisRecordsBuilder);
        Set.of(
                        ENTITY_SERVICE,
                        CONSENSUS_SERVICE,
                        CONTRACT_SERVICE,
                        FILE_SERVICE,
                        new FreezeServiceImpl(),
                        SCHEDULE_SERVICE,
                        TOKEN_SERVICE,
                        new UtilServiceImpl(),
                        RECORD_SERVICE,
                        BLOCK_SERVICE,
                        FEE_SERVICE,
                        new CongestionThrottleService(),
                        new NetworkServiceImpl())
                .forEach(service -> servicesRegistry.register(service, version));

        // Register MerkleHederaState with the ConstructableRegistry, so we can use a constructor OTHER THAN the default
        // constructor to make sure it has the config and other info it needs to be created correctly.
        try {
            logger.debug("Register MerkleHederaState with ConstructableRegistry");
            constructableRegistry.registerConstructable(
                    new ClassConstructorPair(MerkleHederaState.class, this::newState));
        } catch (final ConstructableRegistryException e) {
            logger.error("Failed to register MerkleHederaState with ConstructableRegistry", e);
            throw new RuntimeException(e);
        }
    }

    /**
     * Gets the port the gRPC server is listening on, or {@code -1} if there is no server listening.
     */
    public int getGrpcPort() {
        return daggerApp.grpcServerManager().port();
    }

    /**
     * Indicates whether this node is UP and ready for business.
     *
     * @return True if the platform is active and the gRPC server is running.
     */
    public boolean isActive() {
        return platformStatus == PlatformStatus.ACTIVE
                && daggerApp.grpcServerManager().isRunning();
    }

    /**
     * Get the current platform status
     * @return current platform status
     */
    public PlatformStatus getPlatformStatus() {
        return platformStatus;
    }

    /**
     * Indicates whether this node is FROZEN.
     * @return True if the platform is frozen
     */
    public boolean isFrozen() {
        return platformStatus == PlatformStatus.FREEZE_COMPLETE;
    }

    /**
     * {@inheritDoc}
     *
     * <p>Called immediately after the constructor to get the version of this software. In an upgrade scenario, this
     * version will be greater than the one in the saved state.
     *
     * @return The software version.
     */
    @Override
    @NonNull
    public SoftwareVersion getSoftwareVersion() {
        return version;
    }

    /*==================================================================================================================
    *
    * Initialization Step 1: Create a new state (either genesis or restart, once per node).
    *
    =================================================================================================================*/

    /**
     * {@inheritDoc}
     *
     * <p>Called by the platform <b>ONLY</b> during genesis (that is, if there is no saved state). However, it is also
     * called indirectly by {@link ConstructableRegistry} due to registration in this class' constructor.
     *
     * @return A new {@link SwirldState} instance.
     */
    @Override
    @NonNull
    public SwirldState newState() {
        return new MerkleHederaState(new HederaLifecyclesImpl(this));
    }

    /*==================================================================================================================
    *
    * Initialization Step 2: Initialize the state. Either genesis or restart or reconnect or some other trigger.
    * Includes migration when needed.
    *
    =================================================================================================================*/

    /**
     * Invoked by the platform when the state should be initialized. This happens <b>BEFORE</b>
     * {@link #init(Platform, NodeId)} and after {@link #newState()}.
     */
    @SuppressWarnings("java:S1181") // catching Throwable instead of Exception when we do a direct System.exit()
    public void onStateInitialized(
            @NonNull final MerkleHederaState state,
            @NonNull final Platform platform,
            @NonNull final PlatformState platformState,
            @NonNull final InitTrigger trigger,
            @Nullable final SoftwareVersion previousVersion) {
        // Initialize the configuration from disk. We must do this BEFORE we run migration, because the various
        // migration methods may depend on configuration to do their work. For example, the token service migration code
        // needs to know the token treasury account, which has an account ID specified in config. The initial config
        // file in state, created by the file service migration, will match what we have here, so we don't have to worry
        // about re-loading config after migration.
        logger.info("Initializing configuration with trigger {}", trigger);
        configProvider = new ConfigProviderImpl(trigger == GENESIS);
        logConfiguration();

        // Determine if we need to create synthetic records for system entities
        final var blockRecordState = state.getReadableStates(BlockRecordService.NAME);
        boolean createSynthRecords = false;
        if (!blockRecordState.isEmpty()) {
            final var blockInfo = blockRecordState
                    .<BlockInfo>getSingleton(BlockRecordService.BLOCK_INFO_STATE_KEY)
                    .get();
            if (blockInfo == null || blockInfo.consTimeOfLastHandledTxn() == null) {
                createSynthRecords = true;
            }
        } else {
            createSynthRecords = true;
        }
        if (createSynthRecords) {
            recordsGenerator.createRecords(configProvider.getConfiguration(), genesisRecordsBuilder);
        }

        final Object test = state.getChild(0);
        boolean doBbmMigration = test instanceof VirtualMap;
        if (doBbmMigration) {
            if (shouldDump(trigger, MONO_PRE_MIGRATION)) {
                dumpMonoChildrenFrom(state, MONO_PRE_MIGRATION);
            }

            // --------------------- BEGIN MONO -> MODULAR MIGRATION ---------------------
            logger.info("BBM: migration beginning 😅...");

            // --------------------- UNIQUE_TOKENS (0)
            final VirtualMap<UniqueTokenKey, UniqueTokenValue> uniqTokensFromState = state.getChild(UNIQUE_TOKENS);
            if (uniqTokensFromState != null) {
                // Copy this virtual map, so it doesn't get released before the migration is done
                final var copy = uniqTokensFromState.copy();
                TOKEN_SERVICE.setNftsFromState(copy);
            }

            // --------------------- TOKEN_ASSOCIATIONS (1)
            final VirtualMap<EntityNumVirtualKey, OnDiskTokenRel> tokenRelsFromState =
                    state.getChild(TOKEN_ASSOCIATIONS);
            if (tokenRelsFromState != null) {
                // Copy this virtual map, so it doesn't get released before the migration is done
                final var copy = tokenRelsFromState.copy();
                TOKEN_SERVICE.setTokenRelsFromState(copy);
            }

            // --------------------- TOPICS (2)
            final MerkleMap<EntityNum, MerkleTopic> topicsFromState = state.getChild(TOPICS);
            if (topicsFromState != null) {
                CONSENSUS_SERVICE.setFromState(topicsFromState);
            }

            // --------------------- STORAGE (3)     // only "non-special" files
            final VirtualMap<VirtualBlobKey, VirtualBlobValue> filesFromState = state.getChild(STORAGE);
            if (filesFromState != null) {
                // Copy this virtual map, so it doesn't get released before the migration is done
                final var copy = filesFromState.copy();
                FILE_SERVICE.setFs(() -> VirtualMapLike.from(copy));

                // We also need to make this available to the contract service, so it can extract contract bytecode
                CONTRACT_SERVICE.setBytecodeFromState(() -> VirtualMapLike.from(copy));
            }
            // Note: some files have no metadata, e.g. contract bytecode files

            // --------------------- ACCOUNTS (4)
            final VirtualMap<EntityNumVirtualKey, OnDiskAccount> acctsFromState = state.getChild(ACCOUNTS);
            if (acctsFromState != null) {
                // Copy this virtual map, so it doesn't get released before the migration is done
                final var copy = acctsFromState.copy();
                TOKEN_SERVICE.setAcctsFromState(copy);
            }

            // --------------------- TOKENS (5)
            final MerkleMap<EntityNum, MerkleToken> tokensFromState = state.getChild(TOKENS);
            if (tokensFromState != null) {
                TOKEN_SERVICE.setTokensFromState(tokensFromState);
            }

            // --------------------- NETWORK_CTX (6)
            // Here we assign the network context, but don't migrate it by itself. These properties have been split out
            // to various services in the modular code, and will each be migrated in its appropriate service.
            final MerkleNetworkContext fromNetworkContext = state.getChild(NETWORK_CTX);
            // ??? the translator is using firstConsTimeOfLastBlock instead of CURRENTBlock...is that ok???
            // firstConsTimeOfCurrentBlock – needed in blockInfo

            // --------------------- SPECIAL_FILES (7)
            // No longer useful; don't migrate

            // --------------------- SCHEDULE_TXS (8)
            final MerkleScheduledTransactions scheduleFromState = state.getChild(SCHEDULE_TXS);
            if (scheduleFromState != null) {
                SCHEDULE_SERVICE.setFs(scheduleFromState);
            }

            // --------------------- RECORD_STREAM_RUNNING_HASH (9)
            // From MerkleNetworkContext: blockNo, blockHashes
            final RecordsRunningHashLeaf blockInfoFromState = state.getChild(RECORD_STREAM_RUNNING_HASH);
            if (blockInfoFromState != null) {
                BLOCK_SERVICE.setFs(blockInfoFromState, fromNetworkContext);
            }

            // --------------------- LEGACY_ADDRESS_BOOK (10)
            // Not using anywhere; won't be migrated

            // --------------------- CONTRACT_STORAGE (11)
            final VirtualMap<ContractKey, IterableContractValue> contractFromStorage = state.getChild(CONTRACT_STORAGE);
            if (contractFromStorage != null) {
                // Copy this virtual map, so it doesn't get released before the migration is done
                final var copy = contractFromStorage.copy();
                CONTRACT_SERVICE.setStorageFromState(VirtualMapLike.from(copy));
            }

            // --------------------- STAKING_INFO (12)
            final MerkleMap<EntityNum, MerkleStakingInfo> stakingInfoFromState = state.getChild(STAKING_INFO);
            if (stakingInfoFromState != null) {
                TOKEN_SERVICE.setStakingFs(stakingInfoFromState, fromNetworkContext);
            }

            // --------------------- PAYER_RECORDS_OR_CONSOLIDATED_FCQ (13)
            final FCQueue<ExpirableTxnRecord> fcqFromState = state.getChild(PAYER_RECORDS_OR_CONSOLIDATED_FCQ);
            if (fcqFromState != null) {
                RECORD_SERVICE.setFromState(new ArrayList<>(fcqFromState));
            }

            // --------------------- Midnight Rates (separate service in modular code - fee service)
            if (fromNetworkContext != null) {
                FEE_SERVICE.setFs(fromNetworkContext.getMidnightRates());
            }

            // --------------------- Sequence Number (separate service in modular code - entity ID service)
            if (fromNetworkContext != null) {
                ENTITY_SERVICE.setFs(fromNetworkContext.seqNo().current());
            }

            // Here we release all mono children so that we don't have a bunch of null routes in state
            state.addDeserializedChildren(List.of(), 0);

            // --------------------- END OF MONO -> MODULAR MIGRATION ---------------------
        }

        // This is the *FIRST* time in the initialization sequence that we have access to the platform. Grab it!
        // This instance should never change on us, once it has been set
        assert this.platform == null || this.platform == platform : "Platform should never change once set";
        this.platform = platform;

        //noinspection ConstantValue
        assert platformState != null : "Platform should never pass a null platform state";
        logger.info(
                "Initializing Hedera state with trigger {} and previous version {} instance of {}",
                () -> trigger,
                () -> previousVersion == null ? "<NONE>" : previousVersion,
                () -> previousVersion == null
                        ? "<NONE>"
                        : previousVersion.getClass().getName());

        // We do not support downgrading from one version to an older version.
        final HederaSoftwareVersion deserializedVersion;
        if (previousVersion instanceof HederaSoftwareVersion) {
            deserializedVersion = (HederaSoftwareVersion) previousVersion;
            if (isDowngrade(version, deserializedVersion)) {
                logger.fatal(
                        "Fatal error, state source version {} is higher than node software version {}",
                        deserializedVersion,
                        version);
                System.exit(1);
            }
        } else {
            deserializedVersion = new HederaSoftwareVersion(SemanticVersion.DEFAULT, SemanticVersion.DEFAULT);
        }
        logger.info("Deserialized version is {}, version {}", deserializedVersion, version);

        // Different paths for different triggers. Every trigger should be handled here. If a new trigger is added,
        // since there is no 'default' case, it will cause a compile error, so you will know you have to deal with it
        // here. This is intentional so as to avoid forgetting to handle a new trigger.
        try {
            switch (trigger) {
                case GENESIS -> genesis(state);
                case RECONNECT -> reconnect(state, deserializedVersion);
                case RESTART, EVENT_STREAM_RECOVERY -> restart(state, deserializedVersion, trigger);
            }
        } catch (final Throwable th) {
            logger.fatal("Critical failure during initialization", th);
            System.exit(1);
        }

        // This field has to be set by the time we get here. It will be set by both the genesis and restart code
        // branches. One of those two is called before a "reconnect" trigger, so we should be fully guaranteed that this
        // assertion will hold true.
        assert configProvider != null : "Config Provider *must* have been set by now!";

        // Some logging on what we found about freeze in the platform state
        logger.info(
                "Platform state includes freeze time={} and last frozen={}",
                platformState.getFreezeTime(),
                platformState.getLastFrozenTime());
    }
    /**
     * Called by this class when we detect it is time to do migration. The {@code deserializedVersion} must not be newer
     * than the current software version. If it is prior to the current version, then each migration between the
     * {@code deserializedVersion} and the current version, including the current version, will be executed, thus
     * bringing the state up to date.
     *
     * <p>If the {@code deserializedVersion} is {@code null}, then this is the first time the node has been started,
     * and thus all schemas will be executed.
     * @param state current state
     * @param deserializedVersion version deserialized
     * @param trigger trigger that is calling migration
     */
    private void onMigrate(
            @NonNull final MerkleHederaState state,
            @Nullable final HederaSoftwareVersion deserializedVersion,
            @NonNull final InitTrigger trigger) {
        final var currentVersion = version.getServicesVersion();
        final var previousVersion = deserializedVersion == null ? null : deserializedVersion.getServicesVersion();
        logger.info(
                "Migrating from version {} to {} with trigger {}",
                () -> previousVersion == null ? "<NONE>" : HapiUtils.toString(previousVersion),
                () -> HapiUtils.toString(currentVersion),
                () -> trigger);

        final var selfId = platform.getSelfId();
        final var nodeAddress = platform.getAddressBook().getAddress(selfId);
        final var selfNodeInfo = SelfNodeInfoImpl.of(nodeAddress, version);
        final var networkInfo = new NetworkInfoImpl(selfNodeInfo, platform, bootstrapConfigProvider);

        final var migrator = new OrderedServiceMigrator(servicesRegistry, backendThrottle);
        logger.info("Migration versions are {} to {}", previousVersion, currentVersion);
        migrator.doMigrations(state, currentVersion, previousVersion, configProvider.getConfiguration(), networkInfo);
        if (shouldDump(trigger, MOD_POST_MIGRATION)) {
            dumpModChildrenFrom(state, MOD_POST_MIGRATION);
        }

        final var isUpgrade = isSoOrdered(previousVersion, currentVersion);
        if (isUpgrade && !trigger.equals(RECONNECT)) {
            // When we upgrade to a higher version, after migrations are complete, we need to update
            // migrationRecordsStreamed flag to false
            // Now that the migrations have happened, we need to give the node a chance to publish any records that need
            // to
            // be created as a result of the migration. We'll do this by unsetting the `migrationRecordsStreamed` flag.
            // Then, when the handle workflow has its first consensus timestamp, it will handle publishing these records
            // (if
            // needed), and re-set this flag to prevent duplicate publishing.
            unmarkMigrationRecordsStreamed(state);
        }

        logger.info("Migration complete");
    }

    /**
     * Unsets the `migrationRecordsStreamed` flag in state, giving the handle workflow an opportunity
     * to publish any necessary records from the node's startup migration.
     */
    private void unmarkMigrationRecordsStreamed(HederaState state) {
        final var blockServiceState = state.getWritableStates(BlockRecordService.NAME);
        final var blockInfoState = blockServiceState.<BlockInfo>getSingleton(BlockRecordService.BLOCK_INFO_STATE_KEY);
        final var currentBlockInfo = requireNonNull(blockInfoState.get());
        final var nextBlockInfo =
                currentBlockInfo.copyBuilder().migrationRecordsStreamed(false).build();
        blockInfoState.put(nextBlockInfo);
        logger.info(
                "Unmarked migration records streamed with block info {} with hash {}",
                nextBlockInfo,
                blockInfoState.hashCode());
        ((WritableSingletonStateBase<BlockInfo>) blockInfoState).commit();
    }

    /*==================================================================================================================
    *
    * Initialization Step 3: Initialize the app. Happens once at startup.
    *
    =================================================================================================================*/

    /**
     * {@inheritDoc}
     *
     * <p>Called <b>AFTER</b> init and migrate have been called on the state (either the new state created from
     * {@link #newState()} or an instance of {@link MerkleHederaState} created by the platform and loaded from the saved
     * state).
     */
    @SuppressWarnings("java:S1181") // catching Throwable instead of Exception when we do a direct System.exit()
    @Override
    public void init(@NonNull final Platform platform, @NonNull final NodeId nodeId) {
        if (this.platform != platform) {
            throw new IllegalArgumentException("Platform must be the same instance");
        }
        logger.info("Initializing Hedera app with HederaNode#{}", nodeId);

        // Check that UTF-8 is in use. Otherwise, the node will be subject to subtle bugs in string handling that will
        // lead to ISS.
        final var defaultCharset = daggerApp.nativeCharset().get();
        if (!isUTF8(defaultCharset)) {
            logger.error(
                    """
                            Fatal precondition violation in HederaNode#{}: default charset is {} and not UTF-8
                            LC_ALL={}
                            LANG={}
                            file.encoding={}
                            """,
                    daggerApp.nodeId(),
                    defaultCharset,
                    System.getenv("LC_ALL"),
                    System.getenv("LANG"),
                    System.getProperty("file.encoding"));
            daggerApp.systemExits().fail(1);
        }

        // Check that the digest factory supports SHA-384.
        final var digestFactory = daggerApp.digestFactory();
        if (!sha384DigestIsAvailable(digestFactory)) {
            logger.error(
                    "Fatal precondition violation in HederaNode#{}: digest factory does not support SHA-384",
                    daggerApp.nodeId());
            daggerApp.systemExits().fail(1);
        }

        // Finish initialization
        try {
            Locale.setDefault(Locale.US);
            logger.info("Locale to set to US en");

            // The Hashgraph platform has a "platform state", and a notification service to indicate when those
            // states change. We will use these state changes for various purposes, such as turning off the gRPC
            // server when we fall behind or ISS.
            final var notifications = platform.getNotificationEngine();
            notifications.register(PlatformStatusChangeListener.class, notification -> {
                platformStatus = notification.getNewStatus();
                switch (platformStatus) {
                    case ACTIVE -> {
                        logger.info("Hederanode#{} is ACTIVE", nodeId);
                        startGrpcServer();
                    }

                    case REPLAYING_EVENTS,
                            STARTING_UP,
                            OBSERVING,
                            RECONNECT_COMPLETE,
                            CHECKING,
                            FREEZING,
                            BEHIND -> logger.info("Hederanode#{} is {}", nodeId, platformStatus.name());

                    case CATASTROPHIC_FAILURE -> {
                        logger.info("Hederanode#{} is {}", nodeId, platformStatus.name());
                        shutdownGrpcServer();
                    }
                    case FREEZE_COMPLETE -> {
                        logger.info("Hederanode#{} is {}", nodeId, platformStatus.name());
                        closeRecordStreams();
                        shutdownGrpcServer();
                    }
                }
            });

            // TBD: notifications.register(ReconnectCompleteListener.class, daggerApp.reconnectListener());
            // The main job of the reconnect listener (com.hedera.node.app.service.mono.state.logic.ReconnectListener)
            // is to log some output (including hashes from the tree for the main state per service) and then to
            // "catchUpOnMissedSideEffects". This last part worries me, because it looks like it invades into the space
            // filled by the freeze service. How should we coordinate lifecycle like reconnect with the services? I am
            // tempted to say that each service has lifecycle methods we can invoke (optional methods on the Service
            // interface), but I worry about the order of invocation on different services. Which service gets called
            // before which other service? Does it matter?
            // ANSWER: We need to look and see if there is an update to the upgrade file that happened on other nodes
            // that we reconnected with. In that case, we need to save the file to disk. Similar to how we have to hook
            // for all the other special files on restart / genesis / reconnect.

            // TBD: notifications.register(StateWriteToDiskCompleteListener.class,
            // It looks like this notification is handled by
            // com.hedera.node.app.service.mono.state.logic.StateWriteToDiskListener
            // which looks like it is related to freeze / upgrade.
            // daggerApp.stateWriteToDiskListener());
            // see issue #8660

            // TBD: notifications.register(NewSignedStateListener.class, daggerApp.newSignedStateListener());
            // com.hedera.node.app.service.mono.state.exports.NewSignedStateListener
            // Has some relationship to freeze/upgrade, but also with balance exports. This was the trigger that
            // caused us to export balance files on a certain schedule.
        } catch (final Throwable th) {
            logger.error("Fatal precondition violation in HederaNode#{}", daggerApp.nodeId(), th);
            daggerApp.systemExits().fail(1); // TBD: Better exit code?
        }
    }

    /**
     * Called to perform orderly close record streams.
     */
    private void closeRecordStreams() {
        daggerApp.blockRecordManager().close();
    }

    /**
     * Gets whether the default charset is UTF-8.
     */
    private boolean isUTF8(@NonNull final Charset defaultCharset) {
        if (!UTF_8.equals(defaultCharset)) {
            logger.error("Default charset is {}, not UTF-8", defaultCharset);
            return false;
        }
        return true;
    }

    /**
     * Gets whether the sha384 digest is available
     */
    private boolean sha384DigestIsAvailable(@NonNull final NamedDigestFactory digestFactory) {
        try {
            digestFactory.forName("SHA-384");
            return true;
        } catch (final NoSuchAlgorithmException e) {
            logger.error(e);
            return false;
        }
    }

    /*==================================================================================================================
    *
    * Other app lifecycle methods
    *
    =================================================================================================================*/

    /**
     * {@inheritDoc}
     *
     * <p>Called by the platform after <b>ALL</b> initialization to start the gRPC servers and begin operation, or by
     * the notification listener when it is time to restart the gRPC server after it had been stopped (such as during
     * reconnect).
     */
    @Override
    public void run() {
        logger.info("Starting the Hedera node");
    }

    /**
     * Called for an orderly shutdown.
     */
    public void shutdown() {
        logger.info("Shutting down Hedera node");
        shutdownGrpcServer();

        if (daggerApp != null) {
            logger.debug("Shutting down the state");
            final var state = daggerApp.workingStateAccessor().getHederaState();
            if (state instanceof MerkleHederaState mhs) {
                mhs.close();
            }

            logger.debug("Shutting down the block manager");
            daggerApp.blockRecordManager().close();
        }

        platform = null;
        daggerApp = null;
    }

    /**
     * Invoked by the platform to handle pre-consensus events. This only happens after {@link #run()} has been called.
     */
    public void onPreHandle(@NonNull final Event event, @NonNull final HederaState state) {
        final var readableStoreFactory = new ReadableStoreFactory(state);
        final var creator =
                daggerApp.networkInfo().nodeInfo(event.getCreatorId().id());
        if (creator == null) {
            // We were given an event for a node that *does not exist in the address book*. This will be logged as
            // a warning, as this should never happen, and we will skip the event, which may well result in an ISS.
            logger.warn("Received event from node {} which is not in the address book", event.getCreatorId());
            return;
        }

        final var transactions = new ArrayList<Transaction>(1000);
        event.forEachTransaction(transactions::add);
        daggerApp.preHandleWorkflow().preHandle(readableStoreFactory, creator.accountId(), transactions.stream());
    }

    public void onNewRecoveredState(@NonNull final MerkleHederaState recoveredState) {
        // (FUTURE) - dump the semantic contents of the recovered state for
        // comparison with the mirroring mono-service state
        if (shouldDump(daggerApp.initTrigger(), MOD_POST_EVENT_STREAM_REPLAY)) {
            dumpModChildrenFrom(recoveredState, MOD_POST_EVENT_STREAM_REPLAY);
        }
        daggerApp.blockRecordManager().close();
    }

    /**
     * Invoked by the platform to handle a round of consensus events.  This only happens after {@link #run()} has been
     * called.
     */
    public void onHandleConsensusRound(
            @NonNull final Round round, @NonNull final PlatformState platformState, @NonNull final HederaState state) {
        daggerApp.workingStateAccessor().setHederaState(state);
        daggerApp.handleWorkflow().handleRound(state, platformState, round);
    }

    /*==================================================================================================================
    *
    * gRPC Server Lifecycle
    *
    =================================================================================================================*/

    /**
     * Start the gRPC Server if it is not already running.
     */
    void startGrpcServer() {
        if (!daggerApp.grpcServerManager().isRunning()) {
            daggerApp.grpcServerManager().start();
        }
    }

    /**
     * Called to perform orderly shutdown of the gRPC servers.
     */
    public void shutdownGrpcServer() {
        daggerApp.grpcServerManager().stop();
    }

    /*==================================================================================================================
    *
    * Genesis Initialization
    *
    =================================================================================================================*/

    /**
     * Implements the code flow for initializing the state of a new Hedera node with NO SAVED STATE.
     */
    private void genesis(@NonNull final MerkleHederaState state) {
        logger.debug("Genesis Initialization");

        logger.info("Initializing ThrottleManager");
        this.throttleManager = new ThrottleManager();

        this.backendThrottle = new ThrottleAccumulator(SUPPLY_ONE, configProvider, BACKEND_THROTTLE);
        this.frontendThrottle =
                new ThrottleAccumulator(() -> platform.getAddressBook().getSize(), configProvider, FRONTEND_THROTTLE);
        this.congestionMultipliers = createCongestionMultipliers(state);

        logger.info("Initializing ExchangeRateManager");
        exchangeRateManager = new ExchangeRateManager(configProvider);

        logger.info("Initializing FeeManager");
        feeManager = new FeeManager(exchangeRateManager, congestionMultipliers);

        // Create all the nodes in the merkle tree for all the services
        onMigrate(state, null, GENESIS);

        // Now that we have the state created, we are ready to create the dependency graph with Dagger
        initializeDagger(state, GENESIS);

        // And now that the entire dependency graph has been initialized, and we have config, and all migration has
        // been completed, we are prepared to initialize in-memory data structures. These specifically are loaded
        // from information held in state (especially those in special files).
        initializeExchangeRateManager(state);
        initializeFeeManager(state);
        initializeThrottles(state);
    }

    private CongestionMultipliers createCongestionMultipliers(HederaState state) {
        final var genericFeeMultiplier = new ThrottleMultiplier(
                "logical TPS",
                "TPS",
                "CryptoTransfer throughput",
                () -> configProvider
                        .getConfiguration()
                        .getConfigData(FeesConfig.class)
                        .minCongestionPeriod(),
                () -> configProvider
                        .getConfiguration()
                        .getConfigData(FeesConfig.class)
                        .percentCongestionMultipliers(),
                () -> backendThrottle.activeThrottlesFor(CRYPTO_TRANSFER));

        final var txnRateMultiplier = new EntityUtilizationMultiplier(genericFeeMultiplier, configProvider);

        final var gasFeeMultiplier = new ThrottleMultiplier(
                "EVM gas/sec",
                "gas/sec",
                "EVM utilization",
                () -> configProvider
                        .getConfiguration()
                        .getConfigData(FeesConfig.class)
                        .minCongestionPeriod(),
                () -> configProvider
                        .getConfiguration()
                        .getConfigData(FeesConfig.class)
                        .percentCongestionMultipliers(),
                () -> List.of(backendThrottle.gasLimitThrottle()));

        return new CongestionMultipliers(txnRateMultiplier, gasFeeMultiplier);
    }

    /*==================================================================================================================
    *
    * Restart Initialization
    *
    =================================================================================================================*/
    /**
     * Initialize flow for when a node has been restarted. This means it was started from a saved state.
     */
    private void restart(
            @NonNull final MerkleHederaState state,
            @Nullable final HederaSoftwareVersion deserializedVersion,
            @NonNull final InitTrigger trigger) {
        initializeForTrigger(state, deserializedVersion, trigger);
    }

    /*==================================================================================================================
    *
    * Reconnect Initialization
    *
    =================================================================================================================*/

    /**
     * The initialization needed for reconnect. It constructs all schemas appropriately.
     * These are exactly the same steps done as restart trigger.
     * @param state The current state
     * @param deserializedVersion version of deserialized state
     */
    private void reconnect(
            @NonNull final MerkleHederaState state, @Nullable final HederaSoftwareVersion deserializedVersion) {
        initializeForTrigger(state, deserializedVersion, RECONNECT);
    }

    private void initializeForTrigger(
            @NonNull final MerkleHederaState state,
            @Nullable final HederaSoftwareVersion deserializedVersion,
            @NonNull final InitTrigger trigger) {
        logger.info(trigger + " Initialization");

        // The deserialized version can ONLY be null if we are in genesis, otherwise something is wrong with the state
        if (deserializedVersion == null) {
            logger.fatal("Fatal error, previous software version not found in saved state!");
            System.exit(1);
        }

        // Initialize the configuration from disk (restart case). We must do this BEFORE we run migration, because
        // the various migration methods may depend on configuration to do their work
        logger.info("Initializing Reconnect configuration");
        this.configProvider = new ConfigProviderImpl(false);
<<<<<<< HEAD
        observePropertiesAndPermissions(state, configProvider.getConfiguration(), configProvider::update);
        logConfiguration();
=======
>>>>>>> 0949d531

        logger.info("Initializing ThrottleManager");
        this.throttleManager = new ThrottleManager();

        this.backendThrottle = new ThrottleAccumulator(SUPPLY_ONE, configProvider, BACKEND_THROTTLE);
        this.frontendThrottle =
                new ThrottleAccumulator(() -> platform.getAddressBook().getSize(), configProvider, FRONTEND_THROTTLE);
        this.congestionMultipliers = createCongestionMultipliers(state);

        logger.info("Initializing ExchangeRateManager");
        exchangeRateManager = new ExchangeRateManager(configProvider);

        logger.info("Initializing FeeManager");
        feeManager = new FeeManager(exchangeRateManager, congestionMultipliers);

        // Create all the nodes in the merkle tree for all the services
        // TODO: Actually, we should reinitialize the config on each step along the migration path, so we should pass
        //       the config provider to the migration code and let it get the right version of config as it goes.
        onMigrate(state, deserializedVersion, trigger);
        if (trigger == EVENT_STREAM_RECOVERY) {
            // (FUTURE) Dump post-migration mod-service state
        }

        // Now that we have the state created, we are ready to create the dependency graph with Dagger
        initializeDagger(state, trigger);

        // And now that the entire dependency graph has been initialized, and we have config, and all migration has
        // been completed, we are prepared to initialize in-memory data structures. These specifically are loaded
        // from information held in state (especially those in special files).
        initializeExchangeRateManager(state);
        initializeFeeManager(state);
        initializeThrottles(state);
<<<<<<< HEAD
=======
        observePropertiesAndPermissions(state, configProvider.getConfiguration(), configProvider::update);
        logConfiguration();
>>>>>>> 0949d531
    }

    /*==================================================================================================================
    *
    * Random private helper methods
    *
    =================================================================================================================*/

    private void initializeDagger(@NonNull final MerkleHederaState state, @NonNull final InitTrigger trigger) {
        logger.debug("Initializing dagger");
        final var selfId = platform.getSelfId();
        final var nodeAddress = platform.getAddressBook().getAddress(selfId);
        // Fully qualified so as to not confuse javadoc
        // DaggerApp should be constructed every time we reach this point, even if exists. This is needed for reconnect
        daggerApp = com.hedera.node.app.DaggerHederaInjectionComponent.builder()
                .initTrigger(trigger)
                .configuration(configProvider)
                .throttleManager(throttleManager)
                .exchangeRateManager(exchangeRateManager)
                .feeManager(feeManager)
                .systemFileUpdateFacility(new SystemFileUpdateFacility(
                        configProvider,
                        throttleManager,
                        exchangeRateManager,
                        feeManager,
                        congestionMultipliers,
                        backendThrottle,
                        frontendThrottle))
                .networkUtilizationManager(new NetworkUtilizationManagerImpl(backendThrottle, congestionMultipliers))
                .synchronizedThrottleAccumulator(new SynchronizedThrottleAccumulator(frontendThrottle))
                .self(SelfNodeInfoImpl.of(nodeAddress, version))
                .platform(platform)
                .maxSignedTxnSize(MAX_SIGNED_TXN_SIZE)
                .crypto(CryptographyHolder.get())
                .currentPlatformStatus(new CurrentPlatformStatusImpl(platform))
                .servicesRegistry(servicesRegistry)
                .bootstrapProps(new BootstrapProperties(false)) // TBD REMOVE
                .instantSource(InstantSource.system())
                .genesisRecordsConsensusHook((GenesisRecordsConsensusHook) genesisRecordsBuilder)
                .build();

        daggerApp.workingStateAccessor().setHederaState(state);
    }

    private boolean isDowngrade(
            final HederaSoftwareVersion deployedVersion, final SoftwareVersion deserializedVersion) {
        return deployedVersion.isBefore(deserializedVersion);
    }

    private void logConfiguration() {
        if (logger.isInfoEnabled()) {
            final var config = configProvider.getConfiguration();
            final var lines = new ArrayList<String>();
            lines.add("Active Configuration:");
            Utils.allProperties(config).forEach((key, value) -> lines.add(key + " = " + value));
            logger.info(String.join("\n", lines));
        }
    }

    private void initializeFeeManager(@NonNull final HederaState state) {
        logger.info("Initializing fee schedules");
        final var filesConfig = configProvider.getConfiguration().getConfigData(FilesConfig.class);
        final var fileNum = filesConfig.feeSchedules();
        final File file = getFileFromStorage(state, fileNum);
        if (file != null) {
            final var fileData = file.contents();
            daggerApp.feeManager().update(fileData);
        }
        logger.info("Fee schedule initialized");
    }

    private void initializeExchangeRateManager(@NonNull final HederaState state) {
        logger.info("Initializing exchange rates");
        final var filesConfig = configProvider.getConfiguration().getConfigData(FilesConfig.class);
        final var fileNum = filesConfig.exchangeRates();
        final var file = getFileFromStorage(state, fileNum);
        if (file != null) {
            final var fileData = file.contents();
            daggerApp.exchangeRateManager().init(state, fileData);
        }
        logger.info("Exchange rates initialized");
    }

    private void initializeThrottles(@NonNull final HederaState state) {
        logger.info("Initializing throttles");
        final var filesConfig = configProvider.getConfiguration().getConfigData(FilesConfig.class);
        final var fileNum = filesConfig.throttleDefinitions();
        final var file = getFileFromStorage(state, fileNum);
        if (file != null) {
            final var fileData = file.contents();
            daggerApp.throttleManager().update(fileData);

            // Initializing handle throttling
            this.backendThrottle.rebuildFor(daggerApp.throttleManager().throttleDefinitions());
            this.backendThrottle.applyGasConfig();
            this.frontendThrottle.rebuildFor(daggerApp.throttleManager().throttleDefinitions());
            this.frontendThrottle.applyGasConfig();

            // Updating the multiplier source to use the new throttle definitions
            this.congestionMultipliers.resetExpectations();
        }
        logger.info("Throttles initialized");
    }

    private File getFileFromStorage(HederaState state, long fileNum) {
        final var readableFileStore = new ReadableStoreFactory(state).getStore(ReadableFileStore.class);
        final var hederaConfig = configProvider.getConfiguration().getConfigData(HederaConfig.class);
        final var fileId = FileID.newBuilder()
                .fileNum(fileNum)
                .shardNum(hederaConfig.shard())
                .realmNum(hederaConfig.realm())
                .build();
        return readableFileStore.getFileLeaf(fileId);
    }

    private static boolean shouldDump(@NonNull final InitTrigger trigger, @NonNull final DumpCheckpoint checkpoint) {
        return trigger == EVENT_STREAM_RECOVERY && selectedDumpCheckpoints().contains(checkpoint);
    }
}<|MERGE_RESOLUTION|>--- conflicted
+++ resolved
@@ -1075,11 +1075,6 @@
         // the various migration methods may depend on configuration to do their work
         logger.info("Initializing Reconnect configuration");
         this.configProvider = new ConfigProviderImpl(false);
-<<<<<<< HEAD
-        observePropertiesAndPermissions(state, configProvider.getConfiguration(), configProvider::update);
-        logConfiguration();
-=======
->>>>>>> 0949d531
 
         logger.info("Initializing ThrottleManager");
         this.throttleManager = new ThrottleManager();
@@ -1112,11 +1107,8 @@
         initializeExchangeRateManager(state);
         initializeFeeManager(state);
         initializeThrottles(state);
-<<<<<<< HEAD
-=======
         observePropertiesAndPermissions(state, configProvider.getConfiguration(), configProvider::update);
         logConfiguration();
->>>>>>> 0949d531
     }
 
     /*==================================================================================================================
