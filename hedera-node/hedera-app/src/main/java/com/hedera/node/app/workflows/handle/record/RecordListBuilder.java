--- conflicted
+++ resolved
@@ -16,8 +16,7 @@
 
 package com.hedera.node.app.workflows.handle.record;
 
-import static com.hedera.hapi.node.base.ResponseCodeEnum.REVERTED_SUCCESS;
-import static com.hedera.hapi.node.base.ResponseCodeEnum.SUCCESS;
+import static com.hedera.node.app.workflows.handle.HandleContextImpl.PrecedingTransactionCategory.LIMITED_CHILD_RECORDS;
 import static com.hedera.node.app.workflows.handle.HandleContextImpl.PrecedingTransactionCategory.UNLIMITED_CHILD_RECORDS;
 import static java.util.Collections.unmodifiableList;
 import static java.util.Objects.requireNonNull;
@@ -25,11 +24,8 @@
 import com.hedera.hapi.node.base.ResponseCodeEnum;
 import com.hedera.node.app.spi.workflows.HandleException;
 import com.hedera.node.app.state.SingleTransactionRecord;
-<<<<<<< HEAD
 import com.hedera.node.app.workflows.handle.HandleContextImpl;
-=======
 import com.hedera.node.app.workflows.handle.record.SingleTransactionRecordBuilderImpl.ReversingBehavior;
->>>>>>> 60c0cfea
 import com.hedera.node.config.data.ConsensusConfig;
 import com.swirlds.config.api.Configuration;
 import edu.umd.cs.findbugs.annotations.NonNull;
@@ -37,11 +33,6 @@
 import java.util.ArrayList;
 import java.util.EnumSet;
 import java.util.List;
-<<<<<<< HEAD
-import java.util.function.Predicate;
-import java.util.stream.Stream;
-=======
->>>>>>> 60c0cfea
 
 /**
  * This class manages all record builders that are used while a single user transaction is running.
@@ -143,16 +134,18 @@
             @NonNull final Configuration configuration,
             final HandleContextImpl.PrecedingTransactionCategory precedingTxnCategory) {
         requireNonNull(configuration, CONFIGURATION_MUST_NOT_BE_NULL);
-        return doAddPreceding(configuration, ReversingBehavior.IRREVERSIBLE);
+        return doAddPreceding(configuration, ReversingBehavior.IRREVERSIBLE, precedingTxnCategory);
     }
 
     public SingleTransactionRecordBuilderImpl addReversiblePreceding(@NonNull final Configuration configuration) {
         requireNonNull(configuration, CONFIGURATION_MUST_NOT_BE_NULL);
-        return doAddPreceding(configuration, ReversingBehavior.REVERSIBLE);
+        return doAddPreceding(configuration, ReversingBehavior.REVERSIBLE, LIMITED_CHILD_RECORDS);
     }
 
     public SingleTransactionRecordBuilderImpl doAddPreceding(
-            @NonNull final Configuration configuration, @NonNull final ReversingBehavior reversingBehavior) {
+            @NonNull final Configuration configuration,
+            @NonNull final ReversingBehavior reversingBehavior,
+            @NonNull final HandleContextImpl.PrecedingTransactionCategory precedingTxnCategory) {
         // Lazily create. FUTURE: We should reuse the RecordListBuilder between handle calls, and we should
         // reuse these lists. Then we can omit this lazy create entirely and produce less garbage overall.
         if (precedingTxnRecordBuilders == null) {
@@ -308,13 +301,9 @@
                 // kept will be moved into this position.
                 childRecordBuilders.set(i, null);
             } else {
-<<<<<<< HEAD
-                if (child.status() == ResponseCodeEnum.OK) child.status(REVERTED_SUCCESS);
-=======
                 if (child.reversingBehavior() == ReversingBehavior.REVERSIBLE && SUCCESSES.contains(child.status())) {
                     child.status(ResponseCodeEnum.REVERTED_SUCCESS);
                 }
->>>>>>> 60c0cfea
 
                 if (into != i) {
                     childRecordBuilders.set(into, child);
@@ -329,13 +318,6 @@
         for (int i = count - 1; i >= into; i--) {
             childRecordBuilders.remove(i);
         }
-
-        // If there are preceding child records somehow are added that are more than allowed preceding records,
-        // then we need to revert them as well.
-        precedingTxnRecordBuilders.stream()
-                .filter(Predicate.not(SingleTransactionRecordBuilderImpl::removable))
-                .map(child -> child.status(child.status() == SUCCESS ? REVERTED_SUCCESS : child.status()))
-                .toList();
     }
 
     /**
