--- conflicted
+++ resolved
@@ -30,14 +30,8 @@
 import com.swirlds.config.api.Configuration;
 import edu.umd.cs.findbugs.annotations.NonNull;
 import java.time.Instant;
-<<<<<<< HEAD
 import java.util.*;
-=======
-import java.util.ArrayList;
-import java.util.EnumSet;
-import java.util.List;
 import java.util.Objects;
->>>>>>> 955a7ab6
 
 /**
  * This class manages all record builders that are used while a single user transaction is running.
