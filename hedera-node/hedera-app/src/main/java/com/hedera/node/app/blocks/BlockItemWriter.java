// SPDX-License-Identifier: Apache-2.0
package com.hedera.node.app.blocks;

import static java.util.Objects.requireNonNull;

import com.hedera.hapi.block.stream.BlockItem;
import com.hedera.pbj.runtime.io.buffer.Bytes;
import edu.umd.cs.findbugs.annotations.NonNull;

/**
 * Writes serialized block items to a destination stream.
 */
public interface BlockItemWriter {
    /**
     * Opens a block for writing.
     *
     * @param blockNumber the number of the block to open
     */
    void openBlock(long blockNumber);

    /**
     * Writes an item and/or its serialized bytes to the destination stream.
     *
     * @param item the item to write
     * @param bytes the serialized item to write
     */
    default void writePbjItemAndBytes(@NonNull final BlockItem item, @NonNull final Bytes bytes) {
        requireNonNull(item);
        requireNonNull(bytes);
        writeItem(bytes.toByteArray());
    }

    /**
     * Writes a serialized item to the destination stream.
     *
     * @param bytes the serialized item to write
     */
    void writeItem(@NonNull byte[] bytes);

    void writePbjItem(@NonNull final BlockItem item);

    /**
     * Closes the block.
     */
    void closeBlock();

    /**
     * Performs any actions that need to be done before the block proof is complete.
     */
<<<<<<< HEAD
    void performPreBlockProofActions();
=======
    void writePreBlockProofItems();
>>>>>>> ba532661
}<|MERGE_RESOLUTION|>--- conflicted
+++ resolved
@@ -47,9 +47,5 @@
     /**
      * Performs any actions that need to be done before the block proof is complete.
      */
-<<<<<<< HEAD
-    void performPreBlockProofActions();
-=======
     void writePreBlockProofItems();
->>>>>>> ba532661
 }