/*
 * Copyright (C) 2024 Hedera Hashgraph, LLC
 *
 * Licensed under the Apache License, Version 2.0 (the "License");
 * you may not use this file except in compliance with the License.
 * You may obtain a copy of the License at
 *
 *      http://www.apache.org/licenses/LICENSE-2.0
 *
 * Unless required by applicable law or agreed to in writing, software
 * distributed under the License is distributed on an "AS IS" BASIS,
 * WITHOUT WARRANTIES OR CONDITIONS OF ANY KIND, either express or implied.
 * See the License for the specific language governing permissions and
 * limitations under the License.
 */

package com.hedera.node.app.blocks;

import static java.util.Objects.requireNonNull;

import com.hedera.pbj.runtime.io.buffer.BufferedData;
import com.hedera.pbj.runtime.io.buffer.Bytes;
import edu.umd.cs.findbugs.annotations.NonNull;

/**
 * Writes serialized block items to a destination stream.
 */
public interface BlockItemWriter {
    /**
     * Opens a block for writing.
     *
     * @param blockNumber the number of the block to open
     */
    void openBlock(long blockNumber);

    /**
     * Writes a serialized item to the destination stream.
     *
<<<<<<< HEAD
     * @param serializedItem the serialized item to write
     * @return the block item writer
=======
     * @param bytes the serialized item to write
     */
    default BlockItemWriter writePbjItem(@NonNull final Bytes bytes) {
        requireNonNull(bytes);
        return writeItem(bytes.toByteArray());
    }

    /**
     * Writes a serialized item to the destination stream.
     *
     * @param bytes the serialized item to write
     */
    BlockItemWriter writeItem(@NonNull byte[] bytes);

    /**
     * Writes a pre-serialized sequence of items to the destination stream.
     *
     * @param data the serialized item to write
>>>>>>> 373935a1
     */
    BlockItemWriter writeItems(@NonNull BufferedData data);

    /**
     * Closes the block.
     */
    void closeBlock();
}<|MERGE_RESOLUTION|>--- conflicted
+++ resolved
@@ -36,11 +36,8 @@
     /**
      * Writes a serialized item to the destination stream.
      *
-<<<<<<< HEAD
-     * @param serializedItem the serialized item to write
+     * @param bytes the serialized item to write
      * @return the block item writer
-=======
-     * @param bytes the serialized item to write
      */
     default BlockItemWriter writePbjItem(@NonNull final Bytes bytes) {
         requireNonNull(bytes);
@@ -51,6 +48,7 @@
      * Writes a serialized item to the destination stream.
      *
      * @param bytes the serialized item to write
+     * @return the block item writer
      */
     BlockItemWriter writeItem(@NonNull byte[] bytes);
 
@@ -58,7 +56,7 @@
      * Writes a pre-serialized sequence of items to the destination stream.
      *
      * @param data the serialized item to write
->>>>>>> 373935a1
+     * @return the block item writer
      */
     BlockItemWriter writeItems(@NonNull BufferedData data);
 
