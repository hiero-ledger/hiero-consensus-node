// SPDX-License-Identifier: Apache-2.0
package com.hedera.node.app.blocks;

import com.hedera.hapi.block.stream.BlockItem;
import com.hedera.node.internal.network.PendingProof;
import com.hedera.pbj.runtime.io.buffer.Bytes;
import edu.umd.cs.findbugs.annotations.NonNull;

/**
 * Writes serialized block items to a destination stream.
 */
public interface BlockItemWriter {
    /**
     * Opens a block for writing.
     *
     * @param blockNumber the number of the block to open
     */
    void openBlock(final long blockNumber);

    /**
     * Writes an item and/or its serialized bytes to the destination stream.
     *
     * @param item the item to write
     * @param bytes the serialized item to write
     */
    void writePbjItemAndBytes(@NonNull final BlockItem item, @NonNull final Bytes bytes);

    /**
     * Writes a PBJ item to the destination stream.
     * @param item the item to write
     */
    void writePbjItem(@NonNull final BlockItem item);

    /**
     * Closes a block that is complete with a proof.
     */
    void closeCompleteBlock();

    /**
     * Flushes to disk a block that is still waiting for a complete proof.
     * @param pendingProof the proof pending a signature
     */
    void flushPendingBlock(@NonNull PendingProof pendingProof);

    /**
<<<<<<< HEAD
     * Returns the block number of the currently open block.
     * @return the block number
     */
    long blockNumber();
=======
     * Jumps to a specific block number after a freeze event.
     *
     * @param blockNumber the block number to jump to after freeze
     */
    void jumpToBlockAfterFreeze(final long blockNumber);
>>>>>>> 335fb2c4
}<|MERGE_RESOLUTION|>--- conflicted
+++ resolved
@@ -43,16 +43,15 @@
     void flushPendingBlock(@NonNull PendingProof pendingProof);
 
     /**
-<<<<<<< HEAD
-     * Returns the block number of the currently open block.
-     * @return the block number
-     */
-    long blockNumber();
-=======
      * Jumps to a specific block number after a freeze event.
      *
      * @param blockNumber the block number to jump to after freeze
      */
     void jumpToBlockAfterFreeze(final long blockNumber);
->>>>>>> 335fb2c4
+
+    /**
+     * Returns the block number of the currently open block.
+     * @return the block number
+     */
+    long blockNumber();
 }