--- conflicted
+++ resolved
@@ -16,20 +16,9 @@
 
 package com.hedera.node.app.tss;
 
-<<<<<<< HEAD
-import static java.util.Objects.requireNonNull;
-
-import com.hedera.hapi.node.state.primitives.ProtoBytes;
-import com.hedera.hapi.node.state.roster.Roster;
 import com.hedera.hapi.node.state.roster.RosterEntry;
 import com.hedera.hapi.node.state.tss.TssVoteMapKey;
 import com.hedera.hapi.services.auxiliary.tss.TssMessageTransactionBody;
-import com.hedera.hapi.services.auxiliary.tss.TssVoteTransactionBody;
-=======
-import com.hedera.hapi.node.state.roster.RosterEntry;
-import com.hedera.hapi.node.state.tss.TssVoteMapKey;
-import com.hedera.hapi.services.auxiliary.tss.TssMessageTransactionBody;
->>>>>>> 70a2de8f
 import com.hedera.node.app.roster.ReadableRosterStore;
 import com.hedera.node.app.spi.AppContext;
 import com.hedera.node.app.spi.workflows.HandleContext;
@@ -41,26 +30,17 @@
 import com.hedera.node.config.data.TssConfig;
 import com.swirlds.common.crypto.Signature;
 import com.swirlds.common.platform.NodeId;
-<<<<<<< HEAD
-=======
 import edu.umd.cs.findbugs.annotations.NonNull;
->>>>>>> 70a2de8f
 import java.util.BitSet;
 import java.util.LinkedHashMap;
 import java.util.LinkedList;
 import java.util.List;
 import java.util.Map;
-<<<<<<< HEAD
-import java.util.Optional;
-import java.util.Set;
-import javax.inject.Singleton;
-=======
 import java.util.concurrent.CompletableFuture;
 import javax.inject.Inject;
 import javax.inject.Singleton;
 import org.apache.logging.log4j.LogManager;
 import org.apache.logging.log4j.Logger;
->>>>>>> 70a2de8f
 
 /**
  * This is yet to be implemented
@@ -73,20 +53,11 @@
     private final TssLibrary tssLibrary;
     private TssParticipantDirectory tssParticipantDirectory;
     private AppContext.LedgerSigner ledgerSigner;
-<<<<<<< HEAD
-
-    public TssCryptographyManager(
-            NodeId nodeId,
-            TssLibrary tssLibrary,
-            TssParticipantDirectory tssParticipantDirectory,
-            AppContext.LedgerSigner ledgerSigner) {
-=======
     public TssCryptographyManager(
             @NonNull final NodeId nodeId,
             @NonNull final TssLibrary tssLibrary,
             @NonNull final TssParticipantDirectory tssParticipantDirectory,
             @NonNull final AppContext.LedgerSigner ledgerSigner) {
->>>>>>> 70a2de8f
         this.nodeId = nodeId;
         this.tssLibrary = tssLibrary;
         this.tssParticipantDirectory = tssParticipantDirectory;
@@ -105,13 +76,6 @@
 
         final var targetRosterHash = op.targetRosterHash();
         final var sourceRosterHash = op.sourceRosterHash();
-<<<<<<< HEAD
-        // 1. Add it to the list of TssMessageTransactions for the target roster.
-        tssMessages
-                .computeIfAbsent(targetRosterHash, k -> new LinkedList<>())
-                .add(new TssMessage(op.tssMessage().toByteArray()));
-=======
->>>>>>> 70a2de8f
 
         final var tssMessageBodies = tssStore.getTssMessages(targetRosterHash);
 
@@ -120,56 +84,6 @@
                         .rosterHash(targetRosterHash)
                         .build())
                 != null;
-<<<<<<< HEAD
-        // If the node didn't submit a TssVoteTransaction
-        if (!votingClosed.contains(targetRosterHash) && !hasVoteSubmitted) {
-            // validate TSS transaction
-            final boolean isValid = tssLibrary.verifyTssMessage(
-                    tssParticipantDirectory, new TssMessage(op.tssMessage().toByteArray()));
-            if (isValid) {
-                // 2. If the TSS message is valid, set the bit vector for the votes
-                tssVoteBitSet
-                        .computeIfAbsent(targetRosterHash, k -> new BitSet())
-                        .set((int) op.shareIndex());
-            }
-        }
-        nodeShareCounts = sharesFromWeight(rosterStore, sourceRosterHash);
-        boolean tssMessageThresholdMet = isThresholdMet(sourceRosterHash, targetRosterHash, context);
-        // If public keys for target roster have not been computed yet and the threshold is met, compute the public keys
-        if (tssMessageThresholdMet) {
-            final var computedPublicShares =
-                    tssLibrary.computePublicShares(tssParticipantDirectory, tssMessages.get(targetRosterHash));
-            publicShares.put(targetRosterHash, computedPublicShares);
-            // compute the ledger id
-            final var ledgerId = tssLibrary.aggregatePublicShares(computedPublicShares);
-            ledgerIds.put(targetRosterHash, ledgerId);
-
-            // If this node is present in the target roster with same tssEncryptionKey as the source roster, then
-            // add the private shares to the list of private shares
-            final var sourceRoster = rosterStore.get(sourceRosterHash);
-            final var targetRoster = rosterStore.get(targetRosterHash);
-            final var recoveredPrivateShares =
-                    tssLibrary.decryptPrivateShares(tssParticipantDirectory, tssMessages.get(targetRosterHash));
-
-            final var sourceRosterEncryptionKey =
-                    requireNonNull(getRosterEntry(sourceRoster)).get().tssEncryptionKey();
-            final var targetRosterEntry = targetRoster.rosterEntries().stream()
-                    .filter(e -> e.nodeId() == nodeId.id())
-                    .findFirst();
-            // If the node is in the roster, but the tssEncryptionKey is different, a restart may be required
-            // to pickup the correct encryption key from disk. so, do nothing here
-            if (targetRosterEntry.isPresent()
-                    && targetRosterEntry.get().tssEncryptionKey().equals(sourceRosterEncryptionKey)) {
-                privateShares.put(targetRosterHash, recoveredPrivateShares);
-            }
-
-            // If the target roster hash is not in the votingClosed set and there is no TssVoteTransaction
-            // from this node
-            if (!votingClosed.contains(targetRosterHash)) {
-                //                ledgerSigner.sign(ledgerId.)
-            }
-        }
-=======
         // If the node didn't submit a TssVoteTransaction, validate all TssMessages and compute the vote bit set
         // to see if threshold is met
         // FUTURE: Add !votingClosed.contains(targetRosterHash)
@@ -219,7 +133,6 @@
             final BitSet tssVoteBitSet = computeTssVoteBitSet(validTssMessages);
             return new LedgerIdAndSignature(ledgerId, signature, tssVoteBitSet);
         });
->>>>>>> 70a2de8f
     }
 
     private List<TssMessageTransactionBody> validateTssMessages(
@@ -235,42 +148,6 @@
         return validTssMessages;
     }
 
-<<<<<<< HEAD
-    private boolean isThresholdMet(final Bytes sourceRosterHash, Bytes targetRosterHash, final HandleContext context) {
-        final boolean thresholdMetForSourceRoster = !createNewLedgerId
-                && tssVoteBitSet.get(sourceRosterHash).cardinality() >= tssParticipantDirectory.getThreshold();
-        final boolean thresholdMetForTargetRoster =
-                createNewLedgerId && metThresholdWeight(sourceRosterHash, targetRosterHash, context);
-        return thresholdMetForSourceRoster || thresholdMetForTargetRoster;
-    }
-
-    private boolean metThresholdWeight(Bytes sourceRosterHash, Bytes targetRosterHash, final HandleContext context) {
-        final var rosterStore = context.storeFactory().readableStore(ReadableRosterStore.class);
-        final var sourceRoster =
-                rosterStore.get(ProtoBytes.newBuilder().value(sourceRosterHash).build());
-        if (sourceRoster == null) {
-            return false;
-        } else {
-            final var numTssMessagesReceived = tssMessages.get(targetRosterHash).size();
-            final var numShares = nodeShareCounts.get(sourceRosterHash).values().stream()
-                    .mapToInt(Integer::intValue)
-                    .sum();
-            // If more than 1/2 the consensus weight has been received, then the threshold is met
-            return numTssMessagesReceived >= numShares / 2;
-        }
-    }
-
-    private Map<Bytes, Map<Long, Integer>> sharesFromWeight(final ReadableRosterStore store, final Bytes rosterHash) {
-        final var roster = store.get(ProtoBytes.newBuilder().value(rosterHash).build());
-        final var maxWeight = roster.rosterEntries().stream()
-                .mapToLong(RosterEntry::weight)
-                .max()
-                .orElse(0);
-        final var shares = new LinkedHashMap<Long, Integer>();
-        final var rosterWithShares = new LinkedHashMap<Bytes, Map<Long, Integer>>();
-        for (final var entry : roster.rosterEntries()) {
-            final var numShares = (int) ((10 * entry.weight() + maxWeight - 1) / maxWeight);
-=======
     private BitSet computeTssVoteBitSet(@NonNull final List<TssMessageTransactionBody> tssMessageBodies) {
         final var tssVoteBitSet = new BitSet();
         for (TssMessageTransactionBody op : tssMessageBodies) {
@@ -302,15 +179,11 @@
         final var shares = new LinkedHashMap<Long, Long>();
         for (final var entry : rosterEntries) {
             final var numShares = ((maxTssMessagesPerNode * entry.weight() + maxWeight - 1) / maxWeight);
->>>>>>> 70a2de8f
             shares.put(entry.nodeId(), numShares);
         }
         return shares;
     }
-<<<<<<< HEAD
-=======
 
     public record LedgerIdAndSignature(
             @NonNull PairingPublicKey ledgerId, @NonNull Signature signature, @NonNull BitSet tssVoteBitSet) {}
->>>>>>> 70a2de8f
 }