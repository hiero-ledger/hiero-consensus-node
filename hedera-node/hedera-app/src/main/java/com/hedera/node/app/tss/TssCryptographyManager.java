--- conflicted
+++ resolved
@@ -95,19 +95,9 @@
      */
     public CompletableFuture<Vote> getVoteFuture(
             @NonNull final TssParticipantDirectory directory,
-<<<<<<< HEAD
-            @NonNull final HandleContext context) {
-        final var tssStore = context.storeFactory().writableStore(WritableTssStore.class);
-        final var tssMessageBodies = tssStore.getMessagesForTarget(targetRosterHash);
-        final var voteKey = new TssVoteMapKey(
-                targetRosterHash, context.networkInfo().selfNodeInfo().nodeId());
-        // We only vote once for a given target roster hash
-        if (tssStore.getVote(voteKey) == null) {
-=======
             @NonNull final List<TssMessageTransactionBody> tssMessageBodies,
             @Nullable final TssVoteTransactionBody voteBody) {
         if (voteBody == null) {
->>>>>>> 7ffc1749
             return computeVote(tssMessageBodies, directory).exceptionally(e -> {
                 log.error("Error computing public keys and signing", e);
                 return null;
