--- conflicted
+++ resolved
@@ -134,12 +134,8 @@
         @NonNull NodeUpdateHandler nodeUpdateHandler,
         @NonNull NodeDeleteHandler nodeDeleteHandler,
         @NonNull TokenClaimAirdropHandler tokenClaimAirdropHandler,
-<<<<<<< HEAD
-        @NonNull UtilPrngHandler utilPrngHandler,
-        @NonNull AtomicBatchHandler atomicBatchHandler) {}
-=======
         @NonNull HintsKeyPublicationHandler keyPublicationHandler,
         @NonNull HintsPreprocessingVoteHandler aggregationVoteHandler,
         @NonNull HintsPartialSignatureHandler partialSignatureHandler,
-        @NonNull UtilPrngHandler utilPrngHandler) {}
->>>>>>> ace6e545
+        @NonNull UtilPrngHandler utilPrngHandler,
+        @NonNull AtomicBatchHandler atomicBatchHandler) {}