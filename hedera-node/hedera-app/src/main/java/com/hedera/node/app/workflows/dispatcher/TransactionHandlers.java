--- conflicted
+++ resolved
@@ -123,11 +123,8 @@
         @NonNull TokenUnpauseHandler tokenUnpauseHandler,
         @NonNull TokenUpdateNftsHandler tokenUpdateNftsHandler,
         @NonNull TokenRejectHandler tokenRejectHandler,
-<<<<<<< HEAD
+        @NonNull TokenCancelAirdropHandler tokenCancelAirdropHandler,
         @NonNull TokenAirdropHandler tokenAirdropHandler,
-=======
-        @NonNull TokenCancelAirdropHandler tokenCancelAirdropHandler,
->>>>>>> bf380570
         @NonNull NodeCreateHandler nodeCreateHandler,
         @NonNull NodeUpdateHandler nodeUpdateHandler,
         @NonNull NodeDeleteHandler nodeDeleteHandler,
