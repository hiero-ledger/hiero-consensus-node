/*
 * Copyright (C) 2022-2024 Hedera Hashgraph, LLC
 *
 * Licensed under the Apache License, Version 2.0 (the "License");
 * you may not use this file except in compliance with the License.
 * You may obtain a copy of the License at
 *
 *      http://www.apache.org/licenses/LICENSE-2.0
 *
 * Unless required by applicable law or agreed to in writing, software
 * distributed under the License is distributed on an "AS IS" BASIS,
 * WITHOUT WARRANTIES OR CONDITIONS OF ANY KIND, either express or implied.
 * See the License for the specific language governing permissions and
 * limitations under the License.
 */

package com.hedera.node.app.workflows.dispatcher;

import com.hedera.node.app.service.addressbook.impl.handlers.NodeCreateHandler;
import com.hedera.node.app.service.addressbook.impl.handlers.NodeDeleteHandler;
import com.hedera.node.app.service.addressbook.impl.handlers.NodeUpdateHandler;
import com.hedera.node.app.service.consensus.impl.handlers.ConsensusCreateTopicHandler;
import com.hedera.node.app.service.consensus.impl.handlers.ConsensusDeleteTopicHandler;
import com.hedera.node.app.service.consensus.impl.handlers.ConsensusSubmitMessageHandler;
import com.hedera.node.app.service.consensus.impl.handlers.ConsensusUpdateTopicHandler;
import com.hedera.node.app.service.contract.impl.handlers.ContractCallHandler;
import com.hedera.node.app.service.contract.impl.handlers.ContractCreateHandler;
import com.hedera.node.app.service.contract.impl.handlers.ContractDeleteHandler;
import com.hedera.node.app.service.contract.impl.handlers.ContractSystemDeleteHandler;
import com.hedera.node.app.service.contract.impl.handlers.ContractSystemUndeleteHandler;
import com.hedera.node.app.service.contract.impl.handlers.ContractUpdateHandler;
import com.hedera.node.app.service.contract.impl.handlers.EthereumTransactionHandler;
import com.hedera.node.app.service.file.impl.handlers.FileAppendHandler;
import com.hedera.node.app.service.file.impl.handlers.FileCreateHandler;
import com.hedera.node.app.service.file.impl.handlers.FileDeleteHandler;
import com.hedera.node.app.service.file.impl.handlers.FileSystemDeleteHandler;
import com.hedera.node.app.service.file.impl.handlers.FileSystemUndeleteHandler;
import com.hedera.node.app.service.file.impl.handlers.FileUpdateHandler;
import com.hedera.node.app.service.networkadmin.impl.handlers.FreezeHandler;
import com.hedera.node.app.service.networkadmin.impl.handlers.NetworkUncheckedSubmitHandler;
import com.hedera.node.app.service.schedule.impl.handlers.ScheduleCreateHandler;
import com.hedera.node.app.service.schedule.impl.handlers.ScheduleDeleteHandler;
import com.hedera.node.app.service.schedule.impl.handlers.ScheduleSignHandler;
import com.hedera.node.app.service.token.impl.handlers.CryptoAddLiveHashHandler;
import com.hedera.node.app.service.token.impl.handlers.CryptoApproveAllowanceHandler;
import com.hedera.node.app.service.token.impl.handlers.CryptoCreateHandler;
import com.hedera.node.app.service.token.impl.handlers.CryptoDeleteAllowanceHandler;
import com.hedera.node.app.service.token.impl.handlers.CryptoDeleteHandler;
import com.hedera.node.app.service.token.impl.handlers.CryptoDeleteLiveHashHandler;
import com.hedera.node.app.service.token.impl.handlers.CryptoTransferHandler;
import com.hedera.node.app.service.token.impl.handlers.CryptoUpdateHandler;
import com.hedera.node.app.service.token.impl.handlers.TokenAccountWipeHandler;
import com.hedera.node.app.service.token.impl.handlers.TokenAssociateToAccountHandler;
import com.hedera.node.app.service.token.impl.handlers.TokenBurnHandler;
import com.hedera.node.app.service.token.impl.handlers.TokenCreateHandler;
import com.hedera.node.app.service.token.impl.handlers.TokenDeleteHandler;
import com.hedera.node.app.service.token.impl.handlers.TokenDissociateFromAccountHandler;
import com.hedera.node.app.service.token.impl.handlers.TokenFeeScheduleUpdateHandler;
import com.hedera.node.app.service.token.impl.handlers.TokenFreezeAccountHandler;
import com.hedera.node.app.service.token.impl.handlers.TokenGrantKycToAccountHandler;
import com.hedera.node.app.service.token.impl.handlers.TokenMintHandler;
import com.hedera.node.app.service.token.impl.handlers.TokenPauseHandler;
import com.hedera.node.app.service.token.impl.handlers.TokenRejectHandler;
import com.hedera.node.app.service.token.impl.handlers.TokenRevokeKycFromAccountHandler;
import com.hedera.node.app.service.token.impl.handlers.TokenUnfreezeAccountHandler;
import com.hedera.node.app.service.token.impl.handlers.TokenUnpauseHandler;
import com.hedera.node.app.service.token.impl.handlers.TokenUpdateHandler;
import com.hedera.node.app.service.token.impl.handlers.TokenUpdateNftsHandler;
import com.hedera.node.app.service.util.impl.handlers.UtilPrngHandler;
import edu.umd.cs.findbugs.annotations.NonNull;

/**
 * A record that contains all {@link com.hedera.node.app.spi.workflows.TransactionHandler}s that are available in the
 * app
 */
public record TransactionHandlers(
        @NonNull ConsensusCreateTopicHandler consensusCreateTopicHandler,
        @NonNull ConsensusUpdateTopicHandler consensusUpdateTopicHandler,
        @NonNull ConsensusDeleteTopicHandler consensusDeleteTopicHandler,
        @NonNull ConsensusSubmitMessageHandler consensusSubmitMessageHandler,
        @NonNull ContractCreateHandler contractCreateHandler,
        @NonNull ContractUpdateHandler contractUpdateHandler,
        @NonNull ContractCallHandler contractCallHandler,
        @NonNull ContractDeleteHandler contractDeleteHandler,
        @NonNull ContractSystemDeleteHandler contractSystemDeleteHandler,
        @NonNull ContractSystemUndeleteHandler contractSystemUndeleteHandler,
        @NonNull EthereumTransactionHandler ethereumTransactionHandler,
        @NonNull CryptoCreateHandler cryptoCreateHandler,
        @NonNull CryptoUpdateHandler cryptoUpdateHandler,
        @NonNull CryptoTransferHandler cryptoTransferHandler,
        @NonNull CryptoDeleteHandler cryptoDeleteHandler,
        @NonNull CryptoApproveAllowanceHandler cryptoApproveAllowanceHandler,
        @NonNull CryptoDeleteAllowanceHandler cryptoDeleteAllowanceHandler,
        @NonNull CryptoAddLiveHashHandler cryptoAddLiveHashHandler,
        @NonNull CryptoDeleteLiveHashHandler cryptoDeleteLiveHashHandler,
        @NonNull FileCreateHandler fileCreateHandler,
        @NonNull FileUpdateHandler fileUpdateHandler,
        @NonNull FileDeleteHandler fileDeleteHandler,
        @NonNull FileAppendHandler fileAppendHandler,
        @NonNull FileSystemDeleteHandler fileSystemDeleteHandler,
        @NonNull FileSystemUndeleteHandler fileSystemUndeleteHandler,
        @NonNull FreezeHandler freezeHandler,
        @NonNull NetworkUncheckedSubmitHandler networkUncheckedSubmitHandler,
        @NonNull ScheduleCreateHandler scheduleCreateHandler,
        @NonNull ScheduleSignHandler scheduleSignHandler,
        @NonNull ScheduleDeleteHandler scheduleDeleteHandler,
        @NonNull TokenCreateHandler tokenCreateHandler,
        @NonNull TokenUpdateHandler tokenUpdateHandler,
        @NonNull TokenMintHandler tokenMintHandler,
        @NonNull TokenBurnHandler tokenBurnHandler,
        @NonNull TokenDeleteHandler tokenDeleteHandler,
        @NonNull TokenAccountWipeHandler tokenAccountWipeHandler,
        @NonNull TokenFreezeAccountHandler tokenFreezeAccountHandler,
        @NonNull TokenUnfreezeAccountHandler tokenUnfreezeAccountHandler,
        @NonNull TokenGrantKycToAccountHandler tokenGrantKycToAccountHandler,
        @NonNull TokenRevokeKycFromAccountHandler tokenRevokeKycFromAccountHandler,
        @NonNull TokenAssociateToAccountHandler tokenAssociateToAccountHandler,
        @NonNull TokenDissociateFromAccountHandler tokenDissociateFromAccountHandler,
        @NonNull TokenFeeScheduleUpdateHandler tokenFeeScheduleUpdateHandler,
        @NonNull TokenPauseHandler tokenPauseHandler,
        @NonNull TokenUnpauseHandler tokenUnpauseHandler,
        @NonNull TokenUpdateNftsHandler tokenUpdateNftsHandler,
<<<<<<< HEAD
        @NonNull NodeCreateHandler nodeCreateHandler,
        @NonNull NodeUpdateHandler nodeUpdateHandler,
        @NonNull NodeDeleteHandler nodeDeleteHandler,
=======
        @NonNull TokenRejectHandler tokenRejectHandler,
>>>>>>> bd4942b2
        @NonNull UtilPrngHandler utilPrngHandler) {}<|MERGE_RESOLUTION|>--- conflicted
+++ resolved
@@ -120,11 +120,8 @@
         @NonNull TokenPauseHandler tokenPauseHandler,
         @NonNull TokenUnpauseHandler tokenUnpauseHandler,
         @NonNull TokenUpdateNftsHandler tokenUpdateNftsHandler,
-<<<<<<< HEAD
+        @NonNull TokenRejectHandler tokenRejectHandler,
         @NonNull NodeCreateHandler nodeCreateHandler,
         @NonNull NodeUpdateHandler nodeUpdateHandler,
         @NonNull NodeDeleteHandler nodeDeleteHandler,
-=======
-        @NonNull TokenRejectHandler tokenRejectHandler,
->>>>>>> bd4942b2
         @NonNull UtilPrngHandler utilPrngHandler) {}