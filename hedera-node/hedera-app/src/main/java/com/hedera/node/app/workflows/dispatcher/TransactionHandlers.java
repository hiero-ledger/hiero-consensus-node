--- conflicted
+++ resolved
@@ -122,13 +122,6 @@
         @NonNull NodeUpdateHandler nodeUpdateHandler,
         @NonNull NodeDeleteHandler nodeDeleteHandler,
         @NonNull TokenClaimAirdropHandler tokenClaimAirdropHandler,
-<<<<<<< HEAD
-        @NonNull HintsKeyPublicationHandler keyPublicationHandler,
-        @NonNull HintsPreprocessingVoteHandler aggregationVoteHandler,
-        @NonNull HintsPartialSignatureHandler partialSignatureHandler,
-        @NonNull UtilPrngHandler utilPrngHandler,
-        @NonNull AtomicBatchHandler atomicBatchHandler) {}
-=======
         @NonNull HintsKeyPublicationHandler hintsKeyPublicationHandler,
         @NonNull HintsPreprocessingVoteHandler hintsPreprocessingVoteHandler,
         @NonNull HintsPartialSignatureHandler hintsPartialSignatureHandler,
@@ -136,5 +129,4 @@
         @NonNull AtomicBatchHandler atomicBatchHandler,
         @NonNull HistoryProofKeyPublicationHandler historyProofKeyPublicationHandler,
         @NonNull HistoryProofSignatureHandler historyProofSignatureHandler,
-        @NonNull HistoryProofVoteHandler historyProofVoteHandler) {}
->>>>>>> f3f57ea8
+        @NonNull HistoryProofVoteHandler historyProofVoteHandler) {}