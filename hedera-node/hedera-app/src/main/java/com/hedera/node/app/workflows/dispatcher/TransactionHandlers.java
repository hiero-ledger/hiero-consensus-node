/*
 * Copyright (C) 2022-2024 Hedera Hashgraph, LLC
 *
 * Licensed under the Apache License, Version 2.0 (the "License");
 * you may not use this file except in compliance with the License.
 * You may obtain a copy of the License at
 *
 *      http://www.apache.org/licenses/LICENSE-2.0
 *
 * Unless required by applicable law or agreed to in writing, software
 * distributed under the License is distributed on an "AS IS" BASIS,
 * WITHOUT WARRANTIES OR CONDITIONS OF ANY KIND, either express or implied.
 * See the License for the specific language governing permissions and
 * limitations under the License.
 */

package com.hedera.node.app.workflows.dispatcher;

import com.hedera.node.app.service.addressbook.impl.handlers.NodeCreateHandler;
import com.hedera.node.app.service.addressbook.impl.handlers.NodeDeleteHandler;
import com.hedera.node.app.service.addressbook.impl.handlers.NodeUpdateHandler;
import com.hedera.node.app.service.consensus.impl.handlers.ConsensusCreateTopicHandler;
import com.hedera.node.app.service.consensus.impl.handlers.ConsensusDeleteTopicHandler;
import com.hedera.node.app.service.consensus.impl.handlers.ConsensusSubmitMessageHandler;
import com.hedera.node.app.service.consensus.impl.handlers.ConsensusUpdateTopicHandler;
import com.hedera.node.app.service.contract.impl.handlers.ContractCallHandler;
import com.hedera.node.app.service.contract.impl.handlers.ContractCreateHandler;
import com.hedera.node.app.service.contract.impl.handlers.ContractDeleteHandler;
import com.hedera.node.app.service.contract.impl.handlers.ContractSystemDeleteHandler;
import com.hedera.node.app.service.contract.impl.handlers.ContractSystemUndeleteHandler;
import com.hedera.node.app.service.contract.impl.handlers.ContractUpdateHandler;
import com.hedera.node.app.service.contract.impl.handlers.EthereumTransactionHandler;
import com.hedera.node.app.service.file.impl.handlers.FileAppendHandler;
import com.hedera.node.app.service.file.impl.handlers.FileCreateHandler;
import com.hedera.node.app.service.file.impl.handlers.FileDeleteHandler;
import com.hedera.node.app.service.file.impl.handlers.FileSystemDeleteHandler;
import com.hedera.node.app.service.file.impl.handlers.FileSystemUndeleteHandler;
import com.hedera.node.app.service.file.impl.handlers.FileUpdateHandler;
import com.hedera.node.app.service.networkadmin.impl.handlers.FreezeHandler;
import com.hedera.node.app.service.networkadmin.impl.handlers.NetworkUncheckedSubmitHandler;
import com.hedera.node.app.service.schedule.impl.handlers.ScheduleCreateHandler;
import com.hedera.node.app.service.schedule.impl.handlers.ScheduleDeleteHandler;
import com.hedera.node.app.service.schedule.impl.handlers.ScheduleSignHandler;
import com.hedera.node.app.service.token.impl.handlers.CryptoAddLiveHashHandler;
import com.hedera.node.app.service.token.impl.handlers.CryptoApproveAllowanceHandler;
import com.hedera.node.app.service.token.impl.handlers.CryptoCreateHandler;
import com.hedera.node.app.service.token.impl.handlers.CryptoDeleteAllowanceHandler;
import com.hedera.node.app.service.token.impl.handlers.CryptoDeleteHandler;
import com.hedera.node.app.service.token.impl.handlers.CryptoDeleteLiveHashHandler;
import com.hedera.node.app.service.token.impl.handlers.CryptoTransferHandler;
import com.hedera.node.app.service.token.impl.handlers.CryptoUpdateHandler;
import com.hedera.node.app.service.token.impl.handlers.TokenAccountWipeHandler;
import com.hedera.node.app.service.token.impl.handlers.TokenAssociateToAccountHandler;
import com.hedera.node.app.service.token.impl.handlers.TokenBurnHandler;
import com.hedera.node.app.service.token.impl.handlers.TokenCreateHandler;
import com.hedera.node.app.service.token.impl.handlers.TokenDeleteHandler;
import com.hedera.node.app.service.token.impl.handlers.TokenDissociateFromAccountHandler;
import com.hedera.node.app.service.token.impl.handlers.TokenFeeScheduleUpdateHandler;
import com.hedera.node.app.service.token.impl.handlers.TokenFreezeAccountHandler;
import com.hedera.node.app.service.token.impl.handlers.TokenGrantKycToAccountHandler;
import com.hedera.node.app.service.token.impl.handlers.TokenMintHandler;
import com.hedera.node.app.service.token.impl.handlers.TokenPauseHandler;
import com.hedera.node.app.service.token.impl.handlers.TokenRejectHandler;
import com.hedera.node.app.service.token.impl.handlers.TokenRevokeKycFromAccountHandler;
import com.hedera.node.app.service.token.impl.handlers.TokenUnfreezeAccountHandler;
import com.hedera.node.app.service.token.impl.handlers.TokenUnpauseHandler;
import com.hedera.node.app.service.token.impl.handlers.TokenUpdateHandler;
import com.hedera.node.app.service.token.impl.handlers.TokenUpdateNftsHandler;
import com.hedera.node.app.service.util.impl.handlers.UtilPrngHandler;
import edu.umd.cs.findbugs.annotations.NonNull;

/**
 * A record that contains all {@link com.hedera.node.app.spi.workflows.TransactionHandler}s that are available in the
 * app
 */
public record TransactionHandlers(
        @NonNull ConsensusCreateTopicHandler consensusCreateTopicHandler,
        @NonNull ConsensusUpdateTopicHandler consensusUpdateTopicHandler,
        @NonNull ConsensusDeleteTopicHandler consensusDeleteTopicHandler,
        @NonNull ConsensusSubmitMessageHandler consensusSubmitMessageHandler,
        @NonNull ContractCreateHandler contractCreateHandler,
        @NonNull ContractUpdateHandler contractUpdateHandler,
        @NonNull ContractCallHandler contractCallHandler,
        @NonNull ContractDeleteHandler contractDeleteHandler,
        @NonNull ContractSystemDeleteHandler contractSystemDeleteHandler,
        @NonNull ContractSystemUndeleteHandler contractSystemUndeleteHandler,
        @NonNull EthereumTransactionHandler ethereumTransactionHandler,
        @NonNull CryptoCreateHandler cryptoCreateHandler,
        @NonNull CryptoUpdateHandler cryptoUpdateHandler,
        @NonNull CryptoTransferHandler cryptoTransferHandler,
        @NonNull CryptoDeleteHandler cryptoDeleteHandler,
        @NonNull CryptoApproveAllowanceHandler cryptoApproveAllowanceHandler,
        @NonNull CryptoDeleteAllowanceHandler cryptoDeleteAllowanceHandler,
        @NonNull CryptoAddLiveHashHandler cryptoAddLiveHashHandler,
        @NonNull CryptoDeleteLiveHashHandler cryptoDeleteLiveHashHandler,
        @NonNull FileCreateHandler fileCreateHandler,
        @NonNull FileUpdateHandler fileUpdateHandler,
        @NonNull FileDeleteHandler fileDeleteHandler,
        @NonNull FileAppendHandler fileAppendHandler,
        @NonNull FileSystemDeleteHandler fileSystemDeleteHandler,
        @NonNull FileSystemUndeleteHandler fileSystemUndeleteHandler,
        @NonNull FreezeHandler freezeHandler,
        @NonNull NetworkUncheckedSubmitHandler networkUncheckedSubmitHandler,
        @NonNull NodeCreateHandler nodeCreateHandler,
        @NonNull NodeDeleteHandler nodeDeleteHandler,
        @NonNull NodeUpdateHandler nodeUpdateHandler,
        @NonNull ScheduleCreateHandler scheduleCreateHandler,
        @NonNull ScheduleSignHandler scheduleSignHandler,
        @NonNull ScheduleDeleteHandler scheduleDeleteHandler,
        @NonNull TokenCreateHandler tokenCreateHandler,
        @NonNull TokenUpdateHandler tokenUpdateHandler,
        @NonNull TokenMintHandler tokenMintHandler,
        @NonNull TokenBurnHandler tokenBurnHandler,
        @NonNull TokenDeleteHandler tokenDeleteHandler,
        @NonNull TokenAccountWipeHandler tokenAccountWipeHandler,
        @NonNull TokenFreezeAccountHandler tokenFreezeAccountHandler,
        @NonNull TokenUnfreezeAccountHandler tokenUnfreezeAccountHandler,
        @NonNull TokenGrantKycToAccountHandler tokenGrantKycToAccountHandler,
        @NonNull TokenRevokeKycFromAccountHandler tokenRevokeKycFromAccountHandler,
        @NonNull TokenAssociateToAccountHandler tokenAssociateToAccountHandler,
        @NonNull TokenDissociateFromAccountHandler tokenDissociateFromAccountHandler,
        @NonNull TokenFeeScheduleUpdateHandler tokenFeeScheduleUpdateHandler,
        @NonNull TokenPauseHandler tokenPauseHandler,
        @NonNull TokenUnpauseHandler tokenUnpauseHandler,
        @NonNull TokenUpdateNftsHandler tokenUpdateNftsHandler,
<<<<<<< HEAD
        @NonNull UtilPrngHandler utilPrngHandler,
        @NonNull TokenRejectHandler tokenRejectHandler,
        @NonNull NodeCreateHandler nodeCreateHandler,
        @NonNull NodeDeleteHandler nodeDeleteHandler,
        @NonNull NodeUpdateHandler nodeUpdateHandler) {}
=======
        @NonNull UtilPrngHandler utilPrngHandler) {}
>>>>>>> 99199b87
<|MERGE_RESOLUTION|>--- conflicted
+++ resolved
@@ -123,12 +123,5 @@
         @NonNull TokenPauseHandler tokenPauseHandler,
         @NonNull TokenUnpauseHandler tokenUnpauseHandler,
         @NonNull TokenUpdateNftsHandler tokenUpdateNftsHandler,
-<<<<<<< HEAD
-        @NonNull UtilPrngHandler utilPrngHandler,
         @NonNull TokenRejectHandler tokenRejectHandler,
-        @NonNull NodeCreateHandler nodeCreateHandler,
-        @NonNull NodeDeleteHandler nodeDeleteHandler,
-        @NonNull NodeUpdateHandler nodeUpdateHandler) {}
-=======
-        @NonNull UtilPrngHandler utilPrngHandler) {}
->>>>>>> 99199b87
+        @NonNull UtilPrngHandler utilPrngHandler) {}