// SPDX-License-Identifier: Apache-2.0
package com.hedera.node.app.blocks.impl.streaming;

import static java.util.Objects.requireNonNull;
import static org.hiero.block.api.PublishStreamRequest.EndStream.Code.RESET;
import static org.hiero.block.api.PublishStreamRequest.EndStream.Code.TOO_FAR_BEHIND;

import com.hedera.node.app.metrics.BlockStreamMetrics;
import com.hedera.node.config.ConfigProvider;
import com.hedera.node.config.data.BlockNodeConnectionConfig;
import com.hedera.node.internal.network.BlockNodeConfig;
import com.hedera.pbj.runtime.grpc.Pipeline;
import edu.umd.cs.findbugs.annotations.NonNull;
import java.time.Duration;
import java.util.Objects;
import java.util.concurrent.Flow;
import java.util.concurrent.ScheduledExecutorService;
import java.util.concurrent.ScheduledFuture;
import java.util.concurrent.TimeUnit;
import java.util.concurrent.atomic.AtomicBoolean;
import java.util.concurrent.locks.Lock;
import java.util.concurrent.locks.ReentrantLock;
import javax.annotation.concurrent.GuardedBy;
import org.apache.logging.log4j.LogManager;
import org.apache.logging.log4j.Logger;
import org.hiero.block.api.BlockStreamPublishServiceInterface.BlockStreamPublishServiceClient;
import org.hiero.block.api.PublishStreamRequest;
import org.hiero.block.api.PublishStreamResponse;
import org.hiero.block.api.PublishStreamResponse.BlockAcknowledgement;
import org.hiero.block.api.PublishStreamResponse.EndOfStream;
import org.hiero.block.api.PublishStreamResponse.EndOfStream.Code;
import org.hiero.block.api.PublishStreamResponse.ResendBlock;
import org.hiero.block.api.PublishStreamResponse.SkipBlock;

/**
 * Manages a single gRPC bidirectional streaming connection to a block node. Each connection:
 * <ul>
 *   <li>Handles the streaming of block items to a configured Block ode</li>
 *   <li>Maintains connection state and handles responses from the Block Node</li>
 *   <li>Coordinates with {@link BlockNodeConnectionManager} for managing the connection lifecycle</li>
 *   <li>Processes block acknowledgements, retries, and error scenarios</li>
 * </ul>
 * <p>
 * The connection goes through multiple states defined in {@link ConnectionState} and
 * uses exponential backoff for retries when errors occur.
 */
public class BlockNodeConnection implements Pipeline<PublishStreamResponse> {

    private static final Logger logger = LogManager.getLogger(BlockNodeConnection.class);

    /**
     * Helper method to format current thread information for logging.
     * @return formatted string with thread name and ID
     */
    private static String threadInfo() {
        final Thread currentThread = Thread.currentThread();
        return String.format("[Thread:%s-%d]", currentThread.getName(), currentThread.getId());
    }

    /**
     * A longer retry delay for when the connection encounters an error.
     */
    public static final Duration LONGER_RETRY_DELAY = Duration.ofSeconds(30);
    /**
     * The configuration specific to the block node this connection is for.
     */
    private final BlockNodeConfig blockNodeConfig;
    /**
     * The "parent" connection manager that manages the lifecycle of this connection.
     */
    private final BlockNodeConnectionManager blockNodeConnectionManager;
    /**
     * Manager that maintains the system-wide state as it pertains to block streaming. Access here is used to retrieve
     * blocks for streaming and indicating which blocks have been acknowledged by the block node.
     */
    private final BlockBufferService blockBufferService;
    /**
     * Metrics API for block stream-specific metrics.
     */
    private final BlockStreamMetrics blockStreamMetrics;
    /**
     * The reset period for the stream. This is used to periodically reset the stream to ensure increased stability and reliability.
     */
    private final Duration streamResetPeriod;
    /**
     * Flag that indicates if this stream is currently shutting down, as initiated by this consensus node.
     */
    private final AtomicBoolean streamShutdownInProgress = new AtomicBoolean(false);
    /**
     * Publish gRPC client used to send messages to the block node.
     */
    private final BlockStreamPublishServiceClient blockStreamPublishServiceClient;

<<<<<<< HEAD
    @GuardedBy("stateLock")
    private Pipeline<? super PublishStreamRequest> requestPipeline;

    /**
     * Reference to the current state of this connection.
     */
    @GuardedBy("stateLock")
    private ConnectionState connectionState;

    private final Lock stateLock = new ReentrantLock();
=======
    private Pipeline<? super PublishStreamRequest> requestPipeline;
    /**
     * Reference to the current state of this connection.
     */
    private final AtomicReference<ConnectionState> connectionState;
>>>>>>> ed5a8ba4
    /**
     * Scheduled executor service that is used to schedule periodic reset of the stream to help ensure stream health.
     */
    private final ScheduledExecutorService executorService;
    /**
     * This task runs every 24 hours (initial delay of 24 hours) when a connection is active.
     * The task helps maintain stream stability by forcing periodic reconnections.
     * When the connection is closed or reset, this task is cancelled.
     */
    private ScheduledFuture<?> streamResetTask;

    /**
     * Represents the possible states of a Block Node connection.
     */
    public enum ConnectionState {
        /**
         * bidi Pipeline needs to be created (initial state).
         */
        UNINITIALIZED,
        /**
         * bidi Pipeline is established but this connection has not been chosen as the active one (priority based).
         */
        PENDING,
        /**
         * Connection is active. Block Stream Worker Thread is sending PublishStreamRequest's to the block node through bidi stream.
         */
        ACTIVE,
        /**
         * Connection has been closed and pipeline terminated. This is a terminal state.
         * No more requests can be sent and no more responses will be received.
         */
        CLOSED
    }

    /**
     * Construct a new BlockNodeConnection.
     *
     * @param configProvider the configuration to use
     * @param nodeConfig the configuration for the block node
     * @param blockNodeConnectionManager the connection manager coordinating block node connections
     * @param blockBufferService the block stream state manager for block node connections
     * @param grpcServiceClient the gRPC client to establish the bidirectional streaming to block node connections
     * @param blockStreamMetrics the block stream metrics for block node connections
     * @param executorService the scheduled executor service used to perform async connection reconnects
     */
    public BlockNodeConnection(
            @NonNull final ConfigProvider configProvider,
            @NonNull final BlockNodeConfig nodeConfig,
            @NonNull final BlockNodeConnectionManager blockNodeConnectionManager,
            @NonNull final BlockBufferService blockBufferService,
            @NonNull final BlockStreamPublishServiceClient grpcServiceClient,
            @NonNull final BlockStreamMetrics blockStreamMetrics,
            @NonNull final ScheduledExecutorService executorService) {
        requireNonNull(configProvider, "configProvider must not be null");
        this.blockNodeConfig = requireNonNull(nodeConfig, "nodeConfig must not be null");
        this.blockNodeConnectionManager =
                requireNonNull(blockNodeConnectionManager, "blockNodeConnectionManager must not be null");
        this.blockBufferService = requireNonNull(blockBufferService, "blockBufferService must not be null");
        this.blockStreamPublishServiceClient = requireNonNull(grpcServiceClient, "grpcServiceClient must not be null");
        this.blockStreamMetrics = requireNonNull(blockStreamMetrics, "blockStreamMetrics must not be null");
<<<<<<< HEAD
        this.connectionState = ConnectionState.UNINITIALIZED;
=======
        this.connectionState = new AtomicReference<>(ConnectionState.UNINITIALIZED);
>>>>>>> ed5a8ba4
        this.executorService = requireNonNull(executorService, "executorService must not be null");
        final var blockNodeConnectionConfig =
                configProvider.getConfiguration().getConfigData(BlockNodeConnectionConfig.class);
<<<<<<< HEAD

=======
>>>>>>> ed5a8ba4
        this.streamResetPeriod = blockNodeConnectionConfig.streamResetPeriod();
    }

    /**
     * Creates a new bidi request pipeline for this block node connection.
     */
    public void createRequestPipeline() {
<<<<<<< HEAD
        stateLock.lock();
        try {
            if (requestPipeline == null) {
                requestPipeline = blockStreamPublishServiceClient.publishBlockStream(this);
                updateConnectionState(ConnectionState.PENDING);
            }
        } finally {
            stateLock.unlock();
=======
        if (requestPipeline == null) {
            requestPipeline = blockStreamPublishServiceClient.publishBlockStream(this);
            updateConnectionState(ConnectionState.PENDING);
>>>>>>> ed5a8ba4
        }
    }

    /**
     * Updates the connection's state in a thread-safe manner.
     * @param newState the new state to transition to
     */
    public void updateConnectionState(@NonNull final ConnectionState newState) {
        requireNonNull(newState, "newState must not be null");
        stateLock.lock();
        try {
            final ConnectionState oldState = connectionState;
            connectionState = newState;
            logger.debug("{} [{}] Connection state transitioned from {} to {}", threadInfo(), this, oldState, newState);

            if (newState == ConnectionState.ACTIVE) {
                scheduleStreamReset();
            } else {
                cancelStreamReset();
            }
        } finally {
            stateLock.unlock();
        }
    }

    /**
     * Schedules the periodic stream reset task to ensure responsiveness and reliability.
     */
    private void scheduleStreamReset() {
        if (streamResetTask != null && !streamResetTask.isDone()) {
            streamResetTask.cancel(false);
        }

        streamResetTask = executorService.scheduleAtFixedRate(
                this::performStreamReset,
                streamResetPeriod.toMillis(),
                streamResetPeriod.toMillis(),
                TimeUnit.MILLISECONDS);

        logger.debug("{} [{}] Scheduled periodic stream reset every {}", threadInfo(), this, streamResetPeriod);
    }

    private void performStreamReset() {
<<<<<<< HEAD
        stateLock.lock();
        try {
            if (getConnectionState() == ConnectionState.ACTIVE) {
                logger.debug("{} [{}] Performing scheduled stream reset", threadInfo(), this);
                endTheStreamWith(RESET);
                blockNodeConnectionManager.connectionResetsTheStream(this);
            }
        } finally {
            stateLock.unlock();
=======
        if (getConnectionState() == ConnectionState.ACTIVE) {
            logger.debug("[{}] Performing scheduled stream reset", this);
            endTheStreamWith(RESET);
            blockNodeConnectionManager.connectionResetsTheStream(this);
>>>>>>> ed5a8ba4
        }
    }

    private void cancelStreamReset() {
        if (streamResetTask != null) {
            streamResetTask.cancel(false);
            streamResetTask = null;
            logger.debug("{} [{}] Cancelled periodic stream reset", threadInfo(), this);
        }
    }

    /**
     * Closes the connection and reschedules it with the specified delay.
     * This method ensures proper cleanup and consistent retry logic.
     *
     * @param delay the delay before attempting to reconnect
     */
<<<<<<< HEAD
    private void closeAndReschedule(@NonNull final Duration delay) {
        requireNonNull(delay, "delay must not be null");
        close();
=======
    private void closeAndReschedule(@NonNull final Duration delay, final boolean callOnComplete) {
        requireNonNull(delay, "delay must not be null");
        close(callOnComplete);
>>>>>>> ed5a8ba4
        blockNodeConnectionManager.rescheduleConnection(this, delay);
    }

    /**
     * Ends the stream with the specified code and reschedules with the specified delay.
     * This method sends an end stream message before cleanup and retry logic.
     *
     * @param code the code indicating why the stream was ended
     * @param delay the delay before attempting to reconnect
     */
    private void endStreamAndReschedule(
            @NonNull final PublishStreamRequest.EndStream.Code code, @NonNull final Duration delay) {
        requireNonNull(code, "code must not be null");
        requireNonNull(delay, "delay must not be null");

        endTheStreamWith(code);
        blockNodeConnectionManager.rescheduleConnection(this, delay);
    }

    /**
     * Closes the connection and restarts the stream at the specified block number.
     * This method ensures proper cleanup and restart logic for immediate retries.
     *
     * @param blockNumber the block number to restart at
     */
<<<<<<< HEAD
    private void closeAndRestart(final long blockNumber) {
        close();
=======
    private void closeAndRestart(final long blockNumber, final boolean callOnComplete) {
        close(callOnComplete);
>>>>>>> ed5a8ba4
        blockNodeConnectionManager.restartConnection(this, blockNumber);
    }

    /**
<<<<<<< HEAD
     * Handles the failure of the stream by closing the connection and notifying the connection manager.
     */
    public void handleStreamFailure() {
        logger.debug("{} [{}] handleStreamFailure", threadInfo(), this);
        closeAndReschedule(LONGER_RETRY_DELAY);
=======
     * Handles the failure of the stream by closing the connection,
     * notifying the connection manager and calling onComplete on the request pipeline.
     */
    public void handleStreamFailure() {
        logger.debug("[{}] handleStreamFailure", this);
        closeAndReschedule(LONGER_RETRY_DELAY, true);
    }

    /**
     * Handles the failure of the stream by closing the connection,
     * notifying the connection manager without calling onComplete on the request pipeline.
     */
    public void handleStreamFailureWithoutOnComplete() {
        logger.debug("[{}] handleStreamFailureWithoutOnComplete", this);
        closeAndReschedule(LONGER_RETRY_DELAY, false);
>>>>>>> ed5a8ba4
    }

    /**
     * Handles the {@link BlockAcknowledgement} response received from the block node.
     *
     * @param acknowledgement the acknowledgement received from the block node
     */
    private void handleAcknowledgement(@NonNull final BlockAcknowledgement acknowledgement) {
        final long acknowledgedBlockNumber = acknowledgement.blockNumber();

        logger.debug("[{}] BlockAcknowledgement received for block {}", this, acknowledgedBlockNumber);

        acknowledgeBlocks(acknowledgedBlockNumber, true);
    }

    /**
     * Acknowledges the blocks up to the specified block number.
     * @param acknowledgedBlockNumber the block number that has been known to be persisted and verified by the block node
     */
    private void acknowledgeBlocks(long acknowledgedBlockNumber, boolean maybeJumpToBlock) {
        final long currentBlockStreaming = blockNodeConnectionManager.currentStreamingBlockNumber();
        final long currentBlockProducing = blockBufferService.getLastBlockNumberProduced();

        // Update the last verified block by the current connection
        blockNodeConnectionManager.updateLastVerifiedBlock(blockNodeConfig, acknowledgedBlockNumber);
        if (maybeJumpToBlock
                && (acknowledgedBlockNumber > currentBlockProducing
                        || acknowledgedBlockNumber > currentBlockStreaming)) {
            /*
            We received an acknowledgement for a block that the consensus node is either currently streaming or
            producing. This likely indicates this consensus node is behind other consensus nodes (since the
            block node would have received the block from another consensus node.) Because of this, we can go
            ahead and jump to the block after the acknowledged one as the next block to send to the block node.
             */
            final long blockToJumpTo = acknowledgedBlockNumber + 1;
            logger.debug(
                    "{} [{}] Received acknowledgement for block {}, however this is later than the current "
                            + "block being streamed ({}) or the block being currently produced ({}); skipping ahead to block {}",
                    threadInfo(),
                    this,
                    acknowledgedBlockNumber,
                    currentBlockStreaming,
                    currentBlockProducing,
                    blockToJumpTo);
            jumpToBlock(blockToJumpTo);
        }
    }

    /**
     * Handles the {@link EndOfStream} response received from the block node.
     * In most cases it indicates that the block node is unable to continue processing.
     * @param endOfStream the EndOfStream response received from the block node
     */
    private void handleEndOfStream(@NonNull final EndOfStream endOfStream) {
        requireNonNull(endOfStream, "endOfStream must not be null");
<<<<<<< HEAD
        stateLock.lock();
        try {
            final long blockNumber = endOfStream.blockNumber();
            final EndOfStream.Code responseCode = endOfStream.status();

            logger.debug(
                    "{} [{}] Received EndOfStream response (block={}, responseCode={})",
                    threadInfo(),
                    this,
                    blockNumber,
                    responseCode);

            // Update the latest acknowledged block number
            acknowledgeBlocks(blockNumber, false);

            // Record the EndOfStream event and check if the rate limit has been exceeded.
            // The connection manager maintains persistent stats for each node across connections.
            if (blockNodeConnectionManager.recordEndOfStreamAndCheckLimit(blockNodeConfig)) {
                final Duration scheduleDelay = blockNodeConnectionManager.getEndOfStreamScheduleDelay();
                logger.warn(
                        "{} [{}] Block node has exceeded the allowed number of EndOfStream responses; "
                                + "reconnection scheduled for {}",
                        threadInfo(),
=======
        final long blockNumber = endOfStream.blockNumber();
        final EndOfStream.Code responseCode = endOfStream.status();

        logger.debug("[{}] Received EndOfStream response (block={}, responseCode={})", this, blockNumber, responseCode);

        // Update the latest acknowledged block number
        acknowledgeBlocks(blockNumber, false);

        // Check if we've exceeded the EndOfStream rate limit
        // Record the EndOfStream event and check if the rate limit has been exceeded.
        // The connection manager maintains persistent stats for each node across connections.
        if (blockNodeConnectionManager.recordEndOfStreamAndCheckLimit(blockNodeConfig)) {
            logger.debug(
                    "[{}] Block node has exceeded the allowed number of EndOfStream responses (received={}, "
                            + "permitted={}, timeWindow={}); reconnection scheduled for {}",
                    this,
                    blockNodeConnectionManager.getEndOfStreamCount(blockNodeConfig),
                    blockNodeConnectionManager.getMaxEndOfStreamsAllowed(),
                    blockNodeConnectionManager.getEndOfStreamTimeframe(),
                    blockNodeConnectionManager.getEndOfStreamScheduleDelay());

            // Schedule delayed retry through connection manager
            closeAndReschedule(blockNodeConnectionManager.getEndOfStreamScheduleDelay(), true);
            return;
        }

        switch (responseCode) {
            case Code.ERROR, Code.PERSISTENCE_FAILED -> {
                // The block node had an end of stream error and cannot continue processing.
                // We should wait for a short period before attempting to retry
                // to avoid overwhelming the node if it's having issues
                logger.debug(
                        "[{}] Block node reported an error at block {}. Will attempt to reestablish the stream later.",
                        this,
                        blockNumber);

                closeAndReschedule(LONGER_RETRY_DELAY, true);
            }
            case Code.TIMEOUT, Code.DUPLICATE_BLOCK, Code.BAD_BLOCK_PROOF, Code.INVALID_REQUEST -> {
                // We should restart the stream at the block immediately
                // following the last verified and persisted block number
                final long restartBlockNumber = blockNumber == Long.MAX_VALUE ? 0 : blockNumber + 1;
                logger.debug(
                        "[{}] Block node reported status indicating immediate restart should be attempted. "
                                + "Will restart stream at block {}.",
>>>>>>> ed5a8ba4
                        this,
                        scheduleDelay);

<<<<<<< HEAD
                // Schedule delayed retry through connection manager
                closeAndReschedule(scheduleDelay);
                return;
            }

            switch (responseCode) {
                case Code.ERROR, Code.PERSISTENCE_FAILED -> {
                    // The block node had an end of stream error and cannot continue processing.
                    // We should wait for a short period before attempting to retry
                    // to avoid overwhelming the node if it's having issues
                    logger.warn(
                            "{} [{}] Block node reported an error at block {}. Will attempt to reestablish the stream later.",
                            threadInfo(),
                            this,
                            blockNumber);

                    closeAndReschedule(LONGER_RETRY_DELAY);
                }
                case Code.TIMEOUT, Code.DUPLICATE_BLOCK, Code.BAD_BLOCK_PROOF, Code.INVALID_REQUEST -> {
                    // We should restart the stream at the block immediately
                    // following the last verified and persisted block number
                    final long restartBlockNumber = blockNumber == Long.MAX_VALUE ? 0 : blockNumber + 1;
                    logger.warn(
                            "{} [{}] Block node reported status indicating immediate restart should be attempted. "
                                    + "Will restart stream at block {}.",
                            threadInfo(),
                            this,
                            restartBlockNumber);

                    closeAndRestart(restartBlockNumber);
                }
                case Code.SUCCESS -> {
                    // The block node orderly ended the stream. In this case, no errors occurred.
                    // We should wait for a longer period before attempting to retry.
                    logger.warn(
                            "{} [{}] Block node orderly ended the stream at block {}", threadInfo(), this, blockNumber);
                    closeAndReschedule(LONGER_RETRY_DELAY);
                }
                case Code.BEHIND -> {
                    // The block node is behind us, check if we have the last verified block still available in order to
                    // restart the stream from there
                    final long restartBlockNumber = blockNumber == Long.MAX_VALUE ? 0 : blockNumber + 1;
                    if (blockBufferService.getBlockState(restartBlockNumber) != null) {
                        logger.warn(
                                "{} [{}] Block node reported it is behind. Will restart stream at block {}.",
                                threadInfo(),
                                this,
                                restartBlockNumber);

                        closeAndRestart(restartBlockNumber);
                    } else {
                        // If we don't have the block state, we schedule retry for this connection
                        // and establish new one with a different block node
                        logger.warn(
                                "{} [{}] Block node is behind and block state is not available.", threadInfo(), this);

                        // Indicate that the block node should recover and catch up from another trustworthy block node
                        endStreamAndReschedule(TOO_FAR_BEHIND, LONGER_RETRY_DELAY);
                    }
                }
                case Code.UNKNOWN -> {
                    // This should never happen, but if it does, schedule this connection for a retry attempt
                    // and in the meantime select a new node to stream to
                    logger.error(
                            "{} [{}] Block node reported an unknown error at block {}.",
                            threadInfo(),
                            this,
                            blockNumber);
                    closeAndReschedule(LONGER_RETRY_DELAY);
                }
            }
        } finally {
            stateLock.unlock();
=======
                closeAndRestart(restartBlockNumber, true);
            }
            case Code.SUCCESS -> {
                // The block node orderly ended the stream. In this case, no errors occurred.
                // We should wait for a longer period before attempting to retry.
                logger.debug("[{}] Block node orderly ended the stream at block {}", this, blockNumber);
                closeAndReschedule(LONGER_RETRY_DELAY, true);
            }
            case Code.BEHIND -> {
                // The block node is behind us, check if we have the last verified block still available in order to
                // restart the stream from there
                final long restartBlockNumber = blockNumber == Long.MAX_VALUE ? 0 : blockNumber + 1;
                if (blockBufferService.getBlockState(restartBlockNumber) != null) {
                    logger.debug(
                            "[{}] Block node reported it is behind. Will restart stream at block {}.",
                            this,
                            restartBlockNumber);

                    closeAndRestart(restartBlockNumber, true);
                } else {
                    // If we don't have the block state, we schedule retry for this connection and establish new one
                    // with different block node
                    logger.debug("[{}] Block node is behind and block state is not available.", this);

                    // Indicate that the block node should recover and catch up from another trustworthy block node
                    endStreamAndReschedule(TOO_FAR_BEHIND, LONGER_RETRY_DELAY);
                }
            }
            case Code.UNKNOWN -> {
                // This should never happen, but if it does, schedule this connection for a retry attempt
                // and in the meantime select a new node to stream to
                logger.error("[{}] Block node reported an unknown error at block {}.", this, blockNumber);
                closeAndReschedule(LONGER_RETRY_DELAY, true);
            }
>>>>>>> ed5a8ba4
        }
    }

    /**
     * Handles the {@link SkipBlock} response received from the block node.
     * @param skipBlock the SkipBlock response received from the block node
     */
    private void handleSkipBlock(@NonNull final SkipBlock skipBlock) {
        requireNonNull(skipBlock, "skipBlock must not be null");
        final long skipBlockNumber = skipBlock.blockNumber();
        final long streamingBlockNumber = blockNodeConnectionManager.currentStreamingBlockNumber();

        // Only jump if the skip is for the block we are currently processing
        if (skipBlockNumber == streamingBlockNumber) {
            final long nextBlock = skipBlockNumber + 1L;
            logger.debug("{} [{}] Received SkipBlock response; skipping to block {}", threadInfo(), this, nextBlock);
            jumpToBlock(nextBlock); // Now uses signaling instead of thread interruption
        } else {
            logger.debug(
                    "{} [{}] Received SkipBlock response for block {}, but we are not streaming that block so it will be ignored",
                    threadInfo(),
                    this,
                    skipBlockNumber);
        }
    }

    /**
     * Handles the {@link ResendBlock} response received from the block node.
     * If the consensus node has the requested block state available, it will start streaming it.
     * Otherwise, it will close the connection and retry with a different block node.
     *
     * @param resendBlock the ResendBlock response received from the block node
     */
    private void handleResendBlock(@NonNull final ResendBlock resendBlock) {
        requireNonNull(resendBlock, "resendBlock must not be null");

        final long resendBlockNumber = resendBlock.blockNumber();
        logger.debug("{} [{}] Received ResendBlock response for block {}", threadInfo(), this, resendBlockNumber);

        if (blockBufferService.getBlockState(resendBlockNumber) != null) {
            jumpToBlock(resendBlockNumber);
        } else {
            // If we don't have the block state, we schedule retry for this connection and establish new one
            // with different block node
<<<<<<< HEAD
            logger.warn(
                    "{} [{}] Block node requested a ResendBlock for block {} but that block does not exist on this "
=======
            logger.debug(
                    "[{}] Block node requested a ResendBlock for block {} but that block does not exist on this "
>>>>>>> ed5a8ba4
                            + "consensus node. Closing connection and will retry later",
                    threadInfo(),
                    this,
                    resendBlockNumber);
<<<<<<< HEAD
            closeAndReschedule(LONGER_RETRY_DELAY);
=======
            closeAndReschedule(LONGER_RETRY_DELAY, true);
>>>>>>> ed5a8ba4
        }
    }

    /**
     * Send an EndStream request to end the stream and close the connection.
     *
     * @param code the code on why stream was ended
     */
    public void endTheStreamWith(PublishStreamRequest.EndStream.Code code) {
        final var earliestBlockNumber = blockBufferService.getEarliestAvailableBlockNumber();
        final var highestAckedBlockNumber = blockBufferService.getHighestAckedBlockNumber();

        // Indicate that the block node should recover and catch up from another trustworthy block node
        final PublishStreamRequest endStream = PublishStreamRequest.newBuilder()
                .endStream(PublishStreamRequest.EndStream.newBuilder()
                        .endCode(code)
                        .earliestBlockNumber(earliestBlockNumber)
                        .latestBlockNumber(highestAckedBlockNumber))
                .build();

<<<<<<< HEAD
        logger.debug("{} [{}] Sending PublishStreamRequest with EndStream Code : {}", threadInfo(), this, code);
        // Ensure sendRequest() and close() compound action is thread-safe
        stateLock.lock();
        try {
            sendRequest(endStream);
            close();
        } finally {
            stateLock.unlock();
        }
=======
        sendRequest(endStream);
        close(true);
>>>>>>> ed5a8ba4
    }

    /**
     * If connection is active sends a stream request to the block node, otherwise does nothing.
     * The pipelineLock ensures thread-safe access when multiple threads try to send requests:
     * - Block stream worker thread sending block items
     * - Periodic reset thread sending EndStream requests
     * - gRPC callback threads sending EndStream requests
     *
     * @param request the request to send
     */
    public void sendRequest(@NonNull final PublishStreamRequest request) {
        requireNonNull(request, "request must not be null");

<<<<<<< HEAD
        stateLock.lock();
        try {
            final ConnectionState state = getConnectionState();
            if (state == ConnectionState.ACTIVE && requestPipeline != null) {
                logger.debug("{} [{}] Sending request with size {}B", threadInfo(), this, request.protobufSize());
                requestPipeline.onNext(request);
            } else {
                logger.debug("{} [{}] Ignoring request - connection is not active", threadInfo(), this);
            }
        } finally {
            stateLock.unlock();
=======
        if (getConnectionState() == ConnectionState.ACTIVE && requestPipeline != null) {
            requestPipeline.onNext(request);
>>>>>>> ed5a8ba4
        }
    }

    /**
     * Idempotent operation that closes this connection (if active) and releases associated resources. If there is a
     * failure in closing the connection, the error will be logged and not propagated back to the caller.
     * @param callOnComplete whether to call onComplete on the request pipeline
     */
<<<<<<< HEAD
    public void close() {
        stateLock.lock();
=======
    public void close(final boolean callOnComplete) {
        if (getConnectionState() == ConnectionState.CLOSED) {
            logger.debug("[{}] Connection already closed.", this);
            return;
        }

>>>>>>> ed5a8ba4
        try {
            logger.debug("{} [{}] Closing connection...", threadInfo(), this);

<<<<<<< HEAD
            closePipeline();
=======
            closePipeline(callOnComplete);
>>>>>>> ed5a8ba4
            updateConnectionState(ConnectionState.CLOSED);
            jumpToBlock(-1L);

            logger.debug("{} [{}] Connection successfully closed", threadInfo(), this);
        } catch (final RuntimeException e) {
            logger.warn("{} [{}] Error occurred while attempting to close connection", threadInfo(), this);
        } finally {
            stateLock.unlock();
        }
    }

<<<<<<< HEAD
    private void closePipeline() {
        stateLock.lock();
        try {
            if (requestPipeline != null) {
                logger.debug("{} [{}] Closing request pipeline for block node", threadInfo(), this);
                streamShutdownInProgress.set(true);
                try {
                    if (connectionState == ConnectionState.ACTIVE) {
                        requestPipeline.onComplete();
                        logger.debug("{} [{}] Request pipeline successfully closed", threadInfo(), this);
                    } else {
                        logger.debug(
                                "{} [{}] Request pipeline closed without onComplete - connection not active",
                                threadInfo(),
                                this);
                    }
                } catch (final Exception e) {
                    logger.warn("{} [{}] Error while completing request pipeline", threadInfo(), this, e);
                }
                // Clear the pipeline reference to prevent further use
                // pipelineLock ensures no thread is mid-call to requestPipeline.onNext()
                requestPipeline = null;
            }
        } finally {
            stateLock.unlock();
=======
    private void closePipeline(final boolean callOnComplete) {
        if (requestPipeline != null) {
            logger.debug("[{}] Closing request pipeline for block node", this);
            streamShutdownInProgress.set(true);

            try {
                if (getConnectionState() == ConnectionState.ACTIVE && callOnComplete) {
                    requestPipeline.onComplete();
                    logger.debug("[{}] Request pipeline successfully closed", this);
                } else {
                    logger.debug("[{}] Request pipeline closed without onComplete - connection not active", this);
                }
            } catch (final Exception e) {
                logger.warn("[{}] Error while completing request pipeline", this, e);
            }
            // Clear the pipeline reference to prevent further use
            // pipelineLock ensures no thread is mid-call to requestPipeline.onNext()
            requestPipeline = null;
>>>>>>> ed5a8ba4
        }
    }

    /**
     * Returns the block node configuration for this connection.
     *
     * @return the block node configuration
     */
    public BlockNodeConfig getNodeConfig() {
        return blockNodeConfig;
    }

    /**
     * Restarts a new stream at a specified block number.
     * This method will establish a new stream and start processing from the specified block number.
     *
     * @param blockNumber the block number to restart at
     */
    private void restartStreamAtBlock(final long blockNumber) {
        logger.debug("{} [{}] Scheduling stream restart at block {}", threadInfo(), this, blockNumber);
        blockNodeConnectionManager.scheduleConnectionAttempt(
                this, BlockNodeConnectionManager.INITIAL_RETRY_DELAY, blockNumber);
    }

    /**
     * Restarts the worker thread at a specific block number without ending the stream.
     * This method will interrupt the current worker thread if it exists,
     * set the new block number and request index, and start a new worker thread.
     * The gRPC stream with the block node is maintained.
     *
     * @param blockNumber the block number to jump to
     */
    private void jumpToBlock(final long blockNumber) {
        logger.debug("{} [{}] Jumping to block {}", threadInfo(), this, blockNumber);
        // Set the target block for the worker loop to pick up
        blockNodeConnectionManager.jumpToBlock(blockNumber);
    }

    @Override
    public void onSubscribe(Flow.Subscription subscription) {
<<<<<<< HEAD
        logger.debug("{} [{}] onSubscribe", threadInfo(), this);
=======
        logger.debug("[{}] onSubscribe", this);
>>>>>>> ed5a8ba4
        subscription.request(Long.MAX_VALUE);
    }

    @Override
    public void clientEndStreamReceived() {
<<<<<<< HEAD
        logger.debug("{} [{}] Client end stream received", threadInfo(), this);
=======
        logger.debug("[{}] Client end stream received", this);
>>>>>>> ed5a8ba4
        Pipeline.super.clientEndStreamReceived();
    }

    /**
     * Processes responses received from the block node through the bidirectional gRPC stream.
     * Handles {@link BlockAcknowledgement}s, {@link EndOfStream} response signals, {@link SkipBlock} and {@link ResendBlock}.
     *
     * @param response the response received from block node
     */
    @Override
    public void onNext(final @NonNull PublishStreamResponse response) {
        requireNonNull(response, "response must not be null");

<<<<<<< HEAD
=======
        if (getConnectionState() == ConnectionState.CLOSED) {
            logger.debug("[{}] onNext invoked but connection is already closed", this);
            return;
        }

>>>>>>> ed5a8ba4
        // Process the response
        if (response.hasAcknowledgement()) {
            blockStreamMetrics.incrementAcknowledgedBlockCount();
            handleAcknowledgement(response.acknowledgement());
        } else if (response.hasEndStream()) {
            blockStreamMetrics.incrementEndOfStreamCount(response.endStream().status());
            handleEndOfStream(response.endStream());
        } else if (response.hasSkipBlock()) {
            blockStreamMetrics.incrementSkipBlockCount();
            handleSkipBlock(response.skipBlock());
        } else if (response.hasResendBlock()) {
            blockStreamMetrics.incrementResendBlockCount();
            // ResendBlock may change state if block doesn't exist, so check first
            final long resendBlockNumber = response.resendBlock().blockNumber();
            if (blockBufferService.getBlockState(resendBlockNumber) != null) {
                // Block exists, just jump to it (no state change needed)
                handleResendBlock(response.resendBlock());
            } else {
                // Block doesn't exist, will need to close connection (state change)
                stateLock.lock();
                try {
                    if (getConnectionState() == ConnectionState.ACTIVE) {
                        handleResendBlock(response.resendBlock());
                    }
                } finally {
                    stateLock.unlock();
                }
            }
        } else {
            blockStreamMetrics.incrementUnknownResponseCount();
<<<<<<< HEAD
            logger.warn("{} [{}] Unexpected response received: {}", threadInfo(), this, response);
=======
            logger.debug("[{}] Unexpected response received: {}", this, response);
>>>>>>> ed5a8ba4
        }
    }

    /**
     * Handles errors received on the gRPC stream.
     * Triggers connection retry with appropriate backoff.
     *
     * @param error the error that occurred on the stream
     */
    @Override
    public void onError(final Throwable error) {
<<<<<<< HEAD
        logger.warn("{} [{}] onError invoked", threadInfo(), this, error);

        // Handle the error - this will change state, so acquire write lock
        stateLock.lock();
        try {
            // Check if already in terminal state
            if (getConnectionState() == ConnectionState.CLOSED) {
                logger.debug("{} [{}] onError invoked but connection is already closed", threadInfo(), this);
            } else if (getConnectionState() == ConnectionState.ACTIVE
                    || getConnectionState() == ConnectionState.PENDING) {
                logger.warn("{} [{}] onError being handled", threadInfo(), this, error);
                blockStreamMetrics.incrementOnErrorCount();
                handleStreamFailure();
            }
        } finally {
            stateLock.unlock();
=======
        logger.debug("[{}] onError invoked {}", this, error.getMessage());

        // Check if already in terminal state
        if (getConnectionState() == ConnectionState.CLOSED) {
            logger.debug("[{}] onError invoked but connection is already closed", this);
        } else if (getConnectionState() == ConnectionState.ACTIVE || getConnectionState() == ConnectionState.PENDING) {
            logger.warn("[{}] onError being handled", this, error);
            blockStreamMetrics.incrementOnErrorCount();
            handleStreamFailure();
>>>>>>> ed5a8ba4
        }
    }

    @Override
    public void onComplete() {
<<<<<<< HEAD
        stateLock.lock();
        try {
            if (getConnectionState() == ConnectionState.ACTIVE) {
                if (streamShutdownInProgress.getAndSet(false)) {
                    logger.debug("{} [{}] Stream completed (stream close was in progress)", threadInfo(), this);
                } else {
                    logger.warn("{} [{}] Stream completed unexpectedly", threadInfo(), this);
                    handleStreamFailure();
                }
            }
        } finally {
            stateLock.unlock();
=======
        if (getConnectionState() == ConnectionState.CLOSED) {
            logger.debug("[{}] onComplete invoked but connection is already closed", this);
            return;
        }

        if (streamShutdownInProgress.getAndSet(false)) {
            logger.debug("[{}] Stream completed (stream close was in progress)", this);
        } else {
            logger.debug("[{}] Stream completed unexpectedly", this);
            handleStreamFailure();
>>>>>>> ed5a8ba4
        }
    }

    /**
     * Returns the connection state for this connection.
     *
     * @return the connection state
     */
    @NonNull
    public ConnectionState getConnectionState() {
        return connectionState;
    }

    /**
     * Returns the lock of the connection state for this connection.
     *
     * @return the lock of the connection state
     */
    @NonNull
    public Lock getLock() {
        return stateLock;
    }

    @Override
    public String toString() {
        return blockNodeConfig.address() + ":" + blockNodeConfig.port() + "/" + getConnectionState();
    }

    @Override
    public boolean equals(final Object o) {
        if (o == null || getClass() != o.getClass()) {
            return false;
        }
        final BlockNodeConnection that = (BlockNodeConnection) o;
        return Objects.equals(blockNodeConfig, that.blockNodeConfig);
    }

    @Override
    public int hashCode() {
        return Objects.hash(blockNodeConfig);
    }
}<|MERGE_RESOLUTION|>--- conflicted
+++ resolved
@@ -49,15 +49,6 @@
     private static final Logger logger = LogManager.getLogger(BlockNodeConnection.class);
 
     /**
-     * Helper method to format current thread information for logging.
-     * @return formatted string with thread name and ID
-     */
-    private static String threadInfo() {
-        final Thread currentThread = Thread.currentThread();
-        return String.format("[Thread:%s-%d]", currentThread.getName(), currentThread.getId());
-    }
-
-    /**
      * A longer retry delay for when the connection encounters an error.
      */
     public static final Duration LONGER_RETRY_DELAY = Duration.ofSeconds(30);
@@ -91,7 +82,6 @@
      */
     private final BlockStreamPublishServiceClient blockStreamPublishServiceClient;
 
-<<<<<<< HEAD
     @GuardedBy("stateLock")
     private Pipeline<? super PublishStreamRequest> requestPipeline;
 
@@ -102,13 +92,6 @@
     private ConnectionState connectionState;
 
     private final Lock stateLock = new ReentrantLock();
-=======
-    private Pipeline<? super PublishStreamRequest> requestPipeline;
-    /**
-     * Reference to the current state of this connection.
-     */
-    private final AtomicReference<ConnectionState> connectionState;
->>>>>>> ed5a8ba4
     /**
      * Scheduled executor service that is used to schedule periodic reset of the stream to help ensure stream health.
      */
@@ -169,18 +152,10 @@
         this.blockBufferService = requireNonNull(blockBufferService, "blockBufferService must not be null");
         this.blockStreamPublishServiceClient = requireNonNull(grpcServiceClient, "grpcServiceClient must not be null");
         this.blockStreamMetrics = requireNonNull(blockStreamMetrics, "blockStreamMetrics must not be null");
-<<<<<<< HEAD
         this.connectionState = ConnectionState.UNINITIALIZED;
-=======
-        this.connectionState = new AtomicReference<>(ConnectionState.UNINITIALIZED);
->>>>>>> ed5a8ba4
         this.executorService = requireNonNull(executorService, "executorService must not be null");
         final var blockNodeConnectionConfig =
                 configProvider.getConfiguration().getConfigData(BlockNodeConnectionConfig.class);
-<<<<<<< HEAD
-
-=======
->>>>>>> ed5a8ba4
         this.streamResetPeriod = blockNodeConnectionConfig.streamResetPeriod();
     }
 
@@ -188,7 +163,6 @@
      * Creates a new bidi request pipeline for this block node connection.
      */
     public void createRequestPipeline() {
-<<<<<<< HEAD
         stateLock.lock();
         try {
             if (requestPipeline == null) {
@@ -197,11 +171,6 @@
             }
         } finally {
             stateLock.unlock();
-=======
-        if (requestPipeline == null) {
-            requestPipeline = blockStreamPublishServiceClient.publishBlockStream(this);
-            updateConnectionState(ConnectionState.PENDING);
->>>>>>> ed5a8ba4
         }
     }
 
@@ -215,7 +184,7 @@
         try {
             final ConnectionState oldState = connectionState;
             connectionState = newState;
-            logger.debug("{} [{}] Connection state transitioned from {} to {}", threadInfo(), this, oldState, newState);
+            logger.debug("[{}] Connection state transitioned from {} to {}", this, oldState, newState);
 
             if (newState == ConnectionState.ACTIVE) {
                 scheduleStreamReset();
@@ -241,26 +210,19 @@
                 streamResetPeriod.toMillis(),
                 TimeUnit.MILLISECONDS);
 
-        logger.debug("{} [{}] Scheduled periodic stream reset every {}", threadInfo(), this, streamResetPeriod);
+        logger.debug("[{}] Scheduled periodic stream reset every {}", this, streamResetPeriod);
     }
 
     private void performStreamReset() {
-<<<<<<< HEAD
         stateLock.lock();
         try {
             if (getConnectionState() == ConnectionState.ACTIVE) {
-                logger.debug("{} [{}] Performing scheduled stream reset", threadInfo(), this);
+                logger.debug("[{}] Performing scheduled stream reset", this);
                 endTheStreamWith(RESET);
                 blockNodeConnectionManager.connectionResetsTheStream(this);
             }
         } finally {
             stateLock.unlock();
-=======
-        if (getConnectionState() == ConnectionState.ACTIVE) {
-            logger.debug("[{}] Performing scheduled stream reset", this);
-            endTheStreamWith(RESET);
-            blockNodeConnectionManager.connectionResetsTheStream(this);
->>>>>>> ed5a8ba4
         }
     }
 
@@ -268,7 +230,7 @@
         if (streamResetTask != null) {
             streamResetTask.cancel(false);
             streamResetTask = null;
-            logger.debug("{} [{}] Cancelled periodic stream reset", threadInfo(), this);
+            logger.debug("[{}] Cancelled periodic stream reset", this);
         }
     }
 
@@ -278,15 +240,9 @@
      *
      * @param delay the delay before attempting to reconnect
      */
-<<<<<<< HEAD
-    private void closeAndReschedule(@NonNull final Duration delay) {
-        requireNonNull(delay, "delay must not be null");
-        close();
-=======
     private void closeAndReschedule(@NonNull final Duration delay, final boolean callOnComplete) {
         requireNonNull(delay, "delay must not be null");
         close(callOnComplete);
->>>>>>> ed5a8ba4
         blockNodeConnectionManager.rescheduleConnection(this, delay);
     }
 
@@ -312,26 +268,14 @@
      *
      * @param blockNumber the block number to restart at
      */
-<<<<<<< HEAD
-    private void closeAndRestart(final long blockNumber) {
-        close();
-=======
     private void closeAndRestart(final long blockNumber, final boolean callOnComplete) {
         close(callOnComplete);
->>>>>>> ed5a8ba4
         blockNodeConnectionManager.restartConnection(this, blockNumber);
     }
 
     /**
-<<<<<<< HEAD
-     * Handles the failure of the stream by closing the connection and notifying the connection manager.
-     */
-    public void handleStreamFailure() {
-        logger.debug("{} [{}] handleStreamFailure", threadInfo(), this);
-        closeAndReschedule(LONGER_RETRY_DELAY);
-=======
      * Handles the failure of the stream by closing the connection,
-     * notifying the connection manager and calling onComplete on the request pipeline.
+     * notifying the connection manager, and calling onComplete on the request pipeline.
      */
     public void handleStreamFailure() {
         logger.debug("[{}] handleStreamFailure", this);
@@ -345,7 +289,6 @@
     public void handleStreamFailureWithoutOnComplete() {
         logger.debug("[{}] handleStreamFailureWithoutOnComplete", this);
         closeAndReschedule(LONGER_RETRY_DELAY, false);
->>>>>>> ed5a8ba4
     }
 
     /**
@@ -383,8 +326,7 @@
             final long blockToJumpTo = acknowledgedBlockNumber + 1;
             logger.debug(
                     "{} [{}] Received acknowledgement for block {}, however this is later than the current "
-                            + "block being streamed ({}) or the block being currently produced ({}); skipping ahead to block {}",
-                    threadInfo(),
+                            + "block being streamed ({}) the block being currently produced ({}); skipping ahead to block {}",,
                     this,
                     acknowledgedBlockNumber,
                     currentBlockStreaming,
@@ -401,33 +343,10 @@
      */
     private void handleEndOfStream(@NonNull final EndOfStream endOfStream) {
         requireNonNull(endOfStream, "endOfStream must not be null");
-<<<<<<< HEAD
         stateLock.lock();
         try {
             final long blockNumber = endOfStream.blockNumber();
             final EndOfStream.Code responseCode = endOfStream.status();
-
-            logger.debug(
-                    "{} [{}] Received EndOfStream response (block={}, responseCode={})",
-                    threadInfo(),
-                    this,
-                    blockNumber,
-                    responseCode);
-
-            // Update the latest acknowledged block number
-            acknowledgeBlocks(blockNumber, false);
-
-            // Record the EndOfStream event and check if the rate limit has been exceeded.
-            // The connection manager maintains persistent stats for each node across connections.
-            if (blockNodeConnectionManager.recordEndOfStreamAndCheckLimit(blockNodeConfig)) {
-                final Duration scheduleDelay = blockNodeConnectionManager.getEndOfStreamScheduleDelay();
-                logger.warn(
-                        "{} [{}] Block node has exceeded the allowed number of EndOfStream responses; "
-                                + "reconnection scheduled for {}",
-                        threadInfo(),
-=======
-        final long blockNumber = endOfStream.blockNumber();
-        final EndOfStream.Code responseCode = endOfStream.status();
 
         logger.debug("[{}] Received EndOfStream response (block={}, responseCode={})", this, blockNumber, responseCode);
 
@@ -471,85 +390,9 @@
                 logger.debug(
                         "[{}] Block node reported status indicating immediate restart should be attempted. "
                                 + "Will restart stream at block {}.",
->>>>>>> ed5a8ba4
                         this,
-                        scheduleDelay);
-
-<<<<<<< HEAD
-                // Schedule delayed retry through connection manager
-                closeAndReschedule(scheduleDelay);
-                return;
-            }
-
-            switch (responseCode) {
-                case Code.ERROR, Code.PERSISTENCE_FAILED -> {
-                    // The block node had an end of stream error and cannot continue processing.
-                    // We should wait for a short period before attempting to retry
-                    // to avoid overwhelming the node if it's having issues
-                    logger.warn(
-                            "{} [{}] Block node reported an error at block {}. Will attempt to reestablish the stream later.",
-                            threadInfo(),
-                            this,
-                            blockNumber);
-
-                    closeAndReschedule(LONGER_RETRY_DELAY);
-                }
-                case Code.TIMEOUT, Code.DUPLICATE_BLOCK, Code.BAD_BLOCK_PROOF, Code.INVALID_REQUEST -> {
-                    // We should restart the stream at the block immediately
-                    // following the last verified and persisted block number
-                    final long restartBlockNumber = blockNumber == Long.MAX_VALUE ? 0 : blockNumber + 1;
-                    logger.warn(
-                            "{} [{}] Block node reported status indicating immediate restart should be attempted. "
-                                    + "Will restart stream at block {}.",
-                            threadInfo(),
-                            this,
-                            restartBlockNumber);
-
-                    closeAndRestart(restartBlockNumber);
-                }
-                case Code.SUCCESS -> {
-                    // The block node orderly ended the stream. In this case, no errors occurred.
-                    // We should wait for a longer period before attempting to retry.
-                    logger.warn(
-                            "{} [{}] Block node orderly ended the stream at block {}", threadInfo(), this, blockNumber);
-                    closeAndReschedule(LONGER_RETRY_DELAY);
-                }
-                case Code.BEHIND -> {
-                    // The block node is behind us, check if we have the last verified block still available in order to
-                    // restart the stream from there
-                    final long restartBlockNumber = blockNumber == Long.MAX_VALUE ? 0 : blockNumber + 1;
-                    if (blockBufferService.getBlockState(restartBlockNumber) != null) {
-                        logger.warn(
-                                "{} [{}] Block node reported it is behind. Will restart stream at block {}.",
-                                threadInfo(),
-                                this,
-                                restartBlockNumber);
-
-                        closeAndRestart(restartBlockNumber);
-                    } else {
-                        // If we don't have the block state, we schedule retry for this connection
-                        // and establish new one with a different block node
-                        logger.warn(
-                                "{} [{}] Block node is behind and block state is not available.", threadInfo(), this);
-
-                        // Indicate that the block node should recover and catch up from another trustworthy block node
-                        endStreamAndReschedule(TOO_FAR_BEHIND, LONGER_RETRY_DELAY);
-                    }
-                }
-                case Code.UNKNOWN -> {
-                    // This should never happen, but if it does, schedule this connection for a retry attempt
-                    // and in the meantime select a new node to stream to
-                    logger.error(
-                            "{} [{}] Block node reported an unknown error at block {}.",
-                            threadInfo(),
-                            this,
-                            blockNumber);
-                    closeAndReschedule(LONGER_RETRY_DELAY);
-                }
-            }
-        } finally {
-            stateLock.unlock();
-=======
+                        restartBlockNumber);
+
                 closeAndRestart(restartBlockNumber, true);
             }
             case Code.SUCCESS -> {
@@ -584,7 +427,9 @@
                 logger.error("[{}] Block node reported an unknown error at block {}.", this, blockNumber);
                 closeAndReschedule(LONGER_RETRY_DELAY, true);
             }
->>>>>>> ed5a8ba4
+            }
+        } finally {
+            stateLock.unlock();
         }
     }
 
@@ -600,12 +445,11 @@
         // Only jump if the skip is for the block we are currently processing
         if (skipBlockNumber == streamingBlockNumber) {
             final long nextBlock = skipBlockNumber + 1L;
-            logger.debug("{} [{}] Received SkipBlock response; skipping to block {}", threadInfo(), this, nextBlock);
+            logger.debug("[{}] Received SkipBlock response; skipping to block {}", this, nextBlock);
             jumpToBlock(nextBlock); // Now uses signaling instead of thread interruption
         } else {
             logger.debug(
-                    "{} [{}] Received SkipBlock response for block {}, but we are not streaming that block so it will be ignored",
-                    threadInfo(),
+                    "{} [{}] Received SkipBlock response block {}, but we are not streaming that block so it will be ignored",,
                     this,
                     skipBlockNumber);
         }
@@ -622,29 +466,19 @@
         requireNonNull(resendBlock, "resendBlock must not be null");
 
         final long resendBlockNumber = resendBlock.blockNumber();
-        logger.debug("{} [{}] Received ResendBlock response for block {}", threadInfo(), this, resendBlockNumber);
+        logger.debug("[{}] Received ResendBlock response for block {}", this, resendBlockNumber);
 
         if (blockBufferService.getBlockState(resendBlockNumber) != null) {
             jumpToBlock(resendBlockNumber);
         } else {
             // If we don't have the block state, we schedule retry for this connection and establish new one
             // with different block node
-<<<<<<< HEAD
-            logger.warn(
-                    "{} [{}] Block node requested a ResendBlock for block {} but that block does not exist on this "
-=======
             logger.debug(
                     "[{}] Block node requested a ResendBlock for block {} but that block does not exist on this "
->>>>>>> ed5a8ba4
-                            + "consensus node. Closing connection and will retry later",
-                    threadInfo(),
+                            + "consensus node. Closing and will retry later",,
                     this,
                     resendBlockNumber);
-<<<<<<< HEAD
-            closeAndReschedule(LONGER_RETRY_DELAY);
-=======
             closeAndReschedule(LONGER_RETRY_DELAY, true);
->>>>>>> ed5a8ba4
         }
     }
 
@@ -665,20 +499,15 @@
                         .latestBlockNumber(highestAckedBlockNumber))
                 .build();
 
-<<<<<<< HEAD
-        logger.debug("{} [{}] Sending PublishStreamRequest with EndStream Code : {}", threadInfo(), this, code);
+        logger.debug("[{}] Sending PublishStreamRequest with EndStream Code : {}", this, code);
         // Ensure sendRequest() and close() compound action is thread-safe
         stateLock.lock();
         try {
             sendRequest(endStream);
-            close();
+            close(true);
         } finally {
             stateLock.unlock();
         }
-=======
-        sendRequest(endStream);
-        close(true);
->>>>>>> ed5a8ba4
     }
 
     /**
@@ -693,22 +522,17 @@
     public void sendRequest(@NonNull final PublishStreamRequest request) {
         requireNonNull(request, "request must not be null");
 
-<<<<<<< HEAD
         stateLock.lock();
         try {
             final ConnectionState state = getConnectionState();
             if (state == ConnectionState.ACTIVE && requestPipeline != null) {
-                logger.debug("{} [{}] Sending request with size {}B", threadInfo(), this, request.protobufSize());
+                logger.debug("[{}] Sending request with size {}B", this, request.protobufSize());
                 requestPipeline.onNext(request);
             } else {
-                logger.debug("{} [{}] Ignoring request - connection is not active", threadInfo(), this);
+                logger.debug("[{}] Ignoring request - connection is not active", this);
             }
         } finally {
             stateLock.unlock();
-=======
-        if (getConnectionState() == ConnectionState.ACTIVE && requestPipeline != null) {
-            requestPipeline.onNext(request);
->>>>>>> ed5a8ba4
         }
     }
 
@@ -717,83 +541,52 @@
      * failure in closing the connection, the error will be logged and not propagated back to the caller.
      * @param callOnComplete whether to call onComplete on the request pipeline
      */
-<<<<<<< HEAD
-    public void close() {
+    public void close(final boolean callOnComplete) {
         stateLock.lock();
-=======
-    public void close(final boolean callOnComplete) {
-        if (getConnectionState() == ConnectionState.CLOSED) {
-            logger.debug("[{}] Connection already closed.", this);
-            return;
-        }
-
->>>>>>> ed5a8ba4
         try {
-            logger.debug("{} [{}] Closing connection...", threadInfo(), this);
-
-<<<<<<< HEAD
-            closePipeline();
-=======
+            if (getConnectionState() == ConnectionState.CLOSED) {
+                logger.debug("[{}] Connection already closed.", this);
+                return;
+            }
+
+            logger.debug("[{}] Closing connection...", this);
+
             closePipeline(callOnComplete);
->>>>>>> ed5a8ba4
             updateConnectionState(ConnectionState.CLOSED);
             jumpToBlock(-1L);
 
-            logger.debug("{} [{}] Connection successfully closed", threadInfo(), this);
+            logger.debug("[{}] Connection successfully closed", this);
         } catch (final RuntimeException e) {
-            logger.warn("{} [{}] Error occurred while attempting to close connection", threadInfo(), this);
+            logger.warn("[{}] Error occurred while attempting to close connection", this);
         } finally {
             stateLock.unlock();
         }
     }
 
-<<<<<<< HEAD
-    private void closePipeline() {
-        stateLock.lock();
-        try {
-            if (requestPipeline != null) {
-                logger.debug("{} [{}] Closing request pipeline for block node", threadInfo(), this);
-                streamShutdownInProgress.set(true);
-                try {
-                    if (connectionState == ConnectionState.ACTIVE) {
-                        requestPipeline.onComplete();
-                        logger.debug("{} [{}] Request pipeline successfully closed", threadInfo(), this);
-                    } else {
-                        logger.debug(
-                                "{} [{}] Request pipeline closed without onComplete - connection not active",
-                                threadInfo(),
-                                this);
+    private void closePipeline(final boolean callOnComplete) {
+            stateLock.lock();
+            try {
+                if (requestPipeline != null) {
+                    logger.debug("[{}] Closing request pipeline for block node", this);
+                    streamShutdownInProgress.set(true);
+
+                    try {
+                        if (getConnectionState() == ConnectionState.ACTIVE && callOnComplete) {
+                            requestPipeline.onComplete();
+                            logger.debug("[{}] Request pipeline successfully closed", this);
+                        } else {
+                            logger.debug("[{}] Request pipeline closed without onComplete - connection not active", this);
+                        }
+                    } catch (final Exception e) {
+                        logger.warn("[{}] Error while completing request pipeline", this, e);
                     }
-                } catch (final Exception e) {
-                    logger.warn("{} [{}] Error while completing request pipeline", threadInfo(), this, e);
+                    // Clear the pipeline reference to prevent further use
+                    // pipelineLock ensures no thread is mid-call to requestPipeline.onNext()
+                    requestPipeline = null;
                 }
-                // Clear the pipeline reference to prevent further use
-                // pipelineLock ensures no thread is mid-call to requestPipeline.onNext()
-                requestPipeline = null;
-            }
-        } finally {
-            stateLock.unlock();
-=======
-    private void closePipeline(final boolean callOnComplete) {
-        if (requestPipeline != null) {
-            logger.debug("[{}] Closing request pipeline for block node", this);
-            streamShutdownInProgress.set(true);
-
-            try {
-                if (getConnectionState() == ConnectionState.ACTIVE && callOnComplete) {
-                    requestPipeline.onComplete();
-                    logger.debug("[{}] Request pipeline successfully closed", this);
-                } else {
-                    logger.debug("[{}] Request pipeline closed without onComplete - connection not active", this);
-                }
-            } catch (final Exception e) {
-                logger.warn("[{}] Error while completing request pipeline", this, e);
-            }
-            // Clear the pipeline reference to prevent further use
-            // pipelineLock ensures no thread is mid-call to requestPipeline.onNext()
-            requestPipeline = null;
->>>>>>> ed5a8ba4
-        }
+            } finally {
+                stateLock.unlock();
+            }
     }
 
     /**
@@ -812,7 +605,7 @@
      * @param blockNumber the block number to restart at
      */
     private void restartStreamAtBlock(final long blockNumber) {
-        logger.debug("{} [{}] Scheduling stream restart at block {}", threadInfo(), this, blockNumber);
+        logger.debug("[{}] Scheduling stream restart at block {}", this, blockNumber);
         blockNodeConnectionManager.scheduleConnectionAttempt(
                 this, BlockNodeConnectionManager.INITIAL_RETRY_DELAY, blockNumber);
     }
@@ -826,28 +619,20 @@
      * @param blockNumber the block number to jump to
      */
     private void jumpToBlock(final long blockNumber) {
-        logger.debug("{} [{}] Jumping to block {}", threadInfo(), this, blockNumber);
+        logger.debug("[{}] Jumping to block {}", this, blockNumber);
         // Set the target block for the worker loop to pick up
         blockNodeConnectionManager.jumpToBlock(blockNumber);
     }
 
     @Override
     public void onSubscribe(Flow.Subscription subscription) {
-<<<<<<< HEAD
-        logger.debug("{} [{}] onSubscribe", threadInfo(), this);
-=======
         logger.debug("[{}] onSubscribe", this);
->>>>>>> ed5a8ba4
         subscription.request(Long.MAX_VALUE);
     }
 
     @Override
     public void clientEndStreamReceived() {
-<<<<<<< HEAD
-        logger.debug("{} [{}] Client end stream received", threadInfo(), this);
-=======
         logger.debug("[{}] Client end stream received", this);
->>>>>>> ed5a8ba4
         Pipeline.super.clientEndStreamReceived();
     }
 
@@ -861,14 +646,11 @@
     public void onNext(final @NonNull PublishStreamResponse response) {
         requireNonNull(response, "response must not be null");
 
-<<<<<<< HEAD
-=======
         if (getConnectionState() == ConnectionState.CLOSED) {
             logger.debug("[{}] onNext invoked but connection is already closed", this);
             return;
         }
 
->>>>>>> ed5a8ba4
         // Process the response
         if (response.hasAcknowledgement()) {
             blockStreamMetrics.incrementAcknowledgedBlockCount();
@@ -899,11 +681,7 @@
             }
         } else {
             blockStreamMetrics.incrementUnknownResponseCount();
-<<<<<<< HEAD
-            logger.warn("{} [{}] Unexpected response received: {}", threadInfo(), this, response);
-=======
             logger.debug("[{}] Unexpected response received: {}", this, response);
->>>>>>> ed5a8ba4
         }
     }
 
@@ -915,26 +693,10 @@
      */
     @Override
     public void onError(final Throwable error) {
-<<<<<<< HEAD
-        logger.warn("{} [{}] onError invoked", threadInfo(), this, error);
-
-        // Handle the error - this will change state, so acquire write lock
-        stateLock.lock();
-        try {
-            // Check if already in terminal state
-            if (getConnectionState() == ConnectionState.CLOSED) {
-                logger.debug("{} [{}] onError invoked but connection is already closed", threadInfo(), this);
-            } else if (getConnectionState() == ConnectionState.ACTIVE
-                    || getConnectionState() == ConnectionState.PENDING) {
-                logger.warn("{} [{}] onError being handled", threadInfo(), this, error);
-                blockStreamMetrics.incrementOnErrorCount();
-                handleStreamFailure();
-            }
-        } finally {
-            stateLock.unlock();
-=======
         logger.debug("[{}] onError invoked {}", this, error.getMessage());
 
+            stateLock.lock();
+            try {
         // Check if already in terminal state
         if (getConnectionState() == ConnectionState.CLOSED) {
             logger.debug("[{}] onError invoked but connection is already closed", this);
@@ -942,37 +704,31 @@
             logger.warn("[{}] onError being handled", this, error);
             blockStreamMetrics.incrementOnErrorCount();
             handleStreamFailure();
->>>>>>> ed5a8ba4
-        }
+        }
+        } finally {
+             stateLock.unlock();
+            }
     }
 
     @Override
     public void onComplete() {
-<<<<<<< HEAD
         stateLock.lock();
         try {
-            if (getConnectionState() == ConnectionState.ACTIVE) {
-                if (streamShutdownInProgress.getAndSet(false)) {
-                    logger.debug("{} [{}] Stream completed (stream close was in progress)", threadInfo(), this);
-                } else {
-                    logger.warn("{} [{}] Stream completed unexpectedly", threadInfo(), this);
-                    handleStreamFailure();
-                }
-            }
-        } finally {
-            stateLock.unlock();
-=======
         if (getConnectionState() == ConnectionState.CLOSED) {
             logger.debug("[{}] onComplete invoked but connection is already closed", this);
             return;
         }
 
+            if (getConnectionState() == ConnectionState.ACTIVE) {
         if (streamShutdownInProgress.getAndSet(false)) {
             logger.debug("[{}] Stream completed (stream close was in progress)", this);
         } else {
             logger.debug("[{}] Stream completed unexpectedly", this);
             handleStreamFailure();
->>>>>>> ed5a8ba4
+        }
+        }
+        } finally {
+            stateLock.unlock();
         }
     }
 
