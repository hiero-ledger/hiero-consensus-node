// SPDX-License-Identifier: Apache-2.0
package com.hedera.node.app.blocks.impl.streaming;

import static java.util.Objects.requireNonNull;
import static org.hiero.block.api.PublishStreamRequest.EndStream.Code.RESET;
import static org.hiero.block.api.PublishStreamRequest.EndStream.Code.TOO_FAR_BEHIND;

import com.hedera.node.app.metrics.BlockStreamMetrics;
import com.hedera.node.config.ConfigProvider;
import com.hedera.node.config.data.BlockNodeConnectionConfig;
import com.hedera.node.internal.network.BlockNodeConfig;
import com.hedera.pbj.runtime.grpc.GrpcException;
import com.hedera.pbj.runtime.grpc.Pipeline;
import edu.umd.cs.findbugs.annotations.NonNull;
import java.time.Duration;
import java.util.Objects;
import java.util.concurrent.Flow;
import java.util.concurrent.ScheduledExecutorService;
import java.util.concurrent.ScheduledFuture;
import java.util.concurrent.TimeUnit;
import java.util.concurrent.atomic.AtomicBoolean;
import java.util.concurrent.atomic.AtomicLong;
import java.util.concurrent.atomic.AtomicReference;
import org.apache.logging.log4j.LogManager;
import org.apache.logging.log4j.Logger;
import org.hiero.block.api.BlockStreamPublishServiceInterface.BlockStreamPublishServiceClient;
import org.hiero.block.api.PublishStreamRequest;
import org.hiero.block.api.PublishStreamResponse;
import org.hiero.block.api.PublishStreamResponse.BlockAcknowledgement;
import org.hiero.block.api.PublishStreamResponse.EndOfStream;
import org.hiero.block.api.PublishStreamResponse.EndOfStream.Code;
import org.hiero.block.api.PublishStreamResponse.ResendBlock;
import org.hiero.block.api.PublishStreamResponse.SkipBlock;

/**
 * Manages a single gRPC bidirectional streaming connection to a block node. Each connection:
 * <ul>
 *   <li>Handles the streaming of block items to a configured Block ode</li>
 *   <li>Maintains connection state and handles responses from the Block Node</li>
 *   <li>Coordinates with {@link BlockNodeConnectionManager} for managing the connection lifecycle</li>
 *   <li>Processes block acknowledgements, retries, and error scenarios</li>
 * </ul>
 * <p>
 * The connection goes through multiple states defined in {@link ConnectionState} and
 * uses exponential backoff for retries when errors occur.
 */
public class BlockNodeConnection implements Pipeline<PublishStreamResponse> {

    private static final Logger logger = LogManager.getLogger(BlockNodeConnection.class);

    /**
     * Counter used to get unique identities for connection instances.
     */
    private static final AtomicLong connectionIdCounter = new AtomicLong(0);
    /**
     * A longer retry delay for when the connection encounters an error.
     */
    public static final Duration LONGER_RETRY_DELAY = Duration.ofSeconds(30);
    /**
     * The configuration specific to the block node this connection is for.
     */
    private final BlockNodeConfig blockNodeConfig;
    /**
     * The "parent" connection manager that manages the lifecycle of this connection.
     */
    private final BlockNodeConnectionManager blockNodeConnectionManager;
    /**
     * Manager that maintains the system-wide state as it pertains to block streaming. Access here is used to retrieve
     * blocks for streaming and indicating which blocks have been acknowledged by the block node.
     */
    private final BlockBufferService blockBufferService;
    /**
     * Metrics API for block stream-specific metrics.
     */
    private final BlockStreamMetrics blockStreamMetrics;
    /**
     * The reset period for the stream. This is used to periodically reset the stream to ensure increased stability and reliability.
     */
    private final Duration streamResetPeriod;
    /**
     * Flag that indicates if this stream is currently shutting down, as initiated by this consensus node.
     */
    private final AtomicBoolean streamShutdownInProgress = new AtomicBoolean(false);
    /**
     * Publish gRPC client used to send messages to the block node.
     */
    private final BlockStreamPublishServiceClient blockStreamPublishServiceClient;

    private final AtomicReference<Pipeline<? super PublishStreamRequest>> requestPipelineRef = new AtomicReference<>();
    /**
     * Reference to the current state of this connection.
     */
    private final AtomicReference<ConnectionState> connectionState;
    /**
     * Scheduled executor service that is used to schedule periodic reset of the stream to help ensure stream health.
     */
    private final ScheduledExecutorService executorService;
    /**
     * This task runs every 24 hours (initial delay of 24 hours) when a connection is active.
     * The task helps maintain stream stability by forcing periodic reconnections.
     * When the connection is closed or reset, this task is cancelled.
     */
    private ScheduledFuture<?> streamResetTask;
    /**
     * The unique ID of this connection instance.
     */
    private final String connectionId;

    /**
     * Represents the possible states of a Block Node connection.
     */
    public enum ConnectionState {
        /**
         * bidi RequestObserver needs to be created.
         */
        UNINITIALIZED,
        /**
         * bidi RequestObserver is established but this connection has not been chosen as the active one (priority based).
         */
        PENDING,
        /**
         * Connection is active. Block Stream Worker Thread is sending PublishStreamRequest's to the block node through async bidi stream.
         */
        ACTIVE,
        CLOSING,
        /**
         * Connection has been closed and pipeline terminated. This is a terminal state.
         * No more requests can be sent and no more responses will be received.
         */
        CLOSED
    }

    /**
     * Construct a new BlockNodeConnection.
     *
     * @param configProvider the configuration to use
     * @param nodeConfig the configuration for the block node
     * @param blockNodeConnectionManager the connection manager coordinating block node connections
     * @param blockBufferService the block stream state manager for block node connections
     * @param grpcServiceClient the gRPC client to establish the bidirectional streaming to block node connections
     * @param blockStreamMetrics the block stream metrics for block node connections
     * @param executorService the scheduled executor service used to perform async connection reconnects
     */
    public BlockNodeConnection(
            @NonNull final ConfigProvider configProvider,
            @NonNull final BlockNodeConfig nodeConfig,
            @NonNull final BlockNodeConnectionManager blockNodeConnectionManager,
            @NonNull final BlockBufferService blockBufferService,
            @NonNull final BlockStreamPublishServiceClient grpcServiceClient,
            @NonNull final BlockStreamMetrics blockStreamMetrics,
            @NonNull final ScheduledExecutorService executorService) {
        requireNonNull(configProvider, "configProvider must not be null");
        this.blockNodeConfig = requireNonNull(nodeConfig, "nodeConfig must not be null");
        this.blockNodeConnectionManager =
                requireNonNull(blockNodeConnectionManager, "blockNodeConnectionManager must not be null");
        this.blockBufferService = requireNonNull(blockBufferService, "blockBufferService must not be null");
        this.blockStreamPublishServiceClient = requireNonNull(grpcServiceClient, "grpcServiceClient must not be null");
        this.blockStreamMetrics = requireNonNull(blockStreamMetrics, "blockStreamMetrics must not be null");
        this.connectionState = new AtomicReference<>(ConnectionState.UNINITIALIZED);
        this.executorService = requireNonNull(executorService, "executorService must not be null");
        final var blockNodeConnectionConfig =
                configProvider.getConfiguration().getConfigData(BlockNodeConnectionConfig.class);
        this.streamResetPeriod = blockNodeConnectionConfig.streamResetPeriod();
        connectionId = String.format("%04d", connectionIdCounter.incrementAndGet());
    }

    /**
     * Creates a new bidi request pipeline for this block node connection.
     */
    public synchronized void createRequestPipeline() {
        if (requestPipelineRef.get() == null) {
            final Pipeline<? super PublishStreamRequest> pipeline =
                    blockStreamPublishServiceClient.publishBlockStream(this);
            requestPipelineRef.set(pipeline);
            updateConnectionState(ConnectionState.PENDING);
            blockStreamMetrics.recordConnectionOpened();
        }
    }

    /**
     * Updates the connection's state.
     * @param newState the new state to transition to
     */
    public void updateConnectionState(@NonNull final ConnectionState newState) {
        requireNonNull(newState, "newState must not be null");
        final ConnectionState oldState = connectionState.getAndSet(newState);
        logger.debug("[{}] Connection state transitioned from {} to {}", this, oldState, newState);

        if (newState == ConnectionState.ACTIVE) {
            scheduleStreamReset();
        } else {
            cancelStreamReset();
        }
    }

    /**
     * Schedules the periodic stream reset task to ensure responsiveness and reliability.
     */
    private void scheduleStreamReset() {
        if (streamResetTask != null && !streamResetTask.isDone()) {
            streamResetTask.cancel(false);
        }

        streamResetTask = executorService.scheduleAtFixedRate(
                this::performStreamReset,
                streamResetPeriod.toMillis(),
                streamResetPeriod.toMillis(),
                TimeUnit.MILLISECONDS);

        logger.debug("[{}] Scheduled periodic stream reset every {}", this, streamResetPeriod);
    }

    private void performStreamReset() {
        if (getConnectionState() == ConnectionState.ACTIVE) {
            logger.debug("[{}] Performing scheduled stream reset", this);
            endTheStreamWith(RESET);
            blockNodeConnectionManager.connectionResetsTheStream(this);
        }
    }

    private void cancelStreamReset() {
        if (streamResetTask != null) {
            streamResetTask.cancel(false);
            streamResetTask = null;
            logger.debug("[{}] Cancelled periodic stream reset", this);
        }
    }

    /**
     * Closes the connection and reschedules it with the specified delay.
     * This method ensures proper cleanup and consistent retry logic.
     *
     * @param delay the delay before attempting to reconnect
     */
    private void closeAndReschedule(@NonNull final Duration delay, final boolean callOnComplete) {
        requireNonNull(delay, "delay must not be null");
        close(callOnComplete);
        blockNodeConnectionManager.rescheduleConnection(this, delay);
    }

    /**
     * Ends the stream with the specified code and reschedules with the specified delay.
     * This method sends an end stream message before cleanup and retry logic.
     *
     * @param code the code indicating why the stream was ended
     * @param delay the delay before attempting to reconnect
     */
    private void endStreamAndReschedule(
            @NonNull final PublishStreamRequest.EndStream.Code code, @NonNull final Duration delay) {
        requireNonNull(code, "code must not be null");
        requireNonNull(delay, "delay must not be null");

        endTheStreamWith(code);
        blockNodeConnectionManager.rescheduleConnection(this, delay);
    }

    /**
     * Closes the connection and restarts the stream at the specified block number.
     * This method ensures proper cleanup and restart logic for immediate retries.
     *
     * @param blockNumber the block number to restart at
     */
    private void closeAndRestart(final long blockNumber, final boolean callOnComplete) {
        close(callOnComplete);
        blockNodeConnectionManager.restartConnection(this, blockNumber);
    }

    /**
     * Handles the failure of the stream by closing the connection,
     * notifying the connection manager and calling onComplete on the request pipeline.
     */
    public void handleStreamFailure() {
        closeAndReschedule(LONGER_RETRY_DELAY, true);
    }

    /**
     * Handles the failure of the stream by closing the connection,
     * notifying the connection manager without calling onComplete on the request pipeline.
     */
    public void handleStreamFailureWithoutOnComplete() {
        closeAndReschedule(LONGER_RETRY_DELAY, false);
    }

    /**
     * Handles the {@link BlockAcknowledgement} response received from the block node.
     *
     * @param acknowledgement the acknowledgement received from the block node
     */
    private void handleAcknowledgement(@NonNull final BlockAcknowledgement acknowledgement) {
        final long acknowledgedBlockNumber = acknowledgement.blockNumber();

        logger.debug("[{}] BlockAcknowledgement received for block {}", this, acknowledgedBlockNumber);

        acknowledgeBlocks(acknowledgedBlockNumber, true);
    }

    /**
     * Acknowledges the blocks up to the specified block number.
     * @param acknowledgedBlockNumber the block number that has been known to be persisted and verified by the block node
     */
    private void acknowledgeBlocks(final long acknowledgedBlockNumber, final boolean maybeJumpToBlock) {
        final long currentBlockStreaming = blockNodeConnectionManager.currentStreamingBlockNumber();
        final long currentBlockProducing = blockBufferService.getLastBlockNumberProduced();

        // Update the last verified block by the current connection
        blockNodeConnectionManager.updateLastVerifiedBlock(blockNodeConfig, acknowledgedBlockNumber);
        if (maybeJumpToBlock
                && (acknowledgedBlockNumber > currentBlockProducing
                        || acknowledgedBlockNumber > currentBlockStreaming)) {
            /*
            We received an acknowledgement for a block that the consensus node is either currently streaming or
            producing. This likely indicates this consensus node is behind other consensus nodes (since the
            block node would have received the block from another consensus node.) Because of this, we can go
            ahead and jump to the block after the acknowledged one as the next block to send to the block node.
             */
            final long blockToJumpTo = acknowledgedBlockNumber + 1;
            logger.debug(
                    "[{}] Received acknowledgement for block {}, however this is later than the current "
                            + "block being streamed ({}) or the block being currently produced ({}); skipping ahead to block {}",
                    this,
                    acknowledgedBlockNumber,
                    currentBlockStreaming,
                    currentBlockProducing,
                    blockToJumpTo);
            jumpToBlock(blockToJumpTo);
        }
    }

    /**
     * Handles the {@link EndOfStream} response received from the block node.
     * In most cases it indicates that the block node is unable to continue processing.
     * @param endOfStream the EndOfStream response received from the block node
     */
    private void handleEndOfStream(@NonNull final EndOfStream endOfStream) {
        requireNonNull(endOfStream, "endOfStream must not be null");
        final long blockNumber = endOfStream.blockNumber();
        final EndOfStream.Code responseCode = endOfStream.status();

        logger.debug("[{}] Received EndOfStream response (block={}, responseCode={})", this, blockNumber, responseCode);

        // Update the latest acknowledged block number
        acknowledgeBlocks(blockNumber, false);

        // Check if we've exceeded the EndOfStream rate limit
        // Record the EndOfStream event and check if the rate limit has been exceeded.
        // The connection manager maintains persistent stats for each node across connections.
        if (blockNodeConnectionManager.recordEndOfStreamAndCheckLimit(blockNodeConfig)) {
            logger.debug(
                    "[{}] Block node has exceeded the allowed number of EndOfStream responses (received={}, "
                            + "permitted={}, timeWindow={}); reconnection scheduled for {}",
                    this,
                    blockNodeConnectionManager.getEndOfStreamCount(blockNodeConfig),
                    blockNodeConnectionManager.getMaxEndOfStreamsAllowed(),
                    blockNodeConnectionManager.getEndOfStreamTimeframe(),
                    blockNodeConnectionManager.getEndOfStreamScheduleDelay());
            blockStreamMetrics.recordEndOfStreamLimitExceeded();

            // Schedule delayed retry through connection manager
            closeAndReschedule(blockNodeConnectionManager.getEndOfStreamScheduleDelay(), true);
            return;
        }

        switch (responseCode) {
            case Code.ERROR, Code.PERSISTENCE_FAILED -> {
                // The block node had an end of stream error and cannot continue processing.
                // We should wait for a short period before attempting to retry
                // to avoid overwhelming the node if it's having issues
                logger.debug(
                        "[{}] Block node reported an error at block {}. Will attempt to reestablish the stream later.",
                        this,
                        blockNumber);

                closeAndReschedule(LONGER_RETRY_DELAY, true);
            }
            case Code.TIMEOUT, Code.DUPLICATE_BLOCK, Code.BAD_BLOCK_PROOF, Code.INVALID_REQUEST -> {
                // We should restart the stream at the block immediately
                // following the last verified and persisted block number
                final long restartBlockNumber = blockNumber == Long.MAX_VALUE ? 0 : blockNumber + 1;
                logger.debug(
                        "[{}] Block node reported status indicating immediate restart should be attempted. "
                                + "Will restart stream at block {}.",
                        this,
                        restartBlockNumber);

                closeAndRestart(restartBlockNumber, true);
            }
            case Code.SUCCESS -> {
                // The block node orderly ended the stream. In this case, no errors occurred.
                // We should wait for a longer period before attempting to retry.
                logger.debug("[{}] Block node orderly ended the stream at block {}", this, blockNumber);
                closeAndReschedule(LONGER_RETRY_DELAY, true);
            }
            case Code.BEHIND -> {
                // The block node is behind us, check if we have the last verified block still available in order to
                // restart the stream from there
                final long restartBlockNumber = blockNumber == Long.MAX_VALUE ? 0 : blockNumber + 1;
                if (blockBufferService.getBlockState(restartBlockNumber) != null) {
                    logger.debug(
                            "[{}] Block node reported it is behind. Will restart stream at block {}.",
                            this,
                            restartBlockNumber);

                    closeAndRestart(restartBlockNumber, true);
                } else {
                    // If we don't have the block state, we schedule retry for this connection and establish new one
                    // with different block node
                    logger.debug("[{}] Block node is behind and block state is not available.", this);

                    // Indicate that the block node should recover and catch up from another trustworthy block node
                    endStreamAndReschedule(TOO_FAR_BEHIND, LONGER_RETRY_DELAY);
                }
            }
            case Code.UNKNOWN -> {
                // This should never happen, but if it does, schedule this connection for a retry attempt
                // and in the meantime select a new node to stream to
                logger.error("[{}] Block node reported an unknown error at block {}.", this, blockNumber);
                closeAndReschedule(LONGER_RETRY_DELAY, true);
            }
        }
    }

    /**
     * Handles the {@link SkipBlock} response received from the block node.
     * @param skipBlock the SkipBlock response received from the block node
     */
    private void handleSkipBlock(@NonNull final SkipBlock skipBlock) {
        requireNonNull(skipBlock, "skipBlock must not be null");
        final long skipBlockNumber = skipBlock.blockNumber();
        final long streamingBlockNumber = blockNodeConnectionManager.currentStreamingBlockNumber();

        // Only jump if the skip is for the block we are currently processing
        if (skipBlockNumber == streamingBlockNumber) {
            final long nextBlock = skipBlockNumber + 1L;
            logger.debug("[{}] Received SkipBlock response; skipping to block {}", this, nextBlock);
            jumpToBlock(nextBlock); // Now uses signaling instead of thread interruption
        } else {
            logger.debug(
                    "[{}] Received SkipBlock response for block {}, but we are not streaming that block so it will be ignored",
                    this,
                    skipBlockNumber);
        }
    }

    /**
     * Handles the {@link ResendBlock} response received from the block node.
     * If the consensus node has the requested block state available, it will start streaming it.
     * Otherwise, it will close the connection and retry with a different block node.
     *
     * @param resendBlock the ResendBlock response received from the block node
     */
    private void handleResendBlock(@NonNull final ResendBlock resendBlock) {
        requireNonNull(resendBlock, "resendBlock must not be null");

        final long resendBlockNumber = resendBlock.blockNumber();
        logger.debug("[{}] Received ResendBlock response for block {}", this, resendBlockNumber);

        if (blockBufferService.getBlockState(resendBlockNumber) != null) {
            jumpToBlock(resendBlockNumber);
        } else {
            // If we don't have the block state, we schedule retry for this connection and establish new one
            // with different block node
            logger.debug(
                    "[{}] Block node requested a ResendBlock for block {} but that block does not exist on this "
                            + "consensus node. Closing connection and will retry later",
                    this,
                    resendBlockNumber);
            closeAndReschedule(LONGER_RETRY_DELAY, true);
        }
    }

    /**
     * Send an EndStream request to end the stream and close the connection.
     *
     * @param code the code on why stream was ended
     */
    public void endTheStreamWith(final PublishStreamRequest.EndStream.Code code) {
        final var earliestBlockNumber = blockBufferService.getEarliestAvailableBlockNumber();
        final var highestAckedBlockNumber = blockBufferService.getHighestAckedBlockNumber();

        // Indicate that the block node should recover and catch up from another trustworthy block node
        final PublishStreamRequest endStream = PublishStreamRequest.newBuilder()
                .endStream(PublishStreamRequest.EndStream.newBuilder()
                        .endCode(code)
                        .earliestBlockNumber(earliestBlockNumber)
                        .latestBlockNumber(highestAckedBlockNumber))
                .build();

        sendRequest(endStream);
        close(true);
    }

    /**
     * If connection is active sends a stream request to the block node, otherwise does nothing.
     *
     * @param request the request to send
     */
    public void sendRequest(@NonNull final PublishStreamRequest request) {
        requireNonNull(request, "request must not be null");

<<<<<<< HEAD
        final Pipeline<? super PublishStreamRequest> pipeline = requestPipelineRef.get();
        if (getConnectionState() == ConnectionState.ACTIVE && pipeline != null) {
            try {
                pipeline.onNext(request);
            } catch (final RuntimeException e) {
                /*
                There is a possible, and somewhat expected, race condition when one thread is attempting to close this
                connection while a request is being sent on another thread. Because of this, an exception may get thrown
                but depending on the state of the connection it may be expected. Thus, if we do get an exception we only
                want to propagate it if the connection is still in an ACTIVE state. If we receive an error while the
                connection is in another state (e.g. CLOSING) then we want to ignore the error.
                 */
                if (getConnectionState() == ConnectionState.ACTIVE) {
                    throw e;
                }
=======
        if (getConnectionState() == ConnectionState.ACTIVE && requestPipeline != null) {
            try {
                requestPipeline.onNext(request);
                if (request.hasEndStream()) {
                    blockStreamMetrics.recordRequestEndStreamSent(
                            request.endStream().endCode());
                } else {
                    blockStreamMetrics.recordRequestSent(request.request().kind());
                    blockStreamMetrics.recordBlockItemsSent(
                            request.blockItems().blockItems().size());
                }
            } catch (final RuntimeException e) {
                blockStreamMetrics.recordRequestSendFailure();
                throw e;
>>>>>>> 335fb2c4
            }
        }
    }

    /**
     * Idempotent operation that closes this connection (if active) and releases associated resources. If there is a
     * failure in closing the connection, the error will be logged and not propagated back to the caller.
     * @param callOnComplete whether to call onComplete on the request pipeline
     */
    public void close(final boolean callOnComplete) {
        final ConnectionState connState = connectionState.get();
        if (connState == ConnectionState.CLOSING || connState == ConnectionState.CLOSED) {
            logger.debug("[{}] Connection already in terminal state ({})", this, connState);
            return;
        }

        if (!connectionState.compareAndSet(connState, ConnectionState.CLOSING)) {
            logger.debug("[{}] State changed while trying to close connection; aborting close attempt", this);
            return;
        }

        logger.debug("[{}] Closing connection...", this);

        try {
            closePipeline(callOnComplete);
            jumpToBlock(-1L);
            blockStreamMetrics.recordConnectionClosed();
            logger.debug("[{}] Connection successfully closed", this);
        } catch (final RuntimeException e) {
            logger.warn("[{}] Error occurred while attempting to close connection", this);
        } finally {
            // regardless of outcome, mark the connection as closed
            updateConnectionState(ConnectionState.CLOSED);
        }
    }

    private void closePipeline(final boolean callOnComplete) {
        final Pipeline<? super PublishStreamRequest> pipeline = requestPipelineRef.get();

        if (pipeline != null) {
            logger.debug("[{}] Closing request pipeline for block node", this);
            streamShutdownInProgress.set(true);

            try {
                final ConnectionState state = connectionState.get();
                if (state == ConnectionState.CLOSING && callOnComplete) {
                    pipeline.onComplete();
                    logger.debug("[{}] Request pipeline successfully closed", this);
                } else {
                    logger.debug(
                            "[{}] Attempted to close pipeline, but connection state is not CLOSING (actual={})",
                            this,
                            state);
                }
            } catch (final Exception e) {
                logger.warn("[{}] Error while completing request pipeline", this, e);
            }
            // Clear the pipeline reference to prevent further use
            requestPipelineRef.compareAndSet(pipeline, null);
        }
    }

    /**
     * Returns the block node configuration for this connection.
     *
     * @return the block node configuration
     */
    public BlockNodeConfig getNodeConfig() {
        return blockNodeConfig;
    }

    /**
     * Restarts the worker thread at a specific block number without ending the stream.
     * This method will interrupt the current worker thread if it exists,
     * set the new block number and request index, and start a new worker thread.
     * The gRPC stream with the block node is maintained.
     *
     * @param blockNumber the block number to jump to
     */
    private void jumpToBlock(final long blockNumber) {
        logger.debug("[{}] Jumping to block {}", this, blockNumber);
        // Set the target block for the worker loop to pick up
        blockNodeConnectionManager.jumpToBlock(blockNumber);
    }

    @Override
    public void onSubscribe(final Flow.Subscription subscription) {
        logger.debug("[{}] onSubscribe", this);
        subscription.request(Long.MAX_VALUE);
    }

    @Override
    public void clientEndStreamReceived() {
        logger.debug("[{}] Client end stream received", this);
        Pipeline.super.clientEndStreamReceived();
    }

    /**
     * Processes responses received from the block node through the bidirectional gRPC stream.
     * Handles {@link BlockAcknowledgement}s, {@link EndOfStream} response signals, {@link SkipBlock} and {@link ResendBlock}.
     *
     * @param response the response received from block node
     */
    @Override
    public void onNext(final @NonNull PublishStreamResponse response) {
        requireNonNull(response, "response must not be null");

        if (getConnectionState() == ConnectionState.CLOSED) {
            logger.debug("[{}] onNext invoked but connection is already closed", this);
            return;
        }

        // Process the response
        if (response.hasAcknowledgement()) {
            blockStreamMetrics.recordResponseReceived(response.response().kind());
            handleAcknowledgement(response.acknowledgement());
        } else if (response.hasEndStream()) {
            blockStreamMetrics.recordResponseEndOfStreamReceived(
                    response.endStream().status());
            handleEndOfStream(response.endStream());
        } else if (response.hasSkipBlock()) {
            blockStreamMetrics.recordResponseReceived(response.response().kind());
            handleSkipBlock(response.skipBlock());
        } else if (response.hasResendBlock()) {
            blockStreamMetrics.recordResponseReceived(response.response().kind());
            handleResendBlock(response.resendBlock());
        } else {
            blockStreamMetrics.recordUnknownResponseReceived();
            logger.debug("[{}] Unexpected response received: {}", this, response);
        }
    }

    /**
     * Handles errors received on the gRPC stream.
     * Triggers connection retry with appropriate backoff.
     *
     * @param error the error that occurred on the stream
     */
    @Override
    public void onError(final Throwable error) {
<<<<<<< HEAD
        if (error instanceof final GrpcException grpcException) {
            logger.debug("[{}] Error received (grpcStatus={})", this, grpcException.status(), grpcException);
        } else {
            logger.debug("[{}] Error received", this, error);
        }
=======
        logger.debug("[{}] onError invoked {}", this, error.getMessage());
        blockStreamMetrics.recordConnectionOnError();
>>>>>>> 335fb2c4

        // Check if already in terminal state
        if (getConnectionState() == ConnectionState.CLOSED) {
            logger.debug("[{}] onError invoked but connection is already closed", this);
        } else if (getConnectionState() == ConnectionState.ACTIVE || getConnectionState() == ConnectionState.PENDING) {
            logger.warn("[{}] onError being handled", this, error);
            handleStreamFailure();
        }
    }

    /**
     * Handles normal stream completion or termination.
     * Triggers reconnection if completion was not initiated by this side.
     */
    @Override
    public void onComplete() {
        blockStreamMetrics.recordConnectionOnComplete();
        if (getConnectionState() == ConnectionState.CLOSED) {
            logger.debug("[{}] onComplete invoked but connection is already closed", this);
            return;
        }

        if (streamShutdownInProgress.getAndSet(false)) {
            logger.debug("[{}] Stream completed (stream close was in progress)", this);
        } else {
            logger.debug("[{}] Stream completed unexpectedly", this);
            handleStreamFailure();
        }
    }

    /**
     * Returns the connection state for this connection.
     *
     * @return the connection state
     */
    @NonNull
    public ConnectionState getConnectionState() {
        return connectionState.get();
    }

    @Override
    public String toString() {
        return connectionId + "/" + blockNodeConfig.address() + ":" + blockNodeConfig.port() + "/"
                + getConnectionState();
    }

    @Override
    public boolean equals(final Object o) {
        if (o == null || getClass() != o.getClass()) {
            return false;
        }
        final BlockNodeConnection that = (BlockNodeConnection) o;
        return connectionId == that.connectionId && Objects.equals(blockNodeConfig, that.blockNodeConfig);
    }

    @Override
    public int hashCode() {
        return Objects.hash(blockNodeConfig, connectionId);
    }
}<|MERGE_RESOLUTION|>--- conflicted
+++ resolved
@@ -497,11 +497,19 @@
     public void sendRequest(@NonNull final PublishStreamRequest request) {
         requireNonNull(request, "request must not be null");
 
-<<<<<<< HEAD
         final Pipeline<? super PublishStreamRequest> pipeline = requestPipelineRef.get();
         if (getConnectionState() == ConnectionState.ACTIVE && pipeline != null) {
             try {
                 pipeline.onNext(request);
+
+                if (request.hasEndStream()) {
+                    blockStreamMetrics.recordRequestEndStreamSent(
+                            request.endStream().endCode());
+                } else {
+                    blockStreamMetrics.recordRequestSent(request.request().kind());
+                    blockStreamMetrics.recordBlockItemsSent(
+                            request.blockItems().blockItems().size());
+                }
             } catch (final RuntimeException e) {
                 /*
                 There is a possible, and somewhat expected, race condition when one thread is attempting to close this
@@ -511,24 +519,9 @@
                 connection is in another state (e.g. CLOSING) then we want to ignore the error.
                  */
                 if (getConnectionState() == ConnectionState.ACTIVE) {
+                    blockStreamMetrics.recordRequestSendFailure();
+                }
                     throw e;
-                }
-=======
-        if (getConnectionState() == ConnectionState.ACTIVE && requestPipeline != null) {
-            try {
-                requestPipeline.onNext(request);
-                if (request.hasEndStream()) {
-                    blockStreamMetrics.recordRequestEndStreamSent(
-                            request.endStream().endCode());
-                } else {
-                    blockStreamMetrics.recordRequestSent(request.request().kind());
-                    blockStreamMetrics.recordBlockItemsSent(
-                            request.blockItems().blockItems().size());
-                }
-            } catch (final RuntimeException e) {
-                blockStreamMetrics.recordRequestSendFailure();
-                throw e;
->>>>>>> 335fb2c4
             }
         }
     }
@@ -669,16 +662,12 @@
      */
     @Override
     public void onError(final Throwable error) {
-<<<<<<< HEAD
         if (error instanceof final GrpcException grpcException) {
             logger.debug("[{}] Error received (grpcStatus={})", this, grpcException.status(), grpcException);
         } else {
             logger.debug("[{}] Error received", this, error);
         }
-=======
-        logger.debug("[{}] onError invoked {}", this, error.getMessage());
         blockStreamMetrics.recordConnectionOnError();
->>>>>>> 335fb2c4
 
         // Check if already in terminal state
         if (getConnectionState() == ConnectionState.CLOSED) {
