--- conflicted
+++ resolved
@@ -53,11 +53,12 @@
 
     protected BlockNodeConnection() {
         // Default constructor for NoOpConnection
-        this.node = null;
+        this.blockNodeConfig = null;
         this.grpcServiceClient = null;
         this.blockNodeConnectionManager = null;
         this.blockStreamStateManager = null;
         this.scheduler = null;
+        this.connectionDescriptor = null;
     }
 
     /**
@@ -73,24 +74,16 @@
             @NonNull final BlockNodeConfig nodeConfig,
             @NonNull final BlockNodeConnectionManager blockNodeConnectionManager,
             @NonNull final BlockStreamStateManager blockStreamStateManager,
-<<<<<<< HEAD
             @NonNull final GrpcServiceClient grpcServiceClient,
             @NonNull final ScheduledExecutorService scheduler) {
-        this.node = requireNonNull(nodeConfig, "nodeConfig must not be null");
-=======
-            @NonNull final GrpcServiceClient grpcServiceClient) {
         this.blockNodeConfig = requireNonNull(nodeConfig, "nodeConfig must not be null");
->>>>>>> 180e14f3
         this.blockNodeConnectionManager =
                 requireNonNull(blockNodeConnectionManager, "blockNodeConnectionManager must not be null");
         this.blockStreamStateManager =
                 requireNonNull(blockStreamStateManager, "blockStreamStateManager must not be null");
         this.grpcServiceClient = requireNonNull(grpcServiceClient, "grpcServiceClient must not be null");
-<<<<<<< HEAD
         this.scheduler = requireNonNull(scheduler, "scheduler must not be null");
-=======
         this.connectionDescriptor = generateConnectionDescriptor(nodeConfig);
->>>>>>> 180e14f3
     }
 
     /**
@@ -257,7 +250,6 @@
     }
 
     private void handleStreamFailure() {
-<<<<<<< HEAD
         close();
         blockNodeConnectionManager.handleConnectionError(this);
     }
@@ -268,31 +260,12 @@
                     logger.debug(
                             "[{}] Attempting reconnect after internal error for node {}:{} at block {}",
                             Thread.currentThread().getName(),
-                            node.address(),
-                            node.port());
+                            blockNodeConfig.address(),
+                            blockNodeConfig.port());
                     blockNodeConnectionManager.handleConnectionError(this);
                 },
                 5,
                 TimeUnit.SECONDS);
-=======
-        synchronized (isActiveLock) {
-            if (isActive.compareAndSet(true, false)) {
-                synchronized (channelLock) {
-                    if (requestObserver != null) {
-                        try {
-                            requestObserver.onCompleted();
-                        } catch (Exception e) {
-                            logger.warn("Error while completing request observer during stream failure", e);
-                        }
-                        requestObserver = null;
-                    }
-                }
-                stopWorkerThread();
-                removeFromActiveConnections(blockNodeConfig);
-                scheduleReconnect();
-            }
-        }
->>>>>>> 180e14f3
     }
 
     private void handleAcknowledgement(@NonNull PublishStreamResponse.Acknowledgement acknowledgement) {
@@ -344,9 +317,8 @@
                 blockNumber,
                 responseCode);
 
-<<<<<<< HEAD
         // Always end the stream when we receive an end of stream message
-        logger.debug("Ending stream for node {}:{}", node.address(), node.port());
+        logger.debug("Ending stream for node {}:{}", blockNodeConfig.address(), blockNodeConfig.port());
         close();
 
         switch (responseCode) {
@@ -357,8 +329,8 @@
                 logger.warn(
                         "[{}] Block node {}:{} reported an error at block {}. Will attempt to reestablish the stream later.",
                         Thread.currentThread().getName(),
-                        node.address(),
-                        node.port(),
+                        blockNodeConfig.address(),
+                        blockNodeConfig.port(),
                         blockNumber);
 
                 handleEndOfStreamError();
@@ -373,21 +345,9 @@
                 logger.warn(
                         "[{}] Block node {}:{} reported status indicating immediate restart should be attempted. Will restart stream at block {}.",
                         Thread.currentThread().getName(),
-                        node.address(),
-                        node.port(),
+                        blockNodeConfig.address(),
+                        blockNodeConfig.port(),
                         restartBlockNumber);
-=======
-        // For all error codes, restart after the last verified block + 1
-        long restartBlockNumber = blockNumber == Long.MAX_VALUE ? 0 : blockNumber + 1;
-        logger.debug(
-                "[{}] Restarting stream at block {} due to {} for node {}",
-                Thread.currentThread().getName(),
-                restartBlockNumber,
-                responseCode,
-                connectionDescriptor);
-        endStreamAndRestartAtBlock(restartBlockNumber);
-    }
->>>>>>> 180e14f3
 
                 restartStreamAtBlock(restartBlockNumber);
             }
@@ -399,8 +359,8 @@
                     logger.warn(
                             "[{}] Block node {}:{} reported it is behind. Will restart stream at block {}.",
                             Thread.currentThread().getName(),
-                            node.address(),
-                            node.port(),
+                            blockNodeConfig.address(),
+                            blockNodeConfig.port(),
                             restartBlockNumber);
                     restartStreamAtBlock(restartBlockNumber);
                 } else {
@@ -409,8 +369,8 @@
                     logger.warn(
                             "[{}] Block node {}:{} is behind and block state is not available. Closing connection and retrying.",
                             Thread.currentThread().getName(),
-                            node.address(),
-                            node.port());
+                            blockNodeConfig.address(),
+                            blockNodeConfig.port());
                     blockNodeConnectionManager.handleConnectionError(this);
                 }
             }
@@ -419,8 +379,8 @@
                 logger.error(
                         "[{}] Block node {}:{} reported an unknown error at block {}. Closing connection.",
                         Thread.currentThread().getName(),
-                        node.address(),
-                        node.port(),
+                        blockNodeConfig.address(),
+                        blockNodeConfig.port(),
                         blockNumber);
             }
         }
@@ -446,15 +406,6 @@
         }
     }
 
-<<<<<<< HEAD
-=======
-    private void scheduleReconnect() {
-        logger.debug("Scheduling reconnect for block node {}", connectionDescriptor);
-        setCurrentBlockNumber(-1);
-        blockNodeConnectionManager.scheduleReconnect(this);
-    }
-
->>>>>>> 180e14f3
     /**
      * Idempotent operation that closes this connection (if active)
      */
@@ -586,13 +537,12 @@
      *
      * @param blockNumber the block number to restart at
      */
-<<<<<<< HEAD
     public void restartStreamAtBlock(long blockNumber) {
-        logger.debug("Restarting stream at block {} for node {}:{}", blockNumber, node.address(), node.port());
-=======
-    public void endStreamAndRestartAtBlock(long blockNumber) {
-        logger.debug("Ending stream and restarting at block {} for node {}", blockNumber, connectionDescriptor);
->>>>>>> 180e14f3
+        logger.debug(
+                "Restarting stream at block {} for node {}:{}",
+                blockNumber,
+                blockNodeConfig.address(),
+                blockNodeConfig.port());
 
         synchronized (isActiveLock) {
             synchronized (channelLock) {
@@ -601,11 +551,11 @@
             }
         }
 
-<<<<<<< HEAD
-        logger.debug("Stream restarted at block {} for node {}:{}", blockNumber, node.address(), node.port());
-=======
-        logger.debug("Stream ended and restarted at block {} for node {}", blockNumber, connectionDescriptor);
->>>>>>> 180e14f3
+        logger.debug(
+                "Stream restarted at block {} for node {}:{}",
+                blockNumber,
+                blockNodeConfig.address(),
+                blockNodeConfig.port());
     }
 
     /**
