// SPDX-License-Identifier: Apache-2.0
package com.hedera.node.app.blocks.impl.streaming;

import static java.util.Objects.requireNonNull;
import static org.hiero.block.api.PublishStreamRequest.EndStream.Code.RESET;
import static org.hiero.block.api.PublishStreamRequest.EndStream.Code.TOO_FAR_BEHIND;

import com.hedera.hapi.block.stream.BlockItem;
import com.hedera.node.app.metrics.BlockStreamMetrics;
import com.hedera.node.config.ConfigProvider;
import com.hedera.node.config.data.BlockNodeConnectionConfig;
import com.hedera.node.internal.network.BlockNodeConfig;
import com.hedera.pbj.runtime.grpc.Pipeline;
import edu.umd.cs.findbugs.annotations.NonNull;
import java.time.Duration;
import java.util.Objects;
<<<<<<< HEAD
import java.util.Queue;
import java.util.concurrent.ConcurrentHashMap;
import java.util.concurrent.ConcurrentLinkedQueue;
import java.util.concurrent.ConcurrentMap;
=======
import java.util.concurrent.Flow;
>>>>>>> ed5a8ba4
import java.util.concurrent.ScheduledExecutorService;
import java.util.concurrent.ScheduledFuture;
import java.util.concurrent.TimeUnit;
import java.util.concurrent.atomic.AtomicBoolean;
import java.util.concurrent.atomic.AtomicInteger;
import java.util.concurrent.atomic.AtomicReference;
import org.apache.logging.log4j.LogManager;
import org.apache.logging.log4j.Logger;
import org.hiero.block.api.BlockStreamPublishServiceInterface.BlockStreamPublishServiceClient;
import org.hiero.block.api.PublishStreamRequest;
import org.hiero.block.api.PublishStreamResponse;
import org.hiero.block.api.PublishStreamResponse.BlockAcknowledgement;
import org.hiero.block.api.PublishStreamResponse.EndOfStream;
import org.hiero.block.api.PublishStreamResponse.EndOfStream.Code;
import org.hiero.block.api.PublishStreamResponse.ResendBlock;
import org.hiero.block.api.PublishStreamResponse.SkipBlock;

/**
 * Manages a single gRPC bidirectional streaming connection to a block node. Each connection:
 * <ul>
 *   <li>Handles the streaming of block items to a configured Block ode</li>
 *   <li>Maintains connection state and handles responses from the Block Node</li>
 *   <li>Coordinates with {@link BlockNodeConnectionManager} for managing the connection lifecycle</li>
 *   <li>Processes block acknowledgements, retries, and error scenarios</li>
 * </ul>
 * <p>
 * The connection goes through multiple states defined in {@link ConnectionState} and
 * uses exponential backoff for retries when errors occur.
 */
public class BlockNodeConnection implements Pipeline<PublishStreamResponse> {

    private static final Logger logger = LogManager.getLogger(BlockNodeConnection.class);

    /**
     * A longer retry delay for when the connection encounters an error.
     */
    public static final Duration LONGER_RETRY_DELAY = Duration.ofSeconds(30);
    /**
     * The configuration specific to the block node this connection is for.
     */
    private final BlockNodeConfig blockNodeConfig;
    /**
     * The "parent" connection manager that manages the lifecycle of this connection.
     */
    private final BlockNodeConnectionManager blockNodeConnectionManager;
    /**
     * Manager that maintains the system-wide state as it pertains to block streaming. Access here is used to retrieve
     * blocks for streaming and indicating which blocks have been acknowledged by the block node.
     */
    private final BlockBufferService blockBufferService;
    /**
     * Metrics API for block stream-specific metrics.
     */
    private final BlockStreamMetrics blockStreamMetrics;
    /**
     * The reset period for the stream. This is used to periodically reset the stream to ensure increased stability and reliability.
     */
    private final Duration streamResetPeriod;
    /**
<<<<<<< HEAD
     * Configuration property: threshold in milliseconds above which a block acknowledgement is considered high latency.
     */
    private final long highLatencyThresholdMs;
    /**
     * Configuration property: number of consecutive high latency events before considering switching nodes.
     */
    private final int highLatencyEventsBeforeSwitching;
    /**
     * Map for tracking the timestamps when blocks are sent to the block node.
     * The key is the block number and the value is the timestamp when the block was sent.
     */
    private final ConcurrentMap<Long, Instant> blockSendTimestamps = new ConcurrentHashMap<>();
    /**
     * Counter for tracking consecutive high latency events.
     */
    private final AtomicInteger consecutiveHighLatencyEvents = new AtomicInteger(0);
    /**
     * Queue for tracking the instances of EndOfStream responses received from the block node for this connection. This
     * queue will be periodically pruned.
     */
    private final Queue<Instant> endOfStreamTimestamps = new ConcurrentLinkedQueue<>();
    /**
=======
>>>>>>> ed5a8ba4
     * Flag that indicates if this stream is currently shutting down, as initiated by this consensus node.
     */
    private final AtomicBoolean streamShutdownInProgress = new AtomicBoolean(false);
    /**
     * Publish gRPC client used to send messages to the block node.
     */
    private final BlockStreamPublishServiceClient blockStreamPublishServiceClient;

    private Pipeline<? super PublishStreamRequest> requestPipeline;
    /**
     * Reference to the current state of this connection.
     */
    private final AtomicReference<ConnectionState> connectionState;
    /**
     * Scheduled executor service that is used to schedule periodic reset of the stream to help ensure stream health.
     */
    private final ScheduledExecutorService executorService;
    /**
     * This task runs every 24 hours (initial delay of 24 hours) when a connection is active.
     * The task helps maintain stream stability by forcing periodic reconnections.
     * When the connection is closed or reset, this task is cancelled.
     */
    private ScheduledFuture<?> streamResetTask;

    /**
     * Represents the possible states of a Block Node connection.
     */
    public enum ConnectionState {
        /**
         * bidi RequestObserver needs to be created.
         */
        UNINITIALIZED,
        /**
         * bidi RequestObserver is established but this connection has not been chosen as the active one (priority based).
         */
        PENDING,
        /**
         * Connection is active. Block Stream Worker Thread is sending PublishStreamRequest's to the block node through async bidi stream.
         */
        ACTIVE,
        /**
         * Connection has been closed and pipeline terminated. This is a terminal state.
         * No more requests can be sent and no more responses will be received.
         */
        CLOSED
    }

    /**
     * Construct a new BlockNodeConnection.
     *
     * @param configProvider the configuration to use
     * @param nodeConfig the configuration for the block node
     * @param blockNodeConnectionManager the connection manager coordinating block node connections
     * @param blockBufferService the block stream state manager for block node connections
     * @param grpcServiceClient the gRPC client to establish the bidirectional streaming to block node connections
     * @param blockStreamMetrics the block stream metrics for block node connections
     * @param executorService the scheduled executor service used to perform async connection reconnects
     */
    public BlockNodeConnection(
            @NonNull final ConfigProvider configProvider,
            @NonNull final BlockNodeConfig nodeConfig,
            @NonNull final BlockNodeConnectionManager blockNodeConnectionManager,
            @NonNull final BlockBufferService blockBufferService,
            @NonNull final BlockStreamPublishServiceClient grpcServiceClient,
            @NonNull final BlockStreamMetrics blockStreamMetrics,
            @NonNull final ScheduledExecutorService executorService) {
        requireNonNull(configProvider, "configProvider must not be null");
        this.blockNodeConfig = requireNonNull(nodeConfig, "nodeConfig must not be null");
        this.blockNodeConnectionManager =
                requireNonNull(blockNodeConnectionManager, "blockNodeConnectionManager must not be null");
        this.blockBufferService = requireNonNull(blockBufferService, "blockBufferService must not be null");
        this.blockStreamPublishServiceClient = requireNonNull(grpcServiceClient, "grpcServiceClient must not be null");
        this.blockStreamMetrics = requireNonNull(blockStreamMetrics, "blockStreamMetrics must not be null");
        this.connectionState = new AtomicReference<>(ConnectionState.UNINITIALIZED);
        this.executorService = requireNonNull(executorService, "executorService must not be null");
        final var blockNodeConnectionConfig =
                configProvider.getConfiguration().getConfigData(BlockNodeConnectionConfig.class);
        this.streamResetPeriod = blockNodeConnectionConfig.streamResetPeriod();
        this.highLatencyThresholdMs = blockNodeConnectionConfig.highLatencyThresholdMs();
        this.highLatencyEventsBeforeSwitching = blockNodeConnectionConfig.highLatencyEventsBeforeSwitching();
    }

    /**
     * Creates a new bidi request pipeline for this block node connection.
     */
    public void createRequestPipeline() {
        if (requestPipeline == null) {
            requestPipeline = blockStreamPublishServiceClient.publishBlockStream(this);
            updateConnectionState(ConnectionState.PENDING);
        }
    }

    /**
     * Updates the connection's state.
     * @param newState the new state to transition to
     */
    public void updateConnectionState(@NonNull final ConnectionState newState) {
        requireNonNull(newState, "newState must not be null");
        final ConnectionState oldState = connectionState.getAndSet(newState);
        logger.debug("[{}] Connection state transitioned from {} to {}", this, oldState, newState);

        if (newState == ConnectionState.ACTIVE) {
            scheduleStreamReset();
        } else {
            cancelStreamReset();
        }
    }

    /**
     * Schedules the periodic stream reset task to ensure responsiveness and reliability.
     */
    private void scheduleStreamReset() {
        if (streamResetTask != null && !streamResetTask.isDone()) {
            streamResetTask.cancel(false);
        }

        streamResetTask = executorService.scheduleAtFixedRate(
                this::performStreamReset,
                streamResetPeriod.toMillis(),
                streamResetPeriod.toMillis(),
                TimeUnit.MILLISECONDS);

        logger.debug("[{}] Scheduled periodic stream reset every {}", this, streamResetPeriod);
    }

    private void performStreamReset() {
        if (getConnectionState() == ConnectionState.ACTIVE) {
            logger.debug("[{}] Performing scheduled stream reset", this);
            endTheStreamWith(RESET);
            blockNodeConnectionManager.connectionResetsTheStream(this);
        }
    }

    private void cancelStreamReset() {
        if (streamResetTask != null) {
            streamResetTask.cancel(false);
            streamResetTask = null;
            logger.debug("[{}] Cancelled periodic stream reset", this);
        }
    }

    /**
     * Closes the connection and reschedules it with the specified delay.
     * This method ensures proper cleanup and consistent retry logic.
     *
     * @param delay the delay before attempting to reconnect
     */
    private void closeAndReschedule(@NonNull final Duration delay, final boolean callOnComplete) {
        requireNonNull(delay, "delay must not be null");
        close(callOnComplete);
        blockNodeConnectionManager.rescheduleConnection(this, delay);
    }

    /**
     * Ends the stream with the specified code and reschedules with the specified delay.
     * This method sends an end stream message before cleanup and retry logic.
     *
     * @param code the code indicating why the stream was ended
     * @param delay the delay before attempting to reconnect
     */
    private void endStreamAndReschedule(
            @NonNull final PublishStreamRequest.EndStream.Code code, @NonNull final Duration delay) {
        requireNonNull(code, "code must not be null");
        requireNonNull(delay, "delay must not be null");

        endTheStreamWith(code);
        blockNodeConnectionManager.rescheduleConnection(this, delay);
    }

    /**
     * Closes the connection and restarts the stream at the specified block number.
     * This method ensures proper cleanup and restart logic for immediate retries.
     *
     * @param blockNumber the block number to restart at
     */
    private void closeAndRestart(final long blockNumber, final boolean callOnComplete) {
        close(callOnComplete);
        blockNodeConnectionManager.restartConnection(this, blockNumber);
    }

    /**
     * Handles the failure of the stream by closing the connection,
     * notifying the connection manager and calling onComplete on the request pipeline.
     */
    public void handleStreamFailure() {
        logger.debug("[{}] handleStreamFailure", this);
        closeAndReschedule(LONGER_RETRY_DELAY, true);
    }

    /**
     * Handles the failure of the stream by closing the connection,
     * notifying the connection manager without calling onComplete on the request pipeline.
     */
    public void handleStreamFailureWithoutOnComplete() {
        logger.debug("[{}] handleStreamFailureWithoutOnComplete", this);
        closeAndReschedule(LONGER_RETRY_DELAY, false);
    }

    /**
     * Handles the {@link BlockAcknowledgement} response received from the block node.
     *
     * @param acknowledgement the acknowledgement received from the block node
     */
    private void handleAcknowledgement(@NonNull final BlockAcknowledgement acknowledgement) {
        final long acknowledgedBlockNumber = acknowledgement.blockNumber();

        logger.debug("[{}] BlockAcknowledgement received for block {}", this, acknowledgedBlockNumber);

        acknowledgeBlocks(acknowledgedBlockNumber, true);
    }

    /**
     * Acknowledges the blocks up to the specified block number.
     * @param acknowledgedBlockNumber the block number that has been known to be persisted and verified by the block node
     */
    private void acknowledgeBlocks(long acknowledgedBlockNumber, boolean maybeJumpToBlock) {
        final long currentBlockStreaming = blockNodeConnectionManager.currentStreamingBlockNumber();
        final long currentBlockProducing = blockBufferService.getLastBlockNumberProduced();

        // Update the last verified block by the current connection
        blockNodeConnectionManager.updateLastVerifiedBlock(blockNodeConfig, acknowledgedBlockNumber);
<<<<<<< HEAD

        // Calculate latency if we have a send timestamp
        final Instant sendTime = blockSendTimestamps.remove(acknowledgedBlockNumber);
        if (sendTime != null) {
            final Duration latency = Duration.between(sendTime, Instant.now());
            final long latencyMs = latency.toMillis();

            final String nodeAddress = blockNodeConfig.address() + ":" + blockNodeConfig.port();
            blockStreamMetrics.recordAcknowledgementLatency(nodeAddress, latencyMs);

            if (latencyMs > highLatencyThresholdMs) {
                blockStreamMetrics.recordHighLatencyEvent(nodeAddress);
                final int highLatencyCount = consecutiveHighLatencyEvents.incrementAndGet();
                if (highLatencyCount >= highLatencyEventsBeforeSwitching
                        && !blockNodeConnectionManager.isOnlyKnownConnection(this)) {
                    logger.info(
                            "[{}] Block node has exceeded high latency threshold {} times consecutively. "
                                    + "Latest latency: {}ms. Switching to a different node.",
                            this,
                            highLatencyCount,
                            latencyMs);

                    consecutiveHighLatencyEvents.set(0);

                    final PublishStreamRequest endStreamTimeout = PublishStreamRequest.newBuilder()
                            .endStream(PublishStreamRequest.EndStream.newBuilder()
                                    .endCode(PublishStreamRequest.EndStream.Code.TIMEOUT)
                                    .earliestBlockNumber(blockBufferService.getEarliestAvailableBlockNumber())
                                    .latestBlockNumber(blockBufferService.getHighestAckedBlockNumber())
                                    .build())
                            .build();

                    sendRequest(endStreamTimeout);

                    close();
                    blockNodeConnectionManager.rescheduleAndSelectNewNode(this, LONGER_RETRY_DELAY);
                }
            } else {
                consecutiveHighLatencyEvents.set(0);
            }

            logger.debug(
                    "[{}] Acknowledgement received for block {} with latency {} ms",
                    this,
                    acknowledgedBlockNumber,
                    latencyMs);
        } else {
            logger.debug("[{}] Acknowledgement received for block {}", this, acknowledgedBlockNumber);
        }

        if (currentBlockStreaming == -1) {
            logger.warn(
                    "[{}] Received acknowledgement for block {}, but we haven't streamed anything to the node",
                    this,
                    acknowledgedBlockNumber);
            return;
        }

        logger.debug("[{}] BlockAcknowledgement received for block {}", this, acknowledgedBlockNumber);

        if (acknowledgedBlockNumber > currentBlockProducing || acknowledgedBlockNumber > currentBlockStreaming) {
=======
        if (maybeJumpToBlock
                && (acknowledgedBlockNumber > currentBlockProducing
                        || acknowledgedBlockNumber > currentBlockStreaming)) {
>>>>>>> ed5a8ba4
            /*
            We received an acknowledgement for a block that the consensus node is either currently streaming or
            producing. This likely indicates this consensus node is behind other consensus nodes (since the
            block node would have received the block from another consensus node.) Because of this, we can go
            ahead and jump to the block after the acknowledged one as the next block to send to the block node.
             */
            final long blockToJumpTo = acknowledgedBlockNumber + 1;
            logger.debug(
                    "[{}] Received acknowledgement for block {}, however this is later than the current "
                            + "block being streamed ({}) or the block being currently produced ({}); skipping ahead to block {}",
                    this,
                    acknowledgedBlockNumber,
                    currentBlockStreaming,
                    currentBlockProducing,
                    blockToJumpTo);
            jumpToBlock(blockToJumpTo);
        }
    }

    /**
     * Handles the {@link EndOfStream} response received from the block node.
     * In most cases it indicates that the block node is unable to continue processing.
     * @param endOfStream the EndOfStream response received from the block node
     */
    private void handleEndOfStream(@NonNull final EndOfStream endOfStream) {
        requireNonNull(endOfStream, "endOfStream must not be null");
        final long blockNumber = endOfStream.blockNumber();
        final EndOfStream.Code responseCode = endOfStream.status();

        logger.debug("[{}] Received EndOfStream response (block={}, responseCode={})", this, blockNumber, responseCode);

        // Update the latest acknowledged block number
        acknowledgeBlocks(blockNumber, false);

        // Check if we've exceeded the EndOfStream rate limit
        // Record the EndOfStream event and check if the rate limit has been exceeded.
        // The connection manager maintains persistent stats for each node across connections.
        if (blockNodeConnectionManager.recordEndOfStreamAndCheckLimit(blockNodeConfig)) {
            logger.debug(
                    "[{}] Block node has exceeded the allowed number of EndOfStream responses (received={}, "
                            + "permitted={}, timeWindow={}); reconnection scheduled for {}",
                    this,
                    blockNodeConnectionManager.getEndOfStreamCount(blockNodeConfig),
                    blockNodeConnectionManager.getMaxEndOfStreamsAllowed(),
                    blockNodeConnectionManager.getEndOfStreamTimeframe(),
                    blockNodeConnectionManager.getEndOfStreamScheduleDelay());

            // Schedule delayed retry through connection manager
            closeAndReschedule(blockNodeConnectionManager.getEndOfStreamScheduleDelay(), true);
            return;
        }

        switch (responseCode) {
            case Code.ERROR, Code.PERSISTENCE_FAILED -> {
                // The block node had an end of stream error and cannot continue processing.
                // We should wait for a short period before attempting to retry
                // to avoid overwhelming the node if it's having issues
                logger.debug(
                        "[{}] Block node reported an error at block {}. Will attempt to reestablish the stream later.",
                        this,
                        blockNumber);

                closeAndReschedule(LONGER_RETRY_DELAY, true);
            }
            case Code.TIMEOUT, Code.DUPLICATE_BLOCK, Code.BAD_BLOCK_PROOF, Code.INVALID_REQUEST -> {
                // We should restart the stream at the block immediately
                // following the last verified and persisted block number
                final long restartBlockNumber = blockNumber == Long.MAX_VALUE ? 0 : blockNumber + 1;
                logger.debug(
                        "[{}] Block node reported status indicating immediate restart should be attempted. "
                                + "Will restart stream at block {}.",
                        this,
                        restartBlockNumber);

                closeAndRestart(restartBlockNumber, true);
            }
            case Code.SUCCESS -> {
                // The block node orderly ended the stream. In this case, no errors occurred.
                // We should wait for a longer period before attempting to retry.
                logger.debug("[{}] Block node orderly ended the stream at block {}", this, blockNumber);
                closeAndReschedule(LONGER_RETRY_DELAY, true);
            }
            case Code.BEHIND -> {
                // The block node is behind us, check if we have the last verified block still available in order to
                // restart the stream from there
                final long restartBlockNumber = blockNumber == Long.MAX_VALUE ? 0 : blockNumber + 1;
                if (blockBufferService.getBlockState(restartBlockNumber) != null) {
                    logger.debug(
                            "[{}] Block node reported it is behind. Will restart stream at block {}.",
                            this,
                            restartBlockNumber);

                    closeAndRestart(restartBlockNumber, true);
                } else {
                    // If we don't have the block state, we schedule retry for this connection and establish new one
                    // with different block node
                    logger.debug("[{}] Block node is behind and block state is not available.", this);

                    // Indicate that the block node should recover and catch up from another trustworthy block node
                    endStreamAndReschedule(TOO_FAR_BEHIND, LONGER_RETRY_DELAY);
                }
            }
            case Code.UNKNOWN -> {
                // This should never happen, but if it does, schedule this connection for a retry attempt
                // and in the meantime select a new node to stream to
                logger.error("[{}] Block node reported an unknown error at block {}.", this, blockNumber);
                closeAndReschedule(LONGER_RETRY_DELAY, true);
            }
        }
    }

    /**
     * Handles the {@link SkipBlock} response received from the block node.
     * @param skipBlock the SkipBlock response received from the block node
     */
    private void handleSkipBlock(@NonNull final SkipBlock skipBlock) {
        requireNonNull(skipBlock, "skipBlock must not be null");
        final long skipBlockNumber = skipBlock.blockNumber();
        final long streamingBlockNumber = blockNodeConnectionManager.currentStreamingBlockNumber();

        // Only jump if the skip is for the block we are currently processing
        if (skipBlockNumber == streamingBlockNumber) {
            final long nextBlock = skipBlockNumber + 1L;
            logger.debug("[{}] Received SkipBlock response; skipping to block {}", this, nextBlock);
            jumpToBlock(nextBlock); // Now uses signaling instead of thread interruption
        } else {
            logger.debug(
                    "[{}] Received SkipBlock response for block {}, but we are not streaming that block so it will be ignored",
                    this,
                    skipBlockNumber);
        }
    }

    /**
     * Handles the {@link ResendBlock} response received from the block node.
     * If the consensus node has the requested block state available, it will start streaming it.
     * Otherwise, it will close the connection and retry with a different block node.
     *
     * @param resendBlock the ResendBlock response received from the block node
     */
    private void handleResendBlock(@NonNull final ResendBlock resendBlock) {
        requireNonNull(resendBlock, "resendBlock must not be null");

        final long resendBlockNumber = resendBlock.blockNumber();
        logger.debug("[{}] Received ResendBlock response for block {}", this, resendBlockNumber);

        if (blockBufferService.getBlockState(resendBlockNumber) != null) {
            jumpToBlock(resendBlockNumber);
        } else {
            // If we don't have the block state, we schedule retry for this connection and establish new one
            // with different block node
            logger.debug(
                    "[{}] Block node requested a ResendBlock for block {} but that block does not exist on this "
                            + "consensus node. Closing connection and will retry later",
                    this,
                    resendBlockNumber);
            closeAndReschedule(LONGER_RETRY_DELAY, true);
        }
    }

    /**
     * Send an EndStream request to end the stream and close the connection.
     *
     * @param code the code on why stream was ended
     */
    public void endTheStreamWith(PublishStreamRequest.EndStream.Code code) {
        final var earliestBlockNumber = blockBufferService.getEarliestAvailableBlockNumber();
        final var highestAckedBlockNumber = blockBufferService.getHighestAckedBlockNumber();

        // Indicate that the block node should recover and catch up from another trustworthy block node
        final PublishStreamRequest endStream = PublishStreamRequest.newBuilder()
                .endStream(PublishStreamRequest.EndStream.newBuilder()
                        .endCode(code)
                        .earliestBlockNumber(earliestBlockNumber)
                        .latestBlockNumber(highestAckedBlockNumber))
                .build();

        sendRequest(endStream);
        close(true);
    }

    /**
     * If connection is active sends a stream request to the block node, otherwise does nothing.
     *
     * @param request the request to send
     */
    public void sendRequest(@NonNull final PublishStreamRequest request) {
        requireNonNull(request, "request must not be null");

<<<<<<< HEAD
        if (connectionState.get() == ConnectionState.ACTIVE && blockNodeStreamObserver != null) {
            // Record the timestamp when the block is sent
            if (request.blockItems() != null
                    && !request.blockItems().blockItems().isEmpty()) {
                // Find the first block item with a block proof to get the block number
                for (final BlockItem item : request.blockItems().blockItems()) {
                    if (item.hasBlockProof()) {
                        blockSendTimestamps.put(item.blockProof().block(), Instant.now());
                        break;
                    }
                }
            }
            blockNodeStreamObserver.onNext(request);
=======
        if (getConnectionState() == ConnectionState.ACTIVE && requestPipeline != null) {
            requestPipeline.onNext(request);
>>>>>>> ed5a8ba4
        }
    }

    /**
     * Idempotent operation that closes this connection (if active) and releases associated resources. If there is a
     * failure in closing the connection, the error will be logged and not propagated back to the caller.
     * @param callOnComplete whether to call onComplete on the request pipeline
     */
    public void close(final boolean callOnComplete) {
        if (getConnectionState() == ConnectionState.CLOSED) {
            logger.debug("[{}] Connection already closed.", this);
            return;
        }

        try {
            logger.debug("[{}] Closing connection...", this);

            closePipeline(callOnComplete);
            updateConnectionState(ConnectionState.CLOSED);
            jumpToBlock(-1L);

            logger.debug("[{}] Connection successfully closed", this);
        } catch (final RuntimeException e) {
            logger.warn("[{}] Error occurred while attempting to close connection", this);
        } finally {
            blockSendTimestamps.clear();
        }
    }

    private void closePipeline(final boolean callOnComplete) {
        if (requestPipeline != null) {
            logger.debug("[{}] Closing request pipeline for block node", this);
            streamShutdownInProgress.set(true);

            try {
                if (getConnectionState() == ConnectionState.ACTIVE && callOnComplete) {
                    requestPipeline.onComplete();
                    logger.debug("[{}] Request pipeline successfully closed", this);
                } else {
                    logger.debug("[{}] Request pipeline closed without onComplete - connection not active", this);
                }
            } catch (final Exception e) {
                logger.warn("[{}] Error while completing request pipeline", this, e);
            }
            // Clear the pipeline reference to prevent further use
            // pipelineLock ensures no thread is mid-call to requestPipeline.onNext()
            requestPipeline = null;
        }
    }

    /**
     * Returns the block node configuration for this connection.
     *
     * @return the block node configuration
     */
    public BlockNodeConfig getNodeConfig() {
        return blockNodeConfig;
    }

    /**
     * Restarts a new stream at a specified block number.
     * This method will establish a new stream and start processing from the specified block number.
     *
     * @param blockNumber the block number to restart at
     */
    private void restartStreamAtBlock(final long blockNumber) {
        logger.debug("[{}] Scheduling stream restart at block {}", this, blockNumber);
        blockNodeConnectionManager.scheduleConnectionAttempt(
                this, BlockNodeConnectionManager.INITIAL_RETRY_DELAY, blockNumber);
    }

    /**
     * Restarts the worker thread at a specific block number without ending the stream.
     * This method will interrupt the current worker thread if it exists,
     * set the new block number and request index, and start a new worker thread.
     * The gRPC stream with the block node is maintained.
     *
     * @param blockNumber the block number to jump to
     */
    private void jumpToBlock(final long blockNumber) {
        logger.debug("[{}] Jumping to block {}", this, blockNumber);
        // Set the target block for the worker loop to pick up
        blockNodeConnectionManager.jumpToBlock(blockNumber);
    }

    @Override
    public void onSubscribe(Flow.Subscription subscription) {
        logger.debug("[{}] onSubscribe", this);
        subscription.request(Long.MAX_VALUE);
    }

    @Override
    public void clientEndStreamReceived() {
        logger.debug("[{}] Client end stream received", this);
        Pipeline.super.clientEndStreamReceived();
    }

    /**
     * Processes responses received from the block node through the bidirectional gRPC stream.
     * Handles {@link BlockAcknowledgement}s, {@link EndOfStream} response signals, {@link SkipBlock} and {@link ResendBlock}.
     *
     * @param response the response received from block node
     */
    @Override
    public void onNext(final @NonNull PublishStreamResponse response) {
        requireNonNull(response, "response must not be null");

        if (getConnectionState() == ConnectionState.CLOSED) {
            logger.debug("[{}] onNext invoked but connection is already closed", this);
            return;
        }

        // Process the response
        if (response.hasAcknowledgement()) {
            blockStreamMetrics.incrementAcknowledgedBlockCount();
            handleAcknowledgement(response.acknowledgement());
        } else if (response.hasEndStream()) {
            blockStreamMetrics.incrementEndOfStreamCount(response.endStream().status());
            handleEndOfStream(response.endStream());
        } else if (response.hasSkipBlock()) {
            blockStreamMetrics.incrementSkipBlockCount();
            handleSkipBlock(response.skipBlock());
        } else if (response.hasResendBlock()) {
            blockStreamMetrics.incrementResendBlockCount();
            handleResendBlock(response.resendBlock());
        } else {
            blockStreamMetrics.incrementUnknownResponseCount();
            logger.debug("[{}] Unexpected response received: {}", this, response);
        }
    }

    /**
     * Handles errors received on the gRPC stream.
     * Triggers connection retry with appropriate backoff.
     *
     * @param error the error that occurred on the stream
     */
    @Override
    public void onError(final Throwable error) {
        logger.debug("[{}] onError invoked {}", this, error.getMessage());

        // Check if already in terminal state
        if (getConnectionState() == ConnectionState.CLOSED) {
            logger.debug("[{}] onError invoked but connection is already closed", this);
        } else if (getConnectionState() == ConnectionState.ACTIVE || getConnectionState() == ConnectionState.PENDING) {
            logger.warn("[{}] onError being handled", this, error);
            blockStreamMetrics.incrementOnErrorCount();
            handleStreamFailure();
        }
    }

    /**
     * Handles normal stream completion or termination.
     * Triggers reconnection if completion was not initiated by this side.
     */
    @Override
    public void onComplete() {
        if (getConnectionState() == ConnectionState.CLOSED) {
            logger.debug("[{}] onComplete invoked but connection is already closed", this);
            return;
        }

        if (streamShutdownInProgress.getAndSet(false)) {
            logger.debug("[{}] Stream completed (stream close was in progress)", this);
        } else {
            logger.debug("[{}] Stream completed unexpectedly", this);
            handleStreamFailure();
        }
    }

    /**
     * Returns the connection state for this connection.
     *
     * @return the connection state
     */
    @NonNull
    public ConnectionState getConnectionState() {
        return connectionState.get();
    }

    @Override
    public String toString() {
        return blockNodeConfig.address() + ":" + blockNodeConfig.port() + "/" + getConnectionState();
    }

    @Override
    public boolean equals(final Object o) {
        if (o == null || getClass() != o.getClass()) {
            return false;
        }
        final BlockNodeConnection that = (BlockNodeConnection) o;
        return Objects.equals(blockNodeConfig, that.blockNodeConfig);
    }

    @Override
    public int hashCode() {
        return Objects.hash(blockNodeConfig);
    }
}<|MERGE_RESOLUTION|>--- conflicted
+++ resolved
@@ -14,14 +14,11 @@
 import edu.umd.cs.findbugs.annotations.NonNull;
 import java.time.Duration;
 import java.util.Objects;
-<<<<<<< HEAD
 import java.util.Queue;
 import java.util.concurrent.ConcurrentHashMap;
 import java.util.concurrent.ConcurrentLinkedQueue;
 import java.util.concurrent.ConcurrentMap;
-=======
 import java.util.concurrent.Flow;
->>>>>>> ed5a8ba4
 import java.util.concurrent.ScheduledExecutorService;
 import java.util.concurrent.ScheduledFuture;
 import java.util.concurrent.TimeUnit;
@@ -81,7 +78,6 @@
      */
     private final Duration streamResetPeriod;
     /**
-<<<<<<< HEAD
      * Configuration property: threshold in milliseconds above which a block acknowledgement is considered high latency.
      */
     private final long highLatencyThresholdMs;
@@ -99,13 +95,6 @@
      */
     private final AtomicInteger consecutiveHighLatencyEvents = new AtomicInteger(0);
     /**
-     * Queue for tracking the instances of EndOfStream responses received from the block node for this connection. This
-     * queue will be periodically pruned.
-     */
-    private final Queue<Instant> endOfStreamTimestamps = new ConcurrentLinkedQueue<>();
-    /**
-=======
->>>>>>> ed5a8ba4
      * Flag that indicates if this stream is currently shutting down, as initiated by this consensus node.
      */
     private final AtomicBoolean streamShutdownInProgress = new AtomicBoolean(false);
@@ -327,7 +316,6 @@
 
         // Update the last verified block by the current connection
         blockNodeConnectionManager.updateLastVerifiedBlock(blockNodeConfig, acknowledgedBlockNumber);
-<<<<<<< HEAD
 
         // Calculate latency if we have a send timestamp
         final Instant sendTime = blockSendTimestamps.remove(acknowledgedBlockNumber);
@@ -342,7 +330,7 @@
                 blockStreamMetrics.recordHighLatencyEvent(nodeAddress);
                 final int highLatencyCount = consecutiveHighLatencyEvents.incrementAndGet();
                 if (highLatencyCount >= highLatencyEventsBeforeSwitching
-                        && !blockNodeConnectionManager.isOnlyKnownConnection(this)) {
+                        && !blockNodeConnectionManager.isOnlyOneBlockNodeConfigured(this)) {
                     logger.info(
                             "[{}] Block node has exceeded high latency threshold {} times consecutively. "
                                     + "Latest latency: {}ms. Switching to a different node.",
@@ -369,31 +357,9 @@
                 consecutiveHighLatencyEvents.set(0);
             }
 
-            logger.debug(
-                    "[{}] Acknowledgement received for block {} with latency {} ms",
-                    this,
-                    acknowledgedBlockNumber,
-                    latencyMs);
-        } else {
-            logger.debug("[{}] Acknowledgement received for block {}", this, acknowledgedBlockNumber);
-        }
-
-        if (currentBlockStreaming == -1) {
-            logger.warn(
-                    "[{}] Received acknowledgement for block {}, but we haven't streamed anything to the node",
-                    this,
-                    acknowledgedBlockNumber);
-            return;
-        }
-
-        logger.debug("[{}] BlockAcknowledgement received for block {}", this, acknowledgedBlockNumber);
-
-        if (acknowledgedBlockNumber > currentBlockProducing || acknowledgedBlockNumber > currentBlockStreaming) {
-=======
         if (maybeJumpToBlock
                 && (acknowledgedBlockNumber > currentBlockProducing
                         || acknowledgedBlockNumber > currentBlockStreaming)) {
->>>>>>> ed5a8ba4
             /*
             We received an acknowledgement for a block that the consensus node is either currently streaming or
             producing. This likely indicates this consensus node is behind other consensus nodes (since the
@@ -583,8 +549,7 @@
     public void sendRequest(@NonNull final PublishStreamRequest request) {
         requireNonNull(request, "request must not be null");
 
-<<<<<<< HEAD
-        if (connectionState.get() == ConnectionState.ACTIVE && blockNodeStreamObserver != null) {
+        if (getConnectionState() == ConnectionState.ACTIVE && requestPipeline != null) {
             // Record the timestamp when the block is sent
             if (request.blockItems() != null
                     && !request.blockItems().blockItems().isEmpty()) {
@@ -597,10 +562,6 @@
                 }
             }
             blockNodeStreamObserver.onNext(request);
-=======
-        if (getConnectionState() == ConnectionState.ACTIVE && requestPipeline != null) {
-            requestPipeline.onNext(request);
->>>>>>> ed5a8ba4
         }
     }
 
