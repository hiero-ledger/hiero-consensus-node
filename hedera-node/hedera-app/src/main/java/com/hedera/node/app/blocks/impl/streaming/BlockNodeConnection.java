--- conflicted
+++ resolved
@@ -324,13 +324,8 @@
 
         // Check if we've exceeded the EndOfStream rate limit
         if (hasExceededEndOfStreamLimit()) {
-<<<<<<< HEAD
             close(true);
-            logger.warn(
-=======
-            close();
             logger.debug(
->>>>>>> 0f66d2e2
                     "[{}] Block node has exceeded the allowed number of EndOfStream responses (received={}, "
                             + "permitted={}, timeWindow={}); reconnection scheduled for {}",
                     this,
@@ -382,13 +377,8 @@
                 // restart the stream from there
                 final long restartBlockNumber = blockNumber == Long.MAX_VALUE ? 0 : blockNumber + 1;
                 if (blockBufferService.getBlockState(restartBlockNumber) != null) {
-<<<<<<< HEAD
                     close(true);
-                    logger.warn(
-=======
-                    close();
                     logger.debug(
->>>>>>> 0f66d2e2
                             "[{}] Block node reported it is behind. Will restart stream at block {}.",
                             this,
                             restartBlockNumber);
@@ -648,19 +638,13 @@
      */
     @Override
     public void onError(final Throwable error) {
-<<<<<<< HEAD
-        logger.warn("[{}] onError invoked", this, error);
+        logger.debug("[{}] onError invoked", this, error);
 
         if (getConnectionState() == ConnectionState.ACTIVE || getConnectionState() == ConnectionState.PENDING) {
             logger.warn("[{}] onError being handled", this, error);
             blockStreamMetrics.incrementOnErrorCount();
             handleStreamFailure();
         }
-=======
-        logger.debug("[{}] Stream encountered an error", this, error);
-        blockStreamMetrics.incrementOnErrorCount();
-        handleStreamFailure();
->>>>>>> 0f66d2e2
     }
 
     /**
