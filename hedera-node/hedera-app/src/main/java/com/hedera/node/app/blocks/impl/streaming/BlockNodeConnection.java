--- conflicted
+++ resolved
@@ -73,15 +73,9 @@
 
     private void handleAcknowledgement(PublishStreamResponse.Acknowledgement acknowledgement) {
         if (acknowledgement.hasBlockAck()) {
-<<<<<<< HEAD
             final var ackBlockNumber = acknowledgement.getBlockAck().getBlockNumber();
 
             acknowledgmentTracker.trackAcknowledgment(connectionId, ackBlockNumber);
-        } else if (acknowledgement.hasItemAck()) {
-            logger.info("Item acknowledgement received for a batch of block items: {}", acknowledgement.getItemAck());
-=======
-            logger.info("Block acknowledgment received for a full block: {}", acknowledgement.getBlockAck());
->>>>>>> 9d86f905
         }
     }
 
