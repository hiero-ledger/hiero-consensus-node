--- conflicted
+++ resolved
@@ -981,8 +981,8 @@
         private int itemIndex = 0;
         private BlockState block;
         private long lastSendTimeMillis = -1;
-<<<<<<< HEAD
         private int maxBytesPerRequest = 0;
+        private final AtomicInteger requestCtr = new AtomicInteger(1);
 
         public ConnectionWorkerLoopTask() {
             if (blockNodeConfig.maxMessageSizeBytes() != null) {
@@ -991,9 +991,6 @@
                 this.maxBytesPerRequest = MAX_BYTES_PER_REQUEST;
             }
         }
-=======
-        private final AtomicInteger requestCtr = new AtomicInteger(1);
->>>>>>> 1d4d4af4
 
         @Override
         public void run() {
