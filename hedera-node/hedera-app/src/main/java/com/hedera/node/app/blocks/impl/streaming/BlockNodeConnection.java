// SPDX-License-Identifier: Apache-2.0
package com.hedera.node.app.blocks.impl.streaming;

import static com.hedera.node.app.blocks.impl.streaming.BlockNodeConnectionManager.blockNodeName;
import static java.util.Objects.requireNonNull;

import com.hedera.hapi.block.protoc.BlockStreamServiceGrpc;
import com.hedera.hapi.block.protoc.PublishStreamRequest;
import com.hedera.hapi.block.protoc.PublishStreamResponse;
import com.hedera.hapi.block.protoc.PublishStreamResponseCode;
import com.hedera.node.internal.network.BlockNodeConfig;
import edu.umd.cs.findbugs.annotations.NonNull;
import io.grpc.ManagedChannel;
import io.grpc.ManagedChannelBuilder;
import io.grpc.Status;
import io.grpc.stub.StreamObserver;
import java.util.concurrent.Executors;
import java.util.concurrent.ScheduledExecutorService;
import java.util.concurrent.TimeUnit;
import org.apache.logging.log4j.LogManager;
import org.apache.logging.log4j.Logger;

/**
 * Represents a single connection to a block node. Each connection is responsible for connecting to configured block nodes
 */
public class BlockNodeConnection implements StreamObserver<PublishStreamResponse> {
    private static final Logger logger = LogManager.getLogger(BlockNodeConnection.class);
    private final ScheduledExecutorService scheduler = Executors.newSingleThreadScheduledExecutor();

<<<<<<< HEAD
    private final BlockNodeConfig nodeConf;
    private final GrpcServiceClient grpcServiceClient;
    private final BlockNodeConnectionManager blockNodeConnectionManager;
=======
    private final BlockNodeConfig node;
    private ManagedChannel channel;
    private final BlockNodeConnectionManager manager;
>>>>>>> d09ada42
    private StreamObserver<PublishStreamRequest> requestObserver;

    private final Object isActiveLock = new Object();
    private volatile boolean isActive = false;

<<<<<<< HEAD
    /**
     * Construct a new BlockNodeConnection.
     *
     * @param nodeConfig the configuration for the block node
     * @param grpcServiceClient the gRPC service client
     * @param blockNodeConnectionManager the connection manager for block node connections
     */
    public BlockNodeConnection(
            @NonNull final BlockNodeConfig nodeConfig,
            @NonNull final GrpcServiceClient grpcServiceClient,
            @NonNull final BlockNodeConnectionManager blockNodeConnectionManager) {
        this.nodeConf = requireNonNull(nodeConfig, "nodeConfig must not be null");
        this.grpcServiceClient = requireNonNull(grpcServiceClient, "grpcServiceClient must not be null");
        this.blockNodeConnectionManager =
                requireNonNull(blockNodeConnectionManager, "blockNodeConnectionManager must not be null");
        logger.info("BlockNodeConnection {} INITIALIZED", blockNodeName(nodeConf));
    }

    public void establishStream() {
        if (requestObserver != null) {
            logger.error("Stream is already established for block node {}", blockNodeName(nodeConf));
            return;
        }

        requestObserver = grpcServiceClient.bidi(
                blockNodeConnectionManager.getGrpcEndPoint(), new StreamObserver<PublishStreamResponse>() {
                    @Override
                    public void onNext(PublishStreamResponse response) {
                        if (response.hasAcknowledgement()) {
                            handleAcknowledgement(response.getAcknowledgement());
                        } else if (response.hasEndStream()) {
                            handleEndOfStream(response.getEndStream());
                        }
                    }

                    @Override
                    public void onError(Throwable t) {
                        handleStreamFailure(t);
                    }

                    @Override
                    public void onCompleted() {
                        handleGracefulClose();
                    }
                });

        isActive = true;
=======
    public BlockNodeConnection(BlockNodeConfig nodeConfig, BlockNodeConnectionManager manager) {
        this.node = nodeConfig;
        this.manager = manager;
    }

    public Void establishStream() {
        this.channel = ManagedChannelBuilder.forAddress(node.address(), node.port())
                .usePlaintext() // 🔥🔥 For development only! change to use TLS in production 🔥🔥
                .build();
        BlockStreamServiceGrpc.BlockStreamServiceStub stub = BlockStreamServiceGrpc.newStub(channel);
        synchronized (isActiveLock) {
            requestObserver = stub.publishBlockStream(this);
            isActive = true;
        }
        return null;
>>>>>>> d09ada42
    }

    private void handleAcknowledgement(PublishStreamResponse.Acknowledgement acknowledgement) {
        if (acknowledgement.hasBlockAck()) {
            logger.info(
<<<<<<< HEAD
                    "Block acknowledgement received for block {}",
                    acknowledgement.getBlockAck().getBlockNumber());
            blockNodeConnectionManager.handleBlockAck(this, acknowledgement.getBlockAck());
        } else if (logger.isWarnEnabled()) {
            logger.warn("Acknowledgement of unknown type received: {}", acknowledgement);
        }
    }

    private void handleStreamFailure(Throwable t) {
        isActive = false;

        final Status status = Status.fromThrowable(t);
        logger.error("Error in block stream to node {}: ({})", blockNodeName(getNodeConfig()), status, t);

        blockNodeConnectionManager.handleConnectionError(this, t);
=======
                    "Block acknowledgment received for a full block: {}",
                    acknowledgement.getBlockAck().getBlockNumber());
        }
    }

    private void handleStreamFailure() {
        synchronized (isActiveLock) {
            isActive = false;
            removeFromActiveConnections(node);
        }
>>>>>>> d09ada42
    }

    private void handleEndOfStream(PublishStreamResponse.EndOfStream endOfStream) {
        isActive = false;
        logger.info(
                "Received end of stream status {} for block number {}",
                endOfStream.getStatus(),
                endOfStream.getBlockNumber());

        if (!endOfStream.getStatus().equals(PublishStreamResponseCode.STREAM_ITEMS_SUCCESS)) {
            blockNodeConnectionManager.handleStreamError(this, endOfStream);
        } else {
            blockNodeConnectionManager.handleEndOfStreamSuccess(this, endOfStream.getBlockNumber());
        }
    }

<<<<<<< HEAD
    private void handleGracefulClose() {
        isActive = false;
        logger.info("Received end of stream for block node {}", blockNodeName(nodeConf));

        blockNodeConnectionManager.handleEndOfStreamSuccess(this);
=======
    private void removeFromActiveConnections(BlockNodeConfig node) {
        manager.handleConnectionError(node);
>>>>>>> d09ada42
    }

    /**
     * If connection is active sends a request to the block node, otherwise does nothing.
     *
     * @param request the request to send
     */
    public void sendRequest(@NonNull final PublishStreamRequest request) {
<<<<<<< HEAD
        if (isActive) {
            requireNonNull(request);
            requestObserver.onNext(request);
        } else {
            logger.error("Cannot send request to block node {}: connection is not active", blockNodeName(nodeConf));
            throw new IllegalStateException("Connection is not active for node " + blockNodeName(nodeConf));
=======
        requireNonNull(request);
        synchronized (isActiveLock) {
            if (isActive) {
                requestObserver.onNext(request);
            }
>>>>>>> d09ada42
        }
    }

    private void scheduleReconnect() {
        manager.scheduleReconnect(this);
    }

    /**
     * Idempotent operation that closes this connection (if active)
     */
    public void close() {
        synchronized (isActiveLock) {
            if (isActive) {
                isActive = false;
                requestObserver.onCompleted();
                scheduler.shutdown();
                // Shutdown the channel gracefully
                try {
                    channel.shutdown().awaitTermination(5, TimeUnit.SECONDS);
                } catch (InterruptedException e) {
                    logger.warn("Channel shutdown interrupted", e);
                    Thread.currentThread().interrupt();
                } finally {
                    if (!channel.isShutdown()) {
                        channel.shutdownNow();
                    }
                }
            }
        }
    }

    /**
     * Returns whether the connection is active.
     *
     * @return true if the connection is active, false otherwise
     */
    public boolean isActive() {
        return isActive;
    }

    /**
     * Returns the block node configuration for this connection.
     *
     * @return the block node configuration
     */
    public BlockNodeConfig getNodeConfig() {
        return nodeConf;
    }

    @Override
    public void onNext(PublishStreamResponse response) {
        if (response.hasAcknowledgement()) {
            handleAcknowledgement(response.getAcknowledgement());
        } else if (response.hasEndStream()) {
            handleEndOfStream(response.getEndStream());
        } else if (response.hasSkipBlock()) {
            logger.info(
                    "Received SkipBlock from Block Node {}:{}  Block #{}",
                    node.address(),
                    node.port(),
                    response.getSkipBlock().getBlockNumber());
        } else if (response.hasResendBlock()) {
            logger.info(
                    "Received ResendBlock from Block Node {}:{}  Block #{}",
                    node.address(),
                    node.port(),
                    response.getResendBlock().getBlockNumber());
        }
    }

    @Override
    public void onError(Throwable throwable) {
        Status status = Status.fromThrowable(throwable);
        logger.error(
                "Error in block node stream {}:{}: {} {}", node.address(), node.port(), status, throwable.getMessage());
        handleStreamFailure();
        scheduleReconnect();
    }

    @Override
    public void onCompleted() {
        logger.info("Stream completed for block node {}:{}", node.address(), node.port());
        handleStreamFailure();
    }
}<|MERGE_RESOLUTION|>--- conflicted
+++ resolved
@@ -27,119 +27,96 @@
     private static final Logger logger = LogManager.getLogger(BlockNodeConnection.class);
     private final ScheduledExecutorService scheduler = Executors.newSingleThreadScheduledExecutor();
 
-<<<<<<< HEAD
     private final BlockNodeConfig nodeConf;
-    private final GrpcServiceClient grpcServiceClient;
-    private final BlockNodeConnectionManager blockNodeConnectionManager;
-=======
-    private final BlockNodeConfig node;
-    private ManagedChannel channel;
+	private ManagedChannel channel;
     private final BlockNodeConnectionManager manager;
->>>>>>> d09ada42
     private StreamObserver<PublishStreamRequest> requestObserver;
 
     private final Object isActiveLock = new Object();
     private volatile boolean isActive = false;
 
-<<<<<<< HEAD
-    /**
-     * Construct a new BlockNodeConnection.
-     *
-     * @param nodeConfig the configuration for the block node
-     * @param grpcServiceClient the gRPC service client
-     * @param blockNodeConnectionManager the connection manager for block node connections
-     */
-    public BlockNodeConnection(
-            @NonNull final BlockNodeConfig nodeConfig,
-            @NonNull final GrpcServiceClient grpcServiceClient,
-            @NonNull final BlockNodeConnectionManager blockNodeConnectionManager) {
-        this.nodeConf = requireNonNull(nodeConfig, "nodeConfig must not be null");
-        this.grpcServiceClient = requireNonNull(grpcServiceClient, "grpcServiceClient must not be null");
-        this.blockNodeConnectionManager =
-                requireNonNull(blockNodeConnectionManager, "blockNodeConnectionManager must not be null");
-        logger.info("BlockNodeConnection {} INITIALIZED", blockNodeName(nodeConf));
-    }
+	/**
+	 * Construct a new BlockNodeConnection.
+	 *
+	 * @param nodeConfig the configuration for the block node
+	 * @param manager the connection manager for block node connections
+	 */
+	public BlockNodeConnection(BlockNodeConfig nodeConfig,
+			BlockNodeConnectionManager manager) {
+		this.nodeConf = requireNonNull(nodeConfig, "nodeConfig must not be null");
+		this.manager = requireNonNull(manager, "manager must not be null");
+
+		logger.info("BlockNodeConnection INITIALIZED");
+	}
 
     public void establishStream() {
-        if (requestObserver != null) {
-            logger.error("Stream is already established for block node {}", blockNodeName(nodeConf));
-            return;
-        }
-
-        requestObserver = grpcServiceClient.bidi(
-                blockNodeConnectionManager.getGrpcEndPoint(), new StreamObserver<PublishStreamResponse>() {
-                    @Override
-                    public void onNext(PublishStreamResponse response) {
-                        if (response.hasAcknowledgement()) {
-                            handleAcknowledgement(response.getAcknowledgement());
-                        } else if (response.hasEndStream()) {
-                            handleEndOfStream(response.getEndStream());
-                        }
-                    }
-
-                    @Override
-                    public void onError(Throwable t) {
-                        handleStreamFailure(t);
-                    }
-
-                    @Override
-                    public void onCompleted() {
-                        handleGracefulClose();
-                    }
-                });
-
-        isActive = true;
-=======
-    public BlockNodeConnection(BlockNodeConfig nodeConfig, BlockNodeConnectionManager manager) {
-        this.node = nodeConfig;
-        this.manager = manager;
-    }
-
-    public Void establishStream() {
-        this.channel = ManagedChannelBuilder.forAddress(node.address(), node.port())
-                .usePlaintext() // 🔥🔥 For development only! change to use TLS in production 🔥🔥
-                .build();
-        BlockStreamServiceGrpc.BlockStreamServiceStub stub = BlockStreamServiceGrpc.newStub(channel);
-        synchronized (isActiveLock) {
-            requestObserver = stub.publishBlockStream(this);
-            isActive = true;
-        }
-        return null;
->>>>>>> d09ada42
+		if (requestObserver != null) {
+			logger.error("Stream is already established for block node {}", blockNodeName(nodeConf));
+			return;
+		}
+
+		this.channel = ManagedChannelBuilder.forAddress(nodeConf.address(), nodeConf.port())
+				.usePlaintext() // 🔥🔥 For development only! change to use TLS in production 🔥🔥
+				.build();
+		BlockStreamServiceGrpc.BlockStreamServiceStub stub = BlockStreamServiceGrpc.newStub(channel);
+		synchronized (isActiveLock) {
+			requestObserver = stub.publishBlockStream(this);
+			isActive = true;
+		}
     }
 
     private void handleAcknowledgement(PublishStreamResponse.Acknowledgement acknowledgement) {
         if (acknowledgement.hasBlockAck()) {
             logger.info(
-<<<<<<< HEAD
                     "Block acknowledgement received for block {}",
                     acknowledgement.getBlockAck().getBlockNumber());
-            blockNodeConnectionManager.handleBlockAck(this, acknowledgement.getBlockAck());
+            manager.handleBlockAck(this, acknowledgement.getBlockAck());
         } else if (logger.isWarnEnabled()) {
             logger.warn("Acknowledgement of unknown type received: {}", acknowledgement);
         }
     }
 
     private void handleStreamFailure(Throwable t) {
-        isActive = false;
+		synchronized (isActiveLock) {
+			isActive = false;
+		}
 
         final Status status = Status.fromThrowable(t);
         logger.error("Error in block stream to node {}: ({})", blockNodeName(getNodeConfig()), status, t);
 
-        blockNodeConnectionManager.handleConnectionError(this, t);
-=======
-                    "Block acknowledgment received for a full block: {}",
-                    acknowledgement.getBlockAck().getBlockNumber());
-        }
-    }
-
-    private void handleStreamFailure() {
-        synchronized (isActiveLock) {
-            isActive = false;
-            removeFromActiveConnections(node);
-        }
->>>>>>> d09ada42
-    }
+        manager.handleConnectionError(this, t);
+        }
+
+	@Override
+	public void onNext(PublishStreamResponse response) {
+		if (response.hasAcknowledgement()) {
+			handleAcknowledgement(response.getAcknowledgement());
+		} else if (response.hasEndStream()) {
+			handleEndOfStream(response.getEndStream());
+		} else if (response.hasSkipBlock()) {
+			logger.info(
+					"Received SkipBlock from Block Node {}:{}  Block #{}",
+					nodeConf.address(),
+					nodeConf.port(),
+					response.getSkipBlock().getBlockNumber());
+		} else if (response.hasResendBlock()) {
+			logger.info(
+					"Received ResendBlock from Block Node {}:{}  Block #{}",
+					nodeConf.address(),
+					nodeConf.port(),
+					response.getResendBlock().getBlockNumber());
+		}
+	}
+
+	@Override
+	public void onError(Throwable throwable) {
+		handleStreamFailure(throwable);
+	}
+
+	@Override
+	public void onCompleted() {
+		handleGracefulClose();
+	}
 
     private void handleEndOfStream(PublishStreamResponse.EndOfStream endOfStream) {
         isActive = false;
@@ -149,22 +126,17 @@
                 endOfStream.getBlockNumber());
 
         if (!endOfStream.getStatus().equals(PublishStreamResponseCode.STREAM_ITEMS_SUCCESS)) {
-            blockNodeConnectionManager.handleStreamError(this, endOfStream);
+            manager.handleStreamError(this, endOfStream);
         } else {
-            blockNodeConnectionManager.handleEndOfStreamSuccess(this, endOfStream.getBlockNumber());
-        }
-    }
-
-<<<<<<< HEAD
+            manager.handleEndOfStreamSuccess(this, endOfStream.getBlockNumber());
+        }
+    }
+
     private void handleGracefulClose() {
         isActive = false;
         logger.info("Received end of stream for block node {}", blockNodeName(nodeConf));
 
-        blockNodeConnectionManager.handleEndOfStreamSuccess(this);
-=======
-    private void removeFromActiveConnections(BlockNodeConfig node) {
-        manager.handleConnectionError(node);
->>>>>>> d09ada42
+        manager.handleEndOfStreamSuccess(this);
     }
 
     /**
@@ -173,20 +145,14 @@
      * @param request the request to send
      */
     public void sendRequest(@NonNull final PublishStreamRequest request) {
-<<<<<<< HEAD
-        if (isActive) {
-            requireNonNull(request);
-            requestObserver.onNext(request);
-        } else {
-            logger.error("Cannot send request to block node {}: connection is not active", blockNodeName(nodeConf));
-            throw new IllegalStateException("Connection is not active for node " + blockNodeName(nodeConf));
-=======
         requireNonNull(request);
         synchronized (isActiveLock) {
             if (isActive) {
                 requestObserver.onNext(request);
+        } else {
+            logger.error("Cannot send request to block node {}: connection is not active", blockNodeName(nodeConf));
+            throw new IllegalStateException("Connection is not active for node " + blockNodeName(nodeConf));
             }
->>>>>>> d09ada42
         }
     }
 
@@ -235,40 +201,4 @@
     public BlockNodeConfig getNodeConfig() {
         return nodeConf;
     }
-
-    @Override
-    public void onNext(PublishStreamResponse response) {
-        if (response.hasAcknowledgement()) {
-            handleAcknowledgement(response.getAcknowledgement());
-        } else if (response.hasEndStream()) {
-            handleEndOfStream(response.getEndStream());
-        } else if (response.hasSkipBlock()) {
-            logger.info(
-                    "Received SkipBlock from Block Node {}:{}  Block #{}",
-                    node.address(),
-                    node.port(),
-                    response.getSkipBlock().getBlockNumber());
-        } else if (response.hasResendBlock()) {
-            logger.info(
-                    "Received ResendBlock from Block Node {}:{}  Block #{}",
-                    node.address(),
-                    node.port(),
-                    response.getResendBlock().getBlockNumber());
-        }
-    }
-
-    @Override
-    public void onError(Throwable throwable) {
-        Status status = Status.fromThrowable(throwable);
-        logger.error(
-                "Error in block node stream {}:{}: {} {}", node.address(), node.port(), status, throwable.getMessage());
-        handleStreamFailure();
-        scheduleReconnect();
-    }
-
-    @Override
-    public void onCompleted() {
-        logger.info("Stream completed for block node {}:{}", node.address(), node.port());
-        handleStreamFailure();
-    }
 }