--- conflicted
+++ resolved
@@ -239,7 +239,7 @@
     private void performStreamReset() {
         if (connectionState.get() == ConnectionState.ACTIVE) {
             logger.debug("[{}] Performing scheduled stream reset", this);
-            endTheStreamWith(EndStream.Code.RESET);
+            endTheStreamWith(org.hiero.block.api.PublishStreamRequest.EndStream.Code.RESET);
             blockNodeConnectionManager.rescheduleAndSelectNewNode(this, LONGER_RETRY_DELAY);
         }
     }
@@ -391,22 +391,7 @@
                     logger.warn("[{}] Block node is behind and block state is not available.", this);
 
                     // Indicate that the block node should recover and catch up from another trustworthy block node
-<<<<<<< HEAD
-                    final org.hiero.block.api.PublishStreamRequest endStream =
-                            org.hiero.block.api.PublishStreamRequest.newBuilder()
-                                    .endStream(org.hiero.block.api.PublishStreamRequest.EndStream.newBuilder()
-                                            .endCode(
-                                                    org.hiero.block.api.PublishStreamRequest.EndStream.Code
-                                                            .TOO_FAR_BEHIND)
-                                            .earliestBlockNumber(earliestBlockNumber)
-                                            .latestBlockNumber(highestAckedBlockNumber))
-                                    .build();
-
-                    sendRequest(endStream);
-                    close();
-=======
                     endTheStreamWith(EndStream.Code.TOO_FAR_BEHIND);
->>>>>>> 8cbbea78
 
                     blockNodeConnectionManager.rescheduleAndSelectNewNode(this, LONGER_RETRY_DELAY);
                 }
@@ -508,12 +493,23 @@
         final var highestAckedBlockNumber = blockBufferService.getHighestAckedBlockNumber();
 
         // Indicate that the block node should recover and catch up from another trustworthy block node
-        final PublishStreamRequest endStream = PublishStreamRequest.newBuilder()
+        /*final PublishStreamRequest endStream = PublishStreamRequest.newBuilder()
                 .endStream(EndStream.newBuilder()
                         .endCode(code)
                         .earliestBlockNumber(earliestBlockNumber)
                         .latestBlockNumber(highestAckedBlockNumber))
-                .build();
+                .build();*/
+
+
+
+        final org.hiero.block.api.PublishStreamRequest endStream =
+                            org.hiero.block.api.PublishStreamRequest.newBuilder()
+                                    .endStream(org.hiero.block.api.PublishStreamRequest.EndStream.newBuilder()
+                                            .endCode(code)
+                                            .earliestBlockNumber(earliestBlockNumber)
+                                            .latestBlockNumber(highestAckedBlockNumber))
+                                    .build();
+
 
         sendRequest(endStream);
         close();
@@ -524,14 +520,8 @@
      *
      * @param request the request to send
      */
-<<<<<<< HEAD
     public boolean sendRequest(@NonNull final org.hiero.block.api.PublishStreamRequest request) {
-        requireNonNull(request);
-=======
-    public void sendRequest(@NonNull final PublishStreamRequest request) {
         requireNonNull(request, "request must not be null");
-
->>>>>>> 8cbbea78
         if (connectionState.get() == ConnectionState.ACTIVE && blockNodeStreamObserver != null) {
             if (blockNodeStreamObserver.isReady()) {
                 try {
@@ -623,10 +613,9 @@
      *
      */
     @Override
-<<<<<<< HEAD
     public void onNext(final @NonNull PublishStreamResponse responseProto) {
-        requireNonNull(responseProto);
-        org.hiero.block.api.PublishStreamResponse response = null;
+        requireNonNull(responseProto, "response must not be null");
+        org.hiero.block.api.PublishStreamResponse response;
         try {
             response =
                     org.hiero.block.api.PublishStreamResponse.PROTOBUF.parse(Bytes.wrap(responseProto.toByteArray()));
@@ -634,10 +623,6 @@
             logger.error("Failed to parse response from block node {}: {}", this.grpcEndpoint, e.getMessage());
             return;
         }
-=======
-    public void onNext(final @NonNull PublishStreamResponse response) {
-        requireNonNull(response, "response must not be null");
->>>>>>> 8cbbea78
 
         if (response.hasAcknowledgement()) {
             blockStreamMetrics.incrementAcknowledgedBlockCount();
