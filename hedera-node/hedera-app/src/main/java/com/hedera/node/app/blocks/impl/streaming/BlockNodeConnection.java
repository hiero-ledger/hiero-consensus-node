--- conflicted
+++ resolved
@@ -5,10 +5,7 @@
 import static com.hedera.node.app.util.LoggingUtilities.logWithContext;
 import static java.util.Objects.requireNonNull;
 import static org.apache.logging.log4j.Level.DEBUG;
-<<<<<<< HEAD
 import static org.apache.logging.log4j.Level.ERROR;
-=======
->>>>>>> 6265759c
 import static org.apache.logging.log4j.Level.INFO;
 import static org.apache.logging.log4j.Level.TRACE;
 import static org.apache.logging.log4j.Level.WARN;
@@ -28,18 +25,15 @@
 import com.hedera.pbj.runtime.grpc.ServiceInterface;
 import edu.umd.cs.findbugs.annotations.NonNull;
 import edu.umd.cs.findbugs.annotations.Nullable;
-<<<<<<< HEAD
 import java.io.UncheckedIOException;
 import java.time.Duration;
 import java.time.Instant;
 import java.util.ArrayList;
-=======
 import io.helidon.common.tls.Tls;
 import io.helidon.webclient.api.WebClient;
 import io.helidon.webclient.grpc.GrpcClientProtocolConfig;
 import java.time.Duration;
 import java.time.Instant;
->>>>>>> 6265759c
 import java.util.List;
 import java.util.Objects;
 import java.util.Optional;
@@ -78,20 +72,17 @@
 public class BlockNodeConnection implements Pipeline<PublishStreamResponse> {
 
     private static final Logger logger = LogManager.getLogger(BlockNodeConnection.class);
-<<<<<<< HEAD
     /**
      * PBJ has a deserialization hard limit of 2 MB. Any request we send to the block node MUST BE less than or equal
      * to 2 MB. If a request exceeds this, it will fail to deserialize.
      */
     private static final int MAX_BYTES_PER_REQUEST = 2_097_152;
-=======
 
     private record Options(Optional<String> authority, String contentType) implements ServiceInterface.RequestOptions {}
 
     private static final Options OPTIONS =
             new Options(Optional.empty(), ServiceInterface.RequestOptions.APPLICATION_GRPC);
 
->>>>>>> 6265759c
     /**
      * Counter used to get unique identities for connection instances.
      */
@@ -162,7 +153,6 @@
      */
     private final ConfigProvider configProvider;
 
-    private final ConfigProvider configProvider;
     private final BlockNodeClientFactory clientFactory;
 
     /**
@@ -222,11 +212,8 @@
             @NonNull final BlockBufferService blockBufferService,
             @NonNull final BlockStreamMetrics blockStreamMetrics,
             @NonNull final ScheduledExecutorService executorService,
-<<<<<<< HEAD
-            @Nullable final Long initialBlockToStream) {
-=======
+            @Nullable final Long initialBlockToStream,
             @NonNull final BlockNodeClientFactory clientFactory) {
->>>>>>> 6265759c
         this.configProvider = requireNonNull(configProvider, "configProvider must not be null");
         this.blockNodeConfig = requireNonNull(nodeConfig, "nodeConfig must not be null");
         this.blockNodeConnectionManager =
@@ -238,26 +225,13 @@
         final var blockNodeConnectionConfig =
                 configProvider.getConfiguration().getConfigData(BlockNodeConnectionConfig.class);
         this.streamResetPeriod = blockNodeConnectionConfig.streamResetPeriod();
-<<<<<<< HEAD
-
-=======
         this.clientFactory = requireNonNull(clientFactory, "clientFactory must not be null");
->>>>>>> 6265759c
+
         connectionId = String.format("%04d", connectionIdCounter.incrementAndGet());
 
         if (initialBlockToStream != null) {
             streamingBlockNumber.set(initialBlockToStream);
-            logWithContext(INFO, "Block node connection will initially stream with block {}", initialBlockToStream);
-        }
-    }
-
-    /**
-     * Helper method to add current instance information for debug logging.
-     */
-    private void logWithContext(final Level level, final String message, final Object... args) {
-        if (logger.isEnabled(level)) {
-            final String msg = String.format("%s %s %s", LoggingUtilities.threadInfo(), this, message);
-            logger.atLevel(level).log(msg, args);
+            logWithContext(logger, INFO, "Block node connection will initially stream with block {}", initialBlockToStream);
         }
     }
 
@@ -481,11 +455,7 @@
      * @param acknowledgedBlockNumber the block number that has been known to be persisted and verified by the block node
      */
     private void acknowledgeBlocks(final long acknowledgedBlockNumber, final boolean maybeJumpToBlock) {
-<<<<<<< HEAD
-        logWithContext(DEBUG, "Acknowledging blocks <= {}", acknowledgedBlockNumber);
-=======
         logWithContext(logger, DEBUG, this, "Acknowledging blocks <= {}.", acknowledgedBlockNumber);
->>>>>>> 6265759c
 
         final long currentBlockStreaming = streamingBlockNumber.get();
         final long currentBlockProducing = blockBufferService.getLastBlockNumberProduced();
@@ -634,30 +604,16 @@
         final long activeBlockNumber = streamingBlockNumber.get();
 
         // Only jump if the skip is for the block we are currently processing
-<<<<<<< HEAD
         if (skipBlockNumber == activeBlockNumber) {
             final long nextBlock = skipBlockNumber + 1;
             if (streamingBlockNumber.compareAndSet(activeBlockNumber, nextBlock)) {
-                logWithContext(DEBUG, "Received SkipBlock response; skipping to block {}", nextBlock);
+                logWithContext(logger, DEBUG, "Received SkipBlock response; skipping to block {}", nextBlock);
                 return;
             }
-=======
-        if (skipBlockNumber == streamingBlockNumber) {
-            final long nextBlock = skipBlockNumber + 1L;
-            logWithContext(logger, DEBUG, this, "Received SkipBlock response.");
-            jumpToBlock(nextBlock); // Now uses signaling instead of thread interruption
-        } else {
-            logWithContext(
-                    logger,
-                    DEBUG,
-                    this,
-                    "Received SkipBlock response for block {}, but we are streaming block {} so it will be ignored.",
-                    skipBlockNumber,
-                    streamingBlockNumber);
->>>>>>> 6265759c
         }
 
         logWithContext(
+                logger,
                 DEBUG,
                 "Received SkipBlock response (blockToSkip={}), but we've moved on to another block. Ignoring skip request",
                 skipBlockNumber);
@@ -824,12 +780,7 @@
 
         try {
             closePipeline(callOnComplete);
-<<<<<<< HEAD
-            logWithContext(DEBUG, "Connection successfully closed.");
-=======
-            jumpToBlock(-1L);
-            logWithContext(logger, DEBUG, this, "Connection successfully closed.");
->>>>>>> 6265759c
+            logWithContext(logger, DEBUG, "Connection successfully closed.");
         } catch (final RuntimeException e) {
             logger.warn(formatLogMessage("Error occurred while attempting to close connection.", this), e);
         } finally {
@@ -1031,7 +982,7 @@
 
         @Override
         public void run() {
-            logWithContext(INFO, "Worker thread started");
+            logWithContext(logger, INFO, "Worker thread started");
             while (true) {
                 try {
                     doWork();
@@ -1046,12 +997,12 @@
                 } catch (final InterruptedException e) {
                     Thread.currentThread().interrupt();
                 } catch (final Exception e) {
-                    logWithContext(WARN, "Error caught in connection worker loop", e);
+                    logWithContext(logger, WARN, "Error caught in connection worker loop", e);
                 }
             }
 
             // if we exit the worker loop, then this thread is over... remove it from the worker thread reference
-            logWithContext(INFO, "Worker thread exiting");
+            logWithContext(logger, INFO, "Worker thread exiting");
             workerThreadRef.compareAndSet(Thread.currentThread(), null);
         }
 
@@ -1072,7 +1023,7 @@
                 }
 
                 if (itemIndex == 0) {
-                    logWithContext(TRACE, "Starting to process items for block {}", block.blockNumber());
+                    logWithContext(logger, TRACE, "Starting to process items for block {}", block.blockNumber());
                 }
 
                 final int itemSize = item.protobufSize();
@@ -1090,6 +1041,7 @@
                         // There are no other items in the current pending request. This means that the item is too big
                         // to send. We've entered a fatal, non-recoverable situation.
                         logWithContext(
+                                logger,
                                 ERROR,
                                 "!!! FATAL: Request would contain a block item that is too big to send (block={}, itemIndex={}, expectedRequestSize={}, maxAllowed={}). Closing connection.",
                                 block.blockNumber(),
@@ -1122,9 +1074,10 @@
                 // for the current block so we can move to the next block.
                 final long nextBlockNumber = block.blockNumber() + 1;
                 if (streamingBlockNumber.compareAndSet(block.blockNumber(), nextBlockNumber)) {
-                    logWithContext(TRACE, "Advancing to block {}", nextBlockNumber);
+                    logWithContext(logger, TRACE, "Advancing to block {}", nextBlockNumber);
                 } else {
                     logWithContext(
+                            logger,
                             TRACE,
                             "Tried to advance to block {} but the block to stream was updated externally",
                             nextBlockNumber);
@@ -1155,10 +1108,10 @@
                     return true;
                 }
             } catch (final UncheckedIOException e) {
-                logWithContext(DEBUG, "UncheckedIOException caught in connection worker thread", e);
+                logWithContext(logger, DEBUG, "UncheckedIOException caught in connection worker thread", e);
                 handleStreamFailureWithoutOnComplete();
             } catch (final Exception e) {
-                logWithContext(DEBUG, "Exception caught in connection worker thread", e);
+                logWithContext(logger, DEBUG, "Exception caught in connection worker thread", e);
                 handleStreamFailure();
             }
 
@@ -1196,7 +1149,7 @@
             // Swap blocks and reset
             if (logger.isTraceEnabled()) {
                 final long oldBlock = block == null ? -1 : block.blockNumber();
-                logWithContext(TRACE, "Worker switching from block {} to block {}", oldBlock, latestActiveBlockNumber);
+                logWithContext(logger, TRACE, "Worker switching from block {} to block {}", oldBlock, latestActiveBlockNumber);
             }
             block = blockBufferService.getBlockState(latestActiveBlockNumber);
             pendingRequestBytes = BYTES_PADDING;
