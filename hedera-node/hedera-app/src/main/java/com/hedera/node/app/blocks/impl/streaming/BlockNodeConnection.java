--- conflicted
+++ resolved
@@ -11,6 +11,7 @@
 import com.hedera.hapi.block.stream.BlockProof;
 import com.hedera.node.app.metrics.BlockStreamMetrics;
 import com.hedera.node.config.ConfigProvider;
+import com.hedera.node.config.data.BlockNodeConnectionConfig;
 import com.hedera.node.internal.network.BlockNodeConfig;
 import com.hedera.pbj.grpc.client.helidon.PbjGrpcClientConfig;
 import com.hedera.pbj.runtime.grpc.GrpcException;
@@ -235,15 +236,9 @@
         this.blockStreamMetrics = requireNonNull(blockStreamMetrics, "blockStreamMetrics must not be null");
         this.connectionState = new AtomicReference<>(ConnectionState.UNINITIALIZED);
         this.executorService = requireNonNull(executorService, "executorService must not be null");
-<<<<<<< HEAD
-        final var blockNodeConnectionConfig = configProvider
-                .getConfiguration()
-                .getConfigData(com.hedera.node.config.data.BlockNodeConnectionConfig.class);
-=======
         this.pipelineExecutor = requireNonNull(pipelineExecutor, "pipelineExecutor must not be null");
         final var blockNodeConnectionConfig =
                 configProvider.getConfiguration().getConfigData(BlockNodeConnectionConfig.class);
->>>>>>> ee215505
         this.streamResetPeriod = blockNodeConnectionConfig.streamResetPeriod();
         this.clientFactory = requireNonNull(clientFactory, "clientFactory must not be null");
         this.pipelineOperationTimeout = blockNodeConnectionConfig.pipelineOperationTimeout();
