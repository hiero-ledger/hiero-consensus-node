// SPDX-License-Identifier: Apache-2.0
package com.hedera.node.app.blocks.impl.streaming;

import static java.util.Objects.requireNonNull;
import static org.hiero.block.api.PublishStreamRequest.EndStream.Code.RESET;
import static org.hiero.block.api.PublishStreamRequest.EndStream.Code.TOO_FAR_BEHIND;

import com.hedera.node.app.metrics.BlockStreamMetrics;
import com.hedera.node.config.ConfigProvider;
import com.hedera.node.config.data.BlockNodeConnectionConfig;
import com.hedera.node.internal.network.BlockNodeConfig;
import edu.umd.cs.findbugs.annotations.NonNull;
import io.grpc.stub.StreamObserver;
import io.helidon.webclient.grpc.GrpcServiceClient;
import java.time.Duration;
import java.time.Instant;
import java.util.Iterator;
import java.util.Objects;
import java.util.Queue;
import java.util.concurrent.ConcurrentLinkedQueue;
import java.util.concurrent.ScheduledExecutorService;
import java.util.concurrent.ScheduledFuture;
import java.util.concurrent.TimeUnit;
import java.util.concurrent.atomic.AtomicBoolean;
import java.util.concurrent.atomic.AtomicReference;
import org.apache.logging.log4j.LogManager;
import org.apache.logging.log4j.Logger;
import org.hiero.block.api.PublishStreamRequest;
import org.hiero.block.api.PublishStreamResponse;
import org.hiero.block.api.PublishStreamResponse.BlockAcknowledgement;
import org.hiero.block.api.PublishStreamResponse.EndOfStream;
import org.hiero.block.api.PublishStreamResponse.EndOfStream.Code;
import org.hiero.block.api.PublishStreamResponse.ResendBlock;
import org.hiero.block.api.PublishStreamResponse.SkipBlock;

/**
 * Manages a single gRPC bidirectional streaming connection to a block node. Each connection:
 * <ul>
 *   <li>Handles the streaming of block items to a configured Block ode</li>
 *   <li>Maintains connection state and handles responses from the Block Node</li>
 *   <li>Coordinates with {@link BlockNodeConnectionManager} for managing the connection lifecycle</li>
 *   <li>Processes block acknowledgements, retries, and error scenarios</li>
 * </ul>
 * <p>
 * The connection goes through multiple states defined in {@link ConnectionState} and
 * uses exponential backoff for retries when errors occur.
 */
public class BlockNodeConnection implements StreamObserver<PublishStreamResponse> {

    private static final Logger logger = LogManager.getLogger(BlockNodeConnection.class);

    /**
     * A longer retry delay for when the connection encounters an error.
     */
    public static final Duration LONGER_RETRY_DELAY = Duration.ofSeconds(30);
    /**
     * The configuration specific to the block node this connection is for.
     */
    private final BlockNodeConfig blockNodeConfig;
    /**
     * The gRPC client to use for creating bi-directional streams between the consensus node and block node.
     */
    private final GrpcServiceClient grpcServiceClient;
    /**
     * The "parent" connection manager that manages the lifecycle of this connection.
     */
    private final BlockNodeConnectionManager blockNodeConnectionManager;
    /**
     * Manager that maintains the system-wide state as it pertains to block streaming. Access here is used to retrieve
     * blocks for streaming and indicating which blocks have been acknowledged by the block node.
     */
    private final BlockBufferService blockBufferService;
    /**
     * Metrics API for block stream-specific metrics.
     */
    private final BlockStreamMetrics blockStreamMetrics;
    /**
     * Configuration property: the maximum number of EndOfStream responses permitted on this connection before taking
     * corrective action (e.g. reconnecting).
     */
    private final int maxEndOfStreamsAllowed;
    /**
     * Configuration property: the time window in which a certain number of EndOfStream responses is permitted before
     * corrective action is taken. This works alongside {@link BlockNodeConnection#maxEndOfStreamsAllowed}.
     */
    private final Duration endOfStreamTimeFrame;
    /**
     * If corrective action needs to be taken (e.g. reconnect) because of too many EndOfStream responses in the
     * permitted time frame, then this duration is used as the delay for acting upon that corrective action. For example,
     * if a reconnect is needed and the delay is configured to five seconds, then the reconnect will be scheduled in
     * five seconds.
     */
    private final Duration endOfStreamScheduleDelay;
    /**
     * The reset period for the stream. This is used to periodically reset the stream to ensure increased stability and reliability.
     */
    private final Duration streamResetPeriod;
    /**
     * Queue for tracking the instances of EndOfStream responses received from the block node for this connection. This
     * queue will be periodically pruned.
     */
    private final Queue<Instant> endOfStreamTimestamps = new ConcurrentLinkedQueue<>();
    /**
     * Flag that indicates if this stream is currently shutting down, as initiated by this consensus node.
     */
    private final AtomicBoolean streamShutdownInProgress = new AtomicBoolean(false);
    /**
     * Stream observer used to send messages to the block node.
     */
    private StreamObserver<PublishStreamRequest> blockNodeStreamObserver;
    /**
     * Reference to the current state of this connection.
     */
    private final AtomicReference<ConnectionState> connectionState;
    /**
     * The gRPC endpoint used to establish bi-directional communication between the consensus node and block node.
     */
    private final String grpcEndpoint;
    /**
     * Scheduled executor service that is used to schedule periodic reset of the stream to help ensure stream health.
     */
    private final ScheduledExecutorService executorService;
    /**
     * This task runs every 24 hours (initial delay of 24 hours) when a connection is active.
     * The task helps maintain stream stability by forcing periodic reconnections.
     * When the connection is closed or reset, this task is cancelled.
     */
    private ScheduledFuture<?> streamResetTask;

    /**
     * Represents the possible states of a Block Node connection.
     */
    public enum ConnectionState {
        /**
         * bidi RequestObserver needs to be created.
         */
        UNINITIALIZED,
        /**
         * bidi RequestObserver is established but this connection has not been chosen as the active one (priority based).
         */
        PENDING,
        /**
         * Connection is active. Block Stream Worker Thread is sending PublishStreamRequest's to the block node through async bidi stream.
         */
        ACTIVE,
        /**
         * The connection is currently trying to connect to the block node.
         */
        CONNECTING
    }

    /**
     * Construct a new BlockNodeConnection.
     *
     * @param configProvider the configuration to use
     * @param nodeConfig the configuration for the block node
     * @param blockNodeConnectionManager the connection manager coordinating block node connections
     * @param blockBufferService the block stream state manager for block node connections
     * @param grpcServiceClient the gRPC client to establish the bidirectional streaming to block node connections
     * @param blockStreamMetrics the block stream metrics for block node connections
     * @param grpcEndpoint the gRPC endpoint to connect to the block node
     * @param executorService the scheduled executor service used to perform async connection reconnects
     */
    public BlockNodeConnection(
            @NonNull final ConfigProvider configProvider,
            @NonNull final BlockNodeConfig nodeConfig,
            @NonNull final BlockNodeConnectionManager blockNodeConnectionManager,
            @NonNull final BlockBufferService blockBufferService,
            @NonNull final GrpcServiceClient grpcServiceClient,
            @NonNull final BlockStreamMetrics blockStreamMetrics,
            @NonNull final String grpcEndpoint,
            @NonNull final ScheduledExecutorService executorService) {
        requireNonNull(configProvider, "configProvider must not be null");
        this.blockNodeConfig = requireNonNull(nodeConfig, "nodeConfig must not be null");
        this.blockNodeConnectionManager =
                requireNonNull(blockNodeConnectionManager, "blockNodeConnectionManager must not be null");
        this.blockBufferService = requireNonNull(blockBufferService, "blockBufferService must not be null");
        this.grpcServiceClient = requireNonNull(grpcServiceClient, "grpcServiceClient must not be null");
        this.blockStreamMetrics = requireNonNull(blockStreamMetrics, "blockStreamMetrics must not be null");
        this.connectionState = new AtomicReference<>(ConnectionState.UNINITIALIZED);
        this.grpcEndpoint = requireNonNull(grpcEndpoint, "grpcEndpoint must not be null");
        this.executorService = requireNonNull(executorService, "executorService must not be null");

        final var blockNodeConnectionConfig =
                configProvider.getConfiguration().getConfigData(BlockNodeConnectionConfig.class);

        this.maxEndOfStreamsAllowed = blockNodeConnectionConfig.maxEndOfStreamsAllowed();
        this.endOfStreamTimeFrame = blockNodeConnectionConfig.endOfStreamTimeFrame();
        this.endOfStreamScheduleDelay = blockNodeConnectionConfig.endOfStreamScheduleDelay();
        this.streamResetPeriod = blockNodeConnectionConfig.streamResetPeriod();
    }

    /**
     * Creates a new bidi request observer for this block node connection.
     */
    public void createRequestObserver() {
        if (blockNodeStreamObserver == null) {
            blockNodeStreamObserver = grpcServiceClient.bidi(grpcEndpoint, this);
            updateConnectionState(ConnectionState.PENDING);
        }
    }

    /**
     * Updates the connection's state.
     * @param newState the new state to transition to
     */
    public void updateConnectionState(@NonNull final ConnectionState newState) {
        requireNonNull(newState, "newState must not be null");
        final ConnectionState oldState = connectionState.getAndSet(newState);
        logger.debug("[{}] Connection state transitioned from {} to {}", this, oldState, newState);

        if (newState == ConnectionState.ACTIVE) {
            scheduleStreamReset();
        } else {
            cancelStreamReset();
        }
    }

    /**
     * Schedules the periodic stream reset task to ensure responsiveness and reliability.
     */
    private void scheduleStreamReset() {
        if (streamResetTask != null && !streamResetTask.isDone()) {
            streamResetTask.cancel(false);
        }

        streamResetTask = executorService.scheduleAtFixedRate(
                this::performStreamReset,
                streamResetPeriod.toMillis(),
                streamResetPeriod.toMillis(),
                TimeUnit.MILLISECONDS);

        logger.debug("[{}] Scheduled periodic stream reset every {}", this, streamResetPeriod);
    }

    private void performStreamReset() {
        if (connectionState.get() == ConnectionState.ACTIVE) {
            logger.debug("[{}] Performing scheduled stream reset", this);
            endTheStreamWith(RESET);
            blockNodeConnectionManager.rescheduleAndSelectNewNode(this, LONGER_RETRY_DELAY);
        }
    }

    private void cancelStreamReset() {
        if (streamResetTask != null) {
            streamResetTask.cancel(false);
            streamResetTask = null;
            logger.debug("[{}] Cancelled periodic stream reset", this);
        }
    }

    /**
     * Handles the failure of the stream by closing the connection and notifying the connection manager.
     */
    public void handleStreamFailure() {
        close();
        blockNodeConnectionManager.rescheduleAndSelectNewNode(this, LONGER_RETRY_DELAY);
    }

    /**
     * Handles the {@link BlockAcknowledgement} response received from the block node.
     *
     * @param acknowledgement the acknowledgement received from the block node
     */
    private void handleAcknowledgement(@NonNull final BlockAcknowledgement acknowledgement) {
        final long acknowledgedBlockNumber = acknowledgement.blockNumber();

        logger.debug("[{}] BlockAcknowledgement received for block {}", this, acknowledgedBlockNumber);

        acknowledgeBlocks(acknowledgedBlockNumber, true);
    }

    /**
     * Acknowledges the blocks up to the specified block number.
     * @param acknowledgedBlockNumber the block number that has been known to be persisted and verified by the block node
     */
    private void acknowledgeBlocks(long acknowledgedBlockNumber, boolean maybeJumpToBlock) {
        final long currentBlockStreaming = blockNodeConnectionManager.currentStreamingBlockNumber();
        final long currentBlockProducing = blockBufferService.getLastBlockNumberProduced();

        // Update the last verified block by the current connection
        blockNodeConnectionManager.updateLastVerifiedBlock(blockNodeConfig, acknowledgedBlockNumber);
<<<<<<< HEAD

        if (currentBlockStreaming == -1) {
            logger.debug(
                    "[{}] Received acknowledgement for block {}, but we haven't streamed anything to the node",
                    this,
                    acknowledgedBlockNumber);
            return;
        }

        logger.debug("[{}] BlockAcknowledgement received for block {}", this, acknowledgedBlockNumber);

        if (acknowledgedBlockNumber > currentBlockProducing || acknowledgedBlockNumber > currentBlockStreaming) {
=======
        if (maybeJumpToBlock
                && (acknowledgedBlockNumber > currentBlockProducing
                        || acknowledgedBlockNumber > currentBlockStreaming)) {
>>>>>>> c5f79b6a
            /*
            We received an acknowledgement for a block that the consensus node is either currently streaming or
            producing. This likely indicates this consensus node is behind other consensus nodes (since the
            block node would have received the block from another consensus node.) Because of this, we can go
            ahead and jump to the block after the acknowledged one as the next block to send to the block node.
             */
            final long blockToJumpTo = acknowledgedBlockNumber + 1;
            logger.debug(
                    "[{}] Received acknowledgement for block {}, however this is later than the current "
                            + "block being streamed ({}) or the block being currently produced ({}); skipping ahead to block {}",
                    this,
                    acknowledgedBlockNumber,
                    currentBlockStreaming,
                    currentBlockProducing,
                    blockToJumpTo);
            jumpToBlock(blockToJumpTo);
        }
    }

    /**
     * Handles the {@link EndOfStream} response received from the block node.
     * In most cases it indicates that the block node is unable to continue processing.
     * @param endOfStream the EndOfStream response received from the block node
     */
    private void handleEndOfStream(@NonNull final EndOfStream endOfStream) {
        requireNonNull(endOfStream, "endOfStream must not be null");
        final long blockNumber = endOfStream.blockNumber();
        final EndOfStream.Code responseCode = endOfStream.status();

        logger.debug("[{}] Received EndOfStream response (block={}, responseCode={})", this, blockNumber, responseCode);

        // Include this new EoS response in our set that tracks the occurrences of EoS responses
        endOfStreamTimestamps.add(Instant.now());

        // Update the latest acknowledged block number
        acknowledgeBlocks(blockNumber, false);

        // Check if we've exceeded the EndOfStream rate limit
        if (hasExceededEndOfStreamLimit()) {
            close();
            logger.debug(
                    "[{}] Block node has exceeded the allowed number of EndOfStream responses (received={}, "
                            + "permitted={}, timeWindow={}); reconnection scheduled for {}",
                    this,
                    endOfStreamTimestamps.size(),
                    maxEndOfStreamsAllowed,
                    endOfStreamTimeFrame,
                    endOfStreamScheduleDelay);

            // Schedule delayed retry through connection manager
            blockNodeConnectionManager.rescheduleAndSelectNewNode(this, endOfStreamScheduleDelay);
            return;
        }

        switch (responseCode) {
            case Code.ERROR, Code.PERSISTENCE_FAILED -> {
                close();
                // The block node had an end of stream error and cannot continue processing.
                // We should wait for a short period before attempting to retry
                // to avoid overwhelming the node if it's having issues
                logger.debug(
                        "[{}] Block node reported an error at block {}. Will attempt to reestablish the stream later.",
                        this,
                        blockNumber);

                blockNodeConnectionManager.rescheduleAndSelectNewNode(this, LONGER_RETRY_DELAY);
            }
            case Code.TIMEOUT, Code.DUPLICATE_BLOCK, Code.BAD_BLOCK_PROOF, Code.INVALID_REQUEST -> {
                close();
                // We should restart the stream at the block immediately
                // following the last verified and persisted block number
                final long restartBlockNumber = blockNumber == Long.MAX_VALUE ? 0 : blockNumber + 1;
                logger.debug(
                        "[{}] Block node reported status indicating immediate restart should be attempted. "
                                + "Will restart stream at block {}.",
                        this,
                        restartBlockNumber);

                restartStreamAtBlock(restartBlockNumber);
            }
            case Code.SUCCESS -> {
                close();
                // The block node orderly ended the stream. In this case, no errors occurred.
                // We should wait for a longer period before attempting to retry.
                logger.debug("[{}] Block node orderly ended the stream at block {}", this, blockNumber);
                blockNodeConnectionManager.rescheduleAndSelectNewNode(this, LONGER_RETRY_DELAY);
            }
            case Code.BEHIND -> {
                // The block node is behind us, check if we have the last verified block still available in order to
                // restart the stream from there
                final long restartBlockNumber = blockNumber == Long.MAX_VALUE ? 0 : blockNumber + 1;
                if (blockBufferService.getBlockState(restartBlockNumber) != null) {
                    close();
                    logger.debug(
                            "[{}] Block node reported it is behind. Will restart stream at block {}.",
                            this,
                            restartBlockNumber);

                    restartStreamAtBlock(restartBlockNumber);
                } else {
                    // If we don't have the block state, we schedule retry for this connection and establish new one
                    // with different block node
                    logger.debug("[{}] Block node is behind and block state is not available.", this);

                    // Indicate that the block node should recover and catch up from another trustworthy block node
                    endTheStreamWith(TOO_FAR_BEHIND);

                    blockNodeConnectionManager.rescheduleAndSelectNewNode(this, LONGER_RETRY_DELAY);
                }
            }
            case Code.UNKNOWN -> {
                close();
                // This should never happen, but if it does, schedule this connection for a retry attempt
                // and in the meantime select a new node to stream to
                logger.error("[{}] Block node reported an unknown error at block {}.", this, blockNumber);
                blockNodeConnectionManager.rescheduleAndSelectNewNode(this, LONGER_RETRY_DELAY);
            }
        }
    }

    /**
     * Handles the {@link SkipBlock} response received from the block node.
     * @param skipBlock the SkipBlock response received from the block node
     */
    private void handleSkipBlock(@NonNull final SkipBlock skipBlock) {
        requireNonNull(skipBlock, "skipBlock must not be null");
        final long skipBlockNumber = skipBlock.blockNumber();
        final long streamingBlockNumber = blockNodeConnectionManager.currentStreamingBlockNumber();

        // Only jump if the skip is for the block we are currently processing
        if (skipBlockNumber == streamingBlockNumber) {
            final long nextBlock = skipBlockNumber + 1L;
            logger.debug("[{}] Received SkipBlock response; skipping to block {}", this, nextBlock);
            jumpToBlock(nextBlock); // Now uses signaling instead of thread interruption
        } else {
            logger.debug(
                    "[{}] Received SkipBlock response for block {}, but we are not streaming that block so it will be ignored",
                    this,
                    skipBlockNumber);
        }
    }

    /**
     * Handles the {@link ResendBlock} response received from the block node.
     * If the consensus node has the requested block state available, it will start streaming it.
     * Otherwise, it will close the connection and retry with a different block node.
     *
     * @param resendBlock the ResendBlock response received from the block node
     */
    private void handleResendBlock(@NonNull final ResendBlock resendBlock) {
        requireNonNull(resendBlock, "resendBlock must not be null");

        final long resendBlockNumber = resendBlock.blockNumber();
        logger.debug("[{}] Received ResendBlock response for block {}", this, resendBlockNumber);

        if (blockBufferService.getBlockState(resendBlockNumber) != null) {
            jumpToBlock(resendBlockNumber);
        } else {
            // If we don't have the block state, we schedule retry for this connection and establish new one
            // with different block node
            logger.debug(
                    "[{}] Block node requested a ResendBlock for block {} but that block does not exist on this "
                            + "consensus node. Closing connection and will retry later",
                    this,
                    resendBlockNumber);
            close();
            blockNodeConnectionManager.rescheduleAndSelectNewNode(this, LONGER_RETRY_DELAY);
        }
    }

    /**
     * Checks if the EndOfStream rate limit has been exceeded.
     * This method maintains a queue of timestamps for the last EndOfStream responses
     * and checks if the number of responses exceeds the configurable limit
     * within the configurable time frame.
     *
     * @return true if the rate limit has been exceeded, false otherwise
     */
    private boolean hasExceededEndOfStreamLimit() {
        final Instant now = Instant.now();
        final Instant cutoff = now.minus(endOfStreamTimeFrame);

        // Remove expired timestamps
        final Iterator<Instant> it = endOfStreamTimestamps.iterator();
        while (it.hasNext()) {
            final Instant timestamp = it.next();
            if (timestamp.isBefore(cutoff)) {
                it.remove();
            } else {
                break;
            }
        }

        // Check if we've exceeded the limit
        return endOfStreamTimestamps.size() > maxEndOfStreamsAllowed;
    }

    /**
     * Send an EndStream request to end the stream and close the connection.
     *
     * @param code the code on why stream was ended
     */
    private void endTheStreamWith(PublishStreamRequest.EndStream.Code code) {
        final var earliestBlockNumber = blockBufferService.getEarliestAvailableBlockNumber();
        final var highestAckedBlockNumber = blockBufferService.getHighestAckedBlockNumber();

        // Indicate that the block node should recover and catch up from another trustworthy block node
        final PublishStreamRequest endStream = PublishStreamRequest.newBuilder()
                .endStream(PublishStreamRequest.EndStream.newBuilder()
                        .endCode(code)
                        .earliestBlockNumber(earliestBlockNumber)
                        .latestBlockNumber(highestAckedBlockNumber))
                .build();

        sendRequest(endStream);
        close();
    }

    /**
     * If connection is active sends a stream request to the block node, otherwise does nothing.
     *
     * @param request the request to send
     */
    public void sendRequest(@NonNull final PublishStreamRequest request) {
        requireNonNull(request, "request must not be null");

        if (connectionState.get() == ConnectionState.ACTIVE && blockNodeStreamObserver != null) {
            blockNodeStreamObserver.onNext(request);
        }
    }

    /**
     * Idempotent operation that closes this connection (if active) and releases associated resources. If there is a
     * failure in closing the connection, the error will be logged and not propagated back to the caller.
     */
    public void close() {
        try {
            logger.debug("[{}] Closing connection...", this);

            updateConnectionState(ConnectionState.UNINITIALIZED);
            closeObserver();
            jumpToBlock(-1L);

            logger.debug("[{}] Connection successfully closed", this);
        } catch (final RuntimeException e) {
            logger.warn("[{}] Error occurred while attempting to close connection", this);
        }
    }

    private void closeObserver() {
        if (blockNodeStreamObserver != null) {
            logger.debug("[{}] Closing request observer for block node", this);
            streamShutdownInProgress.set(true);

            try {
                blockNodeStreamObserver.onCompleted();
                logger.debug("[{}] Request observer successfully closed", this);
            } catch (final Exception e) {
                logger.warn("[{}] Error while completing request observer", this, e);
            }
            blockNodeStreamObserver = null;
        }
    }

    /**
     * Returns the block node configuration for this connection.
     *
     * @return the block node configuration
     */
    public BlockNodeConfig getNodeConfig() {
        return blockNodeConfig;
    }

    /**
     * Restarts a new stream at a specified block number.
     * This method will establish a new stream and start processing from the specified block number.
     *
     * @param blockNumber the block number to restart at
     */
    private void restartStreamAtBlock(final long blockNumber) {
        logger.debug("[{}] Scheduling stream restart at block {}", this, blockNumber);
        blockNodeConnectionManager.scheduleConnectionAttempt(
                this, BlockNodeConnectionManager.INITIAL_RETRY_DELAY, blockNumber);
    }

    /**
     * Restarts the worker thread at a specific block number without ending the stream.
     * This method will interrupt the current worker thread if it exists,
     * set the new block number and request index, and start a new worker thread.
     * The gRPC stream with the block node is maintained.
     *
     * @param blockNumber the block number to jump to
     */
    private void jumpToBlock(final long blockNumber) {
        logger.debug("[{}] Jumping to block {}", this, blockNumber);
        // Set the target block for the worker loop to pick up
        blockNodeConnectionManager.jumpToBlock(blockNumber);
    }

    /**
     * Processes responses received from the block node through the bidirectional gRPC stream.
     * Handles {@link BlockAcknowledgement}s, {@link EndOfStream} response signals, {@link SkipBlock} and {@link ResendBlock}.
     *
     * @param response the response received from block node
     */
    @Override
    public void onNext(final @NonNull PublishStreamResponse response) {
        requireNonNull(response, "response must not be null");

        if (response.hasAcknowledgement()) {
            blockStreamMetrics.incrementAcknowledgedBlockCount();
            handleAcknowledgement(response.acknowledgement());
        } else if (response.hasEndStream()) {
            blockStreamMetrics.incrementEndOfStreamCount(response.endStream().status());
            handleEndOfStream(response.endStream());
        } else if (response.hasSkipBlock()) {
            blockStreamMetrics.incrementSkipBlockCount();
            handleSkipBlock(response.skipBlock());
        } else if (response.hasResendBlock()) {
            blockStreamMetrics.incrementResendBlockCount();
            handleResendBlock(response.resendBlock());
        } else {
            blockStreamMetrics.incrementUnknownResponseCount();
            logger.debug("[{}] Unexpected response received: {}", this, response);
        }
    }

    /**
     * Handles errors received on the gRPC stream.
     * Triggers connection retry with appropriate backoff.
     *
     * @param error the error that occurred on the stream
     */
    @Override
    public void onError(final Throwable error) {
        logger.debug("[{}] Stream encountered an error", this, error);
        blockStreamMetrics.incrementOnErrorCount();
        handleStreamFailure();
    }

    /**
     * Handles normal stream completion or termination.
     * Triggers reconnection if completion was not initiated by this side.
     */
    @Override
    public void onCompleted() {
        if (streamShutdownInProgress.get()) {
            logger.debug("[{}] Stream completed (stream close was in progress)", this);
            streamShutdownInProgress.set(false);
        } else {
            logger.debug("[{}] Stream completed unexpectedly", this);
            handleStreamFailure();
        }
    }

    /**
     * Returns the connection state for this connection.
     *
     * @return the connection state
     */
    @NonNull
    public ConnectionState getConnectionState() {
        return connectionState.get();
    }

    @Override
    public String toString() {
        return blockNodeConfig.address() + ":" + blockNodeConfig.port() + "/" + connectionState.get();
    }

    @Override
    public boolean equals(final Object o) {
        if (o == null || getClass() != o.getClass()) {
            return false;
        }
        final BlockNodeConnection that = (BlockNodeConnection) o;
        return Objects.equals(blockNodeConfig, that.blockNodeConfig) && Objects.equals(grpcEndpoint, that.grpcEndpoint);
    }

    @Override
    public int hashCode() {
        return Objects.hash(blockNodeConfig, grpcEndpoint);
    }
}<|MERGE_RESOLUTION|>--- conflicted
+++ resolved
@@ -280,24 +280,9 @@
 
         // Update the last verified block by the current connection
         blockNodeConnectionManager.updateLastVerifiedBlock(blockNodeConfig, acknowledgedBlockNumber);
-<<<<<<< HEAD
-
-        if (currentBlockStreaming == -1) {
-            logger.debug(
-                    "[{}] Received acknowledgement for block {}, but we haven't streamed anything to the node",
-                    this,
-                    acknowledgedBlockNumber);
-            return;
-        }
-
-        logger.debug("[{}] BlockAcknowledgement received for block {}", this, acknowledgedBlockNumber);
-
-        if (acknowledgedBlockNumber > currentBlockProducing || acknowledgedBlockNumber > currentBlockStreaming) {
-=======
         if (maybeJumpToBlock
                 && (acknowledgedBlockNumber > currentBlockProducing
                         || acknowledgedBlockNumber > currentBlockStreaming)) {
->>>>>>> c5f79b6a
             /*
             We received an acknowledgement for a block that the consensus node is either currently streaming or
             producing. This likely indicates this consensus node is behind other consensus nodes (since the
