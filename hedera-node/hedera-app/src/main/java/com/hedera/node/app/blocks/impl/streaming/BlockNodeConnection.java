// SPDX-License-Identifier: Apache-2.0
package com.hedera.node.app.blocks.impl.streaming;

import static java.util.Objects.requireNonNull;
import static org.hiero.block.api.PublishStreamRequest.EndStream.Code.RESET;
import static org.hiero.block.api.PublishStreamRequest.EndStream.Code.TIMEOUT;
import static org.hiero.block.api.PublishStreamRequest.EndStream.Code.TOO_FAR_BEHIND;

import com.hedera.hapi.block.stream.BlockItem;
import com.hedera.hapi.block.stream.BlockProof;
import com.hedera.node.app.metrics.BlockStreamMetrics;
import com.hedera.node.config.ConfigProvider;
import com.hedera.node.config.data.BlockNodeConnectionConfig;
import com.hedera.node.internal.network.BlockNodeConfig;
import com.hedera.pbj.grpc.client.helidon.PbjGrpcClientConfig;
import com.hedera.pbj.runtime.grpc.GrpcException;
import com.hedera.pbj.runtime.grpc.Pipeline;
import com.hedera.pbj.runtime.grpc.ServiceInterface;
import edu.umd.cs.findbugs.annotations.NonNull;
import edu.umd.cs.findbugs.annotations.Nullable;
import io.helidon.common.tls.Tls;
import io.helidon.webclient.api.WebClient;
import io.helidon.webclient.grpc.GrpcClientProtocolConfig;
import java.io.UncheckedIOException;
import java.time.Duration;
import java.time.Instant;
import java.util.ArrayList;
import java.util.List;
import java.util.Objects;
import java.util.Optional;
import java.util.concurrent.Flow;
import java.util.concurrent.ScheduledExecutorService;
import java.util.concurrent.ScheduledFuture;
import java.util.concurrent.TimeUnit;
import java.util.concurrent.atomic.AtomicBoolean;
import java.util.concurrent.atomic.AtomicInteger;
import java.util.concurrent.atomic.AtomicLong;
import java.util.concurrent.atomic.AtomicReference;
import org.apache.logging.log4j.LogManager;
import org.apache.logging.log4j.Logger;
import org.hiero.block.api.BlockEnd;
import org.hiero.block.api.BlockItemSet;
import org.hiero.block.api.BlockStreamPublishServiceInterface.BlockStreamPublishServiceClient;
import org.hiero.block.api.PublishStreamRequest;
import org.hiero.block.api.PublishStreamRequest.EndStream;
import org.hiero.block.api.PublishStreamResponse;
import org.hiero.block.api.PublishStreamResponse.BlockAcknowledgement;
import org.hiero.block.api.PublishStreamResponse.EndOfStream;
import org.hiero.block.api.PublishStreamResponse.EndOfStream.Code;
import org.hiero.block.api.PublishStreamResponse.ResendBlock;
import org.hiero.block.api.PublishStreamResponse.SkipBlock;

/**
 * Manages a single gRPC bidirectional streaming connection to a block node. Each connection:
 * <ul>
 *   <li>Handles the streaming of block items to a configured Block ode</li>
 *   <li>Maintains connection state and handles responses from the Block Node</li>
 *   <li>Coordinates with {@link BlockNodeConnectionManager} for managing the connection lifecycle</li>
 *   <li>Processes block acknowledgements, retries, and error scenarios</li>
 * </ul>
 * <p>
 * The connection goes through multiple states defined in {@link ConnectionState} and
 * uses exponential backoff for retries when errors occur.
 */
public class BlockNodeConnection implements Pipeline<PublishStreamResponse> {

    private static final Logger logger = LogManager.getLogger(BlockNodeConnection.class);
    /**
     * PBJ has a deserialization hard limit of 2 MB. Any request we send to the block node MUST BE less than or equal
     * to 2 MB. If a request exceeds this, it will fail to deserialize.
     */
    private static final int MAX_BYTES_PER_REQUEST = 2_097_152;

    private record Options(Optional<String> authority, String contentType) implements ServiceInterface.RequestOptions {}

    private static final Options OPTIONS =
            new Options(Optional.empty(), ServiceInterface.RequestOptions.APPLICATION_GRPC);

    /**
     * Counter used to get unique identities for connection instances.
     */
    private static final AtomicLong connectionIdCounter = new AtomicLong(0);
    /**
     * A longer retry delay for when the connection encounters an error.
     */
    public static final Duration THIRTY_SECONDS = Duration.ofSeconds(30);
    /**
     * The configuration specific to the block node this connection is for.
     */
    private final BlockNodeConfig blockNodeConfig;
    /**
     * The "parent" connection manager that manages the lifecycle of this connection.
     */
    private final BlockNodeConnectionManager blockNodeConnectionManager;
    /**
     * Manager that maintains the system-wide state as it pertains to block streaming. Access here is used to retrieve
     * blocks for streaming and indicating which blocks have been acknowledged by the block node.
     */
    private final BlockBufferService blockBufferService;
    /**
     * Metrics API for block stream-specific metrics.
     */
    private final BlockStreamMetrics blockStreamMetrics;
    /**
     * The reset period for the stream. This is used to periodically reset the stream to ensure increased stability and reliability.
     */
    private final Duration streamResetPeriod;
    /**
     * Flag that indicates if this stream is currently shutting down, as initiated by this consensus node.
     */
    private final AtomicBoolean streamShutdownInProgress = new AtomicBoolean(false);
    /**
     * Publish gRPC client used to send messages to the block node.
     */
    private BlockStreamPublishServiceClient blockStreamPublishServiceClient;

    private final AtomicReference<Pipeline<? super PublishStreamRequest>> requestPipelineRef = new AtomicReference<>();
    /**
     * Reference to the current state of this connection.
     */
    private final AtomicReference<ConnectionState> connectionState;
    /**
     * Scheduled executor service that is used to schedule periodic reset of the stream to help ensure stream health.
     */
    private final ScheduledExecutorService executorService;
    /**
     * This task runs every 24 hours (initial delay of 24 hours) when a connection is active.
     * The task helps maintain stream stability by forcing periodic reconnections.
     * When the connection is closed or reset, this task is cancelled.
     */
    private ScheduledFuture<?> streamResetTask;
    /**
     * The unique ID of this connection instance.
     */
    private final String connectionId;
    /**
     * The current block number being streamed.
     */
    private final AtomicLong streamingBlockNumber = new AtomicLong(-1);
    /**
     * Reference to the worker thread, once it is initialized.
     */
    private final AtomicReference<Thread> workerThreadRef = new AtomicReference<>();
    /**
     * Mechanism to retrieve configuration properties related to block-node communication.
     */
    private final ConfigProvider configProvider;
    /**
     * Factory used to create the block node clients.
     */
    private final BlockNodeClientFactory clientFactory;
    /**
     * Flag indicating if this connection should be closed at the next block boundary. For example: if set to true while
     * the connection is actively streaming a block, then the connection will continue to stream the remaining block and
     * once it is finished it will close the connection.
     */
    private final AtomicBoolean closeAtNextBlockBoundary = new AtomicBoolean(false);

    /**
     * Represents the possible states of a Block Node connection.
     */
    public enum ConnectionState {
        /**
         * bidi RequestObserver needs to be created.
         */
        UNINITIALIZED(false),
        /**
         * bidi RequestObserver is established but this connection has not been chosen as the active one (priority based).
         */
        PENDING(false),
        /**
         * Connection is active. Block Stream Worker Thread is sending PublishStreamRequest's to the block node through async bidi stream.
         */
        ACTIVE(false),
        /**
         * The connection is being closed. Once in this state, only cleanup operations should be permitted.
         */
        CLOSING(true),
        /**
         * Connection has been closed and pipeline terminated. This is a terminal state.
         * No more requests can be sent and no more responses will be received.
         */
        CLOSED(true);

        private final boolean isTerminal;

        ConnectionState(final boolean isTerminal) {
            this.isTerminal = isTerminal;
        }

        /**
         * @return true if the state represents a terminal or end-state for the connection lifecycle, else false
         */
        boolean isTerminal() {
            return isTerminal;
        }
    }

    /**
     * Construct a new BlockNodeConnection.
     *
     * @param configProvider the configuration to use
     * @param nodeConfig the configuration for the block node
     * @param blockNodeConnectionManager the connection manager coordinating block node connections
     * @param blockBufferService the block stream state manager for block node connections
     * @param blockStreamMetrics the block stream metrics for block node connections
     * @param executorService the scheduled executor service used to perform async connection reconnects
     */
    public BlockNodeConnection(
            @NonNull final ConfigProvider configProvider,
            @NonNull final BlockNodeConfig nodeConfig,
            @NonNull final BlockNodeConnectionManager blockNodeConnectionManager,
            @NonNull final BlockBufferService blockBufferService,
            @NonNull final BlockStreamMetrics blockStreamMetrics,
            @NonNull final ScheduledExecutorService executorService,
            @Nullable final Long initialBlockToStream,
            @NonNull final BlockNodeClientFactory clientFactory) {
        this.configProvider = requireNonNull(configProvider, "configProvider must not be null");
        this.blockNodeConfig = requireNonNull(nodeConfig, "nodeConfig must not be null");
        this.blockNodeConnectionManager =
                requireNonNull(blockNodeConnectionManager, "blockNodeConnectionManager must not be null");
        this.blockBufferService = requireNonNull(blockBufferService, "blockBufferService must not be null");
        this.blockStreamMetrics = requireNonNull(blockStreamMetrics, "blockStreamMetrics must not be null");
        this.connectionState = new AtomicReference<>(ConnectionState.UNINITIALIZED);
        this.executorService = requireNonNull(executorService, "executorService must not be null");
        final var blockNodeConnectionConfig =
                configProvider.getConfiguration().getConfigData(BlockNodeConnectionConfig.class);
        this.streamResetPeriod = blockNodeConnectionConfig.streamResetPeriod();
        this.clientFactory = requireNonNull(clientFactory, "clientFactory must not be null");

        connectionId = String.format("%04d", connectionIdCounter.incrementAndGet());

        if (initialBlockToStream != null) {
            streamingBlockNumber.set(initialBlockToStream);
            logger.info(
                    "{} Block node connection will initially stream with block {}",
                    BlockNodeConnection.this,
                    initialBlockToStream);
        }
    }

    /**
     * Creates a new bidi request pipeline for this block node connection.
     */
    public synchronized void createRequestPipeline() {
        if (requestPipelineRef.get() == null) {
            blockStreamPublishServiceClient = createNewGrpcClient();
            final Pipeline<? super PublishStreamRequest> pipeline =
                    blockStreamPublishServiceClient.publishBlockStream(this);
            requestPipelineRef.set(pipeline);
            logger.debug("{} Request pipeline initialized.", this);
            updateConnectionState(ConnectionState.PENDING);
            blockStreamMetrics.recordConnectionOpened();
        } else {
            logger.debug("{} Request pipeline already available.", this);
        }
    }

    /**
     * Creates a new gRPC client based on the specified configuration.
     * @return a gRPC client
     */
    private @NonNull BlockStreamPublishServiceClient createNewGrpcClient() {
        final Duration timeoutDuration = configProvider
                .getConfiguration()
                .getConfigData(BlockNodeConnectionConfig.class)
                .grpcOverallTimeout();

        final Tls tls = Tls.builder().enabled(false).build();
        final PbjGrpcClientConfig grpcConfig =
                new PbjGrpcClientConfig(timeoutDuration, tls, Optional.of(""), "application/grpc");

        final WebClient webClient = WebClient.builder()
                .baseUri("http://" + blockNodeConfig.address() + ":" + blockNodeConfig.port())
                .tls(tls)
                .protocolConfigs(List.of(GrpcClientProtocolConfig.builder()
                        .abortPollTimeExpired(false)
                        .pollWaitTime(timeoutDuration)
                        .build()))
                .connectTimeout(timeoutDuration)
                .build();
        if (logger.isDebugEnabled()) {
            logger.debug(
                    "{} Created BlockStreamPublishServiceClient for {}:{}.",
                    BlockNodeConnection.this,
                    blockNodeConfig.address(),
                    blockNodeConfig.port());
        }
        return clientFactory.createClient(webClient, grpcConfig, OPTIONS);
    }

    /**
     * Updates the connection's state.
     * @param newState the new state to transition to
     */
    public void updateConnectionState(@NonNull final ConnectionState newState) {
        updateConnectionState(null, newState);
    }

    /**
     * Updates this connection's state if the current state matches the expected states (if specified).
     *
     * @param expectedCurrentState the expected current connection state (optional)
     * @param newState the new state to transition to
     * @return true if the state was successfully updated to the new state, else false
     */
    private boolean updateConnectionState(
            @Nullable final ConnectionState expectedCurrentState, @NonNull final ConnectionState newState) {
        requireNonNull(newState, "newState must not be null");

        if (expectedCurrentState != null) {
            if (connectionState.compareAndSet(expectedCurrentState, newState)) {
                logger.info("{} Connection state transitioned from {} to {}.", this, expectedCurrentState, newState);
            } else {
                logger.debug(
                        "{} Failed to transition state from {} to {} "
                                + "because current state does not match expected state.",
                        this,
                        expectedCurrentState,
                        newState);
                return false;
            }
        } else {
            final ConnectionState oldState = connectionState.getAndSet(newState);
            logger.info("{} Connection state transitioned from {} to {}.", this, oldState, newState);
        }

        if (newState == ConnectionState.ACTIVE) {
            handleConnectionActive();
        } else {
            cancelStreamReset();
        }

        return true;
    }

    /**
     * Perform necessary setup steps once the connection has entered the ACTIVE state.
     */
    private void handleConnectionActive() {
        scheduleStreamReset();
        // start worker thread to handle sending requests
        final Thread workerThread = new Thread(new ConnectionWorkerLoopTask(), "bn-conn-worker-" + connectionId);
        if (workerThreadRef.compareAndSet(null, workerThread)) {
            workerThread.start();
        }
    }

    /**
     * Schedules the periodic stream reset task to ensure responsiveness and reliability.
     */
    private void scheduleStreamReset() {
        if (streamResetTask != null && !streamResetTask.isDone()) {
            streamResetTask.cancel(false);
        }

        streamResetTask = executorService.scheduleAtFixedRate(
                this::performStreamReset,
                streamResetPeriod.toMillis(),
                streamResetPeriod.toMillis(),
                TimeUnit.MILLISECONDS);

        logger.debug("{} Scheduled periodic stream reset every {}.", this, streamResetPeriod);
    }

    private void performStreamReset() {
        if (getConnectionState() == ConnectionState.ACTIVE) {
            logger.info("{} Performing scheduled stream reset.", this);
            endTheStreamWith(RESET);
            blockNodeConnectionManager.selectNewBlockNodeForStreaming(false);
        }
    }

    private void cancelStreamReset() {
        if (streamResetTask != null) {
            streamResetTask.cancel(false);
            streamResetTask = null;
            logger.debug("{} Cancelled periodic stream reset.", this);
        }
    }

    /**
     * Closes the connection and reschedules it with the specified delay.
     * This method ensures proper cleanup and consistent retry logic.
     *
     * @param delay the delay before attempting to reconnect
     */
    private void closeAndReschedule(@Nullable final Duration delay, final boolean callOnComplete) {
        close(callOnComplete);
        blockNodeConnectionManager.rescheduleConnection(this, delay, null, true);
    }

    /**
     * Ends the stream with the specified code and reschedules with a longer retry delay. This method sends an end stream
     * message before cleanup and retry logic.
     *
     * @param code the code indicating why the stream was ended
     */
    private void endStreamAndReschedule(@NonNull final EndStream.Code code) {
        requireNonNull(code, "code must not be null");
        endTheStreamWith(code);
        blockNodeConnectionManager.rescheduleConnection(this, THIRTY_SECONDS, null, true);
    }

    /**
     * Closes the connection and restarts the stream at the specified block number. This method ensures proper cleanup
     * and restart logic for immediate retries.
     *
     * @param blockNumber the block number to restart at
     */
    private void closeAndRestart(final long blockNumber) {
        close(true);
        blockNodeConnectionManager.rescheduleConnection(this, null, blockNumber, false);
    }

    /**
     * Handles the failure of the stream by closing the connection,
     * notifying the connection manager and calling onComplete on the request pipeline.
     */
    public void handleStreamFailure() {
        logger.debug("{} Handling failed stream.", this);
        closeAndReschedule(THIRTY_SECONDS, true);
    }

    /**
     * Handles the failure of the stream by closing the connection,
     * notifying the connection manager without calling onComplete on the request pipeline.
     */
    public void handleStreamFailureWithoutOnComplete() {
        logger.debug("{} Handling failed stream without onComplete.", this);
        closeAndReschedule(THIRTY_SECONDS, false);
    }

    /**
     * Handles the {@link BlockAcknowledgement} response received from the block node.
     *
     * @param acknowledgement the acknowledgement received from the block node
     */
    private void handleAcknowledgement(@NonNull final BlockAcknowledgement acknowledgement) {
        final long acknowledgedBlockNumber = acknowledgement.blockNumber();
        logger.debug("{} BlockAcknowledgement received for block {}.", this, acknowledgedBlockNumber);
        acknowledgeBlocks(acknowledgedBlockNumber, true);

        // Evaluate latency and high-latency QoS via the connection manager
        final var result = blockNodeConnectionManager.recordBlockAckAndCheckLatency(
                blockNodeConfig, acknowledgedBlockNumber, Instant.now());
        if (result.shouldSwitch() && !blockNodeConnectionManager.isOnlyOneBlockNodeConfigured()) {
            if (logger.isInfoEnabled()) {
                logger.info(
                        "{} Block node has exceeded high latency threshold {} times consecutively.",
                        this,
                        result.consecutiveHighLatencyEvents());
            }
            endStreamAndReschedule(TIMEOUT);
        }
    }

    /**
     * Acknowledges the blocks up to the specified block number.
     * @param acknowledgedBlockNumber the block number that has been known to be persisted and verified by the block node
     */
    private void acknowledgeBlocks(final long acknowledgedBlockNumber, final boolean maybeJumpToBlock) {
        logger.debug("{} Acknowledging blocks <= {}.", this, acknowledgedBlockNumber);

        final long currentBlockStreaming = streamingBlockNumber.get();
        final long currentBlockProducing = blockBufferService.getLastBlockNumberProduced();

        // Update the last verified block by the current connection
        blockBufferService.setLatestAcknowledgedBlock(acknowledgedBlockNumber);

        if (maybeJumpToBlock
                && (acknowledgedBlockNumber > currentBlockProducing
                        || acknowledgedBlockNumber > currentBlockStreaming)) {
            /*
            We received an acknowledgement for a block that the consensus node is either currently streaming or
            producing. This likely indicates this consensus node is behind other consensus nodes (since the
            block node would have received the block from another consensus node.) Because of this, we can go
            ahead and jump to the block after the acknowledged one as the next block to send to the block node.
             */
            final long blockToJumpTo = acknowledgedBlockNumber + 1;
            logger.debug(
                    "{} Received acknowledgement for block {}, later than current streamed ({}) or produced ({}).",
                    this,
                    acknowledgedBlockNumber,
                    currentBlockStreaming,
                    currentBlockProducing);
            streamingBlockNumber.updateAndGet(current -> Math.max(current, blockToJumpTo));
        }
    }

    /**
     * Handles the {@link EndOfStream} response received from the block node.
     * In most cases it indicates that the block node is unable to continue processing.
     * @param endOfStream the EndOfStream response received from the block node
     */
    private void handleEndOfStream(@NonNull final EndOfStream endOfStream) {
        requireNonNull(endOfStream, "endOfStream must not be null");
        final long blockNumber = endOfStream.blockNumber();
        final EndOfStream.Code responseCode = endOfStream.status();

        logger.info("{} Received EndOfStream response (block={}, responseCode={}).", this, blockNumber, responseCode);

        // Update the latest acknowledged block number
        acknowledgeBlocks(blockNumber, false);

        // Check if we've exceeded the EndOfStream rate limit
        // Record the EndOfStream event and check if the rate limit has been exceeded.
        // The connection manager maintains persistent stats for each node across connections.
        if (blockNodeConnectionManager.recordEndOfStreamAndCheckLimit(blockNodeConfig, Instant.now())) {
            if (logger.isInfoEnabled()) {
                logger.info(
                        "{} Block node has exceeded the allowed number of EndOfStream responses "
                                + "(received={}, permitted={}, timeWindow={}). Reconnection scheduled for {}.",
                        this,
                        blockNodeConnectionManager.getEndOfStreamCount(blockNodeConfig),
                        blockNodeConnectionManager.getMaxEndOfStreamsAllowed(),
                        blockNodeConnectionManager.getEndOfStreamTimeframe(),
                        blockNodeConnectionManager.getEndOfStreamScheduleDelay());
            }
            blockStreamMetrics.recordEndOfStreamLimitExceeded();

            // Schedule delayed retry through connection manager
            closeAndReschedule(blockNodeConnectionManager.getEndOfStreamScheduleDelay(), true);
            return;
        }

        switch (responseCode) {
            case Code.ERROR, Code.PERSISTENCE_FAILED -> {
                // The block node had an end of stream error and cannot continue processing.
                // We should wait for a short period before attempting to retry
                // to avoid overwhelming the node if it's having issues
                logger.debug(
                        "{} Block node reported an error at block {}. Will attempt to reestablish the stream later.",
                        this,
                        blockNumber);

                closeAndReschedule(THIRTY_SECONDS, true);
            }
            case Code.TIMEOUT, Code.DUPLICATE_BLOCK, Code.BAD_BLOCK_PROOF, Code.INVALID_REQUEST -> {
                // We should restart the stream at the block immediately
                // following the last verified and persisted block number
                final long restartBlockNumber = blockNumber == Long.MAX_VALUE ? 0 : blockNumber + 1;
                logger.debug(
                        "{} Block node reported status indicating immediate restart should be attempted. "
                                + "Will restart stream at block {}.",
                        this,
                        restartBlockNumber);

                closeAndRestart(restartBlockNumber);
            }
            case Code.SUCCESS -> {
                // The block node orderly ended the stream. In this case, no errors occurred.
                // We should wait for a longer period before attempting to retry.
                logger.info("{} Block node orderly ended the stream at block {}.", this, blockNumber);
                closeAndReschedule(THIRTY_SECONDS, true);
            }
            case Code.BEHIND -> {
                // The block node is behind us, check if we have the last verified block still available in order to
                // restart the stream from there
                final long restartBlockNumber = blockNumber == Long.MAX_VALUE ? 0 : blockNumber + 1;
                if (blockBufferService.getBlockState(restartBlockNumber) != null) {
                    logger.debug(
                            "{} Block node reported it is behind. Will restart stream at block {}.",
                            this,
                            restartBlockNumber);

                    closeAndRestart(restartBlockNumber);
                } else {
                    // If we don't have the block state, we schedule retry for this connection and establish new one
                    // with different block node
                    logger.debug("{} Block node is behind and block state is not available. Ending the stream.", this);

                    // Indicate that the block node should recover and catch up from another trustworthy block node
                    endStreamAndReschedule(TOO_FAR_BEHIND);
                }
            }
            case Code.UNKNOWN -> {
                // This should never happen, but if it does, schedule this connection for a retry attempt
                // and in the meantime select a new node to stream to
                logger.debug("{} Block node reported an unknown error at block {}.", this, blockNumber);
                closeAndReschedule(THIRTY_SECONDS, true);
            }
        }
    }

    /**
     * Handles the {@link SkipBlock} response received from the block node.
     * @param skipBlock the SkipBlock response received from the block node
     */
    private void handleSkipBlock(@NonNull final SkipBlock skipBlock) {
        requireNonNull(skipBlock, "skipBlock must not be null");
        final long skipBlockNumber = skipBlock.blockNumber();
        final long activeBlockNumber = streamingBlockNumber.get();

        // Only jump if the skip is for the block we are currently processing
        if (skipBlockNumber == activeBlockNumber) {
            final long nextBlock = skipBlockNumber + 1;
            if (streamingBlockNumber.compareAndSet(activeBlockNumber, nextBlock)) {
                logger.debug("{} Received SkipBlock response; skipping to block {}", this, nextBlock);
                return;
            }
        }

        logger.debug(
                "{} Received SkipBlock response (blockToSkip={}), but we've moved on to another block. "
                        + "Ignoring skip request",
                this,
                skipBlockNumber);
    }

    /**
     * Handles the {@link ResendBlock} response received from the block node.
     * If the consensus node has the requested block state available, it will start streaming it.
     * Otherwise, it will close the connection and retry with a different block node.
     *
     * @param resendBlock the ResendBlock response received from the block node
     */
    private void handleResendBlock(@NonNull final ResendBlock resendBlock) {
        requireNonNull(resendBlock, "resendBlock must not be null");

        final long resendBlockNumber = resendBlock.blockNumber();
        logger.debug("{} Received ResendBlock response for block {}.", this, resendBlockNumber);

        if (blockBufferService.getBlockState(resendBlockNumber) != null) {
            streamingBlockNumber.set(resendBlockNumber);
        } else {
            // If we don't have the block state, we schedule retry for this connection and establish new one
            // with different block node
            logger.debug(
                    "{} Block node requested a ResendBlock for block {} but that block does not exist "
                            + "on this consensus node. Closing connection and will retry later.",
                    this,
                    resendBlockNumber);
            closeAndReschedule(THIRTY_SECONDS, true);
        }
    }

    /**
     * Send an EndStream request to end the stream and close the connection.
     *
     * @param code the code on why stream was ended
     */
    public void endTheStreamWith(final PublishStreamRequest.EndStream.Code code) {
        final var earliestBlockNumber = blockBufferService.getEarliestAvailableBlockNumber();
        final var highestAckedBlockNumber = blockBufferService.getHighestAckedBlockNumber();

        // Indicate that the block node should recover and catch up from another trustworthy block node
        final PublishStreamRequest endStream = PublishStreamRequest.newBuilder()
                .endStream(PublishStreamRequest.EndStream.newBuilder()
                        .endCode(code)
                        .earliestBlockNumber(earliestBlockNumber)
                        .latestBlockNumber(highestAckedBlockNumber))
                .build();

        logger.info(
                "{} Sending EndStream (code={}, earliestBlock={}, latestAcked={}).",
                this,
                code,
                earliestBlockNumber,
                highestAckedBlockNumber);
        try {
            sendRequest(endStream);
        } catch (final RuntimeException e) {
            logger.warn("{} Error sending EndStream request", this, e);
        }
        close(true);
    }

    /**
     * If connection is active sends a stream request to the block node, otherwise does nothing.
     *
     * @param request the request to send
     * @return true if the request was sent, else false
     */
    public boolean sendRequest(@NonNull final PublishStreamRequest request) {
        return sendRequest(-1, -1, request);
    }

    private boolean sendRequest(
            final long blockNumber, final int requestNumber, @NonNull final PublishStreamRequest request) {
        requireNonNull(request, "request must not be null");

        final Pipeline<? super PublishStreamRequest> pipeline = requestPipelineRef.get();

        if (getConnectionState() == ConnectionState.ACTIVE && pipeline != null) {
            try {
                if (blockNumber == -1 && requestNumber == -1) {
                    logger.debug(
                            "{} Sending ad hoc request to block node (type={})",
                            this,
                            request.request().kind());
                } else {
                    logger.debug(
                            "{} [block={}, request={}] Sending request to block node (type={})",
                            this,
                            blockNumber,
                            requestNumber,
                            request.request().kind());
                }

                final long startMs = System.currentTimeMillis();
                pipeline.onNext(request);
                final long durationMs = System.currentTimeMillis() - startMs;

                blockStreamMetrics.recordRequestLatency(durationMs);

                if (blockNumber == -1 && requestNumber == -1) {
                    logger.trace("{} Ad hoc request took {}ms to send", this, durationMs);
                } else {
                    logger.trace(
                            "{} [block={}, request={}] Request took {}ms to send",
                            this,
                            blockNumber,
                            requestNumber,
                            durationMs);
                }

                if (request.hasEndStream()) {
                    blockStreamMetrics.recordRequestEndStreamSent(
                            request.endStream().endCode());
                } else if (request.hasBlockItems()) {
                    blockStreamMetrics.recordRequestSent(request.request().kind());
                    final BlockItemSet itemSet = request.blockItems();
                    if (itemSet != null) {
                        final List<BlockItem> items = itemSet.blockItems();
                        blockStreamMetrics.recordBlockItemsSent(items.size());
                        for (final BlockItem item : items) {
                            final BlockProof blockProof = item.blockProof();
                            if (blockProof != null) {
                                blockNodeConnectionManager.recordBlockProofSent(
                                        blockNodeConfig, blockProof.block(), Instant.now());
                            }
                        }
                    }
                } else {
                    blockStreamMetrics.recordRequestSent(request.request().kind());
                }

                return true;
            } catch (final RuntimeException e) {
                /*
                There is a possible, and somewhat expected, race condition when one thread is attempting to close this
                connection while a request is being sent on another thread. Because of this, an exception may get thrown
                but depending on the state of the connection it may be expected. Thus, if we do get an exception we only
                want to propagate it if the connection is still in an ACTIVE state. If we receive an error while the
                connection is in another state (e.g. CLOSING) then we want to ignore the error.
                 */
                if (getConnectionState() == ConnectionState.ACTIVE) {
                    blockStreamMetrics.recordRequestSendFailure();
                    throw e;
                }
            }
        }

        return false;
    }

    /**
     * Idempotent operation that closes this connection (if active) and releases associated resources. If there is a
     * failure in closing the connection, the error will be logged and not propagated back to the caller.
     * @param callOnComplete whether to call onComplete on the request pipeline
     */
    void close(final boolean callOnComplete) {
        final ConnectionState connState = getConnectionState();
        if (connState.isTerminal()) {
            logger.debug("{} Connection already in terminal state ({}).", this, connState);
            return;
        }

        if (!updateConnectionState(connState, ConnectionState.CLOSING)) {
            logger.debug("{} State changed while trying to close connection. Aborting close attempt.", this);
            return;
        }

        logger.debug("{} Closing connection.", this);

        try {
            closePipeline(callOnComplete);
            logger.debug("{} Connection successfully closed.", this);
        } catch (final RuntimeException e) {
            logger.warn("{} Error occurred while attempting to close connection.", this, e);
        } finally {
            try {
                if (blockStreamPublishServiceClient != null) {
                    blockStreamPublishServiceClient.close();
                }
            } catch (final Exception e) {
                logger.error("{} Error occurred while closing gRPC client.", this, e);
            }
            blockStreamMetrics.recordConnectionClosed();
            blockStreamMetrics.recordActiveConnectionIp(-1L);
            blockNodeConnectionManager.notifyConnectionClosed(this);
            // regardless of outcome, mark the connection as closed
            updateConnectionState(ConnectionState.CLOSED);
        }
    }

    private void closePipeline(final boolean callOnComplete) {
        final Pipeline<? super PublishStreamRequest> pipeline = requestPipelineRef.get();

        if (pipeline != null) {
            logger.debug("{} Closing request pipeline for block node.", this);
            streamShutdownInProgress.set(true);

            try {
                final ConnectionState state = getConnectionState();
                if (state == ConnectionState.CLOSING && callOnComplete) {
                    pipeline.onComplete();
                    logger.debug("{} Request pipeline successfully closed.", this);
                }
            } catch (final Exception e) {
                logger.warn("{} Error while completing request pipeline.", this, e);
            }
            // Clear the pipeline reference to prevent further use
            logger.debug("{} Request pipeline removed.", this);
            requestPipelineRef.compareAndSet(pipeline, null);
        }
    }

    /**
     * Returns the block node configuration for this connection.
     *
     * @return the block node configuration
     */
    public BlockNodeConfig getNodeConfig() {
        return blockNodeConfig;
    }

    @Override
    public void onSubscribe(final Flow.Subscription subscription) {
        logger.debug("{} OnSubscribe invoked.", this);
        subscription.request(Long.MAX_VALUE);
    }

    @Override
    public void clientEndStreamReceived() {
        logger.debug("{} Client End Stream received.", this);
        Pipeline.super.clientEndStreamReceived();
    }

    /**
     * Processes responses received from the block node through the bidirectional gRPC stream.
     * Handles {@link BlockAcknowledgement}s, {@link EndOfStream} response signals, {@link SkipBlock} and {@link ResendBlock}.
     *
     * @param response the response received from block node
     */
    @Override
    public void onNext(final @NonNull PublishStreamResponse response) {
        requireNonNull(response, "response must not be null");

        if (getConnectionState() == ConnectionState.CLOSED) {
            logger.debug("{} onNext invoked but connection is already closed ({}).", this, response);
            return;
        }

        // Process the response
        if (response.hasAcknowledgement()) {
            blockStreamMetrics.recordResponseReceived(response.response().kind());
            handleAcknowledgement(response.acknowledgement());
        } else if (response.hasEndStream()) {
            blockStreamMetrics.recordResponseEndOfStreamReceived(
                    response.endStream().status());
            blockStreamMetrics.recordLatestBlockEndOfStream(response.endStream().blockNumber());
            handleEndOfStream(response.endStream());
        } else if (response.hasSkipBlock()) {
            blockStreamMetrics.recordResponseReceived(response.response().kind());
            blockStreamMetrics.recordLatestBlockSkipBlock(response.skipBlock().blockNumber());
            handleSkipBlock(response.skipBlock());
        } else if (response.hasResendBlock()) {
            blockStreamMetrics.recordResponseReceived(response.response().kind());
            blockStreamMetrics.recordLatestBlockResendBlock(
                    response.resendBlock().blockNumber());
            handleResendBlock(response.resendBlock());
        } else {
            blockStreamMetrics.recordUnknownResponseReceived();
            logger.debug("{} Unexpected response received: {}.", this, response);
        }
    }

    /**
     * Handles errors received on the gRPC stream.
     * Triggers connection retry with appropriate backoff.
     *
     * @param error the error that occurred on the stream
     */
    @Override
    public void onError(final Throwable error) {
        // Suppress errors that happen when the connection is in a terminal state
        if (!getConnectionState().isTerminal()) {
            blockStreamMetrics.recordConnectionOnError();

            if (error instanceof final GrpcException grpcException) {
                logger.warn("{} Error received (grpcStatus={}).", this, grpcException.status(), grpcException);
            } else {
                logger.warn("{} Error received.", this, error);
            }

            handleStreamFailure();
        }
    }

    /**
     * Handles normal stream completion or termination.
     * Triggers reconnection if completion was not initiated by this side.
     */
    @Override
    public void onComplete() {
        blockStreamMetrics.recordConnectionOnComplete();
        if (getConnectionState() == ConnectionState.CLOSED) {
            logger.debug("{} onComplete invoked but connection is already closed.", this);
            return;
        }

        if (streamShutdownInProgress.getAndSet(false)) {
            logger.debug("{} Stream completed (stream close was in progress).", this);
        } else {
            logger.debug("{} Stream completed unexpectedly.", this);
            handleStreamFailure();
        }
    }

    /**
     * Returns the connection state for this connection.
     *
     * @return the connection state
     */
    @NonNull
    public ConnectionState getConnectionState() {
        return connectionState.get();
    }

    /**
     * Indicates that this connection should be closed at the next block boundary. If this connection is actively
     * streaming a block, then the connection will wait until the block is fully sent before closing. If the connection
     * is waiting to stream a block that is not available, then the connection will be closed without sending any items
     * for the pending block.
     */
    public void closeAtBlockBoundary() {
        logger.info("{} Connection will be closed at the next block boundary", this);
        closeAtNextBlockBoundary.set(true);
    }

    @Override
    public String toString() {
        return "[" + connectionId + "/" + blockNodeConfig.address() + ":" + blockNodeConfig.port() + "/"
                + getConnectionState() + "]";
    }

    @Override
    public boolean equals(final Object o) {
        if (o == null || getClass() != o.getClass()) {
            return false;
        }
        final BlockNodeConnection that = (BlockNodeConnection) o;
        return Objects.equals(connectionId, that.connectionId) && Objects.equals(blockNodeConfig, that.blockNodeConfig);
    }

    @Override
    public int hashCode() {
        return Objects.hash(blockNodeConfig, connectionId);
    }

    /**
     * Worker that handles sending requests to the block node this connection is associated with.
     * <p>
     * This task/worker is based around an infinite loop that only exits when the connection state enters a terminal
     * state. Otherwise, each iteration of the loop will check to see if the block to stream has been changed (either
     * because all block items have been sent for the current block or a response from the block node indicates we need
     * to change blocks - e.g. SkipBlock response).
     * <p>
     * If there are block items available for the current streaming block, then they will be added to a "pending" block.
     * This pending request will be sent if any one of the following conditions are met:
     * <ul>
     *     <li>The request contains the block proof</li>
     *     <li>The next item to add to the request exceeds the maximum allowable request size</li>
     *     <li>The time since the last request was sent exceeds the maximum delay configured</li>
     * </ul>
     */
    private class ConnectionWorkerLoopTask implements Runnable {

        private static final int BYTES_PADDING = 100;

        private final List<BlockItem> pendingRequestItems = new ArrayList<>();
        private long pendingRequestBytes = BYTES_PADDING;
        private int itemIndex = 0;
        private BlockState block;
        private long lastSendTimeMillis = -1;
        private final AtomicInteger requestCtr = new AtomicInteger(1);

        @Override
        public void run() {
            logger.info("{} Worker thread started", BlockNodeConnection.this);
            while (true) {
                try {
                    if (connectionState.get().isTerminal()) {
                        break;
                    }

                    doWork();

                    if (connectionState.get().isTerminal()) {
                        // The connection is in a terminal state so allow the worker to stop
                        break;
                    }

                    Thread.sleep(connectionWorkerSleepMillis());
                } catch (final InterruptedException e) {
                    Thread.currentThread().interrupt();
                    logger.warn("{} Worker loop was interrupted", BlockNodeConnection.this);
                } catch (final Exception e) {
                    logger.warn("{} Error caught in connection worker loop", BlockNodeConnection.this, e);
                }
            }

            // if we exit the worker loop, then this thread is over... remove it from the worker thread reference
            logger.info("{} Worker thread exiting", BlockNodeConnection.this);
            workerThreadRef.compareAndSet(Thread.currentThread(), null);
        }

        private void doWork() {
            switchBlockIfNeeded();

            if (block == null) {
                // The block we want to stream is not available
                if (closeAtNextBlockBoundary.get()) {
                    // The flag to indicate that we should close the connection at a block boundary is set to true
                    // since no block is available to stream, we are at a safe "boundary" and can close the connection
                    logger.info(
                            "{} Block boundary reached; closing connection (no block available)",
                            BlockNodeConnection.this);
                    closeConnection(EndStream.Code.RESET);
                }

                return;
            }

            BlockItem item;

            while ((item = block.blockItem(itemIndex)) != null) {
                if (itemIndex == 0) {
                    logger.trace(
                            "{} Starting to process items for block {}", BlockNodeConnection.this, block.blockNumber());
                    if (lastSendTimeMillis == -1) {
                        // if we've never sent a request and this is the first time we are processing a block, update
                        // the last send time to the current time. this will avoid prematurely sending a request
                        lastSendTimeMillis = System.currentTimeMillis();
                    }
                }

                final int itemSize = item.protobufSize() + 2; // each item has 2 bytes of overhead
                final long newRequestBytes = pendingRequestBytes + itemSize;

                if (newRequestBytes > MAX_BYTES_PER_REQUEST) {
                    // Adding this item to the request would exceed the max size per request
                    if (!pendingRequestItems.isEmpty()) {
                        // Try to send the pending request
                        if (!sendPendingRequest()) {
                            // The request failed. Exit the loop and try again later.
                            break;
                        }
                    } else {
                        // There are no other items in the current pending request. This means that the item is too big
                        // to send. We've entered a fatal, non-recoverable situation.
                        logger.error(
                                "{} !!! FATAL: Request would contain a block item that is too big to send "
                                        + "(block={}, itemIndex={}, expectedRequestSize={}, maxAllowed={}). "
                                        + "Closing connection.",
                                BlockNodeConnection.this,
                                block.blockNumber(),
                                itemIndex,
                                newRequestBytes,
                                MAX_BYTES_PER_REQUEST);
<<<<<<< HEAD
                        closeConnection(EndStream.Code.ERROR);
=======
                        endTheStreamWith(EndStream.Code.ERROR);
>>>>>>> 15d522de
                        break;
                    }
                } else {
                    // The item fits into the pending request
                    pendingRequestItems.add(item);
                    pendingRequestBytes = newRequestBytes;
                    ++itemIndex; // allow loop to advance to next block item
                }
            }

            if (!pendingRequestItems.isEmpty()) {
                if (block.isClosed() && block.itemCount() == itemIndex) {
                    // Send the last pending items of the block
                    sendPendingRequest();
                    sendBlockEnd();
                } else {
                    // If the duration since the last time of sending a request exceeds the max delay configuration,
                    // send the pending items
                    final long diffMillis = System.currentTimeMillis() - lastSendTimeMillis;
                    final long maxDelayMillis = maxRequestDelayMillis();
                    if (diffMillis >= maxDelayMillis) {
                        logger.trace(
                                "{} Max delay exceeded (target: {}ms, actual: {}ms) - sending {} item(s)",
                                BlockNodeConnection.this,
                                maxDelayMillis,
                                diffMillis,
                                pendingRequestItems.size());
                        sendPendingRequest();
                    }
                }
            }

            maybeAdvanceBlock();
        }

        private void sendBlockEnd() {
            final PublishStreamRequest endOfBlock = PublishStreamRequest.newBuilder()
                    .endOfBlock(BlockEnd.newBuilder().blockNumber(block.blockNumber()))
                    .build();
            try {
                sendRequest(block.blockNumber(), requestCtr.get(), endOfBlock);
            } catch (final RuntimeException e) {
                logger.warn("{} Error sending EndOfBlock request", BlockNodeConnection.this, e);
                handleStreamFailureWithoutOnComplete();
            }
        }

        /**
         * Checks if the current block has all of its items sent. If so, then the next block is loaded into the worker.
         * Additionally, if there is a request to close the connection at a block boundary and the current block is
         * finished, then this connection will be closed.
         */
        private void maybeAdvanceBlock() {
            final boolean finishedWithCurrentBlock = pendingRequestItems.isEmpty() // no more items ready to send
                    && block.isClosed() // the block is closed, so no more items are expected
                    && block.itemCount() == itemIndex; // we've exhausted all items in the block

            if (!finishedWithCurrentBlock) {
                return; // still more work to do
            }

            /*
            We are now down with the current block and have two options.
            1) We advance to the next block (normal case).
            2) This connection has been marked for closure after we are finished processing the current block. If this
               is true, then we will close this connection. This allows us to close the connection at a block boundary
               instead of closing the connection mid-block.
             */

            if (closeAtNextBlockBoundary.get()) {
                // the connection manager wants us to gracefully stop this connection
                logger.info(
                        "{} Block boundary reached; closing connection (finished sending block)",
                        BlockNodeConnection.this);
                closeConnection(EndStream.Code.RESET);
            } else {
                // the connection manager hasn't informed us to close this connection, so we are now free to advance to
                // the next block
                final long nextBlockNumber = block.blockNumber() + 1;
                if (streamingBlockNumber.compareAndSet(block.blockNumber(), nextBlockNumber)) {
                    logger.trace("{} Advancing to block {}", BlockNodeConnection.this, nextBlockNumber);
                } else {
                    logger.trace(
                            "{} Tried to advance to block {} but the block to stream was updated externally",
                            BlockNodeConnection.this,
                            nextBlockNumber);
                }
            }
        }

        /**
         * Attempts to send the specified end stream code to the block node, and then closes this connection.
         *
         * @param endCode the end stream code to attempt to send to the block node before closing
         */
        private void closeConnection(final EndStream.Code endCode) {
            endTheStreamWith(endCode);
            blockNodeConnectionManager.connectionResetsTheStream(BlockNodeConnection.this);
        }

        /**
         * Attempt to send the pending block items to the block node.
         *
         * @return true if the request with the pending items was successfully sent, else false
         */
        private boolean sendPendingRequest() {
            final BlockItemSet itemSet = BlockItemSet.newBuilder()
                    .blockItems(List.copyOf(pendingRequestItems))
                    .build();
            final PublishStreamRequest req =
                    PublishStreamRequest.newBuilder().blockItems(itemSet).build();

            if (logger.isTraceEnabled()) {
                // gather information about what type of items are in the request

                int headerIndex = -1;
                int itemStartIndex = -1;
                int itemEndIndex = -1;
                int proofIndex = -1;
                for (int i = 0; i < pendingRequestItems.size(); ++i) {
                    final BlockItem item = pendingRequestItems.get(i);
                    switch (item.item().kind()) {
                        case BLOCK_HEADER -> headerIndex = i;
                        case BLOCK_PROOF -> proofIndex = i;
                        default -> {
                            if (itemStartIndex == -1) {
                                itemStartIndex = i;
                            }
                            itemEndIndex = Math.max(itemEndIndex, i);
                        }
                    }
                }

                logger.trace(
                        "{} Request details: block={}, request={}, items={}, headerIndex={}, otherItemsIndexRange=[{}, {}], proofIndex={}",
                        BlockNodeConnection.this,
                        block.blockNumber(),
                        requestCtr.get(),
                        pendingRequestItems.size(),
                        headerIndex,
                        itemStartIndex,
                        itemEndIndex,
                        proofIndex);
            }

            logger.trace(
                    "{} Attempting to send request (block={}, request={}, itemCount={}, estimatedBytes={} actualBytes={})",
                    BlockNodeConnection.this,
                    block.blockNumber(),
                    requestCtr.get(),
                    pendingRequestItems.size(),
                    pendingRequestBytes,
                    req.protobufSize());

            try {
                if (sendRequest(block.blockNumber(), requestCtr.get(), req)) {
                    // record that we've sent the request
                    lastSendTimeMillis = System.currentTimeMillis();

                    // clear the pending request data
                    pendingRequestBytes = BYTES_PADDING;
                    pendingRequestItems.clear();
                    requestCtr.incrementAndGet();
                    return true;
                }
            } catch (final UncheckedIOException e) {
                logger.debug("{} UncheckedIOException caught in connection worker thread", BlockNodeConnection.this, e);
                handleStreamFailureWithoutOnComplete();
            } catch (final Exception e) {
                logger.debug("{} Exception caught in connection worker thread", BlockNodeConnection.this, e);
                handleStreamFailure();
            }

            return false;
        }

        /**
         * Switches the active block if the connection's specified active block is different from the most recently
         * used block. This will also determine which block to initialize with.
         */
        private void switchBlockIfNeeded() {
            final long activeBlockNum = streamingBlockNumber.get();
            if (activeBlockNum == -1) {
                final long highestAckedBlock = blockBufferService.getHighestAckedBlockNumber();
                if (highestAckedBlock != -1) {
                    // Set to the next block that isn't acked
                    streamingBlockNumber.compareAndSet(activeBlockNum, highestAckedBlock + 1);
                } else {
                    // If no blocks are acked, start with the earliest block in the buffer
                    final long earliestBlock = blockBufferService.getEarliestAvailableBlockNumber();
                    streamingBlockNumber.compareAndSet(activeBlockNum, earliestBlock);
                }
            }

            final long latestActiveBlockNumber = streamingBlockNumber.get();
            if (latestActiveBlockNumber == -1) {
                return; // No blocks available to stream
            }

            if (block != null && block.blockNumber() == latestActiveBlockNumber) {
                // The block hasn't changed so we can exit
                return;
            }

            // Swap blocks and reset
            final BlockState oldBlock = block;
            block = blockBufferService.getBlockState(latestActiveBlockNumber);

            if (block == null && latestActiveBlockNumber < blockBufferService.getEarliestAvailableBlockNumber()) {
                // Indicate that the block node should catch up from another trustworthy block node
                logger.warn(
                        "{} Wanted block ({}) is not obtainable; notifying block node it is too far behind and closing connection",
                        BlockNodeConnection.this,
                        latestActiveBlockNumber);
                endStreamAndReschedule(TOO_FAR_BEHIND);
            }

            pendingRequestBytes = BYTES_PADDING;
            itemIndex = 0;
            pendingRequestItems.clear();
            requestCtr.set(1);

            if (block == null) {
                logger.trace(
                        "{} Wanted to switch from block {} to block {}, but it is not available",
                        BlockNodeConnection.this,
                        (oldBlock == null ? -1 : oldBlock.blockNumber()),
                        latestActiveBlockNumber);
            } else {
                logger.trace(
                        "{} Switched from block {} to block {}",
                        BlockNodeConnection.this,
                        (oldBlock == null ? -1 : oldBlock.blockNumber()),
                        latestActiveBlockNumber);
            }
        }

        /**
         * @return the maximum amount of time (in milliseconds) between sending requests to a block node
         */
        private long maxRequestDelayMillis() {
            return configProvider
                    .getConfiguration()
                    .getConfigData(BlockNodeConnectionConfig.class)
                    .maxRequestDelay()
                    .toMillis();
        }

        /**
         * @return the amount of time (in milliseconds) to sleep between connection worker loop iterations
         */
        private long connectionWorkerSleepMillis() {
            return configProvider
                    .getConfiguration()
                    .getConfigData(BlockNodeConnectionConfig.class)
                    .connectionWorkerSleepDuration()
                    .toMillis();
        }
    }
}<|MERGE_RESOLUTION|>--- conflicted
+++ resolved
@@ -1028,7 +1028,7 @@
                     logger.info(
                             "{} Block boundary reached; closing connection (no block available)",
                             BlockNodeConnection.this);
-                    closeConnection(EndStream.Code.RESET);
+                    endTheStreamWith(EndStream.Code.RESET);
                 }
 
                 return;
@@ -1070,11 +1070,7 @@
                                 itemIndex,
                                 newRequestBytes,
                                 MAX_BYTES_PER_REQUEST);
-<<<<<<< HEAD
-                        closeConnection(EndStream.Code.ERROR);
-=======
                         endTheStreamWith(EndStream.Code.ERROR);
->>>>>>> 15d522de
                         break;
                     }
                 } else {
@@ -1149,7 +1145,7 @@
                 logger.info(
                         "{} Block boundary reached; closing connection (finished sending block)",
                         BlockNodeConnection.this);
-                closeConnection(EndStream.Code.RESET);
+                endTheStreamWith(EndStream.Code.RESET);
             } else {
                 // the connection manager hasn't informed us to close this connection, so we are now free to advance to
                 // the next block
@@ -1163,16 +1159,6 @@
                             nextBlockNumber);
                 }
             }
-        }
-
-        /**
-         * Attempts to send the specified end stream code to the block node, and then closes this connection.
-         *
-         * @param endCode the end stream code to attempt to send to the block node before closing
-         */
-        private void closeConnection(final EndStream.Code endCode) {
-            endTheStreamWith(endCode);
-            blockNodeConnectionManager.connectionResetsTheStream(BlockNodeConnection.this);
         }
 
         /**
