--- conflicted
+++ resolved
@@ -124,7 +124,7 @@
     /**
      * @param newState the new state to transition to
      */
-    public void updateConnectionState(@NonNull ConnectionState newState) {
+    public void updateConnectionState(@NonNull final ConnectionState newState) {
         connectionState = newState;
     }
 
@@ -223,14 +223,14 @@
                         }
                     }
                 }
-            } catch (InterruptedException e) {
+            } catch (final InterruptedException e) {
                 logger.error(
                         "[{}] Request worker thread interrupted for node {}",
                         Thread.currentThread().getName(),
                         connectionDescriptor);
                 Thread.currentThread().interrupt();
                 return;
-            } catch (Exception e) {
+            } catch (final Exception e) {
                 logger.error(
                         "[{}] Error in request worker thread for node {}",
                         Thread.currentThread().getName(),
@@ -271,7 +271,7 @@
         }
     }
 
-    private void logBlockProcessingInfo(BlockState blockState) {
+    private void logBlockProcessingInfo(final BlockState blockState) {
         logger.trace(
                 "[{}] Processing block {} for node {}, isComplete: {}, requests: {}",
                 Thread.currentThread().getName(),
@@ -281,12 +281,12 @@
                 blockState.requests().size());
     }
 
-    private boolean needToWaitForMoreRequests(@NonNull BlockState blockState) {
+    private boolean needToWaitForMoreRequests(@NonNull final BlockState blockState) {
         return getCurrentRequestIndex() >= blockState.requests().size() && !blockState.isComplete();
     }
 
-    private void processAvailableRequests(@NonNull BlockState blockState) {
-        List<PublishStreamRequest> requests = blockState.requests();
+    private void processAvailableRequests(@NonNull final BlockState blockState) {
+        final List<PublishStreamRequest> requests = blockState.requests();
         while (getCurrentRequestIndex() < requests.size()) {
             if (!isActive()) {
                 return;
@@ -333,7 +333,7 @@
                 TimeUnit.SECONDS);
     }
 
-    private void handleAcknowledgement(@NonNull Acknowledgement acknowledgement) {
+    private void handleAcknowledgement(@NonNull final Acknowledgement acknowledgement) {
         if (acknowledgement.hasBlockAck()) {
             final var blockAck = acknowledgement.blockAck();
             final var acknowledgedBlockNumber = blockAck.blockNumber();
@@ -342,15 +342,10 @@
                 final var currentBlockStreaming = getCurrentBlockNumber();
                 final var currentBlockProducing = blockStreamStateManager.getBlockNumber();
 
-<<<<<<< HEAD
-            // Update the last verified block by the current connection
-            blockNodeConnectionManager.updateLastVerifiedBlock(blockNodeConfig, acknowledgedBlockNumber);
-            // Remove all block states up to and including this block number
-            blockStreamStateManager.setAckWatermark(acknowledgedBlockNumber);
-=======
                 // Update the last verified block by the current connection
                 blockNodeConnectionManager.updateLastVerifiedBlock(blockNodeConfig, acknowledgedBlockNumber);
->>>>>>> 019f0bbf
+                // Remove all block states up to and including this block number
+                blockStreamStateManager.setAckWatermark(acknowledgedBlockNumber);
 
                 // Increment the ACK counter metric
                 blockStreamMetrics.incrementBlockAckReceivedCount();
@@ -383,8 +378,6 @@
                             connectionDescriptor,
                             acknowledgedBlockNumber,
                             acknowledgedBlockNumber + 1L);
-                    // Remove all block states up to and including this block number
-                    blockStreamStateManager.removeBlockStatesUpTo(acknowledgedBlockNumber);
                     jumpToBlock(acknowledgedBlockNumber + 1);
                 } else if (currentBlockStreaming == acknowledgedBlockNumber
                         && currentBlockProducing == acknowledgedBlockNumber) {
@@ -397,9 +390,6 @@
                             acknowledgedBlockNumber,
                             acknowledgedBlockNumber + 1L);
                     jumpToBlock(acknowledgedBlockNumber + 1);
-                } else if (currentBlockStreaming > acknowledgedBlockNumber) {
-                    // We are already streaming a block after the acknowledged block number, so remove from buffer
-                    blockStreamStateManager.removeBlockStatesUpTo(acknowledgedBlockNumber);
                 } else if (currentBlockStreaming < acknowledgedBlockNumber) {
                     logger.debug(
                             "[{}] Currently producing Block {} to Block Node {} and acknowledged Block {} - moving streaming ahead to Block {}",
@@ -416,7 +406,7 @@
         }
     }
 
-    private void handleEndOfStream(@NonNull EndOfStream endOfStream) {
+    private void handleEndOfStream(@NonNull final EndOfStream endOfStream) {
         final var blockNumber = endOfStream.blockNumber();
         final var responseCode = endOfStream.status();
 
@@ -451,7 +441,7 @@
                     STREAM_ITEMS_BAD_STATE_PROOF -> {
                 // We should restart the stream at the block immediately
                 // following the block where the node fell behind.
-                long restartBlockNumber = blockNumber == Long.MAX_VALUE ? 0 : blockNumber + 1;
+                final long restartBlockNumber = blockNumber == Long.MAX_VALUE ? 0 : blockNumber + 1;
                 logger.warn(
                         "[{}] Block node {} reported status indicating immediate restart should be attempted. Will restart stream at block {}.",
                         Thread.currentThread().getName(),
@@ -467,7 +457,7 @@
             case STREAM_ITEMS_BEHIND -> {
                 // The block node is behind us, check if we have the last verified block still available in order to
                 // restart the stream from there
-                long restartBlockNumber = blockNumber == Long.MAX_VALUE ? 0 : blockNumber + 1;
+                final long restartBlockNumber = blockNumber == Long.MAX_VALUE ? 0 : blockNumber + 1;
                 if (blockStreamStateManager.getBlockState(restartBlockNumber) != null) {
                     logger.warn(
                             "[{}] Block node {} reported it is behind. Will restart stream at block {}.",
@@ -503,7 +493,7 @@
         }
     }
 
-    private void handleSkipBlock(@NonNull SkipBlock skipBlock) {
+    private void handleSkipBlock(@NonNull final SkipBlock skipBlock) {
         final var skipBlockNumber = skipBlock.blockNumber();
 
         // Only jump if the skip is for the block we are currently processing
@@ -520,7 +510,7 @@
         }
     }
 
-    private void handleResendBlock(@NonNull ResendBlock resendBlock) {
+    private void handleResendBlock(@NonNull final ResendBlock resendBlock) {
         final var resendBlockNumber = resendBlock.blockNumber();
 
         logger.debug(
@@ -539,7 +529,7 @@
         restartStreamAtBlock(resendBlockNumber);
     }
 
-    private String generateConnectionDescriptor(BlockNodeConfig nodeConfig) {
+    private String generateConnectionDescriptor(final BlockNodeConfig nodeConfig) {
         return nodeConfig.address() + ":" + nodeConfig.port();
     }
 
@@ -633,7 +623,7 @@
             return;
         }
         synchronized (newRequestAvailable) {
-            BlockState blockState = blockStreamStateManager.getBlockState(currentBlock);
+            final BlockState blockState = blockStreamStateManager.getBlockState(currentBlock);
             if (blockState != null) {
                 logger.trace(
                         "Notifying of new request available for node {} - block: {}, requests: {}, isComplete: {}",
@@ -657,7 +647,7 @@
         }
     }
 
-    public void setCurrentBlockNumber(long blockNumber) {
+    public void setCurrentBlockNumber(final long blockNumber) {
         currentBlockNumber.set(blockNumber);
         currentRequestIndex.set(0); // Reset the request index when setting a new block
         logger.debug(
@@ -673,7 +663,7 @@
      *
      * @param blockNumber the block number to restart at
      */
-    public void restartStreamAtBlock(long blockNumber) {
+    public void restartStreamAtBlock(final long blockNumber) {
         logger.debug("Restarting stream at block {} for node {}", blockNumber, connectionDescriptor);
 
         setCurrentBlockNumber(blockNumber);
@@ -690,7 +680,7 @@
      *
      * @param blockNumber the block number to jump to
      */
-    public void jumpToBlock(long blockNumber) {
+    public void jumpToBlock(final long blockNumber) {
         logger.debug(
                 "[{}] Jumping to block {} for node {}",
                 Thread.currentThread().getName(),
@@ -728,7 +718,7 @@
     }
 
     @Override
-    public void onNext(PublishStreamResponse response) {
+    public void onNext(final PublishStreamResponse response) {
         if (response.hasAcknowledgement()) {
             handleAcknowledgement(response.acknowledgement());
         } else if (response.hasEndStream()) {
@@ -748,7 +738,7 @@
     }
 
     @Override
-    public void onError(Throwable error) {
+    public void onError(final Throwable error) {
         logger.error(
                 "[{}] Error on stream from block node {}",
                 Thread.currentThread().getName(),
