--- conflicted
+++ resolved
@@ -508,20 +508,6 @@
         requireNonNull(request, "request must not be null");
 
         if (getConnectionState() == ConnectionState.ACTIVE && requestPipeline != null) {
-<<<<<<< HEAD
-            // Record the timestamp when the block is sent
-            if (request.blockItems() != null
-                    && !request.blockItems().blockItems().isEmpty()) {
-                // Find the first block item
-                // if it is a block proof, record the time it was sent
-                final BlockItem firstItem = request.blockItems().blockItems().getFirst();
-                if (firstItem.hasBlockProof()) {
-                    blockNodeConnectionManager.recordBlockSent(
-                            blockNodeConfig, firstItem.blockProof().block(), Instant.now());
-                }
-            }
-            requestPipeline.onNext(request);
-=======
             try {
                 requestPipeline.onNext(request);
                 if (request.hasEndStream()) {
@@ -532,11 +518,22 @@
                     blockStreamMetrics.recordBlockItemsSent(
                             request.blockItems().blockItems().size());
                 }
+
+                // Record the timestamp when the block is sent
+                if (request.blockItems() != null
+                        && !request.blockItems().blockItems().isEmpty()) {
+                    // Find the first block item
+                    // if it is a block proof, record the time it was sent
+                    final BlockItem firstItem = request.blockItems().blockItems().getFirst();
+                    if (firstItem.hasBlockProof()) {
+                        blockNodeConnectionManager.recordBlockSent(
+                                blockNodeConfig, firstItem.blockProof().block(), Instant.now());
+                    }
+                }
             } catch (final RuntimeException e) {
                 blockStreamMetrics.recordRequestSendFailure();
                 throw e;
             }
->>>>>>> b58b61e3
         }
     }
 
