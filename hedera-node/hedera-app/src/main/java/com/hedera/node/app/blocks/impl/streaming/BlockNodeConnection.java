--- conflicted
+++ resolved
@@ -2,14 +2,6 @@
 package com.hedera.node.app.blocks.impl.streaming;
 
 import static java.util.Objects.requireNonNull;
-<<<<<<< HEAD
-=======
-import static org.apache.logging.log4j.Level.DEBUG;
-import static org.apache.logging.log4j.Level.ERROR;
-import static org.apache.logging.log4j.Level.INFO;
-import static org.apache.logging.log4j.Level.TRACE;
-import static org.apache.logging.log4j.Level.WARN;
->>>>>>> 5fd761d1
 import static org.hiero.block.api.PublishStreamRequest.EndStream.Code.RESET;
 import static org.hiero.block.api.PublishStreamRequest.EndStream.Code.TIMEOUT;
 import static org.hiero.block.api.PublishStreamRequest.EndStream.Code.TOO_FAR_BEHIND;
@@ -230,8 +222,7 @@
 
         if (initialBlockToStream != null) {
             streamingBlockNumber.set(initialBlockToStream);
-            logWithContext(
-                    logger, INFO, "Block node connection will initially stream with block {}", initialBlockToStream);
+            logger.info("Block node connection will initially stream with block {}", initialBlockToStream);
         }
     }
 
@@ -572,32 +563,17 @@
         final long activeBlockNumber = streamingBlockNumber.get();
 
         // Only jump if the skip is for the block we are currently processing
-<<<<<<< HEAD
-        if (skipBlockNumber == streamingBlockNumber) {
-            final long nextBlock = skipBlockNumber + 1L;
-            logger.debug("{} Received SkipBlock response.", this);
-            jumpToBlock(nextBlock); // Now uses signaling instead of thread interruption
-        } else {
-            logger.debug(
-                    "{} Received SkipBlock response for block {}, but we are streaming block {} so it will be ignored.",
-                    this,
-                    skipBlockNumber,
-                    streamingBlockNumber);
-=======
         if (skipBlockNumber == activeBlockNumber) {
             final long nextBlock = skipBlockNumber + 1;
             if (streamingBlockNumber.compareAndSet(activeBlockNumber, nextBlock)) {
-                logWithContext(logger, DEBUG, this, "Received SkipBlock response; skipping to block {}", nextBlock);
+                logger.debug("{} Received SkipBlock response; skipping to block {}", this, nextBlock);
                 return;
             }
->>>>>>> 5fd761d1
-        }
-
-        logWithContext(
-                logger,
-                DEBUG,
+        }
+
+        logger.debug(
+                "{} Received SkipBlock response (blockToSkip={}), but we've moved on to another block. Ignoring skip request",
                 this,
-                "Received SkipBlock response (blockToSkip={}), but we've moved on to another block. Ignoring skip request",
                 skipBlockNumber);
     }
 
@@ -752,12 +728,7 @@
 
         try {
             closePipeline(callOnComplete);
-<<<<<<< HEAD
-            jumpToBlock(-1L);
             logger.debug("{} Connection successfully closed.", this);
-=======
-            logWithContext(logger, DEBUG, this, "Connection successfully closed.");
->>>>>>> 5fd761d1
         } catch (final RuntimeException e) {
             logger.warn("{} Error occurred while attempting to close connection.", this, e);
         } finally {
@@ -957,7 +928,7 @@
 
         @Override
         public void run() {
-            logWithContext(logger, INFO, BlockNodeConnection.this, "Worker thread started");
+            logger.info("{} Worker thread started", BlockNodeConnection.this);
             while (true) {
                 try {
                     if (connectionState.get().isTerminal()) {
@@ -974,14 +945,14 @@
                     Thread.sleep(connectionWorkerSleepMillis());
                 } catch (final InterruptedException e) {
                     Thread.currentThread().interrupt();
-                    logWithContext(logger, WARN, BlockNodeConnection.this, "Worker loop was interrupted");
+                    logger.warn("{} Worker loop was interrupted", BlockNodeConnection.this);
                 } catch (final Exception e) {
-                    logWithContext(logger, WARN, BlockNodeConnection.this, "Error caught in connection worker loop", e);
+                    logger.warn("{} Error caught in connection worker loop", BlockNodeConnection.this, e);
                 }
             }
 
             // if we exit the worker loop, then this thread is over... remove it from the worker thread reference
-            logWithContext(logger, INFO, "Worker thread exiting");
+            logger.info("Worker thread exiting");
             workerThreadRef.compareAndSet(Thread.currentThread(), null);
         }
 
@@ -997,11 +968,9 @@
 
             while ((item = block.blockItem(itemIndex)) != null) {
                 if (itemIndex == 0) {
-                    logWithContext(
-                            logger,
-                            TRACE,
+                    logger.trace(
+                            "{} Starting to process items for block {}",
                             BlockNodeConnection.this,
-                            "Starting to process items for block {}",
                             block.blockNumber());
                 }
 
@@ -1019,11 +988,9 @@
                     } else {
                         // There are no other items in the current pending request. This means that the item is too big
                         // to send. We've entered a fatal, non-recoverable situation.
-                        logWithContext(
-                                logger,
-                                ERROR,
+                        logger.error(
+                                "{} !!! FATAL: Request would contain a block item that is too big to send (block={}, itemIndex={}, expectedRequestSize={}, maxAllowed={}). Closing connection.",
                                 BlockNodeConnection.this,
-                                "!!! FATAL: Request would contain a block item that is too big to send (block={}, itemIndex={}, expectedRequestSize={}, maxAllowed={}). Closing connection.",
                                 block.blockNumber(),
                                 itemIndex,
                                 newRequestBytes,
@@ -1054,13 +1021,11 @@
                 // for the current block so we can move to the next block.
                 final long nextBlockNumber = block.blockNumber() + 1;
                 if (streamingBlockNumber.compareAndSet(block.blockNumber(), nextBlockNumber)) {
-                    logWithContext(logger, TRACE, BlockNodeConnection.this, "Advancing to block {}", nextBlockNumber);
+                    logger.trace("{} Advancing to block {}", BlockNodeConnection.this, nextBlockNumber);
                 } else {
-                    logWithContext(
-                            logger,
-                            TRACE,
+                    logger.trace(
+                            "{} Tried to advance to block {} but the block to stream was updated externally",
                             BlockNodeConnection.this,
-                            "Tried to advance to block {} but the block to stream was updated externally",
                             nextBlockNumber);
                 }
             }
@@ -1089,16 +1054,12 @@
                     return true;
                 }
             } catch (final UncheckedIOException e) {
-                logWithContext(
-                        logger,
-                        DEBUG,
-                        BlockNodeConnection.this,
-                        "UncheckedIOException caught in connection worker thread",
+                logger.debug("{} UncheckedIOException caught in connection worker thread", BlockNodeConnection.this,
                         e);
                 handleStreamFailureWithoutOnComplete();
             } catch (final Exception e) {
-                logWithContext(
-                        logger, DEBUG, BlockNodeConnection.this, "Exception caught in connection worker thread", e);
+                logger.debug(
+                        "{} Exception caught in connection worker thread", BlockNodeConnection.this, e);
                 handleStreamFailure();
             }
 
@@ -1136,11 +1097,8 @@
             // Swap blocks and reset
             if (logger.isTraceEnabled()) {
                 final long oldBlock = block == null ? -1 : block.blockNumber();
-                logWithContext(
-                        logger,
-                        TRACE,
+                logger.trace("{} Worker switching from block {} to block {}",
                         BlockNodeConnection.this,
-                        "Worker switching from block {} to block {}",
                         oldBlock,
                         latestActiveBlockNumber);
             }
