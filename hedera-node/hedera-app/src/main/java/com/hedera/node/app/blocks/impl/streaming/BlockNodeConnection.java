// SPDX-License-Identifier: Apache-2.0
package com.hedera.node.app.blocks.impl.streaming;

import static com.hedera.node.app.blocks.impl.streaming.BlockNodeConnectionManager.blockNodeName;
import static java.util.Objects.requireNonNull;

<<<<<<< HEAD
import com.hedera.hapi.block.protoc.BlockStreamServiceGrpc;
import com.hedera.hapi.block.protoc.PublishStreamRequest;
import com.hedera.hapi.block.protoc.PublishStreamResponse;
import com.hedera.hapi.block.protoc.PublishStreamResponseCode;
=======
import com.hedera.hapi.block.PublishStreamRequest;
import com.hedera.hapi.block.PublishStreamResponse;
>>>>>>> 31e70229
import com.hedera.node.internal.network.BlockNodeConfig;
import edu.umd.cs.findbugs.annotations.NonNull;
import io.grpc.stub.StreamObserver;
import io.helidon.webclient.grpc.GrpcServiceClient;
import java.util.List;
import java.util.concurrent.atomic.AtomicBoolean;
import java.util.concurrent.atomic.AtomicInteger;
import java.util.concurrent.atomic.AtomicLong;
import java.util.concurrent.locks.ReentrantLock;
import org.apache.logging.log4j.LogManager;
import org.apache.logging.log4j.Logger;

/**
 * Represents a single connection to a block node. Each connection is responsible for connecting to configured block nodes
 */
public class BlockNodeConnection implements StreamObserver<PublishStreamResponse> {
    private static final Logger logger = LogManager.getLogger(BlockNodeConnection.class);

<<<<<<< HEAD
    private final BlockNodeConfig nodeConf;
    private ManagedChannel channel;
    private final BlockNodeConnectionManager manager;
    private StreamObserver<PublishStreamRequest> requestObserver;
=======
    private final BlockNodeConfig node;
    private final GrpcServiceClient grpcServiceClient;
    private final BlockNodeConnectionManager blockNodeConnectionManager;
    private final BlockStreamStateManager blockStreamStateManager;
>>>>>>> 31e70229

    // Locks and synchronization objects
    private final Object channelLock = new Object();
    private final Object workerLock = new Object();
    private final ReentrantLock isActiveLock = new ReentrantLock();

<<<<<<< HEAD
=======
    // Atomic state variables
    private final AtomicBoolean isActive = new AtomicBoolean(false);
    private final AtomicBoolean streamCompletionInProgress = new AtomicBoolean(false);
    private final AtomicLong currentBlockNumber = new AtomicLong(-1);
    private final AtomicInteger currentRequestIndex = new AtomicInteger(0);

    // Notification objects
    private final Object newBlockAvailable = new Object();
    private final Object newRequestAvailable = new Object();

    // Volatile connection state
    private volatile StreamObserver<PublishStreamRequest> requestObserver;
    private volatile Thread requestWorker;

>>>>>>> 31e70229
    /**
     * Construct a new BlockNodeConnection.
     *
     * @param nodeConfig the configuration for the block node
<<<<<<< HEAD
     * @param manager the connection manager for block node connections
     */
    public BlockNodeConnection(BlockNodeConfig nodeConfig, BlockNodeConnectionManager manager) {
        this.nodeConf = requireNonNull(nodeConfig, "nodeConfig must not be null");
        this.manager = requireNonNull(manager, "manager must not be null");

        logger.info("BlockNodeConnection INITIALIZED");
    }

    public void establishStream() {
        if (requestObserver != null) {
            logger.info("Stream is already established for block node {}", blockNodeName(nodeConf));
            return;
        }

        this.channel = ManagedChannelBuilder.forAddress(nodeConf.address(), nodeConf.port())
                .usePlaintext() // 🔥🔥 For development only! change to use TLS in production 🔥🔥
                .build();
        BlockStreamServiceGrpc.BlockStreamServiceStub stub = BlockStreamServiceGrpc.newStub(channel);
        if (stub != null) {
            synchronized (isActiveLock) {
                requestObserver = stub.publishBlockStream(this);
                isActive = true;
                logger.info("BlockNodeConnection {} INITIALIZED", blockNodeName(nodeConf));
            }
        } else {
            logger.warn("Failed to create stub for block node {}", blockNodeName(nodeConf));
=======
     * @param blockNodeConnectionManager the connection manager for block node connections
     * @param blockStreamStateManager the block stream state manager for block node connections
     * @param grpcServiceClient the gRPC client to establish the bidirectional streaming to block node connections
     */
    public BlockNodeConnection(
            @NonNull final BlockNodeConfig nodeConfig,
            @NonNull final BlockNodeConnectionManager blockNodeConnectionManager,
            @NonNull final BlockStreamStateManager blockStreamStateManager,
            @NonNull final GrpcServiceClient grpcServiceClient) {
        this.node = requireNonNull(nodeConfig, "nodeConfig must not be null");
        this.blockNodeConnectionManager =
                requireNonNull(blockNodeConnectionManager, "blockNodeConnectionManager must not be null");
        this.blockStreamStateManager =
                requireNonNull(blockStreamStateManager, "blockStreamStateManager must not be null");
        this.grpcServiceClient = requireNonNull(grpcServiceClient, "grpcServiceClient must not be null");
    }

    /**
     * Establish the bidirectional streaming to block nodes.
     */
    public Void establishStream() {
        synchronized (isActiveLock) {
            synchronized (channelLock) {
                requestObserver = grpcServiceClient.bidi(blockNodeConnectionManager.getGrpcEndPoint(), this);
                isActive.set(true);
                startRequestWorker();
            }
>>>>>>> 31e70229
        }
    }

<<<<<<< HEAD
    private void handleAcknowledgement(PublishStreamResponse.Acknowledgement acknowledgement) {
        if (acknowledgement.hasBlockAck()) {
            logger.info(
                    "Block acknowledgement received for block {}",
                    acknowledgement.getBlockAck().getBlockNumber());
            manager.handleBlockAck(this, acknowledgement.getBlockAck());
        } else if (logger.isWarnEnabled()) {
            logger.warn("Acknowledgement of unknown type received: {}", acknowledgement);
=======
    private void startRequestWorker() {
        synchronized (workerLock) {
            if (requestWorker != null && requestWorker.isAlive()) {
                stopWorkerThread();
            }
            if (isActive.get()) {
                requestWorker = Thread.ofPlatform()
                        .name("BlockNodeConnection-RequestWorker-" + node.address() + ":" + node.port())
                        .start(this::requestWorkerLoop);
                logger.debug("Started request worker thread for block node {}:{}", node.address(), node.port());
            }
        }
    }

    private void requestWorkerLoop() {
        while (isActive.get()) {
            try {
                // Get the current block state
                final BlockState blockState = blockStreamStateManager.getBlockState(currentBlockNumber.get());

                // If block state is null, check if we're behind
                if (blockState == null && currentBlockNumber.get() != -1) {
                    long lowestAvailableBlock = blockStreamStateManager.getBlockNumber();
                    if (lowestAvailableBlock > currentBlockNumber.get()) {
                        logger.debug(
                                "[] Block {} state not found and lowest available block is {}, ending stream for node {}:{}",
                                currentBlockNumber.get(),
                                lowestAvailableBlock,
                                node.address(),
                                node.port());
                        handleStreamFailure();
                        return;
                    }
                }

                // Otherwise wait for new block if we're at -1 or the current block isn't available yet
                if (currentBlockNumber.get() == -1 || blockState == null) {
                    logger.debug(
                            "[] Waiting for new block to be available for node {}:{}", node.address(), node.port());
                    waitForNewBlock();
                    continue;
                }

                logBlockProcessingInfo(blockState);

                // If there are no requests yet, wait for some to be added
                if (blockState.requests().isEmpty() && !blockState.isComplete()) {
                    waitForNewRequests();
                    continue;
                }

                // If we've processed all available requests but the block isn't complete,
                // wait for more requests to be added
                if (needToWaitForMoreRequests(blockState)) {
                    waitForNewRequests();
                    continue;
                }

                // Process any available requests
                processAvailableRequests(blockState);

                // If the block is complete and we've sent all requests, move to the next block
                if (blockState.isComplete()
                        && currentRequestIndex.get() >= blockState.requests().size()) {
                    moveToNextBlock();
                }
            } catch (InterruptedException e) {
                logger.error("[] Request worker thread interrupted for node {}:{}", node.address(), node.port());
                Thread.currentThread().interrupt();
                return;
            } catch (Exception e) {
                logger.error("[] Error in request worker thread for node {}:{}", node.address(), node.port(), e);
                handleStreamFailure();
            }
>>>>>>> 31e70229
        }
        logger.debug("[] Request worker thread exiting for node {}:{}", node.address(), node.port());
    }

    private void waitForNewBlock() throws InterruptedException {
        synchronized (newBlockAvailable) {
            newBlockAvailable.wait();
        }
    }

    private void waitForNewRequests() throws InterruptedException {
        logger.debug(
                "[] Waiting for new requests to be available for block {} on node {}:{}, "
                        + "currentRequestIndex: {}, requestsSize: {}",
                currentBlockNumber.get(),
                node.address(),
                node.port(),
                currentRequestIndex.get(),
                blockStreamStateManager.getBlockState(currentBlockNumber.get()) != null
                        ? blockStreamStateManager
                                .getBlockState(currentBlockNumber.get())
                                .requests()
                                .size()
                        : 0);
        synchronized (newRequestAvailable) {
            newRequestAvailable.wait();
        }
    }

    private void logBlockProcessingInfo(BlockState blockState) {
        logger.debug(
                "[] Processing block {} for node {}:{}, isComplete: {}, requests: {}",
                currentBlockNumber.get(),
                node.address(),
                node.port(),
                blockState.isComplete(),
                blockState.requests().size());
    }

    private boolean needToWaitForMoreRequests(@NonNull BlockState blockState) {
        return currentRequestIndex.get() >= blockState.requests().size() && !blockState.isComplete();
    }

    private void processAvailableRequests(@NonNull BlockState blockState) {
        synchronized (isActiveLock) {
            List<PublishStreamRequest> requests = blockState.requests();
            while (currentRequestIndex.get() < requests.size()) {
                if (!isActive.get()) {
                    return;
                }
                final PublishStreamRequest request = requests.get(currentRequestIndex.get());
                logger.debug(
                        "[] Sending request for block {} request index {} to node {}:{}, items: {}",
                        currentBlockNumber.get(),
                        currentRequestIndex.get(),
                        node.address(),
                        node.port(),
                        request.blockItems().blockItems().size());
                sendRequest(request);
                currentRequestIndex.incrementAndGet();
            }
        }
    }

    private void moveToNextBlock() {
        logger.debug(
                "[] Completed sending all requests for block {} to node {}:{}",
                currentBlockNumber.get(),
                node.address(),
                node.port());
        currentBlockNumber.incrementAndGet();
        currentRequestIndex.set(0);
    }

    private void handleStreamFailure(Throwable t) {
        synchronized (isActiveLock) {
<<<<<<< HEAD
            isActive = false;
=======
            if (isActive.compareAndSet(true, false)) {
                synchronized (channelLock) {
                    if (requestObserver != null) {
                        try {
                            requestObserver.onCompleted();
                        } catch (Exception e) {
                            logger.warn("Error while completing request observer during stream failure", e);
                        }
                        requestObserver = null;
                    }
                }
                stopWorkerThread();
                removeFromActiveConnections(node);
                scheduleReconnect();
            }
>>>>>>> 31e70229
        }

        final Status status = Status.fromThrowable(t);
        logger.error("Error in block stream to node {}: ({})", blockNodeName(getNodeConfig()), status, t);

        manager.handleConnectionError(this, t);
    }

    @Override
    public void onNext(PublishStreamResponse response) {
        if (response.hasAcknowledgement()) {
            handleAcknowledgement(response.getAcknowledgement());
        } else if (response.hasEndStream()) {
            handleEndOfStream(response.getEndStream());
        } else if (response.hasSkipBlock()) {
            logger.info(
                    "Received SkipBlock from Block Node {}  Block #{}",
                    blockNodeName(nodeConf),
                    response.getSkipBlock().getBlockNumber());
        } else if (response.hasResendBlock()) {
            logger.info(
                    "Received ResendBlock from Block Node {}  Block #{}",
                    blockNodeName(nodeConf),
                    response.getResendBlock().getBlockNumber());
        }
    }

    @Override
    public void onError(Throwable throwable) {
        handleStreamFailure(throwable);
    }

    @Override
    public void onCompleted() {
        handleGracefulClose();
    }

<<<<<<< HEAD
    private void handleEndOfStream(PublishStreamResponse.EndOfStream endOfStream) {
        isActive = false;
        logger.info(
                "Received end of stream status {} for block number {}",
                endOfStream.getStatus(),
                endOfStream.getBlockNumber());

        if (!endOfStream.getStatus().equals(PublishStreamResponseCode.STREAM_ITEMS_SUCCESS)) {
            manager.handleStreamError(this, endOfStream);
        } else {
            manager.handleEndOfStreamSuccess(this, endOfStream.getBlockNumber());
        }
    }

    private void handleGracefulClose() {
        isActive = false;
        logger.info("Received end of stream for block node {}", blockNodeName(nodeConf));

        manager.handleEndOfStreamSuccess(this);
=======
    private void handleAcknowledgement(@NonNull PublishStreamResponse.Acknowledgement acknowledgement) {
        if (acknowledgement.hasBlockAck()) {
            var blockAck = acknowledgement.blockAck();
            var blockNumber = blockAck.blockNumber();
            var blockAlreadyExists = blockAck.blockAlreadyExists();

            logger.debug(
                    "Received acknowledgement for block {} from node {}:{}, blockAlreadyExists: {}",
                    blockNumber,
                    node.address(),
                    node.port(),
                    blockAlreadyExists);

            // Remove all block states up to and including this block number
            blockStreamStateManager.removeBlockStatesUpTo(blockNumber);
        }
    }

    private void handleEndOfStream(@NonNull PublishStreamResponse.EndOfStream endOfStream) {
        var blockNumber = endOfStream.blockNumber();
        var responseCode = endOfStream.status();

        logger.debug(
                "[{}] Received EndOfStream from block node {}:{} at block {} with PublishStreamResponseCode {}",
                Thread.currentThread().getName(),
                node.address(),
                node.port(),
                blockNumber,
                responseCode);

        // For all error codes, restart after the last verified block + 1
        long restartBlockNumber = blockNumber == Long.MAX_VALUE ? 0 : blockNumber + 1;
        logger.debug(
                "[{}] Restarting stream at block {} due to {} for node {}:{}",
                Thread.currentThread().getName(),
                restartBlockNumber,
                responseCode,
                node.address(),
                node.port());
        endStreamAndRestartAtBlock(restartBlockNumber);
    }

    private void removeFromActiveConnections(BlockNodeConfig node) {
        blockNodeConnectionManager.disconnectFromNode(node);
>>>>>>> 31e70229
    }

    /**
     * If connection is active sends a request to the block node, otherwise does nothing.
     *
     * @param request the request to send
     */
    public void sendRequest(@NonNull final PublishStreamRequest request) {
        requireNonNull(request);
        synchronized (isActiveLock) {
<<<<<<< HEAD
            if (isActive) {
                requestObserver.onNext(request);
            } else {
                logger.error("Cannot send request to block node {}: connection is not active", blockNodeName(nodeConf));
                throw new IllegalStateException("Connection is not active for node " + blockNodeName(nodeConf));
            }
        }
    }

=======
            synchronized (channelLock) {
                if (isActive.get() && requestObserver != null) {
                    requestObserver.onNext(request);
                }
            }
        }
    }

    private void scheduleReconnect() {
        logger.debug("Scheduling reconnect for block node {}:{}", node.address(), node.port());
        setCurrentBlockNumber(-1);
        blockNodeConnectionManager.scheduleReconnect(this);
    }

>>>>>>> 31e70229
    /**
     * Idempotent operation that closes this connection (if active)
     */
    public void close() {
        synchronized (isActiveLock) {
            if (isActive.compareAndSet(true, false)) {
                synchronized (channelLock) {
                    if (requestObserver != null) {
                        try {
                            requestObserver.onCompleted();
                        } catch (Exception e) {
                            logger.warn("Error while completing request observer", e);
                        }
                        requestObserver = null;
                    }
                }
                stopWorkerThread();
            }
        }
        logger.debug("Closed connection to block node {}:{}", node.address(), node.port());
    }

    /**
     * Returns whether the connection is active.
     *
     * @return true if the connection is active, false otherwise
     */
    public boolean isActive() {
        return isActive.get();
    }

    /**
     * Returns the block node configuration for this connection.
     *
     * @return the block node configuration
     */
    public BlockNodeConfig getNodeConfig() {
<<<<<<< HEAD
        return nodeConf;
=======
        return node;
    }

    /**
     * Gets the current block number being processed.
     *
     * @return the current block number
     */
    public long getCurrentBlockNumber() {
        return currentBlockNumber.get();
    }

    /**
     * Gets the current request index being processed.
     *
     * @return the current request index
     */
    public int getCurrentRequestIndex() {
        return currentRequestIndex.get();
    }

    public ReentrantLock getIsActiveLock() {
        return isActiveLock;
    }

    public void notifyNewRequestAvailable() {
        synchronized (newRequestAvailable) {
            BlockState blockState = blockStreamStateManager.getBlockState(currentBlockNumber.get());
            if (blockState != null) {
                logger.debug(
                        "Notifying of new request available for node {}:{} - block: {}, requests: {}, isComplete: {}",
                        node.address(),
                        node.port(),
                        currentBlockNumber.get(),
                        blockState.requests().size(),
                        blockState.isComplete());
            } else {
                logger.debug(
                        "Notifying of new request available for node {}:{} - block: {} (state not found)",
                        node.address(),
                        node.port(),
                        currentBlockNumber.get());
            }
            newRequestAvailable.notify();
        }
    }

    public void notifyNewBlockAvailable() {
        synchronized (newBlockAvailable) {
            newBlockAvailable.notify();
        }
    }

    public void setCurrentBlockNumber(long blockNumber) {
        currentBlockNumber.set(blockNumber);
        currentRequestIndex.set(0); // Reset the request index when setting a new block
        logger.debug(
                "Set current block number to {} for node {}:{}, reset request index to 0",
                blockNumber,
                node.address(),
                node.port());
    }

    /**
     * Restarts the worker thread at a specific block number without ending the stream.
     * This method will interrupt the current worker thread if it exists,
     * set the new block number and request index, and start a new worker thread.
     * The gRPC stream with the block node is maintained.
     *
     * @param blockNumber the block number to jump to
     */
    public void jumpToBlock(long blockNumber) {
        logger.debug(
                "Setting current block number to {} for node {}:{} without ending stream",
                blockNumber,
                node.address(),
                node.port());

        stopWorkerThread();
        setCurrentBlockNumber(blockNumber);
        startRequestWorker();
        notifyNewBlockAvailable();

        logger.debug(
                "Worker thread restarted and jumped to block {} for node {}:{}",
                blockNumber,
                node.address(),
                node.port());
    }

    /**
     * Ends the current stream and restarts a new stream at a specific block number.
     * This method will close the current connection, establish a new stream,
     * and start processing from the specified block number.
     *
     * @param blockNumber the block number to restart at
     */
    public void endStreamAndRestartAtBlock(long blockNumber) {
        logger.debug(
                "Ending stream and restarting at block {} for node {}:{}", blockNumber, node.address(), node.port());

        synchronized (isActiveLock) {
            synchronized (channelLock) {
                close();
                setCurrentBlockNumber(blockNumber);
                establishStream();
            }
        }

        logger.debug("Stream ended and restarted at block {} for node {}:{}", blockNumber, node.address(), node.port());
    }

    /**
     * Stops the current worker thread if it exists and waits for it to terminate.
     */
    private void stopWorkerThread() {
        synchronized (workerLock) {
            if (requestWorker != null) {
                requestWorker.interrupt();
                try {
                    requestWorker.join(5000); // Wait up to 5 seconds for thread to stop
                } catch (InterruptedException e) {
                    Thread.currentThread().interrupt();
                    logger.warn("Interrupted while waiting for request worker to stop");
                }
                requestWorker = null;
            }
        }
    }

    @Override
    public void onNext(@NonNull PublishStreamResponse response) {
        if (response.hasAcknowledgement()) {
            handleAcknowledgement(response.acknowledgement());
        } else if (response.hasEndStream()) {
            handleEndOfStream(response.endStream());
        } else if (response.hasSkipBlock()) {
            logger.debug(
                    "Received SkipBlock from Block Node {}:{}  Block #{}",
                    node.address(),
                    node.port(),
                    response.skipBlock().blockNumber());
        } else if (response.hasResendBlock()) {
            logger.debug(
                    "Received ResendBlock from Block Node {}:{}  Block #{}",
                    node.address(),
                    node.port(),
                    response.resendBlock().blockNumber());
        }
    }

    @Override
    public void onError(Throwable error) {
        logger.error("[] Error on stream from block node {}:{}", node.address(), node.port(), error);
        handleStreamFailure();
    }

    @Override
    public void onCompleted() {
        if (streamCompletionInProgress.compareAndSet(false, true)) {
            try {
                logger.debug("[] Stream completed for block node {}:{}", node.address(), node.port());
                handleStreamFailure();
            } finally {
                streamCompletionInProgress.set(false);
            }
        }
>>>>>>> 31e70229
    }
}<|MERGE_RESOLUTION|>--- conflicted
+++ resolved
@@ -1,18 +1,10 @@
 // SPDX-License-Identifier: Apache-2.0
 package com.hedera.node.app.blocks.impl.streaming;
 
-import static com.hedera.node.app.blocks.impl.streaming.BlockNodeConnectionManager.blockNodeName;
 import static java.util.Objects.requireNonNull;
 
-<<<<<<< HEAD
-import com.hedera.hapi.block.protoc.BlockStreamServiceGrpc;
-import com.hedera.hapi.block.protoc.PublishStreamRequest;
-import com.hedera.hapi.block.protoc.PublishStreamResponse;
-import com.hedera.hapi.block.protoc.PublishStreamResponseCode;
-=======
 import com.hedera.hapi.block.PublishStreamRequest;
 import com.hedera.hapi.block.PublishStreamResponse;
->>>>>>> 31e70229
 import com.hedera.node.internal.network.BlockNodeConfig;
 import edu.umd.cs.findbugs.annotations.NonNull;
 import io.grpc.stub.StreamObserver;
@@ -31,25 +23,16 @@
 public class BlockNodeConnection implements StreamObserver<PublishStreamResponse> {
     private static final Logger logger = LogManager.getLogger(BlockNodeConnection.class);
 
-<<<<<<< HEAD
-    private final BlockNodeConfig nodeConf;
-    private ManagedChannel channel;
-    private final BlockNodeConnectionManager manager;
-    private StreamObserver<PublishStreamRequest> requestObserver;
-=======
     private final BlockNodeConfig node;
     private final GrpcServiceClient grpcServiceClient;
     private final BlockNodeConnectionManager blockNodeConnectionManager;
     private final BlockStreamStateManager blockStreamStateManager;
->>>>>>> 31e70229
 
     // Locks and synchronization objects
     private final Object channelLock = new Object();
     private final Object workerLock = new Object();
     private final ReentrantLock isActiveLock = new ReentrantLock();
 
-<<<<<<< HEAD
-=======
     // Atomic state variables
     private final AtomicBoolean isActive = new AtomicBoolean(false);
     private final AtomicBoolean streamCompletionInProgress = new AtomicBoolean(false);
@@ -64,40 +47,18 @@
     private volatile StreamObserver<PublishStreamRequest> requestObserver;
     private volatile Thread requestWorker;
 
->>>>>>> 31e70229
+    protected BlockNodeConnection() {
+        // Default constructor for NoOpConnection
+        this.node = null;
+        this.grpcServiceClient = null;
+        this.blockNodeConnectionManager = null;
+        this.blockStreamStateManager = null;
+    }
+
     /**
      * Construct a new BlockNodeConnection.
      *
      * @param nodeConfig the configuration for the block node
-<<<<<<< HEAD
-     * @param manager the connection manager for block node connections
-     */
-    public BlockNodeConnection(BlockNodeConfig nodeConfig, BlockNodeConnectionManager manager) {
-        this.nodeConf = requireNonNull(nodeConfig, "nodeConfig must not be null");
-        this.manager = requireNonNull(manager, "manager must not be null");
-
-        logger.info("BlockNodeConnection INITIALIZED");
-    }
-
-    public void establishStream() {
-        if (requestObserver != null) {
-            logger.info("Stream is already established for block node {}", blockNodeName(nodeConf));
-            return;
-        }
-
-        this.channel = ManagedChannelBuilder.forAddress(nodeConf.address(), nodeConf.port())
-                .usePlaintext() // 🔥🔥 For development only! change to use TLS in production 🔥🔥
-                .build();
-        BlockStreamServiceGrpc.BlockStreamServiceStub stub = BlockStreamServiceGrpc.newStub(channel);
-        if (stub != null) {
-            synchronized (isActiveLock) {
-                requestObserver = stub.publishBlockStream(this);
-                isActive = true;
-                logger.info("BlockNodeConnection {} INITIALIZED", blockNodeName(nodeConf));
-            }
-        } else {
-            logger.warn("Failed to create stub for block node {}", blockNodeName(nodeConf));
-=======
      * @param blockNodeConnectionManager the connection manager for block node connections
      * @param blockStreamStateManager the block stream state manager for block node connections
      * @param grpcServiceClient the gRPC client to establish the bidirectional streaming to block node connections
@@ -118,27 +79,16 @@
     /**
      * Establish the bidirectional streaming to block nodes.
      */
-    public Void establishStream() {
+    public void establishStream() {
         synchronized (isActiveLock) {
             synchronized (channelLock) {
                 requestObserver = grpcServiceClient.bidi(blockNodeConnectionManager.getGrpcEndPoint(), this);
                 isActive.set(true);
                 startRequestWorker();
             }
->>>>>>> 31e70229
-        }
-    }
-
-<<<<<<< HEAD
-    private void handleAcknowledgement(PublishStreamResponse.Acknowledgement acknowledgement) {
-        if (acknowledgement.hasBlockAck()) {
-            logger.info(
-                    "Block acknowledgement received for block {}",
-                    acknowledgement.getBlockAck().getBlockNumber());
-            manager.handleBlockAck(this, acknowledgement.getBlockAck());
-        } else if (logger.isWarnEnabled()) {
-            logger.warn("Acknowledgement of unknown type received: {}", acknowledgement);
-=======
+        }
+    }
+
     private void startRequestWorker() {
         synchronized (workerLock) {
             if (requestWorker != null && requestWorker.isAlive()) {
@@ -213,7 +163,6 @@
                 logger.error("[] Error in request worker thread for node {}:{}", node.address(), node.port(), e);
                 handleStreamFailure();
             }
->>>>>>> 31e70229
         }
         logger.debug("[] Request worker thread exiting for node {}:{}", node.address(), node.port());
     }
@@ -288,11 +237,8 @@
         currentRequestIndex.set(0);
     }
 
-    private void handleStreamFailure(Throwable t) {
+    private void handleStreamFailure() {
         synchronized (isActiveLock) {
-<<<<<<< HEAD
-            isActive = false;
-=======
             if (isActive.compareAndSet(true, false)) {
                 synchronized (channelLock) {
                     if (requestObserver != null) {
@@ -305,68 +251,13 @@
                     }
                 }
                 stopWorkerThread();
-                removeFromActiveConnections(node);
-                scheduleReconnect();
-            }
->>>>>>> 31e70229
-        }
-
-        final Status status = Status.fromThrowable(t);
-        logger.error("Error in block stream to node {}: ({})", blockNodeName(getNodeConfig()), status, t);
-
-        manager.handleConnectionError(this, t);
-    }
-
-    @Override
-    public void onNext(PublishStreamResponse response) {
-        if (response.hasAcknowledgement()) {
-            handleAcknowledgement(response.getAcknowledgement());
-        } else if (response.hasEndStream()) {
-            handleEndOfStream(response.getEndStream());
-        } else if (response.hasSkipBlock()) {
-            logger.info(
-                    "Received SkipBlock from Block Node {}  Block #{}",
-                    blockNodeName(nodeConf),
-                    response.getSkipBlock().getBlockNumber());
-        } else if (response.hasResendBlock()) {
-            logger.info(
-                    "Received ResendBlock from Block Node {}  Block #{}",
-                    blockNodeName(nodeConf),
-                    response.getResendBlock().getBlockNumber());
-        }
-    }
-
-    @Override
-    public void onError(Throwable throwable) {
-        handleStreamFailure(throwable);
-    }
-
-    @Override
-    public void onCompleted() {
-        handleGracefulClose();
-    }
-
-<<<<<<< HEAD
-    private void handleEndOfStream(PublishStreamResponse.EndOfStream endOfStream) {
-        isActive = false;
-        logger.info(
-                "Received end of stream status {} for block number {}",
-                endOfStream.getStatus(),
-                endOfStream.getBlockNumber());
-
-        if (!endOfStream.getStatus().equals(PublishStreamResponseCode.STREAM_ITEMS_SUCCESS)) {
-            manager.handleStreamError(this, endOfStream);
-        } else {
-            manager.handleEndOfStreamSuccess(this, endOfStream.getBlockNumber());
-        }
-    }
-
-    private void handleGracefulClose() {
-        isActive = false;
-        logger.info("Received end of stream for block node {}", blockNodeName(nodeConf));
-
-        manager.handleEndOfStreamSuccess(this);
-=======
+                setCurrentBlockNumber(-1);
+            }
+        }
+
+        blockNodeConnectionManager.handleConnectionError(this);
+    }
+
     private void handleAcknowledgement(@NonNull PublishStreamResponse.Acknowledgement acknowledgement) {
         if (acknowledgement.hasBlockAck()) {
             var blockAck = acknowledgement.blockAck();
@@ -409,11 +300,6 @@
         endStreamAndRestartAtBlock(restartBlockNumber);
     }
 
-    private void removeFromActiveConnections(BlockNodeConfig node) {
-        blockNodeConnectionManager.disconnectFromNode(node);
->>>>>>> 31e70229
-    }
-
     /**
      * If connection is active sends a request to the block node, otherwise does nothing.
      *
@@ -422,17 +308,6 @@
     public void sendRequest(@NonNull final PublishStreamRequest request) {
         requireNonNull(request);
         synchronized (isActiveLock) {
-<<<<<<< HEAD
-            if (isActive) {
-                requestObserver.onNext(request);
-            } else {
-                logger.error("Cannot send request to block node {}: connection is not active", blockNodeName(nodeConf));
-                throw new IllegalStateException("Connection is not active for node " + blockNodeName(nodeConf));
-            }
-        }
-    }
-
-=======
             synchronized (channelLock) {
                 if (isActive.get() && requestObserver != null) {
                     requestObserver.onNext(request);
@@ -443,11 +318,9 @@
 
     private void scheduleReconnect() {
         logger.debug("Scheduling reconnect for block node {}:{}", node.address(), node.port());
-        setCurrentBlockNumber(-1);
         blockNodeConnectionManager.scheduleReconnect(this);
     }
 
->>>>>>> 31e70229
     /**
      * Idempotent operation that closes this connection (if active)
      */
@@ -485,9 +358,6 @@
      * @return the block node configuration
      */
     public BlockNodeConfig getNodeConfig() {
-<<<<<<< HEAD
-        return nodeConf;
-=======
         return node;
     }
 
@@ -655,6 +525,5 @@
                 streamCompletionInProgress.set(false);
             }
         }
->>>>>>> 31e70229
     }
 }