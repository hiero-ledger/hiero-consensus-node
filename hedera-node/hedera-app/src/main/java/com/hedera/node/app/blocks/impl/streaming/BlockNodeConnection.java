--- conflicted
+++ resolved
@@ -2,14 +2,11 @@
 package com.hedera.node.app.blocks.impl.streaming;
 
 import static java.util.Objects.requireNonNull;
-<<<<<<< HEAD
-=======
 import static org.apache.logging.log4j.Level.DEBUG;
 import static org.apache.logging.log4j.Level.ERROR;
 import static org.apache.logging.log4j.Level.INFO;
 import static org.apache.logging.log4j.Level.TRACE;
 import static org.apache.logging.log4j.Level.WARN;
->>>>>>> 5fd761d1
 import static org.hiero.block.api.PublishStreamRequest.EndStream.Code.RESET;
 import static org.hiero.block.api.PublishStreamRequest.EndStream.Code.TIMEOUT;
 import static org.hiero.block.api.PublishStreamRequest.EndStream.Code.TOO_FAR_BEHIND;
@@ -572,32 +569,17 @@
         final long activeBlockNumber = streamingBlockNumber.get();
 
         // Only jump if the skip is for the block we are currently processing
-<<<<<<< HEAD
-        if (skipBlockNumber == streamingBlockNumber) {
-            final long nextBlock = skipBlockNumber + 1L;
-            logger.debug("{} Received SkipBlock response.", this);
-            jumpToBlock(nextBlock); // Now uses signaling instead of thread interruption
-        } else {
-            logger.debug(
-                    "{} Received SkipBlock response for block {}, but we are streaming block {} so it will be ignored.",
-                    this,
-                    skipBlockNumber,
-                    streamingBlockNumber);
-=======
         if (skipBlockNumber == activeBlockNumber) {
             final long nextBlock = skipBlockNumber + 1;
             if (streamingBlockNumber.compareAndSet(activeBlockNumber, nextBlock)) {
-                logWithContext(logger, DEBUG, this, "Received SkipBlock response; skipping to block {}", nextBlock);
+                logger.debug("{} Received SkipBlock response; skipping to block {}", this, nextBlock);
                 return;
             }
->>>>>>> 5fd761d1
-        }
-
-        logWithContext(
-                logger,
-                DEBUG,
+        }
+
+        logger.debug(
+                "{} Received SkipBlock response (blockToSkip={}), but we've moved on to another block. Ignoring skip request",
                 this,
-                "Received SkipBlock response (blockToSkip={}), but we've moved on to another block. Ignoring skip request",
                 skipBlockNumber);
     }
 
@@ -752,12 +734,7 @@
 
         try {
             closePipeline(callOnComplete);
-<<<<<<< HEAD
-            jumpToBlock(-1L);
             logger.debug("{} Connection successfully closed.", this);
-=======
-            logWithContext(logger, DEBUG, this, "Connection successfully closed.");
->>>>>>> 5fd761d1
         } catch (final RuntimeException e) {
             logger.warn("{} Error occurred while attempting to close connection.", this, e);
         } finally {
