--- conflicted
+++ resolved
@@ -386,19 +386,7 @@
                     logger.warn("[{}] Block node is behind and block state is not available.", this);
 
                     // Indicate that the block node should recover and catch up from another trustworthy block node
-<<<<<<< HEAD
-                    final PublishStreamRequest endStream = PublishStreamRequest.newBuilder()
-                            .endStream(PublishStreamRequest.EndStream.newBuilder()
-                                    .endCode(PublishStreamRequest.EndStream.Code.TOO_FAR_BEHIND)
-                                    .earliestBlockNumber(earliestBlockNumber)
-                                    .latestBlockNumber(highestAckedBlockNumber))
-                            .build();
-
-                    sendRequest(endStream);
-                    close();
-=======
                     endTheStreamWith(EndStream.Code.TOO_FAR_BEHIND);
->>>>>>> 2d63d324
 
                     blockNodeConnectionManager.rescheduleAndSelectNewNode(this, LONGER_RETRY_DELAY);
                 }
