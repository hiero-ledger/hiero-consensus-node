// SPDX-License-Identifier: Apache-2.0
package com.hedera.node.app.blocks.impl.streaming;

import static java.util.Objects.requireNonNull;

import com.hedera.hapi.block.protoc.BlockStreamServiceGrpc;
import com.hedera.hapi.block.protoc.PublishStreamRequest;
import com.hedera.hapi.block.protoc.PublishStreamResponse;
import com.hedera.node.internal.network.BlockNodeConfig;
import edu.umd.cs.findbugs.annotations.NonNull;
import io.grpc.ManagedChannel;
import io.grpc.ManagedChannelBuilder;
import io.grpc.Status;
import io.grpc.stub.StreamObserver;
import java.util.concurrent.TimeUnit;
import java.util.concurrent.locks.ReentrantLock;
import org.apache.logging.log4j.LogManager;
import org.apache.logging.log4j.Logger;

/**
 * Represents a single connection to a block node. Each connection is responsible for connecting to configured block nodes
 */
public class BlockNodeConnection implements StreamObserver<PublishStreamResponse> {
    private static final Logger logger = LogManager.getLogger(BlockNodeConnection.class);

    private final BlockNodeConfig node;
    private final ManagedChannel channel;
    private final BlockNodeConnectionManager manager;
    private final BlockStreamStateManager blockStreamStateManager;
    private StreamObserver<PublishStreamRequest> requestObserver;

<<<<<<< HEAD
    private final ReentrantLock isActiveLock = new ReentrantLock();
    private volatile boolean isActive = true;
=======
    private final Object isActiveLock = new Object();
    private volatile boolean isActive = false;
>>>>>>> 0711278d

    // Variables for tracking the current block and request index
    private final Object newBlockAvailable = new Object();
    private final Object newRequestAvailable = new Object();
    private long currentBlockNumber = -1;
    private int currentRequestIndex = 0;

    // Worker thread for submitting requests
    private Thread requestWorker;

    public BlockNodeConnection(
            BlockNodeConfig nodeConfig,
            BlockNodeConnectionManager manager,
            BlockStreamStateManager blockStreamStateManager) {
        this.node = nodeConfig;
        this.manager = manager;
        this.channel = ManagedChannelBuilder.forAddress(nodeConfig.address(), nodeConfig.port())
                .usePlaintext() // 🔥🔥 For development only! change to use TLS in production 🔥🔥
                .build();
<<<<<<< HEAD
        this.blockStreamStateManager = blockStreamStateManager;
        establishStream();
        startRequestWorker();
        logger.info("BlockNodeConnection INITIALIZED");
    }

    private void establishStream() {
        logger.info("Establishing stream to block node {}:{}", node.address(), node.port());
        BlockStreamServiceGrpc.BlockStreamServiceStub stub = BlockStreamServiceGrpc.newStub(channel);

        requestObserver = stub.publishBlockStream(new StreamObserver<>() {
            @Override
            public void onNext(PublishStreamResponse response) {
                if (response.hasAcknowledgement()) {
                    handleAcknowledgement(response.getAcknowledgement());
                } else if (response.hasEndStream()) {
                    handleEndOfStream(response.getEndStream());
                } else if (response.hasSkipBlock()) {
                    logger.info(
                            "Received SkipBlock from Block Node {}:{}  Block #{}",
                            node.address(),
                            node.port(),
                            response.getSkipBlock().getBlockNumber());
                } else if (response.hasResendBlock()) {
                    logger.info(
                            "Received ResendBlock from Block Node {}:{}  Block #{}",
                            node.address(),
                            node.port(),
                            response.getResendBlock().getBlockNumber());
                }
            }

            @Override
            public void onError(Throwable t) {
                Status status = Status.fromThrowable(t);
                logger.error("Error in block node stream {}:{}: {}", node.address(), node.port(), status, t);
                handleStreamFailure();
            }

            @Override
            public void onCompleted() {
                logger.info("Stream completed for block node {}:{}", node.address(), node.port());
                handleStreamFailure();
            }
        });
        isActiveLock.lock();
        isActive = true;
        isActiveLock.unlock();
    }

    private void startRequestWorker() {
        requestWorker = new Thread(this::requestWorkerLoop);
        requestWorker.setName("BlockNodeConnection-RequestWorker-" + node.address() + ":" + node.port());
        requestWorker.start();
        logger.info("Started request worker thread for block node {}:{}", node.address(), node.port());
    }

    private void requestWorkerLoop() {
        while (isActive) {
            try {
                // Wait for a block to be available if we don't have one yet
                if (currentBlockNumber == -1 || blockStreamStateManager.getBlockState(currentBlockNumber) == null) {
                    logger.info("Waiting for new block to be available for node {}:{}", node.address(), node.port());
                    waitForNewBlock();
                    continue;
                }

                // Get the current block state
                BlockState blockState = blockStreamStateManager.getBlockState(currentBlockNumber);
                if (blockState == null) {
                    logger.info("Block state is null for block {} on node {}:{}", currentBlockNumber, node.address(), node.port());
                    break;
                }

                logBlockProcessingInfo(blockState);

                // If there are no requests yet, wait for some to be added
                if (blockState.requests().isEmpty() && !blockState.isComplete()) {
                    logger.info(
                            "No requests available for block {} on node {}:{}, waiting...",
                            currentBlockNumber,
                            node.address(),
                            node.port());
                    waitForNewRequests();
                }

                // If we've processed all available requests but the block isn't complete,
                // wait for more requests to be added
                if (needToWaitForMoreRequests(blockState)) {
                    waitForNewRequests();
                }

                // Process any available requests
                processAvailableRequests(blockState);

                // If the block is complete and we've sent all requests, move to the next block
                if (blockState.isComplete() && currentRequestIndex >= blockState.requests().size()) {
                    moveToNextBlock();
                }
            } catch (InterruptedException e) {
                handleInterruptedException(e);
                break;
            } catch (Exception e) {
                handleGenericException(e);
            }
        }
        logger.info("Request worker thread exiting for node {}:{}", node.address(), node.port());
    }

    private void waitForNewBlock() throws InterruptedException {
        synchronized (newBlockAvailable) {
            newBlockAvailable.wait();
        }
    }

    private void waitForNewRequests() throws InterruptedException {
        logger.info(
                "Waiting for new requests to be available for block {} on node {}:{}, "
                        + "currentRequestIndex: {}, requestsSize: {}",
                currentBlockNumber,
                node.address(),
                node.port(),
                currentRequestIndex,
                blockStreamStateManager.getBlockState(currentBlockNumber) != null
                        ? blockStreamStateManager.getBlockState(currentBlockNumber).requests().size()
                        : 0);
        synchronized (newRequestAvailable) {
            newRequestAvailable.wait();
        }
    }

    private void logBlockProcessingInfo(BlockState blockState) {
        logger.info(
                "Processing block {} for node {}:{}, isComplete: {}, requests: {}",
                currentBlockNumber,
                node.address(),
                node.port(),
                blockState.isComplete(),
                blockState.requests().size());
    }

    private boolean needToWaitForMoreRequests(BlockState blockState) {
        return currentRequestIndex >= blockState.requests().size() && !blockState.isComplete();
    }

    private void processAvailableRequests(BlockState blockState) {
        int requestsSize = blockState.requests().size();
        while (currentRequestIndex < requestsSize) {
            PublishStreamRequest request = blockState.requests().get(currentRequestIndex);
            logger.info(
                    "Sending request for block {} request index {} to node {}:{}, items: {}",
                    currentBlockNumber,
                    currentRequestIndex,
                    node.address(),
                    node.port(),
                    request.getBlockItems().getBlockItemsCount());
            sendRequest(request);
            currentRequestIndex++;
        }
    }

    private void moveToNextBlock() {
        logger.info(
                "Completed sending all requests for block {} to node {}:{}",
                currentBlockNumber,
                node.address(),
                node.port());
        currentBlockNumber++;
        currentRequestIndex = 0;
    }

    private void handleInterruptedException(InterruptedException e) {
        if (isActive) {
            logger.error("Request worker thread interrupted for node {}:{}", node.address(), node.port(), e);
        }
        Thread.currentThread().interrupt();
    }

    private void handleGenericException(Exception e) {
        logger.error("Error in request worker thread for node {}:{}", node.address(), node.port(), e);
        // If we get an IndexOutOfBoundsException, reset the request index to a safe value
        if (e instanceof IndexOutOfBoundsException) {
            BlockState blockState = blockStreamStateManager.getBlockState(currentBlockNumber);
            if (blockState != null) {
                int safeIndex = Math.min(blockState.requests().size(), currentRequestIndex);
                logger.info(
                        "Resetting request index from {} to {} for block {}",
                        currentRequestIndex,
                        safeIndex,
                        currentBlockNumber);
                currentRequestIndex = safeIndex;
            }
        }
=======
        logger.info("BlockNodeConnection INITIALIZED");
    }

    public Void establishStream() {
        BlockStreamServiceGrpc.BlockStreamServiceStub stub = BlockStreamServiceGrpc.newStub(channel);
        synchronized (isActiveLock) {
            requestObserver = stub.publishBlockStream(this);
            isActive = true;
        }
        return null;
>>>>>>> 0711278d
    }

    private void handleAcknowledgement(PublishStreamResponse.Acknowledgement acknowledgement) {
        if (acknowledgement.hasBlockAck()) {
            logger.info(
                    "Block acknowledgment received for a full block: {}",
                    acknowledgement.getBlockAck().getBlockNumber());
        }
    }

    private void handleStreamFailure() {
        synchronized (isActiveLock) {
            isActive = false;
            removeFromActiveConnections(node);
        }
    }

    private void handleEndOfStream(PublishStreamResponse.EndOfStream endOfStream) {
        logger.info("Error returned from block node at block number {}: {}", endOfStream.getBlockNumber(), endOfStream);
    }

    private void removeFromActiveConnections(BlockNodeConfig node) {
        manager.handleConnectionError(node);
    }

<<<<<<< HEAD
    public void handleStreamFailure() {
        isActiveLock.lock();
        isActive = false;
        isActiveLock.unlock();
        removeFromActiveConnections(node);
        // TODO Could interrupt request worker here
    }

    public void sendRequest(PublishStreamRequest request) {
        if (isActive) {
            try {
                logger.info(
                        "Sending request to node {}:{}: {}",
                        node.address(),
                        node.port(),
                        request.getBlockItems().getBlockItemsCount());
                requestObserver.onNext(request);
                logger.info("Successfully sent request to node {}:{}", node.address(), node.port());
            } catch (Exception e) {
                logger.error("Failed to send request to node {}:{}", node.address(), node.port(), e);
                handleStreamFailure();
            }
        } else {
            logger.warn("Attempted to send request to inactive connection for node {}:{}", node.address(), node.port());
        }
=======
    /**
     * If connection is active sends a request to the block node, otherwise does nothing.
     *
     * @param request the request to send
     */
    public void sendRequest(@NonNull final PublishStreamRequest request) {
        requireNonNull(request);
        synchronized (isActiveLock) {
            if (isActive) {
                requestObserver.onNext(request);
            }
        }
    }

    private void scheduleReconnect() {
        manager.scheduleReconnect(this);
>>>>>>> 0711278d
    }

    /**
     * If connection is active it closes it, otherwise does nothing.
     */
    public void close() {
<<<<<<< HEAD
        if (isActive) {
            isActiveLock.lock();
            isActive = false;
            isActiveLock.unlock();

            try {
                if (requestWorker != null) {
                    requestWorker.interrupt();
                    requestWorker.join(1000);
                }
                channel.shutdown().awaitTermination(5, TimeUnit.SECONDS);
            } catch (InterruptedException e) {
                logger.error("Error joining request worker thread for node {}:{}", node.address(), node.port(), e);
                Thread.currentThread().interrupt();
            } finally {
                if (!channel.isShutdown()) {
                    channel.shutdownNow();
=======
        synchronized (isActiveLock) {
            if (isActive) {
                isActive = false;
                requestObserver.onCompleted();
                scheduler.shutdown();
                // Shutdown the channel gracefully
                try {
                    channel.shutdown().awaitTermination(5, TimeUnit.SECONDS);
                } catch (InterruptedException e) {
                    logger.warn("Channel shutdown interrupted", e);
                    Thread.currentThread().interrupt();
                } finally {
                    if (!channel.isShutdown()) {
                        channel.shutdownNow();
                    }
>>>>>>> 0711278d
                }
            }
            logger.info("Closed connection to block node {}:{}", node.address(), node.port());
        }
    }

    /**
     * Returns whether the connection is active.
     *
     * @return true if the connection is active, false otherwise
     */
    public boolean isActive() {
        return isActive;
    }

    /**
     * Returns the block node configuration this connection.
     *
     * @return the block node configuration
     */
    public BlockNodeConfig getNodeConfig() {
        return node;
    }

<<<<<<< HEAD
    /**
     * Gets the current block number being processed.
     *
     * @return the current block number
     */
    public long getCurrentBlockNumber() {
        return currentBlockNumber;
    }

    /**
     * Gets the current request index being processed.
     *
     * @return the current request index
     */
    public int getCurrentRequestIndex() {
        return currentRequestIndex;
    }

    public ReentrantLock getIsActiveLock() {
        return isActiveLock;
    }

    public Object getNewBlockAvailable() {
        return newBlockAvailable;
    }

    public Object getNewRequestAvailable() {
        return newRequestAvailable;
    }

    public void notifyNewRequestAvailable() {
        synchronized (newRequestAvailable) {
            BlockState blockState = blockStreamStateManager.getBlockState(currentBlockNumber);
            if (blockState != null) {
                logger.info(
                        "Notifying of new request available for node {}:{} - block: {}, requests: {}, isComplete: {}",
                        node.address(),
                        node.port(),
                        currentBlockNumber,
                        blockState.requests().size(),
                        blockState.isComplete());
            } else {
                logger.info(
                        "Notifying of new request available for node {}:{} - block: {} (state not found)",
                        node.address(),
                        node.port(),
                        currentBlockNumber);
            }
            newRequestAvailable.notify();
        }
    }

    public void notifyNewBlockAvailable() {
        synchronized (newBlockAvailable) {
            newBlockAvailable.notify();
        }
    }

    public void setCurrentBlockNumber(long blockNumber) {
        currentBlockNumber = blockNumber;
        currentRequestIndex = 0; // Reset the request index when setting a new block
        logger.info(
                "Set current block number to {} for node {}:{}, reset request index to 0",
                blockNumber,
                node.address(),
                node.port());
    }

    /**
     * Restarts the worker thread at a specific block number.
     * This method will interrupt the current worker thread if it exists,
     * set the new block number and request index, and start a new worker thread.
     *
     * @param blockNumber the block number to restart at
     */
    public void restartWorkerAtBlock(long blockNumber) {
        logger.info("Restarting worker thread for node {}:{} at block {}", node.address(), node.port(), blockNumber);
        
        // Stop the current worker thread if it exists
        if (requestWorker != null && requestWorker.isAlive()) {
            requestWorker.interrupt();
            try {
                // Wait for the thread to terminate
                requestWorker.join(1000);
            } catch (InterruptedException e) {
                logger.error("Interrupted while waiting for worker thread to terminate", e);
                Thread.currentThread().interrupt();
            }
        }
        
        // Set the new block number and reset request index
        setCurrentBlockNumber(blockNumber);
        
        // Start a new worker thread
        startRequestWorker();
        
        // Notify that a new block is available to process
        notifyNewBlockAvailable();
        
        logger.info("Worker thread restarted for node {}:{} at block {}", node.address(), node.port(), blockNumber);
=======
    @Override
    public void onNext(PublishStreamResponse response) {
        if (response.hasAcknowledgement()) {
            handleAcknowledgement(response.getAcknowledgement());
        } else if (response.hasEndStream()) {
            handleEndOfStream(response.getEndStream());
        } else if (response.hasSkipBlock()) {
            logger.info(
                    "Received SkipBlock from Block Node {}:{}  Block #{}",
                    node.address(),
                    node.port(),
                    response.getSkipBlock().getBlockNumber());
        } else if (response.hasResendBlock()) {
            logger.info(
                    "Received ResendBlock from Block Node {}:{}  Block #{}",
                    node.address(),
                    node.port(),
                    response.getResendBlock().getBlockNumber());
        }
    }

    @Override
    public void onError(Throwable throwable) {
        Status status = Status.fromThrowable(throwable);
        logger.error(
                "Error in block node stream {}:{}: {} {}", node.address(), node.port(), status, throwable.getMessage());
        handleStreamFailure();
        scheduleReconnect();
    }

    @Override
    public void onCompleted() {
        logger.info("Stream completed for block node {}:{}", node.address(), node.port());
        handleStreamFailure();
>>>>>>> 0711278d
    }
}<|MERGE_RESOLUTION|>--- conflicted
+++ resolved
@@ -12,6 +12,8 @@
 import io.grpc.ManagedChannelBuilder;
 import io.grpc.Status;
 import io.grpc.stub.StreamObserver;
+import java.util.concurrent.Executors;
+import java.util.concurrent.ScheduledExecutorService;
 import java.util.concurrent.TimeUnit;
 import java.util.concurrent.locks.ReentrantLock;
 import org.apache.logging.log4j.LogManager;
@@ -22,6 +24,7 @@
  */
 public class BlockNodeConnection implements StreamObserver<PublishStreamResponse> {
     private static final Logger logger = LogManager.getLogger(BlockNodeConnection.class);
+    private final ScheduledExecutorService scheduler = Executors.newSingleThreadScheduledExecutor();
 
     private final BlockNodeConfig node;
     private final ManagedChannel channel;
@@ -29,13 +32,8 @@
     private final BlockStreamStateManager blockStreamStateManager;
     private StreamObserver<PublishStreamRequest> requestObserver;
 
-<<<<<<< HEAD
     private final ReentrantLock isActiveLock = new ReentrantLock();
-    private volatile boolean isActive = true;
-=======
-    private final Object isActiveLock = new Object();
     private volatile boolean isActive = false;
->>>>>>> 0711278d
 
     // Variables for tracking the current block and request index
     private final Object newBlockAvailable = new Object();
@@ -52,58 +50,22 @@
             BlockStreamStateManager blockStreamStateManager) {
         this.node = nodeConfig;
         this.manager = manager;
+        this.blockStreamStateManager = blockStreamStateManager;
         this.channel = ManagedChannelBuilder.forAddress(nodeConfig.address(), nodeConfig.port())
                 .usePlaintext() // 🔥🔥 For development only! change to use TLS in production 🔥🔥
                 .build();
-<<<<<<< HEAD
-        this.blockStreamStateManager = blockStreamStateManager;
-        establishStream();
-        startRequestWorker();
         logger.info("BlockNodeConnection INITIALIZED");
     }
 
-    private void establishStream() {
+    public Void establishStream() {
         logger.info("Establishing stream to block node {}:{}", node.address(), node.port());
         BlockStreamServiceGrpc.BlockStreamServiceStub stub = BlockStreamServiceGrpc.newStub(channel);
-
-        requestObserver = stub.publishBlockStream(new StreamObserver<>() {
-            @Override
-            public void onNext(PublishStreamResponse response) {
-                if (response.hasAcknowledgement()) {
-                    handleAcknowledgement(response.getAcknowledgement());
-                } else if (response.hasEndStream()) {
-                    handleEndOfStream(response.getEndStream());
-                } else if (response.hasSkipBlock()) {
-                    logger.info(
-                            "Received SkipBlock from Block Node {}:{}  Block #{}",
-                            node.address(),
-                            node.port(),
-                            response.getSkipBlock().getBlockNumber());
-                } else if (response.hasResendBlock()) {
-                    logger.info(
-                            "Received ResendBlock from Block Node {}:{}  Block #{}",
-                            node.address(),
-                            node.port(),
-                            response.getResendBlock().getBlockNumber());
-                }
-            }
-
-            @Override
-            public void onError(Throwable t) {
-                Status status = Status.fromThrowable(t);
-                logger.error("Error in block node stream {}:{}: {}", node.address(), node.port(), status, t);
-                handleStreamFailure();
-            }
-
-            @Override
-            public void onCompleted() {
-                logger.info("Stream completed for block node {}:{}", node.address(), node.port());
-                handleStreamFailure();
-            }
-        });
-        isActiveLock.lock();
-        isActive = true;
-        isActiveLock.unlock();
+        synchronized (isActiveLock) {
+            requestObserver = stub.publishBlockStream(this);
+            isActive = true;
+            startRequestWorker();
+        }
+        return null;
     }
 
     private void startRequestWorker() {
@@ -126,7 +88,11 @@
                 // Get the current block state
                 BlockState blockState = blockStreamStateManager.getBlockState(currentBlockNumber);
                 if (blockState == null) {
-                    logger.info("Block state is null for block {} on node {}:{}", currentBlockNumber, node.address(), node.port());
+                    logger.info(
+                            "Block state is null for block {} on node {}:{}",
+                            currentBlockNumber,
+                            node.address(),
+                            node.port());
                     break;
                 }
 
@@ -152,7 +118,8 @@
                 processAvailableRequests(blockState);
 
                 // If the block is complete and we've sent all requests, move to the next block
-                if (blockState.isComplete() && currentRequestIndex >= blockState.requests().size()) {
+                if (blockState.isComplete()
+                        && currentRequestIndex >= blockState.requests().size()) {
                     moveToNextBlock();
                 }
             } catch (InterruptedException e) {
@@ -180,7 +147,10 @@
                 node.port(),
                 currentRequestIndex,
                 blockStreamStateManager.getBlockState(currentBlockNumber) != null
-                        ? blockStreamStateManager.getBlockState(currentBlockNumber).requests().size()
+                        ? blockStreamStateManager
+                                .getBlockState(currentBlockNumber)
+                                .requests()
+                                .size()
                         : 0);
         synchronized (newRequestAvailable) {
             newRequestAvailable.wait();
@@ -249,18 +219,6 @@
                 currentRequestIndex = safeIndex;
             }
         }
-=======
-        logger.info("BlockNodeConnection INITIALIZED");
-    }
-
-    public Void establishStream() {
-        BlockStreamServiceGrpc.BlockStreamServiceStub stub = BlockStreamServiceGrpc.newStub(channel);
-        synchronized (isActiveLock) {
-            requestObserver = stub.publishBlockStream(this);
-            isActive = true;
-        }
-        return null;
->>>>>>> 0711278d
     }
 
     private void handleAcknowledgement(PublishStreamResponse.Acknowledgement acknowledgement) {
@@ -286,33 +244,6 @@
         manager.handleConnectionError(node);
     }
 
-<<<<<<< HEAD
-    public void handleStreamFailure() {
-        isActiveLock.lock();
-        isActive = false;
-        isActiveLock.unlock();
-        removeFromActiveConnections(node);
-        // TODO Could interrupt request worker here
-    }
-
-    public void sendRequest(PublishStreamRequest request) {
-        if (isActive) {
-            try {
-                logger.info(
-                        "Sending request to node {}:{}: {}",
-                        node.address(),
-                        node.port(),
-                        request.getBlockItems().getBlockItemsCount());
-                requestObserver.onNext(request);
-                logger.info("Successfully sent request to node {}:{}", node.address(), node.port());
-            } catch (Exception e) {
-                logger.error("Failed to send request to node {}:{}", node.address(), node.port(), e);
-                handleStreamFailure();
-            }
-        } else {
-            logger.warn("Attempted to send request to inactive connection for node {}:{}", node.address(), node.port());
-        }
-=======
     /**
      * If connection is active sends a request to the block node, otherwise does nothing.
      *
@@ -329,48 +260,30 @@
 
     private void scheduleReconnect() {
         manager.scheduleReconnect(this);
->>>>>>> 0711278d
     }
 
     /**
      * If connection is active it closes it, otherwise does nothing.
      */
     public void close() {
-<<<<<<< HEAD
-        if (isActive) {
-            isActiveLock.lock();
-            isActive = false;
-            isActiveLock.unlock();
-
-            try {
-                if (requestWorker != null) {
-                    requestWorker.interrupt();
-                    requestWorker.join(1000);
-                }
-                channel.shutdown().awaitTermination(5, TimeUnit.SECONDS);
-            } catch (InterruptedException e) {
-                logger.error("Error joining request worker thread for node {}:{}", node.address(), node.port(), e);
-                Thread.currentThread().interrupt();
-            } finally {
-                if (!channel.isShutdown()) {
-                    channel.shutdownNow();
-=======
         synchronized (isActiveLock) {
             if (isActive) {
-                isActive = false;
                 requestObserver.onCompleted();
                 scheduler.shutdown();
-                // Shutdown the channel gracefully
+                isActive = false;
                 try {
+                    if (requestWorker != null) {
+                        requestWorker.interrupt();
+                        requestWorker.join(1000);
+                    }
                     channel.shutdown().awaitTermination(5, TimeUnit.SECONDS);
                 } catch (InterruptedException e) {
-                    logger.warn("Channel shutdown interrupted", e);
+                    logger.error("BlockNodeConnection interrupted {}:{}", node.address(), node.port(), e);
                     Thread.currentThread().interrupt();
                 } finally {
                     if (!channel.isShutdown()) {
                         channel.shutdownNow();
                     }
->>>>>>> 0711278d
                 }
             }
             logger.info("Closed connection to block node {}:{}", node.address(), node.port());
@@ -395,7 +308,6 @@
         return node;
     }
 
-<<<<<<< HEAD
     /**
      * Gets the current block number being processed.
      *
@@ -473,7 +385,7 @@
      */
     public void restartWorkerAtBlock(long blockNumber) {
         logger.info("Restarting worker thread for node {}:{} at block {}", node.address(), node.port(), blockNumber);
-        
+
         // Stop the current worker thread if it exists
         if (requestWorker != null && requestWorker.isAlive()) {
             requestWorker.interrupt();
@@ -485,18 +397,19 @@
                 Thread.currentThread().interrupt();
             }
         }
-        
+
         // Set the new block number and reset request index
         setCurrentBlockNumber(blockNumber);
-        
+
         // Start a new worker thread
         startRequestWorker();
-        
+
         // Notify that a new block is available to process
         notifyNewBlockAvailable();
-        
+
         logger.info("Worker thread restarted for node {}:{} at block {}", node.address(), node.port(), blockNumber);
-=======
+    }
+
     @Override
     public void onNext(PublishStreamResponse response) {
         if (response.hasAcknowledgement()) {
@@ -531,6 +444,5 @@
     public void onCompleted() {
         logger.info("Stream completed for block node {}:{}", node.address(), node.port());
         handleStreamFailure();
->>>>>>> 0711278d
     }
 }