--- conflicted
+++ resolved
@@ -243,7 +243,6 @@
     }
 
     /**
-<<<<<<< HEAD
      * Closes the connection and reschedules it with the specified delay.
      * This method ensures proper cleanup and consistent retry logic.
      *
@@ -283,18 +282,13 @@
     }
 
     /**
-     * Handles the failure of the stream by closing the connection and notifying the connection manager.
+     * Handles the failure of the stream by closing the connection,
+     * notifying the connection manager and calling onComplete on the request pipeline.
      */
     public void handleStreamFailure() {
         logger.debug("[{}] handleStreamFailure", this);
+        close(true);
         closeAndReschedule(LONGER_RETRY_DELAY);
-=======
-     * Handles the failure of the stream by closing the connection,
-     * notifying the connection manager and calling onComplete on the request pipeline.
-     */
-    public void handleStreamFailure() {
-        close(true);
-        blockNodeConnectionManager.rescheduleAndSelectNewNode(this, LONGER_RETRY_DELAY);
     }
 
     /**
@@ -302,9 +296,9 @@
      * notifying the connection manager without calling onComplete on the request pipeline.
      */
     public void handleStreamFailureWithoutOnComplete() {
+        logger.debug("[{}] handleStreamFailureWithoutOnComplete", this);
         close(false);
-        blockNodeConnectionManager.rescheduleAndSelectNewNode(this, LONGER_RETRY_DELAY);
->>>>>>> c4c6cb5e
+        closeAndReschedule(LONGER_RETRY_DELAY);
     }
 
     /**
@@ -372,12 +366,7 @@
 
         // Check if we've exceeded the EndOfStream rate limit
         if (hasExceededEndOfStreamLimit()) {
-<<<<<<< HEAD
-            logger.warn(
-=======
-            close(true);
             logger.debug(
->>>>>>> c4c6cb5e
                     "[{}] Block node has exceeded the allowed number of EndOfStream responses (received={}, "
                             + "permitted={}, timeWindow={}); reconnection scheduled for {}",
                     this,
@@ -393,10 +382,6 @@
 
         switch (responseCode) {
             case Code.ERROR, Code.PERSISTENCE_FAILED -> {
-<<<<<<< HEAD
-=======
-                close(true);
->>>>>>> c4c6cb5e
                 // The block node had an end of stream error and cannot continue processing.
                 // We should wait for a short period before attempting to retry
                 // to avoid overwhelming the node if it's having issues
@@ -408,10 +393,6 @@
                 closeAndReschedule(LONGER_RETRY_DELAY);
             }
             case Code.TIMEOUT, Code.DUPLICATE_BLOCK, Code.BAD_BLOCK_PROOF, Code.INVALID_REQUEST -> {
-<<<<<<< HEAD
-=======
-                close(true);
->>>>>>> c4c6cb5e
                 // We should restart the stream at the block immediately
                 // following the last verified and persisted block number
                 final long restartBlockNumber = blockNumber == Long.MAX_VALUE ? 0 : blockNumber + 1;
@@ -424,30 +405,17 @@
                 closeAndRestart(restartBlockNumber);
             }
             case Code.SUCCESS -> {
-<<<<<<< HEAD
-                // The block node orderly ended the stream. In this case, no errors occurred.
-                // We should wait for a longer period before attempting to retry.
-                logger.warn("[{}] Block node orderly ended the stream at block {}", this, blockNumber);
-                closeAndReschedule(LONGER_RETRY_DELAY);
-=======
-                close(true);
                 // The block node orderly ended the stream. In this case, no errors occurred.
                 // We should wait for a longer period before attempting to retry.
                 logger.debug("[{}] Block node orderly ended the stream at block {}", this, blockNumber);
-                blockNodeConnectionManager.rescheduleAndSelectNewNode(this, LONGER_RETRY_DELAY);
->>>>>>> c4c6cb5e
+                closeAndReschedule(LONGER_RETRY_DELAY);
             }
             case Code.BEHIND -> {
                 // The block node is behind us, check if we have the last verified block still available in order to
                 // restart the stream from there
                 final long restartBlockNumber = blockNumber == Long.MAX_VALUE ? 0 : blockNumber + 1;
                 if (blockBufferService.getBlockState(restartBlockNumber) != null) {
-<<<<<<< HEAD
-                    logger.warn(
-=======
-                    close(true);
                     logger.debug(
->>>>>>> c4c6cb5e
                             "[{}] Block node reported it is behind. Will restart stream at block {}.",
                             this,
                             restartBlockNumber);
@@ -463,10 +431,6 @@
                 }
             }
             case Code.UNKNOWN -> {
-<<<<<<< HEAD
-=======
-                close(true);
->>>>>>> c4c6cb5e
                 // This should never happen, but if it does, schedule this connection for a retry attempt
                 // and in the meantime select a new node to stream to
                 logger.error("[{}] Block node reported an unknown error at block {}.", this, blockNumber);
@@ -520,12 +484,7 @@
                             + "consensus node. Closing connection and will retry later",
                     this,
                     resendBlockNumber);
-<<<<<<< HEAD
             closeAndReschedule(LONGER_RETRY_DELAY);
-=======
-            close(true);
-            blockNodeConnectionManager.rescheduleAndSelectNewNode(this, LONGER_RETRY_DELAY);
->>>>>>> c4c6cb5e
         }
     }
 
@@ -585,13 +544,8 @@
     public void sendRequest(@NonNull final PublishStreamRequest request) {
         requireNonNull(request, "request must not be null");
 
-<<<<<<< HEAD
-        if (getConnectionState() == ConnectionState.ACTIVE && blockNodeStreamObserver != null) {
-            blockNodeStreamObserver.onNext(request);
-=======
         if (getConnectionState() == ConnectionState.ACTIVE && requestPipeline != null) {
             requestPipeline.onNext(request);
->>>>>>> c4c6cb5e
         }
     }
 
@@ -603,13 +557,8 @@
         try {
             logger.debug("[{}] Closing connection...", this);
 
-<<<<<<< HEAD
-            closeObserver();
+            closePipeline(callOnComplete);
             updateConnectionState(ConnectionState.CLOSED);
-=======
-            closePipeline(callOnComplete);
-            updateConnectionState(ConnectionState.UNINITIALIZED);
->>>>>>> c4c6cb5e
             jumpToBlock(-1L);
 
             logger.debug("[{}] Connection successfully closed", this);
@@ -723,19 +672,12 @@
      */
     @Override
     public void onError(final Throwable error) {
-<<<<<<< HEAD
-        logger.warn("[{}] onError invoked", this, error);
-
-        // Handle the error - this will change state, so acquire write lock
+        logger.debug("[{}] onError invoked", this, error);
+
         // Check if already in terminal state
         if (getConnectionState() == ConnectionState.CLOSED) {
             logger.debug("[{}] onError invoked but connection is already closed", this);
         } else if (getConnectionState() == ConnectionState.ACTIVE || getConnectionState() == ConnectionState.PENDING) {
-=======
-        logger.debug("[{}] onError invoked", this, error);
-
-        if (getConnectionState() == ConnectionState.ACTIVE || getConnectionState() == ConnectionState.PENDING) {
->>>>>>> c4c6cb5e
             logger.warn("[{}] onError being handled", this, error);
             blockStreamMetrics.incrementOnErrorCount();
             handleStreamFailure();
