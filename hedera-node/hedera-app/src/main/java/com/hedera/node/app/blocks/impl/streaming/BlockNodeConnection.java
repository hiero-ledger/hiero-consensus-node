// SPDX-License-Identifier: Apache-2.0
package com.hedera.node.app.blocks.impl.streaming;

import static java.util.Objects.requireNonNull;
import static org.hiero.block.api.PublishStreamRequest.EndStream.Code.RESET;
import static org.hiero.block.api.PublishStreamRequest.EndStream.Code.TIMEOUT;
import static org.hiero.block.api.PublishStreamRequest.EndStream.Code.TOO_FAR_BEHIND;

import com.hedera.hapi.block.stream.BlockItem;
import com.hedera.hapi.block.stream.BlockProof;
import com.hedera.node.app.metrics.BlockStreamMetrics;
import com.hedera.node.config.ConfigProvider;
import com.hedera.node.config.data.BlockNodeConnectionConfig;
import com.hedera.node.internal.network.BlockNodeConfig;
import com.hedera.pbj.grpc.client.helidon.PbjGrpcClientConfig;
import com.hedera.pbj.runtime.grpc.GrpcException;
import com.hedera.pbj.runtime.grpc.Pipeline;
import com.hedera.pbj.runtime.grpc.ServiceInterface;
import edu.umd.cs.findbugs.annotations.NonNull;
import edu.umd.cs.findbugs.annotations.Nullable;
import io.helidon.common.tls.Tls;
import io.helidon.webclient.api.WebClient;
import io.helidon.webclient.grpc.GrpcClientProtocolConfig;
import java.io.UncheckedIOException;
import java.time.Duration;
import java.time.Instant;
import java.util.ArrayList;
import java.util.List;
import java.util.Objects;
import java.util.Optional;
import java.util.concurrent.Flow;
import java.util.concurrent.ScheduledExecutorService;
import java.util.concurrent.ScheduledFuture;
import java.util.concurrent.TimeUnit;
import java.util.concurrent.atomic.AtomicBoolean;
import java.util.concurrent.atomic.AtomicInteger;
import java.util.concurrent.atomic.AtomicLong;
import java.util.concurrent.atomic.AtomicReference;
import org.apache.logging.log4j.LogManager;
import org.apache.logging.log4j.Logger;
import org.hiero.block.api.BlockEnd;
import org.hiero.block.api.BlockItemSet;
import org.hiero.block.api.BlockStreamPublishServiceInterface.BlockStreamPublishServiceClient;
import org.hiero.block.api.PublishStreamRequest;
import org.hiero.block.api.PublishStreamRequest.EndStream;
import org.hiero.block.api.PublishStreamResponse;
import org.hiero.block.api.PublishStreamResponse.BlockAcknowledgement;
import org.hiero.block.api.PublishStreamResponse.EndOfStream;
import org.hiero.block.api.PublishStreamResponse.EndOfStream.Code;
import org.hiero.block.api.PublishStreamResponse.ResendBlock;
import org.hiero.block.api.PublishStreamResponse.SkipBlock;

/**
 * Manages a single gRPC bidirectional streaming connection to a block node. Each connection:
 * <ul>
 *   <li>Handles the streaming of block items to a configured Block ode</li>
 *   <li>Maintains connection state and handles responses from the Block Node</li>
 *   <li>Coordinates with {@link BlockNodeConnectionManager} for managing the connection lifecycle</li>
 *   <li>Processes block acknowledgements, retries, and error scenarios</li>
 * </ul>
 * <p>
 * The connection goes through multiple states defined in {@link ConnectionState} and
 * uses exponential backoff for retries when errors occur.
 */
public class BlockNodeConnection implements Pipeline<PublishStreamResponse> {

    private static final Logger logger = LogManager.getLogger(BlockNodeConnection.class);
    /**
     * PBJ has a deserialization hard limit of 2 MB. Any request we send to the block node MUST BE less than or equal
     * to 2 MB. If a request exceeds this, it will fail to deserialize.
     */
    private static final int MAX_BYTES_PER_REQUEST = 2_097_152;

    private record Options(Optional<String> authority, String contentType) implements ServiceInterface.RequestOptions {}

    private static final Options OPTIONS =
            new Options(Optional.empty(), ServiceInterface.RequestOptions.APPLICATION_GRPC);

    /**
     * Counter used to get unique identities for connection instances.
     */
    private static final AtomicLong connectionIdCounter = new AtomicLong(0);
    /**
     * A longer retry delay for when the connection encounters an error.
     */
    public static final Duration THIRTY_SECONDS = Duration.ofSeconds(30);
    /**
     * The configuration specific to the block node this connection is for.
     */
    private final BlockNodeConfig blockNodeConfig;
    /**
     * The "parent" connection manager that manages the lifecycle of this connection.
     */
    private final BlockNodeConnectionManager blockNodeConnectionManager;
    /**
     * Manager that maintains the system-wide state as it pertains to block streaming. Access here is used to retrieve
     * blocks for streaming and indicating which blocks have been acknowledged by the block node.
     */
    private final BlockBufferService blockBufferService;
    /**
     * Metrics API for block stream-specific metrics.
     */
    private final BlockStreamMetrics blockStreamMetrics;
    /**
     * The reset period for the stream. This is used to periodically reset the stream to ensure increased stability and reliability.
     */
    private final Duration streamResetPeriod;
    /**
     * Flag that indicates if this stream is currently shutting down, as initiated by this consensus node.
     */
    private final AtomicBoolean streamShutdownInProgress = new AtomicBoolean(false);
    /**
     * Publish gRPC client used to send messages to the block node.
     */
    private BlockStreamPublishServiceClient blockStreamPublishServiceClient;

    private final AtomicReference<Pipeline<? super PublishStreamRequest>> requestPipelineRef = new AtomicReference<>();
    /**
     * Reference to the current state of this connection.
     */
    private final AtomicReference<ConnectionState> connectionState;
    /**
     * Scheduled executor service that is used to schedule periodic reset of the stream to help ensure stream health.
     */
    private final ScheduledExecutorService executorService;
    /**
     * This task runs every 24 hours (initial delay of 24 hours) when a connection is active.
     * The task helps maintain stream stability by forcing periodic reconnections.
     * When the connection is closed or reset, this task is cancelled.
     */
    private ScheduledFuture<?> streamResetTask;
    /**
     * The unique ID of this connection instance.
     */
    private final String connectionId;
    /**
     * The current block number being streamed.
     */
    private final AtomicLong streamingBlockNumber = new AtomicLong(-1);
    /**
     * Reference to the worker thread, once it is initialized.
     */
    private final AtomicReference<Thread> workerThreadRef = new AtomicReference<>();
    /**
     * Mechanism to retrieve configuration properties related to block-node communication.
     */
    private final ConfigProvider configProvider;
    /**
     * Factory used to create the block node clients.
     */
    private final BlockNodeClientFactory clientFactory;
    /**
     * Flag indicating if this connection should be closed at the next block boundary. For example: if set to true while
     * the connection is actively streaming a block, then the connection will continue to stream the remaining block and
     * once it is finished it will close the connection.
     */
    private final AtomicBoolean closeAtNextBlockBoundary = new AtomicBoolean(false);

    /**
     * Represents the possible states of a Block Node connection.
     */
    public enum ConnectionState {
        /**
         * bidi RequestObserver needs to be created.
         */
        UNINITIALIZED(false),
        /**
         * bidi RequestObserver is established but this connection has not been chosen as the active one (priority based).
         */
        PENDING(false),
        /**
         * Connection is active. Block Stream Worker Thread is sending PublishStreamRequest's to the block node through async bidi stream.
         */
        ACTIVE(false),
        /**
         * The connection is being closed. Once in this state, only cleanup operations should be permitted.
         */
        CLOSING(true),
        /**
         * Connection has been closed and pipeline terminated. This is a terminal state.
         * No more requests can be sent and no more responses will be received.
         */
        CLOSED(true);

        private final boolean isTerminal;

        ConnectionState(final boolean isTerminal) {
            this.isTerminal = isTerminal;
        }

        /**
         * @return true if the state represents a terminal or end-state for the connection lifecycle, else false
         */
        boolean isTerminal() {
            return isTerminal;
        }
    }

    /**
     * Construct a new BlockNodeConnection.
     *
     * @param configProvider the configuration to use
     * @param nodeConfig the configuration for the block node
     * @param blockNodeConnectionManager the connection manager coordinating block node connections
     * @param blockBufferService the block stream state manager for block node connections
     * @param blockStreamMetrics the block stream metrics for block node connections
     * @param executorService the scheduled executor service used to perform async connection reconnects
     */
    public BlockNodeConnection(
            @NonNull final ConfigProvider configProvider,
            @NonNull final BlockNodeConfig nodeConfig,
            @NonNull final BlockNodeConnectionManager blockNodeConnectionManager,
            @NonNull final BlockBufferService blockBufferService,
            @NonNull final BlockStreamMetrics blockStreamMetrics,
            @NonNull final ScheduledExecutorService executorService,
            @Nullable final Long initialBlockToStream,
            @NonNull final BlockNodeClientFactory clientFactory) {
        this.configProvider = requireNonNull(configProvider, "configProvider must not be null");
        this.blockNodeConfig = requireNonNull(nodeConfig, "nodeConfig must not be null");
        this.blockNodeConnectionManager =
                requireNonNull(blockNodeConnectionManager, "blockNodeConnectionManager must not be null");
        this.blockBufferService = requireNonNull(blockBufferService, "blockBufferService must not be null");
        this.blockStreamMetrics = requireNonNull(blockStreamMetrics, "blockStreamMetrics must not be null");
        this.connectionState = new AtomicReference<>(ConnectionState.UNINITIALIZED);
        this.executorService = requireNonNull(executorService, "executorService must not be null");
        final var blockNodeConnectionConfig =
                configProvider.getConfiguration().getConfigData(BlockNodeConnectionConfig.class);
        this.streamResetPeriod = blockNodeConnectionConfig.streamResetPeriod();
        this.clientFactory = requireNonNull(clientFactory, "clientFactory must not be null");

        connectionId = String.format("%04d", connectionIdCounter.incrementAndGet());

        if (initialBlockToStream != null) {
            streamingBlockNumber.set(initialBlockToStream);
            logger.info(
                    "{} Block node connection will initially stream with block {}",
                    BlockNodeConnection.this,
                    initialBlockToStream);
        }
    }

    /**
     * Creates a new bidi request pipeline for this block node connection.
     */
    public synchronized void createRequestPipeline() {
        if (requestPipelineRef.get() == null) {
            blockStreamPublishServiceClient = createNewGrpcClient();
            final Pipeline<? super PublishStreamRequest> pipeline =
                    blockStreamPublishServiceClient.publishBlockStream(this);
            requestPipelineRef.set(pipeline);
            logger.debug("{} Request pipeline initialized.", this);
            updateConnectionState(ConnectionState.PENDING);
            blockStreamMetrics.recordConnectionOpened();
        } else {
            logger.debug("{} Request pipeline already available.", this);
        }
    }

    /**
     * Creates a new gRPC client based on the specified configuration.
     * @return a gRPC client
     */
    private @NonNull BlockStreamPublishServiceClient createNewGrpcClient() {
        final Duration timeoutDuration = configProvider
                .getConfiguration()
                .getConfigData(BlockNodeConnectionConfig.class)
                .grpcOverallTimeout();

        final Tls tls = Tls.builder().enabled(false).build();
        final PbjGrpcClientConfig grpcConfig =
                new PbjGrpcClientConfig(timeoutDuration, tls, Optional.of(""), "application/grpc");

        final WebClient webClient = WebClient.builder()
                .baseUri("http://" + blockNodeConfig.address() + ":" + blockNodeConfig.port())
                .tls(tls)
                .protocolConfigs(List.of(GrpcClientProtocolConfig.builder()
                        .abortPollTimeExpired(false)
                        .pollWaitTime(timeoutDuration)
                        .build()))
                .connectTimeout(timeoutDuration)
                .build();
        if (logger.isDebugEnabled()) {
            logger.debug(
                    "{} Created BlockStreamPublishServiceClient for {}:{}.",
                    BlockNodeConnection.this,
                    blockNodeConfig.address(),
                    blockNodeConfig.port());
        }
        return clientFactory.createClient(webClient, grpcConfig, OPTIONS);
    }

    /**
     * Updates the connection's state.
     * @param newState the new state to transition to
     */
    public void updateConnectionState(@NonNull final ConnectionState newState) {
        updateConnectionState(null, newState);
    }

    /**
     * Updates this connection's state if the current state matches the expected states (if specified).
     *
     * @param expectedCurrentState the expected current connection state (optional)
     * @param newState the new state to transition to
     * @return true if the state was successfully updated to the new state, else false
     */
    private boolean updateConnectionState(
            @Nullable final ConnectionState expectedCurrentState, @NonNull final ConnectionState newState) {
        requireNonNull(newState, "newState must not be null");

        if (expectedCurrentState != null) {
            if (connectionState.compareAndSet(expectedCurrentState, newState)) {
                logger.info("{} Connection state transitioned from {} to {}.", this, expectedCurrentState, newState);
            } else {
                logger.debug(
                        "{} Failed to transition state from {} to {} "
                                + "because current state does not match expected state.",
                        this,
                        expectedCurrentState,
                        newState);
                return false;
            }
        } else {
            final ConnectionState oldState = connectionState.getAndSet(newState);
            logger.info("{} Connection state transitioned from {} to {}.", this, oldState, newState);
        }

        if (newState == ConnectionState.ACTIVE) {
            handleConnectionActive();
        } else {
            cancelStreamReset();
        }

        return true;
    }

    /**
     * Perform necessary setup steps once the connection has entered the ACTIVE state.
     */
    private void handleConnectionActive() {
        scheduleStreamReset();
        // start worker thread to handle sending requests
        final Thread workerThread = new Thread(new ConnectionWorkerLoopTask(), "bn-conn-worker-" + connectionId);
        if (workerThreadRef.compareAndSet(null, workerThread)) {
            workerThread.start();
        }
    }

    /**
     * Schedules the periodic stream reset task to ensure responsiveness and reliability.
     */
    private void scheduleStreamReset() {
        if (streamResetTask != null && !streamResetTask.isDone()) {
            streamResetTask.cancel(false);
        }

        streamResetTask = executorService.scheduleAtFixedRate(
                this::performStreamReset,
                streamResetPeriod.toMillis(),
                streamResetPeriod.toMillis(),
                TimeUnit.MILLISECONDS);

        logger.debug("{} Scheduled periodic stream reset every {}.", this, streamResetPeriod);
    }

    private void performStreamReset() {
        if (getConnectionState() == ConnectionState.ACTIVE) {
            logger.info("{} Performing scheduled stream reset.", this);
            endTheStreamWith(RESET);
            blockNodeConnectionManager.connectionResetsTheStream(this);
        }
    }

    private void cancelStreamReset() {
        if (streamResetTask != null) {
            streamResetTask.cancel(false);
            streamResetTask = null;
            logger.debug("{} Cancelled periodic stream reset.", this);
        }
    }

    /**
     * Closes the connection and reschedules it with the specified delay.
     * This method ensures proper cleanup and consistent retry logic.
     *
     * @param delay the delay before attempting to reconnect
     */
    private void closeAndReschedule(@Nullable final Duration delay, final boolean callOnComplete) {
        close(callOnComplete);
        blockNodeConnectionManager.rescheduleConnection(this, delay, null, true);
    }

    /**
     * Ends the stream with the specified code and reschedules with a longer retry delay. This method sends an end stream
     * message before cleanup and retry logic.
     *
     * @param code the code indicating why the stream was ended
     */
    private void endStreamAndReschedule(@NonNull final EndStream.Code code) {
        requireNonNull(code, "code must not be null");
        endTheStreamWith(code);
        blockNodeConnectionManager.rescheduleConnection(this, THIRTY_SECONDS, null, true);
    }

    /**
     * Closes the connection and restarts the stream at the specified block number. This method ensures proper cleanup
     * and restart logic for immediate retries.
     *
     * @param blockNumber the block number to restart at
     */
    private void closeAndRestart(final long blockNumber) {
        close(true);
        blockNodeConnectionManager.rescheduleConnection(this, null, blockNumber, false);
    }

    /**
     * Handles the failure of the stream by closing the connection,
     * notifying the connection manager and calling onComplete on the request pipeline.
     */
    public void handleStreamFailure() {
        logger.debug("{} Handling failed stream.", this);
        closeAndReschedule(THIRTY_SECONDS, true);
    }

    /**
     * Handles the failure of the stream by closing the connection,
     * notifying the connection manager without calling onComplete on the request pipeline.
     */
    public void handleStreamFailureWithoutOnComplete() {
        logger.debug("{} Handling failed stream without onComplete.", this);
        closeAndReschedule(THIRTY_SECONDS, false);
    }

    /**
     * Handles the {@link BlockAcknowledgement} response received from the block node.
     *
     * @param acknowledgement the acknowledgement received from the block node
     */
    private void handleAcknowledgement(@NonNull final BlockAcknowledgement acknowledgement) {
        final long acknowledgedBlockNumber = acknowledgement.blockNumber();
        logger.debug("{} BlockAcknowledgement received for block {}.", this, acknowledgedBlockNumber);
        acknowledgeBlocks(acknowledgedBlockNumber, true);

        // Evaluate latency and high-latency QoS via the connection manager
        final var result = blockNodeConnectionManager.recordBlockAckAndCheckLatency(
                blockNodeConfig, acknowledgedBlockNumber, Instant.now());
        if (result.shouldSwitch() && !blockNodeConnectionManager.isOnlyOneBlockNodeConfigured()) {
            if (logger.isInfoEnabled()) {
                logger.info(
                        "{} Block node has exceeded high latency threshold {} times consecutively.",
                        this,
                        result.consecutiveHighLatencyEvents());
            }
            endStreamAndReschedule(TIMEOUT);
        }
    }

    /**
     * Acknowledges the blocks up to the specified block number.
     * @param acknowledgedBlockNumber the block number that has been known to be persisted and verified by the block node
     */
    private void acknowledgeBlocks(final long acknowledgedBlockNumber, final boolean maybeJumpToBlock) {
        logger.debug("{} Acknowledging blocks <= {}.", this, acknowledgedBlockNumber);

        final long currentBlockStreaming = streamingBlockNumber.get();
        final long currentBlockProducing = blockBufferService.getLastBlockNumberProduced();

        // Update the last verified block by the current connection
        blockBufferService.setLatestAcknowledgedBlock(acknowledgedBlockNumber);

        if (maybeJumpToBlock
                && (acknowledgedBlockNumber > currentBlockProducing
                        || acknowledgedBlockNumber > currentBlockStreaming)) {
            /*
            We received an acknowledgement for a block that the consensus node is either currently streaming or
            producing. This likely indicates this consensus node is behind other consensus nodes (since the
            block node would have received the block from another consensus node.) Because of this, we can go
            ahead and jump to the block after the acknowledged one as the next block to send to the block node.
             */
            final long blockToJumpTo = acknowledgedBlockNumber + 1;
            logger.debug(
                    "{} Received acknowledgement for block {}, later than current streamed ({}) or produced ({}).",
                    this,
                    acknowledgedBlockNumber,
                    currentBlockStreaming,
                    currentBlockProducing);
            streamingBlockNumber.updateAndGet(current -> Math.max(current, blockToJumpTo));
        }
    }

    /**
     * Handles the {@link EndOfStream} response received from the block node.
     * In most cases it indicates that the block node is unable to continue processing.
     * @param endOfStream the EndOfStream response received from the block node
     */
    private void handleEndOfStream(@NonNull final EndOfStream endOfStream) {
        requireNonNull(endOfStream, "endOfStream must not be null");
        final long blockNumber = endOfStream.blockNumber();
        final EndOfStream.Code responseCode = endOfStream.status();

        logger.info("{} Received EndOfStream response (block={}, responseCode={}).", this, blockNumber, responseCode);

        // Update the latest acknowledged block number
        acknowledgeBlocks(blockNumber, false);

        // Check if we've exceeded the EndOfStream rate limit
        // Record the EndOfStream event and check if the rate limit has been exceeded.
        // The connection manager maintains persistent stats for each node across connections.
        if (blockNodeConnectionManager.recordEndOfStreamAndCheckLimit(blockNodeConfig, Instant.now())) {
            if (logger.isInfoEnabled()) {
                logger.info(
                        "{} Block node has exceeded the allowed number of EndOfStream responses "
                                + "(received={}, permitted={}, timeWindow={}). Reconnection scheduled for {}.",
                        this,
                        blockNodeConnectionManager.getEndOfStreamCount(blockNodeConfig),
                        blockNodeConnectionManager.getMaxEndOfStreamsAllowed(),
                        blockNodeConnectionManager.getEndOfStreamTimeframe(),
                        blockNodeConnectionManager.getEndOfStreamScheduleDelay());
            }
            blockStreamMetrics.recordEndOfStreamLimitExceeded();

            // Schedule delayed retry through connection manager
            closeAndReschedule(blockNodeConnectionManager.getEndOfStreamScheduleDelay(), true);
            return;
        }

        switch (responseCode) {
            case Code.ERROR, Code.PERSISTENCE_FAILED -> {
                // The block node had an end of stream error and cannot continue processing.
                // We should wait for a short period before attempting to retry
                // to avoid overwhelming the node if it's having issues
                logger.debug(
                        "{} Block node reported an error at block {}. Will attempt to reestablish the stream later.",
                        this,
                        blockNumber);

                closeAndReschedule(THIRTY_SECONDS, true);
            }
            case Code.TIMEOUT, Code.DUPLICATE_BLOCK, Code.BAD_BLOCK_PROOF, Code.INVALID_REQUEST -> {
                // We should restart the stream at the block immediately
                // following the last verified and persisted block number
                final long restartBlockNumber = blockNumber == Long.MAX_VALUE ? 0 : blockNumber + 1;
                logger.debug(
                        "{} Block node reported status indicating immediate restart should be attempted. "
                                + "Will restart stream at block {}.",
                        this,
                        restartBlockNumber);

                closeAndRestart(restartBlockNumber);
            }
            case Code.SUCCESS -> {
                // The block node orderly ended the stream. In this case, no errors occurred.
                // We should wait for a longer period before attempting to retry.
                logger.info("{} Block node orderly ended the stream at block {}.", this, blockNumber);
                closeAndReschedule(THIRTY_SECONDS, true);
            }
            case Code.BEHIND -> {
                // The block node is behind us, check if we have the last verified block still available in order to
                // restart the stream from there
                final long restartBlockNumber = blockNumber == Long.MAX_VALUE ? 0 : blockNumber + 1;
                if (blockBufferService.getBlockState(restartBlockNumber) != null) {
                    logger.debug(
                            "{} Block node reported it is behind. Will restart stream at block {}.",
                            this,
                            restartBlockNumber);

                    closeAndRestart(restartBlockNumber);
                } else {
                    // If we don't have the block state, we schedule retry for this connection and establish new one
                    // with different block node
                    logger.debug("{} Block node is behind and block state is not available. Ending the stream.", this);

                    // Indicate that the block node should recover and catch up from another trustworthy block node
                    endStreamAndReschedule(TOO_FAR_BEHIND);
                }
            }
            case Code.UNKNOWN -> {
                // This should never happen, but if it does, schedule this connection for a retry attempt
                // and in the meantime select a new node to stream to
                logger.debug("{} Block node reported an unknown error at block {}.", this, blockNumber);
                closeAndReschedule(THIRTY_SECONDS, true);
            }
        }
    }

    /**
     * Handles the {@link SkipBlock} response received from the block node.
     * @param skipBlock the SkipBlock response received from the block node
     */
    private void handleSkipBlock(@NonNull final SkipBlock skipBlock) {
        requireNonNull(skipBlock, "skipBlock must not be null");
        final long skipBlockNumber = skipBlock.blockNumber();
        final long activeBlockNumber = streamingBlockNumber.get();

        // Only jump if the skip is for the block we are currently processing
        if (skipBlockNumber == activeBlockNumber) {
            final long nextBlock = skipBlockNumber + 1;
            if (streamingBlockNumber.compareAndSet(activeBlockNumber, nextBlock)) {
                logger.debug("{} Received SkipBlock response; skipping to block {}", this, nextBlock);
                return;
            }
        }

        logger.debug(
                "{} Received SkipBlock response (blockToSkip={}), but we've moved on to another block. "
                        + "Ignoring skip request",
                this,
                skipBlockNumber);
    }

    /**
     * Handles the {@link ResendBlock} response received from the block node.
     * If the consensus node has the requested block state available, it will start streaming it.
     * Otherwise, it will close the connection and retry with a different block node.
     *
     * @param resendBlock the ResendBlock response received from the block node
     */
    private void handleResendBlock(@NonNull final ResendBlock resendBlock) {
        requireNonNull(resendBlock, "resendBlock must not be null");

        final long resendBlockNumber = resendBlock.blockNumber();
        logger.debug("{} Received ResendBlock response for block {}.", this, resendBlockNumber);

        if (blockBufferService.getBlockState(resendBlockNumber) != null) {
            streamingBlockNumber.set(resendBlockNumber);
        } else {
            // If we don't have the block state, we schedule retry for this connection and establish new one
            // with different block node
            logger.debug(
                    "{} Block node requested a ResendBlock for block {} but that block does not exist "
                            + "on this consensus node. Closing connection and will retry later.",
                    this,
                    resendBlockNumber);
            closeAndReschedule(THIRTY_SECONDS, true);
        }
    }

    /**
     * Send an EndStream request to end the stream and close the connection.
     *
     * @param code the code on why stream was ended
     */
    public void endTheStreamWith(final PublishStreamRequest.EndStream.Code code) {
        final var earliestBlockNumber = blockBufferService.getEarliestAvailableBlockNumber();
        final var highestAckedBlockNumber = blockBufferService.getHighestAckedBlockNumber();

        // Indicate that the block node should recover and catch up from another trustworthy block node
        final PublishStreamRequest endStream = PublishStreamRequest.newBuilder()
                .endStream(PublishStreamRequest.EndStream.newBuilder()
                        .endCode(code)
                        .earliestBlockNumber(earliestBlockNumber)
                        .latestBlockNumber(highestAckedBlockNumber))
                .build();

        logger.info(
                "{} Sending EndStream (code={}, earliestBlock={}, latestAcked={}).",
                this,
                code,
                earliestBlockNumber,
                highestAckedBlockNumber);
        try {
            sendRequest(endStream);
        } catch (final RuntimeException e) {
            logger.warn("{} Error sending EndStream request", this, e);
        }
        close(true);
    }

    /**
     * If connection is active sends a stream request to the block node, otherwise does nothing.
     *
     * @param request the request to send
     * @return true if the request was sent, else false
     */
    public boolean sendRequest(@NonNull final PublishStreamRequest request) {
        return sendRequest(-1, -1, request);
    }

    private boolean sendRequest(
            final long blockNumber, final int requestNumber, @NonNull final PublishStreamRequest request) {
        requireNonNull(request, "request must not be null");

        final Pipeline<? super PublishStreamRequest> pipeline = requestPipelineRef.get();

        if (getConnectionState() == ConnectionState.ACTIVE && pipeline != null) {
            try {
                if (logger.isTraceEnabled()) {
                    /*
                    PublishStreamRequest#protobufSize does the size calculation lazily and thus calling this can incur
                    a performance penality. Therefore, we only want to log the byte size at trace level.
                     */
                    logger.trace(
                            "{} Sending request (block={}, requestNumber={}) to block node (type={}, bytes={})",
                            this,
                            blockNumber,
                            requestNumber,
                            request.request().kind(),
                            request.protobufSize());
                } else if (logger.isDebugEnabled()) {
                    logger.debug(
                            "{} Sending request (block={}, requestNumber={}) to block node (type={})",
                            this,
                            blockNumber,
                            requestNumber,
                            request.request().kind());
                }

                final long startMs = System.currentTimeMillis();
                pipeline.onNext(request);
                final long durationMs = System.currentTimeMillis() - startMs;

                blockStreamMetrics.recordRequestLatency(durationMs);
                logger.trace(
                        "{} Request (block={}, requestNumber={}) took {}ms to send",
                        this,
                        blockNumber,
                        requestNumber,
                        durationMs);

                if (request.hasEndStream()) {
                    blockStreamMetrics.recordRequestEndStreamSent(
                            request.endStream().endCode());
                } else if (request.hasBlockItems()) {
                    blockStreamMetrics.recordRequestSent(request.request().kind());
                    final BlockItemSet itemSet = request.blockItems();
                    if (itemSet != null) {
                        final List<BlockItem> items = itemSet.blockItems();
                        blockStreamMetrics.recordBlockItemsSent(items.size());
                        for (final BlockItem item : items) {
                            final BlockProof blockProof = item.blockProof();
                            if (blockProof != null) {
                                blockNodeConnectionManager.recordBlockProofSent(
                                        blockNodeConfig, blockProof.block(), Instant.now());
                            }
                        }
                    }
                } else {
                    blockStreamMetrics.recordRequestSent(request.request().kind());
                }

                return true;
            } catch (final RuntimeException e) {
                /*
                There is a possible, and somewhat expected, race condition when one thread is attempting to close this
                connection while a request is being sent on another thread. Because of this, an exception may get thrown
                but depending on the state of the connection it may be expected. Thus, if we do get an exception we only
                want to propagate it if the connection is still in an ACTIVE state. If we receive an error while the
                connection is in another state (e.g. CLOSING) then we want to ignore the error.
                 */
                if (getConnectionState() == ConnectionState.ACTIVE) {
                    blockStreamMetrics.recordRequestSendFailure();
                    throw e;
                }
            }
        }

        return false;
    }

    /**
     * Idempotent operation that closes this connection (if active) and releases associated resources. If there is a
     * failure in closing the connection, the error will be logged and not propagated back to the caller.
     * @param callOnComplete whether to call onComplete on the request pipeline
     */
    void close(final boolean callOnComplete) {
        final ConnectionState connState = getConnectionState();
        if (connState.isTerminal()) {
            logger.debug("{} Connection already in terminal state ({}).", this, connState);
            return;
        }

        if (!updateConnectionState(connState, ConnectionState.CLOSING)) {
            logger.debug("{} State changed while trying to close connection. Aborting close attempt.", this);
            return;
        }

        logger.debug("{} Closing connection.", this);

        try {
            closePipeline(callOnComplete);
            logger.debug("{} Connection successfully closed.", this);
        } catch (final RuntimeException e) {
            logger.warn("{} Error occurred while attempting to close connection.", this, e);
        } finally {
            try {
                if (blockStreamPublishServiceClient != null) {
                    blockStreamPublishServiceClient.close();
                }
            } catch (final Exception e) {
                logger.error("{} Error occurred while closing gRPC client.", this, e);
            }
            blockStreamMetrics.recordConnectionClosed();
            blockStreamMetrics.recordActiveConnectionIp(-1L);
            // regardless of outcome, mark the connection as closed
            updateConnectionState(ConnectionState.CLOSED);
        }
    }

    private void closePipeline(final boolean callOnComplete) {
        final Pipeline<? super PublishStreamRequest> pipeline = requestPipelineRef.get();

        if (pipeline != null) {
            logger.debug("{} Closing request pipeline for block node.", this);
            streamShutdownInProgress.set(true);

            try {
                final ConnectionState state = getConnectionState();
                if (state == ConnectionState.CLOSING && callOnComplete) {
                    pipeline.onComplete();
                    logger.debug("{} Request pipeline successfully closed.", this);
                }
            } catch (final Exception e) {
                logger.warn("{} Error while completing request pipeline.", this, e);
            }
            // Clear the pipeline reference to prevent further use
            logger.debug("{} Request pipeline removed.", this);
            requestPipelineRef.compareAndSet(pipeline, null);
        }
    }

    /**
     * Returns the block node configuration for this connection.
     *
     * @return the block node configuration
     */
    public BlockNodeConfig getNodeConfig() {
        return blockNodeConfig;
    }

    @Override
    public void onSubscribe(final Flow.Subscription subscription) {
        logger.debug("{} OnSubscribe invoked.", this);
        subscription.request(Long.MAX_VALUE);
    }

    @Override
    public void clientEndStreamReceived() {
        logger.debug("{} Client End Stream received.", this);
        Pipeline.super.clientEndStreamReceived();
    }

    /**
     * Processes responses received from the block node through the bidirectional gRPC stream.
     * Handles {@link BlockAcknowledgement}s, {@link EndOfStream} response signals, {@link SkipBlock} and {@link ResendBlock}.
     *
     * @param response the response received from block node
     */
    @Override
    public void onNext(final @NonNull PublishStreamResponse response) {
        requireNonNull(response, "response must not be null");

        if (getConnectionState() == ConnectionState.CLOSED) {
            logger.debug("{} onNext invoked but connection is already closed ({}).", this, response);
            return;
        }

        // Process the response
        if (response.hasAcknowledgement()) {
            blockStreamMetrics.recordResponseReceived(response.response().kind());
            handleAcknowledgement(response.acknowledgement());
        } else if (response.hasEndStream()) {
            blockStreamMetrics.recordResponseEndOfStreamReceived(
                    response.endStream().status());
            blockStreamMetrics.recordLatestBlockEndOfStream(response.endStream().blockNumber());
            handleEndOfStream(response.endStream());
        } else if (response.hasSkipBlock()) {
            blockStreamMetrics.recordResponseReceived(response.response().kind());
            blockStreamMetrics.recordLatestBlockSkipBlock(response.skipBlock().blockNumber());
            handleSkipBlock(response.skipBlock());
        } else if (response.hasResendBlock()) {
            blockStreamMetrics.recordResponseReceived(response.response().kind());
            blockStreamMetrics.recordLatestBlockResendBlock(
                    response.resendBlock().blockNumber());
            handleResendBlock(response.resendBlock());
        } else {
            blockStreamMetrics.recordUnknownResponseReceived();
            logger.debug("{} Unexpected response received: {}.", this, response);
        }
    }

    /**
     * Handles errors received on the gRPC stream.
     * Triggers connection retry with appropriate backoff.
     *
     * @param error the error that occurred on the stream
     */
    @Override
    public void onError(final Throwable error) {
        // Suppress errors that happen when the connection is in a terminal state
        if (!getConnectionState().isTerminal()) {
            blockStreamMetrics.recordConnectionOnError();

            if (error instanceof final GrpcException grpcException) {
                logger.warn("{} Error received (grpcStatus={}).", this, grpcException.status(), grpcException);
            } else {
                logger.warn("{} Error received.", this, error);
            }

            handleStreamFailure();
        }
    }

    /**
     * Handles normal stream completion or termination.
     * Triggers reconnection if completion was not initiated by this side.
     */
    @Override
    public void onComplete() {
        blockStreamMetrics.recordConnectionOnComplete();
        if (getConnectionState() == ConnectionState.CLOSED) {
            logger.debug("{} onComplete invoked but connection is already closed.", this);
            return;
        }

        if (streamShutdownInProgress.getAndSet(false)) {
            logger.debug("{} Stream completed (stream close was in progress).", this);
        } else {
            logger.debug("{} Stream completed unexpectedly.", this);
            handleStreamFailure();
        }
    }

    /**
     * Returns the connection state for this connection.
     *
     * @return the connection state
     */
    @NonNull
    public ConnectionState getConnectionState() {
        return connectionState.get();
    }

    /**
     * Indicates that this connection should be closed at the next block boundary. If this connection is actively
     * streaming a block, then the connection will wait until the block is fully sent before closing. If the connection
     * is waiting to stream a block that is not available, then the connection will be closed without sending any items
     * for the pending block.
     */
    public void closeAtBlockBoundary() {
        logger.info("{} Connection will be closed at the next block boundary", this);
        closeAtNextBlockBoundary.set(true);
    }

    @Override
    public String toString() {
        return "[" + connectionId + "/" + blockNodeConfig.address() + ":" + blockNodeConfig.port() + "/"
                + getConnectionState() + "]";
    }

    @Override
    public boolean equals(final Object o) {
        if (o == null || getClass() != o.getClass()) {
            return false;
        }
        final BlockNodeConnection that = (BlockNodeConnection) o;
        return Objects.equals(connectionId, that.connectionId) && Objects.equals(blockNodeConfig, that.blockNodeConfig);
    }

    @Override
    public int hashCode() {
        return Objects.hash(blockNodeConfig, connectionId);
    }

    /**
     * Worker that handles sending requests to the block node this connection is associated with.
     * <p>
     * This task/worker is based around an infinite loop that only exits when the connection state enters a terminal
     * state. Otherwise, each iteration of the loop will check to see if the block to stream has been changed (either
     * because all block items have been sent for the current block or a response from the block node indicates we need
     * to change blocks - e.g. SkipBlock response).
     * <p>
     * If there are block items available for the current streaming block, then they will be added to a "pending" block.
     * This pending request will be sent if any one of the following conditions are met:
     * <ul>
     *     <li>The request contains the block proof</li>
     *     <li>The next item to add to the request exceeds the maximum allowable request size</li>
     *     <li>The time since the last request was sent exceeds the maximum delay configured</li>
     * </ul>
     */
    private class ConnectionWorkerLoopTask implements Runnable {

        private static final int BYTES_PADDING = 100;

        private final List<BlockItem> pendingRequestItems = new ArrayList<>();
        private long pendingRequestBytes = BYTES_PADDING;
        private int itemIndex = 0;
        private BlockState block;
        private long lastSendTimeMillis = -1;
        private final AtomicInteger requestCtr = new AtomicInteger(1);

        @Override
        public void run() {
            logger.info("{} Worker thread started", BlockNodeConnection.this);
            while (true) {
                try {
                    if (connectionState.get().isTerminal()) {
                        break;
                    }

                    doWork();

                    if (connectionState.get().isTerminal()) {
                        // The connection is in a terminal state so allow the worker to stop
                        break;
                    }

                    Thread.sleep(connectionWorkerSleepMillis());
                } catch (final InterruptedException e) {
                    Thread.currentThread().interrupt();
                    logger.warn("{} Worker loop was interrupted", BlockNodeConnection.this);
                } catch (final Exception e) {
                    logger.warn("{} Error caught in connection worker loop", BlockNodeConnection.this, e);
                }
            }

            // if we exit the worker loop, then this thread is over... remove it from the worker thread reference
            logger.info("{} Worker thread exiting", BlockNodeConnection.this);
            workerThreadRef.compareAndSet(Thread.currentThread(), null);
        }

        private void doWork() {
            switchBlockIfNeeded();

            if (block == null) {
                // The block we want to stream is not available
                if (closeAtNextBlockBoundary.get()) {
                    // The flag to indicate that we should close the connection at a block boundary is set to true
                    // since no block is available to stream, we are at a safe "boundary" and can close the connection
                    logger.info(
                            "{} Block boundary reached; closing connection (no block available)",
                            BlockNodeConnection.this);
                    closeConnection(EndStream.Code.RESET);
                }

                return;
            }

            BlockItem item;

            while ((item = block.blockItem(itemIndex)) != null) {
                if (itemIndex == 0) {
                    logger.trace(
                            "{} Starting to process items for block {}", BlockNodeConnection.this, block.blockNumber());
                    if (lastSendTimeMillis == -1) {
                        // if we've never sent a request and this is the first time we are processing a block, update
                        // the last send time to the current time. this will avoid prematurely sending a request
                        lastSendTimeMillis = System.currentTimeMillis();
                    }
                }

                final int itemSize = item.protobufSize();
                final long newRequestBytes = pendingRequestBytes + itemSize;

                if (newRequestBytes > MAX_BYTES_PER_REQUEST) {
                    // Adding this item to the request would exceed the max size per request
                    if (!pendingRequestItems.isEmpty()) {
                        // Try to send the pending request
                        if (!sendPendingRequest()) {
                            // The request failed. Exit the loop and try again later.
                            break;
                        }
                    } else {
                        // There are no other items in the current pending request. This means that the item is too big
                        // to send. We've entered a fatal, non-recoverable situation.
                        logger.error(
                                "{} !!! FATAL: Request would contain a block item that is too big to send "
                                        + "(block={}, itemIndex={}, expectedRequestSize={}, maxAllowed={}). "
                                        + "Closing connection.",
                                BlockNodeConnection.this,
                                block.blockNumber(),
                                itemIndex,
                                newRequestBytes,
                                MAX_BYTES_PER_REQUEST);
                        closeConnection(EndStream.Code.ERROR);
                        break;
                    }
                } else {
                    // The item fits into the pending request
                    pendingRequestItems.add(item);
                    pendingRequestBytes = newRequestBytes;
                    ++itemIndex; // allow loop to advance to next block item
                }
            }

            if (!pendingRequestItems.isEmpty()) {
                if (block.isClosed() && block.itemCount() == itemIndex) {
                    // Send the last pending items of the block
                    sendPendingRequest();
                } else {
                    // If the duration since the last time of sending a request exceeds the max delay configuration,
                    // send the pending items
                    final long diffMillis = System.currentTimeMillis() - lastSendTimeMillis;
                    final long maxDelayMillis = maxRequestDelayMillis();
                    if (diffMillis >= maxDelayMillis) {
                        logger.trace(
                                "{} Max delay exceeded (target: {}ms, actual: {}ms) - sending {} item(s)",
                                BlockNodeConnection.this,
                                maxDelayMillis,
                                diffMillis,
                                pendingRequestItems.size());
                        sendPendingRequest();
                    }
                }
            }

<<<<<<< HEAD
            maybeAdvanceBlock();
        }

        /**
         * Checks if the current block has all of its items sent. If so, then the next block is loaded into the worker.
         * Additionally, if there is a request to close the connection at a block boundary and the current block is
         * finished, then this connection will be closed.
         */
        private void maybeAdvanceBlock() {
            final boolean finishedWithCurrentBlock = pendingRequestItems.isEmpty() // no more items ready to send
                    && block.isClosed() // the block is closed, so no more items are expected
                    && block.itemCount() == itemIndex; // we've exhausted all items in the block

            if (!finishedWithCurrentBlock) {
                return; // still more work to do
            }

            /*
            We are now down with the current block and have two options.
            1) We advance to the next block (normal case).
            2) This connection has been marked for closure after we are finished processing the current block. If this
               is true, then we will close this connection. This allows us to close the connection at a block boundary
               instead of closing the connection mid-block.
             */

            if (closeAtNextBlockBoundary.get()) {
                // the connection manager wants us to gracefully stop this connection
                logger.info(
                        "{} Block boundary reached; closing connection (finished sending block)",
                        BlockNodeConnection.this);
                closeConnection(EndStream.Code.RESET);
            } else {
                // the connection manager hasn't informed us to close this connection, so we are now free to advance to
                // the next block
=======
            if (pendingRequestItems.isEmpty() && block.isClosed() && block.itemCount() == itemIndex) {
                // Indicate to the block node that this is the end of the current block
                final PublishStreamRequest endOfBlock = PublishStreamRequest.newBuilder()
                        .endOfBlock(BlockEnd.newBuilder().blockNumber(block.blockNumber()))
                        .build();
                try {
                    sendRequest(endOfBlock);
                } catch (RuntimeException e) {
                    logger.warn("{} Error sending EndOfBlock request", BlockNodeConnection.this, e);
                    handleStreamFailureWithoutOnComplete();
                }

                // We've gathered all block items and have sent them to the block node. No additional work is needed
                // for the current block so we can move to the next block.
>>>>>>> 90ca6910
                final long nextBlockNumber = block.blockNumber() + 1;
                if (streamingBlockNumber.compareAndSet(block.blockNumber(), nextBlockNumber)) {
                    logger.trace("{} Advancing to block {}", BlockNodeConnection.this, nextBlockNumber);
                } else {
                    logger.trace(
                            "{} Tried to advance to block {} but the block to stream was updated externally",
                            BlockNodeConnection.this,
                            nextBlockNumber);
                }
            }
        }

        /**
         * Attempts to send the specified end stream code to the block node, and then closes this connection.
         *
         * @param endCode the end stream code to attempt to send to the block node before closing
         */
        private void closeConnection(final EndStream.Code endCode) {
            endTheStreamWith(endCode);
            blockNodeConnectionManager.connectionResetsTheStream(BlockNodeConnection.this);
        }

        /**
         * Attempt to send the pending block items to the block node.
         *
         * @return true if the request with the pending items was successfully sent, else false
         */
        private boolean sendPendingRequest() {
            final BlockItemSet itemSet = BlockItemSet.newBuilder()
                    .blockItems(List.copyOf(pendingRequestItems))
                    .build();
            final PublishStreamRequest req =
                    PublishStreamRequest.newBuilder().blockItems(itemSet).build();

            if (logger.isTraceEnabled()) {
                // gather information about what type of items are in the request

                int headerIndex = -1;
                int itemStartIndex = -1;
                int itemEndIndex = -1;
                int proofIndex = -1;
                for (int i = 0; i < pendingRequestItems.size(); ++i) {
                    final BlockItem item = pendingRequestItems.get(i);
                    switch (item.item().kind()) {
                        case BLOCK_HEADER -> headerIndex = i;
                        case BLOCK_PROOF -> proofIndex = i;
                        default -> {
                            if (itemStartIndex == -1) {
                                itemStartIndex = i;
                            }
                            itemEndIndex = Math.max(itemEndIndex, i);
                        }
                    }
                }

                logger.trace(
                        "{} Request details: block={}, request={}, items={}, headerIndex={}, otherItemsIndexRange=[{}, {}], proofIndex={}",
                        BlockNodeConnection.this,
                        block.blockNumber(),
                        requestCtr.get(),
                        pendingRequestItems.size(),
                        headerIndex,
                        itemStartIndex,
                        itemEndIndex,
                        proofIndex);
            }

            try {
                if (sendRequest(block.blockNumber(), requestCtr.get(), req)) {
                    // record that we've sent the request
                    lastSendTimeMillis = System.currentTimeMillis();

                    // clear the pending request data
                    pendingRequestBytes = BYTES_PADDING;
                    pendingRequestItems.clear();
                    requestCtr.incrementAndGet();
                    return true;
                }
            } catch (final UncheckedIOException e) {
                logger.debug("{} UncheckedIOException caught in connection worker thread", BlockNodeConnection.this, e);
                handleStreamFailureWithoutOnComplete();
            } catch (final Exception e) {
                logger.debug("{} Exception caught in connection worker thread", BlockNodeConnection.this, e);
                handleStreamFailure();
            }

            return false;
        }

        /**
         * Switches the active block if the connection's specified active block is different from the most recently
         * used block. This will also determine which block to initialize with.
         */
        private void switchBlockIfNeeded() {
            final long activeBlockNum = streamingBlockNumber.get();
            if (activeBlockNum == -1) {
                final long highestAckedBlock = blockBufferService.getHighestAckedBlockNumber();
                if (highestAckedBlock != -1) {
                    // Set to the next block that isn't acked
                    streamingBlockNumber.compareAndSet(activeBlockNum, highestAckedBlock + 1);
                } else {
                    // If no blocks are acked, start with the earliest block in the buffer
                    final long earliestBlock = blockBufferService.getEarliestAvailableBlockNumber();
                    streamingBlockNumber.compareAndSet(activeBlockNum, earliestBlock);
                }
            }

            final long latestActiveBlockNumber = streamingBlockNumber.get();
            if (latestActiveBlockNumber == -1) {
                return; // No blocks available to stream
            }

            if (block != null && block.blockNumber() == latestActiveBlockNumber) {
                // The block hasn't changed so we can exit
                return;
            }

            // Swap blocks and reset
            final BlockState oldBlock = block;
            block = blockBufferService.getBlockState(latestActiveBlockNumber);
            pendingRequestBytes = BYTES_PADDING;
            itemIndex = 0;
            pendingRequestItems.clear();
            requestCtr.set(1);

            if (block == null) {
                logger.trace(
                        "{} Wanted to switch from block {} to block {}, but it is not available",
                        BlockNodeConnection.this,
                        (oldBlock == null ? -1 : oldBlock.blockNumber()),
                        latestActiveBlockNumber);
            } else {
                logger.trace(
                        "{} Switched from block {} to block {}",
                        BlockNodeConnection.this,
                        (oldBlock == null ? -1 : oldBlock.blockNumber()),
                        latestActiveBlockNumber);
            }
        }

        /**
         * @return the maximum amount of time (in milliseconds) between sending requests to a block node
         */
        private long maxRequestDelayMillis() {
            return configProvider
                    .getConfiguration()
                    .getConfigData(BlockNodeConnectionConfig.class)
                    .maxRequestDelay()
                    .toMillis();
        }

        /**
         * @return the amount of time (in milliseconds) to sleep between connection worker loop iterations
         */
        private long connectionWorkerSleepMillis() {
            return configProvider
                    .getConfiguration()
                    .getConfigData(BlockNodeConnectionConfig.class)
                    .connectionWorkerSleepDuration()
                    .toMillis();
        }
    }
}<|MERGE_RESOLUTION|>--- conflicted
+++ resolved
@@ -1086,6 +1086,7 @@
                 if (block.isClosed() && block.itemCount() == itemIndex) {
                     // Send the last pending items of the block
                     sendPendingRequest();
+                    sendBlockEnd();
                 } else {
                     // If the duration since the last time of sending a request exceeds the max delay configuration,
                     // send the pending items
@@ -1103,8 +1104,19 @@
                 }
             }
 
-<<<<<<< HEAD
             maybeAdvanceBlock();
+        }
+
+        private void sendBlockEnd() {
+            final PublishStreamRequest endOfBlock = PublishStreamRequest.newBuilder()
+                    .endOfBlock(BlockEnd.newBuilder().blockNumber(block.blockNumber()))
+                    .build();
+            try {
+                sendRequest(endOfBlock);
+            } catch (final RuntimeException e) {
+                logger.warn("{} Error sending EndOfBlock request", BlockNodeConnection.this, e);
+                handleStreamFailureWithoutOnComplete();
+            }
         }
 
         /**
@@ -1138,22 +1150,6 @@
             } else {
                 // the connection manager hasn't informed us to close this connection, so we are now free to advance to
                 // the next block
-=======
-            if (pendingRequestItems.isEmpty() && block.isClosed() && block.itemCount() == itemIndex) {
-                // Indicate to the block node that this is the end of the current block
-                final PublishStreamRequest endOfBlock = PublishStreamRequest.newBuilder()
-                        .endOfBlock(BlockEnd.newBuilder().blockNumber(block.blockNumber()))
-                        .build();
-                try {
-                    sendRequest(endOfBlock);
-                } catch (RuntimeException e) {
-                    logger.warn("{} Error sending EndOfBlock request", BlockNodeConnection.this, e);
-                    handleStreamFailureWithoutOnComplete();
-                }
-
-                // We've gathered all block items and have sent them to the block node. No additional work is needed
-                // for the current block so we can move to the next block.
->>>>>>> 90ca6910
                 final long nextBlockNumber = block.blockNumber() + 1;
                 if (streamingBlockNumber.compareAndSet(block.blockNumber(), nextBlockNumber)) {
                     logger.trace("{} Advancing to block {}", BlockNodeConnection.this, nextBlockNumber);
