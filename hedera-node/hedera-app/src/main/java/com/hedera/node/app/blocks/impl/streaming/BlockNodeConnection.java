// SPDX-License-Identifier: Apache-2.0
package com.hedera.node.app.blocks.impl.streaming;

import static java.util.Objects.requireNonNull;

import com.hedera.node.app.metrics.BlockStreamMetrics;
import com.hedera.node.config.ConfigProvider;
import com.hedera.node.config.data.BlockNodeConnectionConfig;
import com.hedera.node.internal.network.BlockNodeConfig;
import edu.umd.cs.findbugs.annotations.NonNull;
import io.grpc.stub.StreamObserver;
import io.helidon.webclient.grpc.GrpcServiceClient;
import java.time.Duration;
import java.time.Instant;
import java.util.Iterator;
import java.util.Objects;
import java.util.Queue;
import java.util.concurrent.ConcurrentLinkedQueue;
import java.util.concurrent.ScheduledExecutorService;
import java.util.concurrent.ScheduledFuture;
import java.util.concurrent.TimeUnit;
import java.util.concurrent.atomic.AtomicBoolean;
import java.util.concurrent.locks.ReadWriteLock;
import org.apache.logging.log4j.LogManager;
import org.apache.logging.log4j.Logger;
import org.hiero.block.api.PublishStreamRequest;
import org.hiero.block.api.PublishStreamRequest.EndStream;
import org.hiero.block.api.PublishStreamResponse;
import org.hiero.block.api.PublishStreamResponse.BlockAcknowledgement;
import org.hiero.block.api.PublishStreamResponse.EndOfStream;
import org.hiero.block.api.PublishStreamResponse.EndOfStream.Code;
import org.hiero.block.api.PublishStreamResponse.ResendBlock;
import org.hiero.block.api.PublishStreamResponse.SkipBlock;

/**
 * Manages a single gRPC bidirectional streaming connection to a block node. Each connection:
 * <ul>
 *   <li>Handles the streaming of block items to a configured Block ode</li>
 *   <li>Maintains connection state and handles responses from the Block Node</li>
 *   <li>Coordinates with {@link BlockNodeConnectionManager} for managing the connection lifecycle</li>
 *   <li>Processes block acknowledgements, retries, and error scenarios</li>
 * </ul>
 * <p>
 * The connection goes through multiple states defined in {@link ConnectionState} and
 * uses exponential backoff for retries when errors occur.
 */
public class BlockNodeConnection implements StreamObserver<PublishStreamResponse> {

    private static final Logger logger = LogManager.getLogger(BlockNodeConnection.class);

    /**
     * A longer retry delay for when the connection encounters an error.
     */
    public static final Duration LONGER_RETRY_DELAY = Duration.ofSeconds(30);
    /**
     * The configuration specific to the block node this connection is for.
     */
    private final BlockNodeConfig blockNodeConfig;
    /**
     * The gRPC client to use for creating bi-directional streams between the consensus node and block node.
     */
    private final GrpcServiceClient grpcServiceClient;
    /**
     * The "parent" connection manager that manages the lifecycle of this connection.
     */
    private final BlockNodeConnectionManager blockNodeConnectionManager;
    /**
     * Manager that maintains the system-wide state as it pertains to block streaming. Access here is used to retrieve
     * blocks for streaming and indicating which blocks have been acknowledged by the block node.
     */
    private final BlockBufferService blockBufferService;
    /**
     * Metrics API for block stream-specific metrics.
     */
    private final BlockStreamMetrics blockStreamMetrics;
    /**
     * Configuration property: the maximum number of EndOfStream responses permitted on this connection before taking
     * corrective action (e.g. reconnecting).
     */
    private final int maxEndOfStreamsAllowed;
    /**
     * Configuration property: the time window in which a certain number of EndOfStream responses is permitted before
     * corrective action is taken. This works alongside {@link BlockNodeConnection#maxEndOfStreamsAllowed}.
     */
    private final Duration endOfStreamTimeFrame;
    /**
     * If corrective action needs to be taken (e.g. reconnect) because of too many EndOfStream responses in the
     * permitted time frame, then this duration is used as the delay for acting upon that corrective action. For example,
     * if a reconnect is needed and the delay is configured to five seconds, then the reconnect will be scheduled in
     * five seconds.
     */
    private final Duration endOfStreamScheduleDelay;
    /**
     * The reset period for the stream. This is used to periodically reset the stream to ensure increased stability and reliability.
     */
    private final Duration streamResetPeriod;
    /**
     * Queue for tracking the instances of EndOfStream responses received from the block node for this connection. This
     * queue will be periodically pruned.
     */
    private final Queue<Instant> endOfStreamTimestamps = new ConcurrentLinkedQueue<>();
    /**
     * Flag that indicates if this stream is currently shutting down, as initiated by this consensus node.
     */
    private final AtomicBoolean streamShutdownInProgress = new AtomicBoolean(false);
    /**
     * Stream observer used to send messages to the block node.
     */
    private StreamObserver<PublishStreamRequest> blockNodeStreamObserver;
    /**
     * Reference to the current state of this connection.
     */
    private ConnectionState connectionState;

    /**
     * The gRPC endpoint used to establish bi-directional communication between the consensus node and block node.
     */
    private final String grpcEndpoint;
    /**
     * Scheduled executor service that is used to schedule periodic reset of the stream to help ensure stream health.
     */
    private final ScheduledExecutorService executorService;
    /**
     * This task runs every 24 hours (initial delay of 24 hours) when a connection is active.
     * The task helps maintain stream stability by forcing periodic reconnections.
     * When the connection is closed or reset, this task is cancelled.
     */
    private ScheduledFuture<?> streamResetTask;

    /**
     * Represents the possible states of a Block Node connection.
     */
    public enum ConnectionState {
        /**
         * bidi RequestObserver needs to be created.
         */
        UNINITIALIZED,
        /**
         * bidi RequestObserver is established but this connection has not been chosen as the active one (priority based).
         */
        PENDING,
        /**
         * Connection is active. Block Stream Worker Thread is sending PublishStreamRequest's to the block node through async bidi stream.
         */
        ACTIVE,
        /**
         * The connection is currently trying to connect to the block node.
         */
        CONNECTING
    }

    /**
     * Construct a new BlockNodeConnection.
     *
     * @param configProvider the configuration to use
     * @param nodeConfig the configuration for the block node
     * @param blockNodeConnectionManager the connection manager coordinating block node connections
     * @param blockBufferService the block stream state manager for block node connections
     * @param grpcServiceClient the gRPC client to establish the bidirectional streaming to block node connections
     * @param blockStreamMetrics the block stream metrics for block node connections
     * @param grpcEndpoint the gRPC endpoint to connect to the block node
     * @param executorService the scheduled executor service used to perform async connection reconnects
     */
    public BlockNodeConnection(
            @NonNull final ConfigProvider configProvider,
            @NonNull final BlockNodeConfig nodeConfig,
            @NonNull final BlockNodeConnectionManager blockNodeConnectionManager,
            @NonNull final BlockBufferService blockBufferService,
            @NonNull final GrpcServiceClient grpcServiceClient,
            @NonNull final BlockStreamMetrics blockStreamMetrics,
            @NonNull final String grpcEndpoint,
            @NonNull final ScheduledExecutorService executorService) {
        requireNonNull(configProvider, "configProvider must not be null");
        this.blockNodeConfig = requireNonNull(nodeConfig, "nodeConfig must not be null");
        this.blockNodeConnectionManager =
                requireNonNull(blockNodeConnectionManager, "blockNodeConnectionManager must not be null");
        this.blockBufferService = requireNonNull(blockBufferService, "blockBufferService must not be null");
        this.grpcServiceClient = requireNonNull(grpcServiceClient, "grpcServiceClient must not be null");
        this.blockStreamMetrics = requireNonNull(blockStreamMetrics, "blockStreamMetrics must not be null");
<<<<<<< HEAD
        this.connectionState = ConnectionState.UNINITIALIZED;
=======
        this.connectionState = new AtomicReference<>(ConnectionState.UNINITIALIZED);
>>>>>>> 8cbbea78
        this.grpcEndpoint = requireNonNull(grpcEndpoint, "grpcEndpoint must not be null");
        this.executorService = requireNonNull(executorService, "executorService must not be null");

        final var blockNodeConnectionConfig =
                configProvider.getConfiguration().getConfigData(BlockNodeConnectionConfig.class);

        this.maxEndOfStreamsAllowed = blockNodeConnectionConfig.maxEndOfStreamsAllowed();
        this.endOfStreamTimeFrame = blockNodeConnectionConfig.endOfStreamTimeFrame();
        this.endOfStreamScheduleDelay = blockNodeConnectionConfig.endOfStreamScheduleDelay();
        this.streamResetPeriod = blockNodeConnectionConfig.streamResetPeriod();
    }

    /**
     * Creates a new bidi request observer for this block node connection.
     */
    public void createRequestObserver() {
        if (blockNodeStreamObserver == null) {
            blockNodeStreamObserver = grpcServiceClient.bidi(grpcEndpoint, this);

            acquireLock().writeLock().lock();
            try {
                updateConnectionState(ConnectionState.PENDING);
            } finally {
                acquireLock().writeLock().unlock();
            }
        }
    }

    /**
     * Updates the connection's state.
     * @param newState the new state to transition to
     */
    public void updateConnectionState(@NonNull final ConnectionState newState) {
        requireNonNull(newState, "newState must not be null");
<<<<<<< HEAD
        final ConnectionState previousState = connectionState;
        connectionState = newState;
        logger.debug("[{}] Connection state transitioned from {} to {}", this, previousState, newState);
=======
        final ConnectionState oldState = connectionState.getAndSet(newState);
        logger.debug("[{}] Connection state transitioned from {} to {}", this, oldState, newState);
>>>>>>> 8cbbea78

        if (newState == ConnectionState.ACTIVE) {
            scheduleStreamReset();
        } else {
            cancelStreamReset();
        }
    }

    /**
     * Schedules the periodic stream reset task to ensure responsiveness and reliability.
     */
    private void scheduleStreamReset() {
        if (streamResetTask != null && !streamResetTask.isDone()) {
            streamResetTask.cancel(false);
        }

        streamResetTask = executorService.scheduleAtFixedRate(
                this::performStreamReset,
                streamResetPeriod.toMillis(),
                streamResetPeriod.toMillis(),
                TimeUnit.MILLISECONDS);

        logger.debug("[{}] Scheduled periodic stream reset every {}", this, streamResetPeriod);
    }

    private void performStreamReset() {
<<<<<<< HEAD
        acquireLock().writeLock().lock();
        try {
            if (getConnectionState() == ConnectionState.ACTIVE) {
                logger.debug("[{}] Performing scheduled stream reset", this);
                endTheStreamWith(EndStream.Code.RESET);
                blockNodeConnectionManager.rescheduleAndSelectNewNode(this, LONGER_RETRY_DELAY);
            }
        } finally {
            acquireLock().writeLock().unlock();
=======
        if (connectionState.get() == ConnectionState.ACTIVE) {
            logger.debug("[{}] Performing scheduled stream reset", this);
            endTheStreamWith(EndStream.Code.RESET);
            blockNodeConnectionManager.rescheduleAndSelectNewNode(this, LONGER_RETRY_DELAY);
>>>>>>> 8cbbea78
        }
    }

    private void cancelStreamReset() {
        if (streamResetTask != null) {
            streamResetTask.cancel(false);
            streamResetTask = null;
            logger.debug("[{}] Cancelled periodic stream reset", this);
        }
    }

    /**
     * Handles the failure of the stream by closing the connection and notifying the connection manager.
     */
    public void handleStreamFailure() {
        acquireLock().writeLock().lock();
        try {
            close();
            blockNodeConnectionManager.rescheduleAndSelectNewNode(this, LONGER_RETRY_DELAY);
        } finally {
            acquireLock().writeLock().unlock();
        }
    }

    /**
     * Handles the {@link BlockAcknowledgement} response received from the block node.
     *
     * @param acknowledgement the acknowledgement received from the block node
     */
    private void handleAcknowledgement(@NonNull final BlockAcknowledgement acknowledgement) {
        final long acknowledgedBlockNumber = acknowledgement.blockNumber();
        final boolean blockAlreadyExists = acknowledgement.blockAlreadyExists();
        final long currentBlockStreaming = blockNodeConnectionManager.currentStreamingBlockNumber();
        final long currentBlockProducing = blockBufferService.getLastBlockNumberProduced();

        // Update the last verified block by the current connection
        blockNodeConnectionManager.updateLastVerifiedBlock(blockNodeConfig, acknowledgedBlockNumber);

        if (currentBlockStreaming == -1) {
            logger.warn(
                    "[{}] Received acknowledgement for block {}, but we haven't streamed anything to the node",
                    this,
                    acknowledgedBlockNumber);
            return;
        }

        logger.debug(
                "[{}] Acknowledgement received for block {} (alreadyExists={})",
                this,
                acknowledgedBlockNumber,
                blockAlreadyExists);

        if (acknowledgedBlockNumber > currentBlockProducing || acknowledgedBlockNumber > currentBlockStreaming) {
            /*
            We received an acknowledgement for a block that the consensus node is either currently streaming or
            producing. This likely indicates this consensus node is behind other consensus nodes (since the
            block node would have received the block from another consensus node.) Because of this, we can go
            ahead and jump to the block after the acknowledged one as the next block to send to the block node.
             */
            final long blockToJumpTo = acknowledgedBlockNumber + 1;
            logger.debug(
                    "[{}] Received acknowledgement for block {}, however this is later than the current "
                            + "block being streamed ({}) or the block being currently produced ({}); skipping ahead to block {}",
                    this,
                    acknowledgedBlockNumber,
                    currentBlockStreaming,
                    currentBlockProducing,
                    blockToJumpTo);
            jumpToBlock(blockToJumpTo);
        }
    }

    /**
     * Handles the {@link EndOfStream} response received from the block node.
     * In most cases it indicates that the block node is unable to continue processing.
     * @param endOfStream the EndOfStream response received from the block node
     */
    private void handleEndOfStream(@NonNull final EndOfStream endOfStream) {
        requireNonNull(endOfStream, "endOfStream must not be null");
        final long blockNumber = endOfStream.blockNumber();
        final EndOfStream.Code responseCode = endOfStream.status();

        logger.debug("[{}] Received EndOfStream response (block={}, responseCode={})", this, blockNumber, responseCode);

        // Include this new EoS response in our set that tracks the occurrences of EoS responses
        endOfStreamTimestamps.add(Instant.now());

        acquireLock().writeLock().lock();
        try {
            // Check if we've exceeded the EndOfStream rate limit
            if (hasExceededEndOfStreamLimit()) {
                close();
                logger.warn(
                        "[{}] Block node has exceeded the allowed number of EndOfStream responses (received={}, "
                                + "permitted={}, timeWindow={}); reconnection scheduled for {}",
                        this,
                        endOfStreamTimestamps.size(),
                        maxEndOfStreamsAllowed,
                        endOfStreamTimeFrame,
                        endOfStreamScheduleDelay);

                // Schedule delayed retry through connection manager
                blockNodeConnectionManager.rescheduleAndSelectNewNode(this, endOfStreamScheduleDelay);
                return;
            }

            switch (responseCode) {
                case Code.INTERNAL_ERROR, Code.PERSISTENCE_FAILED -> {
                    close();
                    // The block node had an end of stream error and cannot continue processing.
                    // We should wait for a short period before attempting to retry
                    // to avoid overwhelming the node if it's having issues
                    logger.warn(
                            "[{}] Block node reported an error at block {}. Will attempt to reestablish the stream later.",
                            this,
                            blockNumber);

                    blockNodeConnectionManager.rescheduleAndSelectNewNode(this, LONGER_RETRY_DELAY);
                }
                case Code.TIMEOUT, Code.DUPLICATE_BLOCK, Code.BAD_BLOCK_PROOF -> {
                    close();
                    // We should restart the stream at the block immediately
                    // following the last verified and persisted block number
                    final long restartBlockNumber = blockNumber == Long.MAX_VALUE ? 0 : blockNumber + 1;
                    logger.warn(
                            "[{}] Block node reported status indicating immediate restart should be attempted. "
                                    + "Will restart stream at block {}.",
                            this,
                            restartBlockNumber);

                    restartStreamAtBlock(restartBlockNumber);
<<<<<<< HEAD
                }
                case Code.SUCCESS -> {
                    close();
                    // The block node orderly ended the stream. In this case, no errors occurred.
                    // We should wait for a longer period before attempting to retry.
                    logger.warn("[{}] Block node orderly ended the stream at block {}", this, blockNumber);
                    blockNodeConnectionManager.rescheduleAndSelectNewNode(this, LONGER_RETRY_DELAY);
                }
                case Code.BEHIND -> {
                    // The block node is behind us, check if we have the last verified block still available in order to
                    // restart the stream from there
                    final long restartBlockNumber = blockNumber == Long.MAX_VALUE ? 0 : blockNumber + 1;
                    if (blockBufferService.getBlockState(restartBlockNumber) != null) {
                        close();
                        logger.warn(
                                "[{}] Block node reported it is behind. Will restart stream at block {}.",
                                this,
                                restartBlockNumber);

                        restartStreamAtBlock(restartBlockNumber);
                    } else {
                        // If we don't have the block state, we schedule retry for this connection
                        // and establish new one with a different block node
                        logger.warn("[{}] Block node is behind and block state is not available.", this);

                        // Indicate that the block node should recover and catch up from another trustworthy block node
                        endTheStreamWith(EndStream.Code.TOO_FAR_BEHIND);

                        blockNodeConnectionManager.rescheduleAndSelectNewNode(this, LONGER_RETRY_DELAY);
                    }
                }
                case Code.UNKNOWN -> {
                    close();
                    // This should never happen, but if it does, schedule this connection for a retry attempt
                    // and in the meantime select a new node to stream to
                    logger.error("[{}] Block node reported an unknown error at block {}.", this, blockNumber);
                    blockNodeConnectionManager.rescheduleAndSelectNewNode(this, LONGER_RETRY_DELAY);
                }
            }
        } finally {
            acquireLock().writeLock().unlock();
=======
                } else {
                    // If we don't have the block state, we schedule retry for this connection and establish new one
                    // with different block node
                    logger.warn("[{}] Block node is behind and block state is not available.", this);

                    // Indicate that the block node should recover and catch up from another trustworthy block node
                    endTheStreamWith(EndStream.Code.TOO_FAR_BEHIND);

                    blockNodeConnectionManager.rescheduleAndSelectNewNode(this, LONGER_RETRY_DELAY);
                }
            }
            case Code.UNKNOWN -> {
                close();
                // This should never happen, but if it does, schedule this connection for a retry attempt
                // and in the meantime select a new node to stream to
                logger.error("[{}] Block node reported an unknown error at block {}.", this, blockNumber);
                blockNodeConnectionManager.rescheduleAndSelectNewNode(this, LONGER_RETRY_DELAY);
            }
>>>>>>> 8cbbea78
        }
    }

    /**
     * Handles the {@link SkipBlock} response received from the block node.
     * @param skipBlock the SkipBlock response received from the block node
     */
    private void handleSkipBlock(@NonNull final SkipBlock skipBlock) {
        requireNonNull(skipBlock, "skipBlock must not be null");
        final long skipBlockNumber = skipBlock.blockNumber();
        final long streamingBlockNumber = blockNodeConnectionManager.currentStreamingBlockNumber();

        // Only jump if the skip is for the block we are currently processing
        if (skipBlockNumber == streamingBlockNumber) {
            final long nextBlock = skipBlockNumber + 1L;
            logger.debug("[{}] Received SkipBlock response; skipping to block {}", this, nextBlock);
            jumpToBlock(nextBlock); // Now uses signaling instead of thread interruption
        } else {
            logger.debug(
                    "[{}] Received SkipBlock response for block {}, but we are not streaming that block so it will be ignored",
                    this,
                    skipBlockNumber);
        }
    }

    /**
     * Handles the {@link ResendBlock} response received from the block node.
     * If the consensus node has the requested block state available, it will start streaming it.
     * Otherwise, it will close the connection and retry with a different block node.
     *
     * @param resendBlock the ResendBlock response received from the block node
     */
    private void handleResendBlock(@NonNull final ResendBlock resendBlock) {
        requireNonNull(resendBlock, "resendBlock must not be null");

        final long resendBlockNumber = resendBlock.blockNumber();
        logger.debug("[{}] Received ResendBlock response for block {}", this, resendBlockNumber);

        if (blockBufferService.getBlockState(resendBlockNumber) != null) {
            jumpToBlock(resendBlockNumber);
        } else {
            // If we don't have the block state, we schedule retry for this connection and establish new one
            // with different block node
            logger.warn(
                    "[{}] Block node requested a ResendBlock for block {} but that block does not exist on this "
                            + "consensus node. Closing connection and will retry later",
                    this,
                    resendBlockNumber);

            acquireLock().writeLock().lock();
            try {
                close();
                blockNodeConnectionManager.rescheduleAndSelectNewNode(this, LONGER_RETRY_DELAY);
            } finally {
                acquireLock().writeLock().unlock();
            }
        }
    }

    /**
     * Checks if the EndOfStream rate limit has been exceeded.
     * This method maintains a queue of timestamps for the last EndOfStream responses
     * and checks if the number of responses exceeds the configurable limit
     * within the configurable time frame.
     *
     * @return true if the rate limit has been exceeded, false otherwise
     */
    private boolean hasExceededEndOfStreamLimit() {
        final Instant now = Instant.now();
        final Instant cutoff = now.minus(endOfStreamTimeFrame);

        // Remove expired timestamps
        final Iterator<Instant> it = endOfStreamTimestamps.iterator();
        while (it.hasNext()) {
            final Instant timestamp = it.next();
            if (timestamp.isBefore(cutoff)) {
                it.remove();
            } else {
                break;
            }
        }

        // Check if we've exceeded the limit
        return endOfStreamTimestamps.size() > maxEndOfStreamsAllowed;
    }

    /**
     * Send an EndStream request to end the stream and close the connection.
     *
     * @param code the code on why stream was ended
     */
    private void endTheStreamWith(EndStream.Code code) {
        final var earliestBlockNumber = blockBufferService.getEarliestAvailableBlockNumber();
        final var highestAckedBlockNumber = blockBufferService.getHighestAckedBlockNumber();

        // Indicate that the block node should recover and catch up from another trustworthy block node
        final PublishStreamRequest endStream = PublishStreamRequest.newBuilder()
                .endStream(EndStream.newBuilder()
                        .endCode(code)
                        .earliestBlockNumber(earliestBlockNumber)
                        .latestBlockNumber(highestAckedBlockNumber))
                .build();

        sendRequest(endStream);
        close();
    }

    /**
     * If connection is active sends a stream request to the block node, otherwise does nothing.
     *
     * @param request the request to send
     */
    public void sendRequest(@NonNull final PublishStreamRequest request) {
        requireNonNull(request, "request must not be null");

<<<<<<< HEAD
        if (getConnectionState() == ConnectionState.ACTIVE && blockNodeStreamObserver != null) {
=======
        if (connectionState.get() == ConnectionState.ACTIVE && blockNodeStreamObserver != null) {
>>>>>>> 8cbbea78
            blockNodeStreamObserver.onNext(request);
        }
    }

    /**
     * Idempotent operation that closes this connection (if active) and releases associated resources. If there is a
     * failure in closing the connection, the error will be logged and not propagated back to the caller.
     */
    public void close() {
        try {
            logger.debug("[{}] Closing connection...", this);

            updateConnectionState(ConnectionState.UNINITIALIZED);

            closeObserver();
            jumpToBlock(-1L);

            logger.debug("[{}] Connection successfully closed", this);
        } catch (final RuntimeException e) {
            logger.warn("[{}] Error occurred while attempting to close connection", this);
        }
    }

    private void closeObserver() {
        if (blockNodeStreamObserver != null) {
            logger.debug("[{}] Closing request observer for block node", this);
            streamShutdownInProgress.set(true);

            try {
                blockNodeStreamObserver.onCompleted();
                logger.debug("[{}] Request observer successfully closed", this);
            } catch (final Exception e) {
                logger.warn("[{}] Error while completing request observer", this, e);
            }
            blockNodeStreamObserver = null;
        }
    }

    /**
     * Returns the block node configuration for this connection.
     *
     * @return the block node configuration
     */
    public BlockNodeConfig getNodeConfig() {
        return blockNodeConfig;
    }

    /**
     * Restarts a new stream at a specified block number.
     * This method will establish a new stream and start processing from the specified block number.
     *
     * @param blockNumber the block number to restart at
     */
    private void restartStreamAtBlock(final long blockNumber) {
        logger.debug("[{}] Scheduling stream restart at block {}", this, blockNumber);
        blockNodeConnectionManager.scheduleConnectionAttempt(
                this, BlockNodeConnectionManager.INITIAL_RETRY_DELAY, blockNumber);
    }

    /**
     * Restarts the worker thread at a specific block number without ending the stream.
     * This method will interrupt the current worker thread if it exists,
     * set the new block number and request index, and start a new worker thread.
     * The gRPC stream with the block node is maintained.
     *
     * @param blockNumber the block number to jump to
     */
    private void jumpToBlock(final long blockNumber) {
        logger.debug("[{}] Jumping to block {}", this, blockNumber);
        // Set the target block for the worker loop to pick up
        blockNodeConnectionManager.jumpToBlock(blockNumber);
    }

    @NonNull
    private ReadWriteLock acquireLock() {
        return blockNodeConnectionManager.acquireConnectionLock();
    }

    /**
     * Processes responses received from the block node through the bidirectional gRPC stream.
     * Handles {@link BlockAcknowledgement}s, {@link EndOfStream} response signals, {@link SkipBlock} and {@link ResendBlock}.
     *
     * @param response the response received from block node
     */
    @Override
    public void onNext(final @NonNull PublishStreamResponse response) {
        requireNonNull(response, "response must not be null");

        if (response.hasAcknowledgement()) {
            blockStreamMetrics.incrementAcknowledgedBlockCount();
            handleAcknowledgement(response.acknowledgement());
        } else if (response.hasEndStream()) {
            blockStreamMetrics.incrementEndOfStreamCount(response.endStream().status());
            handleEndOfStream(response.endStream());
        } else if (response.hasSkipBlock()) {
            blockStreamMetrics.incrementSkipBlockCount();
            handleSkipBlock(response.skipBlock());
        } else if (response.hasResendBlock()) {
            blockStreamMetrics.incrementResendBlockCount();
            handleResendBlock(response.resendBlock());
        } else {
            blockStreamMetrics.incrementUnknownResponseCount();
            logger.warn("[{}] Unexpected response received: {}", this, response);
        }
    }

    /**
     * Handles errors received on the gRPC stream.
     * Triggers connection retry with appropriate backoff.
     *
     * @param error the error that occurred on the stream
     */
    @Override
    public void onError(final Throwable error) {
        logger.warn("[{}] Stream encountered an error", this, error);
        blockStreamMetrics.incrementOnErrorCount();
        handleStreamFailure();
    }

    /**
     * Handles normal stream completion or termination.
     * Triggers reconnection if completion was not initiated by this side.
     */
    @Override
    public void onCompleted() {
        if (streamShutdownInProgress.get()) {
            logger.debug("[{}] Stream completed (stream close was in progress)", this);
            streamShutdownInProgress.set(false);
        } else {
            logger.warn("[{}] Stream completed unexpectedly", this);
            handleStreamFailure();
        }
    }

    /**
     * Returns the connection state for this connection.
     *
     * @return the connection state
     */
    @NonNull
    public ConnectionState getConnectionState() {
        return connectionState;
    }

    @Override
    public String toString() {
        return blockNodeConfig.address() + ":" + blockNodeConfig.port() + "/" + getConnectionState();
    }

    @Override
    public boolean equals(final Object o) {
        if (o == null || getClass() != o.getClass()) {
            return false;
        }
        final BlockNodeConnection that = (BlockNodeConnection) o;
        return Objects.equals(blockNodeConfig, that.blockNodeConfig) && Objects.equals(grpcEndpoint, that.grpcEndpoint);
    }

    @Override
    public int hashCode() {
        return Objects.hash(blockNodeConfig, grpcEndpoint);
    }
}<|MERGE_RESOLUTION|>--- conflicted
+++ resolved
@@ -177,11 +177,7 @@
         this.blockBufferService = requireNonNull(blockBufferService, "blockBufferService must not be null");
         this.grpcServiceClient = requireNonNull(grpcServiceClient, "grpcServiceClient must not be null");
         this.blockStreamMetrics = requireNonNull(blockStreamMetrics, "blockStreamMetrics must not be null");
-<<<<<<< HEAD
         this.connectionState = ConnectionState.UNINITIALIZED;
-=======
-        this.connectionState = new AtomicReference<>(ConnectionState.UNINITIALIZED);
->>>>>>> 8cbbea78
         this.grpcEndpoint = requireNonNull(grpcEndpoint, "grpcEndpoint must not be null");
         this.executorService = requireNonNull(executorService, "executorService must not be null");
 
@@ -216,14 +212,9 @@
      */
     public void updateConnectionState(@NonNull final ConnectionState newState) {
         requireNonNull(newState, "newState must not be null");
-<<<<<<< HEAD
-        final ConnectionState previousState = connectionState;
+        final ConnectionState oldState = connectionState;
         connectionState = newState;
-        logger.debug("[{}] Connection state transitioned from {} to {}", this, previousState, newState);
-=======
-        final ConnectionState oldState = connectionState.getAndSet(newState);
         logger.debug("[{}] Connection state transitioned from {} to {}", this, oldState, newState);
->>>>>>> 8cbbea78
 
         if (newState == ConnectionState.ACTIVE) {
             scheduleStreamReset();
@@ -250,7 +241,6 @@
     }
 
     private void performStreamReset() {
-<<<<<<< HEAD
         acquireLock().writeLock().lock();
         try {
             if (getConnectionState() == ConnectionState.ACTIVE) {
@@ -260,12 +250,6 @@
             }
         } finally {
             acquireLock().writeLock().unlock();
-=======
-        if (connectionState.get() == ConnectionState.ACTIVE) {
-            logger.debug("[{}] Performing scheduled stream reset", this);
-            endTheStreamWith(EndStream.Code.RESET);
-            blockNodeConnectionManager.rescheduleAndSelectNewNode(this, LONGER_RETRY_DELAY);
->>>>>>> 8cbbea78
         }
     }
 
@@ -397,7 +381,6 @@
                             restartBlockNumber);
 
                     restartStreamAtBlock(restartBlockNumber);
-<<<<<<< HEAD
                 }
                 case Code.SUCCESS -> {
                     close();
@@ -439,26 +422,6 @@
             }
         } finally {
             acquireLock().writeLock().unlock();
-=======
-                } else {
-                    // If we don't have the block state, we schedule retry for this connection and establish new one
-                    // with different block node
-                    logger.warn("[{}] Block node is behind and block state is not available.", this);
-
-                    // Indicate that the block node should recover and catch up from another trustworthy block node
-                    endTheStreamWith(EndStream.Code.TOO_FAR_BEHIND);
-
-                    blockNodeConnectionManager.rescheduleAndSelectNewNode(this, LONGER_RETRY_DELAY);
-                }
-            }
-            case Code.UNKNOWN -> {
-                close();
-                // This should never happen, but if it does, schedule this connection for a retry attempt
-                // and in the meantime select a new node to stream to
-                logger.error("[{}] Block node reported an unknown error at block {}.", this, blockNumber);
-                blockNodeConnectionManager.rescheduleAndSelectNewNode(this, LONGER_RETRY_DELAY);
-            }
->>>>>>> 8cbbea78
         }
     }
 
@@ -574,11 +537,7 @@
     public void sendRequest(@NonNull final PublishStreamRequest request) {
         requireNonNull(request, "request must not be null");
 
-<<<<<<< HEAD
         if (getConnectionState() == ConnectionState.ACTIVE && blockNodeStreamObserver != null) {
-=======
-        if (connectionState.get() == ConnectionState.ACTIVE && blockNodeStreamObserver != null) {
->>>>>>> 8cbbea78
             blockNodeStreamObserver.onNext(request);
         }
     }
@@ -592,7 +551,6 @@
             logger.debug("[{}] Closing connection...", this);
 
             updateConnectionState(ConnectionState.UNINITIALIZED);
-
             closeObserver();
             jumpToBlock(-1L);
 
