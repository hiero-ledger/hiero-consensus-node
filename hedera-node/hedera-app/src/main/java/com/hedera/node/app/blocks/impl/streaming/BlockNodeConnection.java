--- conflicted
+++ resolved
@@ -312,12 +312,8 @@
      * notifying the connection manager and calling onComplete on the request pipeline.
      */
     public void handleStreamFailure() {
-<<<<<<< HEAD
         logger.debug("[{}] handleStreamFailure", this);
         closeAndReschedule(THIRTY_SECONDS, true);
-=======
-        closeAndReschedule(LONGER_RETRY_DELAY, true);
->>>>>>> e0e3e7bf
     }
 
     /**
@@ -325,12 +321,8 @@
      * notifying the connection manager without calling onComplete on the request pipeline.
      */
     public void handleStreamFailureWithoutOnComplete() {
-<<<<<<< HEAD
         logger.debug("[{}] handleStreamFailureWithoutOnComplete", this);
         closeAndReschedule(THIRTY_SECONDS, false);
-=======
-        closeAndReschedule(LONGER_RETRY_DELAY, false);
->>>>>>> e0e3e7bf
     }
 
     /**
