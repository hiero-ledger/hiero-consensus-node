// SPDX-License-Identifier: Apache-2.0
package com.hedera.node.app.blocks.impl.streaming;

import static java.util.Objects.requireNonNull;
import static org.hiero.block.api.PublishStreamRequest.EndStream.Code.RESET;
import static org.hiero.block.api.PublishStreamRequest.EndStream.Code.TOO_FAR_BEHIND;

import com.hedera.node.app.metrics.BlockStreamMetrics;
import com.hedera.node.config.ConfigProvider;
import com.hedera.node.config.data.BlockNodeConnectionConfig;
import com.hedera.node.internal.network.BlockNodeConfig;
import com.hedera.pbj.runtime.grpc.Pipeline;
import edu.umd.cs.findbugs.annotations.NonNull;
import java.time.Duration;
import java.util.Objects;
import java.util.concurrent.Flow;
import java.util.concurrent.ScheduledExecutorService;
import java.util.concurrent.ScheduledFuture;
import java.util.concurrent.TimeUnit;
import java.util.concurrent.atomic.AtomicBoolean;
import java.util.concurrent.locks.Lock;
import java.util.concurrent.locks.ReentrantLock;
import javax.annotation.concurrent.GuardedBy;
import org.apache.logging.log4j.LogManager;
import org.apache.logging.log4j.Logger;
import org.hiero.block.api.BlockStreamPublishServiceInterface.BlockStreamPublishServiceClient;
import org.hiero.block.api.PublishStreamRequest;
import org.hiero.block.api.PublishStreamResponse;
import org.hiero.block.api.PublishStreamResponse.BlockAcknowledgement;
import org.hiero.block.api.PublishStreamResponse.EndOfStream;
import org.hiero.block.api.PublishStreamResponse.EndOfStream.Code;
import org.hiero.block.api.PublishStreamResponse.ResendBlock;
import org.hiero.block.api.PublishStreamResponse.SkipBlock;

/**
 * Manages a single gRPC bidirectional streaming connection to a block node. Each connection:
 * <ul>
 *   <li>Handles the streaming of block items to a configured Block ode</li>
 *   <li>Maintains connection state and handles responses from the Block Node</li>
 *   <li>Coordinates with {@link BlockNodeConnectionManager} for managing the connection lifecycle</li>
 *   <li>Processes block acknowledgements, retries, and error scenarios</li>
 * </ul>
 * <p>
 * The connection goes through multiple states defined in {@link ConnectionState} and
 * uses exponential backoff for retries when errors occur.
 */
public class BlockNodeConnection implements Pipeline<PublishStreamResponse> {

    private static final Logger logger = LogManager.getLogger(BlockNodeConnection.class);

    /**
     * Helper method to format current thread information for logging.
     * @return formatted string with thread name and ID
     */
    private static String threadInfo() {
        final Thread currentThread = Thread.currentThread();
        return String.format("[Thread:%s-%d]", currentThread.getName(), currentThread.getId());
    }

    /**
     * A longer retry delay for when the connection encounters an error.
     */
    public static final Duration LONGER_RETRY_DELAY = Duration.ofSeconds(30);
    /**
     * The configuration specific to the block node this connection is for.
     */
    private final BlockNodeConfig blockNodeConfig;
    /**
     * The "parent" connection manager that manages the lifecycle of this connection.
     */
    private final BlockNodeConnectionManager blockNodeConnectionManager;
    /**
     * Manager that maintains the system-wide state as it pertains to block streaming. Access here is used to retrieve
     * blocks for streaming and indicating which blocks have been acknowledged by the block node.
     */
    private final BlockBufferService blockBufferService;
    /**
     * Metrics API for block stream-specific metrics.
     */
    private final BlockStreamMetrics blockStreamMetrics;
    /**
     * The reset period for the stream. This is used to periodically reset the stream to ensure increased stability and reliability.
     */
    private final Duration streamResetPeriod;
    /**
     * Flag that indicates if this stream is currently shutting down, as initiated by this consensus node.
     */
    private final AtomicBoolean streamShutdownInProgress = new AtomicBoolean(false);
    /**
     * Publish gRPC client used to send messages to the block node.
     */
    private final BlockStreamPublishServiceClient blockStreamPublishServiceClient;

    @GuardedBy("stateLock")
    private Pipeline<? super PublishStreamRequest> requestPipeline;

    /**
     * Reference to the current state of this connection.
     */
    @GuardedBy("stateLock")
    private ConnectionState connectionState;

    private final Lock stateLock = new ReentrantLock();
    /**
     * Scheduled executor service that is used to schedule periodic reset of the stream to help ensure stream health.
     */
    private final ScheduledExecutorService executorService;
    /**
     * This task runs every 24 hours (initial delay of 24 hours) when a connection is active.
     * The task helps maintain stream stability by forcing periodic reconnections.
     * When the connection is closed or reset, this task is cancelled.
     */
    private ScheduledFuture<?> streamResetTask;

    /**
     * Represents the possible states of a Block Node connection.
     */
    public enum ConnectionState {
        /**
         * bidi Pipeline needs to be created (initial state).
         */
        UNINITIALIZED,
        /**
         * bidi Pipeline is established but this connection has not been chosen as the active one (priority based).
         */
        PENDING,
        /**
         * Connection is active. Block Stream Worker Thread is sending PublishStreamRequest's to the block node through bidi stream.
         */
        ACTIVE,
        /**
         * Connection has been closed and pipeline terminated. This is a terminal state.
         * No more requests can be sent and no more responses will be received.
         */
        CLOSED
    }

    /**
     * Construct a new BlockNodeConnection.
     *
     * @param configProvider the configuration to use
     * @param nodeConfig the configuration for the block node
     * @param blockNodeConnectionManager the connection manager coordinating block node connections
     * @param blockBufferService the block stream state manager for block node connections
     * @param grpcServiceClient the gRPC client to establish the bidirectional streaming to block node connections
     * @param blockStreamMetrics the block stream metrics for block node connections
     * @param executorService the scheduled executor service used to perform async connection reconnects
     */
    public BlockNodeConnection(
            @NonNull final ConfigProvider configProvider,
            @NonNull final BlockNodeConfig nodeConfig,
            @NonNull final BlockNodeConnectionManager blockNodeConnectionManager,
            @NonNull final BlockBufferService blockBufferService,
            @NonNull final BlockStreamPublishServiceClient grpcServiceClient,
            @NonNull final BlockStreamMetrics blockStreamMetrics,
            @NonNull final ScheduledExecutorService executorService) {
        requireNonNull(configProvider, "configProvider must not be null");
        this.blockNodeConfig = requireNonNull(nodeConfig, "nodeConfig must not be null");
        this.blockNodeConnectionManager =
                requireNonNull(blockNodeConnectionManager, "blockNodeConnectionManager must not be null");
        this.blockBufferService = requireNonNull(blockBufferService, "blockBufferService must not be null");
        this.blockStreamPublishServiceClient = requireNonNull(grpcServiceClient, "grpcServiceClient must not be null");
        this.blockStreamMetrics = requireNonNull(blockStreamMetrics, "blockStreamMetrics must not be null");
        this.connectionState = ConnectionState.UNINITIALIZED;
        this.executorService = requireNonNull(executorService, "executorService must not be null");

        final var blockNodeConnectionConfig =
                configProvider.getConfiguration().getConfigData(BlockNodeConnectionConfig.class);

        this.streamResetPeriod = blockNodeConnectionConfig.streamResetPeriod();
    }

    /**
     * Creates a new bidi request pipeline for this block node connection.
     */
    public void createRequestPipeline() {
        stateLock.lock();
        try {
            if (requestPipeline == null) {
                requestPipeline = blockStreamPublishServiceClient.publishBlockStream(this);
                updateConnectionState(ConnectionState.PENDING);
            }
        } finally {
            stateLock.unlock();
        }
    }

    /**
     * Updates the connection's state in a thread-safe manner.
     * @param newState the new state to transition to
     */
    public void updateConnectionState(@NonNull final ConnectionState newState) {
        requireNonNull(newState, "newState must not be null");
        stateLock.lock();
        try {
            final ConnectionState oldState = connectionState;
            connectionState = newState;
            logger.debug("{} [{}] Connection state transitioned from {} to {}", threadInfo(), this, oldState, newState);

            if (newState == ConnectionState.ACTIVE) {
                scheduleStreamReset();
            } else {
                cancelStreamReset();
            }
        } finally {
            stateLock.unlock();
        }
    }

    /**
     * Schedules the periodic stream reset task to ensure responsiveness and reliability.
     */
    private void scheduleStreamReset() {
        if (streamResetTask != null && !streamResetTask.isDone()) {
            streamResetTask.cancel(false);
        }

        streamResetTask = executorService.scheduleAtFixedRate(
                this::performStreamReset,
                streamResetPeriod.toMillis(),
                streamResetPeriod.toMillis(),
                TimeUnit.MILLISECONDS);

        logger.debug("{} [{}] Scheduled periodic stream reset every {}", threadInfo(), this, streamResetPeriod);
    }

    private void performStreamReset() {
        stateLock.lock();
        try {
            if (getConnectionState() == ConnectionState.ACTIVE) {
                logger.debug("{} [{}] Performing scheduled stream reset", threadInfo(), this);
                endTheStreamWith(RESET);
                blockNodeConnectionManager.connectionResetsTheStream(this);
            }
        } finally {
            stateLock.unlock();
        }
    }

    private void cancelStreamReset() {
        if (streamResetTask != null) {
            streamResetTask.cancel(false);
            streamResetTask = null;
            logger.debug("{} [{}] Cancelled periodic stream reset", threadInfo(), this);
        }
    }

    /**
     * Closes the connection and reschedules it with the specified delay.
     * This method ensures proper cleanup and consistent retry logic.
     *
     * @param delay the delay before attempting to reconnect
     */
    private void closeAndReschedule(@NonNull final Duration delay) {
        requireNonNull(delay, "delay must not be null");
        close();
        blockNodeConnectionManager.rescheduleConnection(this, delay);
    }

    /**
     * Ends the stream with the specified code and reschedules with the specified delay.
     * This method sends an end stream message before cleanup and retry logic.
     *
     * @param code the code indicating why the stream was ended
     * @param delay the delay before attempting to reconnect
     */
    private void endStreamAndReschedule(
            @NonNull final PublishStreamRequest.EndStream.Code code, @NonNull final Duration delay) {
        requireNonNull(code, "code must not be null");
        requireNonNull(delay, "delay must not be null");

        endTheStreamWith(code);
        blockNodeConnectionManager.rescheduleConnection(this, delay);
    }

    /**
     * Closes the connection and restarts the stream at the specified block number.
     * This method ensures proper cleanup and restart logic for immediate retries.
     *
     * @param blockNumber the block number to restart at
     */
    private void closeAndRestart(final long blockNumber) {
        close();
        blockNodeConnectionManager.restartConnection(this, blockNumber);
    }

    /**
     * Handles the failure of the stream by closing the connection and notifying the connection manager.
     */
    public void handleStreamFailure() {
        logger.debug("{} [{}] handleStreamFailure", threadInfo(), this);
        closeAndReschedule(LONGER_RETRY_DELAY);
    }

    /**
     * Handles the {@link BlockAcknowledgement} response received from the block node.
     *
     * @param acknowledgement the acknowledgement received from the block node
     */
    private void handleAcknowledgement(@NonNull final BlockAcknowledgement acknowledgement) {
        final long acknowledgedBlockNumber = acknowledgement.blockNumber();

        logger.debug("[{}] BlockAcknowledgement received for block {}", this, acknowledgedBlockNumber);

        acknowledgeBlocks(acknowledgedBlockNumber, true);
    }

    /**
     * Acknowledges the blocks up to the specified block number.
     * @param acknowledgedBlockNumber the block number that has been known to be persisted and verified by the block node
     */
    private void acknowledgeBlocks(long acknowledgedBlockNumber, boolean maybeJumpToBlock) {
        final long currentBlockStreaming = blockNodeConnectionManager.currentStreamingBlockNumber();
        final long currentBlockProducing = blockBufferService.getLastBlockNumberProduced();

        // Update the last verified block by the current connection
        blockNodeConnectionManager.updateLastVerifiedBlock(blockNodeConfig, acknowledgedBlockNumber);
<<<<<<< HEAD

        if (currentBlockStreaming == -1) {
            logger.warn(
                    "{} [{}] Received acknowledgement for block {}, but we haven't streamed anything to the node",
                    threadInfo(),
                    this,
                    acknowledgedBlockNumber);
            return;
        }

        logger.debug("{} [{}] BlockAcknowledgement received for block {}", threadInfo(), this, acknowledgedBlockNumber);

        if (acknowledgedBlockNumber > currentBlockProducing || acknowledgedBlockNumber > currentBlockStreaming) {
=======
        if (maybeJumpToBlock
                && (acknowledgedBlockNumber > currentBlockProducing
                        || acknowledgedBlockNumber > currentBlockStreaming)) {
>>>>>>> 7016b589
            /*
            We received an acknowledgement for a block that the consensus node is either currently streaming or
            producing. This likely indicates this consensus node is behind other consensus nodes (since the
            block node would have received the block from another consensus node.) Because of this, we can go
            ahead and jump to the block after the acknowledged one as the next block to send to the block node.
             */
            final long blockToJumpTo = acknowledgedBlockNumber + 1;
            logger.debug(
                    "{} [{}] Received acknowledgement for block {}, however this is later than the current "
                            + "block being streamed ({}) or the block being currently produced ({}); skipping ahead to block {}",
                    threadInfo(),
                    this,
                    acknowledgedBlockNumber,
                    currentBlockStreaming,
                    currentBlockProducing,
                    blockToJumpTo);
            jumpToBlock(blockToJumpTo);
        }
    }

    /**
     * Handles the {@link EndOfStream} response received from the block node.
     * In most cases it indicates that the block node is unable to continue processing.
     * @param endOfStream the EndOfStream response received from the block node
     */
    private void handleEndOfStream(@NonNull final EndOfStream endOfStream) {
        requireNonNull(endOfStream, "endOfStream must not be null");
        stateLock.lock();
        try {
            final long blockNumber = endOfStream.blockNumber();
            final EndOfStream.Code responseCode = endOfStream.status();

<<<<<<< HEAD
            logger.debug(
                    "{} [{}] Received EndOfStream response (block={}, responseCode={})",
                    threadInfo(),
=======
        // Update the latest acknowledged block number
        acknowledgeBlocks(blockNumber, false);

        // Check if we've exceeded the EndOfStream rate limit
        if (hasExceededEndOfStreamLimit()) {
            close();
            logger.warn(
                    "[{}] Block node has exceeded the allowed number of EndOfStream responses (received={}, "
                            + "permitted={}, timeWindow={}); reconnection scheduled for {}",
>>>>>>> 7016b589
                    this,
                    blockNumber,
                    responseCode);

            // Record the EndOfStream event and check if the rate limit has been exceeded.
            // The connection manager maintains persistent stats for each node across connections.
            if (blockNodeConnectionManager.recordEndOfStreamAndCheckLimit(blockNodeConfig)) {
                final Duration scheduleDelay = blockNodeConnectionManager.getEndOfStreamScheduleDelay();
                logger.warn(
                        "{} [{}] Block node has exceeded the allowed number of EndOfStream responses; "
                                + "reconnection scheduled for {}",
                        threadInfo(),
                        this,
                        scheduleDelay);

                // Schedule delayed retry through connection manager
                closeAndReschedule(scheduleDelay);
                return;
            }

            switch (responseCode) {
                case Code.ERROR, Code.PERSISTENCE_FAILED -> {
                    // The block node had an end of stream error and cannot continue processing.
                    // We should wait for a short period before attempting to retry
                    // to avoid overwhelming the node if it's having issues
                    logger.warn(
                            "{} [{}] Block node reported an error at block {}. Will attempt to reestablish the stream later.",
                            threadInfo(),
                            this,
                            blockNumber);

                    closeAndReschedule(LONGER_RETRY_DELAY);
                }
                case Code.TIMEOUT, Code.DUPLICATE_BLOCK, Code.BAD_BLOCK_PROOF, Code.INVALID_REQUEST -> {
                    // We should restart the stream at the block immediately
                    // following the last verified and persisted block number
                    final long restartBlockNumber = blockNumber == Long.MAX_VALUE ? 0 : blockNumber + 1;
                    logger.warn(
                            "{} [{}] Block node reported status indicating immediate restart should be attempted. "
                                    + "Will restart stream at block {}.",
                            threadInfo(),
                            this,
                            restartBlockNumber);

                    closeAndRestart(restartBlockNumber);
                }
                case Code.SUCCESS -> {
                    // The block node orderly ended the stream. In this case, no errors occurred.
                    // We should wait for a longer period before attempting to retry.
                    logger.warn(
                            "{} [{}] Block node orderly ended the stream at block {}", threadInfo(), this, blockNumber);
                    closeAndReschedule(LONGER_RETRY_DELAY);
                }
                case Code.BEHIND -> {
                    // The block node is behind us, check if we have the last verified block still available in order to
                    // restart the stream from there
                    final long restartBlockNumber = blockNumber == Long.MAX_VALUE ? 0 : blockNumber + 1;
                    if (blockBufferService.getBlockState(restartBlockNumber) != null) {
                        logger.warn(
                                "{} [{}] Block node reported it is behind. Will restart stream at block {}.",
                                threadInfo(),
                                this,
                                restartBlockNumber);

                        closeAndRestart(restartBlockNumber);
                    } else {
                        // If we don't have the block state, we schedule retry for this connection
                        // and establish new one with a different block node
                        logger.warn(
                                "{} [{}] Block node is behind and block state is not available.", threadInfo(), this);

                        // Indicate that the block node should recover and catch up from another trustworthy block node
                        endStreamAndReschedule(TOO_FAR_BEHIND, LONGER_RETRY_DELAY);
                    }
                }
                case Code.UNKNOWN -> {
                    // This should never happen, but if it does, schedule this connection for a retry attempt
                    // and in the meantime select a new node to stream to
                    logger.error(
                            "{} [{}] Block node reported an unknown error at block {}.",
                            threadInfo(),
                            this,
                            blockNumber);
                    closeAndReschedule(LONGER_RETRY_DELAY);
                }
            }
        } finally {
            stateLock.unlock();
        }
    }

    /**
     * Handles the {@link SkipBlock} response received from the block node.
     * @param skipBlock the SkipBlock response received from the block node
     */
    private void handleSkipBlock(@NonNull final SkipBlock skipBlock) {
        requireNonNull(skipBlock, "skipBlock must not be null");
        final long skipBlockNumber = skipBlock.blockNumber();
        final long streamingBlockNumber = blockNodeConnectionManager.currentStreamingBlockNumber();

        // Only jump if the skip is for the block we are currently processing
        if (skipBlockNumber == streamingBlockNumber) {
            final long nextBlock = skipBlockNumber + 1L;
            logger.debug("{} [{}] Received SkipBlock response; skipping to block {}", threadInfo(), this, nextBlock);
            jumpToBlock(nextBlock); // Now uses signaling instead of thread interruption
        } else {
            logger.debug(
                    "{} [{}] Received SkipBlock response for block {}, but we are not streaming that block so it will be ignored",
                    threadInfo(),
                    this,
                    skipBlockNumber);
        }
    }

    /**
     * Handles the {@link ResendBlock} response received from the block node.
     * If the consensus node has the requested block state available, it will start streaming it.
     * Otherwise, it will close the connection and retry with a different block node.
     *
     * @param resendBlock the ResendBlock response received from the block node
     */
    private void handleResendBlock(@NonNull final ResendBlock resendBlock) {
        requireNonNull(resendBlock, "resendBlock must not be null");

        final long resendBlockNumber = resendBlock.blockNumber();
        logger.debug("{} [{}] Received ResendBlock response for block {}", threadInfo(), this, resendBlockNumber);

        if (blockBufferService.getBlockState(resendBlockNumber) != null) {
            jumpToBlock(resendBlockNumber);
        } else {
            // If we don't have the block state, we schedule retry for this connection and establish new one
            // with different block node
            logger.warn(
                    "{} [{}] Block node requested a ResendBlock for block {} but that block does not exist on this "
                            + "consensus node. Closing connection and will retry later",
                    threadInfo(),
                    this,
                    resendBlockNumber);
            closeAndReschedule(LONGER_RETRY_DELAY);
        }
    }

    /**
     * Send an EndStream request to end the stream and close the connection.
     *
     * @param code the code on why stream was ended
     */
    public void endTheStreamWith(PublishStreamRequest.EndStream.Code code) {
        final var earliestBlockNumber = blockBufferService.getEarliestAvailableBlockNumber();
        final var highestAckedBlockNumber = blockBufferService.getHighestAckedBlockNumber();

        // Indicate that the block node should recover and catch up from another trustworthy block node
        final PublishStreamRequest endStream = PublishStreamRequest.newBuilder()
                .endStream(PublishStreamRequest.EndStream.newBuilder()
                        .endCode(code)
                        .earliestBlockNumber(earliestBlockNumber)
                        .latestBlockNumber(highestAckedBlockNumber))
                .build();

        logger.debug("{} [{}] Sending PublishStreamRequest with EndStream Code : {}", threadInfo(), this, code);
        // Ensure sendRequest() and close() compound action is thread-safe
        stateLock.lock();
        try {
            sendRequest(endStream);
            close();
        } finally {
            stateLock.unlock();
        }
    }

    /**
     * If connection is active sends a stream request to the block node, otherwise does nothing.
     * The pipelineLock ensures thread-safe access when multiple threads try to send requests:
     * - Block stream worker thread sending block items
     * - Periodic reset thread sending EndStream requests
     * - gRPC callback threads sending EndStream requests
     *
     * @param request the request to send
     */
    public void sendRequest(@NonNull final PublishStreamRequest request) {
        requireNonNull(request, "request must not be null");

        stateLock.lock();
        try {
            final ConnectionState state = getConnectionState();
            if (state == ConnectionState.ACTIVE && requestPipeline != null) {
                logger.debug("{} [{}] Sending request with size {}B", threadInfo(), this, request.protobufSize());
                requestPipeline.onNext(request);
            } else {
                logger.debug("{} [{}] Ignoring request - connection is not active", threadInfo(), this);
            }
        } finally {
            stateLock.unlock();
        }
    }

    /**
     * Idempotent operation that closes this connection (if active) and releases associated resources. If there is a
     * failure in closing the connection, the error will be logged and not propagated back to the caller.
     */
    public void close() {
        stateLock.lock();
        try {
            logger.debug("{} [{}] Closing connection...", threadInfo(), this);

            closePipeline();
            updateConnectionState(ConnectionState.CLOSED);
            jumpToBlock(-1L);

            logger.debug("{} [{}] Connection successfully closed", threadInfo(), this);
        } catch (final RuntimeException e) {
            logger.warn("{} [{}] Error occurred while attempting to close connection", threadInfo(), this);
        } finally {
            stateLock.unlock();
        }
    }

    private void closePipeline() {
        stateLock.lock();
        try {
            if (requestPipeline != null) {
                logger.debug("{} [{}] Closing request pipeline for block node", threadInfo(), this);
                streamShutdownInProgress.set(true);
                try {
                    if (connectionState == ConnectionState.ACTIVE) {
                        requestPipeline.onComplete();
                        logger.debug("{} [{}] Request pipeline successfully closed", threadInfo(), this);
                    } else {
                        logger.debug(
                                "{} [{}] Request pipeline closed without onComplete - connection not active",
                                threadInfo(),
                                this);
                    }
                } catch (final Exception e) {
                    logger.warn("{} [{}] Error while completing request pipeline", threadInfo(), this, e);
                }
                // Clear the pipeline reference to prevent further use
                // pipelineLock ensures no thread is mid-call to requestPipeline.onNext()
                requestPipeline = null;
            }
        } finally {
            stateLock.unlock();
        }
    }

    /**
     * Returns the block node configuration for this connection.
     *
     * @return the block node configuration
     */
    public BlockNodeConfig getNodeConfig() {
        return blockNodeConfig;
    }

    /**
     * Restarts a new stream at a specified block number.
     * This method will establish a new stream and start processing from the specified block number.
     *
     * @param blockNumber the block number to restart at
     */
    private void restartStreamAtBlock(final long blockNumber) {
        logger.debug("{} [{}] Scheduling stream restart at block {}", threadInfo(), this, blockNumber);
        blockNodeConnectionManager.scheduleConnectionAttempt(
                this, BlockNodeConnectionManager.INITIAL_RETRY_DELAY, blockNumber);
    }

    /**
     * Restarts the worker thread at a specific block number without ending the stream.
     * This method will interrupt the current worker thread if it exists,
     * set the new block number and request index, and start a new worker thread.
     * The gRPC stream with the block node is maintained.
     *
     * @param blockNumber the block number to jump to
     */
    private void jumpToBlock(final long blockNumber) {
        logger.debug("{} [{}] Jumping to block {}", threadInfo(), this, blockNumber);
        // Set the target block for the worker loop to pick up
        blockNodeConnectionManager.jumpToBlock(blockNumber);
    }

    @Override
    public void onSubscribe(Flow.Subscription subscription) {
        logger.debug("{} [{}] onSubscribe", threadInfo(), this);
        subscription.request(Long.MAX_VALUE);
    }

    @Override
    public void clientEndStreamReceived() {
        logger.debug("{} [{}] Client end stream received", threadInfo(), this);
        Pipeline.super.clientEndStreamReceived();
    }

    /**
     * Processes responses received from the block node through the bidirectional gRPC stream.
     * Handles {@link BlockAcknowledgement}s, {@link EndOfStream} response signals, {@link SkipBlock} and {@link ResendBlock}.
     *
     * @param response the response received from block node
     */
    @Override
    public void onNext(final @NonNull PublishStreamResponse response) {
        requireNonNull(response, "response must not be null");

        // Process the response
        if (response.hasAcknowledgement()) {
            blockStreamMetrics.incrementAcknowledgedBlockCount();
            handleAcknowledgement(response.acknowledgement());
        } else if (response.hasEndStream()) {
            blockStreamMetrics.incrementEndOfStreamCount(response.endStream().status());
            handleEndOfStream(response.endStream());
        } else if (response.hasSkipBlock()) {
            blockStreamMetrics.incrementSkipBlockCount();
            handleSkipBlock(response.skipBlock());
        } else if (response.hasResendBlock()) {
            blockStreamMetrics.incrementResendBlockCount();
            // ResendBlock may change state if block doesn't exist, so check first
            final long resendBlockNumber = response.resendBlock().blockNumber();
            if (blockBufferService.getBlockState(resendBlockNumber) != null) {
                // Block exists, just jump to it (no state change needed)
                handleResendBlock(response.resendBlock());
            } else {
                // Block doesn't exist, will need to close connection (state change)
                stateLock.lock();
                try {
                    if (getConnectionState() == ConnectionState.ACTIVE) {
                        handleResendBlock(response.resendBlock());
                    }
                } finally {
                    stateLock.unlock();
                }
            }
        } else {
            blockStreamMetrics.incrementUnknownResponseCount();
            logger.warn("{} [{}] Unexpected response received: {}", threadInfo(), this, response);
        }
    }

    /**
     * Handles errors received on the gRPC stream.
     * Triggers connection retry with appropriate backoff.
     *
     * @param error the error that occurred on the stream
     */
    @Override
    public void onError(final Throwable error) {
        logger.warn("{} [{}] onError invoked", threadInfo(), this, error);

        // Handle the error - this will change state, so acquire write lock
        stateLock.lock();
        try {
            // Check if already in terminal state
            if (getConnectionState() == ConnectionState.CLOSED) {
                logger.debug("{} [{}] onError invoked but connection is already closed", threadInfo(), this);
            } else if (getConnectionState() == ConnectionState.ACTIVE
                    || getConnectionState() == ConnectionState.PENDING) {
                logger.warn("{} [{}] onError being handled", threadInfo(), this, error);
                blockStreamMetrics.incrementOnErrorCount();
                handleStreamFailure();
            }
        } finally {
            stateLock.unlock();
        }
    }

    @Override
    public void onComplete() {
        stateLock.lock();
        try {
            if (getConnectionState() == ConnectionState.ACTIVE) {
                if (streamShutdownInProgress.getAndSet(false)) {
                    logger.debug("{} [{}] Stream completed (stream close was in progress)", threadInfo(), this);
                } else {
                    logger.warn("{} [{}] Stream completed unexpectedly", threadInfo(), this);
                    handleStreamFailure();
                }
            }
        } finally {
            stateLock.unlock();
        }
    }

    /**
     * Returns the connection state for this connection.
     *
     * @return the connection state
     */
    @NonNull
    public ConnectionState getConnectionState() {
        return connectionState;
    }

    /**
     * Returns the lock of the connection state for this connection.
     *
     * @return the lock of the connection state
     */
    @NonNull
    public Lock getLock() {
        return stateLock;
    }

    @Override
    public String toString() {
        return blockNodeConfig.address() + ":" + blockNodeConfig.port() + "/" + getConnectionState();
    }

    @Override
    public boolean equals(final Object o) {
        if (o == null || getClass() != o.getClass()) {
            return false;
        }
        final BlockNodeConnection that = (BlockNodeConnection) o;
        return Objects.equals(blockNodeConfig, that.blockNodeConfig);
    }

    @Override
    public int hashCode() {
        return Objects.hash(blockNodeConfig);
    }
}<|MERGE_RESOLUTION|>--- conflicted
+++ resolved
@@ -315,25 +315,9 @@
 
         // Update the last verified block by the current connection
         blockNodeConnectionManager.updateLastVerifiedBlock(blockNodeConfig, acknowledgedBlockNumber);
-<<<<<<< HEAD
-
-        if (currentBlockStreaming == -1) {
-            logger.warn(
-                    "{} [{}] Received acknowledgement for block {}, but we haven't streamed anything to the node",
-                    threadInfo(),
-                    this,
-                    acknowledgedBlockNumber);
-            return;
-        }
-
-        logger.debug("{} [{}] BlockAcknowledgement received for block {}", threadInfo(), this, acknowledgedBlockNumber);
-
-        if (acknowledgedBlockNumber > currentBlockProducing || acknowledgedBlockNumber > currentBlockStreaming) {
-=======
         if (maybeJumpToBlock
                 && (acknowledgedBlockNumber > currentBlockProducing
                         || acknowledgedBlockNumber > currentBlockStreaming)) {
->>>>>>> 7016b589
             /*
             We received an acknowledgement for a block that the consensus node is either currently streaming or
             producing. This likely indicates this consensus node is behind other consensus nodes (since the
@@ -366,24 +350,15 @@
             final long blockNumber = endOfStream.blockNumber();
             final EndOfStream.Code responseCode = endOfStream.status();
 
-<<<<<<< HEAD
             logger.debug(
                     "{} [{}] Received EndOfStream response (block={}, responseCode={})",
                     threadInfo(),
-=======
-        // Update the latest acknowledged block number
-        acknowledgeBlocks(blockNumber, false);
-
-        // Check if we've exceeded the EndOfStream rate limit
-        if (hasExceededEndOfStreamLimit()) {
-            close();
-            logger.warn(
-                    "[{}] Block node has exceeded the allowed number of EndOfStream responses (received={}, "
-                            + "permitted={}, timeWindow={}); reconnection scheduled for {}",
->>>>>>> 7016b589
                     this,
                     blockNumber,
                     responseCode);
+
+        // Update the latest acknowledged block number
+        acknowledgeBlocks(blockNumber, false);
 
             // Record the EndOfStream event and check if the rate limit has been exceeded.
             // The connection manager maintains persistent stats for each node across connections.
@@ -400,6 +375,7 @@
                 closeAndReschedule(scheduleDelay);
                 return;
             }
+
 
             switch (responseCode) {
                 case Code.ERROR, Code.PERSISTENCE_FAILED -> {
