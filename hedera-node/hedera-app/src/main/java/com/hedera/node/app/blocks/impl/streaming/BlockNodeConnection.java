// SPDX-License-Identifier: Apache-2.0
package com.hedera.node.app.blocks.impl.streaming;

import static java.util.Objects.requireNonNull;
import static org.hiero.block.api.PublishStreamRequest.EndStream.Code.RESET;
import static org.hiero.block.api.PublishStreamRequest.EndStream.Code.TIMEOUT;
import static org.hiero.block.api.PublishStreamRequest.EndStream.Code.TOO_FAR_BEHIND;

import com.hedera.hapi.block.stream.BlockItem;
import com.hedera.hapi.block.stream.BlockProof;
import com.hedera.node.app.metrics.BlockStreamMetrics;
import com.hedera.node.config.ConfigProvider;
import com.hedera.node.config.data.BlockNodeConnectionConfig;
import com.hedera.node.internal.network.BlockNodeConfig;
import com.hedera.pbj.grpc.client.helidon.PbjGrpcClientConfig;
import com.hedera.pbj.runtime.grpc.GrpcException;
import com.hedera.pbj.runtime.grpc.Pipeline;
import com.hedera.pbj.runtime.grpc.ServiceInterface;
import edu.umd.cs.findbugs.annotations.NonNull;
import edu.umd.cs.findbugs.annotations.Nullable;
import io.helidon.common.tls.Tls;
import io.helidon.webclient.api.WebClient;
import io.helidon.webclient.grpc.GrpcClientProtocolConfig;
import java.io.UncheckedIOException;
import java.time.Duration;
import java.time.Instant;
import java.util.ArrayList;
import java.util.List;
import java.util.Objects;
import java.util.Optional;
import java.util.concurrent.ExecutionException;
import java.util.concurrent.ExecutorService;
import java.util.concurrent.Flow;
import java.util.concurrent.Future;
import java.util.concurrent.ScheduledExecutorService;
import java.util.concurrent.ScheduledFuture;
import java.util.concurrent.TimeUnit;
import java.util.concurrent.TimeoutException;
import java.util.concurrent.atomic.AtomicBoolean;
import java.util.concurrent.atomic.AtomicLong;
import java.util.concurrent.atomic.AtomicReference;
import org.apache.logging.log4j.LogManager;
import org.apache.logging.log4j.Logger;
import org.hiero.block.api.BlockItemSet;
import org.hiero.block.api.BlockStreamPublishServiceInterface.BlockStreamPublishServiceClient;
import org.hiero.block.api.PublishStreamRequest;
import org.hiero.block.api.PublishStreamRequest.EndStream;
import org.hiero.block.api.PublishStreamResponse;
import org.hiero.block.api.PublishStreamResponse.BlockAcknowledgement;
import org.hiero.block.api.PublishStreamResponse.EndOfStream;
import org.hiero.block.api.PublishStreamResponse.EndOfStream.Code;
import org.hiero.block.api.PublishStreamResponse.ResendBlock;
import org.hiero.block.api.PublishStreamResponse.SkipBlock;

/**
 * Manages a single gRPC bidirectional streaming connection to a block node. Each connection:
 * <ul>
 *   <li>Handles the streaming of block items to a configured Block ode</li>
 *   <li>Maintains connection state and handles responses from the Block Node</li>
 *   <li>Coordinates with {@link BlockNodeConnectionManager} for managing the connection lifecycle</li>
 *   <li>Processes block acknowledgements, retries, and error scenarios</li>
 * </ul>
 * <p>
 * The connection goes through multiple states defined in {@link ConnectionState} and
 * uses exponential backoff for retries when errors occur.
 */
public class BlockNodeConnection implements Pipeline<PublishStreamResponse> {

    private static final Logger logger = LogManager.getLogger(BlockNodeConnection.class);
    /**
     * PBJ has a deserialization hard limit of 2 MB. Any request we send to the block node MUST BE less than or equal
     * to 2 MB. If a request exceeds this, it will fail to deserialize.
     */
    private static final int MAX_BYTES_PER_REQUEST = 2_097_152;

    private record Options(Optional<String> authority, String contentType) implements ServiceInterface.RequestOptions {}

    private static final Options OPTIONS =
            new Options(Optional.empty(), ServiceInterface.RequestOptions.APPLICATION_GRPC);

    /**
     * Counter used to get unique identities for connection instances.
     */
    private static final AtomicLong connectionIdCounter = new AtomicLong(0);
    /**
     * A longer retry delay for when the connection encounters an error.
     */
    public static final Duration THIRTY_SECONDS = Duration.ofSeconds(30);
    /**
     * The configuration specific to the block node this connection is for.
     */
    private final BlockNodeConfig blockNodeConfig;
    /**
     * The "parent" connection manager that manages the lifecycle of this connection.
     */
    private final BlockNodeConnectionManager blockNodeConnectionManager;
    /**
     * Manager that maintains the system-wide state as it pertains to block streaming. Access here is used to retrieve
     * blocks for streaming and indicating which blocks have been acknowledged by the block node.
     */
    private final BlockBufferService blockBufferService;
    /**
     * Metrics API for block stream-specific metrics.
     */
    private final BlockStreamMetrics blockStreamMetrics;
    /**
     * The reset period for the stream. This is used to periodically reset the stream to ensure increased stability and reliability.
     */
    private final Duration streamResetPeriod;
    /**
     * Timeout for pipeline onNext() and onComplete() operations to detect unresponsive block nodes.
     */
    private final Duration pipelineOperationTimeout;
    /**
     * Flag that indicates if this stream is currently shutting down, as initiated by this consensus node.
     */
    private final AtomicBoolean streamShutdownInProgress = new AtomicBoolean(false);
    /**
     * Publish gRPC client used to send messages to the block node.
     */
    private BlockStreamPublishServiceClient blockStreamPublishServiceClient;

    private final AtomicReference<Pipeline<? super PublishStreamRequest>> requestPipelineRef = new AtomicReference<>();
    /**
     * Reference to the current state of this connection.
     */
    private final AtomicReference<ConnectionState> connectionState;
    /**
     * Scheduled executor service that is used to schedule periodic reset of the stream to help ensure stream health.
     */
    private final ScheduledExecutorService executorService;
    /**
     * Dedicated executor service for pipeline operations using virtual threads.
     * This isolates pipeline operations from the shared scheduled executor to prevent
     * blocking when the connection manager is busy with other tasks. Virtual threads
     * make this approach lightweight despite creating one executor per connection.
     */
    private final ExecutorService pipelineExecutor;
    /**
     * This task runs every 24 hours (initial delay of 24 hours) when a connection is active.
     * The task helps maintain stream stability by forcing periodic reconnections.
     * When the connection is closed or reset, this task is cancelled.
     */
    private ScheduledFuture<?> streamResetTask;
    /**
     * The unique ID of this connection instance.
     */
    private final String connectionId;
    /**
     * The current block number being streamed.
     */
    private final AtomicLong streamingBlockNumber = new AtomicLong(-1);
    /**
     * Reference to the worker thread, once it is initialized.
     */
    private final AtomicReference<Thread> workerThreadRef = new AtomicReference<>();
    /**
     * Mechanism to retrieve configuration properties related to block-node communication.
     */
    private final ConfigProvider configProvider;

    private final BlockNodeClientFactory clientFactory;

    /**
     * Represents the possible states of a Block Node connection.
     */
    public enum ConnectionState {
        /**
         * bidi RequestObserver needs to be created.
         */
        UNINITIALIZED(false),
        /**
         * bidi RequestObserver is established but this connection has not been chosen as the active one (priority based).
         */
        PENDING(false),
        /**
         * Connection is active. Block Stream Worker Thread is sending PublishStreamRequest's to the block node through async bidi stream.
         */
        ACTIVE(false),
        /**
         * The connection is being closed. Once in this state, only cleanup operations should be permitted.
         */
        CLOSING(true),
        /**
         * Connection has been closed and pipeline terminated. This is a terminal state.
         * No more requests can be sent and no more responses will be received.
         */
        CLOSED(true);

        private final boolean isTerminal;

        ConnectionState(final boolean isTerminal) {
            this.isTerminal = isTerminal;
        }

        /**
         * @return true if the state represents a terminal or end-state for the connection lifecycle, else false
         */
        boolean isTerminal() {
            return isTerminal;
        }
    }

    /**
     * Construct a new BlockNodeConnection.
     *
     * @param configProvider the configuration to use
     * @param nodeConfig the configuration for the block node
     * @param blockNodeConnectionManager the connection manager coordinating block node connections
     * @param blockBufferService the block stream state manager for block node connections
     * @param blockStreamMetrics the block stream metrics for block node connections
     * @param executorService the scheduled executor service used to perform async connection reconnects
     * @param pipelineExecutor the executor service used for the block processing pipeline
     * @param initialBlockToStream the initial block number to start streaming from, or null to use default
     * @param clientFactory the factory for creating block stream clients
     */
    public BlockNodeConnection(
            @NonNull final ConfigProvider configProvider,
            @NonNull final BlockNodeConfig nodeConfig,
            @NonNull final BlockNodeConnectionManager blockNodeConnectionManager,
            @NonNull final BlockBufferService blockBufferService,
            @NonNull final BlockStreamMetrics blockStreamMetrics,
            @NonNull final ScheduledExecutorService executorService,
            @NonNull final ExecutorService pipelineExecutor,
            @Nullable final Long initialBlockToStream,
            @NonNull final BlockNodeClientFactory clientFactory) {
        this.configProvider = requireNonNull(configProvider, "configProvider must not be null");
        this.blockNodeConfig = requireNonNull(nodeConfig, "nodeConfig must not be null");
        this.blockNodeConnectionManager =
                requireNonNull(blockNodeConnectionManager, "blockNodeConnectionManager must not be null");
        this.blockBufferService = requireNonNull(blockBufferService, "blockBufferService must not be null");
        this.blockStreamMetrics = requireNonNull(blockStreamMetrics, "blockStreamMetrics must not be null");
        this.connectionState = new AtomicReference<>(ConnectionState.UNINITIALIZED);
        this.executorService = requireNonNull(executorService, "executorService must not be null");
        this.pipelineExecutor = requireNonNull(pipelineExecutor, "pipelineExecutor must not be null");
        final var blockNodeConnectionConfig =
                configProvider.getConfiguration().getConfigData(BlockNodeConnectionConfig.class);
        this.streamResetPeriod = blockNodeConnectionConfig.streamResetPeriod();
        this.clientFactory = requireNonNull(clientFactory, "clientFactory must not be null");
        this.pipelineOperationTimeout = blockNodeConnectionConfig.pipelineOperationTimeout();

        connectionId = String.format("%04d", connectionIdCounter.incrementAndGet());

        if (initialBlockToStream != null) {
            streamingBlockNumber.set(initialBlockToStream);
            logger.info("Block node connection will initially stream with block {}", initialBlockToStream);
        }
    }

    /**
     * Creates a new bidi request pipeline for this block node connection.
     */
    public synchronized void createRequestPipeline() {
        if (requestPipelineRef.get() == null) {
<<<<<<< HEAD
            // Execute entire pipeline creation (including gRPC client creation) with timeout
            // to prevent blocking on network operations
            final Future<?> future = pipelineExecutor.submit(() -> {
                blockStreamPublishServiceClient = createNewGrpcClient();
                final Pipeline<? super PublishStreamRequest> pipeline =
                        blockStreamPublishServiceClient.publishBlockStream(this);
                requestPipelineRef.set(pipeline);
            });

            try {
                future.get(pipelineOperationTimeout.toMillis(), TimeUnit.MILLISECONDS);
                logWithContext(logger, DEBUG, this, "Request pipeline initialized.");
                updateConnectionState(ConnectionState.PENDING);
                blockStreamMetrics.recordConnectionOpened();
            } catch (final TimeoutException e) {
                future.cancel(true);
                logWithContext(
                        logger,
                        DEBUG,
                        this,
                        "Pipeline creation timed out after {}ms",
                        pipelineOperationTimeout.toMillis());
                blockStreamMetrics.recordPipelineOperationTimeout();
                throw new RuntimeException("Pipeline creation timed out", e);
            } catch (final InterruptedException e) {
                Thread.currentThread().interrupt();
                logWithContext(logger, DEBUG, this, "Interrupted while creating pipeline", e);
                throw new RuntimeException("Interrupted while creating pipeline", e);
            } catch (final ExecutionException e) {
                logWithContext(logger, DEBUG, this, "Error creating pipeline", e.getCause());
                throw new RuntimeException("Error creating pipeline", e.getCause());
            }
=======
            blockStreamPublishServiceClient = createNewGrpcClient();
            final Pipeline<? super PublishStreamRequest> pipeline =
                    blockStreamPublishServiceClient.publishBlockStream(this);
            requestPipelineRef.set(pipeline);
            logger.debug("{} Request pipeline initialized.", this);
            updateConnectionState(ConnectionState.PENDING);
            blockStreamMetrics.recordConnectionOpened();
>>>>>>> 15aada6c
        } else {
            logger.debug("{} Request pipeline already available.", this);
        }
    }

    /**
     * Creates a new gRPC client based on the specified configuration.
     * @return a gRPC client
     */
    private @NonNull BlockStreamPublishServiceClient createNewGrpcClient() {
        final Duration timeoutDuration = configProvider
                .getConfiguration()
                .getConfigData(BlockNodeConnectionConfig.class)
                .grpcOverallTimeout();

        final Tls tls = Tls.builder().enabled(false).build();
        final PbjGrpcClientConfig grpcConfig =
                new PbjGrpcClientConfig(timeoutDuration, tls, Optional.of(""), "application/grpc");

        final WebClient webClient = WebClient.builder()
                .baseUri("http://" + blockNodeConfig.address() + ":" + blockNodeConfig.port())
                .tls(tls)
                .protocolConfigs(List.of(GrpcClientProtocolConfig.builder()
                        .abortPollTimeExpired(false)
                        .pollWaitTime(timeoutDuration)
                        .build()))
                .connectTimeout(timeoutDuration)
                .build();
        if (logger.isDebugEnabled()) {
            logger.debug(
                    "Created BlockStreamPublishServiceClient for {}:{}.",
                    blockNodeConfig.address(),
                    blockNodeConfig.port());
        }
        return clientFactory.createClient(webClient, grpcConfig, OPTIONS);
    }

    /**
     * Updates the connection's state.
     * @param newState the new state to transition to
     */
    public void updateConnectionState(@NonNull final ConnectionState newState) {
        updateConnectionState(null, newState);
    }

    /**
     * Updates this connection's state if the current state matches the expected states (if specified).
     *
     * @param expectedCurrentState the expected current connection state (optional)
     * @param newState the new state to transition to
     * @return true if the state was successfully updated to the new state, else false
     */
    private boolean updateConnectionState(
            @Nullable final ConnectionState expectedCurrentState, @NonNull final ConnectionState newState) {
        requireNonNull(newState, "newState must not be null");

        if (expectedCurrentState != null) {
            if (connectionState.compareAndSet(expectedCurrentState, newState)) {
                logger.info("{} Connection state transitioned from {} to {}.", this, expectedCurrentState, newState);
            } else {
                logger.debug(
                        "{} Failed to transition state from {} to {} "
                                + "because current state does not match expected state.",
                        this,
                        expectedCurrentState,
                        newState);
                return false;
            }
        } else {
            final ConnectionState oldState = connectionState.getAndSet(newState);
            logger.info("{} Connection state transitioned from {} to {}.", this, oldState, newState);
        }

        if (newState == ConnectionState.ACTIVE) {
            scheduleStreamReset();
            // start worker thread to handle sending requests
            final Thread workerThread = new Thread(new ConnectionWorkerLoopTask(), "bn-conn-worker-" + connectionId);
            if (workerThreadRef.compareAndSet(null, workerThread)) {
                workerThread.start();
            }
        } else {
            cancelStreamReset();
        }

        return true;
    }

    /**
     * Schedules the periodic stream reset task to ensure responsiveness and reliability.
     */
    private void scheduleStreamReset() {
        if (streamResetTask != null && !streamResetTask.isDone()) {
            streamResetTask.cancel(false);
        }

        streamResetTask = executorService.scheduleAtFixedRate(
                this::performStreamReset,
                streamResetPeriod.toMillis(),
                streamResetPeriod.toMillis(),
                TimeUnit.MILLISECONDS);

        logger.debug("{} Scheduled periodic stream reset every {}.", this, streamResetPeriod);
    }

    private void performStreamReset() {
        if (getConnectionState() == ConnectionState.ACTIVE) {
            logger.info("{} Performing scheduled stream reset.", this);
            endTheStreamWith(RESET);
            blockNodeConnectionManager.connectionResetsTheStream(this);
        }
    }

    private void cancelStreamReset() {
        if (streamResetTask != null) {
            streamResetTask.cancel(false);
            streamResetTask = null;
            logger.debug("{} Cancelled periodic stream reset.", this);
        }
    }

    /**
     * Closes the connection and reschedules it with the specified delay.
     * This method ensures proper cleanup and consistent retry logic.
     *
     * @param delay the delay before attempting to reconnect
     */
    private void closeAndReschedule(@Nullable final Duration delay, final boolean callOnComplete) {
        close(callOnComplete);
        blockNodeConnectionManager.rescheduleConnection(this, delay, null, true);
    }

    /**
     * Ends the stream with the specified code and reschedules with a longer retry delay. This method sends an end stream
     * message before cleanup and retry logic.
     *
     * @param code the code indicating why the stream was ended
     */
    private void endStreamAndReschedule(@NonNull final EndStream.Code code) {
        requireNonNull(code, "code must not be null");
        endTheStreamWith(code);
        blockNodeConnectionManager.rescheduleConnection(this, THIRTY_SECONDS, null, true);
    }

    /**
     * Closes the connection and restarts the stream at the specified block number. This method ensures proper cleanup
     * and restart logic for immediate retries.
     *
     * @param blockNumber the block number to restart at
     */
    private void closeAndRestart(final long blockNumber) {
        close(true);
        blockNodeConnectionManager.rescheduleConnection(this, null, blockNumber, false);
    }

    /**
     * Handles the failure of the stream by closing the connection,
     * notifying the connection manager and calling onComplete on the request pipeline.
     */
    public void handleStreamFailure() {
        logger.debug("{} Handling failed stream.", this);
        closeAndReschedule(THIRTY_SECONDS, true);
    }

    /**
     * Handles the failure of the stream by closing the connection,
     * notifying the connection manager without calling onComplete on the request pipeline.
     */
    public void handleStreamFailureWithoutOnComplete() {
        logger.debug("{} Handling failed stream without onComplete.", this);
        closeAndReschedule(THIRTY_SECONDS, false);
    }

    /**
     * Handles the {@link BlockAcknowledgement} response received from the block node.
     *
     * @param acknowledgement the acknowledgement received from the block node
     */
    private void handleAcknowledgement(@NonNull final BlockAcknowledgement acknowledgement) {
        final long acknowledgedBlockNumber = acknowledgement.blockNumber();
        logger.debug("{} BlockAcknowledgement received for block {}.", this, acknowledgedBlockNumber);
        acknowledgeBlocks(acknowledgedBlockNumber, true);

        // Evaluate latency and high-latency QoS via the connection manager
        final var result = blockNodeConnectionManager.recordBlockAckAndCheckLatency(
                blockNodeConfig, acknowledgedBlockNumber, Instant.now());
        if (result.shouldSwitch() && !blockNodeConnectionManager.isOnlyOneBlockNodeConfigured()) {
            if (logger.isInfoEnabled()) {
                logger.info(
                        "{} Block node has exceeded high latency threshold {} times consecutively.",
                        this,
                        result.consecutiveHighLatencyEvents());
            }
            endStreamAndReschedule(TIMEOUT);
        }
    }

    /**
     * Acknowledges the blocks up to the specified block number.
     * @param acknowledgedBlockNumber the block number that has been known to be persisted and verified by the block node
     */
    private void acknowledgeBlocks(final long acknowledgedBlockNumber, final boolean maybeJumpToBlock) {
        logger.debug("{} Acknowledging blocks <= {}.", this, acknowledgedBlockNumber);

        final long currentBlockStreaming = streamingBlockNumber.get();
        final long currentBlockProducing = blockBufferService.getLastBlockNumberProduced();

        // Update the last verified block by the current connection
        blockBufferService.setLatestAcknowledgedBlock(acknowledgedBlockNumber);

        if (maybeJumpToBlock
                && (acknowledgedBlockNumber > currentBlockProducing
                        || acknowledgedBlockNumber > currentBlockStreaming)) {
            /*
            We received an acknowledgement for a block that the consensus node is either currently streaming or
            producing. This likely indicates this consensus node is behind other consensus nodes (since the
            block node would have received the block from another consensus node.) Because of this, we can go
            ahead and jump to the block after the acknowledged one as the next block to send to the block node.
             */
            final long blockToJumpTo = acknowledgedBlockNumber + 1;
            logger.debug(
                    "{} Received acknowledgement for block {}, later than current streamed ({}) or produced ({}).",
                    this,
                    acknowledgedBlockNumber,
                    currentBlockStreaming,
                    currentBlockProducing);
            streamingBlockNumber.updateAndGet(current -> Math.max(current, blockToJumpTo));
        }
    }

    /**
     * Handles the {@link EndOfStream} response received from the block node.
     * In most cases it indicates that the block node is unable to continue processing.
     * @param endOfStream the EndOfStream response received from the block node
     */
    private void handleEndOfStream(@NonNull final EndOfStream endOfStream) {
        requireNonNull(endOfStream, "endOfStream must not be null");
        final long blockNumber = endOfStream.blockNumber();
        final EndOfStream.Code responseCode = endOfStream.status();

        logger.info("{} Received EndOfStream response (block={}, responseCode={}).", this, blockNumber, responseCode);

        // Update the latest acknowledged block number
        acknowledgeBlocks(blockNumber, false);

        // Check if we've exceeded the EndOfStream rate limit
        // Record the EndOfStream event and check if the rate limit has been exceeded.
        // The connection manager maintains persistent stats for each node across connections.
        if (blockNodeConnectionManager.recordEndOfStreamAndCheckLimit(blockNodeConfig, Instant.now())) {
            if (logger.isInfoEnabled()) {
                logger.info(
                        "{} Block node has exceeded the allowed number of EndOfStream responses "
                                + "(received={}, permitted={}, timeWindow={}). Reconnection scheduled for {}.",
                        this,
                        blockNodeConnectionManager.getEndOfStreamCount(blockNodeConfig),
                        blockNodeConnectionManager.getMaxEndOfStreamsAllowed(),
                        blockNodeConnectionManager.getEndOfStreamTimeframe(),
                        blockNodeConnectionManager.getEndOfStreamScheduleDelay());
            }
            blockStreamMetrics.recordEndOfStreamLimitExceeded();

            // Schedule delayed retry through connection manager
            closeAndReschedule(blockNodeConnectionManager.getEndOfStreamScheduleDelay(), true);
            return;
        }

        switch (responseCode) {
            case Code.ERROR, Code.PERSISTENCE_FAILED -> {
                // The block node had an end of stream error and cannot continue processing.
                // We should wait for a short period before attempting to retry
                // to avoid overwhelming the node if it's having issues
                logger.debug(
                        "{} Block node reported an error at block {}. Will attempt to reestablish the stream later.",
                        this,
                        blockNumber);

                closeAndReschedule(THIRTY_SECONDS, true);
            }
            case Code.TIMEOUT, Code.DUPLICATE_BLOCK, Code.BAD_BLOCK_PROOF, Code.INVALID_REQUEST -> {
                // We should restart the stream at the block immediately
                // following the last verified and persisted block number
                final long restartBlockNumber = blockNumber == Long.MAX_VALUE ? 0 : blockNumber + 1;
                logger.debug(
                        "{} Block node reported status indicating immediate restart should be attempted. "
                                + "Will restart stream at block {}.",
                        this,
                        restartBlockNumber);

                closeAndRestart(restartBlockNumber);
            }
            case Code.SUCCESS -> {
                // The block node orderly ended the stream. In this case, no errors occurred.
                // We should wait for a longer period before attempting to retry.
                logger.info("{} Block node orderly ended the stream at block {}.", this, blockNumber);
                closeAndReschedule(THIRTY_SECONDS, true);
            }
            case Code.BEHIND -> {
                // The block node is behind us, check if we have the last verified block still available in order to
                // restart the stream from there
                final long restartBlockNumber = blockNumber == Long.MAX_VALUE ? 0 : blockNumber + 1;
                if (blockBufferService.getBlockState(restartBlockNumber) != null) {
                    logger.debug(
                            "{} Block node reported it is behind. Will restart stream at block {}.",
                            this,
                            restartBlockNumber);

                    closeAndRestart(restartBlockNumber);
                } else {
                    // If we don't have the block state, we schedule retry for this connection and establish new one
                    // with different block node
                    logger.debug("{} Block node is behind and block state is not available. Ending the stream.", this);

                    // Indicate that the block node should recover and catch up from another trustworthy block node
                    endStreamAndReschedule(TOO_FAR_BEHIND);
                }
            }
            case Code.UNKNOWN -> {
                // This should never happen, but if it does, schedule this connection for a retry attempt
                // and in the meantime select a new node to stream to
                logger.debug("{} Block node reported an unknown error at block {}.", this, blockNumber);
                closeAndReschedule(THIRTY_SECONDS, true);
            }
        }
    }

    /**
     * Handles the {@link SkipBlock} response received from the block node.
     * @param skipBlock the SkipBlock response received from the block node
     */
    private void handleSkipBlock(@NonNull final SkipBlock skipBlock) {
        requireNonNull(skipBlock, "skipBlock must not be null");
        final long skipBlockNumber = skipBlock.blockNumber();
        final long activeBlockNumber = streamingBlockNumber.get();

        // Only jump if the skip is for the block we are currently processing
        if (skipBlockNumber == activeBlockNumber) {
            final long nextBlock = skipBlockNumber + 1;
            if (streamingBlockNumber.compareAndSet(activeBlockNumber, nextBlock)) {
                logger.debug("{} Received SkipBlock response; skipping to block {}", this, nextBlock);
                return;
            }
        }

        logger.debug(
                "{} Received SkipBlock response (blockToSkip={}), but we've moved on to another block. "
                        + "Ignoring skip request",
                this,
                skipBlockNumber);
    }

    /**
     * Handles the {@link ResendBlock} response received from the block node.
     * If the consensus node has the requested block state available, it will start streaming it.
     * Otherwise, it will close the connection and retry with a different block node.
     *
     * @param resendBlock the ResendBlock response received from the block node
     */
    private void handleResendBlock(@NonNull final ResendBlock resendBlock) {
        requireNonNull(resendBlock, "resendBlock must not be null");

        final long resendBlockNumber = resendBlock.blockNumber();
        logger.debug("{} Received ResendBlock response for block {}.", this, resendBlockNumber);

        if (blockBufferService.getBlockState(resendBlockNumber) != null) {
            streamingBlockNumber.set(resendBlockNumber);
        } else {
            // If we don't have the block state, we schedule retry for this connection and establish new one
            // with different block node
            logger.debug(
                    "{} Block node requested a ResendBlock for block {} but that block does not exist "
                            + "on this consensus node. Closing connection and will retry later.",
                    this,
                    resendBlockNumber);
            closeAndReschedule(THIRTY_SECONDS, true);
        }
    }

    /**
     * Send an EndStream request to end the stream and close the connection.
     *
     * @param code the code on why stream was ended
     */
    public void endTheStreamWith(final PublishStreamRequest.EndStream.Code code) {
        final var earliestBlockNumber = blockBufferService.getEarliestAvailableBlockNumber();
        final var highestAckedBlockNumber = blockBufferService.getHighestAckedBlockNumber();

        // Indicate that the block node should recover and catch up from another trustworthy block node
        final PublishStreamRequest endStream = PublishStreamRequest.newBuilder()
                .endStream(PublishStreamRequest.EndStream.newBuilder()
                        .endCode(code)
                        .earliestBlockNumber(earliestBlockNumber)
                        .latestBlockNumber(highestAckedBlockNumber))
                .build();

        logger.info(
                "{} Sending EndStream (code={}, earliestBlock={}, latestAcked={}).",
                this,
                code,
                earliestBlockNumber,
                highestAckedBlockNumber);
        try {
            sendRequest(endStream);
<<<<<<< HEAD
        } catch (final RuntimeException e) {
            logger.warn(formatLogMessage("Error sending EndStream request", this), e);
=======
        } catch (RuntimeException e) {
            logger.warn("{} Error sending EndStream request", this, e);
>>>>>>> 15aada6c
        }
        close(true);
    }

    /**
     * If connection is active sends a stream request to the block node, otherwise does nothing.
     *
     * @param request the request to send
     * @return true if the request was sent, else false
     */
    public boolean sendRequest(@NonNull final PublishStreamRequest request) {
        requireNonNull(request, "request must not be null");

        final Pipeline<? super PublishStreamRequest> pipeline = requestPipelineRef.get();

        if (getConnectionState() == ConnectionState.ACTIVE && pipeline != null) {
            try {
                if (logger.isDebugEnabled()) {
                    logger.debug(
                            "{} Sending request to block node (type={}).",
                            this,
                            request.request().kind());
                }
                if (logger.isTraceEnabled()) {
                    /*
                    PublishStreamRequest#protobufSize does the size calculation lazily and thus calling this can incur
                    a performance penality. Therefore, we only want to log the byte size at trace level.
                     */
                    logger.trace(
                            "{} Sending request to block node (type={}, bytes={})",
                            this,
                            request.request().kind(),
                            request.protobufSize());
                }
                final long startMs = System.currentTimeMillis();

                final Future<?> future = pipelineExecutor.submit(() -> pipeline.onNext(request));
                try {
                    future.get(pipelineOperationTimeout.toMillis(), TimeUnit.MILLISECONDS);
                } catch (final TimeoutException e) {
                    future.cancel(true); // Cancel the task if it times out
                    if (getConnectionState() == ConnectionState.ACTIVE) {
                        logWithContext(
                                logger,
                                DEBUG,
                                this,
                                "Pipeline onNext() timed out after {}ms",
                                pipelineOperationTimeout.toMillis());
                        blockStreamMetrics.recordPipelineOperationTimeout();
                        handleStreamFailure();
                    }
                } catch (final InterruptedException e) {
                    Thread.currentThread().interrupt(); // Restore interrupt status
                    logWithContext(logger, DEBUG, this, "Interrupted while waiting for pipeline.onNext()", e);
                    throw new RuntimeException("Interrupted while waiting for pipeline.onNext()", e);
                } catch (final ExecutionException e) {
                    logWithContext(logger, DEBUG, this, "Error executing pipeline.onNext()", e.getCause());
                    throw new RuntimeException("Error executing pipeline.onNext()", e.getCause());
                }

                final long durationMs = System.currentTimeMillis() - startMs;
                blockStreamMetrics.recordRequestLatency(durationMs);
                logger.trace("{} Request took {}ms to send", this, durationMs);

                if (request.hasEndStream()) {
                    blockStreamMetrics.recordRequestEndStreamSent(
                            request.endStream().endCode());
                } else {
                    blockStreamMetrics.recordRequestSent(request.request().kind());
                    final BlockItemSet itemSet = request.blockItems();
                    if (itemSet != null) {
                        final List<BlockItem> items = itemSet.blockItems();
                        blockStreamMetrics.recordBlockItemsSent(items.size());
                        for (final BlockItem item : items) {
                            final BlockProof blockProof = item.blockProof();
                            if (blockProof != null) {
                                blockNodeConnectionManager.recordBlockProofSent(
                                        blockNodeConfig, blockProof.block(), Instant.now());
                            }
                        }
                    }
                }

                return true;
            } catch (final RuntimeException e) {
                /*
                There is a possible, and somewhat expected, race condition when one thread is attempting to close this
                connection while a request is being sent on another thread. Because of this, an exception may get thrown
                but depending on the state of the connection it may be expected. Thus, if we do get an exception we only
                want to propagate it if the connection is still in an ACTIVE state. If we receive an error while the
                connection is in another state (e.g. CLOSING) then we want to ignore the error.
                 */
                if (getConnectionState() == ConnectionState.ACTIVE) {
                    blockStreamMetrics.recordRequestSendFailure();
                    throw e;
                }
            }
        }

        return false;
    }

    /**
     * Idempotent operation that closes this connection (if active) and releases associated resources. If there is a
     * failure in closing the connection, the error will be logged and not propagated back to the caller.
     * @param callOnComplete whether to call onComplete on the request pipeline
     */
    public void close(final boolean callOnComplete) {
        final ConnectionState connState = getConnectionState();
        if (connState.isTerminal()) {
            logger.debug("{} Connection already in terminal state ({}).", this, connState);
            return;
        }

        if (!updateConnectionState(connState, ConnectionState.CLOSING)) {
            logger.debug("{} State changed while trying to close connection. Aborting close attempt.", this);
            return;
        }

        logger.debug("{} Closing connection.", this);

        try {
            closePipeline(callOnComplete);
            logger.debug("{} Connection successfully closed.", this);
        } catch (final RuntimeException e) {
            logger.warn("{} Error occurred while attempting to close connection.", this, e);
        } finally {
            try {
                if (blockStreamPublishServiceClient != null) {
                    blockStreamPublishServiceClient.close();
                }
            } catch (final Exception e) {
                logger.error("{} Error occurred while closing gRPC client.", this, e);
            }
            try {
                pipelineExecutor.shutdown();
                if (!pipelineExecutor.awaitTermination(5, TimeUnit.SECONDS)) {
                    pipelineExecutor.shutdownNow();
                }
            } catch (final InterruptedException e) {
                Thread.currentThread().interrupt();
                pipelineExecutor.shutdownNow();
                logger.error(formatLogMessage("Error occurred while shutting down pipeline executor.", this), e);
            }
            blockStreamMetrics.recordConnectionClosed();
            blockStreamMetrics.recordActiveConnectionIp(-1L);
            // regardless of outcome, mark the connection as closed
            updateConnectionState(ConnectionState.CLOSED);
        }
    }

    private void closePipeline(final boolean callOnComplete) {
        final Pipeline<? super PublishStreamRequest> pipeline = requestPipelineRef.get();

        if (pipeline != null) {
            logger.debug("{} Closing request pipeline for block node.", this);
            streamShutdownInProgress.set(true);

            try {
                final ConnectionState state = getConnectionState();
                if (state == ConnectionState.CLOSING && callOnComplete) {
<<<<<<< HEAD
                    final Future<?> future = pipelineExecutor.submit(pipeline::onComplete);
                    try {
                        future.get(pipelineOperationTimeout.toMillis(), TimeUnit.MILLISECONDS);
                        logWithContext(logger, DEBUG, this, "Request pipeline successfully closed.");
                    } catch (final TimeoutException e) {
                        future.cancel(true); // Cancel the task if it times out
                        logWithContext(
                                logger,
                                DEBUG,
                                this,
                                "Pipeline onComplete() timed out after {}ms",
                                pipelineOperationTimeout.toMillis());
                        blockStreamMetrics.recordPipelineOperationTimeout();
                        // Connection is already closing, just log the timeout
                    } catch (final InterruptedException e) {
                        Thread.currentThread().interrupt(); // Restore interrupt status
                        logWithContext(logger, DEBUG, this, "Interrupted while waiting for pipeline.onComplete()");
                    } catch (final ExecutionException e) {
                        logWithContext(logger, DEBUG, this, "Error executing pipeline.onComplete()", e.getCause());
                    }
=======
                    pipeline.onComplete();
                    logger.debug("{} Request pipeline successfully closed.", this);
>>>>>>> 15aada6c
                }
            } catch (final Exception e) {
                logger.warn("{} Error while completing request pipeline.", this, e);
            }
            // Clear the pipeline reference to prevent further use
            logger.debug("{} Request pipeline removed.", this);
            requestPipelineRef.compareAndSet(pipeline, null);
        }
    }

    /**
     * Returns the block node configuration for this connection.
     *
     * @return the block node configuration
     */
    public BlockNodeConfig getNodeConfig() {
        return blockNodeConfig;
    }

    @Override
    public void onSubscribe(final Flow.Subscription subscription) {
        logger.debug("{} OnSubscribe invoked.", this);
        subscription.request(Long.MAX_VALUE);
    }

    @Override
    public void clientEndStreamReceived() {
        logger.debug("{} Client End Stream received.", this);
        Pipeline.super.clientEndStreamReceived();
    }

    /**
     * Processes responses received from the block node through the bidirectional gRPC stream.
     * Handles {@link BlockAcknowledgement}s, {@link EndOfStream} response signals, {@link SkipBlock} and {@link ResendBlock}.
     *
     * @param response the response received from block node
     */
    @Override
    public void onNext(final @NonNull PublishStreamResponse response) {
        requireNonNull(response, "response must not be null");

        if (getConnectionState() == ConnectionState.CLOSED) {
            logger.debug("{} onNext invoked but connection is already closed ({}).", this, response);
            return;
        }

        // Process the response
        if (response.hasAcknowledgement()) {
            blockStreamMetrics.recordResponseReceived(response.response().kind());
            handleAcknowledgement(response.acknowledgement());
        } else if (response.hasEndStream()) {
            blockStreamMetrics.recordResponseEndOfStreamReceived(
                    response.endStream().status());
            blockStreamMetrics.recordLatestBlockEndOfStream(response.endStream().blockNumber());
            handleEndOfStream(response.endStream());
        } else if (response.hasSkipBlock()) {
            blockStreamMetrics.recordResponseReceived(response.response().kind());
            blockStreamMetrics.recordLatestBlockSkipBlock(response.skipBlock().blockNumber());
            handleSkipBlock(response.skipBlock());
        } else if (response.hasResendBlock()) {
            blockStreamMetrics.recordResponseReceived(response.response().kind());
            blockStreamMetrics.recordLatestBlockResendBlock(
                    response.resendBlock().blockNumber());
            handleResendBlock(response.resendBlock());
        } else {
            blockStreamMetrics.recordUnknownResponseReceived();
            logger.debug("{} Unexpected response received: {}.", this, response);
        }
    }

    /**
     * Handles errors received on the gRPC stream.
     * Triggers connection retry with appropriate backoff.
     *
     * @param error the error that occurred on the stream
     */
    @Override
    public void onError(final Throwable error) {
        // Suppress errors that happen when the connection is in a terminal state
        if (!getConnectionState().isTerminal()) {
            blockStreamMetrics.recordConnectionOnError();

            if (error instanceof final GrpcException grpcException) {
                if (logger.isWarnEnabled()) {
                    logger.warn("{} Error received (grpcStatus={}).", this, grpcException.status(), grpcException);
                }
            } else {
                if (logger.isWarnEnabled()) {
                    logger.warn("{} Error received.", this, error);
                }
            }

            handleStreamFailure();
        }
    }

    /**
     * Handles normal stream completion or termination.
     * Triggers reconnection if completion was not initiated by this side.
     */
    @Override
    public void onComplete() {
        blockStreamMetrics.recordConnectionOnComplete();
        if (getConnectionState() == ConnectionState.CLOSED) {
            logger.debug("{} onComplete invoked but connection is already closed.", this);
            return;
        }

        if (streamShutdownInProgress.getAndSet(false)) {
            logger.debug("{} Stream completed (stream close was in progress).", this);
        } else {
            logger.debug("{} Stream completed unexpectedly.", this);
            handleStreamFailure();
        }
    }

    /**
     * Returns the connection state for this connection.
     *
     * @return the connection state
     */
    @NonNull
    public ConnectionState getConnectionState() {
        return connectionState.get();
    }

    @Override
    public String toString() {
        return "[" + connectionId + "/" + blockNodeConfig.address() + ":" + blockNodeConfig.port() + "/"
                + getConnectionState() + "]";
    }

    @Override
    public boolean equals(final Object o) {
        if (o == null || getClass() != o.getClass()) {
            return false;
        }
        final BlockNodeConnection that = (BlockNodeConnection) o;
        return Objects.equals(connectionId, that.connectionId) && Objects.equals(blockNodeConfig, that.blockNodeConfig);
    }

    @Override
    public int hashCode() {
        return Objects.hash(blockNodeConfig, connectionId);
    }

    /**
     * Worker that handles sending requests to the block node this connection is associated with.
     * <p>
     * This task/worker is based around an infinite loop that only exits when the connection state enters a terminal
     * state. Otherwise, each iteration of the loop will check to see if the block to stream has been changed (either
     * because all block items have been sent for the current block or a response from the block node indicates we need
     * to change blocks - e.g. SkipBlock response).
     * <p>
     * If there are block items available for the current streaming block, then they will be added to a "pending" block.
     * This pending request will be sent if any one of the following conditions are met:
     * <ul>
     *     <li>The request contains the block proof</li>
     *     <li>The next item to add to the request exceeds the maximum allowable request size</li>
     *     <li>The time since the last request was sent exceeds the maximum delay configured</li>
     * </ul>
     */
    private class ConnectionWorkerLoopTask implements Runnable {

        private static final int BYTES_PADDING = 100;

        private final List<BlockItem> pendingRequestItems = new ArrayList<>();
        private long pendingRequestBytes = BYTES_PADDING;
        private int itemIndex = 0;
        private BlockState block;
        private long lastSendTimeMillis = -1;

        @Override
        public void run() {
            logger.info("{} Worker thread started", BlockNodeConnection.this);
            while (true) {
                try {
                    if (connectionState.get().isTerminal()) {
                        break;
                    }

                    doWork();

                    if (connectionState.get().isTerminal()) {
                        // The connection is in a terminal state so allow the worker to stop
                        break;
                    }

                    Thread.sleep(connectionWorkerSleepMillis());
                } catch (final InterruptedException e) {
                    Thread.currentThread().interrupt();
                    logger.warn("{} Worker loop was interrupted", BlockNodeConnection.this);
                } catch (final Exception e) {
                    logger.warn("{} Error caught in connection worker loop", BlockNodeConnection.this, e);
                }
            }

            // if we exit the worker loop, then this thread is over... remove it from the worker thread reference
            logger.info("Worker thread exiting");
            workerThreadRef.compareAndSet(Thread.currentThread(), null);
        }

        private void doWork() {
            switchBlockIfNeeded();

            if (block == null) {
                // The block we want to stream is not available
                return;
            }

            BlockItem item;

            while ((item = block.blockItem(itemIndex)) != null) {
                if (itemIndex == 0) {
                    logger.trace(
                            "{} Starting to process items for block {}", BlockNodeConnection.this, block.blockNumber());
                }

                final int itemSize = item.protobufSize();
                final long newRequestBytes = pendingRequestBytes + itemSize;

                if (newRequestBytes > MAX_BYTES_PER_REQUEST) {
                    // Adding this item to the request would exceed the max size per request
                    if (!pendingRequestItems.isEmpty()) {
                        // Try to send the pending request
                        if (!sendPendingRequest()) {
                            // The request failed. Exit the loop and try again later.
                            break;
                        }
                    } else {
                        // There are no other items in the current pending request. This means that the item is too big
                        // to send. We've entered a fatal, non-recoverable situation.
                        logger.error(
                                "{} !!! FATAL: Request would contain a block item that is too big to send "
                                        + "(block={}, itemIndex={}, expectedRequestSize={}, maxAllowed={}). "
                                        + "Closing connection.",
                                BlockNodeConnection.this,
                                block.blockNumber(),
                                itemIndex,
                                newRequestBytes,
                                MAX_BYTES_PER_REQUEST);
                        endTheStreamWith(EndStream.Code.ERROR);
                        blockNodeConnectionManager.connectionResetsTheStream(BlockNodeConnection.this);
                        break;
                    }
                } else {
                    // The item fits into the pending request
                    pendingRequestItems.add(item);
                    pendingRequestBytes = newRequestBytes;
                    ++itemIndex; // allow loop to advance to next block item
                }
            }

            if (!pendingRequestItems.isEmpty()) {
                // There are pending items to send. Check if enough time has elapsed since the last request was sent.
                // If so, send the current pending request.
                final long diffMillis = System.currentTimeMillis() - lastSendTimeMillis;
                if (diffMillis >= maxRequestDelayMillis()) {
                    sendPendingRequest();
                }
            }

            if (pendingRequestItems.isEmpty() && block.isClosed() && block.itemCount() == itemIndex) {
                // We've gathered all block items and have sent them to the block node. No additional work is needed
                // for the current block so we can move to the next block.
                final long nextBlockNumber = block.blockNumber() + 1;
                if (streamingBlockNumber.compareAndSet(block.blockNumber(), nextBlockNumber)) {
                    logger.trace("{} Advancing to block {}", BlockNodeConnection.this, nextBlockNumber);
                } else {
                    logger.trace(
                            "{} Tried to advance to block {} but the block to stream was updated externally",
                            BlockNodeConnection.this,
                            nextBlockNumber);
                }
            }
        }

        /**
         * Attempt to send the pending block items to the block node.
         *
         * @return true if the request with the pending items was successfully sent, else false
         */
        private boolean sendPendingRequest() {
            final BlockItemSet itemSet = BlockItemSet.newBuilder()
                    .blockItems(List.copyOf(pendingRequestItems))
                    .build();
            final PublishStreamRequest req =
                    PublishStreamRequest.newBuilder().blockItems(itemSet).build();

            try {
                if (sendRequest(req)) {
                    // record that we've sent the request
                    lastSendTimeMillis = System.currentTimeMillis();

                    // clear the pending request data
                    pendingRequestBytes = BYTES_PADDING;
                    pendingRequestItems.clear();
                    return true;
                }
            } catch (final UncheckedIOException e) {
                logger.debug("{} UncheckedIOException caught in connection worker thread", BlockNodeConnection.this, e);
                handleStreamFailureWithoutOnComplete();
            } catch (final Exception e) {
                logger.debug("{} Exception caught in connection worker thread", BlockNodeConnection.this, e);
                handleStreamFailure();
            }

            return false;
        }

        /**
         * Switches the active block if the connection's specified active block is different from the most recently
         * used block. This will also determine which block to initialize with.
         */
        private void switchBlockIfNeeded() {
            final long activeBlockNum = streamingBlockNumber.get();
            if (activeBlockNum == -1) {
                final long highestAckedBlock = blockBufferService.getHighestAckedBlockNumber();
                if (highestAckedBlock != -1) {
                    // Set to the next block that isn't acked
                    streamingBlockNumber.compareAndSet(activeBlockNum, highestAckedBlock + 1);
                } else {
                    // If no blocks are acked, start with the earliest block in the buffer
                    final long earliestBlock = blockBufferService.getEarliestAvailableBlockNumber();
                    streamingBlockNumber.compareAndSet(activeBlockNum, earliestBlock);
                }
            }

            final long latestActiveBlockNumber = streamingBlockNumber.get();
            if (latestActiveBlockNumber == -1) {
                return; // No blocks available to stream
            }

            if (block != null && block.blockNumber() == latestActiveBlockNumber) {
                // The block hasn't changed so we can exit
                return;
            }

            // Swap blocks and reset
            if (logger.isTraceEnabled()) {
                final long oldBlock = block == null ? -1 : block.blockNumber();
                logger.trace(
                        "{} Worker switching from block {} to block {}",
                        BlockNodeConnection.this,
                        oldBlock,
                        latestActiveBlockNumber);
            }
            block = blockBufferService.getBlockState(latestActiveBlockNumber);
            pendingRequestBytes = BYTES_PADDING;
            itemIndex = 0;
            pendingRequestItems.clear();
        }

        /**
         * @return the maximum amount of time (in milliseconds) between sending requests to a block node
         */
        private long maxRequestDelayMillis() {
            return configProvider
                    .getConfiguration()
                    .getConfigData(BlockNodeConnectionConfig.class)
                    .maxRequestDelay()
                    .toMillis();
        }

        /**
         * @return the amount of time (in milliseconds) to sleep between connection worker loop iterations
         */
        private long connectionWorkerSleepMillis() {
            return configProvider
                    .getConfiguration()
                    .getConfigData(BlockNodeConnectionConfig.class)
                    .connectionWorkerSleepDuration()
                    .toMillis();
        }
    }
}<|MERGE_RESOLUTION|>--- conflicted
+++ resolved
@@ -252,7 +252,6 @@
      */
     public synchronized void createRequestPipeline() {
         if (requestPipelineRef.get() == null) {
-<<<<<<< HEAD
             // Execute entire pipeline creation (including gRPC client creation) with timeout
             // to prevent blocking on network operations
             final Future<?> future = pipelineExecutor.submit(() -> {
@@ -264,36 +263,23 @@
 
             try {
                 future.get(pipelineOperationTimeout.toMillis(), TimeUnit.MILLISECONDS);
-                logWithContext(logger, DEBUG, this, "Request pipeline initialized.");
+                logger.debug("{} Request pipeline initialized.", this);
                 updateConnectionState(ConnectionState.PENDING);
                 blockStreamMetrics.recordConnectionOpened();
             } catch (final TimeoutException e) {
                 future.cancel(true);
-                logWithContext(
-                        logger,
-                        DEBUG,
-                        this,
-                        "Pipeline creation timed out after {}ms",
+                logger.debug("{} Pipeline creation timed out after {}ms", this,
                         pipelineOperationTimeout.toMillis());
                 blockStreamMetrics.recordPipelineOperationTimeout();
                 throw new RuntimeException("Pipeline creation timed out", e);
             } catch (final InterruptedException e) {
                 Thread.currentThread().interrupt();
-                logWithContext(logger, DEBUG, this, "Interrupted while creating pipeline", e);
+                logger.debug("{} Interrupted while creating pipeline", this, e);
                 throw new RuntimeException("Interrupted while creating pipeline", e);
             } catch (final ExecutionException e) {
-                logWithContext(logger, DEBUG, this, "Error creating pipeline", e.getCause());
+                logger.debug("{} Error creating pipeline", this, e.getCause());
                 throw new RuntimeException("Error creating pipeline", e.getCause());
             }
-=======
-            blockStreamPublishServiceClient = createNewGrpcClient();
-            final Pipeline<? super PublishStreamRequest> pipeline =
-                    blockStreamPublishServiceClient.publishBlockStream(this);
-            requestPipelineRef.set(pipeline);
-            logger.debug("{} Request pipeline initialized.", this);
-            updateConnectionState(ConnectionState.PENDING);
-            blockStreamMetrics.recordConnectionOpened();
->>>>>>> 15aada6c
         } else {
             logger.debug("{} Request pipeline already available.", this);
         }
@@ -695,13 +681,8 @@
                 highestAckedBlockNumber);
         try {
             sendRequest(endStream);
-<<<<<<< HEAD
         } catch (final RuntimeException e) {
-            logger.warn(formatLogMessage("Error sending EndStream request", this), e);
-=======
-        } catch (RuntimeException e) {
             logger.warn("{} Error sending EndStream request", this, e);
->>>>>>> 15aada6c
         }
         close(true);
     }
@@ -744,21 +725,17 @@
                 } catch (final TimeoutException e) {
                     future.cancel(true); // Cancel the task if it times out
                     if (getConnectionState() == ConnectionState.ACTIVE) {
-                        logWithContext(
-                                logger,
-                                DEBUG,
-                                this,
-                                "Pipeline onNext() timed out after {}ms",
-                                pipelineOperationTimeout.toMillis());
+                        logger.debug("{} Pipeline onNext() timed out after {}ms",
+                                this, pipelineOperationTimeout.toMillis());
                         blockStreamMetrics.recordPipelineOperationTimeout();
                         handleStreamFailure();
                     }
                 } catch (final InterruptedException e) {
                     Thread.currentThread().interrupt(); // Restore interrupt status
-                    logWithContext(logger, DEBUG, this, "Interrupted while waiting for pipeline.onNext()", e);
+                    logger.debug("{} Interrupted while waiting for pipeline.onNext()", this, e);
                     throw new RuntimeException("Interrupted while waiting for pipeline.onNext()", e);
                 } catch (final ExecutionException e) {
-                    logWithContext(logger, DEBUG, this, "Error executing pipeline.onNext()", e.getCause());
+                    logger.debug("{} Error executing pipeline.onNext()", this, e.getCause());
                     throw new RuntimeException("Error executing pipeline.onNext()", e.getCause());
                 }
 
@@ -844,7 +821,7 @@
             } catch (final InterruptedException e) {
                 Thread.currentThread().interrupt();
                 pipelineExecutor.shutdownNow();
-                logger.error(formatLogMessage("Error occurred while shutting down pipeline executor.", this), e);
+                logger.error("{} Error occurred while shutting down pipeline executor.", this, e);
             }
             blockStreamMetrics.recordConnectionClosed();
             blockStreamMetrics.recordActiveConnectionIp(-1L);
@@ -863,31 +840,22 @@
             try {
                 final ConnectionState state = getConnectionState();
                 if (state == ConnectionState.CLOSING && callOnComplete) {
-<<<<<<< HEAD
                     final Future<?> future = pipelineExecutor.submit(pipeline::onComplete);
                     try {
                         future.get(pipelineOperationTimeout.toMillis(), TimeUnit.MILLISECONDS);
-                        logWithContext(logger, DEBUG, this, "Request pipeline successfully closed.");
+                        logger.debug("{} Request pipeline successfully closed.", this);
                     } catch (final TimeoutException e) {
                         future.cancel(true); // Cancel the task if it times out
-                        logWithContext(
-                                logger,
-                                DEBUG,
-                                this,
-                                "Pipeline onComplete() timed out after {}ms",
-                                pipelineOperationTimeout.toMillis());
+                        logger.debug("{} Pipeline onComplete() timed out after {}ms",
+                                this, pipelineOperationTimeout.toMillis());
                         blockStreamMetrics.recordPipelineOperationTimeout();
                         // Connection is already closing, just log the timeout
                     } catch (final InterruptedException e) {
                         Thread.currentThread().interrupt(); // Restore interrupt status
-                        logWithContext(logger, DEBUG, this, "Interrupted while waiting for pipeline.onComplete()");
+                        logger.debug("{} Interrupted while waiting for pipeline.onComplete()", this);
                     } catch (final ExecutionException e) {
-                        logWithContext(logger, DEBUG, this, "Error executing pipeline.onComplete()", e.getCause());
+                        logger.debug("{} Error executing pipeline.onComplete()", this, e.getCause());
                     }
-=======
-                    pipeline.onComplete();
-                    logger.debug("{} Request pipeline successfully closed.", this);
->>>>>>> 15aada6c
                 }
             } catch (final Exception e) {
                 logger.warn("{} Error while completing request pipeline.", this, e);
