// SPDX-License-Identifier: Apache-2.0
package com.hedera.node.app.blocks.impl.streaming;

import static java.util.Objects.requireNonNull;
import static org.apache.logging.log4j.Level.DEBUG;
import static org.apache.logging.log4j.Level.WARN;
import static org.hiero.block.api.PublishStreamRequest.EndStream.Code.RESET;
import static org.hiero.block.api.PublishStreamRequest.EndStream.Code.TOO_FAR_BEHIND;

import com.hedera.node.app.metrics.BlockStreamMetrics;
import com.hedera.node.config.ConfigProvider;
import com.hedera.node.config.data.BlockNodeConnectionConfig;
import com.hedera.node.internal.network.BlockNodeConfig;
import com.hedera.pbj.runtime.grpc.Pipeline;
import edu.umd.cs.findbugs.annotations.NonNull;
import java.time.Duration;
import java.util.Objects;
import java.util.concurrent.Flow;
import java.util.concurrent.ScheduledExecutorService;
import java.util.concurrent.ScheduledFuture;
import java.util.concurrent.TimeUnit;
import java.util.concurrent.atomic.AtomicBoolean;
import java.util.concurrent.atomic.AtomicReference;
import org.apache.logging.log4j.Level;
import org.apache.logging.log4j.LogManager;
import org.apache.logging.log4j.Logger;
import org.apache.logging.log4j.ThreadContext;
import org.hiero.block.api.BlockStreamPublishServiceInterface.BlockStreamPublishServiceClient;
import org.hiero.block.api.PublishStreamRequest;
import org.hiero.block.api.PublishStreamResponse;
import org.hiero.block.api.PublishStreamResponse.BlockAcknowledgement;
import org.hiero.block.api.PublishStreamResponse.EndOfStream;
import org.hiero.block.api.PublishStreamResponse.EndOfStream.Code;
import org.hiero.block.api.PublishStreamResponse.ResendBlock;
import org.hiero.block.api.PublishStreamResponse.SkipBlock;

/**
 * Manages a single gRPC bidirectional streaming connection to a block node. Each connection:
 * <ul>
 *   <li>Handles the streaming of block items to a configured Block ode</li>
 *   <li>Maintains connection state and handles responses from the Block Node</li>
 *   <li>Coordinates with {@link BlockNodeConnectionManager} for managing the connection lifecycle</li>
 *   <li>Processes block acknowledgements, retries, and error scenarios</li>
 * </ul>
 * <p>
 * The connection goes through multiple states defined in {@link ConnectionState} and
 * uses exponential backoff for retries when errors occur.
 */
public class BlockNodeConnection implements Pipeline<PublishStreamResponse> {

    private static final Logger logger = LogManager.getLogger(BlockNodeConnection.class);

    /**
     * A longer retry delay for when the connection encounters an error.
     */
    public static final Duration LONGER_RETRY_DELAY = Duration.ofSeconds(30);
    /**
     * The configuration specific to the block node this connection is for.
     */
    private final BlockNodeConfig blockNodeConfig;
    /**
     * The "parent" connection manager that manages the lifecycle of this connection.
     */
    private final BlockNodeConnectionManager blockNodeConnectionManager;
    /**
     * Manager that maintains the system-wide state as it pertains to block streaming. Access here is used to retrieve
     * blocks for streaming and indicating which blocks have been acknowledged by the block node.
     */
    private final BlockBufferService blockBufferService;
    /**
     * Metrics API for block stream-specific metrics.
     */
    private final BlockStreamMetrics blockStreamMetrics;
    /**
     * The reset period for the stream. This is used to periodically reset the stream to ensure increased stability and reliability.
     */
    private final Duration streamResetPeriod;
    /**
     * Flag that indicates if this stream is currently shutting down, as initiated by this consensus node.
     */
    private final AtomicBoolean streamShutdownInProgress = new AtomicBoolean(false);
    /**
     * Publish gRPC client used to send messages to the block node.
     */
    private final BlockStreamPublishServiceClient blockStreamPublishServiceClient;

    private Pipeline<? super PublishStreamRequest> requestPipeline;
    /**
     * Reference to the current state of this connection.
     */
    private final AtomicReference<ConnectionState> connectionState;
    /**
     * Scheduled executor service that is used to schedule periodic reset of the stream to help ensure stream health.
     */
    private final ScheduledExecutorService executorService;
    /**
     * This task runs every 24 hours (initial delay of 24 hours) when a connection is active.
     * The task helps maintain stream stability by forcing periodic reconnections.
     * When the connection is closed or reset, this task is cancelled.
     */
    private ScheduledFuture<?> streamResetTask;

    /**
     * Represents the possible states of a Block Node connection.
     */
    public enum ConnectionState {
        /**
         * bidi RequestObserver needs to be created.
         */
        UNINITIALIZED,
        /**
         * bidi RequestObserver is established but this connection has not been chosen as the active one (priority based).
         */
        PENDING,
        /**
         * Connection is active. Block Stream Worker Thread is sending PublishStreamRequest's to the block node through async bidi stream.
         */
        ACTIVE,
        /**
         * Connection has been closed and pipeline terminated. This is a terminal state.
         * No more requests can be sent and no more responses will be received.
         */
        CLOSED
    }

    /**
     * Helper method to add current instance information for debug logging.
     */
    private void logWithContext(Level level, String message, Object... args) {
        ThreadContext.put("connectionInfo", this.toString());
        logger.atLevel(level).log(message, args);
    }

    /**
     * Construct a new BlockNodeConnection.
     *
     * @param configProvider the configuration to use
     * @param nodeConfig the configuration for the block node
     * @param blockNodeConnectionManager the connection manager coordinating block node connections
     * @param blockBufferService the block stream state manager for block node connections
     * @param grpcServiceClient the gRPC client to establish the bidirectional streaming to block node connections
     * @param blockStreamMetrics the block stream metrics for block node connections
     * @param executorService the scheduled executor service used to perform async connection reconnects
     */
    public BlockNodeConnection(
            @NonNull final ConfigProvider configProvider,
            @NonNull final BlockNodeConfig nodeConfig,
            @NonNull final BlockNodeConnectionManager blockNodeConnectionManager,
            @NonNull final BlockBufferService blockBufferService,
            @NonNull final BlockStreamPublishServiceClient grpcServiceClient,
            @NonNull final BlockStreamMetrics blockStreamMetrics,
            @NonNull final ScheduledExecutorService executorService) {
        requireNonNull(configProvider, "configProvider must not be null");
        this.blockNodeConfig = requireNonNull(nodeConfig, "nodeConfig must not be null");
        this.blockNodeConnectionManager =
                requireNonNull(blockNodeConnectionManager, "blockNodeConnectionManager must not be null");
        this.blockBufferService = requireNonNull(blockBufferService, "blockBufferService must not be null");
        this.blockStreamPublishServiceClient = requireNonNull(grpcServiceClient, "grpcServiceClient must not be null");
        this.blockStreamMetrics = requireNonNull(blockStreamMetrics, "blockStreamMetrics must not be null");
        this.connectionState = new AtomicReference<>(ConnectionState.UNINITIALIZED);
        this.executorService = requireNonNull(executorService, "executorService must not be null");
        final var blockNodeConnectionConfig =
                configProvider.getConfiguration().getConfigData(BlockNodeConnectionConfig.class);
        this.streamResetPeriod = blockNodeConnectionConfig.streamResetPeriod();
    }

    /**
     * Creates a new bidi request pipeline for this block node connection.
     */
    public void createRequestPipeline() {
        if (requestPipeline == null) {
            requestPipeline = blockStreamPublishServiceClient.publishBlockStream(this);
            logWithContext(DEBUG, "Request pipeline initialized.");
            updateConnectionState(ConnectionState.PENDING);
<<<<<<< HEAD
        } else {
            logWithContext(DEBUG, "Request pipeline already available.");
=======
            blockStreamMetrics.recordConnectionOpened();
>>>>>>> 335fb2c4
        }
    }

    /**
     * Updates the connection's state.
     * @param newState the new state to transition to
     */
    public void updateConnectionState(@NonNull final ConnectionState newState) {
        requireNonNull(newState, "newState must not be null");
        final ConnectionState oldState = connectionState.getAndSet(newState);
        logWithContext(DEBUG, "Connection state transitioned from {} to {}.", oldState, newState);

        if (newState == ConnectionState.ACTIVE) {
            scheduleStreamReset();
        } else {
            cancelStreamReset();
        }
    }

    /**
     * Schedules the periodic stream reset task to ensure responsiveness and reliability.
     */
    private void scheduleStreamReset() {
        if (streamResetTask != null && !streamResetTask.isDone()) {
            streamResetTask.cancel(false);
        }

        streamResetTask = executorService.scheduleAtFixedRate(
                this::performStreamReset,
                streamResetPeriod.toMillis(),
                streamResetPeriod.toMillis(),
                TimeUnit.MILLISECONDS);

        logWithContext(DEBUG, "Scheduled periodic stream reset every {}.", streamResetPeriod);
    }

    private void performStreamReset() {
        if (getConnectionState() == ConnectionState.ACTIVE) {
            logWithContext(DEBUG, "Performing scheduled stream reset.");
            endTheStreamWith(RESET);
            blockNodeConnectionManager.connectionResetsTheStream(this);
        }
    }

    private void cancelStreamReset() {
        if (streamResetTask != null) {
            streamResetTask.cancel(false);
            streamResetTask = null;
            logWithContext(DEBUG, "Cancelled periodic stream reset.");
        }
    }

    /**
     * Closes the connection and reschedules it with the specified delay.
     * This method ensures proper cleanup and consistent retry logic.
     *
     * @param delay the delay before attempting to reconnect
     */
    private void closeAndReschedule(@NonNull final Duration delay, final boolean callOnComplete) {
        requireNonNull(delay, "delay must not be null");
        close(callOnComplete);
        blockNodeConnectionManager.rescheduleConnection(this, delay);
    }

    /**
     * Ends the stream with the specified code and reschedules with the specified delay.
     * This method sends an end stream message before cleanup and retry logic.
     *
     * @param code the code indicating why the stream was ended
     * @param delay the delay before attempting to reconnect
     */
    private void endStreamAndReschedule(
            @NonNull final PublishStreamRequest.EndStream.Code code, @NonNull final Duration delay) {
        requireNonNull(code, "code must not be null");
        requireNonNull(delay, "delay must not be null");

        endTheStreamWith(code);
        blockNodeConnectionManager.rescheduleConnection(this, delay);
    }

    /**
     * Closes the connection and restarts the stream at the specified block number.
     * This method ensures proper cleanup and restart logic for immediate retries.
     *
     * @param blockNumber the block number to restart at
     */
    private void closeAndRestart(final long blockNumber, final boolean callOnComplete) {
        close(callOnComplete);
        blockNodeConnectionManager.restartConnection(this, blockNumber);
    }

    /**
     * Handles the failure of the stream by closing the connection,
     * notifying the connection manager and calling onComplete on the request pipeline.
     */
    public void handleStreamFailure() {
        logWithContext(DEBUG, "Handling failed stream.");
        closeAndReschedule(LONGER_RETRY_DELAY, true);
    }

    /**
     * Handles the failure of the stream by closing the connection,
     * notifying the connection manager without calling onComplete on the request pipeline.
     */
    public void handleStreamFailureWithoutOnComplete() {
        logWithContext(DEBUG, "Handling failed stream without onComplete.");
        closeAndReschedule(LONGER_RETRY_DELAY, false);
    }

    /**
     * Handles the {@link BlockAcknowledgement} response received from the block node.
     *
     * @param acknowledgement the acknowledgement received from the block node
     */
    private void handleAcknowledgement(@NonNull final BlockAcknowledgement acknowledgement) {
        final long acknowledgedBlockNumber = acknowledgement.blockNumber();
        acknowledgeBlocks(acknowledgedBlockNumber, true);
    }

    /**
     * Acknowledges the blocks up to the specified block number.
     * @param acknowledgedBlockNumber the block number that has been known to be persisted and verified by the block node
     */
    private void acknowledgeBlocks(long acknowledgedBlockNumber, boolean maybeJumpToBlock) {
        logWithContext(DEBUG, "Acknowledging blocks <= {}.", acknowledgedBlockNumber);

        final long currentBlockStreaming = blockNodeConnectionManager.currentStreamingBlockNumber();
        final long currentBlockProducing = blockBufferService.getLastBlockNumberProduced();

        // Update the last verified block by the current connection
        blockNodeConnectionManager.updateLastVerifiedBlock(blockNodeConfig, acknowledgedBlockNumber);
        if (maybeJumpToBlock
                && (acknowledgedBlockNumber > currentBlockProducing
                        || acknowledgedBlockNumber > currentBlockStreaming)) {
            /*
            We received an acknowledgement for a block that the consensus node is either currently streaming or
            producing. This likely indicates this consensus node is behind other consensus nodes (since the
            block node would have received the block from another consensus node.) Because of this, we can go
            ahead and jump to the block after the acknowledged one as the next block to send to the block node.
             */
            final long blockToJumpTo = acknowledgedBlockNumber + 1;
            logWithContext(
                    DEBUG,
                    "Received acknowledgement for block {}, later than current streamed ({}) or produced ({}).",
                    acknowledgedBlockNumber,
                    currentBlockStreaming,
                    currentBlockProducing);
            jumpToBlock(blockToJumpTo);
        }
    }

    /**
     * Handles the {@link EndOfStream} response received from the block node.
     * In most cases it indicates that the block node is unable to continue processing.
     * @param endOfStream the EndOfStream response received from the block node
     */
    private void handleEndOfStream(@NonNull final EndOfStream endOfStream) {
        requireNonNull(endOfStream, "endOfStream must not be null");
        final long blockNumber = endOfStream.blockNumber();
        final EndOfStream.Code responseCode = endOfStream.status();

        logWithContext(DEBUG, "Received EndOfStream response (block={}, responseCode={}).", blockNumber, responseCode);

        // Update the latest acknowledged block number
        acknowledgeBlocks(blockNumber, false);

        // Check if we've exceeded the EndOfStream rate limit
        // Record the EndOfStream event and check if the rate limit has been exceeded.
        // The connection manager maintains persistent stats for each node across connections.
        if (blockNodeConnectionManager.recordEndOfStreamAndCheckLimit(blockNodeConfig)) {
            logWithContext(
                    DEBUG,
                    "Block node has exceeded the allowed number of EndOfStream responses (received={}, permitted={}, timeWindow={}). Reconnection scheduled for {}.",
                    blockNodeConnectionManager.getEndOfStreamCount(blockNodeConfig),
                    blockNodeConnectionManager.getMaxEndOfStreamsAllowed(),
                    blockNodeConnectionManager.getEndOfStreamTimeframe(),
                    blockNodeConnectionManager.getEndOfStreamScheduleDelay());
            blockStreamMetrics.recordEndOfStreamLimitExceeded();

            // Schedule delayed retry through connection manager
            closeAndReschedule(blockNodeConnectionManager.getEndOfStreamScheduleDelay(), true);
            return;
        }

        switch (responseCode) {
            case Code.ERROR, Code.PERSISTENCE_FAILED -> {
                // The block node had an end of stream error and cannot continue processing.
                // We should wait for a short period before attempting to retry
                // to avoid overwhelming the node if it's having issues
                logWithContext(
                        DEBUG,
                        "Block node reported an error at block {}. Will attempt to reestablish the stream later.",
                        blockNumber);

                closeAndReschedule(LONGER_RETRY_DELAY, true);
            }
            case Code.TIMEOUT, Code.DUPLICATE_BLOCK, Code.BAD_BLOCK_PROOF, Code.INVALID_REQUEST -> {
                // We should restart the stream at the block immediately
                // following the last verified and persisted block number
                final long restartBlockNumber = blockNumber == Long.MAX_VALUE ? 0 : blockNumber + 1;
                logWithContext(
                        DEBUG,
                        "Block node reported status indicating immediate restart should be attempted. Will restart stream at block {}.",
                        restartBlockNumber);

                closeAndRestart(restartBlockNumber, true);
            }
            case Code.SUCCESS -> {
                // The block node orderly ended the stream. In this case, no errors occurred.
                // We should wait for a longer period before attempting to retry.
                logWithContext(DEBUG, "Block node orderly ended the stream at block {}.", blockNumber);
                closeAndReschedule(LONGER_RETRY_DELAY, true);
            }
            case Code.BEHIND -> {
                // The block node is behind us, check if we have the last verified block still available in order to
                // restart the stream from there
                final long restartBlockNumber = blockNumber == Long.MAX_VALUE ? 0 : blockNumber + 1;
                if (blockBufferService.getBlockState(restartBlockNumber) != null) {
                    logWithContext(
                            DEBUG,
                            "Block node reported it is behind. Will restart stream at block {}.",
                            restartBlockNumber);

                    closeAndRestart(restartBlockNumber, true);
                } else {
                    // If we don't have the block state, we schedule retry for this connection and establish new one
                    // with different block node
                    logWithContext(DEBUG, "Block node is behind and block state is not available. Ending the stream.");

                    // Indicate that the block node should recover and catch up from another trustworthy block node
                    endStreamAndReschedule(TOO_FAR_BEHIND, LONGER_RETRY_DELAY);
                }
            }
            case Code.UNKNOWN -> {
                // This should never happen, but if it does, schedule this connection for a retry attempt
                // and in the meantime select a new node to stream to
                logWithContext(WARN, "Block node reported an unknown error at block {}.", blockNumber);
                closeAndReschedule(LONGER_RETRY_DELAY, true);
            }
        }
    }

    /**
     * Handles the {@link SkipBlock} response received from the block node.
     * @param skipBlock the SkipBlock response received from the block node
     */
    private void handleSkipBlock(@NonNull final SkipBlock skipBlock) {
        requireNonNull(skipBlock, "skipBlock must not be null");
        final long skipBlockNumber = skipBlock.blockNumber();
        final long streamingBlockNumber = blockNodeConnectionManager.currentStreamingBlockNumber();

        // Only jump if the skip is for the block we are currently processing
        if (skipBlockNumber == streamingBlockNumber) {
            final long nextBlock = skipBlockNumber + 1L;
            logWithContext(DEBUG, "Received SkipBlock response.");
            jumpToBlock(nextBlock); // Now uses signaling instead of thread interruption
        } else {
            logWithContext(
                    DEBUG,
                    "Received SkipBlock response for block {}, but we are streaming block {} so it will be ignored.",
                    skipBlockNumber,
                    streamingBlockNumber);
        }
    }

    /**
     * Handles the {@link ResendBlock} response received from the block node.
     * If the consensus node has the requested block state available, it will start streaming it.
     * Otherwise, it will close the connection and retry with a different block node.
     *
     * @param resendBlock the ResendBlock response received from the block node
     */
    private void handleResendBlock(@NonNull final ResendBlock resendBlock) {
        requireNonNull(resendBlock, "resendBlock must not be null");

        final long resendBlockNumber = resendBlock.blockNumber();
        logWithContext(DEBUG, "Received ResendBlock response for block {}.", resendBlockNumber);

        if (blockBufferService.getBlockState(resendBlockNumber) != null) {
            jumpToBlock(resendBlockNumber);
        } else {
            // If we don't have the block state, we schedule retry for this connection and establish new one
            // with different block node
            logWithContext(
                    DEBUG,
                    "Block node requested a ResendBlock for block {} but that block does not exist on this consensus node. Closing connection and will retry later.",
                    resendBlockNumber);
            closeAndReschedule(LONGER_RETRY_DELAY, true);
        }
    }

    /**
     * Send an EndStream request to end the stream and close the connection.
     *
     * @param code the code on why stream was ended
     */
    public void endTheStreamWith(PublishStreamRequest.EndStream.Code code) {
        final var earliestBlockNumber = blockBufferService.getEarliestAvailableBlockNumber();
        final var highestAckedBlockNumber = blockBufferService.getHighestAckedBlockNumber();

        // Indicate that the block node should recover and catch up from another trustworthy block node
        final PublishStreamRequest endStream = PublishStreamRequest.newBuilder()
                .endStream(PublishStreamRequest.EndStream.newBuilder()
                        .endCode(code)
                        .earliestBlockNumber(earliestBlockNumber)
                        .latestBlockNumber(highestAckedBlockNumber))
                .build();

        logWithContext(
                DEBUG,
                "Sending EndStream (code={}, earliestBlock={}, latestAcked={}).",
                code,
                earliestBlockNumber,
                highestAckedBlockNumber);
        sendRequest(endStream);
        close(true);
    }

    /**
     * If connection is active sends a stream request to the block node, otherwise does nothing.
     *
     * @param request the request to send
     */
    public void sendRequest(@NonNull final PublishStreamRequest request) {
        requireNonNull(request, "request must not be null");

        if (getConnectionState() == ConnectionState.ACTIVE && requestPipeline != null) {
            try {
                requestPipeline.onNext(request);
                if (request.hasEndStream()) {
                    blockStreamMetrics.recordRequestEndStreamSent(
                            request.endStream().endCode());
                } else {
                    blockStreamMetrics.recordRequestSent(request.request().kind());
                    blockStreamMetrics.recordBlockItemsSent(
                            request.blockItems().blockItems().size());
                }
            } catch (final RuntimeException e) {
                blockStreamMetrics.recordRequestSendFailure();
                throw e;
            }
        }
    }

    /**
     * Idempotent operation that closes this connection (if active) and releases associated resources. If there is a
     * failure in closing the connection, the error will be logged and not propagated back to the caller.
     * @param callOnComplete whether to call onComplete on the request pipeline
     */
    public void close(final boolean callOnComplete) {
        if (getConnectionState() == ConnectionState.CLOSED) {
            logWithContext(DEBUG, "Connection already closed.");
            return;
        }

<<<<<<< HEAD
        try {
            logWithContext(DEBUG, "Closing connection.");
=======
        logger.debug("[{}] Closing connection...", this);
>>>>>>> 335fb2c4

        try {
            closePipeline(callOnComplete);
            updateConnectionState(ConnectionState.CLOSED);
            jumpToBlock(-1L);
<<<<<<< HEAD

            logWithContext(DEBUG, "Connection successfully closed.");
=======
            blockStreamMetrics.recordConnectionClosed();
            logger.debug("[{}] Connection successfully closed", this);
>>>>>>> 335fb2c4
        } catch (final RuntimeException e) {
            logWithContext(WARN, "Error occurred while attempting to close connection.", e);
        }
    }

    private void closePipeline(final boolean callOnComplete) {
        if (requestPipeline != null) {
            logWithContext(DEBUG, "Closing request pipeline for block node.");
            streamShutdownInProgress.set(true);

            try {
                if (getConnectionState() == ConnectionState.ACTIVE && callOnComplete) {
                    requestPipeline.onComplete();
                    logWithContext(DEBUG, "Request pipeline successfully closed.");
                } else {
                    logWithContext(DEBUG, "Request pipeline closed without onComplete - connection is not active.");
                }
            } catch (final Exception e) {
                logWithContext(DEBUG, "Error while completing request pipeline.", e);
            }
            // Clear the pipeline reference to prevent further use
            // pipelineLock ensures no thread is mid-call to requestPipeline.onNext()
            requestPipeline = null;
        }
    }

    /**
     * Returns the block node configuration for this connection.
     *
     * @return the block node configuration
     */
    public BlockNodeConfig getNodeConfig() {
        return blockNodeConfig;
    }

    /**
<<<<<<< HEAD
     * Restarts a new stream at a specified block number.
     * This method will establish a new stream and start processing from the specified block number.
     *
     * @param blockNumber the block number to restart at
     */
    private void restartStreamAtBlock(final long blockNumber) {
        blockNodeConnectionManager.scheduleConnectionAttempt(
                this, BlockNodeConnectionManager.INITIAL_RETRY_DELAY, blockNumber);
    }

    /**
=======
>>>>>>> 335fb2c4
     * Restarts the worker thread at a specific block number without ending the stream.
     * This method will interrupt the current worker thread if it exists,
     * set the new block number and request index, and start a new worker thread.
     * The gRPC stream with the block node is maintained.
     *
     * @param blockNumber the block number to jump to
     */
    private void jumpToBlock(final long blockNumber) {
        // Set the target block for the worker loop to pick up
        blockNodeConnectionManager.jumpToBlock(blockNumber);
    }

    @Override
    public void onSubscribe(Flow.Subscription subscription) {
        logWithContext(DEBUG, "OnSubscribe invoked.");
        subscription.request(Long.MAX_VALUE);
    }

    @Override
    public void clientEndStreamReceived() {
        logWithContext(DEBUG, "Client End Stream received.");
        Pipeline.super.clientEndStreamReceived();
    }

    /**
     * Processes responses received from the block node through the bidirectional gRPC stream.
     * Handles {@link BlockAcknowledgement}s, {@link EndOfStream} response signals, {@link SkipBlock} and {@link ResendBlock}.
     *
     * @param response the response received from block node
     */
    @Override
    public void onNext(final @NonNull PublishStreamResponse response) {
        requireNonNull(response, "response must not be null");

        if (getConnectionState() == ConnectionState.CLOSED) {
            logWithContext(DEBUG, "onNext invoked but connection is already closed ({}).", response);
            return;
        }

        // Process the response
        if (response.hasAcknowledgement()) {
            blockStreamMetrics.recordResponseReceived(response.response().kind());
            handleAcknowledgement(response.acknowledgement());
        } else if (response.hasEndStream()) {
            blockStreamMetrics.recordResponseEndOfStreamReceived(
                    response.endStream().status());
            handleEndOfStream(response.endStream());
        } else if (response.hasSkipBlock()) {
            blockStreamMetrics.recordResponseReceived(response.response().kind());
            handleSkipBlock(response.skipBlock());
        } else if (response.hasResendBlock()) {
            blockStreamMetrics.recordResponseReceived(response.response().kind());
            handleResendBlock(response.resendBlock());
        } else {
<<<<<<< HEAD
            blockStreamMetrics.incrementUnknownResponseCount();
            logWithContext(WARN, "Unexpected response received: {}.", response);
=======
            blockStreamMetrics.recordUnknownResponseReceived();
            logger.debug("[{}] Unexpected response received: {}", this, response);
>>>>>>> 335fb2c4
        }
    }

    /**
     * Handles errors received on the gRPC stream.
     * Triggers connection retry with appropriate backoff.
     *
     * @param error the error that occurred on the stream
     */
    @Override
    public void onError(final Throwable error) {
<<<<<<< HEAD
        logWithContext(DEBUG, "onError invoked - {}.", error.getMessage());
=======
        logger.debug("[{}] onError invoked {}", this, error.getMessage());
        blockStreamMetrics.recordConnectionOnError();
>>>>>>> 335fb2c4

        // Check if already in terminal state
        if (getConnectionState() == ConnectionState.CLOSED) {
            logWithContext(DEBUG, "onError invoked but connection is already closed.");
        } else if (getConnectionState() == ConnectionState.ACTIVE || getConnectionState() == ConnectionState.PENDING) {
<<<<<<< HEAD
            logWithContext(DEBUG, "onError handling.");
            blockStreamMetrics.incrementOnErrorCount();
=======
            logger.warn("[{}] onError being handled", this, error);
>>>>>>> 335fb2c4
            handleStreamFailure();
        }
    }

    /**
     * Handles normal stream completion or termination.
     * Triggers reconnection if completion was not initiated by this side.
     */
    @Override
    public void onComplete() {
        blockStreamMetrics.recordConnectionOnComplete();
        if (getConnectionState() == ConnectionState.CLOSED) {
            logWithContext(DEBUG, "onComplete invoked but connection is already closed.");
            return;
        }

        if (streamShutdownInProgress.getAndSet(false)) {
            logWithContext(DEBUG, "Stream completed (stream close was in progress).");
        } else {
            logWithContext(DEBUG, "Stream completed unexpectedly.");
            handleStreamFailure();
        }
    }

    /**
     * Returns the connection state for this connection.
     *
     * @return the connection state
     */
    @NonNull
    public ConnectionState getConnectionState() {
        return connectionState.get();
    }

    @Override
    public String toString() {
        return blockNodeConfig.address() + ":" + blockNodeConfig.port() + "/" + getConnectionState();
    }

    @Override
    public boolean equals(final Object o) {
        if (o == null || getClass() != o.getClass()) {
            return false;
        }
        final BlockNodeConnection that = (BlockNodeConnection) o;
        return Objects.equals(blockNodeConfig, that.blockNodeConfig);
    }

    @Override
    public int hashCode() {
        return Objects.hash(blockNodeConfig);
    }
}<|MERGE_RESOLUTION|>--- conflicted
+++ resolved
@@ -172,12 +172,9 @@
             requestPipeline = blockStreamPublishServiceClient.publishBlockStream(this);
             logWithContext(DEBUG, "Request pipeline initialized.");
             updateConnectionState(ConnectionState.PENDING);
-<<<<<<< HEAD
+            blockStreamMetrics.recordConnectionOpened();
         } else {
             logWithContext(DEBUG, "Request pipeline already available.");
-=======
-            blockStreamMetrics.recordConnectionOpened();
->>>>>>> 335fb2c4
         }
     }
 
@@ -533,24 +530,14 @@
             return;
         }
 
-<<<<<<< HEAD
-        try {
-            logWithContext(DEBUG, "Closing connection.");
-=======
-        logger.debug("[{}] Closing connection...", this);
->>>>>>> 335fb2c4
+        logWithContext(DEBUG, "Closing connection.");
 
         try {
             closePipeline(callOnComplete);
             updateConnectionState(ConnectionState.CLOSED);
             jumpToBlock(-1L);
-<<<<<<< HEAD
-
+            blockStreamMetrics.recordConnectionClosed();
             logWithContext(DEBUG, "Connection successfully closed.");
-=======
-            blockStreamMetrics.recordConnectionClosed();
-            logger.debug("[{}] Connection successfully closed", this);
->>>>>>> 335fb2c4
         } catch (final RuntimeException e) {
             logWithContext(WARN, "Error occurred while attempting to close connection.", e);
         }
@@ -587,20 +574,6 @@
     }
 
     /**
-<<<<<<< HEAD
-     * Restarts a new stream at a specified block number.
-     * This method will establish a new stream and start processing from the specified block number.
-     *
-     * @param blockNumber the block number to restart at
-     */
-    private void restartStreamAtBlock(final long blockNumber) {
-        blockNodeConnectionManager.scheduleConnectionAttempt(
-                this, BlockNodeConnectionManager.INITIAL_RETRY_DELAY, blockNumber);
-    }
-
-    /**
-=======
->>>>>>> 335fb2c4
      * Restarts the worker thread at a specific block number without ending the stream.
      * This method will interrupt the current worker thread if it exists,
      * set the new block number and request index, and start a new worker thread.
@@ -655,13 +628,8 @@
             blockStreamMetrics.recordResponseReceived(response.response().kind());
             handleResendBlock(response.resendBlock());
         } else {
-<<<<<<< HEAD
-            blockStreamMetrics.incrementUnknownResponseCount();
+            blockStreamMetrics.recordUnknownResponseReceived();
             logWithContext(WARN, "Unexpected response received: {}.", response);
-=======
-            blockStreamMetrics.recordUnknownResponseReceived();
-            logger.debug("[{}] Unexpected response received: {}", this, response);
->>>>>>> 335fb2c4
         }
     }
 
@@ -673,23 +641,14 @@
      */
     @Override
     public void onError(final Throwable error) {
-<<<<<<< HEAD
         logWithContext(DEBUG, "onError invoked - {}.", error.getMessage());
-=======
-        logger.debug("[{}] onError invoked {}", this, error.getMessage());
         blockStreamMetrics.recordConnectionOnError();
->>>>>>> 335fb2c4
 
         // Check if already in terminal state
         if (getConnectionState() == ConnectionState.CLOSED) {
             logWithContext(DEBUG, "onError invoked but connection is already closed.");
         } else if (getConnectionState() == ConnectionState.ACTIVE || getConnectionState() == ConnectionState.PENDING) {
-<<<<<<< HEAD
             logWithContext(DEBUG, "onError handling.");
-            blockStreamMetrics.incrementOnErrorCount();
-=======
-            logger.warn("[{}] onError being handled", this, error);
->>>>>>> 335fb2c4
             handleStreamFailure();
         }
     }
