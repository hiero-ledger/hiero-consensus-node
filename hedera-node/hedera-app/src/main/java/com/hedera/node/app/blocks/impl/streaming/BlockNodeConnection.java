--- conflicted
+++ resolved
@@ -23,13 +23,9 @@
     private final GrpcServiceClient grpcServiceClient;
     private final BlockNodeConnectionManager blockNodeConnectionManager;
     private StreamObserver<PublishStreamRequest> requestObserver;
-<<<<<<< HEAD
-    private volatile boolean isActive = true;
+    private volatile boolean isActive = false;
     private final String connectionId;
     private final BlockStreamStateCleanUpTracker acknowledgmentTracker;
-=======
-    private volatile boolean isActive = false;
->>>>>>> fec5592e
 
     /**
      * Construct a new BlockNodeConnection.
@@ -37,28 +33,19 @@
      * @param nodeConfig the configuration for the block node
      * @param grpcServiceClient the gRPC service client
      * @param blockNodeConnectionManager the connection manager for block node connections
+     * @param acknowledgmentTracker the block acknowledgement tracker
      */
     public BlockNodeConnection(
-<<<<<<< HEAD
-            @NonNull BlockNodeConfig nodeConfig,
-            @NonNull GrpcServiceClient grpcServiceClient,
-            @NonNull BlockNodeConnectionManager manager,
-            @NonNull BlockStreamStateCleanUpTracker acknowledgmentTracker) {
-        this.node = requireNonNull(nodeConfig);
-        this.grpcServiceClient = requireNonNull(grpcServiceClient);
-        this.manager = requireNonNull(manager);
-        this.acknowledgmentTracker = requireNonNull(acknowledgmentTracker);
-        this.connectionId = generateConnectionId(nodeConfig);
-        establishStream();
-=======
             @NonNull final BlockNodeConfig nodeConfig,
             @NonNull final GrpcServiceClient grpcServiceClient,
-            @NonNull final BlockNodeConnectionManager blockNodeConnectionManager) {
+            @NonNull final BlockNodeConnectionManager blockNodeConnectionManager,
+            @NonNull final BlockStreamStateCleanUpTracker acknowledgmentTracker) {
         this.node = requireNonNull(nodeConfig, "nodeConfig must not be null");
         this.grpcServiceClient = requireNonNull(grpcServiceClient, "grpcServiceClient must not be null");
         this.blockNodeConnectionManager =
                 requireNonNull(blockNodeConnectionManager, "blockNodeConnectionManager must not be null");
->>>>>>> fec5592e
+        this.acknowledgmentTracker = requireNonNull(acknowledgmentTracker);
+        this.connectionId = generateConnectionId(nodeConfig);
         logger.info("BlockNodeConnection INITIALIZED");
     }
 
@@ -114,18 +101,12 @@
         blockNodeConnectionManager.handleConnectionError(node);
     }
 
-<<<<<<< HEAD
+    private void scheduleReconnect() {
+        blockNodeConnectionManager.scheduleReconnect(this);
+    }
+
     private String generateConnectionId(BlockNodeConfig nodeConfig) {
         return nodeConfig.address() + ":" + nodeConfig.port();
-    }
-
-    public void handleStreamFailure() {
-        isActive = false;
-        removeFromActiveConnections(node);
-=======
-    private void scheduleReconnect() {
-        blockNodeConnectionManager.scheduleReconnect(this);
->>>>>>> fec5592e
     }
 
     /**
