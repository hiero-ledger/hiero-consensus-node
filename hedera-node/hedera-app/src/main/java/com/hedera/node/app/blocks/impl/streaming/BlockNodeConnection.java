--- conflicted
+++ resolved
@@ -869,54 +869,6 @@
             logger.trace("{} Ad hoc request took {}ms to send", this, durationMs);
         }
 
-<<<<<<< HEAD
-                if (request.hasEndStream()) {
-                    blockStreamMetrics.recordRequestEndStreamSent(
-                            request.endStream().endCode());
-                } else if (request.hasBlockItems()) {
-                    blockStreamMetrics.recordRequestSent(request.request().kind());
-                    final BlockItemSet itemSet = request.blockItems();
-                    if (itemSet != null) {
-                        final List<BlockItem> items = itemSet.blockItems();
-                        blockStreamMetrics.recordBlockItemsSent(items.size());
-                        for (final BlockItem item : items) {
-                            final BlockProof blockProof = item.blockProof();
-                            if (blockProof != null) {
-                                blockNodeConnectionManager.recordBlockProofSent(
-                                        nodeConfig, blockProof.block(), Instant.now());
-                            }
-                            final var header = item.blockHeader();
-                            if (header != null) {
-                                long headerBlockNumber = header.number();
-                                if (headerBlockNumber == 0L) {
-                                    headerBlockNumber = streamingBlockNumber.get();
-                                }
-                                headerSentAtMsByBlock.put(headerBlockNumber, startMs);
-                            }
-                        }
-                    }
-                } else {
-                    blockStreamMetrics.recordRequestSent(request.request().kind());
-                }
-
-                if (request.hasBlockItems()) {
-                    blockStreamMetrics.recordRequestBlockItemCount(
-                            request.blockItems().blockItems().size());
-                    blockStreamMetrics.recordRequestBytes(request.protobufSize());
-                }
-                return true;
-            } catch (final RuntimeException e) {
-                /*
-                There is a possible, and somewhat expected, race condition when one thread is attempting to close this
-                connection while a request is being sent on another thread. Because of this, an exception may get thrown
-                but depending on the state of the connection it may be expected. Thus, if we do get an exception we only
-                want to propagate it if the connection is still in an ACTIVE state. If we receive an error while the
-                connection is in another state (e.g. CLOSING) then we want to ignore the error.
-                 */
-                if (getConnectionState() == ConnectionState.ACTIVE) {
-                    blockStreamMetrics.recordRequestSendFailure();
-                    throw e;
-=======
         switch (request) {
             case final EndStreamRequest r -> blockStreamMetrics.recordRequestEndStreamSent(r.code());
             case final BlockRequest br -> {
@@ -929,8 +881,10 @@
                             blockNodeConnectionManager.recordBlockProofSent(
                                     nodeConfig, r.blockNumber(), Instant.ofEpochMilli(sentMs));
                         }
+                        blockStreamMetrics.recordRequestBlockItemCount(
+                                r.streamRequest().blockItems().blockItems().size());
+                        blockStreamMetrics.recordRequestBytes(r.streamRequest().protobufSize());
                     }
->>>>>>> 3d742a45
                 }
             }
         }
@@ -1390,8 +1344,7 @@
                     .endOfBlock(BlockEnd.newBuilder().blockNumber(block.blockNumber()))
                     .build();
             try {
-<<<<<<< HEAD
-                if (sendRequest(block.blockNumber(), requestCtr.get(), endOfBlock)) {
+                if (sendRequest(new BlockEndRequest(endOfBlock, block.blockNumber(), requestCtr.get()))) {
                     blockStreamMetrics.recordLatestBlockEndOfBlockSent(block.blockNumber());
                     blockEndSentAtMsByBlock.put(block.blockNumber(), System.currentTimeMillis());
                     Long sentMs = headerSentAtMsByBlock.get(block.blockNumber());
@@ -1400,9 +1353,6 @@
                         blockStreamMetrics.recordHeaderSentToBlockEndSentLatency(latencyMs);
                     }
                 }
-=======
-                sendRequest(new BlockEndRequest(endOfBlock, block.blockNumber(), requestCtr.get()));
->>>>>>> 3d742a45
             } catch (final RuntimeException e) {
                 logger.warn("{} Error sending EndOfBlock request", BlockNodeConnection.this, e);
                 handleStreamFailureWithoutOnComplete();
