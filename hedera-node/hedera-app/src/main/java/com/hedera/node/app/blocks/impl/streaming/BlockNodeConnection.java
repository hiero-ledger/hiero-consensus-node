// SPDX-License-Identifier: Apache-2.0
package com.hedera.node.app.blocks.impl.streaming;

import static java.util.Objects.requireNonNull;
import static org.apache.logging.log4j.Level.DEBUG;
import static org.apache.logging.log4j.Level.TRACE;
import static org.apache.logging.log4j.Level.WARN;
import static org.hiero.block.api.PublishStreamRequest.EndStream.Code.RESET;
import static org.hiero.block.api.PublishStreamRequest.EndStream.Code.TIMEOUT;
import static org.hiero.block.api.PublishStreamRequest.EndStream.Code.TOO_FAR_BEHIND;

import com.hedera.hapi.block.stream.BlockItem;
import com.hedera.node.app.metrics.BlockStreamMetrics;
import com.hedera.node.app.util.LoggingUtilities;
import com.hedera.node.config.ConfigProvider;
import com.hedera.node.config.data.BlockNodeConnectionConfig;
import com.hedera.node.internal.network.BlockNodeConfig;
import com.hedera.pbj.runtime.grpc.GrpcException;
import com.hedera.pbj.runtime.grpc.Pipeline;
import edu.umd.cs.findbugs.annotations.NonNull;
import edu.umd.cs.findbugs.annotations.Nullable;
import java.io.UncheckedIOException;
import java.time.Duration;
<<<<<<< HEAD
import java.util.ArrayList;
import java.util.List;
=======
import java.time.Instant;
>>>>>>> 34ba879e
import java.util.Objects;
import java.util.concurrent.Flow;
import java.util.concurrent.ScheduledExecutorService;
import java.util.concurrent.ScheduledFuture;
import java.util.concurrent.TimeUnit;
import java.util.concurrent.atomic.AtomicBoolean;
import java.util.concurrent.atomic.AtomicLong;
import java.util.concurrent.atomic.AtomicReference;
import org.apache.logging.log4j.Level;
import org.apache.logging.log4j.LogManager;
import org.apache.logging.log4j.Logger;
import org.hiero.block.api.BlockItemSet;
import org.hiero.block.api.BlockStreamPublishServiceInterface.BlockStreamPublishServiceClient;
import org.hiero.block.api.PublishStreamRequest;
import org.hiero.block.api.PublishStreamRequest.EndStream;
import org.hiero.block.api.PublishStreamResponse;
import org.hiero.block.api.PublishStreamResponse.BlockAcknowledgement;
import org.hiero.block.api.PublishStreamResponse.EndOfStream;
import org.hiero.block.api.PublishStreamResponse.EndOfStream.Code;
import org.hiero.block.api.PublishStreamResponse.ResendBlock;
import org.hiero.block.api.PublishStreamResponse.SkipBlock;

/**
 * Manages a single gRPC bidirectional streaming connection to a block node. Each connection:
 * <ul>
 *   <li>Handles the streaming of block items to a configured Block ode</li>
 *   <li>Maintains connection state and handles responses from the Block Node</li>
 *   <li>Coordinates with {@link BlockNodeConnectionManager} for managing the connection lifecycle</li>
 *   <li>Processes block acknowledgements, retries, and error scenarios</li>
 * </ul>
 * <p>
 * The connection goes through multiple states defined in {@link ConnectionState} and
 * uses exponential backoff for retries when errors occur.
 */
public class BlockNodeConnection implements Pipeline<PublishStreamResponse> {

    private static final Logger logger = LogManager.getLogger(BlockNodeConnection.class);

    /**
     * PBJ has a deserialization hard limit of 2 MB. Any request we send to the block node MUST BE less than or equal
     * to 2 MB. If a request exceeds this, it will fail to deserialize.
     */
    private static final int MAX_BYTES_PER_REQUEST = 2_097_152;

    /**
     * Counter used to get unique identities for connection instances.
     */
    private static final AtomicLong connectionIdCounter = new AtomicLong(0);
    /**
     * A longer retry delay for when the connection encounters an error.
     */
    public static final Duration THIRTY_SECONDS = Duration.ofSeconds(30);
    /**
     * The configuration specific to the block node this connection is for.
     */
    private final BlockNodeConfig blockNodeConfig;
    /**
     * The "parent" connection manager that manages the lifecycle of this connection.
     */
    private final BlockNodeConnectionManager blockNodeConnectionManager;
    /**
     * Manager that maintains the system-wide state as it pertains to block streaming. Access here is used to retrieve
     * blocks for streaming and indicating which blocks have been acknowledged by the block node.
     */
    private final BlockBufferService blockBufferService;
    /**
     * Metrics API for block stream-specific metrics.
     */
    private final BlockStreamMetrics blockStreamMetrics;
    /**
     * The reset period for the stream. This is used to periodically reset the stream to ensure increased stability and reliability.
     */
    private final Duration streamResetPeriod;
    /**
     * Flag that indicates if this stream is currently shutting down, as initiated by this consensus node.
     */
    private final AtomicBoolean streamShutdownInProgress = new AtomicBoolean(false);
    /**
     * Publish gRPC client used to send messages to the block node.
     */
    private final BlockStreamPublishServiceClient blockStreamPublishServiceClient;

    private final AtomicReference<Pipeline<? super PublishStreamRequest>> requestPipelineRef = new AtomicReference<>();
    /**
     * Reference to the current state of this connection.
     */
    private final AtomicReference<ConnectionState> connectionState;
    /**
     * Scheduled executor service that is used to schedule periodic reset of the stream to help ensure stream health.
     */
    private final ScheduledExecutorService executorService;
    /**
     * This task runs every 24 hours (initial delay of 24 hours) when a connection is active.
     * The task helps maintain stream stability by forcing periodic reconnections.
     * When the connection is closed or reset, this task is cancelled.
     */
    private ScheduledFuture<?> streamResetTask;
    /**
     * The unique ID of this connection instance.
     */
    private final String connectionId;

    private final AtomicLong streamingBlockNumber = new AtomicLong(-1);
    private final AtomicReference<Thread> workerThreadRef = new AtomicReference<>();

    /**
     * Represents the possible states of a Block Node connection.
     */
    public enum ConnectionState {
        /**
         * bidi RequestObserver needs to be created.
         */
        UNINITIALIZED(false),
        /**
         * bidi RequestObserver is established but this connection has not been chosen as the active one (priority based).
         */
        PENDING(false),
        /**
         * Connection is active. Block Stream Worker Thread is sending PublishStreamRequest's to the block node through async bidi stream.
         */
        ACTIVE(false),
        /**
         * The connection is being closed. Once in this state, only cleanup operations should be permitted.
         */
        CLOSING(true),
        /**
         * Connection has been closed and pipeline terminated. This is a terminal state.
         * No more requests can be sent and no more responses will be received.
         */
        CLOSED(true);

        private final boolean isTerminal;

        ConnectionState(final boolean isTerminal) {
            this.isTerminal = isTerminal;
        }

        /**
         * @return true if the state represents a terminal or end-state for the connection lifecycle, else false
         */
        boolean isTerminal() {
            return isTerminal;
        }
    }

    private class ConnectionWorkerLoopTask implements Runnable {

        private static final int BYTES_PADDING = 100;

        private final List<BlockItem> pendingRequestItems = new ArrayList<>();
        private long pendingRequestBytes = BYTES_PADDING;
        private int itemIndex = 0;
        private BlockState block;
        private long lastSendTimeMillis = -1;

        @Override
        public void run() {
            while(true) {
                try {
                    doWork();

                    final ConnectionState state = getConnectionState();
                    if (state.isTerminal()) {
                        break;
                    } else {
                        Thread.sleep(25);
                    }
                } catch (final InterruptedException e) {
                    Thread.currentThread().interrupt();
                } catch (final Exception e) {
                    logger.warn("[{}] Error caught in connection worker loop", BlockNodeConnection.this, e);
                }
            }

            // if we exit the worker loop, then this thread is over... remove it from the worker thread reference
            logger.info("[{}] Worker thread exiting", BlockNodeConnection.this);
            workerThreadRef.compareAndSet(Thread.currentThread(), null);
        }

        private void doWork() {
            switchBlockIfNeeded();

            if (block == null) {
                // The block we want to stream is not available
                return;
            }

            for (;;) {
                final BlockItem item = block.blockItem(itemIndex);

                if (item == null) {
                    break;
                }

                if (itemIndex == 0) {
                    logger.trace("[{}] Starting to process items for block {}", BlockNodeConnection.this, block.blockNumber());
                }

                final int itemSize = item.protobufSize();
                final long newRequestBytes = pendingRequestBytes + itemSize;

                if (newRequestBytes > MAX_BYTES_PER_REQUEST) {
                    // Adding this item to the request would exceed the max size per request
                    if (!pendingRequestItems.isEmpty()) {
                        // Send the pending request
                        if (!sendPendingRequest()) {
                            // The request failed. Exit the loop and try again later.
                            break;
                        }
                    } else {
                        // There are no other items in the current pending request. This means that the item is too big
                        // to send. We've entered a fatal, non-recoverable situation. Go boom.
                        logger.error("[{}] !!! FATAL: Request would contain a block item that is too big to send (block={}, itemIndex={}, expectedRequestSize={}, maxAllowed={}). Closing connection.",
                                BlockNodeConnection.this, block.blockNumber(), itemIndex, newRequestBytes, MAX_BYTES_PER_REQUEST);
                        endTheStreamWith(EndStream.Code.ERROR);
                        blockNodeConnectionManager.connectionResetsTheStream(BlockNodeConnection.this);
                        break;
                    }
                } else {
                    // The item fits into the pending request
                    pendingRequestItems.add(item);
                    pendingRequestBytes = newRequestBytes;
                    ++itemIndex; // allow loop to advance to next block item
                }
            }

            if (!pendingRequestItems.isEmpty()) {
                // check if enough time has elapsed such that we should send the pending request regardless of reaching
                // the max payload size
                final long diffMillis = System.currentTimeMillis() - lastSendTimeMillis;
                if (diffMillis >= 250) { // make configurable
                    sendPendingRequest();
                }
            }

            if (pendingRequestItems.isEmpty() && block.isClosed() && block.itemCount() == itemIndex) {
                // We've gathered all block items and have sent them to the block node. No additional work is needed
                // for the current block so we can move to the next block.
                final long nextBlockNumber = block.blockNumber() + 1;
                if (streamingBlockNumber.compareAndSet(block.blockNumber(), nextBlockNumber)) {
                    logger.trace("[{}] Advancing to block {}", BlockNodeConnection.this, nextBlockNumber);
                } else {
                    logger.trace("[{}] Tried to advance to block {} but the block to stream was updated externally",
                            BlockNodeConnection.this, nextBlockNumber);
                }
            }
        }

        private boolean sendPendingRequest() {
            final BlockItemSet itemSet = BlockItemSet.newBuilder()
                    .blockItems(List.copyOf(pendingRequestItems))
                    .build();
            final PublishStreamRequest req = PublishStreamRequest.newBuilder()
                    .blockItems(itemSet)
                    .build();

            try {
                if (sendRequest(req)) {
                    // record that we've sent the request
                    lastSendTimeMillis = System.currentTimeMillis();

                    // clear the pending request data
                    pendingRequestBytes = BYTES_PADDING;
                    pendingRequestItems.clear();
                    return true;
                }
            } catch (final UncheckedIOException e) {
                logger.debug("[{}] UncheckedIOException caught in connection worker thread", BlockNodeConnection.this, e);
                handleStreamFailureWithoutOnComplete();
            } catch (final Exception e) {
                logger.debug("[{}] Exception caught in connection worker thread", BlockNodeConnection.this, e);
                handleStreamFailure();
            }

            return false;
        }

        /**
         * Switches the active block if the connection's specified active block is different from the most recently
         * used block. This will also determine which block to initialize with.
         */
        private void switchBlockIfNeeded() {
            final long activeBlockNum = streamingBlockNumber.get();
            if (activeBlockNum == -1) {
                final long highestAckedBlock = blockBufferService.getHighestAckedBlockNumber();
                if (highestAckedBlock != -1) {
                    // Set to the next block that isn't acked
                    streamingBlockNumber.compareAndSet(activeBlockNum, highestAckedBlock + 1);
                } else {
                    // If no blocks are acked, start with the earliest block in the buffer
                    final long earliestBlock = blockBufferService.getEarliestAvailableBlockNumber();
                    streamingBlockNumber.compareAndSet(activeBlockNum, earliestBlock);
                }
            }

            final long latestActiveBlockNumber = streamingBlockNumber.get();
            if (latestActiveBlockNumber == -1) {
                return; // No blocks available to stream
            }

            if (block != null && block.blockNumber() == latestActiveBlockNumber) {
                // The block hasn't changed so we can exit
                return;
            }

            // Swap blocks and reset
            if (logger.isTraceEnabled()) {
                final long oldBlock = block == null ? -1 : block.blockNumber();
                if (oldBlock == -1) {
                    logger.trace("[{}] Ready to switch to block {}, but the block isn't ready yet",
                            BlockNodeConnection.this, latestActiveBlockNumber);
                } else {
                    logger.trace("[{}] Switching to block {}", BlockNodeConnection.this,
                            latestActiveBlockNumber);
                }
            }
            block = blockBufferService.getBlockState(latestActiveBlockNumber);
            pendingRequestBytes = BYTES_PADDING;
            itemIndex = 0;
            pendingRequestItems.clear();
        }
    }

    /**
     * Helper method to add current instance information for debug logging.
     */
    private void logWithContext(Level level, String message, Object... args) {
        if (logger.isEnabled(level)) {
            message = String.format("%s %s %s", LoggingUtilities.threadInfo(), this, message);
            logger.atLevel(level).log(message, args);
        }
    }

    /**
     * Construct a new BlockNodeConnection.
     *
     * @param configProvider the configuration to use
     * @param nodeConfig the configuration for the block node
     * @param blockNodeConnectionManager the connection manager coordinating block node connections
     * @param blockBufferService the block stream state manager for block node connections
     * @param grpcServiceClient the gRPC client to establish the bidirectional streaming to block node connections
     * @param blockStreamMetrics the block stream metrics for block node connections
     * @param executorService the scheduled executor service used to perform async connection reconnects
     */
    public BlockNodeConnection(
            @NonNull final ConfigProvider configProvider,
            @NonNull final BlockNodeConfig nodeConfig,
            @NonNull final BlockNodeConnectionManager blockNodeConnectionManager,
            @NonNull final BlockBufferService blockBufferService,
            @NonNull final BlockStreamPublishServiceClient grpcServiceClient,
            @NonNull final BlockStreamMetrics blockStreamMetrics,
            @NonNull final ScheduledExecutorService executorService) {
        requireNonNull(configProvider, "configProvider must not be null");
        this.blockNodeConfig = requireNonNull(nodeConfig, "nodeConfig must not be null");
        this.blockNodeConnectionManager =
                requireNonNull(blockNodeConnectionManager, "blockNodeConnectionManager must not be null");
        this.blockBufferService = requireNonNull(blockBufferService, "blockBufferService must not be null");
        this.blockStreamPublishServiceClient = requireNonNull(grpcServiceClient, "grpcServiceClient must not be null");
        this.blockStreamMetrics = requireNonNull(blockStreamMetrics, "blockStreamMetrics must not be null");
        this.connectionState = new AtomicReference<>(ConnectionState.UNINITIALIZED);
        this.executorService = requireNonNull(executorService, "executorService must not be null");
        final var blockNodeConnectionConfig =
                configProvider.getConfiguration().getConfigData(BlockNodeConnectionConfig.class);
        this.streamResetPeriod = blockNodeConnectionConfig.streamResetPeriod();

        connectionId = String.format("%04d", connectionIdCounter.incrementAndGet());
    }

    /**
     * Creates a new bidi request pipeline for this block node connection.
     */
    public synchronized void createRequestPipeline() {
        if (requestPipelineRef.get() == null) {
            final Pipeline<? super PublishStreamRequest> pipeline =
                    blockStreamPublishServiceClient.publishBlockStream(this);
            requestPipelineRef.set(pipeline);
            logWithContext(DEBUG, "Request pipeline initialized.");
            updateConnectionState(ConnectionState.PENDING);
            blockStreamMetrics.recordConnectionOpened();
        } else {
            logWithContext(DEBUG, "Request pipeline already available.");
        }
    }

    /**
     * Updates the connection's state.
     * @param newState the new state to transition to
     */
    public void updateConnectionState(@NonNull final ConnectionState newState) {
        updateConnectionState(null, newState);
    }

    /**
     * Updates this connection's state if the current state matches the expected states (if specified).
     *
     * @param expectedCurrentState the expected current connection state (optional)
     * @param newState the new state to transition to
     * @return true if the state was successfully updated to the new state, else false
     */
    private boolean updateConnectionState(
            @Nullable final ConnectionState expectedCurrentState, @NonNull final ConnectionState newState) {
        requireNonNull(newState, "newState must not be null");

        if (expectedCurrentState != null) {
            if (connectionState.compareAndSet(expectedCurrentState, newState)) {
                logWithContext(DEBUG, "Connection state transitioned from {} to {}.", expectedCurrentState, newState);
            } else {
                logWithContext(
                        DEBUG,
                        "Failed to transition state from {} to {} because current state does not match expected state.",
                        expectedCurrentState,
                        newState);
                return false;
            }
        } else {
            final ConnectionState oldState = connectionState.getAndSet(newState);
            logWithContext(DEBUG, "Connection state transitioned from {} to {}.", oldState, newState);
        }

        if (newState == ConnectionState.ACTIVE) {
            scheduleStreamReset();
            // start worker thread to handle sending requests
            final Thread workerThread = new Thread(new ConnectionWorkerLoopTask(), "bn-conn-worker-" + connectionId);
            if (workerThreadRef.compareAndSet(null, workerThread)) {
                logger.info("[{}] Starting worker thread ({})", this, workerThread.getName());
                workerThread.start();
            }
        } else {
            cancelStreamReset();
        }

        return true;
    }

    /**
     * Schedules the periodic stream reset task to ensure responsiveness and reliability.
     */
    private void scheduleStreamReset() {
        if (streamResetTask != null && !streamResetTask.isDone()) {
            streamResetTask.cancel(false);
        }

        streamResetTask = executorService.scheduleAtFixedRate(
                this::performStreamReset,
                streamResetPeriod.toMillis(),
                streamResetPeriod.toMillis(),
                TimeUnit.MILLISECONDS);

        logWithContext(DEBUG, "Scheduled periodic stream reset every {}.", streamResetPeriod);
    }

    private void performStreamReset() {
        if (getConnectionState() == ConnectionState.ACTIVE) {
            logWithContext(DEBUG, "Performing scheduled stream reset.");
            endTheStreamWith(RESET);
            blockNodeConnectionManager.connectionResetsTheStream(this);
        }
    }

    private void cancelStreamReset() {
        if (streamResetTask != null) {
            streamResetTask.cancel(false);
            streamResetTask = null;
            logWithContext(DEBUG, "Cancelled periodic stream reset.");
        }
    }

    /**
     * Closes the connection and reschedules it with the specified delay.
     * This method ensures proper cleanup and consistent retry logic.
     *
     * @param delay the delay before attempting to reconnect
     */
    private void closeAndReschedule(@Nullable final Duration delay, final boolean callOnComplete) {
        close(callOnComplete);
        blockNodeConnectionManager.rescheduleConnection(this, delay, null, true);
    }

    /**
     * Ends the stream with the specified code and reschedules with a longer retry delay. This method sends an end stream
     * message before cleanup and retry logic.
     *
     * @param code the code indicating why the stream was ended
     */
    private void endStreamAndReschedule(@NonNull final EndStream.Code code) {
        requireNonNull(code, "code must not be null");
        endTheStreamWith(code);
        blockNodeConnectionManager.rescheduleConnection(this, THIRTY_SECONDS, null, true);
    }

    /**
     * Closes the connection and restarts the stream at the specified block number. This method ensures proper cleanup
     * and restart logic for immediate retries.
     *
     * @param blockNumber the block number to restart at
     */
    private void closeAndRestart(final long blockNumber) {
        close(true);
        blockNodeConnectionManager.rescheduleConnection(this, null, blockNumber, false);
    }

    /**
     * Handles the failure of the stream by closing the connection,
     * notifying the connection manager and calling onComplete on the request pipeline.
     */
    public void handleStreamFailure() {
        logWithContext(DEBUG, "Handling failed stream.");
        closeAndReschedule(THIRTY_SECONDS, true);
    }

    /**
     * Handles the failure of the stream by closing the connection,
     * notifying the connection manager without calling onComplete on the request pipeline.
     */
    public void handleStreamFailureWithoutOnComplete() {
        logWithContext(DEBUG, "Handling failed stream without onComplete.");
        closeAndReschedule(THIRTY_SECONDS, false);
    }

    /**
     * Handles the {@link BlockAcknowledgement} response received from the block node.
     *
     * @param acknowledgement the acknowledgement received from the block node
     */
    private void handleAcknowledgement(@NonNull final BlockAcknowledgement acknowledgement) {
        final long acknowledgedBlockNumber = acknowledgement.blockNumber();
        logWithContext(DEBUG, "BlockAcknowledgement received for block {}", acknowledgedBlockNumber);
        acknowledgeBlocks(acknowledgedBlockNumber, true);

        // Evaluate latency and high-latency QoS via the connection manager
        final var result = blockNodeConnectionManager.recordBlockAckAndCheckLatency(
                blockNodeConfig, acknowledgedBlockNumber, Instant.now());
        if (result.shouldSwitch() && !blockNodeConnectionManager.isOnlyOneBlockNodeConfigured()) {
            logWithContext(
                    DEBUG,
                    "Block node has exceeded high latency threshold {} times consecutively.",
                    result.consecutiveHighLatencyEvents());
            endStreamAndReschedule(TIMEOUT);
        }
    }

    /**
     * Acknowledges the blocks up to the specified block number.
     * @param acknowledgedBlockNumber the block number that has been known to be persisted and verified by the block node
     */
    private void acknowledgeBlocks(final long acknowledgedBlockNumber, final boolean maybeJumpToBlock) {
<<<<<<< HEAD
        final long currentBlockStreaming = streamingBlockNumber.get();
=======
        logWithContext(DEBUG, "Acknowledging blocks <= {}.", acknowledgedBlockNumber);

        final long currentBlockStreaming = blockNodeConnectionManager.currentStreamingBlockNumber();
>>>>>>> 34ba879e
        final long currentBlockProducing = blockBufferService.getLastBlockNumberProduced();

        // Update the last verified block by the current connection
        blockBufferService.setLatestAcknowledgedBlock(acknowledgedBlockNumber);

        if (maybeJumpToBlock
                && (acknowledgedBlockNumber > currentBlockProducing
                        || acknowledgedBlockNumber > currentBlockStreaming)) {
            /*
            We received an acknowledgement for a block that the consensus node is either currently streaming or
            producing. This likely indicates this consensus node is behind other consensus nodes (since the
            block node would have received the block from another consensus node.) Because of this, we can go
            ahead and jump to the block after the acknowledged one as the next block to send to the block node.
             */
            final long blockToJumpTo = acknowledgedBlockNumber + 1;
            logWithContext(
                    DEBUG,
                    "Received acknowledgement for block {}, later than current streamed ({}) or produced ({}).",
                    acknowledgedBlockNumber,
                    currentBlockStreaming,
<<<<<<< HEAD
                    currentBlockProducing,
                    blockToJumpTo);
            streamingBlockNumber.updateAndGet(current -> Math.max(current, blockToJumpTo));
=======
                    currentBlockProducing);
            jumpToBlock(blockToJumpTo);
>>>>>>> 34ba879e
        }
    }

    /**
     * Handles the {@link EndOfStream} response received from the block node.
     * In most cases it indicates that the block node is unable to continue processing.
     * @param endOfStream the EndOfStream response received from the block node
     */
    private void handleEndOfStream(@NonNull final EndOfStream endOfStream) {
        requireNonNull(endOfStream, "endOfStream must not be null");
        final long blockNumber = endOfStream.blockNumber();
        final EndOfStream.Code responseCode = endOfStream.status();

        logWithContext(DEBUG, "Received EndOfStream response (block={}, responseCode={}).", blockNumber, responseCode);

        // Update the latest acknowledged block number
        acknowledgeBlocks(blockNumber, false);

        // Check if we've exceeded the EndOfStream rate limit
        // Record the EndOfStream event and check if the rate limit has been exceeded.
        // The connection manager maintains persistent stats for each node across connections.
        if (blockNodeConnectionManager.recordEndOfStreamAndCheckLimit(blockNodeConfig, Instant.now())) {
            logWithContext(
                    DEBUG,
                    "Block node has exceeded the allowed number of EndOfStream responses (received={}, permitted={}, timeWindow={}). Reconnection scheduled for {}.",
                    blockNodeConnectionManager.getEndOfStreamCount(blockNodeConfig),
                    blockNodeConnectionManager.getMaxEndOfStreamsAllowed(),
                    blockNodeConnectionManager.getEndOfStreamTimeframe(),
                    blockNodeConnectionManager.getEndOfStreamScheduleDelay());
            blockStreamMetrics.recordEndOfStreamLimitExceeded();

            // Schedule delayed retry through connection manager
            closeAndReschedule(blockNodeConnectionManager.getEndOfStreamScheduleDelay(), true);
            return;
        }

        switch (responseCode) {
            case Code.ERROR, Code.PERSISTENCE_FAILED -> {
                // The block node had an end of stream error and cannot continue processing.
                // We should wait for a short period before attempting to retry
                // to avoid overwhelming the node if it's having issues
                logWithContext(
                        DEBUG,
                        "Block node reported an error at block {}. Will attempt to reestablish the stream later.",
                        blockNumber);

                closeAndReschedule(THIRTY_SECONDS, true);
            }
            case Code.TIMEOUT, Code.DUPLICATE_BLOCK, Code.BAD_BLOCK_PROOF, Code.INVALID_REQUEST -> {
                // We should restart the stream at the block immediately
                // following the last verified and persisted block number
                final long restartBlockNumber = blockNumber == Long.MAX_VALUE ? 0 : blockNumber + 1;
                logWithContext(
                        DEBUG,
                        "Block node reported status indicating immediate restart should be attempted. Will restart stream at block {}.",
                        restartBlockNumber);

                closeAndRestart(restartBlockNumber);
            }
            case Code.SUCCESS -> {
                // The block node orderly ended the stream. In this case, no errors occurred.
                // We should wait for a longer period before attempting to retry.
                logWithContext(DEBUG, "Block node orderly ended the stream at block {}.", blockNumber);
                closeAndReschedule(THIRTY_SECONDS, true);
            }
            case Code.BEHIND -> {
                // The block node is behind us, check if we have the last verified block still available in order to
                // restart the stream from there
                final long restartBlockNumber = blockNumber == Long.MAX_VALUE ? 0 : blockNumber + 1;
                if (blockBufferService.getBlockState(restartBlockNumber) != null) {
                    logWithContext(
                            DEBUG,
                            "Block node reported it is behind. Will restart stream at block {}.",
                            restartBlockNumber);

                    closeAndRestart(restartBlockNumber);
                } else {
                    // If we don't have the block state, we schedule retry for this connection and establish new one
                    // with different block node
                    logWithContext(DEBUG, "Block node is behind and block state is not available. Ending the stream.");

                    // Indicate that the block node should recover and catch up from another trustworthy block node
                    endStreamAndReschedule(TOO_FAR_BEHIND);
                }
            }
            case Code.UNKNOWN -> {
                // This should never happen, but if it does, schedule this connection for a retry attempt
                // and in the meantime select a new node to stream to
                logWithContext(WARN, "Block node reported an unknown error at block {}.", blockNumber);
                closeAndReschedule(THIRTY_SECONDS, true);
            }
        }
    }

    /**
     * Handles the {@link SkipBlock} response received from the block node.
     * @param skipBlock the SkipBlock response received from the block node
     */
    private void handleSkipBlock(@NonNull final SkipBlock skipBlock) {
        requireNonNull(skipBlock, "skipBlock must not be null");
        final long skipBlockNumber = skipBlock.blockNumber();

        // Only jump if the skip is for the block we are currently processing
<<<<<<< HEAD
        final long activeBlock = streamingBlockNumber.get();
        if (skipBlockNumber == activeBlock) {
            final long nextBlock = skipBlockNumber + 1;
            if(streamingBlockNumber.compareAndSet(activeBlock, nextBlock)) {
                logger.debug("[{}] Received SkipBlock response; skipping to block {}", this, nextBlock);
            } else {
                logger.debug("[{}] Received SkipBlock response (blockToSkip={}), but we've moved on to another block. Ignoring skip request", this, skipBlockNumber);
            }
=======
        if (skipBlockNumber == streamingBlockNumber) {
            final long nextBlock = skipBlockNumber + 1L;
            logWithContext(DEBUG, "Received SkipBlock response.");
            jumpToBlock(nextBlock); // Now uses signaling instead of thread interruption
        } else {
            logWithContext(
                    DEBUG,
                    "Received SkipBlock response for block {}, but we are streaming block {} so it will be ignored.",
                    skipBlockNumber,
                    streamingBlockNumber);
>>>>>>> 34ba879e
        }
    }

    /**
     * Handles the {@link ResendBlock} response received from the block node.
     * If the consensus node has the requested block state available, it will start streaming it.
     * Otherwise, it will close the connection and retry with a different block node.
     *
     * @param resendBlock the ResendBlock response received from the block node
     */
    private void handleResendBlock(@NonNull final ResendBlock resendBlock) {
        requireNonNull(resendBlock, "resendBlock must not be null");

        final long resendBlockNumber = resendBlock.blockNumber();
        logWithContext(DEBUG, "Received ResendBlock response for block {}.", resendBlockNumber);

        if (blockBufferService.getBlockState(resendBlockNumber) != null) {
            streamingBlockNumber.set(resendBlockNumber);
        } else {
            // If we don't have the block state, we schedule retry for this connection and establish new one
            // with different block node
            logWithContext(
                    DEBUG,
                    "Block node requested a ResendBlock for block {} but that block does not exist on this consensus node. Closing connection and will retry later.",
                    resendBlockNumber);
            closeAndReschedule(THIRTY_SECONDS, true);
        }
    }

    /**
     * Send an EndStream request to end the stream and close the connection.
     *
     * @param code the code on why stream was ended
     */
    public void endTheStreamWith(final PublishStreamRequest.EndStream.Code code) {
        final var earliestBlockNumber = blockBufferService.getEarliestAvailableBlockNumber();
        final var highestAckedBlockNumber = blockBufferService.getHighestAckedBlockNumber();

        // Indicate that the block node should recover and catch up from another trustworthy block node
        final PublishStreamRequest endStream = PublishStreamRequest.newBuilder()
                .endStream(PublishStreamRequest.EndStream.newBuilder()
                        .endCode(code)
                        .earliestBlockNumber(earliestBlockNumber)
                        .latestBlockNumber(highestAckedBlockNumber))
                .build();

        logWithContext(
                DEBUG,
                "Sending EndStream (code={}, earliestBlock={}, latestAcked={}).",
                code,
                earliestBlockNumber,
                highestAckedBlockNumber);
        sendRequest(endStream);
        close(true);
    }

    /**
     * If connection is active sends a stream request to the block node, otherwise does nothing.
     *
     * @param request the request to send
     * @return true if the request was sent, else false
     */
    public boolean sendRequest(@NonNull final PublishStreamRequest request) {
        requireNonNull(request, "request must not be null");

        final Pipeline<? super PublishStreamRequest> pipeline = requestPipelineRef.get();

        if (getConnectionState() == ConnectionState.ACTIVE && pipeline != null) {
            try {
                if (logger.isDebugEnabled()) {
                    logWithContext(
                            DEBUG,
                            "Sending request to block node (type={}).",
                            request.request().kind());
                } else if (logger.isTraceEnabled()) {
                    /*
                    PublishStreamRequest#protobufSize does the size calculation lazily and thus calling this can incur
                    a performance penality. Therefore, we only want to log the byte size at trace level.
                     */
                    logWithContext(
                            TRACE,
                            "[{}] Sending request to block node (type={}, bytes={})",
                            this,
                            request.request().kind(),
                            request.protobufSize());
                }
                final long startMs = System.currentTimeMillis();
                pipeline.onNext(request);
                final long durationMs = System.currentTimeMillis() - startMs;
                blockStreamMetrics.recordRequestLatency(durationMs);
                logWithContext(TRACE, "[{}] Request took {}ms to send", this, durationMs);

                if (request.hasEndStream()) {
                    blockStreamMetrics.recordRequestEndStreamSent(
                            request.endStream().endCode());
                } else {
                    blockStreamMetrics.recordRequestSent(request.request().kind());
                    blockStreamMetrics.recordBlockItemsSent(
                            request.blockItems().blockItems().size());
                }

<<<<<<< HEAD
                return true;
=======
                // Record the timestamp when the block is sent
                if (request.blockItems() != null
                        && !request.blockItems().blockItems().isEmpty()) {
                    // Find the first block item
                    // if it is a block proof, record the time it was sent
                    final BlockItem firstItem =
                            request.blockItems().blockItems().getFirst();
                    if (firstItem.hasBlockProof()) {
                        blockNodeConnectionManager.recordBlockProofSent(
                                blockNodeConfig, firstItem.blockProof().block(), Instant.now());
                    }
                }
>>>>>>> 34ba879e
            } catch (final RuntimeException e) {
                /*
                There is a possible, and somewhat expected, race condition when one thread is attempting to close this
                connection while a request is being sent on another thread. Because of this, an exception may get thrown
                but depending on the state of the connection it may be expected. Thus, if we do get an exception we only
                want to propagate it if the connection is still in an ACTIVE state. If we receive an error while the
                connection is in another state (e.g. CLOSING) then we want to ignore the error.
                 */
                if (getConnectionState() == ConnectionState.ACTIVE) {
                    blockStreamMetrics.recordRequestSendFailure();
                    throw e;
                }
            }
        }

        return false;
    }

    /**
     * Idempotent operation that closes this connection (if active) and releases associated resources. If there is a
     * failure in closing the connection, the error will be logged and not propagated back to the caller.
     * @param callOnComplete whether to call onComplete on the request pipeline
     */
    public void close(final boolean callOnComplete) {
        final ConnectionState connState = getConnectionState();
        if (connState.isTerminal()) {
            logWithContext(DEBUG, "Connection already in terminal state ({}).", connState);
            return;
        }

        if (!updateConnectionState(connState, ConnectionState.CLOSING)) {
            logWithContext(DEBUG, "State changed while trying to close connection. Aborting close attempt.");
            return;
        }

        logWithContext(DEBUG, "Closing connection.");

        try {
            closePipeline(callOnComplete);
            blockStreamMetrics.recordConnectionClosed();
            logWithContext(DEBUG, "Connection successfully closed.");
        } catch (final RuntimeException e) {
            logWithContext(WARN, "Error occurred while attempting to close connection.", e);
        } finally {
            // regardless of outcome, mark the connection as closed
            updateConnectionState(ConnectionState.CLOSED);
        }
    }

    private void closePipeline(final boolean callOnComplete) {
        final Pipeline<? super PublishStreamRequest> pipeline = requestPipelineRef.get();

        if (pipeline != null) {
            logWithContext(DEBUG, "Closing request pipeline for block node.");
            streamShutdownInProgress.set(true);

            try {
                final ConnectionState state = getConnectionState();
                if (state == ConnectionState.CLOSING && callOnComplete) {
                    pipeline.onComplete();
                    logWithContext(DEBUG, "Request pipeline successfully closed.");
                }
            } catch (final Exception e) {
                logWithContext(DEBUG, "Error while completing request pipeline.", e);
            }
            // Clear the pipeline reference to prevent further use
            logWithContext(DEBUG, "Request pipeline removed.", this);
            requestPipelineRef.compareAndSet(pipeline, null);
        }
    }

    /**
     * Returns the block node configuration for this connection.
     *
     * @return the block node configuration
     */
    public BlockNodeConfig getNodeConfig() {
        return blockNodeConfig;
    }

<<<<<<< HEAD
=======
    /**
     * Restarts the worker thread at a specific block number without ending the stream.
     * This method will interrupt the current worker thread if it exists,
     * set the new block number and request index, and start a new worker thread.
     * The gRPC stream with the block node is maintained.
     *
     * @param blockNumber the block number to jump to
     */
    private void jumpToBlock(final long blockNumber) {
        // Set the target block for the worker loop to pick up
        blockNodeConnectionManager.jumpToBlock(blockNumber);
    }

>>>>>>> 34ba879e
    @Override
    public void onSubscribe(final Flow.Subscription subscription) {
        logWithContext(DEBUG, "OnSubscribe invoked.");
        subscription.request(Long.MAX_VALUE);
    }

    @Override
    public void clientEndStreamReceived() {
        logWithContext(DEBUG, "Client End Stream received.");
        Pipeline.super.clientEndStreamReceived();
    }

    /**
     * Processes responses received from the block node through the bidirectional gRPC stream.
     * Handles {@link BlockAcknowledgement}s, {@link EndOfStream} response signals, {@link SkipBlock} and {@link ResendBlock}.
     *
     * @param response the response received from block node
     */
    @Override
    public void onNext(final @NonNull PublishStreamResponse response) {
        requireNonNull(response, "response must not be null");

        if (getConnectionState() == ConnectionState.CLOSED) {
            logWithContext(DEBUG, "onNext invoked but connection is already closed ({}).", response);
            return;
        }

        // Process the response
        if (response.hasAcknowledgement()) {
            blockStreamMetrics.recordResponseReceived(response.response().kind());
            handleAcknowledgement(response.acknowledgement());
        } else if (response.hasEndStream()) {
            blockStreamMetrics.recordResponseEndOfStreamReceived(
                    response.endStream().status());
            blockStreamMetrics.recordLatestBlockEndOfStream(response.endStream().blockNumber());
            handleEndOfStream(response.endStream());
        } else if (response.hasSkipBlock()) {
            blockStreamMetrics.recordResponseReceived(response.response().kind());
            blockStreamMetrics.recordLatestBlockSkipBlock(response.skipBlock().blockNumber());
            handleSkipBlock(response.skipBlock());
        } else if (response.hasResendBlock()) {
            blockStreamMetrics.recordResponseReceived(response.response().kind());
            blockStreamMetrics.recordLatestBlockResendBlock(
                    response.resendBlock().blockNumber());
            handleResendBlock(response.resendBlock());
        } else {
            blockStreamMetrics.recordUnknownResponseReceived();
            logWithContext(WARN, "Unexpected response received: {}.", response);
        }
    }

    /**
     * Handles errors received on the gRPC stream.
     * Triggers connection retry with appropriate backoff.
     *
     * @param error the error that occurred on the stream
     */
    @Override
    public void onError(final Throwable error) {
        // Suppress errors that happen when the connection is in a terminal state
        if (!getConnectionState().isTerminal()) {
            blockStreamMetrics.recordConnectionOnError();

            if (error instanceof final GrpcException grpcException) {
                logWithContext(DEBUG, "Error received (grpcStatus={}).", grpcException.status(), grpcException);
            } else {
                logWithContext(DEBUG, "Error received.", error);
            }

            handleStreamFailure();
        }
    }

    /**
     * Handles normal stream completion or termination.
     * Triggers reconnection if completion was not initiated by this side.
     */
    @Override
    public void onComplete() {
        blockStreamMetrics.recordConnectionOnComplete();
        if (getConnectionState() == ConnectionState.CLOSED) {
            logWithContext(DEBUG, "onComplete invoked but connection is already closed.");
            return;
        }

        if (streamShutdownInProgress.getAndSet(false)) {
            logWithContext(DEBUG, "Stream completed (stream close was in progress).");
        } else {
            logWithContext(DEBUG, "Stream completed unexpectedly.");
            handleStreamFailure();
        }
    }

    /**
     * Returns the connection state for this connection.
     *
     * @return the connection state
     */
    @NonNull
    public ConnectionState getConnectionState() {
        return connectionState.get();
    }

    @Override
    public String toString() {
        return "[" + connectionId + "/" + blockNodeConfig.address() + ":" + blockNodeConfig.port() + "/"
                + getConnectionState() + "]";
    }

    @Override
    public boolean equals(final Object o) {
        if (o == null || getClass() != o.getClass()) {
            return false;
        }
        final BlockNodeConnection that = (BlockNodeConnection) o;
        return connectionId == that.connectionId && Objects.equals(blockNodeConfig, that.blockNodeConfig);
    }

    @Override
    public int hashCode() {
        return Objects.hash(blockNodeConfig, connectionId);
    }
}<|MERGE_RESOLUTION|>--- conflicted
+++ resolved
@@ -3,6 +3,8 @@
 
 import static java.util.Objects.requireNonNull;
 import static org.apache.logging.log4j.Level.DEBUG;
+import static org.apache.logging.log4j.Level.ERROR;
+import static org.apache.logging.log4j.Level.INFO;
 import static org.apache.logging.log4j.Level.TRACE;
 import static org.apache.logging.log4j.Level.WARN;
 import static org.hiero.block.api.PublishStreamRequest.EndStream.Code.RESET;
@@ -10,6 +12,7 @@
 import static org.hiero.block.api.PublishStreamRequest.EndStream.Code.TOO_FAR_BEHIND;
 
 import com.hedera.hapi.block.stream.BlockItem;
+import com.hedera.hapi.block.stream.BlockProof;
 import com.hedera.node.app.metrics.BlockStreamMetrics;
 import com.hedera.node.app.util.LoggingUtilities;
 import com.hedera.node.config.ConfigProvider;
@@ -21,12 +24,9 @@
 import edu.umd.cs.findbugs.annotations.Nullable;
 import java.io.UncheckedIOException;
 import java.time.Duration;
-<<<<<<< HEAD
 import java.util.ArrayList;
 import java.util.List;
-=======
 import java.time.Instant;
->>>>>>> 34ba879e
 import java.util.Objects;
 import java.util.concurrent.Flow;
 import java.util.concurrent.ScheduledExecutorService;
@@ -197,12 +197,12 @@
                 } catch (final InterruptedException e) {
                     Thread.currentThread().interrupt();
                 } catch (final Exception e) {
-                    logger.warn("[{}] Error caught in connection worker loop", BlockNodeConnection.this, e);
+                    logWithContext(WARN,"Error caught in connection worker loop", e);
                 }
             }
 
             // if we exit the worker loop, then this thread is over... remove it from the worker thread reference
-            logger.info("[{}] Worker thread exiting", BlockNodeConnection.this);
+            logWithContext(INFO, "Worker thread exiting");
             workerThreadRef.compareAndSet(Thread.currentThread(), null);
         }
 
@@ -222,7 +222,7 @@
                 }
 
                 if (itemIndex == 0) {
-                    logger.trace("[{}] Starting to process items for block {}", BlockNodeConnection.this, block.blockNumber());
+                    logWithContext(TRACE, "Starting to process items for block {}", block.blockNumber());
                 }
 
                 final int itemSize = item.protobufSize();
@@ -239,8 +239,8 @@
                     } else {
                         // There are no other items in the current pending request. This means that the item is too big
                         // to send. We've entered a fatal, non-recoverable situation. Go boom.
-                        logger.error("[{}] !!! FATAL: Request would contain a block item that is too big to send (block={}, itemIndex={}, expectedRequestSize={}, maxAllowed={}). Closing connection.",
-                                BlockNodeConnection.this, block.blockNumber(), itemIndex, newRequestBytes, MAX_BYTES_PER_REQUEST);
+                        logWithContext(ERROR, "!!! FATAL: Request would contain a block item that is too big to send (block={}, itemIndex={}, expectedRequestSize={}, maxAllowed={}). Closing connection.",
+                                block.blockNumber(), itemIndex, newRequestBytes, MAX_BYTES_PER_REQUEST);
                         endTheStreamWith(EndStream.Code.ERROR);
                         blockNodeConnectionManager.connectionResetsTheStream(BlockNodeConnection.this);
                         break;
@@ -267,10 +267,10 @@
                 // for the current block so we can move to the next block.
                 final long nextBlockNumber = block.blockNumber() + 1;
                 if (streamingBlockNumber.compareAndSet(block.blockNumber(), nextBlockNumber)) {
-                    logger.trace("[{}] Advancing to block {}", BlockNodeConnection.this, nextBlockNumber);
+                    logWithContext(TRACE, "Advancing to block {}", nextBlockNumber);
                 } else {
-                    logger.trace("[{}] Tried to advance to block {} but the block to stream was updated externally",
-                            BlockNodeConnection.this, nextBlockNumber);
+                    logWithContext(TRACE, "Tried to advance to block {} but the block to stream was updated externally",
+                            nextBlockNumber);
                 }
             }
         }
@@ -294,10 +294,10 @@
                     return true;
                 }
             } catch (final UncheckedIOException e) {
-                logger.debug("[{}] UncheckedIOException caught in connection worker thread", BlockNodeConnection.this, e);
+                logWithContext(DEBUG, "UncheckedIOException caught in connection worker thread", e);
                 handleStreamFailureWithoutOnComplete();
             } catch (final Exception e) {
-                logger.debug("[{}] Exception caught in connection worker thread", BlockNodeConnection.this, e);
+                logWithContext(DEBUG, "Exception caught in connection worker thread", e);
                 handleStreamFailure();
             }
 
@@ -336,11 +336,10 @@
             if (logger.isTraceEnabled()) {
                 final long oldBlock = block == null ? -1 : block.blockNumber();
                 if (oldBlock == -1) {
-                    logger.trace("[{}] Ready to switch to block {}, but the block isn't ready yet",
-                            BlockNodeConnection.this, latestActiveBlockNumber);
+                    logWithContext(TRACE, "Ready to switch to block {}, but the block isn't ready yet",
+                            latestActiveBlockNumber);
                 } else {
-                    logger.trace("[{}] Switching to block {}", BlockNodeConnection.this,
-                            latestActiveBlockNumber);
+                    logWithContext(TRACE, "Switching to block {}", latestActiveBlockNumber);
                 }
             }
             block = blockBufferService.getBlockState(latestActiveBlockNumber);
@@ -573,13 +572,8 @@
      * @param acknowledgedBlockNumber the block number that has been known to be persisted and verified by the block node
      */
     private void acknowledgeBlocks(final long acknowledgedBlockNumber, final boolean maybeJumpToBlock) {
-<<<<<<< HEAD
+        logWithContext(DEBUG, "Acknowledging blocks <= {}.", acknowledgedBlockNumber);
         final long currentBlockStreaming = streamingBlockNumber.get();
-=======
-        logWithContext(DEBUG, "Acknowledging blocks <= {}.", acknowledgedBlockNumber);
-
-        final long currentBlockStreaming = blockNodeConnectionManager.currentStreamingBlockNumber();
->>>>>>> 34ba879e
         final long currentBlockProducing = blockBufferService.getLastBlockNumberProduced();
 
         // Update the last verified block by the current connection
@@ -600,14 +594,9 @@
                     "Received acknowledgement for block {}, later than current streamed ({}) or produced ({}).",
                     acknowledgedBlockNumber,
                     currentBlockStreaming,
-<<<<<<< HEAD
                     currentBlockProducing,
                     blockToJumpTo);
             streamingBlockNumber.updateAndGet(current -> Math.max(current, blockToJumpTo));
-=======
-                    currentBlockProducing);
-            jumpToBlock(blockToJumpTo);
->>>>>>> 34ba879e
         }
     }
 
@@ -711,27 +700,14 @@
         final long skipBlockNumber = skipBlock.blockNumber();
 
         // Only jump if the skip is for the block we are currently processing
-<<<<<<< HEAD
         final long activeBlock = streamingBlockNumber.get();
         if (skipBlockNumber == activeBlock) {
             final long nextBlock = skipBlockNumber + 1;
             if(streamingBlockNumber.compareAndSet(activeBlock, nextBlock)) {
-                logger.debug("[{}] Received SkipBlock response; skipping to block {}", this, nextBlock);
+                logWithContext(DEBUG, "Received SkipBlock response; skipping to block {}", nextBlock);
             } else {
-                logger.debug("[{}] Received SkipBlock response (blockToSkip={}), but we've moved on to another block. Ignoring skip request", this, skipBlockNumber);
-            }
-=======
-        if (skipBlockNumber == streamingBlockNumber) {
-            final long nextBlock = skipBlockNumber + 1L;
-            logWithContext(DEBUG, "Received SkipBlock response.");
-            jumpToBlock(nextBlock); // Now uses signaling instead of thread interruption
-        } else {
-            logWithContext(
-                    DEBUG,
-                    "Received SkipBlock response for block {}, but we are streaming block {} so it will be ignored.",
-                    skipBlockNumber,
-                    streamingBlockNumber);
->>>>>>> 34ba879e
+                logWithContext(DEBUG, "Received SkipBlock response (blockToSkip={}), but we've moved on to another block. Ignoring skip request", skipBlockNumber);
+            }
         }
     }
 
@@ -825,30 +801,24 @@
                 logWithContext(TRACE, "[{}] Request took {}ms to send", this, durationMs);
 
                 if (request.hasEndStream()) {
-                    blockStreamMetrics.recordRequestEndStreamSent(
-                            request.endStream().endCode());
+                    blockStreamMetrics.recordRequestEndStreamSent(request.endStream().endCode());
                 } else {
                     blockStreamMetrics.recordRequestSent(request.request().kind());
-                    blockStreamMetrics.recordBlockItemsSent(
-                            request.blockItems().blockItems().size());
-                }
-
-<<<<<<< HEAD
+                    final BlockItemSet itemSet = request.blockItems();
+                    if (itemSet != null) {
+                        final List<BlockItem> items = itemSet.blockItems();
+                        blockStreamMetrics.recordBlockItemsSent(items.size());
+                        for (final BlockItem item : items) {
+                            final BlockProof blockProof = item.blockProof();
+                            if (blockProof != null) {
+                                blockNodeConnectionManager.recordBlockProofSent(blockNodeConfig, blockProof.block(), Instant.now());
+                            }
+                        }
+                    }
+
+                }
+
                 return true;
-=======
-                // Record the timestamp when the block is sent
-                if (request.blockItems() != null
-                        && !request.blockItems().blockItems().isEmpty()) {
-                    // Find the first block item
-                    // if it is a block proof, record the time it was sent
-                    final BlockItem firstItem =
-                            request.blockItems().blockItems().getFirst();
-                    if (firstItem.hasBlockProof()) {
-                        blockNodeConnectionManager.recordBlockProofSent(
-                                blockNodeConfig, firstItem.blockProof().block(), Instant.now());
-                    }
-                }
->>>>>>> 34ba879e
             } catch (final RuntimeException e) {
                 /*
                 There is a possible, and somewhat expected, race condition when one thread is attempting to close this
@@ -929,22 +899,6 @@
         return blockNodeConfig;
     }
 
-<<<<<<< HEAD
-=======
-    /**
-     * Restarts the worker thread at a specific block number without ending the stream.
-     * This method will interrupt the current worker thread if it exists,
-     * set the new block number and request index, and start a new worker thread.
-     * The gRPC stream with the block node is maintained.
-     *
-     * @param blockNumber the block number to jump to
-     */
-    private void jumpToBlock(final long blockNumber) {
-        // Set the target block for the worker loop to pick up
-        blockNodeConnectionManager.jumpToBlock(blockNumber);
-    }
-
->>>>>>> 34ba879e
     @Override
     public void onSubscribe(final Flow.Subscription subscription) {
         logWithContext(DEBUG, "OnSubscribe invoked.");
