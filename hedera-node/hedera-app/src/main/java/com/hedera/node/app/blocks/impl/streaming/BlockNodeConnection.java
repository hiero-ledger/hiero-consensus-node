// SPDX-License-Identifier: Apache-2.0
package com.hedera.node.app.blocks.impl.streaming;

import static java.util.Objects.requireNonNull;
import static org.apache.logging.log4j.Level.DEBUG;
import static org.apache.logging.log4j.Level.WARN;
import static org.hiero.block.api.PublishStreamRequest.EndStream.Code.RESET;
import static org.hiero.block.api.PublishStreamRequest.EndStream.Code.TIMEOUT;
import static org.hiero.block.api.PublishStreamRequest.EndStream.Code.TOO_FAR_BEHIND;

import com.hedera.hapi.block.stream.BlockItem;
import com.hedera.node.app.metrics.BlockStreamMetrics;
import com.hedera.node.app.util.LoggingUtilities;
import com.hedera.node.config.ConfigProvider;
import com.hedera.node.config.data.BlockNodeConnectionConfig;
import com.hedera.node.internal.network.BlockNodeConfig;
import com.hedera.pbj.runtime.grpc.GrpcException;
import com.hedera.pbj.runtime.grpc.Pipeline;
import edu.umd.cs.findbugs.annotations.NonNull;
import edu.umd.cs.findbugs.annotations.Nullable;
import java.time.Duration;
import java.time.Instant;
import java.util.Objects;
import java.util.concurrent.Flow;
import java.util.concurrent.ScheduledExecutorService;
import java.util.concurrent.ScheduledFuture;
import java.util.concurrent.TimeUnit;
import java.util.concurrent.atomic.AtomicBoolean;
import java.util.concurrent.atomic.AtomicLong;
import java.util.concurrent.atomic.AtomicReference;
import org.apache.logging.log4j.Level;
import org.apache.logging.log4j.LogManager;
import org.apache.logging.log4j.Logger;
import org.hiero.block.api.BlockStreamPublishServiceInterface.BlockStreamPublishServiceClient;
import org.hiero.block.api.PublishStreamRequest;
import org.hiero.block.api.PublishStreamRequest.EndStream;
import org.hiero.block.api.PublishStreamResponse;
import org.hiero.block.api.PublishStreamResponse.BlockAcknowledgement;
import org.hiero.block.api.PublishStreamResponse.EndOfStream;
import org.hiero.block.api.PublishStreamResponse.EndOfStream.Code;
import org.hiero.block.api.PublishStreamResponse.ResendBlock;
import org.hiero.block.api.PublishStreamResponse.SkipBlock;

/**
 * Manages a single gRPC bidirectional streaming connection to a block node. Each connection:
 * <ul>
 *   <li>Handles the streaming of block items to a configured Block ode</li>
 *   <li>Maintains connection state and handles responses from the Block Node</li>
 *   <li>Coordinates with {@link BlockNodeConnectionManager} for managing the connection lifecycle</li>
 *   <li>Processes block acknowledgements, retries, and error scenarios</li>
 * </ul>
 * <p>
 * The connection goes through multiple states defined in {@link ConnectionState} and
 * uses exponential backoff for retries when errors occur.
 */
public class BlockNodeConnection implements Pipeline<PublishStreamResponse> {

    private static final Logger logger = LogManager.getLogger(BlockNodeConnection.class);

    /**
     * Counter used to get unique identities for connection instances.
     */
    private static final AtomicLong connectionIdCounter = new AtomicLong(0);
    /**
     * A longer retry delay for when the connection encounters an error.
     */
    public static final Duration THIRTY_SECONDS = Duration.ofSeconds(30);
    /**
     * The configuration specific to the block node this connection is for.
     */
    private final BlockNodeConfig blockNodeConfig;
    /**
     * The "parent" connection manager that manages the lifecycle of this connection.
     */
    private final BlockNodeConnectionManager blockNodeConnectionManager;
    /**
     * Manager that maintains the system-wide state as it pertains to block streaming. Access here is used to retrieve
     * blocks for streaming and indicating which blocks have been acknowledged by the block node.
     */
    private final BlockBufferService blockBufferService;
    /**
     * Metrics API for block stream-specific metrics.
     */
    private final BlockStreamMetrics blockStreamMetrics;
    /**
     * The reset period for the stream. This is used to periodically reset the stream to ensure increased stability and reliability.
     */
    private final Duration streamResetPeriod;
    /**
     * Flag that indicates if this stream is currently shutting down, as initiated by this consensus node.
     */
    private final AtomicBoolean streamShutdownInProgress = new AtomicBoolean(false);
    /**
     * Publish gRPC client used to send messages to the block node.
     */
    private final BlockStreamPublishServiceClient blockStreamPublishServiceClient;

    private final AtomicReference<Pipeline<? super PublishStreamRequest>> requestPipelineRef = new AtomicReference<>();
    /**
     * Reference to the current state of this connection.
     */
    private final AtomicReference<ConnectionState> connectionState;
    /**
     * Scheduled executor service that is used to schedule periodic reset of the stream to help ensure stream health.
     */
    private final ScheduledExecutorService executorService;
    /**
     * This task runs every 24 hours (initial delay of 24 hours) when a connection is active.
     * The task helps maintain stream stability by forcing periodic reconnections.
     * When the connection is closed or reset, this task is cancelled.
     */
    private ScheduledFuture<?> streamResetTask;
    /**
     * The unique ID of this connection instance.
     */
    private final String connectionId;

    /**
     * Represents the possible states of a Block Node connection.
     */
    public enum ConnectionState {
        /**
         * bidi RequestObserver needs to be created.
         */
        UNINITIALIZED(false),
        /**
         * bidi RequestObserver is established but this connection has not been chosen as the active one (priority based).
         */
        PENDING(false),
        /**
         * Connection is active. Block Stream Worker Thread is sending PublishStreamRequest's to the block node through async bidi stream.
         */
        ACTIVE(false),
        /**
         * The connection is being closed. Once in this state, only cleanup operations should be permitted.
         */
        CLOSING(true),
        /**
         * Connection has been closed and pipeline terminated. This is a terminal state.
         * No more requests can be sent and no more responses will be received.
         */
        CLOSED(true);

        private final boolean isTerminal;

        ConnectionState(final boolean isTerminal) {
            this.isTerminal = isTerminal;
        }

        /**
         * @return true if the state represents a terminal or end-state for the connection lifecycle, else false
         */
        boolean isTerminal() {
            return isTerminal;
        }
    }

    /**
     * Helper method to add current instance information for debug logging.
     */
    private void logWithContext(Level level, String message, Object... args) {
        if (logger.isEnabled(level)) {
            message = String.format("%s %s %s", LoggingUtilities.threadInfo(), this, message);
            logger.atLevel(level).log(message, args);
        }
    }

    /**
     * Construct a new BlockNodeConnection.
     *
     * @param configProvider the configuration to use
     * @param nodeConfig the configuration for the block node
     * @param blockNodeConnectionManager the connection manager coordinating block node connections
     * @param blockBufferService the block stream state manager for block node connections
     * @param grpcServiceClient the gRPC client to establish the bidirectional streaming to block node connections
     * @param blockStreamMetrics the block stream metrics for block node connections
     * @param executorService the scheduled executor service used to perform async connection reconnects
     */
    public BlockNodeConnection(
            @NonNull final ConfigProvider configProvider,
            @NonNull final BlockNodeConfig nodeConfig,
            @NonNull final BlockNodeConnectionManager blockNodeConnectionManager,
            @NonNull final BlockBufferService blockBufferService,
            @NonNull final BlockStreamPublishServiceClient grpcServiceClient,
            @NonNull final BlockStreamMetrics blockStreamMetrics,
            @NonNull final ScheduledExecutorService executorService) {
        requireNonNull(configProvider, "configProvider must not be null");
        this.blockNodeConfig = requireNonNull(nodeConfig, "nodeConfig must not be null");
        this.blockNodeConnectionManager =
                requireNonNull(blockNodeConnectionManager, "blockNodeConnectionManager must not be null");
        this.blockBufferService = requireNonNull(blockBufferService, "blockBufferService must not be null");
        this.blockStreamPublishServiceClient = requireNonNull(grpcServiceClient, "grpcServiceClient must not be null");
        this.blockStreamMetrics = requireNonNull(blockStreamMetrics, "blockStreamMetrics must not be null");
        this.connectionState = new AtomicReference<>(ConnectionState.UNINITIALIZED);
        this.executorService = requireNonNull(executorService, "executorService must not be null");
        final var blockNodeConnectionConfig =
                configProvider.getConfiguration().getConfigData(BlockNodeConnectionConfig.class);
        this.streamResetPeriod = blockNodeConnectionConfig.streamResetPeriod();
        connectionId = String.format("%04d", connectionIdCounter.incrementAndGet());
    }

    /**
     * Creates a new bidi request pipeline for this block node connection.
     */
    public synchronized void createRequestPipeline() {
        if (requestPipelineRef.get() == null) {
            final Pipeline<? super PublishStreamRequest> pipeline =
                    blockStreamPublishServiceClient.publishBlockStream(this);
            requestPipelineRef.set(pipeline);
            logWithContext(DEBUG, "Request pipeline initialized.");
            updateConnectionState(ConnectionState.PENDING);
            blockStreamMetrics.recordConnectionOpened();
        } else {
            logWithContext(DEBUG, "Request pipeline already available.");
        }
    }

    /**
     * Updates the connection's state.
     * @param newState the new state to transition to
     * @return true if the state was successfully updated to the new state, else false
     */
    public boolean updateConnectionState(@NonNull final ConnectionState newState) {
        return updateConnectionState(null, newState);
    }

    /**
     * Updates this connection's state if the current state matches the expected states (if specified).
     *
     * @param expectedCurrentState the expected current connection state (optional)
     * @param newState the new state to transition to
     * @return true if the state was successfully updated to the new state, else false
     */
    private boolean updateConnectionState(
            @Nullable final ConnectionState expectedCurrentState, @NonNull final ConnectionState newState) {
        requireNonNull(newState, "newState must not be null");

        if (expectedCurrentState != null) {
            if (connectionState.compareAndSet(expectedCurrentState, newState)) {
                logWithContext(DEBUG, "Connection state transitioned from {} to {}.", expectedCurrentState, newState);
            } else {
                logWithContext(
                        DEBUG,
                        "Failed to transition state from {} to {} because current state does not match expected state.",
                        expectedCurrentState,
                        newState);
                return false;
            }
        } else {
            final ConnectionState oldState = connectionState.getAndSet(newState);
            logWithContext(DEBUG, "Connection state transitioned from {} to {}.", oldState, newState);
        }

        if (newState == ConnectionState.ACTIVE) {
            scheduleStreamReset();
        } else {
            cancelStreamReset();
        }

        return true;
    }

    /**
     * Schedules the periodic stream reset task to ensure responsiveness and reliability.
     */
    private void scheduleStreamReset() {
        if (streamResetTask != null && !streamResetTask.isDone()) {
            streamResetTask.cancel(false);
        }

        streamResetTask = executorService.scheduleAtFixedRate(
                this::performStreamReset,
                streamResetPeriod.toMillis(),
                streamResetPeriod.toMillis(),
                TimeUnit.MILLISECONDS);

        logWithContext(DEBUG, "Scheduled periodic stream reset every {}.", streamResetPeriod);
    }

    private void performStreamReset() {
        if (getConnectionState() == ConnectionState.ACTIVE) {
            logWithContext(DEBUG, "Performing scheduled stream reset.");
            endTheStreamWith(RESET);
            blockNodeConnectionManager.connectionResetsTheStream(this);
        }
    }

    private void cancelStreamReset() {
        if (streamResetTask != null) {
            streamResetTask.cancel(false);
            streamResetTask = null;
            logWithContext(DEBUG, "Cancelled periodic stream reset.");
        }
    }

    /**
     * Closes the connection and reschedules it with the specified delay.
     * This method ensures proper cleanup and consistent retry logic.
     *
     * @param delay the delay before attempting to reconnect
     */
    private void closeAndReschedule(@Nullable final Duration delay, final boolean callOnComplete) {
        close(callOnComplete);
        blockNodeConnectionManager.rescheduleConnection(this, delay, null, true);
    }

    /**
     * Ends the stream with the specified code and reschedules with a longer retry delay. This method sends an end stream
     * message before cleanup and retry logic.
     *
     * @param code the code indicating why the stream was ended
     */
    private void endStreamAndReschedule(@NonNull final EndStream.Code code) {
        requireNonNull(code, "code must not be null");
        endTheStreamWith(code);
        blockNodeConnectionManager.rescheduleConnection(this, THIRTY_SECONDS, null, true);
    }

    /**
     * Closes the connection and restarts the stream at the specified block number. This method ensures proper cleanup
     * and restart logic for immediate retries.
     *
     * @param blockNumber the block number to restart at
     */
    private void closeAndRestart(final long blockNumber) {
        close(true);
        blockNodeConnectionManager.rescheduleConnection(this, null, blockNumber, false);
    }

    /**
     * Handles the failure of the stream by closing the connection,
     * notifying the connection manager and calling onComplete on the request pipeline.
     */
    public void handleStreamFailure() {
        logWithContext(DEBUG, "Handling failed stream.");
        closeAndReschedule(THIRTY_SECONDS, true);
    }

    /**
     * Handles the failure of the stream by closing the connection,
     * notifying the connection manager without calling onComplete on the request pipeline.
     */
    public void handleStreamFailureWithoutOnComplete() {
        logWithContext(DEBUG, "Handling failed stream without onComplete.");
        closeAndReschedule(THIRTY_SECONDS, false);
    }

    /**
     * Handles the {@link BlockAcknowledgement} response received from the block node.
     *
     * @param acknowledgement the acknowledgement received from the block node
     */
    private void handleAcknowledgement(@NonNull final BlockAcknowledgement acknowledgement) {
        final long acknowledgedBlockNumber = acknowledgement.blockNumber();
        acknowledgeBlocks(acknowledgedBlockNumber, true);

        // Evaluate latency and high-latency QoS via the connection manager
        final var result = blockNodeConnectionManager.recordBlockAckAndCheckLatency(
                blockNodeConfig, acknowledgedBlockNumber, Instant.now());
        if (result.shouldSwitch() && !blockNodeConnectionManager.isOnlyOneBlockNodeConfigured()) {
            logger.info(
                    "[{}] Block node has exceeded high latency threshold {} times consecutively.",
                    this,
                    result.consecutiveHighLatencyEvents());
            endStreamAndReschedule(TIMEOUT);
        }
    }

    /**
     * Acknowledges the blocks up to the specified block number.
     * @param acknowledgedBlockNumber the block number that has been known to be persisted and verified by the block node
     */
    private void acknowledgeBlocks(final long acknowledgedBlockNumber, final boolean maybeJumpToBlock) {
        logWithContext(DEBUG, "Acknowledging blocks <= {}.", acknowledgedBlockNumber);

        final long currentBlockStreaming = blockNodeConnectionManager.currentStreamingBlockNumber();
        final long currentBlockProducing = blockBufferService.getLastBlockNumberProduced();

        // Update the last verified block by the current connection
        blockNodeConnectionManager.updateLastVerifiedBlock(blockNodeConfig, acknowledgedBlockNumber);
        if (maybeJumpToBlock
                && (acknowledgedBlockNumber > currentBlockProducing
                        || acknowledgedBlockNumber > currentBlockStreaming)) {
            /*
            We received an acknowledgement for a block that the consensus node is either currently streaming or
            producing. This likely indicates this consensus node is behind other consensus nodes (since the
            block node would have received the block from another consensus node.) Because of this, we can go
            ahead and jump to the block after the acknowledged one as the next block to send to the block node.
             */
            final long blockToJumpTo = acknowledgedBlockNumber + 1;
            logWithContext(
                    DEBUG,
                    "Received acknowledgement for block {}, later than current streamed ({}) or produced ({}).",
                    acknowledgedBlockNumber,
                    currentBlockStreaming,
                    currentBlockProducing);
            jumpToBlock(blockToJumpTo);
        }
    }

    /**
     * Handles the {@link EndOfStream} response received from the block node.
     * In most cases it indicates that the block node is unable to continue processing.
     * @param endOfStream the EndOfStream response received from the block node
     */
    private void handleEndOfStream(@NonNull final EndOfStream endOfStream) {
        requireNonNull(endOfStream, "endOfStream must not be null");
        final long blockNumber = endOfStream.blockNumber();
        final EndOfStream.Code responseCode = endOfStream.status();

        logWithContext(DEBUG, "Received EndOfStream response (block={}, responseCode={}).", blockNumber, responseCode);

        // Update the latest acknowledged block number
        acknowledgeBlocks(blockNumber, false);

        // Check if we've exceeded the EndOfStream rate limit
        // Record the EndOfStream event and check if the rate limit has been exceeded.
        // The connection manager maintains persistent stats for each node across connections.
<<<<<<< HEAD
        if (blockNodeConnectionManager.recordEndOfStreamAndCheckLimit(blockNodeConfig, Instant.now())) {
            logger.debug(
                    "[{}] Block node has exceeded the allowed number of EndOfStream responses (received={}, "
                            + "permitted={}, timeWindow={}); reconnection scheduled for {}",
                    this,
=======
        if (blockNodeConnectionManager.recordEndOfStreamAndCheckLimit(blockNodeConfig)) {
            logWithContext(
                    DEBUG,
                    "Block node has exceeded the allowed number of EndOfStream responses (received={}, permitted={}, timeWindow={}). Reconnection scheduled for {}.",
>>>>>>> 23498208
                    blockNodeConnectionManager.getEndOfStreamCount(blockNodeConfig),
                    blockNodeConnectionManager.getMaxEndOfStreamsAllowed(),
                    blockNodeConnectionManager.getEndOfStreamTimeframe(),
                    blockNodeConnectionManager.getEndOfStreamScheduleDelay());
            blockStreamMetrics.recordEndOfStreamLimitExceeded();

            // Schedule delayed retry through connection manager
            closeAndReschedule(blockNodeConnectionManager.getEndOfStreamScheduleDelay(), true);
            return;
        }

        switch (responseCode) {
            case Code.ERROR, Code.PERSISTENCE_FAILED -> {
                // The block node had an end of stream error and cannot continue processing.
                // We should wait for a short period before attempting to retry
                // to avoid overwhelming the node if it's having issues
                logWithContext(
                        DEBUG,
                        "Block node reported an error at block {}. Will attempt to reestablish the stream later.",
                        blockNumber);

                closeAndReschedule(THIRTY_SECONDS, true);
            }
            case Code.TIMEOUT, Code.DUPLICATE_BLOCK, Code.BAD_BLOCK_PROOF, Code.INVALID_REQUEST -> {
                // We should restart the stream at the block immediately
                // following the last verified and persisted block number
                final long restartBlockNumber = blockNumber == Long.MAX_VALUE ? 0 : blockNumber + 1;
                logWithContext(
                        DEBUG,
                        "Block node reported status indicating immediate restart should be attempted. Will restart stream at block {}.",
                        restartBlockNumber);

                closeAndRestart(restartBlockNumber);
            }
            case Code.SUCCESS -> {
                // The block node orderly ended the stream. In this case, no errors occurred.
                // We should wait for a longer period before attempting to retry.
                logWithContext(DEBUG, "Block node orderly ended the stream at block {}.", blockNumber);
                closeAndReschedule(THIRTY_SECONDS, true);
            }
            case Code.BEHIND -> {
                // The block node is behind us, check if we have the last verified block still available in order to
                // restart the stream from there
                final long restartBlockNumber = blockNumber == Long.MAX_VALUE ? 0 : blockNumber + 1;
                if (blockBufferService.getBlockState(restartBlockNumber) != null) {
                    logWithContext(
                            DEBUG,
                            "Block node reported it is behind. Will restart stream at block {}.",
                            restartBlockNumber);

                    closeAndRestart(restartBlockNumber);
                } else {
                    // If we don't have the block state, we schedule retry for this connection and establish new one
                    // with different block node
                    logWithContext(DEBUG, "Block node is behind and block state is not available. Ending the stream.");

                    // Indicate that the block node should recover and catch up from another trustworthy block node
                    endStreamAndReschedule(TOO_FAR_BEHIND);
                }
            }
            case Code.UNKNOWN -> {
                // This should never happen, but if it does, schedule this connection for a retry attempt
                // and in the meantime select a new node to stream to
                logWithContext(WARN, "Block node reported an unknown error at block {}.", blockNumber);
                closeAndReschedule(THIRTY_SECONDS, true);
            }
        }
    }

    /**
     * Handles the {@link SkipBlock} response received from the block node.
     * @param skipBlock the SkipBlock response received from the block node
     */
    private void handleSkipBlock(@NonNull final SkipBlock skipBlock) {
        requireNonNull(skipBlock, "skipBlock must not be null");
        final long skipBlockNumber = skipBlock.blockNumber();
        final long streamingBlockNumber = blockNodeConnectionManager.currentStreamingBlockNumber();

        // Only jump if the skip is for the block we are currently processing
        if (skipBlockNumber == streamingBlockNumber) {
            final long nextBlock = skipBlockNumber + 1L;
            logWithContext(DEBUG, "Received SkipBlock response.");
            jumpToBlock(nextBlock); // Now uses signaling instead of thread interruption
        } else {
            logWithContext(
                    DEBUG,
                    "Received SkipBlock response for block {}, but we are streaming block {} so it will be ignored.",
                    skipBlockNumber,
                    streamingBlockNumber);
        }
    }

    /**
     * Handles the {@link ResendBlock} response received from the block node.
     * If the consensus node has the requested block state available, it will start streaming it.
     * Otherwise, it will close the connection and retry with a different block node.
     *
     * @param resendBlock the ResendBlock response received from the block node
     */
    private void handleResendBlock(@NonNull final ResendBlock resendBlock) {
        requireNonNull(resendBlock, "resendBlock must not be null");

        final long resendBlockNumber = resendBlock.blockNumber();
        logWithContext(DEBUG, "Received ResendBlock response for block {}.", resendBlockNumber);

        if (blockBufferService.getBlockState(resendBlockNumber) != null) {
            jumpToBlock(resendBlockNumber);
        } else {
            // If we don't have the block state, we schedule retry for this connection and establish new one
            // with different block node
            logWithContext(
                    DEBUG,
                    "Block node requested a ResendBlock for block {} but that block does not exist on this consensus node. Closing connection and will retry later.",
                    resendBlockNumber);
            closeAndReschedule(THIRTY_SECONDS, true);
        }
    }

    /**
     * Send an EndStream request to end the stream and close the connection.
     *
     * @param code the code on why stream was ended
     */
    public void endTheStreamWith(final PublishStreamRequest.EndStream.Code code) {
        final var earliestBlockNumber = blockBufferService.getEarliestAvailableBlockNumber();
        final var highestAckedBlockNumber = blockBufferService.getHighestAckedBlockNumber();

        // Indicate that the block node should recover and catch up from another trustworthy block node
        final PublishStreamRequest endStream = PublishStreamRequest.newBuilder()
                .endStream(PublishStreamRequest.EndStream.newBuilder()
                        .endCode(code)
                        .earliestBlockNumber(earliestBlockNumber)
                        .latestBlockNumber(highestAckedBlockNumber))
                .build();

        logWithContext(
                DEBUG,
                "Sending EndStream (code={}, earliestBlock={}, latestAcked={}).",
                code,
                earliestBlockNumber,
                highestAckedBlockNumber);
        sendRequest(endStream);
        close(true);
    }

    /**
     * If connection is active sends a stream request to the block node, otherwise does nothing.
     *
     * @param request the request to send
     */
    public void sendRequest(@NonNull final PublishStreamRequest request) {
        requireNonNull(request, "request must not be null");

        final Pipeline<? super PublishStreamRequest> pipeline = requestPipelineRef.get();
        if (getConnectionState() == ConnectionState.ACTIVE && pipeline != null) {
            try {
                if (logger.isDebugEnabled()) {
                    logWithContext(
                            DEBUG,
                            "Sending request to block node (type={}).",
                            request.request().kind());
                } else if (logger.isTraceEnabled()) {
                    /*
                    PublishStreamRequest#protobufSize does the size calculation lazily and thus calling this can incur
                    a performance penality. Therefore, we only want to log the byte size at trace level.
                     */
                    logger.trace(
                            "[{}] Sending request to block node (type={}, bytes={})",
                            this,
                            request.request().kind(),
                            request.protobufSize());
                }
                final long startMs = System.currentTimeMillis();
                pipeline.onNext(request);
                final long durationMs = System.currentTimeMillis() - startMs;
                blockStreamMetrics.recordRequestLatency(durationMs);
                logger.trace("[{}] Request took {}ms to send", this, durationMs);

                if (request.hasEndStream()) {
                    blockStreamMetrics.recordRequestEndStreamSent(
                            request.endStream().endCode());
                } else {
                    blockStreamMetrics.recordRequestSent(request.request().kind());
                    blockStreamMetrics.recordBlockItemsSent(
                            request.blockItems().blockItems().size());
                }

                // Record the timestamp when the block is sent
                if (request.blockItems() != null
                        && !request.blockItems().blockItems().isEmpty()) {
                    // Find the first block item
                    // if it is a block proof, record the time it was sent
                    final BlockItem firstItem =
                            request.blockItems().blockItems().getFirst();
                    if (firstItem.hasBlockProof()) {
                        blockNodeConnectionManager.recordBlockProofSent(
                                blockNodeConfig, firstItem.blockProof().block(), Instant.now());
                    }
                }
            } catch (final RuntimeException e) {
                /*
                There is a possible, and somewhat expected, race condition when one thread is attempting to close this
                connection while a request is being sent on another thread. Because of this, an exception may get thrown
                but depending on the state of the connection it may be expected. Thus, if we do get an exception we only
                want to propagate it if the connection is still in an ACTIVE state. If we receive an error while the
                connection is in another state (e.g. CLOSING) then we want to ignore the error.
                 */
                if (getConnectionState() == ConnectionState.ACTIVE) {
                    blockStreamMetrics.recordRequestSendFailure();
                    throw e;
                }
            }
        }
    }

    /**
     * Idempotent operation that closes this connection (if active) and releases associated resources. If there is a
     * failure in closing the connection, the error will be logged and not propagated back to the caller.
     * @param callOnComplete whether to call onComplete on the request pipeline
     */
    public void close(final boolean callOnComplete) {
        final ConnectionState connState = getConnectionState();
        if (connState.isTerminal()) {
            logWithContext(DEBUG, "Connection already in terminal state ({}).", connState);
            return;
        }

        if (!updateConnectionState(connState, ConnectionState.CLOSING)) {
            logWithContext(DEBUG, "State changed while trying to close connection. Aborting close attempt.");
            return;
        }

        logWithContext(DEBUG, "Closing connection.");

        try {
            closePipeline(callOnComplete);
            jumpToBlock(-1L);
            blockStreamMetrics.recordConnectionClosed();
            logWithContext(DEBUG, "Connection successfully closed.");
        } catch (final RuntimeException e) {
            logWithContext(WARN, "Error occurred while attempting to close connection.", e);
        } finally {
            // regardless of outcome, mark the connection as closed
            updateConnectionState(ConnectionState.CLOSED);
        }
    }

    private void closePipeline(final boolean callOnComplete) {
        final Pipeline<? super PublishStreamRequest> pipeline = requestPipelineRef.get();

        if (pipeline != null) {
            logWithContext(DEBUG, "Closing request pipeline for block node.");
            streamShutdownInProgress.set(true);

            try {
                final ConnectionState state = getConnectionState();
                if (state == ConnectionState.CLOSING && callOnComplete) {
                    pipeline.onComplete();
                    logWithContext(DEBUG, "Request pipeline successfully closed.");
                }
            } catch (final Exception e) {
                logWithContext(DEBUG, "Error while completing request pipeline.", e);
            }
            // Clear the pipeline reference to prevent further use
            logWithContext(DEBUG, "Request pipeline removed.", this);
            requestPipelineRef.compareAndSet(pipeline, null);
        }
    }

    /**
     * Returns the block node configuration for this connection.
     *
     * @return the block node configuration
     */
    public BlockNodeConfig getNodeConfig() {
        return blockNodeConfig;
    }

    /**
     * Restarts the worker thread at a specific block number without ending the stream.
     * This method will interrupt the current worker thread if it exists,
     * set the new block number and request index, and start a new worker thread.
     * The gRPC stream with the block node is maintained.
     *
     * @param blockNumber the block number to jump to
     */
    private void jumpToBlock(final long blockNumber) {
        // Set the target block for the worker loop to pick up
        blockNodeConnectionManager.jumpToBlock(blockNumber);
    }

    @Override
    public void onSubscribe(final Flow.Subscription subscription) {
        logWithContext(DEBUG, "OnSubscribe invoked.");
        subscription.request(Long.MAX_VALUE);
    }

    @Override
    public void clientEndStreamReceived() {
        logWithContext(DEBUG, "Client End Stream received.");
        Pipeline.super.clientEndStreamReceived();
    }

    /**
     * Processes responses received from the block node through the bidirectional gRPC stream.
     * Handles {@link BlockAcknowledgement}s, {@link EndOfStream} response signals, {@link SkipBlock} and {@link ResendBlock}.
     *
     * @param response the response received from block node
     */
    @Override
    public void onNext(final @NonNull PublishStreamResponse response) {
        requireNonNull(response, "response must not be null");

        if (getConnectionState() == ConnectionState.CLOSED) {
            logWithContext(DEBUG, "onNext invoked but connection is already closed ({}).", response);
            return;
        }

        // Process the response
        if (response.hasAcknowledgement()) {
            blockStreamMetrics.recordResponseReceived(response.response().kind());
            handleAcknowledgement(response.acknowledgement());
        } else if (response.hasEndStream()) {
            blockStreamMetrics.recordResponseEndOfStreamReceived(
                    response.endStream().status());
            handleEndOfStream(response.endStream());
        } else if (response.hasSkipBlock()) {
            blockStreamMetrics.recordResponseReceived(response.response().kind());
            handleSkipBlock(response.skipBlock());
        } else if (response.hasResendBlock()) {
            blockStreamMetrics.recordResponseReceived(response.response().kind());
            handleResendBlock(response.resendBlock());
        } else {
            blockStreamMetrics.recordUnknownResponseReceived();
            logWithContext(WARN, "Unexpected response received: {}.", response);
        }
    }

    /**
     * Handles errors received on the gRPC stream.
     * Triggers connection retry with appropriate backoff.
     *
     * @param error the error that occurred on the stream
     */
    @Override
    public void onError(final Throwable error) {
        // Suppress errors that happen when the connection is in a terminal state
        if (!getConnectionState().isTerminal()) {
            blockStreamMetrics.recordConnectionOnError();

            if (error instanceof final GrpcException grpcException) {
                logWithContext(DEBUG, "Error received (grpcStatus={}).", grpcException.status(), grpcException);
            } else {
                logWithContext(DEBUG, "Error received.", error);
            }

            handleStreamFailure();
        }
    }

    /**
     * Handles normal stream completion or termination.
     * Triggers reconnection if completion was not initiated by this side.
     */
    @Override
    public void onComplete() {
        blockStreamMetrics.recordConnectionOnComplete();
        if (getConnectionState() == ConnectionState.CLOSED) {
            logWithContext(DEBUG, "onComplete invoked but connection is already closed.");
            return;
        }

        if (streamShutdownInProgress.getAndSet(false)) {
            logWithContext(DEBUG, "Stream completed (stream close was in progress).");
        } else {
            logWithContext(DEBUG, "Stream completed unexpectedly.");
            handleStreamFailure();
        }
    }

    /**
     * Returns the connection state for this connection.
     *
     * @return the connection state
     */
    @NonNull
    public ConnectionState getConnectionState() {
        return connectionState.get();
    }

    @Override
    public String toString() {
        return "[" + connectionId + "/" + blockNodeConfig.address() + ":" + blockNodeConfig.port() + "/"
                + getConnectionState() + "]";
    }

    @Override
    public boolean equals(final Object o) {
        if (o == null || getClass() != o.getClass()) {
            return false;
        }
        final BlockNodeConnection that = (BlockNodeConnection) o;
        return connectionId == that.connectionId && Objects.equals(blockNodeConfig, that.blockNodeConfig);
    }

    @Override
    public int hashCode() {
        return Objects.hash(blockNodeConfig, connectionId);
    }
}<|MERGE_RESOLUTION|>--- conflicted
+++ resolved
@@ -3,6 +3,8 @@
 
 import static java.util.Objects.requireNonNull;
 import static org.apache.logging.log4j.Level.DEBUG;
+import static org.apache.logging.log4j.Level.INFO;
+import static org.apache.logging.log4j.Level.TRACE;
 import static org.apache.logging.log4j.Level.WARN;
 import static org.hiero.block.api.PublishStreamRequest.EndStream.Code.RESET;
 import static org.hiero.block.api.PublishStreamRequest.EndStream.Code.TIMEOUT;
@@ -358,7 +360,8 @@
         final var result = blockNodeConnectionManager.recordBlockAckAndCheckLatency(
                 blockNodeConfig, acknowledgedBlockNumber, Instant.now());
         if (result.shouldSwitch() && !blockNodeConnectionManager.isOnlyOneBlockNodeConfigured()) {
-            logger.info(
+            logWithContext(
+                    INFO,
                     "[{}] Block node has exceeded high latency threshold {} times consecutively.",
                     this,
                     result.consecutiveHighLatencyEvents());
@@ -416,18 +419,10 @@
         // Check if we've exceeded the EndOfStream rate limit
         // Record the EndOfStream event and check if the rate limit has been exceeded.
         // The connection manager maintains persistent stats for each node across connections.
-<<<<<<< HEAD
         if (blockNodeConnectionManager.recordEndOfStreamAndCheckLimit(blockNodeConfig, Instant.now())) {
-            logger.debug(
-                    "[{}] Block node has exceeded the allowed number of EndOfStream responses (received={}, "
-                            + "permitted={}, timeWindow={}); reconnection scheduled for {}",
-                    this,
-=======
-        if (blockNodeConnectionManager.recordEndOfStreamAndCheckLimit(blockNodeConfig)) {
             logWithContext(
                     DEBUG,
                     "Block node has exceeded the allowed number of EndOfStream responses (received={}, permitted={}, timeWindow={}). Reconnection scheduled for {}.",
->>>>>>> 23498208
                     blockNodeConnectionManager.getEndOfStreamCount(blockNodeConfig),
                     blockNodeConnectionManager.getMaxEndOfStreamsAllowed(),
                     blockNodeConnectionManager.getEndOfStreamTimeframe(),
@@ -594,7 +589,8 @@
                     PublishStreamRequest#protobufSize does the size calculation lazily and thus calling this can incur
                     a performance penality. Therefore, we only want to log the byte size at trace level.
                      */
-                    logger.trace(
+                    logWithContext(
+                            TRACE,
                             "[{}] Sending request to block node (type={}, bytes={})",
                             this,
                             request.request().kind(),
@@ -604,7 +600,7 @@
                 pipeline.onNext(request);
                 final long durationMs = System.currentTimeMillis() - startMs;
                 blockStreamMetrics.recordRequestLatency(durationMs);
-                logger.trace("[{}] Request took {}ms to send", this, durationMs);
+                logWithContext(TRACE, "[{}] Request took {}ms to send", this, durationMs);
 
                 if (request.hasEndStream()) {
                     blockStreamMetrics.recordRequestEndStreamSent(
