--- conflicted
+++ resolved
@@ -334,17 +334,15 @@
             }
 
             logger.debug(
-                    "[{}] Acknowledgement received for block {} with latency {} ms (alreadyExists={})",
+                    "[{}] Acknowledgement received for block {} with latency {} ms",
                     this,
                     acknowledgedBlockNumber,
-                    latencyMs,
-                    blockAlreadyExists);
+                    latencyMs);
         } else {
             logger.debug(
-                    "[{}] Acknowledgement received for block {} (alreadyExists={})",
+                    "[{}] Acknowledgement received for block {}",
                     this,
-                    acknowledgedBlockNumber,
-                    blockAlreadyExists);
+                    acknowledgedBlockNumber);
         }
 
         if (currentBlockStreaming == -1) {
@@ -355,11 +353,8 @@
             return;
         }
 
-<<<<<<< HEAD
-=======
         logger.debug("[{}] BlockAcknowledgement received for block {}", this, acknowledgedBlockNumber);
 
->>>>>>> fa513e79
         if (acknowledgedBlockNumber > currentBlockProducing || acknowledgedBlockNumber > currentBlockStreaming) {
             /*
             We received an acknowledgement for a block that the consensus node is either currently streaming or
