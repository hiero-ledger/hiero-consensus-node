--- conflicted
+++ resolved
@@ -127,13 +127,6 @@
         final var totalFee = fees.totalFee();
         final var availableBalance = account.tinybarBalance();
         final var offeredFee = txInfo.txBody().transactionFee();
-<<<<<<< HEAD
-        if (offeredFee < fees.networkFee() || availableBalance < fees.networkFee()) {
-            throw new InsufficientBalanceException(INSUFFICIENT_TX_FEE, totalFee, NETWORK_FEE_NOT_COVERED);
-        }
-        if (offeredFee < fees.totalFee()) {
-            throw new InsufficientBalanceException(INSUFFICIENT_TX_FEE, fees.totalFee(), SERVICE_FEES_NOT_COVERED);
-=======
         if (offeredFee < fees.networkFee()) {
             throw new InsufficientNetworkFeeException(INSUFFICIENT_TX_FEE, totalFee);
         }
@@ -145,7 +138,6 @@
         }
         if (availableBalance < totalFee) {
             throw new InsufficientServiceFeeException(INSUFFICIENT_PAYER_BALANCE, totalFee);
->>>>>>> 67126594
         }
 
         final long additionalCosts;
@@ -154,21 +146,13 @@
             additionalCosts = Math.max(0, estimateAdditionalCosts(txInfo, HapiUtils.asInstant(now)));
         } catch (NullPointerException ex) {
             // One of the required fields was not present
-<<<<<<< HEAD
-            throw new InsufficientBalanceException(INVALID_TRANSACTION_BODY, totalFee, OTHER_COSTS_NOT_COVERED);
-=======
             throw new InsufficientBalanceException(INVALID_TRANSACTION_BODY, totalFee);
->>>>>>> 67126594
         }
 
         if (availableBalance < totalFee + additionalCosts) {
             // FUTURE: This should be checked earlier
             expiryValidation.checkAccountExpiry(account);
-<<<<<<< HEAD
-            throw new InsufficientBalanceException(INSUFFICIENT_PAYER_BALANCE, totalFee, OTHER_COSTS_NOT_COVERED);
-=======
             throw new InsufficientNonFeeDebitsException(INSUFFICIENT_PAYER_BALANCE, totalFee);
->>>>>>> 67126594
         }
     }
 
