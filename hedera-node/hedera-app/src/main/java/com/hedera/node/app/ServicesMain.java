// SPDX-License-Identifier: Apache-2.0
package com.hedera.node.app;

import static com.hedera.node.app.history.impl.HistoryLibraryCodecImpl.HISTORY_LIBRARY_CODEC;
import static com.swirlds.common.io.utility.FileUtils.getAbsolutePath;
import static com.swirlds.common.io.utility.FileUtils.rethrowIO;
import static com.swirlds.common.threading.manager.AdHocThreadManager.getStaticThreadManager;
import static com.swirlds.logging.legacy.LogMarker.EXCEPTION;
import static com.swirlds.logging.legacy.LogMarker.STARTUP;
import static com.swirlds.platform.builder.PlatformBuildConstants.DEFAULT_CONFIG_FILE_NAME;
import static com.swirlds.platform.builder.PlatformBuildConstants.DEFAULT_OVERRIDES_YAML_FILE_NAME;
import static com.swirlds.platform.builder.PlatformBuildConstants.DEFAULT_SETTINGS_FILE_NAME;
import static com.swirlds.platform.builder.internal.StaticPlatformBuilder.getMetricsProvider;
import static com.swirlds.platform.builder.internal.StaticPlatformBuilder.initLogging;
import static com.swirlds.platform.builder.internal.StaticPlatformBuilder.setupGlobalMetrics;
import static com.swirlds.platform.config.internal.PlatformConfigUtils.checkConfiguration;
import static com.swirlds.platform.crypto.CryptoStatic.initNodeSecurity;
import static com.swirlds.platform.roster.RosterUtils.buildAddressBook;
import static com.swirlds.platform.state.signed.StartupStateUtils.copyInitialSignedState;
import static com.swirlds.platform.system.InitTrigger.GENESIS;
import static com.swirlds.platform.system.InitTrigger.RESTART;
import static com.swirlds.platform.system.SystemExitCode.NODE_ADDRESS_MISMATCH;
import static com.swirlds.platform.system.SystemExitUtils.exitSystem;
import static com.swirlds.platform.util.BootstrapUtils.getNodesToRun;
import static java.util.Objects.requireNonNull;

import com.google.common.annotations.VisibleForTesting;
import com.hedera.hapi.platform.event.StateSignatureTransaction;
import com.hedera.node.app.hints.impl.HintsLibraryImpl;
import com.hedera.node.app.hints.impl.HintsServiceImpl;
import com.hedera.node.app.history.impl.HistoryLibraryImpl;
import com.hedera.node.app.history.impl.HistoryServiceImpl;
import com.hedera.node.app.ids.EntityIdService;
import com.hedera.node.app.ids.ReadableEntityIdStoreImpl;
import com.hedera.node.app.info.DiskStartupNetworks;
import com.hedera.node.app.roster.RosterService;
import com.hedera.node.app.service.addressbook.AddressBookService;
import com.hedera.node.app.service.addressbook.impl.ReadableNodeStoreImpl;
import com.hedera.node.app.services.OrderedServiceMigrator;
import com.hedera.node.app.services.ServicesRegistryImpl;
import com.hedera.node.app.state.StateLifecyclesImpl;
import com.hedera.node.app.tss.TssBlockHashSigner;
import com.hedera.node.app.version.ServicesSoftwareVersion;
import com.hedera.node.config.data.BlockStreamConfig;
import com.hedera.node.internal.network.Network;
import com.hedera.pbj.runtime.io.buffer.Bytes;
import com.swirlds.base.time.Time;
import com.swirlds.common.constructable.ConstructableRegistry;
import com.swirlds.common.constructable.RuntimeConstructable;
import com.swirlds.common.context.PlatformContext;
import com.swirlds.common.crypto.CryptographyFactory;
import com.swirlds.common.io.filesystem.FileSystemManager;
import com.swirlds.common.io.utility.RecycleBin;
import com.swirlds.common.merkle.crypto.MerkleCryptography;
import com.swirlds.common.merkle.crypto.MerkleCryptographyFactory;
import com.swirlds.common.platform.NodeId;
import com.swirlds.config.api.Configuration;
import com.swirlds.config.api.ConfigurationBuilder;
import com.swirlds.config.extensions.sources.SystemEnvironmentConfigSource;
import com.swirlds.config.extensions.sources.SystemPropertiesConfigSource;
import com.swirlds.logging.legacy.payload.SavedStateLoadedPayload;
import com.swirlds.metrics.api.Metrics;
import com.swirlds.platform.Browser;
import com.swirlds.platform.CommandLineArgs;
import com.swirlds.platform.ParameterProvider;
import com.swirlds.platform.builder.PlatformBuilder;
import com.swirlds.platform.config.BasicConfig;
import com.swirlds.platform.config.legacy.ConfigurationException;
import com.swirlds.platform.config.legacy.LegacyConfigProperties;
import com.swirlds.platform.config.legacy.LegacyConfigPropertiesLoader;
import com.swirlds.platform.crypto.CryptoStatic;
import com.swirlds.platform.roster.RosterUtils;
import com.swirlds.platform.state.MerkleNodeState;
import com.swirlds.platform.state.StateLifecycles;
import com.swirlds.platform.state.service.PlatformStateFacade;
import com.swirlds.platform.state.service.ReadableRosterStoreImpl;
import com.swirlds.platform.state.signed.HashedReservedSignedState;
import com.swirlds.platform.state.signed.ReservedSignedState;
import com.swirlds.platform.state.signed.SignedState;
import com.swirlds.platform.state.signed.StartupStateUtils;
import com.swirlds.platform.system.InitTrigger;
import com.swirlds.platform.system.Platform;
import com.swirlds.platform.system.SoftwareVersion;
import com.swirlds.platform.system.SwirldMain;
import com.swirlds.platform.system.address.AddressBook;
import com.swirlds.platform.util.BootstrapUtils;
import com.swirlds.state.State;
import edu.umd.cs.findbugs.annotations.NonNull;
import java.time.Duration;
import java.time.InstantSource;
import java.util.List;
import java.util.Optional;
import java.util.Set;
import java.util.concurrent.ForkJoinPool;
import java.util.concurrent.atomic.AtomicBoolean;
import java.util.function.Predicate;
import java.util.function.Supplier;
import org.apache.logging.log4j.LogManager;
import org.apache.logging.log4j.Logger;

/**
 * Main entry point.
 *
 * <p>This class simply delegates to {@link Hedera}.
 */
public class ServicesMain implements SwirldMain<MerkleNodeState> {
    private static final Logger logger = LogManager.getLogger(ServicesMain.class);

    /**
     * A supplier that refuses to satisfy fallback requests for a set of node ids to run
     * simultaneously; this is only useful for certain platform testing applications
     */
    private static final Supplier<Set<NodeId>> ILLEGAL_FALLBACK_NODE_IDS = () -> {
        throw new IllegalStateException("The node id must be configured explicitly");
    };
    /**
     * Upfront validation on node ids is only useful for certain platform testing applications
     */
    private static final Predicate<NodeId> NOOP_NODE_VALIDATOR = nodeId -> true;

    /**
     * The {@link Hedera} singleton.
     */
    private static Hedera hedera;

    /**
     * The {@link Metrics} to use.
     */
    private static Metrics metrics;

    public ServicesMain() {
        // No-op, everything must be initialized in the main() entrypoint
    }

    /**
     * {@inheritDoc}
     */
    @Override
    public @NonNull SoftwareVersion getSoftwareVersion() {
        return hederaOrThrow().getSoftwareVersion();
    }

    /**
     * {@inheritDoc}
     */
    @Override
    public void init(@NonNull final Platform platform, @NonNull final NodeId nodeId) {
        requireNonNull(platform);
        requireNonNull(nodeId);
        hederaOrThrow().init(platform, nodeId);
    }

    /**
     * {@inheritDoc}
     */
    @Override
    public @NonNull MerkleNodeState newStateRoot() {
        return hederaOrThrow().newStateRoot();
    }

    /**
     * {@inheritDoc}
     */
    @Override
    public StateLifecycles<MerkleNodeState> newStateLifecycles() {
        return new StateLifecyclesImpl(hederaOrThrow());
    }

    /**
     * {@inheritDoc}
     */
    @Override
    public void run() {
        hederaOrThrow().run();
    }

    @Override
    public @NonNull Bytes encodeSystemTransaction(@NonNull StateSignatureTransaction transaction) {
        return hedera.encodeSystemTransaction(transaction);
    }

    /**
     * Launches Services directly, without use of the "app browser" from {@link Browser}. The
     * approximate startup sequence is:
     * <ol>
     *     <li>Scan the classpath for {@link RuntimeConstructable} classes,
     *     registering their no-op constructors as the default factories for their
     *     class ids.</li>
     *     <li>Create the application's {@link Hedera} singleton, which overrides
     *     the default factory for the stable {@literal 0x8e300b0dfdafbb1a} class
     *     id of the Services Merkle tree root with a reference to its
     *     {@link Hedera#newStateRoot()} method.</li>
     *     <li>Determine this node's <b>self id</b> by searching the <i>config.txt</i>
     *     in the working directory for any address book entries with IP addresses
     *     local to this machine; if there is more than one such entry, fail unless
     *     the command line args include a {@literal -local N} arg.</li>
     *     <li>Build a {@link Platform} instance from Services application metadata
     *     and the working directory <i>settings.txt</i>, providing the same
     *     {@link Hedera#newStateRoot()} method reference as the genesis state
     *     factory. (<b>IMPORTANT:</b> This step instantiates and invokes
     *     {@link StateLifecycles#onStateInitialized(MerkleNodeState, Platform, InitTrigger, SoftwareVersion)}
     *     on a {@link MerkleNodeState} instance that delegates the call back to our
     *     Hedera instance.)</li>
     *     <li>Call {@link Hedera#init(Platform, NodeId)} to complete startup phase
     *     validation and register notification listeners on the platform.</li>
     *     <li>Invoke {@link Platform#start()}.</li>
     * </ol>
     *
     * <p>Please see the <i>startup-phase-lifecycle.png</i> in this directory to visualize
     * the sequence of events in the startup phase and the centrality of the {@link Hedera}
     * singleton.
     * <p>
     * <b>IMPORTANT:</b> A surface-level reading of this method will undersell the centrality
     * of the Hedera instance. It is actually omnipresent throughout both the startup and
     * runtime phases of the application. Let's see why. When we build the platform, the
     * builder will either:
     * <ol>
     *      <li>Create a genesis state; or,</li>
     *      <li>Deserialize a saved state.</li>
     * </ol>
     * In both cases the state object will be created by the {@link Hedera#newStateRoot()}
     * method reference bound to our Hedera instance. Because,
     * <ol>
     *      <li>We provided this method as the genesis state factory right above; and,</li>
     *      <li>Our Hedera instance's constructor registered its {@link Hedera#newStateRoot()}
     *      method with the {@link ConstructableRegistry} as the factory for the Services state root
     *      class id.</li>
     * </ol>
     *  Now, note that {@link Hedera#newStateRoot()} returns {@link MerkleNodeState}
     *  instances that delegate their lifecycle methods to an injected instance of
     *  {@link StateLifecycles}---and the implementation of that
     *  injected by {@link Hedera#newStateRoot()} delegates these calls back to the Hedera
     *  instance itself.
     *  <p>
     *  Thus, the Hedera instance centralizes nearly all the setup and runtime logic for the
     *  application. It implements this logic by instantiating a {@link javax.inject.Singleton}
     *  component whose object graph roots include the Ingest, PreHandle, Handle, and Query
     *  workflows; as well as other infrastructure components that need to be initialized or
     *  accessed at specific points in the Swirlds application lifecycle.
     *
     * @param args optionally, what node id to run; required if the address book is ambiguous
     */
    public static void main(final String... args) throws Exception {
        // --- Configure platform infrastructure and derive node id from the command line and environment ---
        initLogging();
        BootstrapUtils.setupConstructableRegistry();
        final var commandLineArgs = CommandLineArgs.parse(args);
        if (commandLineArgs.localNodesToStart().size() > 1) {
            logger.error(
                    EXCEPTION.getMarker(),
                    "Multiple nodes were supplied via the command line. Only one node can be started per java process.");
            exitSystem(NODE_ADDRESS_MISMATCH);
            // the following throw is not reachable in production,
            // but reachable in testing with static mocked system exit calls.
            throw new ConfigurationException();
        }
        final var platformConfig = buildPlatformConfig();
        // Immediately initialize the cryptography and merkle cryptography factories
        // to avoid using default behavior instead of that defined in platformConfig
        final var cryptography = CryptographyFactory.create();
        final var merkleCryptography = MerkleCryptographyFactory.create(platformConfig, cryptography);

        // Determine which nodes were _requested_ to run from the command line
        final var cliNodesToRun = commandLineArgs.localNodesToStart();
        // Determine which nodes are _configured_ to run from the config file(s)
        final var configNodesToRun =
                platformConfig.getConfigData(BasicConfig.class).nodesToRun();
        // Using the requested nodes to run from the command line, the nodes configured to run, and now the
        // address book on disk, reconcile the list of nodes to run
        final List<NodeId> nodesToRun =
                getNodesToRun(cliNodesToRun, configNodesToRun, ILLEGAL_FALLBACK_NODE_IDS, NOOP_NODE_VALIDATOR);
        // Finally, verify that the reconciliation of above node IDs yields exactly one node to run
        final var selfId = ensureSingleNode(nodesToRun);

        // --- Initialize the platform metrics and the Hedera instance ---
        setupGlobalMetrics(platformConfig);
        metrics = getMetricsProvider().createPlatformMetrics(selfId);
        final PlatformStateFacade platformStateFacade = new PlatformStateFacade(ServicesSoftwareVersion::new);
        hedera = newHedera(metrics, platformStateFacade);
        final var version = hedera.getSoftwareVersion();
        final var isGenesis = new AtomicBoolean(false);
        logger.info("Starting node {} with version {}", selfId, version);

        // --- Build required infrastructure to load the initial state, then initialize the States API ---
        BootstrapUtils.setupConstructableRegistryWithConfiguration(platformConfig);
        final var time = Time.getCurrent();
        final var fileSystemManager = FileSystemManager.create(platformConfig);
        final var recycleBin =
                RecycleBin.create(metrics, platformConfig, getStaticThreadManager(), time, fileSystemManager, selfId);
        StateLifecycles<MerkleNodeState> stateLifecycles = hedera.newStateLifecycles();
        final PlatformContext platformContext = PlatformContext.create(
                platformConfig,
                Time.getCurrent(),
                metrics,
                FileSystemManager.create(platformConfig),
                recycleBin,
                merkleCryptography);
        final Optional<AddressBook> maybeDiskAddressBook = loadLegacyAddressBook();
        final HashedReservedSignedState reservedState = loadInitialState(
                platformConfig,
                recycleBin,
                version,
                () -> {
                    isGenesis.set(true);
                    Network genesisNetwork;
                    try {
                        genesisNetwork = hedera.startupNetworks().genesisNetworkOrThrow(platformConfig);
                    } catch (Exception ignore) {
                        // Fallback to the legacy address book if genesis-network.json or equivalent not loaded
                        genesisNetwork = DiskStartupNetworks.fromLegacyAddressBook(maybeDiskAddressBook.orElseThrow());
                    }
                    final var genesisState = hedera.newStateRoot();
                    hedera.initializeStatesApi(genesisState, GENESIS, genesisNetwork, platformConfig);
                    return genesisState;
                },
                Hedera.APP_NAME,
                Hedera.SWIRLD_NAME,
                selfId,
                platformStateFacade,
<<<<<<< HEAD
                merkleCryptography);
        final var initialState = reservedState.state();
        final var state = initialState.get().getState();
=======
                platformContext);
        final ReservedSignedState initialState = reservedState.state();
        final MerkleNodeState state = initialState.get().getState();
>>>>>>> 9261d534
        if (!isGenesis.get()) {
            hedera.initializeStatesApi(state, RESTART, null, platformConfig);
        }
        hedera.setInitialStateHash(reservedState.hash());

        // --- Create the platform context and initialize the cryptography ---
        final var rosterStore = new ReadableRosterStoreImpl(state.getReadableStates(RosterService.NAME));
        final var currentRoster = requireNonNull(rosterStore.getActiveRoster());
        // For now we convert to a legacy representation of the roster for convenience
        final var addressBook = requireNonNull(buildAddressBook(currentRoster));
        if (!addressBook.contains(selfId)) {
            throw new IllegalStateException("Self node id " + selfId + " is not in the address book");
        }
        final var networkKeysAndCerts = initNodeSecurity(addressBook, platformConfig, Set.copyOf(nodesToRun));
        final var keysAndCerts = networkKeysAndCerts.get(selfId);
        cryptography.digestSync(addressBook);

        // --- Now build the platform and start it ---
        final var rosterHistory = RosterUtils.createRosterHistory(rosterStore);
        final var platformBuilder = PlatformBuilder.create(
                        Hedera.APP_NAME,
                        Hedera.SWIRLD_NAME,
                        version,
                        initialState,
                        stateLifecycles,
                        selfId,
                        canonicalEventStreamLoc(selfId.id(), state),
                        rosterHistory,
                        platformStateFacade)
                .withPlatformContext(platformContext)
                .withConfiguration(platformConfig)
                .withKeysAndCerts(keysAndCerts)
                .withSystemTransactionEncoderCallback(hedera::encodeSystemTransaction);
        final var platform = platformBuilder.build();
        hedera.init(platform, selfId);

        // Initialize block node connections before starting the platform
        final var waitPeriodForActiveConnection =
                platformConfig.getConfigData(BlockStreamConfig.class).waitPeriodForActiveConnection();
        hedera.initializeBlockNodeConnections(Duration.ofMinutes(waitPeriodForActiveConnection));

        platform.start();
        hedera.run();
    }

    /**
     * Returns the event stream name for the given node id.
     *
     * @param nodeId the node id
     * @param root the platform merkle state root
     * @return the event stream name
     */
    private static String canonicalEventStreamLoc(final long nodeId, @NonNull final State root) {
        final var nodeStore = new ReadableNodeStoreImpl(
                root.getReadableStates(AddressBookService.NAME),
                new ReadableEntityIdStoreImpl(root.getReadableStates(EntityIdService.NAME)));
        final var accountId = requireNonNull(nodeStore.get(nodeId)).accountIdOrThrow();
        return accountId.shardNum() + "." + accountId.realmNum() + "." + accountId.accountNumOrThrow();
    }

    /**
     * Creates a canonical {@link Hedera} instance for the given node id and metrics.
     *
     * @param metrics  the metrics
     * @param platformStateFacade an object to access the platform state
     * @return the {@link Hedera} instance
     */
    public static Hedera newHedera(
            @NonNull final Metrics metrics, @NonNull final PlatformStateFacade platformStateFacade) {
        requireNonNull(metrics);
        return new Hedera(
                ConstructableRegistry.getInstance(),
                ServicesRegistryImpl::new,
                new OrderedServiceMigrator(),
                InstantSource.system(),
                DiskStartupNetworks::new,
                (appContext, bootstrapConfig) -> new HintsServiceImpl(
                        metrics, ForkJoinPool.commonPool(), appContext, new HintsLibraryImpl(), bootstrapConfig),
                (appContext, bootstrapConfig) -> new HistoryServiceImpl(
                        metrics,
                        ForkJoinPool.commonPool(),
                        appContext,
                        new HistoryLibraryImpl(),
                        HISTORY_LIBRARY_CODEC,
                        bootstrapConfig),
                TssBlockHashSigner::new,
                metrics,
                platformStateFacade);
    }

    /**
     * Builds the platform configuration for this node.
     *
     * @return the configuration
     */
    @NonNull
    public static Configuration buildPlatformConfig() {
        final ConfigurationBuilder configurationBuilder = ConfigurationBuilder.create()
                .withSource(SystemEnvironmentConfigSource.getInstance())
                .withSource(SystemPropertiesConfigSource.getInstance());

        rethrowIO(() -> BootstrapUtils.setupConfigBuilder(
                configurationBuilder,
                getAbsolutePath(DEFAULT_SETTINGS_FILE_NAME),
                getAbsolutePath(DEFAULT_OVERRIDES_YAML_FILE_NAME)));
        final Configuration configuration = configurationBuilder.build();
        checkConfiguration(configuration);
        return configuration;
    }

    /**
     * Ensures there is exactly 1 node to run.
     *
     * @param nodesToRun        the list of nodes configured to run.
     * @return the node which should be run locally.
     * @throws ConfigurationException if more than one node would be started or the requested node is not configured.
     */
    private static NodeId ensureSingleNode(@NonNull final List<NodeId> nodesToRun) {
        requireNonNull(nodesToRun);

        logger.info(STARTUP.getMarker(), "The following nodes {} are set to run locally", nodesToRun);
        if (nodesToRun.isEmpty()) {
            final String errorMessage = "No nodes are configured to run locally.";
            logger.error(STARTUP.getMarker(), errorMessage);
            exitSystem(NODE_ADDRESS_MISMATCH, errorMessage);
            // the following throw is not reachable in production,
            // but reachable in testing with static mocked system exit calls.
            throw new ConfigurationException(errorMessage);
        }

        if (nodesToRun.size() > 1) {
            final String errorMessage = "Multiple nodes are configured to run locally.";
            logger.error(EXCEPTION.getMarker(), errorMessage);
            exitSystem(NODE_ADDRESS_MISMATCH, errorMessage);
            // the following throw is not reachable in production,
            // but reachable in testing with static mocked system exit calls.
            throw new ConfigurationException(errorMessage);
        }
        return nodesToRun.getFirst();
    }

    /**
     * Loads the legacy address book if it is present. Can be removed once no environment relies on using
     * legacy <i>config.txt</i> as a startup asset.
     * @return the address book from a legacy config file, if present
     */
    @Deprecated
    private static Optional<AddressBook> loadLegacyAddressBook() {
        try {
            final LegacyConfigProperties props =
                    LegacyConfigPropertiesLoader.loadConfigFile(getAbsolutePath(DEFAULT_CONFIG_FILE_NAME));
            props.appConfig().ifPresent(c -> ParameterProvider.getInstance().setParameters(c.params()));
            return Optional.of(props.getAddressBook());
        } catch (final Exception ignore) {
            return Optional.empty();
        }
    }

    /**
     * Get the initial state to be used by this node. May return a state loaded from disk, or may return a genesis state
     * if no valid state is found on disk.
     *
     * @param configuration      the configuration for this node
     * @param softwareVersion     the software version of the app
     * @param stateRootSupplier a supplier that can build a genesis state
     * @param mainClassName       the name of the app's SwirldMain class
     * @param swirldName          the name of this swirld
     * @param selfId              the node id of this node
     * @param platformStateFacade an object to access the platform state
     * @return the initial state to be used by this node
     */
    @NonNull
    private static HashedReservedSignedState loadInitialState(
            @NonNull final Configuration configuration,
            @NonNull final RecycleBin recycleBin,
            @NonNull final SoftwareVersion softwareVersion,
            @NonNull final Supplier<MerkleNodeState> stateRootSupplier,
            @NonNull final String mainClassName,
            @NonNull final String swirldName,
            @NonNull final NodeId selfId,
            @NonNull final PlatformStateFacade platformStateFacade,
<<<<<<< HEAD
            @NonNull final MerkleCryptography merkleCryptography) {
=======
            @NonNull final PlatformContext platformContext) {
>>>>>>> 9261d534
        final var loadedState = StartupStateUtils.loadStateFile(
                configuration,
                recycleBin,
                selfId,
                mainClassName,
                swirldName,
                softwareVersion,
                platformStateFacade,
<<<<<<< HEAD
                merkleCryptography);
=======
                platformContext);
>>>>>>> 9261d534
        try (loadedState) {
            if (loadedState.isNotNull()) {
                logger.info(
                        STARTUP.getMarker(),
                        new SavedStateLoadedPayload(
                                loadedState.get().getRound(), loadedState.get().getConsensusTimestamp()));
<<<<<<< HEAD
                return copyInitialSignedState(
                        configuration, loadedState.get(), platformStateFacade, merkleCryptography);
=======
                return copyInitialSignedState(configuration, loadedState.get(), platformStateFacade, platformContext);
>>>>>>> 9261d534
            }
        }
        final var stateRoot = stateRootSupplier.get();
        final var signedState = new SignedState(
                configuration,
                CryptoStatic::verifySignature,
                stateRoot,
                "genesis state",
                false,
                false,
                false,
                platformStateFacade);
        signedState.init(platformContext);
        final var reservedSignedState = signedState.reserve("initial reservation on genesis state");
        try (reservedSignedState) {
            return copyInitialSignedState(
<<<<<<< HEAD
                    configuration, reservedSignedState.get(), platformStateFacade, merkleCryptography);
=======
                    configuration, reservedSignedState.get(), platformStateFacade, platformContext);
>>>>>>> 9261d534
        }
    }

    private static @NonNull Hedera hederaOrThrow() {
        return requireNonNull(hedera);
    }

    @VisibleForTesting
    static void initGlobal(@NonNull final Hedera hedera, @NonNull final Metrics metrics) {
        ServicesMain.hedera = hedera;
        ServicesMain.metrics = metrics;
    }
}<|MERGE_RESOLUTION|>--- conflicted
+++ resolved
@@ -317,15 +317,9 @@
                 Hedera.SWIRLD_NAME,
                 selfId,
                 platformStateFacade,
-<<<<<<< HEAD
-                merkleCryptography);
-        final var initialState = reservedState.state();
-        final var state = initialState.get().getState();
-=======
                 platformContext);
         final ReservedSignedState initialState = reservedState.state();
         final MerkleNodeState state = initialState.get().getState();
->>>>>>> 9261d534
         if (!isGenesis.get()) {
             hedera.initializeStatesApi(state, RESTART, null, platformConfig);
         }
@@ -507,11 +501,7 @@
             @NonNull final String swirldName,
             @NonNull final NodeId selfId,
             @NonNull final PlatformStateFacade platformStateFacade,
-<<<<<<< HEAD
-            @NonNull final MerkleCryptography merkleCryptography) {
-=======
             @NonNull final PlatformContext platformContext) {
->>>>>>> 9261d534
         final var loadedState = StartupStateUtils.loadStateFile(
                 configuration,
                 recycleBin,
@@ -520,23 +510,14 @@
                 swirldName,
                 softwareVersion,
                 platformStateFacade,
-<<<<<<< HEAD
-                merkleCryptography);
-=======
                 platformContext);
->>>>>>> 9261d534
         try (loadedState) {
             if (loadedState.isNotNull()) {
                 logger.info(
                         STARTUP.getMarker(),
                         new SavedStateLoadedPayload(
                                 loadedState.get().getRound(), loadedState.get().getConsensusTimestamp()));
-<<<<<<< HEAD
-                return copyInitialSignedState(
-                        configuration, loadedState.get(), platformStateFacade, merkleCryptography);
-=======
                 return copyInitialSignedState(configuration, loadedState.get(), platformStateFacade, platformContext);
->>>>>>> 9261d534
             }
         }
         final var stateRoot = stateRootSupplier.get();
@@ -553,11 +534,7 @@
         final var reservedSignedState = signedState.reserve("initial reservation on genesis state");
         try (reservedSignedState) {
             return copyInitialSignedState(
-<<<<<<< HEAD
-                    configuration, reservedSignedState.get(), platformStateFacade, merkleCryptography);
-=======
                     configuration, reservedSignedState.get(), platformStateFacade, platformContext);
->>>>>>> 9261d534
         }
     }
 
