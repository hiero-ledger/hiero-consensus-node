// SPDX-License-Identifier: Apache-2.0
package com.hedera.node.app;

import static com.swirlds.common.io.utility.FileUtils.getAbsolutePath;
import static com.swirlds.common.io.utility.FileUtils.rethrowIO;
import static com.swirlds.common.threading.manager.AdHocThreadManager.getStaticThreadManager;
import static com.swirlds.logging.legacy.LogMarker.EXCEPTION;
import static com.swirlds.logging.legacy.LogMarker.STARTUP;
import static com.swirlds.platform.builder.PlatformBuildConstants.DEFAULT_CONFIG_FILE_NAME;
import static com.swirlds.platform.builder.PlatformBuildConstants.DEFAULT_OVERRIDES_YAML_FILE_NAME;
import static com.swirlds.platform.builder.PlatformBuildConstants.DEFAULT_SETTINGS_FILE_NAME;
import static com.swirlds.platform.builder.internal.StaticPlatformBuilder.getMetricsProvider;
import static com.swirlds.platform.builder.internal.StaticPlatformBuilder.initLogging;
import static com.swirlds.platform.builder.internal.StaticPlatformBuilder.setupGlobalMetrics;
import static com.swirlds.platform.config.internal.PlatformConfigUtils.checkConfiguration;
import static com.swirlds.platform.crypto.CryptoStatic.initNodeSecurity;
import static com.swirlds.platform.roster.RosterUtils.buildAddressBook;
import static com.swirlds.platform.state.signed.StartupStateUtils.copyInitialSignedState;
import static com.swirlds.platform.system.InitTrigger.GENESIS;
import static com.swirlds.platform.system.InitTrigger.RESTART;
import static com.swirlds.platform.system.SystemExitCode.NODE_ADDRESS_MISMATCH;
import static com.swirlds.platform.system.SystemExitUtils.exitSystem;
import static com.swirlds.platform.util.BootstrapUtils.getNodesToRun;
import static java.util.Objects.requireNonNull;

import com.google.common.annotations.VisibleForTesting;
import com.hedera.hapi.node.base.AccountID;
import com.hedera.hapi.node.base.SemanticVersion;
import com.hedera.hapi.platform.event.StateSignatureTransaction;
import com.hedera.node.app.hints.impl.HintsLibraryImpl;
import com.hedera.node.app.hints.impl.HintsServiceImpl;
import com.hedera.node.app.history.impl.HistoryLibraryImpl;
import com.hedera.node.app.history.impl.HistoryServiceImpl;
import com.hedera.node.app.ids.EntityIdService;
import com.hedera.node.app.ids.ReadableEntityIdStoreImpl;
import com.hedera.node.app.info.DiskStartupNetworks;
import com.hedera.node.app.roster.RosterService;
import com.hedera.node.app.service.addressbook.AddressBookService;
import com.hedera.node.app.service.addressbook.impl.ReadableNodeStoreImpl;
import com.hedera.node.app.services.OrderedServiceMigrator;
import com.hedera.node.app.services.ServicesRegistryImpl;
import com.hedera.node.app.state.ConsensusStateEventHandlerImpl;
import com.hedera.node.app.tss.TssBlockHashSigner;
import com.hedera.node.config.data.BlockStreamConfig;
import com.hedera.node.internal.network.Network;
import com.hedera.node.internal.network.NodeMetadata;
import com.hedera.pbj.runtime.io.buffer.Bytes;
import com.swirlds.base.time.Time;
import com.swirlds.common.constructable.ConstructableRegistry;
import com.swirlds.common.context.PlatformContext;
import com.swirlds.common.crypto.CryptographyProvider;
import com.swirlds.common.io.filesystem.FileSystemManager;
import com.swirlds.common.io.utility.RecycleBin;
import com.swirlds.common.merkle.crypto.MerkleCryptographyFactory;
import com.swirlds.config.api.Configuration;
import com.swirlds.config.api.ConfigurationBuilder;
import com.swirlds.config.extensions.sources.SystemEnvironmentConfigSource;
import com.swirlds.config.extensions.sources.SystemPropertiesConfigSource;
import com.swirlds.logging.legacy.payload.SavedStateLoadedPayload;
import com.swirlds.metrics.api.Metrics;
import com.swirlds.platform.Browser;
import com.swirlds.platform.CommandLineArgs;
import com.swirlds.platform.ParameterProvider;
import com.swirlds.platform.builder.PlatformBuilder;
import com.swirlds.platform.config.BasicConfig;
import com.swirlds.platform.config.legacy.ConfigurationException;
import com.swirlds.platform.config.legacy.LegacyConfigProperties;
import com.swirlds.platform.config.legacy.LegacyConfigPropertiesLoader;
import com.swirlds.platform.crypto.CryptoStatic;
import com.swirlds.platform.roster.RosterUtils;
import com.swirlds.platform.state.ConsensusStateEventHandler;
import com.swirlds.platform.state.MerkleNodeState;
import com.swirlds.platform.state.service.PlatformStateFacade;
import com.swirlds.platform.state.service.ReadableRosterStoreImpl;
import com.swirlds.platform.state.signed.HashedReservedSignedState;
import com.swirlds.platform.state.signed.ReservedSignedState;
import com.swirlds.platform.state.signed.SignedState;
import com.swirlds.platform.state.signed.StartupStateUtils;
import com.swirlds.platform.system.InitTrigger;
import com.swirlds.platform.system.Platform;
import com.swirlds.platform.system.SoftwareVersion;
import com.swirlds.platform.system.SwirldMain;
import com.swirlds.platform.system.address.AddressBook;
import com.swirlds.platform.util.BootstrapUtils;
import com.swirlds.state.State;
import com.swirlds.virtualmap.VirtualMap;
import edu.umd.cs.findbugs.annotations.NonNull;
import java.time.Duration;
import java.time.InstantSource;
import java.util.List;
import java.util.Optional;
import java.util.Set;
import java.util.concurrent.ForkJoinPool;
import java.util.concurrent.atomic.AtomicReference;
import java.util.function.Function;
import java.util.function.Predicate;
import java.util.function.Supplier;
import org.apache.logging.log4j.LogManager;
import org.apache.logging.log4j.Logger;
import org.hiero.consensus.model.constructable.RuntimeConstructable;
import org.hiero.consensus.model.node.NodeId;

/**
 * Main entry point.
 *
 * <p>This class simply delegates to {@link Hedera}.
 */
public class ServicesMain implements SwirldMain<MerkleNodeState> {
    private static final Logger logger = LogManager.getLogger(ServicesMain.class);

    /**
     * A supplier that refuses to satisfy fallback requests for a set of node ids to run
     * simultaneously; this is only useful for certain platform testing applications
     */
    private static final Supplier<Set<NodeId>> ILLEGAL_FALLBACK_NODE_IDS = () -> {
        throw new IllegalStateException("The node id must be configured explicitly");
    };
    /**
     * Upfront validation on node ids is only useful for certain platform testing applications
     */
    private static final Predicate<NodeId> NOOP_NODE_VALIDATOR = nodeId -> true;

    /**
     * The {@link Hedera} singleton.
     */
    private static Hedera hedera;

    /**
     * The {@link Metrics} to use.
     */
    private static Metrics metrics;

    public ServicesMain() {
        // No-op, everything must be initialized in the main() entrypoint
    }

    /**
     * {@inheritDoc}
     */
    @Override
    public @NonNull SoftwareVersion getSoftwareVersion() {
        return hederaOrThrow().getSoftwareVersion();
    }

    /**
     * {@inheritDoc}
     */
    @Override
    public SemanticVersion getSemanticVersion() {
        return hederaOrThrow().getSoftwareVersion().getPbjSemanticVersion();
    }

    /**
     * {@inheritDoc}
     */
    @Override
    public void init(@NonNull final Platform platform, @NonNull final NodeId nodeId) {
        requireNonNull(platform);
        requireNonNull(nodeId);
        hederaOrThrow().init(platform, nodeId);
    }

    /**
     * {@inheritDoc}
     */
    @Override
    public @NonNull MerkleNodeState newStateRoot() {
        return hederaOrThrow().newStateRoot();
    }

    @Override
    public Function<VirtualMap, MerkleNodeState> stateRootFromVirtualMap() {
        return hederaOrThrow().stateRootFromVirtualMap();
    }

    /**
     * {@inheritDoc}
     */
    @Override
    public ConsensusStateEventHandler<MerkleNodeState> newConsensusStateEvenHandler() {
        return new ConsensusStateEventHandlerImpl(hederaOrThrow());
    }

    /**
     * {@inheritDoc}
     */
    @Override
    public void run() {
        hederaOrThrow().run();
    }

    @Override
    public @NonNull Bytes encodeSystemTransaction(@NonNull StateSignatureTransaction transaction) {
        return hedera.encodeSystemTransaction(transaction);
    }

    /**
     * Launches Services directly, without use of the "app browser" from {@link Browser}. The
     * approximate startup sequence is:
     * <ol>
     *     <li>Scan the classpath for {@link RuntimeConstructable} classes,
     *     registering their no-op constructors as the default factories for their
     *     class ids.</li>
     *     <li>Create the application's {@link Hedera} singleton, which overrides
     *     the default factory for the stable {@literal 0x8e300b0dfdafbb1a} class
     *     id of the Services Merkle tree root with a reference to its
     *     {@link Hedera#newStateRoot()} method.</li>
     *     <li>Determine this node's <b>self id</b> by searching the <i>config.txt</i>
     *     in the working directory for any address book entries with IP addresses
     *     local to this machine; if there is more than one such entry, fail unless
     *     the command line args include a {@literal -local N} arg.</li>
     *     <li>Build a {@link Platform} instance from Services application metadata
     *     and the working directory <i>settings.txt</i>, providing the same
     *     {@link Hedera#newStateRoot()} method reference as the genesis state
     *     factory. (<b>IMPORTANT:</b> This step instantiates and invokes
     *     {@link ConsensusStateEventHandler#onStateInitialized(MerkleNodeState, Platform, InitTrigger, SemanticVersion)}
     *     on a {@link MerkleNodeState} instance that delegates the call back to our
     *     Hedera instance.)</li>
     *     <li>Call {@link Hedera#init(Platform, NodeId)} to complete startup phase
     *     validation and register notification listeners on the platform.</li>
     *     <li>Invoke {@link Platform#start()}.</li>
     * </ol>
     *
     * <p>Please see the <i>startup-phase-lifecycle.png</i> in this directory to visualize
     * the sequence of events in the startup phase and the centrality of the {@link Hedera}
     * singleton.
     * <p>
     * <b>IMPORTANT:</b> A surface-level reading of this method will undersell the centrality
     * of the Hedera instance. It is actually omnipresent throughout both the startup and
     * runtime phases of the application. Let's see why. When we build the platform, the
     * builder will either:
     * <ol>
     *      <li>Create a genesis state; or,</li>
     *      <li>Deserialize a saved state.</li>
     * </ol>
     * In both cases the state object will be created by the {@link Hedera#newStateRoot()}
     * method reference bound to our Hedera instance. Because,
     * <ol>
     *      <li>We provided this method as the genesis state factory right above; and,</li>
     *      <li>Our Hedera instance's constructor registered its {@link Hedera#newStateRoot()}
     *      method with the {@link ConstructableRegistry} as the factory for the Services state root
     *      class id.</li>
     * </ol>
     *  Now, note that {@link Hedera#newStateRoot()} returns {@link MerkleNodeState}
     *  instances that delegate their lifecycle methods to an injected instance of
     *  {@link ConsensusStateEventHandler}---and the implementation of that
     *  injected by {@link Hedera#newStateRoot()} delegates these calls back to the Hedera
     *  instance itself.
     *  <p>
     *  Thus, the Hedera instance centralizes nearly all the setup and runtime logic for the
     *  application. It implements this logic by instantiating a {@link javax.inject.Singleton}
     *  component whose object graph roots include the Ingest, PreHandle, Handle, and Query
     *  workflows; as well as other infrastructure components that need to be initialized or
     *  accessed at specific points in the Swirlds application lifecycle.
     *
     * @param args optionally, what node id to run; required if the address book is ambiguous
     */
    public static void main(final String... args) throws Exception {
        // --- Configure platform infrastructure and derive node id from the command line and environment ---
        initLogging();
        BootstrapUtils.setupConstructableRegistry();
        final var commandLineArgs = CommandLineArgs.parse(args);
        if (commandLineArgs.localNodesToStart().size() > 1) {
            logger.error(
                    EXCEPTION.getMarker(),
                    "Multiple nodes were supplied via the command line. Only one node can be started per java process.");
            exitSystem(NODE_ADDRESS_MISMATCH);
            // the following throw is not reachable in production,
            // but reachable in testing with static mocked system exit calls.
            throw new ConfigurationException();
        }
        final var platformConfig = buildPlatformConfig();
        // Immediately initialize the cryptography and merkle cryptography factories
        // to avoid using default behavior instead of that defined in platformConfig
        final var cryptography = CryptographyProvider.getInstance();
        final var merkleCryptography = MerkleCryptographyFactory.create(platformConfig);

        // Determine which nodes were _requested_ to run from the command line
        final var cliNodesToRun = commandLineArgs.localNodesToStart();
        // Determine which nodes are _configured_ to run from the config file(s)
        final var configNodesToRun =
                platformConfig.getConfigData(BasicConfig.class).nodesToRun();
        // Using the requested nodes to run from the command line, the nodes configured to run, and now the
        // address book on disk, reconcile the list of nodes to run
        final List<NodeId> nodesToRun =
                getNodesToRun(cliNodesToRun, configNodesToRun, ILLEGAL_FALLBACK_NODE_IDS, NOOP_NODE_VALIDATOR);
        // Finally, verify that the reconciliation of above node IDs yields exactly one node to run
        final var selfId = ensureSingleNode(nodesToRun);

        // --- Initialize the platform metrics and the Hedera instance ---
        setupGlobalMetrics(platformConfig);
        metrics = getMetricsProvider().createPlatformMetrics(selfId);
<<<<<<< HEAD
        final PlatformStateFacade platformStateFacade = new PlatformStateFacade(ServicesSoftwareVersion::new);
        hedera = newHedera(metrics, platformStateFacade, platformConfig);
=======
        final PlatformStateFacade platformStateFacade = new PlatformStateFacade();
        hedera = newHedera(metrics, platformStateFacade);
>>>>>>> cbe09d5b
        final var version = hedera.getSoftwareVersion();
        final AtomicReference<Network> genesisNetwork = new AtomicReference<>();
        logger.info("Starting node {} with version {}", selfId, version);

        // --- Build required infrastructure to load the initial state, then initialize the States API ---
        BootstrapUtils.setupConstructableRegistryWithConfiguration(platformConfig);
        final var time = Time.getCurrent();
        final var fileSystemManager = FileSystemManager.create(platformConfig);
        final var recycleBin =
                RecycleBin.create(metrics, platformConfig, getStaticThreadManager(), time, fileSystemManager, selfId);
        ConsensusStateEventHandler<MerkleNodeState> consensusStateEventHandler = hedera.newConsensusStateEvenHandler();
        final PlatformContext platformContext = PlatformContext.create(
                platformConfig,
                Time.getCurrent(),
                metrics,
                FileSystemManager.create(platformConfig),
                recycleBin,
                merkleCryptography);
        final Optional<AddressBook> maybeDiskAddressBook = loadLegacyAddressBook();
        final HashedReservedSignedState reservedState = loadInitialState(
                platformConfig,
                recycleBin,
                version.getPbjSemanticVersion(),
                () -> {
                    Network network;
                    try {
                        network = hedera.startupNetworks().genesisNetworkOrThrow(platformConfig);
                    } catch (Exception ignore) {
                        // Fallback to the legacy address book if genesis-network.json or equivalent not loaded
                        network = DiskStartupNetworks.fromLegacyAddressBook(
                                maybeDiskAddressBook.orElseThrow(),
                                hedera.bootstrapConfigProvider().getConfiguration());
                    }
                    genesisNetwork.set(network);
                    final var genesisState = hedera.newStateRoot();
                    hedera.initializeStatesApi(genesisState, GENESIS, platformConfig);
                    return genesisState;
                },
                hedera.stateRootFromVirtualMap(),
                Hedera.APP_NAME,
                Hedera.SWIRLD_NAME,
                selfId,
                platformStateFacade,
                platformContext);
        final ReservedSignedState initialState = reservedState.state();
        final MerkleNodeState state = initialState.get().getState();
        if (genesisNetwork.get() == null) {
            hedera.initializeStatesApi(state, RESTART, platformConfig);
        }
        hedera.setInitialStateHash(reservedState.hash());

        // --- Create the platform context and initialize the cryptography ---
        final var rosterStore = new ReadableRosterStoreImpl(state.getReadableStates(RosterService.NAME));
        final var currentRoster = requireNonNull(rosterStore.getActiveRoster());
        // For now we convert to a legacy representation of the roster for convenience
        final var addressBook = requireNonNull(buildAddressBook(currentRoster));
        if (!addressBook.contains(selfId)) {
            throw new IllegalStateException("Self node id " + selfId + " is not in the address book");
        }
        final var networkKeysAndCerts = initNodeSecurity(addressBook, platformConfig, Set.copyOf(nodesToRun));
        final var keysAndCerts = networkKeysAndCerts.get(selfId);
        cryptography.digestSync(addressBook);

        // --- Now build the platform and start it ---
        final var rosterHistory = RosterUtils.createRosterHistory(rosterStore);
        final var platformBuilder = PlatformBuilder.create(
                        Hedera.APP_NAME,
                        Hedera.SWIRLD_NAME,
                        version.getPbjSemanticVersion(),
                        initialState,
                        consensusStateEventHandler,
                        selfId,
                        // If at genesis, base the event stream location on the genesis network metadata
                        Optional.ofNullable(genesisNetwork.get())
                                .map(network -> eventStreamLocOrThrow(network, selfId.id()))
                                // Otherwise derive if from the node's id in state or
                                .orElseGet(() -> canonicalEventStreamLoc(selfId.id(), state)),
                        rosterHistory,
                        platformStateFacade,
                        hedera.stateRootFromVirtualMap())
                .withPlatformContext(platformContext)
                .withConfiguration(platformConfig)
                .withKeysAndCerts(keysAndCerts)
                .withSystemTransactionEncoderCallback(hedera::encodeSystemTransaction);
        final var platform = platformBuilder.build();
        hedera.init(platform, selfId);

        // Initialize block node connections before starting the platform
        final var waitPeriodForActiveConnection =
                platformConfig.getConfigData(BlockStreamConfig.class).waitPeriodForActiveConnection();
        hedera.initializeBlockNodeConnections(Duration.ofMinutes(waitPeriodForActiveConnection));

        platform.start();
        hedera.run();
    }

    /**
     * Returns the event stream location for the given node id based on the given network metadata.
     * @param network the network metadata
     * @param nodeId the node id
     * @return the event stream location
     */
    private static String eventStreamLocOrThrow(@NonNull final Network network, final long nodeId) {
        return network.nodeMetadata().stream()
                .map(NodeMetadata::nodeOrThrow)
                .filter(node -> node.nodeId() == nodeId)
                .map(node -> canonicalEventStreamLoc(node.accountIdOrThrow()))
                .findFirst()
                .orElseThrow();
    }

    /**
     * Returns the event stream name for the given node id.
     *
     * @param nodeId the node id
     * @param root the platform merkle state root
     * @return the event stream name
     */
    private static String canonicalEventStreamLoc(final long nodeId, @NonNull final State root) {
        try {
            final var nodeStore = new ReadableNodeStoreImpl(
                    root.getReadableStates(AddressBookService.NAME),
                    new ReadableEntityIdStoreImpl(root.getReadableStates(EntityIdService.NAME)));
            final var accountId = requireNonNull(nodeStore.get(nodeId)).accountIdOrThrow();
            return canonicalEventStreamLoc(accountId);
        } catch (Exception ignore) {
            // If this node id was not in the state address book, as a final fallback assume
            // we are restarting from round zero state and try to use genesis startup assets,
            // which are not archived until at least one round has been handled
            final var genesisNetwork =
                    hederaOrThrow().genesisNetworkSupplierOrThrow().get();
            return eventStreamLocOrThrow(genesisNetwork, nodeId);
        }
    }

    /**
     * Returns the event stream name for the given account id.
     * @return the event stream name
     */
    private static String canonicalEventStreamLoc(@NonNull final AccountID accountId) {
        requireNonNull(accountId);
        return accountId.shardNum() + "." + accountId.realmNum() + "." + accountId.accountNumOrThrow();
    }

    /**
     * Creates a canonical {@link Hedera} instance for the given node id and metrics.
     *
     * @param metrics  the metrics
     * @param platformStateFacade an object to access the platform state
     * @param platformConfig an object to access the platform config
     * @return the {@link Hedera} instance
     */
    public static Hedera newHedera(
            @NonNull final Metrics metrics,
            @NonNull final PlatformStateFacade platformStateFacade,
            @NonNull Configuration platformConfig) {
        requireNonNull(metrics);
        return new Hedera(
                ConstructableRegistry.getInstance(),
                ServicesRegistryImpl::new,
                new OrderedServiceMigrator(),
                InstantSource.system(),
                DiskStartupNetworks::new,
                (appContext, bootstrapConfig) -> new HintsServiceImpl(
                        metrics,
                        ForkJoinPool.commonPool(),
                        appContext,
                        new HintsLibraryImpl(),
                        bootstrapConfig.getConfigData(BlockStreamConfig.class).blockPeriod()),
                (appContext, bootstrapConfig) -> new HistoryServiceImpl(
                        metrics, ForkJoinPool.commonPool(), appContext, new HistoryLibraryImpl(), bootstrapConfig),
                TssBlockHashSigner::new,
                metrics,
                platformStateFacade,
                platformConfig);
    }

    /**
     * Builds the platform configuration for this node.
     *
     * @return the configuration
     */
    @NonNull
    public static Configuration buildPlatformConfig() {
        final ConfigurationBuilder configurationBuilder = ConfigurationBuilder.create()
                .withSource(SystemEnvironmentConfigSource.getInstance())
                .withSource(SystemPropertiesConfigSource.getInstance());

        rethrowIO(() -> BootstrapUtils.setupConfigBuilder(
                configurationBuilder,
                getAbsolutePath(DEFAULT_SETTINGS_FILE_NAME),
                getAbsolutePath(DEFAULT_OVERRIDES_YAML_FILE_NAME)));
        final Configuration configuration = configurationBuilder.build();
        checkConfiguration(configuration);
        return configuration;
    }

    /**
     * Ensures there is exactly 1 node to run.
     *
     * @param nodesToRun        the list of nodes configured to run.
     * @return the node which should be run locally.
     * @throws ConfigurationException if more than one node would be started or the requested node is not configured.
     */
    private static NodeId ensureSingleNode(@NonNull final List<NodeId> nodesToRun) {
        requireNonNull(nodesToRun);

        logger.info(STARTUP.getMarker(), "The following nodes {} are set to run locally", nodesToRun);
        if (nodesToRun.isEmpty()) {
            final String errorMessage = "No nodes are configured to run locally.";
            logger.error(STARTUP.getMarker(), errorMessage);
            exitSystem(NODE_ADDRESS_MISMATCH, errorMessage);
            // the following throw is not reachable in production,
            // but reachable in testing with static mocked system exit calls.
            throw new ConfigurationException(errorMessage);
        }

        if (nodesToRun.size() > 1) {
            final String errorMessage = "Multiple nodes are configured to run locally.";
            logger.error(EXCEPTION.getMarker(), errorMessage);
            exitSystem(NODE_ADDRESS_MISMATCH, errorMessage);
            // the following throw is not reachable in production,
            // but reachable in testing with static mocked system exit calls.
            throw new ConfigurationException(errorMessage);
        }
        return nodesToRun.getFirst();
    }

    /**
     * Loads the legacy address book if it is present. Can be removed once no environment relies on using
     * legacy <i>config.txt</i> as a startup asset.
     * @return the address book from a legacy config file, if present
     */
    @Deprecated
    private static Optional<AddressBook> loadLegacyAddressBook() {
        try {
            final LegacyConfigProperties props =
                    LegacyConfigPropertiesLoader.loadConfigFile(getAbsolutePath(DEFAULT_CONFIG_FILE_NAME));
            props.appConfig().ifPresent(c -> ParameterProvider.getInstance().setParameters(c.params()));
            return Optional.of(props.getAddressBook());
        } catch (final Exception ignore) {
            return Optional.empty();
        }
    }

    /**
     * Get the initial state to be used by this node. May return a state loaded from disk, or may return a genesis state
     * if no valid state is found on disk.
     *
     * @param configuration      the configuration for this node
     * @param softwareVersion     the software version of the app
     * @param stateRootSupplier a supplier that can build a genesis state
     * @param mainClassName       the name of the app's SwirldMain class
     * @param swirldName          the name of this swirld
     * @param selfId              the node id of this node
     * @param platformStateFacade an object to access the platform state
     * @return the initial state to be used by this node
     */
    @NonNull
    private static HashedReservedSignedState loadInitialState(
            @NonNull final Configuration configuration,
            @NonNull final RecycleBin recycleBin,
            @NonNull final SemanticVersion softwareVersion,
            @NonNull final Supplier<MerkleNodeState> stateRootSupplier,
            @NonNull final Function<VirtualMap, MerkleNodeState> stateRootFunction,
            @NonNull final String mainClassName,
            @NonNull final String swirldName,
            @NonNull final NodeId selfId,
            @NonNull final PlatformStateFacade platformStateFacade,
            @NonNull final PlatformContext platformContext) {
        final var loadedState = StartupStateUtils.loadStateFile(
                recycleBin,
                selfId,
                mainClassName,
                swirldName,
                stateRootFunction,
                softwareVersion,
                platformStateFacade,
                platformContext);
        try (loadedState) {
            if (loadedState.isNotNull()) {
                logger.info(
                        STARTUP.getMarker(),
                        new SavedStateLoadedPayload(
                                loadedState.get().getRound(), loadedState.get().getConsensusTimestamp()));
                return copyInitialSignedState(loadedState.get(), platformStateFacade, platformContext);
            }
        }
        final var stateRoot = stateRootSupplier.get();
        final var signedState = new SignedState(
                configuration,
                CryptoStatic::verifySignature,
                stateRoot,
                "genesis state",
                false,
                false,
                false,
                platformStateFacade);
        signedState.init(platformContext);
        final var reservedSignedState = signedState.reserve("initial reservation on genesis state");
        try (reservedSignedState) {
            return copyInitialSignedState(reservedSignedState.get(), platformStateFacade, platformContext);
        }
    }

    private static @NonNull Hedera hederaOrThrow() {
        return requireNonNull(hedera);
    }

    @VisibleForTesting
    static void initGlobal(@NonNull final Hedera hedera, @NonNull final Metrics metrics) {
        ServicesMain.hedera = hedera;
        ServicesMain.metrics = metrics;
    }
}<|MERGE_RESOLUTION|>--- conflicted
+++ resolved
@@ -290,13 +290,8 @@
         // --- Initialize the platform metrics and the Hedera instance ---
         setupGlobalMetrics(platformConfig);
         metrics = getMetricsProvider().createPlatformMetrics(selfId);
-<<<<<<< HEAD
-        final PlatformStateFacade platformStateFacade = new PlatformStateFacade(ServicesSoftwareVersion::new);
+        final PlatformStateFacade platformStateFacade = new PlatformStateFacade();
         hedera = newHedera(metrics, platformStateFacade, platformConfig);
-=======
-        final PlatformStateFacade platformStateFacade = new PlatformStateFacade();
-        hedera = newHedera(metrics, platformStateFacade);
->>>>>>> cbe09d5b
         final var version = hedera.getSoftwareVersion();
         final AtomicReference<Network> genesisNetwork = new AtomicReference<>();
         logger.info("Starting node {} with version {}", selfId, version);
