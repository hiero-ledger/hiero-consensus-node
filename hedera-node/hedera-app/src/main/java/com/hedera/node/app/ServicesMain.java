// SPDX-License-Identifier: Apache-2.0
package com.hedera.node.app;

import static com.swirlds.common.io.utility.FileUtils.getAbsolutePath;
import static com.swirlds.common.io.utility.FileUtils.rethrowIO;
import static com.swirlds.common.threading.manager.AdHocThreadManager.getStaticThreadManager;
import static com.swirlds.logging.legacy.LogMarker.EXCEPTION;
import static com.swirlds.logging.legacy.LogMarker.STARTUP;
import static com.swirlds.platform.builder.PlatformBuildConstants.DEFAULT_CONFIG_FILE_NAME;
import static com.swirlds.platform.builder.PlatformBuildConstants.DEFAULT_OVERRIDES_YAML_FILE_NAME;
import static com.swirlds.platform.builder.PlatformBuildConstants.DEFAULT_SETTINGS_FILE_NAME;
import static com.swirlds.platform.builder.internal.StaticPlatformBuilder.getMetricsProvider;
import static com.swirlds.platform.builder.internal.StaticPlatformBuilder.initLogging;
import static com.swirlds.platform.builder.internal.StaticPlatformBuilder.setupGlobalMetrics;
import static com.swirlds.platform.config.internal.PlatformConfigUtils.checkConfiguration;
import static com.swirlds.platform.crypto.CryptoStatic.initNodeSecurity;
import static com.swirlds.platform.state.signed.StartupStateUtils.loadInitialState;
import static com.swirlds.platform.system.InitTrigger.GENESIS;
import static com.swirlds.platform.system.InitTrigger.RESTART;
import static com.swirlds.platform.system.SystemExitCode.NODE_ADDRESS_MISMATCH;
import static com.swirlds.platform.system.SystemExitUtils.exitSystem;
import static com.swirlds.platform.util.BootstrapUtils.getNodesToRun;
import static java.util.Objects.requireNonNull;
import static org.hiero.consensus.roster.RosterUtils.buildAddressBook;

import com.google.common.annotations.VisibleForTesting;
import com.hedera.hapi.node.base.AccountID;
import com.hedera.hapi.node.base.SemanticVersion;
import com.hedera.hapi.platform.event.StateSignatureTransaction;
import com.hedera.node.app.hints.impl.HintsLibraryImpl;
import com.hedera.node.app.hints.impl.HintsServiceImpl;
import com.hedera.node.app.history.impl.HistoryLibraryImpl;
import com.hedera.node.app.history.impl.HistoryServiceImpl;
import com.hedera.node.app.info.DiskStartupNetworks;
import com.hedera.node.app.service.addressbook.AddressBookService;
import com.hedera.node.app.service.addressbook.impl.ReadableNodeStoreImpl;
import com.hedera.node.app.service.entityid.EntityIdService;
import com.hedera.node.app.service.entityid.impl.ReadableEntityIdStoreImpl;
import com.hedera.node.app.services.OrderedServiceMigrator;
import com.hedera.node.app.services.ServicesRegistryImpl;
import com.hedera.node.app.state.ConsensusStateEventHandlerImpl;
import com.hedera.node.app.tss.TssBlockHashSigner;
import com.hedera.node.config.data.BlockStreamConfig;
import com.hedera.node.internal.network.Network;
import com.hedera.node.internal.network.NodeMetadata;
import com.swirlds.base.time.Time;
import com.swirlds.common.context.PlatformContext;
import com.swirlds.common.io.filesystem.FileSystemManager;
import com.swirlds.common.io.utility.RecycleBin;
import com.swirlds.common.merkle.crypto.MerkleCryptographyFactory;
import com.swirlds.config.api.Configuration;
import com.swirlds.config.api.ConfigurationBuilder;
import com.swirlds.config.extensions.sources.SystemEnvironmentConfigSource;
import com.swirlds.config.extensions.sources.SystemPropertiesConfigSource;
import com.swirlds.metrics.api.Metrics;
import com.swirlds.platform.Browser;
import com.swirlds.platform.CommandLineArgs;
import com.swirlds.platform.ParameterProvider;
import com.swirlds.platform.builder.PlatformBuilder;
import com.swirlds.platform.config.BasicConfig;
import com.swirlds.platform.config.legacy.ConfigurationException;
import com.swirlds.platform.config.legacy.LegacyConfigProperties;
import com.swirlds.platform.config.legacy.LegacyConfigPropertiesLoader;
import com.swirlds.platform.state.ConsensusStateEventHandler;
import com.swirlds.platform.state.signed.HashedReservedSignedState;
import com.swirlds.platform.state.signed.ReservedSignedState;
import com.swirlds.platform.system.InitTrigger;
import com.swirlds.platform.system.Platform;
import com.swirlds.platform.system.SwirldMain;
import com.swirlds.platform.util.BootstrapUtils;
import com.swirlds.state.MerkleNodeState;
import com.swirlds.state.State;
import com.swirlds.state.merkle.VirtualMapState;
import com.swirlds.virtualmap.VirtualMap;
import edu.umd.cs.findbugs.annotations.NonNull;
import java.time.Duration;
import java.time.InstantSource;
import java.util.List;
import java.util.Optional;
import java.util.Set;
import java.util.concurrent.ForkJoinPool;
import java.util.concurrent.atomic.AtomicReference;
import java.util.function.Function;
import java.util.function.Predicate;
import java.util.function.Supplier;
import org.apache.logging.log4j.LogManager;
import org.apache.logging.log4j.Logger;
import org.hiero.base.constructable.ConstructableRegistry;
import org.hiero.base.constructable.RuntimeConstructable;
import org.hiero.base.crypto.CryptographyProvider;
import org.hiero.consensus.model.node.NodeId;
import org.hiero.consensus.model.roster.AddressBook;
import org.hiero.consensus.model.status.PlatformStatus;
import org.hiero.consensus.model.transaction.TimestampedTransaction;
import org.hiero.consensus.roster.RosterUtils;
import org.hiero.consensus.transaction.TransactionLimits;

/**
 * Main entry point.
 *
 * <p>This class simply delegates to {@link Hedera}.
 */
public class ServicesMain implements SwirldMain<MerkleNodeState> {
    private static final Logger logger = LogManager.getLogger(ServicesMain.class);

    /**
     * A supplier that refuses to satisfy fallback requests for a set of node ids to run
     * simultaneously; this is only useful for certain platform testing applications
     */
    private static final Supplier<Set<NodeId>> ILLEGAL_FALLBACK_NODE_IDS = () -> {
        throw new IllegalStateException("The node id must be configured explicitly");
    };
    /**
     * Upfront validation on node ids is only useful for certain platform testing applications
     */
    private static final Predicate<NodeId> NOOP_NODE_VALIDATOR = nodeId -> true;

    /**
     * The {@link Hedera} singleton.
     */
    private static Hedera hedera;

    /**
     * The {@link Metrics} to use.
     */
    private static Metrics metrics;

    public ServicesMain() {
        // No-op, everything must be initialized in the main() entrypoint
    }

    /**
     * {@inheritDoc}
     */
    @Override
    public SemanticVersion getSemanticVersion() {
        return hederaOrThrow().getSemanticVersion();
    }

    /**
     * {@inheritDoc}
     */
    @Override
    public void init(@NonNull final Platform platform, @NonNull final NodeId nodeId) {
        requireNonNull(platform);
        requireNonNull(nodeId);
        hederaOrThrow().init(platform, nodeId);
    }

    /**
     * {@inheritDoc}
     */
    @Override
    public @NonNull MerkleNodeState newStateRoot() {
        return hederaOrThrow().newStateRoot();
    }

    /**
     * {@inheritDoc}
     * Specifically, {@link VirtualMapState}.
     */
    @Override
    public Function<VirtualMap, MerkleNodeState> stateRootFromVirtualMap(@NonNull final Metrics metrics) {
        return hederaOrThrow().stateRootFromVirtualMap(metrics);
    }

    /**
     * {@inheritDoc}
     */
    @Override
    public ConsensusStateEventHandler<MerkleNodeState> newConsensusStateEvenHandler() {
        return new ConsensusStateEventHandlerImpl(hederaOrThrow());
    }

    /**
     * {@inheritDoc}
     */
    @Override
    public void run() {
        hederaOrThrow().run();
    }

    @Override
    public void submitStateSignature(@NonNull final StateSignatureTransaction transaction) {
        hederaOrThrow().submitStateSignature(transaction);
    }

    @Override
    public boolean hasBufferedSignatureTransactions() {
        return hederaOrThrow().hasBufferedSignatureTransactions();
    }

    @Override
    public @NonNull List<TimestampedTransaction> getTransactionsForEvent() {
        return hederaOrThrow().getTransactionsForEvent();
    }

    @Override
    public void reportUnhealthyDuration(@NonNull final Duration duration) {
        hederaOrThrow().reportUnhealthyDuration(duration);
    }

    @Override
    public void newPlatformStatus(@NonNull final PlatformStatus platformStatus) {
        hederaOrThrow().newPlatformStatus(platformStatus);
    }

    @Override
    public @NonNull TransactionLimits getTransactionLimits() {
        return hederaOrThrow().getTransactionLimits();
    }

    /**
     * Launches Services directly, without use of the "app browser" from {@link Browser}. The
     * approximate startup sequence is:
     * <ol>
     *     <li>Scan the classpath for {@link RuntimeConstructable} classes,
     *     registering their no-op constructors as the default factories for their
     *     class ids.</li>
     *     <li>Create the application's {@link Hedera} singleton, which overrides
     *     the default factory for the stable {@literal 0x8e300b0dfdafbb1a} class
     *     id of the Services Merkle tree root with a reference to its
     *     {@link SwirldMain#newStateRoot()} method.</li>
     *     <li>Determine this node's <b>self id</b> by searching the <i>config.txt</i>
     *     in the working directory for any address book entries with IP addresses
     *     local to this machine; if there is more than one such entry, fail unless
     *     the command line args include a {@literal -local N} arg.</li>
     *     <li>Build a {@link Platform} instance from Services application metadata
     *     and the working directory <i>settings.txt</i>, providing the same
     *     {@link SwirldMain#newStateRoot()} method reference as the genesis state
     *     factory. (<b>IMPORTANT:</b> This step instantiates and invokes
     *     {@link ConsensusStateEventHandler#onStateInitialized(MerkleNodeState, Platform, InitTrigger, SemanticVersion)}
     *     on a {@link MerkleNodeState} instance that delegates the call back to our
     *     Hedera instance.)</li>
     *     <li>Call {@link Hedera#init(Platform, NodeId)} to complete startup phase
     *     validation and register notification listeners on the platform.</li>
     *     <li>Invoke {@link Platform#start()}.</li>
     * </ol>
     *
     * <p>Please see the <i>startup-phase-lifecycle.png</i> in this directory to visualize
     * the sequence of events in the startup phase and the centrality of the {@link Hedera}
     * singleton.
     * <p>
     * <b>IMPORTANT:</b> A surface-level reading of this method will undersell the centrality
     * of the Hedera instance. It is actually omnipresent throughout both the startup and
     * runtime phases of the application. Let's see why. When we build the platform, the
     * builder will either:
     * <ol>
     *      <li>Create a genesis state; or,</li>
     *      <li>Deserialize a saved state.</li>
     * </ol>
     * In both cases the state object will be created by the {@link SwirldMain#newStateRoot()}
     * method reference bound to our Hedera instance. Because,
     * <ol>
     *      <li>We provided this method as the genesis state factory right above; and,</li>
     *      <li>Our Hedera instance's constructor registered its {@link SwirldMain#newStateRoot()}
     *      method with the {@link ConstructableRegistry} as the factory for the Services state root
     *      class id.</li>
     * </ol>
     *  Now, note that {@link SwirldMain#newStateRoot()} returns {@link MerkleNodeState}
     *  instances that delegate their lifecycle methods to an injected instance of
     *  {@link ConsensusStateEventHandler}---and the implementation of that
     *  injected by {@link SwirldMain#newStateRoot()} delegates these calls back to the Hedera
     *  instance itself.
     * <p>
     *  Thus, the Hedera instance centralizes nearly all the setup and runtime logic for the
     *  application. It implements this logic by instantiating a {@link javax.inject.Singleton}
     *  component whose object graph roots include the Ingest, PreHandle, Handle, and Query
     *  workflows; as well as other infrastructure components that need to be initialized or
     *  accessed at specific points in the Swirlds application lifecycle.
     *
     * @param args optionally, what node id to run; required if the address book is ambiguous
     */
    public static void main(final String... args) throws Exception {
        // --- Configure platform infrastructure and derive node id from the command line and environment ---
        initLogging();
        BootstrapUtils.setupConstructableRegistry();
        final var commandLineArgs = CommandLineArgs.parse(args);
        if (commandLineArgs.localNodesToStart().size() > 1) {
            logger.error(
                    EXCEPTION.getMarker(),
                    "Multiple nodes were supplied via the command line. Only one node can be started per java process.");
            exitSystem(NODE_ADDRESS_MISMATCH);
            // the following throw is not reachable in production,
            // but reachable in testing with static mocked system exit calls.
            throw new ConfigurationException();
        }
        final var platformConfig = buildPlatformConfig();
        // Immediately initialize the cryptography and merkle cryptography factories
        // to avoid using default behavior instead of that defined in platformConfig
        final var cryptography = CryptographyProvider.getInstance();
        final var merkleCryptography = MerkleCryptographyFactory.create(platformConfig);

        // Determine which nodes were _requested_ to run from the command line
        final var cliNodesToRun = commandLineArgs.localNodesToStart();
        // Determine which nodes are _configured_ to run from the config file(s)
        final var configNodesToRun =
                platformConfig.getConfigData(BasicConfig.class).nodesToRun();
        // Using the requested nodes to run from the command line, the nodes configured to run, and now the
        // address book on disk, reconcile the list of nodes to run
        final List<NodeId> nodesToRun =
                getNodesToRun(cliNodesToRun, configNodesToRun, ILLEGAL_FALLBACK_NODE_IDS, NOOP_NODE_VALIDATOR);
        // Finally, verify that the reconciliation of above node IDs yields exactly one node to run
        final var selfId = ensureSingleNode(nodesToRun);

        // --- Initialize the platform metrics and the Hedera instance ---
        setupGlobalMetrics(platformConfig);
        final var time = Time.getCurrent();
        metrics = getMetricsProvider().createPlatformMetrics(selfId);
        hedera = newHedera(platformConfig, metrics, time);
        final var version = hedera.getSemanticVersion();
        final AtomicReference<Network> genesisNetwork = new AtomicReference<>();
        logger.info("Starting node {} with version {}", selfId, version);

        // --- Build required infrastructure to load the initial state, then initialize the States API ---
        BootstrapUtils.setupConstructableRegistryWithConfiguration(platformConfig);
        final var fileSystemManager = FileSystemManager.create(platformConfig);
        final var recycleBin =
                RecycleBin.create(metrics, platformConfig, getStaticThreadManager(), time, fileSystemManager, selfId);
        ConsensusStateEventHandler<MerkleNodeState> consensusStateEventHandler = hedera.newConsensusStateEvenHandler();
        final PlatformContext platformContext = PlatformContext.create(
                platformConfig, Time.getCurrent(), metrics, fileSystemManager, recycleBin, merkleCryptography);
        final Optional<AddressBook> maybeDiskAddressBook = loadLegacyAddressBook();
        final HashedReservedSignedState reservedState = loadInitialState(
                recycleBin,
                version,
                () -> {
                    Network network;
                    try {
                        network = hedera.startupNetworks().genesisNetworkOrThrow(platformConfig);
                    } catch (Exception ignore) {
                        // Fallback to the legacy address book if genesis-network.json or equivalent not loaded
                        network = DiskStartupNetworks.fromLegacyAddressBook(
                                maybeDiskAddressBook.orElseThrow(),
                                hedera.bootstrapConfigProvider().getConfiguration());
                    }
                    genesisNetwork.set(network);
                    final var genesisState = hedera.newStateRoot();
                    hedera.initializeStatesApi(genesisState, GENESIS, platformConfig);
                    return genesisState;
                },
                Hedera.APP_NAME,
                Hedera.SWIRLD_NAME,
                selfId,
                platformContext,
                hedera.stateRootFromVirtualMap(metrics));
        final ReservedSignedState initialState = reservedState.state();
        final MerkleNodeState state = initialState.get().getState();
        if (genesisNetwork.get() == null) {
            hedera.initializeStatesApi(state, RESTART, platformConfig);
        }
        hedera.setInitialStateHash(reservedState.hash());

        // --- Create the platform context and initialize the cryptography ---
        final var rosterHistory = RosterUtils.createRosterHistory(state);
        final var currentRoster = rosterHistory.getCurrentRoster();
        // For now we convert to a legacy representation of the roster for convenience
        final var addressBook = requireNonNull(buildAddressBook(currentRoster));
        if (!addressBook.contains(selfId)) {
            throw new IllegalStateException("Self node id " + selfId + " is not in the address book");
        }
        final var networkKeysAndCerts = initNodeSecurity(addressBook, platformConfig, Set.copyOf(nodesToRun));
        final var keysAndCerts = networkKeysAndCerts.get(selfId);
        cryptography.digestSync(addressBook);

        // --- Now build the platform and start it ---
        final var platformBuilder = PlatformBuilder.create(
                        Hedera.APP_NAME,
                        Hedera.SWIRLD_NAME,
                        version,
                        initialState,
                        consensusStateEventHandler,
                        selfId,
                        // If at genesis, base the event stream location on the genesis network metadata
                        Optional.ofNullable(genesisNetwork.get())
                                .map(network -> eventStreamLocOrThrow(network, selfId.id()))
                                // Otherwise derive if from the node's id in state or
                                .orElseGet(() -> canonicalEventStreamLoc(selfId.id(), state)),
                        rosterHistory,
<<<<<<< HEAD
                        hedera.stateRootFromVirtualMap(metrics, time))
=======
                        platformStateFacade,
                        hedera.stateRootFromVirtualMap(metrics))
>>>>>>> 4eacddbe
                .withPlatformContext(platformContext)
                .withConfiguration(platformConfig)
                .withKeysAndCerts(keysAndCerts)
                .withExecutionLayer(hedera)
                .withStaleEventCallback(hedera);
        final var platform = platformBuilder.build();
        hedera.init(platform, selfId);

        platform.start();
        hedera.run();
    }

    /**
     * Returns the event stream location for the given node id based on the given network metadata.
     * @param network the network metadata
     * @param nodeId the node id
     * @return the event stream location
     */
    private static String eventStreamLocOrThrow(@NonNull final Network network, final long nodeId) {
        return network.nodeMetadata().stream()
                .map(NodeMetadata::nodeOrThrow)
                .filter(node -> node.nodeId() == nodeId)
                .map(node -> canonicalEventStreamLoc(node.accountIdOrThrow()))
                .findFirst()
                .orElseThrow();
    }

    /**
     * Returns the event stream name for the given node id.
     *
     * @param nodeId the node id
     * @param root the platform merkle state root
     * @return the event stream name
     */
    private static String canonicalEventStreamLoc(final long nodeId, @NonNull final State root) {
        try {
            final var nodeStore = new ReadableNodeStoreImpl(
                    root.getReadableStates(AddressBookService.NAME),
                    new ReadableEntityIdStoreImpl(root.getReadableStates(EntityIdService.NAME)));
            final var accountId = requireNonNull(nodeStore.get(nodeId)).accountIdOrThrow();
            return canonicalEventStreamLoc(accountId);
        } catch (Exception ignore) {
            // If this node id was not in the state address book, as a final fallback assume
            // we are restarting from round zero state and try to use genesis startup assets,
            // which are not archived until at least one round has been handled
            final var genesisNetwork =
                    hederaOrThrow().genesisNetworkSupplierOrThrow().get();
            return eventStreamLocOrThrow(genesisNetwork, nodeId);
        }
    }

    /**
     * Returns the event stream name for the given account id.
     * @return the event stream name
     */
    private static String canonicalEventStreamLoc(@NonNull final AccountID accountId) {
        requireNonNull(accountId);
        return accountId.shardNum() + "." + accountId.realmNum() + "." + accountId.accountNumOrThrow();
    }

    /**
     * Creates a canonical {@link Hedera} instance for the given node id and metrics.
     *
     * @param configuration the platform configuration instance to use when creating the new instance of state
     * @param metrics       the platform metric instance to use when creating the new instance of state
     * @param time          the time instance to use when creating the new instance of state
     * @return the {@link Hedera} instance
     */
    public static Hedera newHedera(
            @NonNull final Configuration configuration, @NonNull final Metrics metrics, @NonNull final Time time) {
        requireNonNull(configuration);
        requireNonNull(metrics);
        requireNonNull(time);
        return new Hedera(
                ConstructableRegistry.getInstance(),
                ServicesRegistryImpl::new,
                new OrderedServiceMigrator(),
                InstantSource.system(),
                DiskStartupNetworks::new,
                (appContext, bootstrapConfig) -> new HintsServiceImpl(
                        metrics,
                        ForkJoinPool.commonPool(),
                        appContext,
                        new HintsLibraryImpl(),
                        bootstrapConfig.getConfigData(BlockStreamConfig.class).blockPeriod()),
                (appContext, bootstrapConfig) -> new HistoryServiceImpl(
                        metrics, ForkJoinPool.commonPool(), appContext, new HistoryLibraryImpl(), bootstrapConfig),
                TssBlockHashSigner::new,
                metrics,
<<<<<<< HEAD
                () -> new HederaVirtualMapState(configuration, metrics, time));
=======
                platformStateFacade,
                () -> new VirtualMapState(configuration, metrics));
>>>>>>> 4eacddbe
    }

    /**
     * Builds the platform configuration for this node.
     *
     * @return the configuration
     */
    @NonNull
    public static Configuration buildPlatformConfig() {
        final ConfigurationBuilder configurationBuilder = ConfigurationBuilder.create()
                .withSource(SystemEnvironmentConfigSource.getInstance())
                .withSource(SystemPropertiesConfigSource.getInstance());

        rethrowIO(() -> BootstrapUtils.setupConfigBuilder(
                configurationBuilder,
                getAbsolutePath(DEFAULT_SETTINGS_FILE_NAME),
                getAbsolutePath(DEFAULT_OVERRIDES_YAML_FILE_NAME)));
        final Configuration configuration = configurationBuilder.build();
        checkConfiguration(configuration);
        return configuration;
    }

    /**
     * Ensures there is exactly 1 node to run.
     *
     * @param nodesToRun        the list of nodes configured to run.
     * @return the node which should be run locally.
     * @throws ConfigurationException if more than one node would be started or the requested node is not configured.
     */
    private static NodeId ensureSingleNode(@NonNull final List<NodeId> nodesToRun) {
        requireNonNull(nodesToRun);

        logger.info(STARTUP.getMarker(), "The following nodes {} are set to run locally", nodesToRun);
        if (nodesToRun.isEmpty()) {
            final String errorMessage = "No nodes are configured to run locally.";
            logger.error(STARTUP.getMarker(), errorMessage);
            exitSystem(NODE_ADDRESS_MISMATCH, errorMessage);
            // the following throw is not reachable in production,
            // but reachable in testing with static mocked system exit calls.
            throw new ConfigurationException(errorMessage);
        }

        if (nodesToRun.size() > 1) {
            final String errorMessage = "Multiple nodes are configured to run locally.";
            logger.error(EXCEPTION.getMarker(), errorMessage);
            exitSystem(NODE_ADDRESS_MISMATCH, errorMessage);
            // the following throw is not reachable in production,
            // but reachable in testing with static mocked system exit calls.
            throw new ConfigurationException(errorMessage);
        }
        return nodesToRun.getFirst();
    }

    /**
     * Loads the legacy address book if it is present. Can be removed once no environment relies on using
     * legacy <i>config.txt</i> as a startup asset.
     * @return the address book from a legacy config file, if present
     */
    @Deprecated
    private static Optional<AddressBook> loadLegacyAddressBook() {
        try {
            final LegacyConfigProperties props =
                    LegacyConfigPropertiesLoader.loadConfigFile(getAbsolutePath(DEFAULT_CONFIG_FILE_NAME));
            props.appConfig().ifPresent(c -> ParameterProvider.getInstance().setParameters(c.params()));
            return Optional.of(props.getAddressBook());
        } catch (final Exception ignore) {
            return Optional.empty();
        }
    }

    private static @NonNull Hedera hederaOrThrow() {
        return requireNonNull(hedera);
    }

    @VisibleForTesting
    static void initGlobal(@NonNull final Hedera hedera, @NonNull final Metrics metrics) {
        ServicesMain.hedera = hedera;
        ServicesMain.metrics = metrics;
    }
}<|MERGE_RESOLUTION|>--- conflicted
+++ resolved
@@ -377,12 +377,7 @@
                                 // Otherwise derive if from the node's id in state or
                                 .orElseGet(() -> canonicalEventStreamLoc(selfId.id(), state)),
                         rosterHistory,
-<<<<<<< HEAD
-                        hedera.stateRootFromVirtualMap(metrics, time))
-=======
-                        platformStateFacade,
                         hedera.stateRootFromVirtualMap(metrics))
->>>>>>> 4eacddbe
                 .withPlatformContext(platformContext)
                 .withConfiguration(platformConfig)
                 .withKeysAndCerts(keysAndCerts)
@@ -472,12 +467,7 @@
                         metrics, ForkJoinPool.commonPool(), appContext, new HistoryLibraryImpl(), bootstrapConfig),
                 TssBlockHashSigner::new,
                 metrics,
-<<<<<<< HEAD
-                () -> new HederaVirtualMapState(configuration, metrics, time));
-=======
-                platformStateFacade,
                 () -> new VirtualMapState(configuration, metrics));
->>>>>>> 4eacddbe
     }
 
     /**
