// SPDX-License-Identifier: Apache-2.0
package com.hedera.node.app;

import static com.swirlds.common.io.utility.FileUtils.getAbsolutePath;
import static com.swirlds.common.io.utility.FileUtils.rethrowIO;
import static com.swirlds.common.threading.manager.AdHocThreadManager.getStaticThreadManager;
import static com.swirlds.logging.legacy.LogMarker.EXCEPTION;
import static com.swirlds.logging.legacy.LogMarker.STARTUP;
import static com.swirlds.platform.builder.PlatformBuildConstants.DEFAULT_CONFIG_FILE_NAME;
import static com.swirlds.platform.builder.PlatformBuildConstants.DEFAULT_OVERRIDES_YAML_FILE_NAME;
import static com.swirlds.platform.builder.PlatformBuildConstants.DEFAULT_SETTINGS_FILE_NAME;
import static com.swirlds.platform.builder.internal.StaticPlatformBuilder.getMetricsProvider;
import static com.swirlds.platform.builder.internal.StaticPlatformBuilder.initLogging;
import static com.swirlds.platform.builder.internal.StaticPlatformBuilder.setupGlobalMetrics;
import static com.swirlds.platform.config.internal.PlatformConfigUtils.checkConfiguration;
import static com.swirlds.platform.crypto.CryptoStatic.initNodeSecurity;
import static com.swirlds.platform.state.signed.StartupStateUtils.loadInitialState;
import static com.swirlds.platform.system.InitTrigger.GENESIS;
import static com.swirlds.platform.system.InitTrigger.RESTART;
import static com.swirlds.platform.system.SystemExitCode.NODE_ADDRESS_MISMATCH;
import static com.swirlds.platform.system.SystemExitUtils.exitSystem;
import static com.swirlds.platform.util.BootstrapUtils.getNodesToRun;
import static java.util.Objects.requireNonNull;
import static org.hiero.consensus.roster.RosterUtils.buildAddressBook;

import com.google.common.annotations.VisibleForTesting;
import com.hedera.hapi.node.base.AccountID;
import com.hedera.hapi.node.base.SemanticVersion;
import com.hedera.hapi.platform.event.StateSignatureTransaction;
import com.hedera.node.app.hints.impl.HintsLibraryImpl;
import com.hedera.node.app.hints.impl.HintsServiceImpl;
import com.hedera.node.app.history.impl.HistoryLibraryImpl;
import com.hedera.node.app.history.impl.HistoryServiceImpl;
import com.hedera.node.app.ids.EntityIdService;
import com.hedera.node.app.ids.ReadableEntityIdStoreImpl;
import com.hedera.node.app.info.DiskStartupNetworks;
import com.hedera.node.app.service.addressbook.AddressBookService;
import com.hedera.node.app.service.addressbook.impl.ReadableNodeStoreImpl;
import com.hedera.node.app.services.OrderedServiceMigrator;
import com.hedera.node.app.services.ServicesRegistryImpl;
import com.hedera.node.app.state.ConsensusStateEventHandlerImpl;
import com.hedera.node.app.tss.TssBlockHashSigner;
import com.hedera.node.config.data.BlockStreamConfig;
import com.hedera.node.internal.network.Network;
import com.hedera.node.internal.network.NodeMetadata;
import com.hedera.pbj.runtime.io.buffer.Bytes;
import com.swirlds.base.time.Time;
import com.swirlds.common.context.PlatformContext;
import com.swirlds.common.io.filesystem.FileSystemManager;
import com.swirlds.common.io.utility.RecycleBin;
import com.swirlds.common.merkle.crypto.MerkleCryptographyFactory;
import com.swirlds.config.api.Configuration;
import com.swirlds.config.api.ConfigurationBuilder;
import com.swirlds.config.extensions.sources.SystemEnvironmentConfigSource;
import com.swirlds.config.extensions.sources.SystemPropertiesConfigSource;
import com.swirlds.metrics.api.Metrics;
import com.swirlds.platform.Browser;
import com.swirlds.platform.CommandLineArgs;
import com.swirlds.platform.ParameterProvider;
import com.swirlds.platform.builder.PlatformBuilder;
import com.swirlds.platform.config.BasicConfig;
import com.swirlds.platform.config.legacy.ConfigurationException;
import com.swirlds.platform.config.legacy.LegacyConfigProperties;
import com.swirlds.platform.config.legacy.LegacyConfigPropertiesLoader;
import com.swirlds.platform.state.ConsensusStateEventHandler;
import com.swirlds.platform.state.MerkleNodeState;
import com.swirlds.platform.state.service.PlatformStateFacade;
import com.swirlds.platform.state.signed.HashedReservedSignedState;
import com.swirlds.platform.state.signed.ReservedSignedState;
import com.swirlds.platform.system.InitTrigger;
import com.swirlds.platform.system.Platform;
import com.swirlds.platform.system.SwirldMain;
import com.swirlds.platform.util.BootstrapUtils;
import com.swirlds.state.State;
import com.swirlds.virtualmap.VirtualMap;
import edu.umd.cs.findbugs.annotations.NonNull;
import java.time.InstantSource;
import java.util.List;
import java.util.Optional;
import java.util.Set;
import java.util.concurrent.ForkJoinPool;
import java.util.concurrent.atomic.AtomicReference;
import java.util.function.Function;
import java.util.function.Predicate;
import java.util.function.Supplier;
import org.apache.logging.log4j.LogManager;
import org.apache.logging.log4j.Logger;
import org.hiero.base.constructable.ConstructableRegistry;
import org.hiero.base.constructable.RuntimeConstructable;
import org.hiero.base.crypto.CryptographyProvider;
import org.hiero.consensus.model.node.NodeId;
import org.hiero.consensus.model.roster.AddressBook;
import org.hiero.consensus.model.status.PlatformStatus;
import org.hiero.consensus.roster.RosterUtils;
import org.hiero.consensus.transaction.TransactionLimits;

/**
 * Main entry point.
 *
 * <p>This class simply delegates to {@link Hedera}.
 */
public class ServicesMain implements SwirldMain<MerkleNodeState> {
    private static final Logger logger = LogManager.getLogger(ServicesMain.class);

    /**
     * A supplier that refuses to satisfy fallback requests for a set of node ids to run
     * simultaneously; this is only useful for certain platform testing applications
     */
    private static final Supplier<Set<NodeId>> ILLEGAL_FALLBACK_NODE_IDS = () -> {
        throw new IllegalStateException("The node id must be configured explicitly");
    };
    /**
     * Upfront validation on node ids is only useful for certain platform testing applications
     */
    private static final Predicate<NodeId> NOOP_NODE_VALIDATOR = nodeId -> true;

    /**
     * The {@link Hedera} singleton.
     */
    private static Hedera hedera;

    /**
     * The {@link Metrics} to use.
     */
    private static Metrics metrics;

    public ServicesMain() {
        // No-op, everything must be initialized in the main() entrypoint
    }

    /**
     * {@inheritDoc}
     */
    @Override
    public SemanticVersion getSemanticVersion() {
        return hederaOrThrow().getSemanticVersion();
    }

    /**
     * {@inheritDoc}
     */
    @Override
    public void init(@NonNull final Platform platform, @NonNull final NodeId nodeId) {
        requireNonNull(platform);
        requireNonNull(nodeId);
        hederaOrThrow().init(platform, nodeId);
    }

    /**
     * {@inheritDoc}
     */
    @Override
    public @NonNull MerkleNodeState newStateRoot() {
        return hederaOrThrow().newStateRoot();
    }

    /**
     * {@inheritDoc}
     * Specifically, {@link HederaVirtualMapState}.
     */
    @Override
    public Function<VirtualMap, MerkleNodeState> stateRootFromVirtualMap() {
        return hederaOrThrow().stateRootFromVirtualMap();
    }

    /**
     * {@inheritDoc}
     */
    @Override
    public ConsensusStateEventHandler<MerkleNodeState> newConsensusStateEvenHandler() {
        return new ConsensusStateEventHandlerImpl(hederaOrThrow());
    }

    /**
     * {@inheritDoc}
     */
    @Override
    public void run() {
        hederaOrThrow().run();
    }

    @Override
    public void submitStateSignature(@NonNull final StateSignatureTransaction transaction) {
        hederaOrThrow().submitStateSignature(transaction);
    }

    @Override
    public boolean hasBufferedSignatureTransactions() {
        return hederaOrThrow().hasBufferedSignatureTransactions();
    }

    @Override
    public @NonNull List<Bytes> getTransactionsForEvent() {
        return hederaOrThrow().getTransactionsForEvent();
    }

    @Override
    public void newPlatformStatus(@NonNull final PlatformStatus platformStatus) {
        hederaOrThrow().newPlatformStatus(platformStatus);
    }

    @Override
    public @NonNull TransactionLimits getTransactionLimits() {
        return hederaOrThrow().getTransactionLimits();
    }

    /**
     * Launches Services directly, without use of the "app browser" from {@link Browser}. The
     * approximate startup sequence is:
     * <ol>
     *     <li>Scan the classpath for {@link RuntimeConstructable} classes,
     *     registering their no-op constructors as the default factories for their
     *     class ids.</li>
     *     <li>Create the application's {@link Hedera} singleton, which overrides
     *     the default factory for the stable {@literal 0x8e300b0dfdafbb1a} class
     *     id of the Services Merkle tree root with a reference to its
     *     {@link SwirldMain#newStateRoot()} method.</li>
     *     <li>Determine this node's <b>self id</b> by searching the <i>config.txt</i>
     *     in the working directory for any address book entries with IP addresses
     *     local to this machine; if there is more than one such entry, fail unless
     *     the command line args include a {@literal -local N} arg.</li>
     *     <li>Build a {@link Platform} instance from Services application metadata
     *     and the working directory <i>settings.txt</i>, providing the same
     *     {@link SwirldMain#newStateRoot()} method reference as the genesis state
     *     factory. (<b>IMPORTANT:</b> This step instantiates and invokes
     *     {@link ConsensusStateEventHandler#onStateInitialized(MerkleNodeState, Platform, InitTrigger, SemanticVersion)}
     *     on a {@link MerkleNodeState} instance that delegates the call back to our
     *     Hedera instance.)</li>
     *     <li>Call {@link Hedera#init(Platform, NodeId)} to complete startup phase
     *     validation and register notification listeners on the platform.</li>
     *     <li>Invoke {@link Platform#start()}.</li>
     * </ol>
     *
     * <p>Please see the <i>startup-phase-lifecycle.png</i> in this directory to visualize
     * the sequence of events in the startup phase and the centrality of the {@link Hedera}
     * singleton.
     * <p>
     * <b>IMPORTANT:</b> A surface-level reading of this method will undersell the centrality
     * of the Hedera instance. It is actually omnipresent throughout both the startup and
     * runtime phases of the application. Let's see why. When we build the platform, the
     * builder will either:
     * <ol>
     *      <li>Create a genesis state; or,</li>
     *      <li>Deserialize a saved state.</li>
     * </ol>
     * In both cases the state object will be created by the {@link SwirldMain#newStateRoot()}
     * method reference bound to our Hedera instance. Because,
     * <ol>
     *      <li>We provided this method as the genesis state factory right above; and,</li>
     *      <li>Our Hedera instance's constructor registered its {@link SwirldMain#newStateRoot()}
     *      method with the {@link ConstructableRegistry} as the factory for the Services state root
     *      class id.</li>
     * </ol>
     *  Now, note that {@link SwirldMain#newStateRoot()} returns {@link MerkleNodeState}
     *  instances that delegate their lifecycle methods to an injected instance of
     *  {@link ConsensusStateEventHandler}---and the implementation of that
     *  injected by {@link SwirldMain#newStateRoot()} delegates these calls back to the Hedera
     *  instance itself.
     * <p>
     *  Thus, the Hedera instance centralizes nearly all the setup and runtime logic for the
     *  application. It implements this logic by instantiating a {@link javax.inject.Singleton}
     *  component whose object graph roots include the Ingest, PreHandle, Handle, and Query
     *  workflows; as well as other infrastructure components that need to be initialized or
     *  accessed at specific points in the Swirlds application lifecycle.
     *
     * @param args optionally, what node id to run; required if the address book is ambiguous
     */
    public static void main(final String... args) throws Exception {
        // --- Configure platform infrastructure and derive node id from the command line and environment ---
        initLogging();
        BootstrapUtils.setupConstructableRegistry();
        final var commandLineArgs = CommandLineArgs.parse(args);
        if (commandLineArgs.localNodesToStart().size() > 1) {
            logger.error(
                    EXCEPTION.getMarker(),
                    "Multiple nodes were supplied via the command line. Only one node can be started per java process.");
            exitSystem(NODE_ADDRESS_MISMATCH);
            // the following throw is not reachable in production,
            // but reachable in testing with static mocked system exit calls.
            throw new ConfigurationException();
        }
        final var platformConfig = buildPlatformConfig();
        // Immediately initialize the cryptography and merkle cryptography factories
        // to avoid using default behavior instead of that defined in platformConfig
        final var cryptography = CryptographyProvider.getInstance();
        final var merkleCryptography = MerkleCryptographyFactory.create(platformConfig);

        // Determine which nodes were _requested_ to run from the command line
        final var cliNodesToRun = commandLineArgs.localNodesToStart();
        // Determine which nodes are _configured_ to run from the config file(s)
        final var configNodesToRun =
                platformConfig.getConfigData(BasicConfig.class).nodesToRun();
        // Using the requested nodes to run from the command line, the nodes configured to run, and now the
        // address book on disk, reconcile the list of nodes to run
        final List<NodeId> nodesToRun =
                getNodesToRun(cliNodesToRun, configNodesToRun, ILLEGAL_FALLBACK_NODE_IDS, NOOP_NODE_VALIDATOR);
        // Finally, verify that the reconciliation of above node IDs yields exactly one node to run
        final var selfId = ensureSingleNode(nodesToRun);

        // --- Initialize the platform metrics and the Hedera instance ---
        setupGlobalMetrics(platformConfig);
        metrics = getMetricsProvider().createPlatformMetrics(selfId);
        final PlatformStateFacade platformStateFacade = new PlatformStateFacade();
        hedera = newHedera(metrics, platformStateFacade, platformConfig);
        final var version = hedera.getSemanticVersion();
        final AtomicReference<Network> genesisNetwork = new AtomicReference<>();
        logger.info("Starting node {} with version {}", selfId, version);

        // --- Build required infrastructure to load the initial state, then initialize the States API ---
        BootstrapUtils.setupConstructableRegistryWithConfiguration(platformConfig);
        final var time = Time.getCurrent();
        final var fileSystemManager = FileSystemManager.create(platformConfig);
        final var recycleBin =
                RecycleBin.create(metrics, platformConfig, getStaticThreadManager(), time, fileSystemManager, selfId);
        ConsensusStateEventHandler<MerkleNodeState> consensusStateEventHandler = hedera.newConsensusStateEvenHandler();
        final PlatformContext platformContext = PlatformContext.create(
                platformConfig,
                Time.getCurrent(),
                metrics,
                FileSystemManager.create(platformConfig),
                recycleBin,
                merkleCryptography);
        final Optional<AddressBook> maybeDiskAddressBook = loadLegacyAddressBook();
        final HashedReservedSignedState reservedState = loadInitialState(
                recycleBin,
                version,
                () -> {
                    Network network;
                    try {
                        network = hedera.startupNetworks().genesisNetworkOrThrow(platformConfig);
                    } catch (Exception ignore) {
                        // Fallback to the legacy address book if genesis-network.json or equivalent not loaded
                        network = DiskStartupNetworks.fromLegacyAddressBook(
                                maybeDiskAddressBook.orElseThrow(),
                                hedera.bootstrapConfigProvider().getConfiguration());
                    }
                    genesisNetwork.set(network);
                    final var genesisState = hedera.newStateRoot();
                    hedera.initializeStatesApi(genesisState, GENESIS, platformConfig);
                    return genesisState;
                },
                Hedera.APP_NAME,
                Hedera.SWIRLD_NAME,
                selfId,
                platformStateFacade,
                platformContext,
                hedera.stateRootFromVirtualMap());
        final ReservedSignedState initialState = reservedState.state();
        final MerkleNodeState state = initialState.get().getState();
        if (genesisNetwork.get() == null) {
            hedera.initializeStatesApi(state, RESTART, platformConfig);
        }
        hedera.setInitialStateHash(reservedState.hash());

        // --- Create the platform context and initialize the cryptography ---
        final var rosterHistory = RosterUtils.createRosterHistory(state);
        final var currentRoster = rosterHistory.getCurrentRoster();
        // For now we convert to a legacy representation of the roster for convenience
        final var addressBook = requireNonNull(buildAddressBook(currentRoster));
        if (!addressBook.contains(selfId)) {
            throw new IllegalStateException("Self node id " + selfId + " is not in the address book");
        }
        final var networkKeysAndCerts = initNodeSecurity(addressBook, platformConfig, Set.copyOf(nodesToRun));
        final var keysAndCerts = networkKeysAndCerts.get(selfId);
        cryptography.digestSync(addressBook);

        // --- Now build the platform and start it ---
        final var platformBuilder = PlatformBuilder.create(
                        Hedera.APP_NAME,
                        Hedera.SWIRLD_NAME,
                        version,
                        initialState,
                        consensusStateEventHandler,
                        selfId,
                        // If at genesis, base the event stream location on the genesis network metadata
                        Optional.ofNullable(genesisNetwork.get())
                                .map(network -> eventStreamLocOrThrow(network, selfId.id()))
                                // Otherwise derive if from the node's id in state or
                                .orElseGet(() -> canonicalEventStreamLoc(selfId.id(), state)),
                        rosterHistory,
                        platformStateFacade,
                        hedera.stateRootFromVirtualMap())
                .withPlatformContext(platformContext)
                .withConfiguration(platformConfig)
                .withKeysAndCerts(keysAndCerts)
<<<<<<< HEAD
                .withExecutionLayer(hedera);
=======
                .withSystemTransactionEncoderCallback(hedera::encodeSystemTransaction)
                .withStaleEventCallback(hedera::staleEventCallback);

>>>>>>> 9eceb863
        final var platform = platformBuilder.build();
        hedera.init(platform, selfId);

        // Initialize block node connections before starting the platform
        hedera.initializeBlockNodeConnections();

        platform.start();
        hedera.run();
    }

    /**
     * Returns the event stream location for the given node id based on the given network metadata.
     * @param network the network metadata
     * @param nodeId the node id
     * @return the event stream location
     */
    private static String eventStreamLocOrThrow(@NonNull final Network network, final long nodeId) {
        return network.nodeMetadata().stream()
                .map(NodeMetadata::nodeOrThrow)
                .filter(node -> node.nodeId() == nodeId)
                .map(node -> canonicalEventStreamLoc(node.accountIdOrThrow()))
                .findFirst()
                .orElseThrow();
    }

    /**
     * Returns the event stream name for the given node id.
     *
     * @param nodeId the node id
     * @param root the platform merkle state root
     * @return the event stream name
     */
    private static String canonicalEventStreamLoc(final long nodeId, @NonNull final State root) {
        try {
            final var nodeStore = new ReadableNodeStoreImpl(
                    root.getReadableStates(AddressBookService.NAME),
                    new ReadableEntityIdStoreImpl(root.getReadableStates(EntityIdService.NAME)));
            final var accountId = requireNonNull(nodeStore.get(nodeId)).accountIdOrThrow();
            return canonicalEventStreamLoc(accountId);
        } catch (Exception ignore) {
            // If this node id was not in the state address book, as a final fallback assume
            // we are restarting from round zero state and try to use genesis startup assets,
            // which are not archived until at least one round has been handled
            final var genesisNetwork =
                    hederaOrThrow().genesisNetworkSupplierOrThrow().get();
            return eventStreamLocOrThrow(genesisNetwork, nodeId);
        }
    }

    /**
     * Returns the event stream name for the given account id.
     * @return the event stream name
     */
    private static String canonicalEventStreamLoc(@NonNull final AccountID accountId) {
        requireNonNull(accountId);
        return accountId.shardNum() + "." + accountId.realmNum() + "." + accountId.accountNumOrThrow();
    }

    /**
     * Creates a canonical {@link Hedera} instance for the given node id and metrics.
     *
     * @param metrics             the metrics
     * @param platformStateFacade an object to access the platform state
     * @param platformConfig      platform configuration
     * @return the {@link Hedera} instance
     */
    public static Hedera newHedera(
            @NonNull final Metrics metrics,
            @NonNull final PlatformStateFacade platformStateFacade,
            @NonNull Configuration platformConfig) {
        requireNonNull(metrics);
        return new Hedera(
                ConstructableRegistry.getInstance(),
                ServicesRegistryImpl::new,
                new OrderedServiceMigrator(),
                InstantSource.system(),
                DiskStartupNetworks::new,
                (appContext, bootstrapConfig) -> new HintsServiceImpl(
                        metrics,
                        ForkJoinPool.commonPool(),
                        appContext,
                        new HintsLibraryImpl(),
                        bootstrapConfig.getConfigData(BlockStreamConfig.class).blockPeriod()),
                (appContext, bootstrapConfig) -> new HistoryServiceImpl(
                        metrics, ForkJoinPool.commonPool(), appContext, new HistoryLibraryImpl(), bootstrapConfig),
                TssBlockHashSigner::new,
                metrics,
                platformStateFacade,
                () -> new HederaVirtualMapState(platformConfig, metrics));
    }

    /**
     * Builds the platform configuration for this node.
     *
     * @return the configuration
     */
    @NonNull
    public static Configuration buildPlatformConfig() {
        final ConfigurationBuilder configurationBuilder = ConfigurationBuilder.create()
                .withSource(SystemEnvironmentConfigSource.getInstance())
                .withSource(SystemPropertiesConfigSource.getInstance());

        rethrowIO(() -> BootstrapUtils.setupConfigBuilder(
                configurationBuilder,
                getAbsolutePath(DEFAULT_SETTINGS_FILE_NAME),
                getAbsolutePath(DEFAULT_OVERRIDES_YAML_FILE_NAME)));
        final Configuration configuration = configurationBuilder.build();
        checkConfiguration(configuration);
        return configuration;
    }

    /**
     * Ensures there is exactly 1 node to run.
     *
     * @param nodesToRun        the list of nodes configured to run.
     * @return the node which should be run locally.
     * @throws ConfigurationException if more than one node would be started or the requested node is not configured.
     */
    private static NodeId ensureSingleNode(@NonNull final List<NodeId> nodesToRun) {
        requireNonNull(nodesToRun);

        logger.info(STARTUP.getMarker(), "The following nodes {} are set to run locally", nodesToRun);
        if (nodesToRun.isEmpty()) {
            final String errorMessage = "No nodes are configured to run locally.";
            logger.error(STARTUP.getMarker(), errorMessage);
            exitSystem(NODE_ADDRESS_MISMATCH, errorMessage);
            // the following throw is not reachable in production,
            // but reachable in testing with static mocked system exit calls.
            throw new ConfigurationException(errorMessage);
        }

        if (nodesToRun.size() > 1) {
            final String errorMessage = "Multiple nodes are configured to run locally.";
            logger.error(EXCEPTION.getMarker(), errorMessage);
            exitSystem(NODE_ADDRESS_MISMATCH, errorMessage);
            // the following throw is not reachable in production,
            // but reachable in testing with static mocked system exit calls.
            throw new ConfigurationException(errorMessage);
        }
        return nodesToRun.getFirst();
    }

    /**
     * Loads the legacy address book if it is present. Can be removed once no environment relies on using
     * legacy <i>config.txt</i> as a startup asset.
     * @return the address book from a legacy config file, if present
     */
    @Deprecated
    private static Optional<AddressBook> loadLegacyAddressBook() {
        try {
            final LegacyConfigProperties props =
                    LegacyConfigPropertiesLoader.loadConfigFile(getAbsolutePath(DEFAULT_CONFIG_FILE_NAME));
            props.appConfig().ifPresent(c -> ParameterProvider.getInstance().setParameters(c.params()));
            return Optional.of(props.getAddressBook());
        } catch (final Exception ignore) {
            return Optional.empty();
        }
    }

    private static @NonNull Hedera hederaOrThrow() {
        return requireNonNull(hedera);
    }

    @VisibleForTesting
    static void initGlobal(@NonNull final Hedera hedera, @NonNull final Metrics metrics) {
        ServicesMain.hedera = hedera;
        ServicesMain.metrics = metrics;
    }
}<|MERGE_RESOLUTION|>--- conflicted
+++ resolved
@@ -383,13 +383,8 @@
                 .withPlatformContext(platformContext)
                 .withConfiguration(platformConfig)
                 .withKeysAndCerts(keysAndCerts)
-<<<<<<< HEAD
+                .withStaleEventCallback(hedera::staleEventCallback)
                 .withExecutionLayer(hedera);
-=======
-                .withSystemTransactionEncoderCallback(hedera::encodeSystemTransaction)
-                .withStaleEventCallback(hedera::staleEventCallback);
-
->>>>>>> 9eceb863
         final var platform = platformBuilder.build();
         hedera.init(platform, selfId);
 
