--- conflicted
+++ resolved
@@ -67,11 +67,8 @@
 import com.swirlds.platform.config.legacy.ConfigurationException;
 import com.swirlds.platform.config.legacy.LegacyConfigProperties;
 import com.swirlds.platform.config.legacy.LegacyConfigPropertiesLoader;
-<<<<<<< HEAD
 import com.swirlds.platform.crypto.KeysAndCerts;
-=======
 import com.swirlds.platform.roster.RosterHistory;
->>>>>>> 8b1815ab
 import com.swirlds.platform.roster.RosterUtils;
 import com.swirlds.platform.state.MerkleRoot;
 import com.swirlds.platform.state.MerkleStateRoot;
@@ -114,23 +111,7 @@
     private static Metrics metrics;
 
     public ServicesMain() {
-<<<<<<< HEAD
-        delegate = new Hedera(
-                ConstructableRegistry.getInstance(),
-                ServicesRegistryImpl::new,
-                new OrderedServiceMigrator(),
-                InstantSource.system(),
-                appContext -> new TssBaseServiceImpl(
-                        appContext,
-                        ForkJoinPool.commonPool(),
-                        ForkJoinPool.commonPool(),
-                        new PlaceholderTssLibrary(),
-                        ForkJoinPool.commonPool(),
-                        new NoOpMetrics()),
-                null);
-=======
         // No-op, everything must be initialized in the main() entrypoint
->>>>>>> 8b1815ab
     }
 
     /**
@@ -236,11 +217,7 @@
         setupGlobalMetrics(configuration);
         metrics = getMetricsProvider().createPlatformMetrics(selfId);
 
-<<<<<<< HEAD
-        final Hedera hedera = newHedera(keysAndCerts);
-=======
-        hedera = newHedera(selfId);
->>>>>>> 8b1815ab
+        hedera = newHedera(selfId, keysAndCerts);
         final SoftwareVersion version = hedera.getSoftwareVersion();
         logger.info("Starting node {} with version {}", selfId, version);
 
@@ -445,15 +422,11 @@
         }
     }
 
-<<<<<<< HEAD
-    private static Hedera newHedera(@NonNull final KeysAndCerts keysAndCerts) {
-=======
     private static @NonNull Hedera hederaOrThrow() {
         return requireNonNull(hedera);
     }
 
-    private static Hedera newHedera(@NonNull final NodeId selfNodeId) {
->>>>>>> 8b1815ab
+    private static Hedera newHedera(@NonNull final NodeId selfNodeId, @NonNull final KeysAndCerts keysAndCerts) {
         return new Hedera(
                 ConstructableRegistry.getInstance(),
                 ServicesRegistryImpl::new,
@@ -466,17 +439,14 @@
                         new PlaceholderTssLibrary(),
                         ForkJoinPool.commonPool(),
                         metrics),
-<<<<<<< HEAD
+                DiskStartupNetworks::new,
+                selfNodeId,
                 keysAndCerts);
-=======
-                DiskStartupNetworks::new,
-                selfNodeId);
     }
 
     @VisibleForTesting
     static void initGlobal(@NonNull final Hedera hedera, @NonNull final Metrics metrics) {
         ServicesMain.hedera = hedera;
         ServicesMain.metrics = metrics;
->>>>>>> 8b1815ab
     }
 }