--- conflicted
+++ resolved
@@ -235,7 +235,11 @@
                     isGenesis.set(true);
                     final var genesisState = hedera.newMerkleStateRoot();
                     hedera.initializeStatesApi(
-                            (MerkleStateRoot) genesisState, metrics, InitTrigger.GENESIS, diskAddressBook);
+                            (MerkleStateRoot) genesisState,
+                            metrics,
+                            InitTrigger.GENESIS,
+                            diskAddressBook,
+                            configuration);
                     return genesisState;
                 },
                 Hedera.APP_NAME,
@@ -248,7 +252,8 @@
                     (MerkleStateRoot) initialState.get().getState().getSwirldState(),
                     metrics,
                     InitTrigger.RESTART,
-                    null);
+                    null,
+                    configuration);
         }
 
         final var cryptography = CryptographyFactory.create();
@@ -273,20 +278,6 @@
                 recycleBin,
                 merkleCryptography);
 
-<<<<<<< HEAD
-        // Create initial state for the platform
-        final var reservedState = getInitialState(
-                platformContext,
-                version,
-                hedera::newMerkleStateRoot,
-                SignedStateFileUtils::readState,
-                Hedera.APP_NAME,
-                Hedera.SWIRLD_NAME,
-                selfId,
-                diskAddressBook);
-        final var initialState = reservedState.state();
-=======
->>>>>>> 539105d8
         final var stateHash = reservedState.hash();
 
         // Initialize the address book and set on platform builder
