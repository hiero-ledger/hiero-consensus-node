/*
 * Copyright (C) 2024-2025 Hedera Hashgraph, LLC
 *
 * Licensed under the Apache License, Version 2.0 (the "License");
 * you may not use this file except in compliance with the License.
 * You may obtain a copy of the License at
 *
 *      http://www.apache.org/licenses/LICENSE-2.0
 *
 * Unless required by applicable law or agreed to in writing, software
 * distributed under the License is distributed on an "AS IS" BASIS,
 * WITHOUT WARRANTIES OR CONDITIONS OF ANY KIND, either express or implied.
 * See the License for the specific language governing permissions and
 * limitations under the License.
 */

package com.hedera.node.app;

import static com.hedera.node.app.history.impl.HistoryLibraryCodecImpl.HISTORY_LIBRARY_CODEC;
import static com.swirlds.common.io.utility.FileUtils.getAbsolutePath;
import static com.swirlds.common.io.utility.FileUtils.rethrowIO;
import static com.swirlds.common.threading.manager.AdHocThreadManager.getStaticThreadManager;
import static com.swirlds.logging.legacy.LogMarker.EXCEPTION;
import static com.swirlds.logging.legacy.LogMarker.STARTUP;
import static com.swirlds.platform.builder.PlatformBuildConstants.DEFAULT_CONFIG_FILE_NAME;
import static com.swirlds.platform.builder.PlatformBuildConstants.DEFAULT_OVERRIDES_YAML_FILE_NAME;
import static com.swirlds.platform.builder.PlatformBuildConstants.DEFAULT_SETTINGS_FILE_NAME;
import static com.swirlds.platform.builder.internal.StaticPlatformBuilder.getMetricsProvider;
import static com.swirlds.platform.builder.internal.StaticPlatformBuilder.initLogging;
import static com.swirlds.platform.builder.internal.StaticPlatformBuilder.setupGlobalMetrics;
import static com.swirlds.platform.config.internal.PlatformConfigUtils.checkConfiguration;
import static com.swirlds.platform.crypto.CryptoStatic.initNodeSecurity;
import static com.swirlds.platform.roster.RosterUtils.buildAddressBook;
import static com.swirlds.platform.state.signed.StartupStateUtils.copyInitialSignedState;
import static com.swirlds.platform.system.InitTrigger.GENESIS;
import static com.swirlds.platform.system.InitTrigger.RESTART;
import static com.swirlds.platform.system.SystemExitCode.NODE_ADDRESS_MISMATCH;
import static com.swirlds.platform.system.SystemExitUtils.exitSystem;
import static com.swirlds.platform.util.BootstrapUtils.getNodesToRun;
import static java.util.Objects.requireNonNull;

import com.google.common.annotations.VisibleForTesting;
import com.hedera.node.app.hints.impl.FakeHintsLibrary;
import com.hedera.node.app.hints.impl.HintsServiceImpl;
import com.hedera.node.app.history.impl.HistoryLibraryImpl;
import com.hedera.node.app.history.impl.HistoryServiceImpl;
import com.hedera.node.app.ids.EntityIdService;
import com.hedera.node.app.ids.ReadableEntityIdStoreImpl;
import com.hedera.node.app.info.DiskStartupNetworks;
import com.hedera.node.app.metrics.StoreMetricsServiceImpl;
import com.hedera.node.app.roster.RosterService;
import com.hedera.node.app.service.addressbook.AddressBookService;
import com.hedera.node.app.service.addressbook.impl.ReadableNodeStoreImpl;
import com.hedera.node.app.services.OrderedServiceMigrator;
import com.hedera.node.app.services.ServicesRegistryImpl;
import com.hedera.node.app.state.StateLifecyclesImpl;
import com.hedera.node.app.tss.TssBlockHashSigner;
import com.hedera.node.internal.network.Network;
import com.swirlds.base.time.Time;
import com.swirlds.common.constructable.ConstructableRegistry;
import com.swirlds.common.constructable.RuntimeConstructable;
import com.swirlds.common.context.PlatformContext;
import com.swirlds.common.crypto.CryptographyFactory;
import com.swirlds.common.crypto.CryptographyHolder;
import com.swirlds.common.io.filesystem.FileSystemManager;
import com.swirlds.common.io.utility.RecycleBin;
import com.swirlds.common.merkle.crypto.MerkleCryptoFactory;
import com.swirlds.common.merkle.crypto.MerkleCryptographyFactory;
import com.swirlds.common.platform.NodeId;
import com.swirlds.config.api.Configuration;
import com.swirlds.config.api.ConfigurationBuilder;
import com.swirlds.config.extensions.sources.SystemEnvironmentConfigSource;
import com.swirlds.config.extensions.sources.SystemPropertiesConfigSource;
import com.swirlds.logging.legacy.payload.SavedStateLoadedPayload;
import com.swirlds.metrics.api.Metrics;
import com.swirlds.platform.Browser;
import com.swirlds.platform.CommandLineArgs;
import com.swirlds.platform.ParameterProvider;
import com.swirlds.platform.builder.PlatformBuilder;
import com.swirlds.platform.config.BasicConfig;
import com.swirlds.platform.config.legacy.ConfigurationException;
import com.swirlds.platform.config.legacy.LegacyConfigProperties;
import com.swirlds.platform.config.legacy.LegacyConfigPropertiesLoader;
import com.swirlds.platform.crypto.CryptoStatic;
import com.swirlds.platform.roster.RosterUtils;
import com.swirlds.platform.state.PlatformMerkleStateRoot;
import com.swirlds.platform.state.StateLifecycles;
import com.swirlds.platform.state.service.ReadableRosterStoreImpl;
import com.swirlds.platform.state.signed.HashedReservedSignedState;
import com.swirlds.platform.state.signed.SignedState;
import com.swirlds.platform.state.signed.StartupStateUtils;
import com.swirlds.platform.system.InitTrigger;
import com.swirlds.platform.system.Platform;
import com.swirlds.platform.system.SoftwareVersion;
import com.swirlds.platform.system.SwirldMain;
import com.swirlds.platform.system.address.AddressBook;
import com.swirlds.platform.util.BootstrapUtils;
import com.swirlds.state.State;
import com.swirlds.state.merkle.MerkleStateRoot;
import edu.umd.cs.findbugs.annotations.NonNull;
import java.time.InstantSource;
import java.util.List;
import java.util.Optional;
import java.util.Set;
import java.util.concurrent.ForkJoinPool;
import java.util.concurrent.atomic.AtomicBoolean;
import java.util.function.Predicate;
import java.util.function.Supplier;
import org.apache.logging.log4j.LogManager;
import org.apache.logging.log4j.Logger;

/**
 * Main entry point.
 *
 * <p>This class simply delegates to {@link Hedera}.
 */
public class ServicesMain implements SwirldMain<PlatformMerkleStateRoot> {
    private static final Logger logger = LogManager.getLogger(ServicesMain.class);

    /**
     * A supplier that refuses to satisfy fallback requests for a set of node ids to run
     * simultaneously; this is only useful for certain platform testing applications
     */
    private static final Supplier<Set<NodeId>> ILLEGAL_FALLBACK_NODE_IDS = () -> {
        throw new IllegalStateException("The node id must be configured explicitly");
    };
    /**
     * Upfront validation on node ids is only useful for certain platform testing applications
     */
    private static final Predicate<NodeId> NOOP_NODE_VALIDATOR = nodeId -> true;

    /**
     * The {@link Hedera} singleton.
     */
    private static Hedera hedera;

    /**
     * The {@link Metrics} to use.
     */
    private static Metrics metrics;

    public ServicesMain() {
        // No-op, everything must be initialized in the main() entrypoint
    }

    /**
     * {@inheritDoc}
     */
    @Override
    public @NonNull SoftwareVersion getSoftwareVersion() {
        return hederaOrThrow().getSoftwareVersion();
    }

    /**
     * {@inheritDoc}
     */
    @Override
    public void init(@NonNull final Platform platform, @NonNull final NodeId nodeId) {
        requireNonNull(platform);
        requireNonNull(nodeId);
        hederaOrThrow().init(platform, nodeId);
    }

    /**
     * {@inheritDoc}
     */
    @Override
    public @NonNull PlatformMerkleStateRoot newMerkleStateRoot() {
        return hederaOrThrow().newMerkleStateRoot();
    }

    /**
     * {@inheritDoc}
     */
    @Override
    public StateLifecycles<PlatformMerkleStateRoot> newStateLifecycles() {
        return new StateLifecyclesImpl(hederaOrThrow());
    }

    /**
     * {@inheritDoc}
     */
    @Override
    public void run() {
        hederaOrThrow().run();
    }

    /**
     * Launches Services directly, without use of the "app browser" from {@link Browser}. The
     * approximate startup sequence is:
     * <ol>
     *     <li>Scan the classpath for {@link RuntimeConstructable} classes,
     *     registering their no-op constructors as the default factories for their
     *     class ids.</li>
     *     <li>Create the application's {@link Hedera} singleton, which overrides
     *     the default factory for the stable {@literal 0x8e300b0dfdafbb1a} class
     *     id of the Services Merkle tree root with a reference to its
     *     {@link Hedera#newMerkleStateRoot()} method.</li>
     *     <li>Determine this node's <b>self id</b> by searching the <i>config.txt</i>
     *     in the working directory for any address book entries with IP addresses
     *     local to this machine; if there is more than one such entry, fail unless
     *     the command line args include a {@literal -local N} arg.</li>
     *     <li>Build a {@link Platform} instance from Services application metadata
     *     and the working directory <i>settings.txt</i>, providing the same
     *     {@link Hedera#newMerkleStateRoot()} method reference as the genesis state
     *     factory. (<b>IMPORTANT:</b> This step instantiates and invokes
     *     {@link StateLifecycles#onStateInitialized(MerkleStateRoot, Platform, InitTrigger, SoftwareVersion)}
     *     on a {@link MerkleStateRoot} instance that delegates the call back to our
     *     Hedera instance.)</li>
     *     <li>Call {@link Hedera#init(Platform, NodeId)} to complete startup phase
     *     validation and register notification listeners on the platform.</li>
     *     <li>Invoke {@link Platform#start()}.</li>
     * </ol>
     *
     * <p>Please see the <i>startup-phase-lifecycle.png</i> in this directory to visualize
     * the sequence of events in the startup phase and the centrality of the {@link Hedera}
     * singleton.
     * <p>
     * <b>IMPORTANT:</b> A surface-level reading of this method will undersell the centrality
     * of the Hedera instance. It is actually omnipresent throughout both the startup and
     * runtime phases of the application. Let's see why. When we build the platform, the
     * builder will either:
     * <ol>
     *      <li>Create a genesis state; or,</li>
     *      <li>Deserialize a saved state.</li>
     * </ol>
     * In both cases the state object will be created by the {@link Hedera#newMerkleStateRoot()}
     * method reference bound to our Hedera instance. Because,
     * <ol>
     *      <li>We provided this method as the genesis state factory right above; and,</li>
     *      <li>Our Hedera instance's constructor registered its {@link Hedera#newMerkleStateRoot()}
     *      method with the {@link ConstructableRegistry} as the factory for the Services state root
     *      class id.</li>
     * </ol>
     *  Now, note that {@link Hedera#newMerkleStateRoot()} returns {@link PlatformMerkleStateRoot}
     *  instances that delegate their lifecycle methods to an injected instance of
     *  {@link StateLifecycles}---and the implementation of that
     *  injected by {@link Hedera#newMerkleStateRoot()} delegates these calls back to the Hedera
     *  instance itself.
     *  <p>
     *  Thus, the Hedera instance centralizes nearly all the setup and runtime logic for the
     *  application. It implements this logic by instantiating a {@link javax.inject.Singleton}
     *  component whose object graph roots include the Ingest, PreHandle, Handle, and Query
     *  workflows; as well as other infrastructure components that need to be initialized or
     *  accessed at specific points in the Swirlds application lifecycle.
     *
     * @param args optionally, what node id to run; required if the address book is ambiguous
     */
    public static void main(final String... args) throws Exception {
        // --- Configure platform infrastructure and derive node id from the command line and environment ---
        initLogging();
        BootstrapUtils.setupConstructableRegistry();
        final var commandLineArgs = CommandLineArgs.parse(args);
        if (commandLineArgs.localNodesToStart().size() > 1) {
            logger.error(
                    EXCEPTION.getMarker(),
                    "Multiple nodes were supplied via the command line. Only one node can be started per java process.");
            exitSystem(NODE_ADDRESS_MISMATCH);
            // the following throw is not reachable in production,
            // but reachable in testing with static mocked system exit calls.
            throw new ConfigurationException();
        }
        final var platformConfig = buildPlatformConfig();
        // Immediately initialize the cryptography and merkle cryptography factories
        // to avoid using default behavior instead of that defined in platformConfig
        final var cryptography = CryptographyFactory.create();
        CryptographyHolder.set(cryptography);
        final var merkleCryptography = MerkleCryptographyFactory.create(platformConfig, cryptography);
        MerkleCryptoFactory.set(merkleCryptography);

        // Determine which nodes were _requested_ to run from the command line
        final var cliNodesToRun = commandLineArgs.localNodesToStart();
        // Determine which nodes are _configured_ to run from the config file(s)
        final var configNodesToRun =
                platformConfig.getConfigData(BasicConfig.class).nodesToRun();
        // Using the requested nodes to run from the command line, the nodes configured to run, and now the
        // address book on disk, reconcile the list of nodes to run
        final List<NodeId> nodesToRun =
                getNodesToRun(cliNodesToRun, configNodesToRun, ILLEGAL_FALLBACK_NODE_IDS, NOOP_NODE_VALIDATOR);
        // Finally, verify that the reconciliation of above node IDs yields exactly one node to run
        final var selfId = ensureSingleNode(nodesToRun);

        // --- Initialize the platform metrics and the Hedera instance ---
        setupGlobalMetrics(platformConfig);
        metrics = getMetricsProvider().createPlatformMetrics(selfId);
        hedera = newHedera(metrics);
        final var version = hedera.getSoftwareVersion();
        final var isGenesis = new AtomicBoolean(false);
        logger.info("Starting node {} with version {}", selfId, version);

        // --- Build required infrastructure to load the initial state, then initialize the States API ---
        BootstrapUtils.setupConstructableRegistryWithConfiguration(platformConfig);
        final var time = Time.getCurrent();
        final var fileSystemManager = FileSystemManager.create(platformConfig);
        final var recycleBin =
                RecycleBin.create(metrics, platformConfig, getStaticThreadManager(), time, fileSystemManager, selfId);
        StateLifecycles<PlatformMerkleStateRoot> stateLifecycles = hedera.newStateLifecycles();
        final var maybeDiskAddressBook = loadLegacyAddressBook();
        final var reservedState = loadInitialState(
                platformConfig,
                recycleBin,
                version,
                () -> {
                    isGenesis.set(true);
                    Network genesisNetwork;
                    try {
                        genesisNetwork = hedera.startupNetworks().genesisNetworkOrThrow(platformConfig);
                    } catch (Exception ignore) {
                        // Fallback to the legacy address book if genesis-network.json or equivalent not loaded
                        genesisNetwork = DiskStartupNetworks.fromLegacyAddressBook(maybeDiskAddressBook.orElseThrow());
                    }
                    final var genesisState = hedera.newMerkleStateRoot();
                    hedera.initializeStatesApi(genesisState, GENESIS, genesisNetwork, platformConfig);
                    return genesisState;
                },
                Hedera.APP_NAME,
                Hedera.SWIRLD_NAME,
                selfId);
        final var initialState = reservedState.state();
        final var state = initialState.get().getState();
        if (!isGenesis.get()) {
            hedera.initializeStatesApi(state, RESTART, null, platformConfig);
        }
        hedera.setInitialStateHash(reservedState.hash());

        // --- Create the platform context and initialize the cryptography ---
        final var rosterStore = new ReadableRosterStoreImpl(state.getReadableStates(RosterService.NAME));
        final var currentRoster = requireNonNull(rosterStore.getActiveRoster());
        // For now we convert to a legacy representation of the roster for convenience
        final var addressBook = requireNonNull(buildAddressBook(currentRoster));
        if (!addressBook.contains(selfId)) {
            throw new IllegalStateException("Self node id " + selfId + " is not in the address book");
        }
        final var networkKeysAndCerts = initNodeSecurity(addressBook, platformConfig, Set.copyOf(nodesToRun));
        final var keysAndCerts = networkKeysAndCerts.get(selfId);
        cryptography.digestSync(addressBook);
        final var platformContext = PlatformContext.create(
                platformConfig,
                Time.getCurrent(),
                metrics,
                cryptography,
                FileSystemManager.create(platformConfig),
                recycleBin,
                merkleCryptography);

        // --- Now build the platform and start it ---
        final var rosterHistory = RosterUtils.createRosterHistory(rosterStore);
        final var platformBuilder = PlatformBuilder.create(
                        Hedera.APP_NAME,
                        Hedera.SWIRLD_NAME,
                        version,
                        initialState,
                        stateLifecycles,
                        selfId,
                        canonicalEventStreamLoc(selfId.id(), state),
                        rosterHistory)
                .withPlatformContext(platformContext)
                .withConfiguration(platformConfig)
                .withKeysAndCerts(keysAndCerts)
                .withSystemTransactionEncoderCallback(hedera::encodeSystemTransaction);
        final var platform = platformBuilder.build();
        hedera.init(platform, selfId);
        platform.start();
        hedera.run();
    }

    /**
     * Returns the event stream name for the given node id.
     *
     * @param nodeId the node id
     * @param root the platform merkle state root
     * @return the event stream name
     */
    private static String canonicalEventStreamLoc(final long nodeId, @NonNull final State root) {
        final var nodeStore = new ReadableNodeStoreImpl(
                root.getReadableStates(AddressBookService.NAME),
                new ReadableEntityIdStoreImpl(root.getReadableStates(EntityIdService.NAME)));
        final var accountId = requireNonNull(nodeStore.get(nodeId)).accountIdOrThrow();
        return accountId.shardNum() + "." + accountId.realmNum() + "." + accountId.accountNumOrThrow();
    }

    /**
     * Creates a canonical {@link Hedera} instance for the given node id and metrics.
     *
     * @param metrics  the metrics
     * @return the {@link Hedera} instance
     */
    public static Hedera newHedera(@NonNull final Metrics metrics) {
        requireNonNull(metrics);
        return new Hedera(
                ConstructableRegistry.getInstance(),
                ServicesRegistryImpl::new,
                new OrderedServiceMigrator(),
                InstantSource.system(),
                DiskStartupNetworks::new,
                (appContext, bootstrapConfig) -> new HintsServiceImpl(
                        metrics, ForkJoinPool.commonPool(), appContext, new FakeHintsLibrary(), bootstrapConfig),
                (appContext, bootstrapConfig) -> new HistoryServiceImpl(
                        metrics,
                        ForkJoinPool.commonPool(),
                        appContext,
                        new HistoryLibraryImpl(),
<<<<<<< HEAD
                        HISTORY_LIBRARY_CODEC),
                metrics,
                new StoreMetricsServiceImpl(metrics));
=======
                        HISTORY_LIBRARY_CODEC,
                        bootstrapConfig),
                TssBlockHashSigner::new,
                metrics);
>>>>>>> b69c60b1
    }

    /**
     * Builds the platform configuration for this node.
     *
     * @return the configuration
     */
    @NonNull
    public static Configuration buildPlatformConfig() {
        final ConfigurationBuilder configurationBuilder = ConfigurationBuilder.create()
                .withSource(SystemEnvironmentConfigSource.getInstance())
                .withSource(SystemPropertiesConfigSource.getInstance());

        rethrowIO(() -> BootstrapUtils.setupConfigBuilder(
                configurationBuilder,
                getAbsolutePath(DEFAULT_SETTINGS_FILE_NAME),
                getAbsolutePath(DEFAULT_OVERRIDES_YAML_FILE_NAME)));
        final Configuration configuration = configurationBuilder.build();
        checkConfiguration(configuration);
        return configuration;
    }

    /**
     * Ensures there is exactly 1 node to run.
     *
     * @param nodesToRun        the list of nodes configured to run.
     * @return the node which should be run locally.
     * @throws ConfigurationException if more than one node would be started or the requested node is not configured.
     */
    private static NodeId ensureSingleNode(@NonNull final List<NodeId> nodesToRun) {
        requireNonNull(nodesToRun);

        logger.info(STARTUP.getMarker(), "The following nodes {} are set to run locally", nodesToRun);
        if (nodesToRun.isEmpty()) {
            final String errorMessage = "No nodes are configured to run locally.";
            logger.error(STARTUP.getMarker(), errorMessage);
            exitSystem(NODE_ADDRESS_MISMATCH, errorMessage);
            // the following throw is not reachable in production,
            // but reachable in testing with static mocked system exit calls.
            throw new ConfigurationException(errorMessage);
        }

        if (nodesToRun.size() > 1) {
            final String errorMessage = "Multiple nodes are configured to run locally.";
            logger.error(EXCEPTION.getMarker(), errorMessage);
            exitSystem(NODE_ADDRESS_MISMATCH, errorMessage);
            // the following throw is not reachable in production,
            // but reachable in testing with static mocked system exit calls.
            throw new ConfigurationException(errorMessage);
        }
        return nodesToRun.getFirst();
    }

    /**
     * Loads the legacy address book if it is present. Can be removed once no environment relies on using
     * legacy <i>config.txt</i> as a startup asset.
     * @return the address book from a legacy config file, if present
     */
    @Deprecated
    private static Optional<AddressBook> loadLegacyAddressBook() {
        try {
            final LegacyConfigProperties props =
                    LegacyConfigPropertiesLoader.loadConfigFile(getAbsolutePath(DEFAULT_CONFIG_FILE_NAME));
            props.appConfig().ifPresent(c -> ParameterProvider.getInstance().setParameters(c.params()));
            return Optional.of(props.getAddressBook());
        } catch (final Exception ignore) {
            return Optional.empty();
        }
    }

    /**
     * Get the initial state to be used by this node. May return a state loaded from disk, or may return a genesis state
     * if no valid state is found on disk.
     *
     * @param configuration      the configuration for this node
     * @param softwareVersion     the software version of the app
     * @param stateRootSupplier a supplier that can build a genesis state
     * @param mainClassName       the name of the app's SwirldMain class
     * @param swirldName          the name of this swirld
     * @param selfId              the node id of this node
     * @return the initial state to be used by this node
     */
    @NonNull
    private static HashedReservedSignedState loadInitialState(
            @NonNull final Configuration configuration,
            @NonNull final RecycleBin recycleBin,
            @NonNull final SoftwareVersion softwareVersion,
            @NonNull final Supplier<PlatformMerkleStateRoot> stateRootSupplier,
            @NonNull final String mainClassName,
            @NonNull final String swirldName,
            @NonNull final NodeId selfId) {
        final var loadedState = StartupStateUtils.loadStateFile(
                configuration, recycleBin, selfId, mainClassName, swirldName, softwareVersion);
        try (loadedState) {
            if (loadedState.isNotNull()) {
                logger.info(
                        STARTUP.getMarker(),
                        new SavedStateLoadedPayload(
                                loadedState.get().getRound(), loadedState.get().getConsensusTimestamp()));
                return copyInitialSignedState(configuration, loadedState.get());
            }
        }
        final var stateRoot = stateRootSupplier.get();
        final var signedState = new SignedState(
                configuration, CryptoStatic::verifySignature, stateRoot, "genesis state", false, false, false);
        final var reservedSignedState = signedState.reserve("initial reservation on genesis state");
        try (reservedSignedState) {
            return copyInitialSignedState(configuration, reservedSignedState.get());
        }
    }

    private static @NonNull Hedera hederaOrThrow() {
        return requireNonNull(hedera);
    }

    @VisibleForTesting
    static void initGlobal(@NonNull final Hedera hedera, @NonNull final Metrics metrics) {
        ServicesMain.hedera = hedera;
        ServicesMain.metrics = metrics;
    }
}<|MERGE_RESOLUTION|>--- conflicted
+++ resolved
@@ -400,16 +400,11 @@
                         ForkJoinPool.commonPool(),
                         appContext,
                         new HistoryLibraryImpl(),
-<<<<<<< HEAD
-                        HISTORY_LIBRARY_CODEC),
-                metrics,
-                new StoreMetricsServiceImpl(metrics));
-=======
                         HISTORY_LIBRARY_CODEC,
                         bootstrapConfig),
                 TssBlockHashSigner::new,
-                metrics);
->>>>>>> b69c60b1
+                metrics,
+                new StoreMetricsServiceImpl(metrics));
     }
 
     /**
