--- conflicted
+++ resolved
@@ -388,16 +388,11 @@
         final ConfigurationBuilder configurationBuilder = ConfigurationBuilder.create()
                 .withSource(SystemEnvironmentConfigSource.getInstance())
                 .withSource(SystemPropertiesConfigSource.getInstance());
-<<<<<<< HEAD
-
-        rethrowIO(() ->
-                BootstrapUtils.setupConfigBuilder(configurationBuilder, getAbsolutePath(DEFAULT_SETTINGS_FILE_NAME)));
-=======
+
         rethrowIO(() -> BootstrapUtils.setupConfigBuilder(
                 configurationBuilder,
                 getAbsolutePath(DEFAULT_SETTINGS_FILE_NAME),
                 getAbsolutePath(DEFAULT_OVERWRITE_YAML_FILE_NAME)));
->>>>>>> 7d83ba28
         final Configuration configuration = configurationBuilder.build();
         checkConfiguration(configuration);
         return configuration;
