// SPDX-License-Identifier: Apache-2.0
package com.hedera.node.app;

import static com.swirlds.common.io.utility.FileUtils.getAbsolutePath;
import static com.swirlds.common.io.utility.FileUtils.rethrowIO;
import static com.swirlds.common.threading.manager.AdHocThreadManager.getStaticThreadManager;
import static com.swirlds.logging.legacy.LogMarker.EXCEPTION;
import static com.swirlds.logging.legacy.LogMarker.STARTUP;
import static com.swirlds.platform.builder.PlatformBuildConstants.DEFAULT_CONFIG_FILE_NAME;
import static com.swirlds.platform.builder.PlatformBuildConstants.DEFAULT_OVERRIDES_YAML_FILE_NAME;
import static com.swirlds.platform.builder.PlatformBuildConstants.DEFAULT_SETTINGS_FILE_NAME;
import static com.swirlds.platform.builder.internal.StaticPlatformBuilder.getMetricsProvider;
import static com.swirlds.platform.builder.internal.StaticPlatformBuilder.initLogging;
import static com.swirlds.platform.builder.internal.StaticPlatformBuilder.setupGlobalMetrics;
import static com.swirlds.platform.config.internal.PlatformConfigUtils.checkConfiguration;
import static com.swirlds.platform.crypto.CryptoStatic.initNodeSecurity;
import static com.swirlds.platform.state.signed.StartupStateUtils.loadInitialState;
import static com.swirlds.platform.system.InitTrigger.GENESIS;
import static com.swirlds.platform.system.InitTrigger.RESTART;
import static com.swirlds.platform.system.SystemExitCode.NODE_ADDRESS_MISMATCH;
import static com.swirlds.platform.system.SystemExitUtils.exitSystem;
import static com.swirlds.platform.util.BootstrapUtils.getNodesToRun;
import static java.util.Objects.requireNonNull;
import static org.hiero.consensus.roster.RosterUtils.buildAddressBook;

import com.google.common.annotations.VisibleForTesting;
import com.hedera.hapi.node.base.AccountID;
import com.hedera.hapi.node.base.SemanticVersion;
import com.hedera.hapi.platform.event.StateSignatureTransaction;
import com.hedera.node.app.hints.impl.HintsLibraryImpl;
import com.hedera.node.app.hints.impl.HintsServiceImpl;
import com.hedera.node.app.history.impl.HistoryLibraryImpl;
import com.hedera.node.app.history.impl.HistoryServiceImpl;
import com.hedera.node.app.ids.EntityIdService;
import com.hedera.node.app.ids.ReadableEntityIdStoreImpl;
import com.hedera.node.app.info.DiskStartupNetworks;
import com.hedera.node.app.roster.RosterService;
import com.hedera.node.app.service.addressbook.AddressBookService;
import com.hedera.node.app.service.addressbook.impl.ReadableNodeStoreImpl;
import com.hedera.node.app.services.OrderedServiceMigrator;
import com.hedera.node.app.services.ServicesRegistryImpl;
import com.hedera.node.app.state.ConsensusStateEventHandlerImpl;
import com.hedera.node.app.tss.TssBlockHashSigner;
import com.hedera.node.config.data.BlockStreamConfig;
import com.hedera.node.internal.network.Network;
import com.hedera.node.internal.network.NodeMetadata;
import com.hedera.pbj.runtime.io.buffer.Bytes;
import com.swirlds.base.time.Time;
import com.swirlds.common.context.PlatformContext;
import com.swirlds.common.io.filesystem.FileSystemManager;
import com.swirlds.common.io.utility.RecycleBin;
import com.swirlds.common.merkle.crypto.MerkleCryptographyFactory;
import com.swirlds.config.api.Configuration;
import com.swirlds.config.api.ConfigurationBuilder;
import com.swirlds.config.extensions.sources.SystemEnvironmentConfigSource;
import com.swirlds.config.extensions.sources.SystemPropertiesConfigSource;
import com.swirlds.metrics.api.Metrics;
import com.swirlds.platform.Browser;
import com.swirlds.platform.CommandLineArgs;
import com.swirlds.platform.ParameterProvider;
import com.swirlds.platform.builder.PlatformBuilder;
import com.swirlds.platform.config.BasicConfig;
import com.swirlds.platform.config.legacy.ConfigurationException;
import com.swirlds.platform.config.legacy.LegacyConfigProperties;
import com.swirlds.platform.config.legacy.LegacyConfigPropertiesLoader;
import com.swirlds.platform.state.ConsensusStateEventHandler;
import com.swirlds.platform.state.MerkleNodeState;
import com.swirlds.platform.state.service.PlatformStateFacade;
import com.swirlds.platform.state.signed.HashedReservedSignedState;
import com.swirlds.platform.state.signed.ReservedSignedState;
import com.swirlds.platform.system.InitTrigger;
import com.swirlds.platform.system.Platform;
import com.swirlds.platform.system.SwirldMain;
import com.swirlds.platform.util.BootstrapUtils;
import com.swirlds.state.State;
<<<<<<< HEAD
import com.swirlds.state.lifecycle.StateLifecycleManager;
import com.swirlds.state.merkle.StateLifecycleManagerImpl;
=======
import com.swirlds.virtualmap.VirtualMap;
>>>>>>> 0a5496a7
import edu.umd.cs.findbugs.annotations.NonNull;
import java.time.Duration;
import java.time.InstantSource;
import java.util.List;
import java.util.Optional;
import java.util.Set;
import java.util.concurrent.ForkJoinPool;
import java.util.concurrent.atomic.AtomicReference;
import java.util.function.Function;
import java.util.function.Predicate;
import java.util.function.Supplier;
import org.apache.logging.log4j.LogManager;
import org.apache.logging.log4j.Logger;
import org.hiero.base.constructable.ConstructableRegistry;
import org.hiero.base.constructable.RuntimeConstructable;
import org.hiero.base.crypto.CryptographyProvider;
import org.hiero.consensus.model.node.NodeId;
import org.hiero.consensus.model.roster.AddressBook;
import org.hiero.consensus.roster.ReadableRosterStoreImpl;
import org.hiero.consensus.roster.RosterUtils;

/**
 * Main entry point.
 *
 * <p>This class simply delegates to {@link Hedera}.
 */
public class ServicesMain implements SwirldMain<HederaStateRoot> {
    private static final Logger logger = LogManager.getLogger(ServicesMain.class);

    /**
     * A supplier that refuses to satisfy fallback requests for a set of node ids to run
     * simultaneously; this is only useful for certain platform testing applications
     */
    private static final Supplier<Set<NodeId>> ILLEGAL_FALLBACK_NODE_IDS = () -> {
        throw new IllegalStateException("The node id must be configured explicitly");
    };
    /**
     * Upfront validation on node ids is only useful for certain platform testing applications
     */
    private static final Predicate<NodeId> NOOP_NODE_VALIDATOR = nodeId -> true;

    /**
     * The {@link Hedera} singleton.
     */
    private static Hedera hedera;

    /**
     * The {@link Metrics} to use.
     */
    private static Metrics metrics;

    public ServicesMain() {
        // No-op, everything must be initialized in the main() entrypoint
    }

    /**
     * {@inheritDoc}
     */
    @Override
    public SemanticVersion getSemanticVersion() {
        return hederaOrThrow().getSemanticVersion();
    }

    /**
     * {@inheritDoc}
     */
    @Override
    public void init(@NonNull final Platform platform, @NonNull final NodeId nodeId) {
        requireNonNull(platform);
        requireNonNull(nodeId);
        hederaOrThrow().init(platform, nodeId);
    }

    /**
     * {@inheritDoc}
     */
    @Override
    public @NonNull HederaStateRoot newStateRoot() {
        return hederaOrThrow().newStateRoot();
    }

    /**
     * {@inheritDoc}
     * Specifically, {@link HederaNewStateRoot}.
     */
    @Override
    public Function<VirtualMap, MerkleNodeState> stateRootFromVirtualMap() {
        return hederaOrThrow().stateRootFromVirtualMap();
    }

    /**
     * {@inheritDoc}
     */
    @Override
    public ConsensusStateEventHandler<HederaStateRoot> newConsensusStateEvenHandler() {
        return new ConsensusStateEventHandlerImpl(hederaOrThrow());
    }

    /**
     * {@inheritDoc}
     */
    @Override
    public StateLifecycleManager<HederaStateRoot> newStateLifecycleManager() {
        return new StateLifecycleManagerImpl<>(metrics);
    }

    /**
     * {@inheritDoc}
     */
    @Override
    public void run() {
        hederaOrThrow().run();
    }

    @Override
    public @NonNull Bytes encodeSystemTransaction(@NonNull StateSignatureTransaction transaction) {
        return hedera.encodeSystemTransaction(transaction);
    }

    /**
     * Launches Services directly, without use of the "app browser" from {@link Browser}. The
     * approximate startup sequence is:
     * <ol>
     *     <li>Scan the classpath for {@link RuntimeConstructable} classes,
     *     registering their no-op constructors as the default factories for their
     *     class ids.</li>
     *     <li>Create the application's {@link Hedera} singleton, which overrides
     *     the default factory for the stable {@literal 0x8e300b0dfdafbb1a} class
     *     id of the Services Merkle tree root with a reference to its
     *     {@link Hedera#newStateRoot()} method.</li>
     *     <li>Determine this node's <b>self id</b> by searching the <i>config.txt</i>
     *     in the working directory for any address book entries with IP addresses
     *     local to this machine; if there is more than one such entry, fail unless
     *     the command line args include a {@literal -local N} arg.</li>
     *     <li>Build a {@link Platform} instance from Services application metadata
     *     and the working directory <i>settings.txt</i>, providing the same
     *     {@link Hedera#newStateRoot()} method reference as the genesis state
     *     factory. (<b>IMPORTANT:</b> This step instantiates and invokes
     *     {@link ConsensusStateEventHandler#onStateInitialized(MerkleNodeState, Platform, InitTrigger, SemanticVersion)}
     *     on a {@link MerkleNodeState} instance that delegates the call back to our
     *     Hedera instance.)</li>
     *     <li>Call {@link Hedera#init(Platform, NodeId)} to complete startup phase
     *     validation and register notification listeners on the platform.</li>
     *     <li>Invoke {@link Platform#start()}.</li>
     * </ol>
     *
     * <p>Please see the <i>startup-phase-lifecycle.png</i> in this directory to visualize
     * the sequence of events in the startup phase and the centrality of the {@link Hedera}
     * singleton.
     * <p>
     * <b>IMPORTANT:</b> A surface-level reading of this method will undersell the centrality
     * of the Hedera instance. It is actually omnipresent throughout both the startup and
     * runtime phases of the application. Let's see why. When we build the platform, the
     * builder will either:
     * <ol>
     *      <li>Create a genesis state; or,</li>
     *      <li>Deserialize a saved state.</li>
     * </ol>
     * In both cases the state object will be created by the {@link Hedera#newStateRoot()}
     * method reference bound to our Hedera instance. Because,
     * <ol>
     *      <li>We provided this method as the genesis state factory right above; and,</li>
     *      <li>Our Hedera instance's constructor registered its {@link Hedera#newStateRoot()}
     *      method with the {@link ConstructableRegistry} as the factory for the Services state root
     *      class id.</li>
     * </ol>
     *  Now, note that {@link Hedera#newStateRoot()} returns {@link MerkleNodeState}
     *  instances that delegate their lifecycle methods to an injected instance of
     *  {@link ConsensusStateEventHandler}---and the implementation of that
     *  injected by {@link Hedera#newStateRoot()} delegates these calls back to the Hedera
     *  instance itself.
     *  <p>
     *  Thus, the Hedera instance centralizes nearly all the setup and runtime logic for the
     *  application. It implements this logic by instantiating a {@link javax.inject.Singleton}
     *  component whose object graph roots include the Ingest, PreHandle, Handle, and Query
     *  workflows; as well as other infrastructure components that need to be initialized or
     *  accessed at specific points in the Swirlds application lifecycle.
     *
     * @param args optionally, what node id to run; required if the address book is ambiguous
     */
    public static void main(final String... args) throws Exception {
        // --- Configure platform infrastructure and derive node id from the command line and environment ---
        initLogging();
        BootstrapUtils.setupConstructableRegistry();
        final var commandLineArgs = CommandLineArgs.parse(args);
        if (commandLineArgs.localNodesToStart().size() > 1) {
            logger.error(
                    EXCEPTION.getMarker(),
                    "Multiple nodes were supplied via the command line. Only one node can be started per java process.");
            exitSystem(NODE_ADDRESS_MISMATCH);
            // the following throw is not reachable in production,
            // but reachable in testing with static mocked system exit calls.
            throw new ConfigurationException();
        }
        final var platformConfig = buildPlatformConfig();
        // Immediately initialize the cryptography and merkle cryptography factories
        // to avoid using default behavior instead of that defined in platformConfig
        final var cryptography = CryptographyProvider.getInstance();
        final var merkleCryptography = MerkleCryptographyFactory.create(platformConfig);

        // Determine which nodes were _requested_ to run from the command line
        final var cliNodesToRun = commandLineArgs.localNodesToStart();
        // Determine which nodes are _configured_ to run from the config file(s)
        final var configNodesToRun =
                platformConfig.getConfigData(BasicConfig.class).nodesToRun();
        // Using the requested nodes to run from the command line, the nodes configured to run, and now the
        // address book on disk, reconcile the list of nodes to run
        final List<NodeId> nodesToRun =
                getNodesToRun(cliNodesToRun, configNodesToRun, ILLEGAL_FALLBACK_NODE_IDS, NOOP_NODE_VALIDATOR);
        // Finally, verify that the reconciliation of above node IDs yields exactly one node to run
        final var selfId = ensureSingleNode(nodesToRun);

        // --- Initialize the platform metrics and the Hedera instance ---
        setupGlobalMetrics(platformConfig);
        metrics = getMetricsProvider().createPlatformMetrics(selfId);
        final PlatformStateFacade platformStateFacade = new PlatformStateFacade();
        hedera = newHedera(metrics, platformStateFacade, platformConfig);
        final var version = hedera.getSemanticVersion();
        final AtomicReference<Network> genesisNetwork = new AtomicReference<>();
        logger.info("Starting node {} with version {}", selfId, version);

        // --- Build required infrastructure to load the initial state, then initialize the States API ---
        BootstrapUtils.setupConstructableRegistryWithConfiguration(platformConfig);
        final var time = Time.getCurrent();
        final var fileSystemManager = FileSystemManager.create(platformConfig);
        final var recycleBin =
                RecycleBin.create(metrics, platformConfig, getStaticThreadManager(), time, fileSystemManager, selfId);
        ConsensusStateEventHandler<HederaStateRoot> consensusStateEventHandler = hedera.newConsensusStateEvenHandler();
        final PlatformContext platformContext = PlatformContext.create(
                platformConfig,
                Time.getCurrent(),
                metrics,
                FileSystemManager.create(platformConfig),
                recycleBin,
                merkleCryptography);
        final Optional<AddressBook> maybeDiskAddressBook = loadLegacyAddressBook();
        final HashedReservedSignedState<HederaStateRoot> reservedState = loadInitialState(
                recycleBin,
                version,
                () -> {
                    Network network;
                    try {
                        network = hedera.startupNetworks().genesisNetworkOrThrow(platformConfig);
                    } catch (Exception ignore) {
                        // Fallback to the legacy address book if genesis-network.json or equivalent not loaded
                        network = DiskStartupNetworks.fromLegacyAddressBook(
                                maybeDiskAddressBook.orElseThrow(),
                                hedera.bootstrapConfigProvider().getConfiguration());
                    }
                    genesisNetwork.set(network);
                    final var genesisState = hedera.newStateRoot();
                    hedera.initializeStatesApi(genesisState, GENESIS, platformConfig);
                    return genesisState;
                },
                Hedera.APP_NAME,
                Hedera.SWIRLD_NAME,
                selfId,
                platformStateFacade,
<<<<<<< HEAD
                platformContext);
        final ReservedSignedState<HederaStateRoot> initialState = reservedState.state();
        final HederaStateRoot state = initialState.get().getState();
=======
                platformContext,
                hedera.stateRootFromVirtualMap());
        final ReservedSignedState initialState = reservedState.state();
        final MerkleNodeState state = initialState.get().getState();
>>>>>>> 0a5496a7
        if (genesisNetwork.get() == null) {
            hedera.initializeStatesApi(state, RESTART, platformConfig);
        }
        hedera.setInitialStateHash(reservedState.hash());
        final StateLifecycleManager<HederaStateRoot> stateLifecycleManager =
                new StateLifecycleManagerImpl<>(platformContext.getMetrics());

        // --- Create the platform context and initialize the cryptography ---
        final var rosterStore = new ReadableRosterStoreImpl(state.getReadableStates(RosterService.NAME));
        final var currentRoster = requireNonNull(rosterStore.getActiveRoster());
        // For now we convert to a legacy representation of the roster for convenience
        final var addressBook = requireNonNull(buildAddressBook(currentRoster));
        if (!addressBook.contains(selfId)) {
            throw new IllegalStateException("Self node id " + selfId + " is not in the address book");
        }
        final var networkKeysAndCerts = initNodeSecurity(addressBook, platformConfig, Set.copyOf(nodesToRun));
        final var keysAndCerts = networkKeysAndCerts.get(selfId);
        cryptography.digestSync(addressBook);

        // --- Now build the platform and start it ---
        final var rosterHistory = RosterUtils.createRosterHistory(rosterStore);
        final PlatformBuilder<HederaStateRoot> platformBuilder = PlatformBuilder.<HederaStateRoot>create(
                        Hedera.APP_NAME,
                        Hedera.SWIRLD_NAME,
                        version,
                        initialState,
                        consensusStateEventHandler,
                        selfId,
                        // If at genesis, base the event stream location on the genesis network metadata
                        Optional.ofNullable(genesisNetwork.get())
                                .map(network -> eventStreamLocOrThrow(network, selfId.id()))
                                // Otherwise derive if from the node's id in state or
                                .orElseGet(() -> canonicalEventStreamLoc(selfId.id(), state)),
                        rosterHistory,
                        platformStateFacade,
<<<<<<< HEAD
                        stateLifecycleManager)
=======
                        hedera.stateRootFromVirtualMap())
>>>>>>> 0a5496a7
                .withPlatformContext(platformContext)
                .withConfiguration(platformConfig)
                .withKeysAndCerts(keysAndCerts)
                .withSystemTransactionEncoderCallback(hedera::encodeSystemTransaction);
        final var platform = platformBuilder.build();
        hedera.init(platform, selfId);

        // Initialize block node connections before starting the platform
        final var waitPeriodForActiveConnection =
                platformConfig.getConfigData(BlockStreamConfig.class).waitPeriodForActiveConnection();
        hedera.initializeBlockNodeConnections(Duration.ofMinutes(waitPeriodForActiveConnection));

        platform.start();
        hedera.run();
    }

    /**
     * Returns the event stream location for the given node id based on the given network metadata.
     * @param network the network metadata
     * @param nodeId the node id
     * @return the event stream location
     */
    private static String eventStreamLocOrThrow(@NonNull final Network network, final long nodeId) {
        return network.nodeMetadata().stream()
                .map(NodeMetadata::nodeOrThrow)
                .filter(node -> node.nodeId() == nodeId)
                .map(node -> canonicalEventStreamLoc(node.accountIdOrThrow()))
                .findFirst()
                .orElseThrow();
    }

    /**
     * Returns the event stream name for the given node id.
     *
     * @param nodeId the node id
     * @param root the platform merkle state root
     * @return the event stream name
     */
    private static String canonicalEventStreamLoc(final long nodeId, @NonNull final State root) {
        try {
            final var nodeStore = new ReadableNodeStoreImpl(
                    root.getReadableStates(AddressBookService.NAME),
                    new ReadableEntityIdStoreImpl(root.getReadableStates(EntityIdService.NAME)));
            final var accountId = requireNonNull(nodeStore.get(nodeId)).accountIdOrThrow();
            return canonicalEventStreamLoc(accountId);
        } catch (Exception ignore) {
            // If this node id was not in the state address book, as a final fallback assume
            // we are restarting from round zero state and try to use genesis startup assets,
            // which are not archived until at least one round has been handled
            final var genesisNetwork =
                    hederaOrThrow().genesisNetworkSupplierOrThrow().get();
            return eventStreamLocOrThrow(genesisNetwork, nodeId);
        }
    }

    /**
     * Returns the event stream name for the given account id.
     * @return the event stream name
     */
    private static String canonicalEventStreamLoc(@NonNull final AccountID accountId) {
        requireNonNull(accountId);
        return accountId.shardNum() + "." + accountId.realmNum() + "." + accountId.accountNumOrThrow();
    }

    /**
     * Creates a canonical {@link Hedera} instance for the given node id and metrics.
     *
     * @param metrics  the metrics
     * @param platformStateFacade an object to access the platform state
     * @param platformConfig an object to access the platform config
     * @return the {@link Hedera} instance
     */
    public static Hedera newHedera(
            @NonNull final Metrics metrics,
            @NonNull final PlatformStateFacade platformStateFacade,
            @NonNull final Configuration platformConfig) {
        requireNonNull(metrics);
        return new Hedera(
                ConstructableRegistry.getInstance(),
                ServicesRegistryImpl::new,
                new OrderedServiceMigrator(),
                InstantSource.system(),
                DiskStartupNetworks::new,
                (appContext, bootstrapConfig) -> new HintsServiceImpl(
                        metrics,
                        ForkJoinPool.commonPool(),
                        appContext,
                        new HintsLibraryImpl(),
                        bootstrapConfig.getConfigData(BlockStreamConfig.class).blockPeriod()),
                (appContext, bootstrapConfig) -> new HistoryServiceImpl(
                        metrics, ForkJoinPool.commonPool(), appContext, new HistoryLibraryImpl(), bootstrapConfig),
                TssBlockHashSigner::new,
                metrics,
                platformStateFacade,
                platformConfig);
    }

    /**
     * Builds the platform configuration for this node.
     *
     * @return the configuration
     */
    @NonNull
    public static Configuration buildPlatformConfig() {
        final ConfigurationBuilder configurationBuilder = ConfigurationBuilder.create()
                .withSource(SystemEnvironmentConfigSource.getInstance())
                .withSource(SystemPropertiesConfigSource.getInstance());

        rethrowIO(() -> BootstrapUtils.setupConfigBuilder(
                configurationBuilder,
                getAbsolutePath(DEFAULT_SETTINGS_FILE_NAME),
                getAbsolutePath(DEFAULT_OVERRIDES_YAML_FILE_NAME)));
        final Configuration configuration = configurationBuilder.build();
        checkConfiguration(configuration);
        return configuration;
    }

    /**
     * Ensures there is exactly 1 node to run.
     *
     * @param nodesToRun        the list of nodes configured to run.
     * @return the node which should be run locally.
     * @throws ConfigurationException if more than one node would be started or the requested node is not configured.
     */
    private static NodeId ensureSingleNode(@NonNull final List<NodeId> nodesToRun) {
        requireNonNull(nodesToRun);

        logger.info(STARTUP.getMarker(), "The following nodes {} are set to run locally", nodesToRun);
        if (nodesToRun.isEmpty()) {
            final String errorMessage = "No nodes are configured to run locally.";
            logger.error(STARTUP.getMarker(), errorMessage);
            exitSystem(NODE_ADDRESS_MISMATCH, errorMessage);
            // the following throw is not reachable in production,
            // but reachable in testing with static mocked system exit calls.
            throw new ConfigurationException(errorMessage);
        }

        if (nodesToRun.size() > 1) {
            final String errorMessage = "Multiple nodes are configured to run locally.";
            logger.error(EXCEPTION.getMarker(), errorMessage);
            exitSystem(NODE_ADDRESS_MISMATCH, errorMessage);
            // the following throw is not reachable in production,
            // but reachable in testing with static mocked system exit calls.
            throw new ConfigurationException(errorMessage);
        }
        return nodesToRun.getFirst();
    }

    /**
     * Loads the legacy address book if it is present. Can be removed once no environment relies on using
     * legacy <i>config.txt</i> as a startup asset.
     * @return the address book from a legacy config file, if present
     */
    @Deprecated
    private static Optional<AddressBook> loadLegacyAddressBook() {
        try {
            final LegacyConfigProperties props =
                    LegacyConfigPropertiesLoader.loadConfigFile(getAbsolutePath(DEFAULT_CONFIG_FILE_NAME));
            props.appConfig().ifPresent(c -> ParameterProvider.getInstance().setParameters(c.params()));
            return Optional.of(props.getAddressBook());
        } catch (final Exception ignore) {
            return Optional.empty();
        }
    }

    private static @NonNull Hedera hederaOrThrow() {
        return requireNonNull(hedera);
    }

    @VisibleForTesting
    static void initGlobal(@NonNull final Hedera hedera, @NonNull final Metrics metrics) {
        ServicesMain.hedera = hedera;
        ServicesMain.metrics = metrics;
    }
}<|MERGE_RESOLUTION|>--- conflicted
+++ resolved
@@ -73,12 +73,9 @@
 import com.swirlds.platform.system.SwirldMain;
 import com.swirlds.platform.util.BootstrapUtils;
 import com.swirlds.state.State;
-<<<<<<< HEAD
+import com.swirlds.virtualmap.VirtualMap;
 import com.swirlds.state.lifecycle.StateLifecycleManager;
 import com.swirlds.state.merkle.StateLifecycleManagerImpl;
-=======
-import com.swirlds.virtualmap.VirtualMap;
->>>>>>> 0a5496a7
 import edu.umd.cs.findbugs.annotations.NonNull;
 import java.time.Duration;
 import java.time.InstantSource;
@@ -337,16 +334,10 @@
                 Hedera.SWIRLD_NAME,
                 selfId,
                 platformStateFacade,
-<<<<<<< HEAD
-                platformContext);
+                platformContext,
+                hedera.stateRootFromVirtualMap());
         final ReservedSignedState<HederaStateRoot> initialState = reservedState.state();
         final HederaStateRoot state = initialState.get().getState();
-=======
-                platformContext,
-                hedera.stateRootFromVirtualMap());
-        final ReservedSignedState initialState = reservedState.state();
-        final MerkleNodeState state = initialState.get().getState();
->>>>>>> 0a5496a7
         if (genesisNetwork.get() == null) {
             hedera.initializeStatesApi(state, RESTART, platformConfig);
         }
@@ -382,11 +373,8 @@
                                 .orElseGet(() -> canonicalEventStreamLoc(selfId.id(), state)),
                         rosterHistory,
                         platformStateFacade,
-<<<<<<< HEAD
+                        hedera.stateRootFromVirtualMap(),
                         stateLifecycleManager)
-=======
-                        hedera.stateRootFromVirtualMap())
->>>>>>> 0a5496a7
                 .withPlatformContext(platformContext)
                 .withConfiguration(platformConfig)
                 .withKeysAndCerts(keysAndCerts)
