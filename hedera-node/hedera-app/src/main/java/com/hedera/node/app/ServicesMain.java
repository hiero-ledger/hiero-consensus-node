--- conflicted
+++ resolved
@@ -98,6 +98,7 @@
 import java.time.InstantSource;
 import java.util.List;
 import java.util.Set;
+import java.util.concurrent.ForkJoinPool;
 import java.util.concurrent.atomic.AtomicBoolean;
 import java.util.function.Supplier;
 import org.apache.logging.log4j.LogManager;
@@ -368,23 +369,12 @@
                 ServicesRegistryImpl::new,
                 new OrderedServiceMigrator(),
                 InstantSource.system(),
-<<<<<<< HEAD
-                appContext -> new TssBaseServiceImpl(
-                        appContext,
-                        ForkJoinPool.commonPool(),
-                        ForkJoinPool.commonPool(),
-                        new TssLibraryImpl(appContext),
-                        ForkJoinPool.commonPool(),
-                        metrics),
                 DiskStartupNetworks::new,
                 appContext ->
                         new HintsServiceImpl(metrics, ForkJoinPool.commonPool(), appContext, new HintsOperationsImpl()),
                 appContext -> new HistoryServiceImpl(
-                        metrics, ForkJoinPool.commonPool(), appContext, new HistoryOperationsImpl()));
-=======
-                DiskStartupNetworks::new,
+                        metrics, ForkJoinPool.commonPool(), appContext, new HistoryOperationsImpl()),
                 TssBlockHashSigner::new);
->>>>>>> ec689921
     }
 
     /**
