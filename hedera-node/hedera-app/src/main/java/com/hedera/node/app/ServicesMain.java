/*
 * Copyright (C) 2020-2024 Hedera Hashgraph, LLC
 *
 * Licensed under the Apache License, Version 2.0 (the "License");
 * you may not use this file except in compliance with the License.
 * You may obtain a copy of the License at
 *
 *      http://www.apache.org/licenses/LICENSE-2.0
 *
 * Unless required by applicable law or agreed to in writing, software
 * distributed under the License is distributed on an "AS IS" BASIS,
 * WITHOUT WARRANTIES OR CONDITIONS OF ANY KIND, either express or implied.
 * See the License for the specific language governing permissions and
 * limitations under the License.
 */

package com.hedera.node.app;

import static com.hedera.node.app.records.schemas.V0490BlockRecordSchema.BLOCK_INFO_STATE_KEY;
import static com.hedera.node.config.types.StreamMode.BLOCKS;
import static com.swirlds.common.io.utility.FileUtils.getAbsolutePath;
import static com.swirlds.common.io.utility.FileUtils.rethrowIO;
import static com.swirlds.common.threading.manager.AdHocThreadManager.getStaticThreadManager;
import static com.swirlds.logging.legacy.LogMarker.EXCEPTION;
import static com.swirlds.platform.builder.PlatformBuildConstants.DEFAULT_CONFIG_FILE_NAME;
import static com.swirlds.platform.builder.PlatformBuildConstants.DEFAULT_SETTINGS_FILE_NAME;
import static com.swirlds.platform.builder.internal.StaticPlatformBuilder.getMetricsProvider;
import static com.swirlds.platform.builder.internal.StaticPlatformBuilder.setupGlobalMetrics;
import static com.swirlds.platform.config.internal.PlatformConfigUtils.checkConfiguration;
import static com.swirlds.platform.crypto.CryptoStatic.initNodeSecurity;
import static com.swirlds.platform.state.service.PlatformStateService.PLATFORM_STATE_SERVICE;
import static com.swirlds.platform.state.signed.StartupStateUtils.getInitialState;
import static com.swirlds.platform.system.InitTrigger.GENESIS;
import static com.swirlds.platform.system.InitTrigger.RECONNECT;
import static com.swirlds.platform.system.InitTrigger.RESTART;
import static com.swirlds.platform.system.SoftwareVersion.NO_VERSION;
import static com.swirlds.platform.system.SystemExitCode.CONFIGURATION_ERROR;
import static com.swirlds.platform.system.SystemExitCode.NODE_ADDRESS_MISMATCH;
import static com.swirlds.platform.system.SystemExitUtils.exitSystem;
import static com.swirlds.platform.system.address.AddressBookUtils.createRoster;
import static com.swirlds.platform.system.address.AddressBookUtils.initializeAddressBook;
import static com.swirlds.platform.util.BootstrapUtils.checkNodesToRun;
import static com.swirlds.platform.util.BootstrapUtils.getNodesToRun;
import static java.util.Objects.requireNonNull;

import com.hedera.hapi.block.stream.output.StateChanges;
import com.hedera.hapi.block.stream.output.StateChanges.Builder;
import com.hedera.hapi.node.state.blockrecords.BlockInfo;
import com.hedera.hapi.util.HapiUtils;
import com.hedera.node.app.blocks.BlockStreamService;
import com.hedera.node.app.blocks.impl.BoundaryStateChangeListener;
import com.hedera.node.app.blocks.impl.KVStateChangeListener;
import com.hedera.node.app.config.BootstrapConfigProviderImpl;
import com.hedera.node.app.config.ConfigProviderImpl;
import com.hedera.node.app.fees.FeeService;
import com.hedera.node.app.ids.EntityIdService;
import com.hedera.node.app.info.GenesisNetworkInfo;
import com.hedera.node.app.records.BlockRecordService;
import com.hedera.node.app.roster.RosterServiceImpl;
import com.hedera.node.app.service.addressbook.impl.AddressBookServiceImpl;
import com.hedera.node.app.service.consensus.impl.ConsensusServiceImpl;
import com.hedera.node.app.service.contract.ContractService;
import com.hedera.node.app.service.contract.impl.ContractServiceImpl;
import com.hedera.node.app.service.file.impl.FileServiceImpl;
import com.hedera.node.app.service.networkadmin.impl.FreezeServiceImpl;
import com.hedera.node.app.service.networkadmin.impl.NetworkServiceImpl;
import com.hedera.node.app.service.schedule.impl.ScheduleServiceImpl;
import com.hedera.node.app.service.token.impl.TokenServiceImpl;
import com.hedera.node.app.service.util.impl.UtilServiceImpl;
import com.hedera.node.app.services.AppContextImpl;
import com.hedera.node.app.services.OrderedServiceMigrator;
import com.hedera.node.app.services.ServiceMigrator;
import com.hedera.node.app.services.ServicesRegistry;
import com.hedera.node.app.services.ServicesRegistry.Factory;
import com.hedera.node.app.services.ServicesRegistryImpl;
<<<<<<< HEAD
import com.hedera.node.app.signature.AppSignatureVerifier;
import com.hedera.node.app.signature.impl.SignatureExpanderImpl;
import com.hedera.node.app.signature.impl.SignatureVerifierImpl;
import com.hedera.node.app.spi.AppContext;
import com.hedera.node.app.state.recordcache.RecordCacheService;
import com.hedera.node.app.throttle.CongestionThrottleService;
import com.hedera.node.app.tss.TssBaseService;
=======
import com.hedera.node.app.tss.PlaceholderTssLibrary;
>>>>>>> a0cc0657
import com.hedera.node.app.tss.TssBaseServiceImpl;
import com.hedera.node.app.version.HederaSoftwareVersion;
import com.hedera.node.app.version.ServicesSoftwareVersion;
import com.hedera.node.config.data.BlockStreamConfig;
import com.hedera.node.config.data.HederaConfig;
import com.hedera.node.config.data.LedgerConfig;
import com.hedera.node.config.data.VersionConfig;
import com.hedera.node.config.types.StreamMode;
import com.swirlds.base.time.Time;
import com.swirlds.common.constructable.ConstructableRegistry;
import com.swirlds.common.constructable.RuntimeConstructable;
import com.swirlds.common.context.PlatformContext;
import com.swirlds.common.crypto.CryptographyFactory;
import com.swirlds.common.crypto.CryptographyHolder;
import com.swirlds.common.io.filesystem.FileSystemManager;
import com.swirlds.common.io.utility.RecycleBin;
import com.swirlds.common.merkle.crypto.MerkleCryptoFactory;
import com.swirlds.common.merkle.crypto.MerkleCryptographyFactory;
import com.swirlds.common.platform.NodeId;
import com.swirlds.config.api.Configuration;
import com.swirlds.config.api.ConfigurationBuilder;
import com.swirlds.config.extensions.sources.SystemEnvironmentConfigSource;
import com.swirlds.config.extensions.sources.SystemPropertiesConfigSource;
import com.swirlds.metrics.api.Metrics;
import com.swirlds.platform.Browser;
import com.swirlds.platform.CommandLineArgs;
import com.swirlds.platform.ParameterProvider;
import com.swirlds.platform.builder.PlatformBuilder;
import com.swirlds.platform.config.legacy.ConfigurationException;
import com.swirlds.platform.config.legacy.LegacyConfigProperties;
import com.swirlds.platform.config.legacy.LegacyConfigPropertiesLoader;
import com.swirlds.platform.state.MerkleRoot;
import com.swirlds.platform.state.MerkleStateRoot;
import com.swirlds.platform.state.service.PlatformStateService;
import com.swirlds.platform.state.service.ReadablePlatformStateStore;
import com.swirlds.platform.state.signed.SignedState;
import com.swirlds.platform.state.snapshot.SignedStateFileUtils;
import com.swirlds.platform.system.InitTrigger;
import com.swirlds.platform.system.Platform;
import com.swirlds.platform.system.SoftwareVersion;
import com.swirlds.platform.system.SwirldMain;
import com.swirlds.platform.system.SwirldState;
import com.swirlds.platform.system.address.AddressBook;
import com.swirlds.platform.util.BootstrapUtils;
import com.swirlds.state.State;
import com.swirlds.state.spi.WritableSingletonStateBase;
import com.swirlds.state.spi.info.NetworkInfo;
import edu.umd.cs.findbugs.annotations.NonNull;
import edu.umd.cs.findbugs.annotations.Nullable;
import java.time.InstantSource;
import java.util.ArrayList;
import java.util.List;
import java.util.Optional;
import java.util.Set;
import java.util.concurrent.ForkJoinPool;
import java.util.function.Function;
import org.apache.logging.log4j.LogManager;
import org.apache.logging.log4j.Logger;

/**
 * Main entry point.
 *
 * <p>This class simply delegates to {@link Hedera}.
 */
public class ServicesMain implements SwirldMain {

    private static final Logger logger = LogManager.getLogger(ServicesMain.class);

    /**
     * The {@link SwirldMain} to actually use, depending on whether workflows are enabled.
     */
    private final SwirldMain delegate;

    /**
     * Create a new instance
     */
    public ServicesMain() {
        delegate = newHedera();
    }

    /**
     * {@inheritDoc}
     */
    @Override
    public SoftwareVersion getSoftwareVersion() {
        return delegate.getSoftwareVersion();
    }

    /**
     * {@inheritDoc}
     */
    @Override
    public void init(@NonNull final Platform ignored, @NonNull final NodeId nodeId) {
        delegate.init(ignored, nodeId);
    }

    /**
     * {@inheritDoc}
     */
    @Override
    public MerkleRoot newMerkleStateRoot() {
        return delegate.newMerkleStateRoot();
    }

    /**
     * {@inheritDoc}
     */
    @Override
    public void run() {
        delegate.run();
    }

    /**
     * Launches Services directly, without use of the "app browser" from {@link Browser}. The
     * approximate startup sequence is:
     * <ol>
     *     <li>Scan the classpath for {@link RuntimeConstructable} classes,
     *     registering their no-op constructors as the default factories for their
     *     class ids.</li>
     *     <li>Create the application's {@link Hedera} singleton, which overrides
     *     the default factory for the stable {@literal 0x8e300b0dfdafbb1a} class
     *     id of the Services Merkle tree root with a reference to its
     *     {@link Hedera#newMerkleStateRoot()} method.</li>
     *     <li>Determine this node's <b>self id</b> by searching the <i>config.txt</i>
     *     in the working directory for any address book entries with IP addresses
     *     local to this machine; if there is there is more than one such entry,
     *     fail unless the command line args include a {@literal -local N} arg.</li>
     *     <li>Build a {@link Platform} instance from Services application metadata
     *     and the working directory <i>settings.txt</i>, providing the same
     *     {@link Hedera#newMerkleStateRoot()} method reference as the genesis state
     *     factory. (<b>IMPORTANT:</b> This step instantiates and invokes
     *     {@link SwirldState#init(Platform, InitTrigger, SoftwareVersion)}
     *     on a {@link MerkleStateRoot} instance that delegates the call back to our
     *     Hedera instance.)</li>
     *     <li>Call {@link Hedera#init(Platform, NodeId)} to complete startup phase
     *     validation and register notification listeners on the platform.</li>
     *     <li>Invoke {@link Platform#start()}.</li>
     * </ol>
     *
     * <p>Please see the <i>startup-phase-lifecycle.png</i> in this directory to visualize
     * the sequence of events in the startup phase and the centrality of the {@link Hedera}
     * singleton.
     *
     * @param args optionally, what node id to run; required if the address book is ambiguous
     */
    public static void main(final String... args) throws Exception {
        BootstrapUtils.setupConstructableRegistry();
        final Hedera hedera = newHedera();
        // Determine which node to run locally
        // Load config.txt address book file and parse address book
        final AddressBook diskAddressBook = loadAddressBook(DEFAULT_CONFIG_FILE_NAME);
        // parse command line arguments
        final CommandLineArgs commandLineArgs = CommandLineArgs.parse(args);

        // Only allow 1 node to be specified by the command line arguments.
        if (commandLineArgs.localNodesToStart().size() > 1) {
            logger.error(
                    EXCEPTION.getMarker(),
                    "Multiple nodes were supplied via the command line. Only one node can be started per java process.");
            exitSystem(NODE_ADDRESS_MISMATCH);
        }

        // get the list of configured nodes from the address book
        // for each node in the address book, check if it has a local IP (local to this computer)
        // additionally if a command line arg is supplied then limit matching nodes to that node id
        final List<NodeId> nodesToRun = getNodesToRun(diskAddressBook, commandLineArgs.localNodesToStart());
        // hard exit if no nodes are configured to run
        checkNodesToRun(nodesToRun);

        final NodeId selfId = ensureSingleNode(nodesToRun, commandLineArgs.localNodesToStart());

        final SoftwareVersion version = hedera.getSoftwareVersion();
        logger.info("Starting node {} with version {}", selfId, version);

        final var configuration = buildConfiguration();
        final var keysAndCerts =
                initNodeSecurity(diskAddressBook, configuration).get(selfId);

        setupGlobalMetrics(configuration);
        final var metrics = getMetricsProvider().createPlatformMetrics(selfId);
        final var time = Time.getCurrent();
        final var fileSystemManager = FileSystemManager.create(configuration);
        final var recycleBin =
                RecycleBin.create(metrics, configuration, getStaticThreadManager(), time, fileSystemManager, selfId);

        // Create initial state for the platform
        final var reservedState = getInitialState(
                configuration,
                recycleBin,
                version,
                hedera::newMerkleStateRoot,
                SignedStateFileUtils::readState,
                Hedera.APP_NAME,
                Hedera.SWIRLD_NAME,
                selfId,
                diskAddressBook);

        final var cryptography = CryptographyFactory.create();
        CryptographyHolder.set(cryptography);
        // the AddressBook is not changed after this point, so we calculate the hash now
        cryptography.digestSync(diskAddressBook);

        // Initialize the Merkle cryptography
        final var merkleCryptography = MerkleCryptographyFactory.create(configuration, cryptography);
        MerkleCryptoFactory.set(merkleCryptography);

        // Create the platform context
        final var platformContext = PlatformContext.create(
                configuration,
                Time.getCurrent(),
                metrics,
                cryptography,
                FileSystemManager.create(configuration),
                recycleBin,
                merkleCryptography);

        final var initialState = reservedState.state();
        final var stateHash = reservedState.hash();

        SignedState signedState = initialState.get();
        State state = (State) signedState.getState();

        final SoftwareVersion previousSoftwareVersion;
        final InitTrigger trigger;

        if (initialState.get().isGenesisState()) {
            previousSoftwareVersion = NO_VERSION;
            trigger = GENESIS;
        } else {
            previousSoftwareVersion =
                    initialState.get().getState().getReadablePlatformState().getCreationSoftwareVersion();
            trigger = RESTART;
        }

        // We do not support downgrading from one version to an older version.
        ServicesSoftwareVersion deserializedVersion = getServicesSoftwareVersion(previousSoftwareVersion);

        // Migrate and initialize the State API before creating the platform
        migrateAndInitializeServices(state, deserializedVersion, trigger, metrics, hedera);

        // Initialize the address book and set on platform builder
        final var addressBook = initializeAddressBook(selfId, version, initialState, diskAddressBook, platformContext);

        // Follow the Inversion of Control pattern by injecting all needed dependencies into the PlatformBuilder.
        final var roster = createRoster(addressBook);
        final var platformBuilder = PlatformBuilder.create(
                        Hedera.APP_NAME, Hedera.SWIRLD_NAME, version, initialState, selfId)
                .withPlatformContext(platformContext)
                .withConfiguration(configuration)
                .withAddressBook(addressBook)
                // C.f. https://github.com/hashgraph/hedera-services/issues/14751,
                // we need to choose the correct roster in the following cases:
                //  - At genesis, a roster loaded from disk
                //  - At restart, the active roster in the saved state
                //  - At upgrade boundary, the candidate roster in the saved state IF
                //    that state satisfies conditions (e.g. the roster has been keyed)
                .withRoster(roster)
                .withKeysAndCerts(keysAndCerts);

        hedera.setInitialStateHash(stateHash);
        // IMPORTANT: A surface-level reading of this method will undersell the centrality
        // of the Hedera instance. It is actually omnipresent throughout both the startup
        // and runtime phases of the application.
        //
        // Let's see why. When we build the platform, the builder will either:
        //   (1) Create a genesis state; or,
        //   (2) Deserialize a saved state.
        // In both cases the state object will be created by the hedera::newState method
        // reference bound to our Hedera instance. Because,
        //   (1) We provided this method as the genesis state factory right above; and,
        //   (2) Our Hedera instance's constructor registered its newState() method with the
        //       ConstructableRegistry as the factory for the Services Merkle tree class id.
        //
        // Now, note that hedera::newState returns MerkleStateRoot instances that delegate
        // their lifecycle methods to an injected instance of MerkleStateLifecycles---and
        // hedera::newState injects an instance of MerkleStateLifecyclesImpl which primarily
        // delegates these calls back to the Hedera instance itself.
        //
        // Thus, the Hedera instance centralizes nearly all the setup and runtime logic for the
        // application. It implements this logic by instantiating a Dagger2 @Singleton component
        // whose object graph roots include the Ingest, PreHandle, Handle, and Query workflows;
        // as well as other infrastructure components that need to be initialized or accessed
        // at specific points in the Swirlds application lifecycle.
        final Platform platform = platformBuilder.build();
        hedera.init(platform, selfId);
        platform.start();
        hedera.run();
    }

    /**
     * Called by this class when we detect it is time to do migration. The {@code deserializedVersion} must not be newer
     * than the current software version. If it is prior to the current version, then each migration between the
     * {@code deserializedVersion} and the current version, including the current version, will be executed, thus
     * bringing the state up to date.
     *
     * <p>If the {@code deserializedVersion} is {@code null}, then this is the first time the node has been started,
     * and thus all schemas will be executed.
     *
     * @param state               current state
     * @param deserializedVersion version deserialized
     * @param trigger             trigger that is calling migration
     * @return the state changes caused by the migration
     */
    private static List<Builder> migrateAndInitializeServices(
            @NonNull final State state,
            @Nullable final ServicesSoftwareVersion deserializedVersion,
            @NonNull final InitTrigger trigger,
            @NonNull final Metrics metrics,
            @NonNull final Hedera hedera) {

        if (trigger != GENESIS) {
            requireNonNull(deserializedVersion, "Deserialized version cannot be null for trigger " + trigger);
        }

        final InstantSource instantSource = InstantSource.system();
        ConfigProviderImpl configProvider;
        ServiceMigrator serviceMigrator = new OrderedServiceMigrator();
        final BoundaryStateChangeListener boundaryStateChangeListener = new BoundaryStateChangeListener();
        final KVStateChangeListener kvStateChangeListener = new KVStateChangeListener();
        Factory registryFactory = ServicesRegistryImpl::new;
        BootstrapConfigProviderImpl bootstrapConfigProvider = new BootstrapConfigProviderImpl();

        // Until all service schemas are migrated, MerkleStateRoot will not be able to implement
        // the States API, even if it already has all its children in the Merkle tree, as it will lack
        // state definitions for those children. (And note services may even require migrations for
        // those children to be usable with the current version of the software.)
        ServicesRegistry servicesRegistry =
                registryFactory.create(ConstructableRegistry.getInstance(), bootstrapConfigProvider.configuration());
        final var bootstrapConfig = bootstrapConfigProvider.getConfiguration();
        StreamMode streamMode =
                bootstrapConfig.getConfigData(BlockStreamConfig.class).streamMode();

        configProvider = new ConfigProviderImpl(trigger == GENESIS, metrics);
        final ServicesSoftwareVersion version = getNodeStartupVersion(bootstrapConfig);

        final var previousVersion = deserializedVersion == null ? null : deserializedVersion.getPbjSemanticVersion();
        final var isUpgrade = version.compareTo(deserializedVersion) > 0;
        logger.info(
                "{} from Services version {} @ current {} with trigger {}",
                () -> isUpgrade ? "Upgrading" : (previousVersion == null ? "Starting" : "Restarting"),
                () -> HapiUtils.toString(Optional.ofNullable(deserializedVersion)
                        .map(ServicesSoftwareVersion::getPbjSemanticVersion)
                        .orElse(null)),
                () -> HapiUtils.toString(version.getPbjSemanticVersion()),
                () -> trigger);
        // This is set only when the trigger is genesis. Because, only in those cases
        // the migration code is using the network info values.
        NetworkInfo genesisNetworkInfo = null;
        if (trigger == GENESIS) {
            final var config = configProvider.getConfiguration();
            final var ledgerConfig = config.getConfigData(LedgerConfig.class);
            final var readableStore =
                    new ReadablePlatformStateStore(state.getReadableStates(PlatformStateService.NAME));
            final var genesisRoster = createRoster(requireNonNull(readableStore.getAddressBook()));

            genesisNetworkInfo = new GenesisNetworkInfo(genesisRoster, ledgerConfig.id());
        }
        final List<Builder> migrationStateChanges = new ArrayList<>();
        if (isNotEmbedded(instantSource)) {
            if (!(state instanceof MerkleStateRoot merkleStateRoot)) {
                throw new IllegalStateException("State must be a MerkleStateRoot");
            }
            migrationStateChanges.addAll(merkleStateRoot.platformStateInitChangesOrThrow());
        }

        AppContext appContext = new AppContextImpl(
                instantSource,
                new AppSignatureVerifier(
                        bootstrapConfig.getConfigData(HederaConfig.class),
                        new SignatureExpanderImpl(),
                        new SignatureVerifierImpl(CryptographyHolder.get())),
                hedera);

        BlockStreamService blockStreamService = new BlockStreamService();
        registerServiceRuntimeConstructables(servicesRegistry, blockStreamService, appContext);

        // (FUTURE) In principle, the FileService could actually change the active configuration during a
        // migration, which implies we should be passing the config provider and not a static configuration
        // here; but this is a currently unneeded affordance
        blockStreamService.resetMigratedLastBlockHash();
        final var migrationChanges = serviceMigrator.doMigrations(
                state,
                servicesRegistry,
                deserializedVersion,
                version,
                configProvider.getConfiguration(),
                genesisNetworkInfo,
                metrics);
        migrationStateChanges.addAll(migrationChanges);
        kvStateChangeListener.reset();
        boundaryStateChangeListener.reset();
        // If still using BlockRecordManager state, then for specifically a non-genesis upgrade,
        // set in state that post-upgrade work is pending
        if (streamMode != BLOCKS && isUpgrade && trigger != RECONNECT && trigger != GENESIS) {
            unmarkMigrationRecordsStreamed(state);
            migrationStateChanges.add(
                    StateChanges.newBuilder().stateChanges(boundaryStateChangeListener.allStateChanges()));
            boundaryStateChangeListener.reset();
        }
        logger.info("Migration complete");
        return migrationStateChanges;
    }

    // Register all service schema RuntimeConstructable factories before platform init
    private static void registerServiceRuntimeConstructables(
            ServicesRegistry servicesRegistry, BlockStreamService blockStreamService, AppContext appContext) {

        Function<AppContext, TssBaseService> tssBaseServiceFactory =
                (appCtx -> new TssBaseServiceImpl(appCtx, ForkJoinPool.commonPool(), ForkJoinPool.commonPool()));
        TssBaseService tssBaseService = tssBaseServiceFactory.apply(appContext);
        ContractService contractServiceImpl = new ContractServiceImpl(appContext);

        Set.of(
                        new EntityIdService(),
                        new ConsensusServiceImpl(),
                        contractServiceImpl,
                        new FileServiceImpl(),
                        tssBaseService,
                        new FreezeServiceImpl(),
                        new ScheduleServiceImpl(),
                        new TokenServiceImpl(),
                        new UtilServiceImpl(),
                        new RecordCacheService(),
                        new BlockRecordService(),
                        blockStreamService,
                        new FeeService(),
                        new CongestionThrottleService(),
                        new NetworkServiceImpl(),
                        new AddressBookServiceImpl(),
                        new RosterServiceImpl(),
                        PLATFORM_STATE_SERVICE)
                .forEach(servicesRegistry::register);
    }

    private static boolean isNotEmbedded(InstantSource instantSource) {
        return instantSource == InstantSource.system();
    }

    private static ServicesSoftwareVersion getServicesSoftwareVersion(SoftwareVersion previousSoftwareVersion) {
        ServicesSoftwareVersion deserializedVersion = null;
        if (previousSoftwareVersion instanceof ServicesSoftwareVersion servicesSoftwareVersion) {
            deserializedVersion = servicesSoftwareVersion;
        } else if (previousSoftwareVersion instanceof HederaSoftwareVersion hederaSoftwareVersion) {
            deserializedVersion = new ServicesSoftwareVersion(
                    hederaSoftwareVersion.servicesVersion(), hederaSoftwareVersion.configVersion());
        } else {
            if (previousSoftwareVersion != null) {
                logger.fatal("Deserialized state not created with Hedera software");
                throw new IllegalStateException("Deserialized state not created with Hedera software");
            }
        }
        return deserializedVersion;
    }

    private static ServicesSoftwareVersion getNodeStartupVersion(@NonNull final Configuration config) {
        final var versionConfig = config.getConfigData(VersionConfig.class);
        return new ServicesSoftwareVersion(
                versionConfig.servicesVersion(),
                config.getConfigData(HederaConfig.class).configVersion());
    }

    private static void unmarkMigrationRecordsStreamed(@NonNull final State state) {
        final var blockServiceState = state.getWritableStates(BlockRecordService.NAME);
        final var blockInfoState = blockServiceState.<BlockInfo>getSingleton(BLOCK_INFO_STATE_KEY);
        final var currentBlockInfo = requireNonNull(blockInfoState.get());
        final var nextBlockInfo =
                currentBlockInfo.copyBuilder().migrationRecordsStreamed(false).build();
        blockInfoState.put(nextBlockInfo);
        logger.info("Unmarked post-upgrade work as done");
        ((WritableSingletonStateBase<BlockInfo>) blockInfoState).commit();
    }
    /**
     * Build the configuration for this node.
     *
     * @return the configuration
     */
    @NonNull
    private static Configuration buildConfiguration() {
        final ConfigurationBuilder configurationBuilder = ConfigurationBuilder.create()
                .withSource(SystemEnvironmentConfigSource.getInstance())
                .withSource(SystemPropertiesConfigSource.getInstance());
        rethrowIO(() ->
                BootstrapUtils.setupConfigBuilder(configurationBuilder, getAbsolutePath(DEFAULT_SETTINGS_FILE_NAME)));
        final Configuration configuration = configurationBuilder.build();
        checkConfiguration(configuration);
        return configuration;
    }

    /**
     * Selects the node to run locally from either the command line arguments or the address book.
     *
     * @param nodesToRun        the list of nodes configured to run based on the address book.
     * @param localNodesToStart the node ids specified on the command line.
     * @return the node which should be run locally.
     * @throws ConfigurationException if more than one node would be started or the requested node is not configured.
     */
    private static NodeId ensureSingleNode(
            @NonNull final List<NodeId> nodesToRun, @NonNull final Set<NodeId> localNodesToStart) {
        requireNonNull(nodesToRun);
        requireNonNull(localNodesToStart);
        // If no node is specified on the command line and detection by AB IP address is ambiguous, exit.
        if (nodesToRun.size() > 1 && localNodesToStart.isEmpty()) {
            logger.error(
                    EXCEPTION.getMarker(),
                    "Multiple nodes are configured to run. Only one node can be started per java process.");
            exitSystem(NODE_ADDRESS_MISMATCH);
            throw new ConfigurationException(
                    "Multiple nodes are configured to run. Only one node can be started per java process.");
        }

        // If a node is specified on the command line, use that node.
        final NodeId requestedNodeId = localNodesToStart.stream().findFirst().orElse(null);

        // If a node is specified on the command line but does not have a matching local IP address in the AB, exit.
        if (nodesToRun.size() > 1 && !nodesToRun.contains(requestedNodeId)) {
            logger.error(
                    EXCEPTION.getMarker(),
                    "The requested node id {} is not configured to run. Please check the address book.",
                    requestedNodeId);
            exitSystem(NODE_ADDRESS_MISMATCH);
            throw new ConfigurationException(String.format(
                    "The requested node id %s is not configured to run. Please check the address book.",
                    requestedNodeId));
        }

        // Return either the node requested via the command line or the only matching node from the AB.
        return requestedNodeId != null ? requestedNodeId : nodesToRun.get(0);
    }

    /**
     * Loads the address book from the specified path.
     *
     * @param addressBookPath the relative path and file name of the address book.
     * @return the address book.
     */
    private static AddressBook loadAddressBook(@NonNull final String addressBookPath) {
        requireNonNull(addressBookPath);
        try {
            final LegacyConfigProperties props =
                    LegacyConfigPropertiesLoader.loadConfigFile(getAbsolutePath(addressBookPath));
            props.appConfig().ifPresent(c -> ParameterProvider.getInstance().setParameters(c.params()));
            return props.getAddressBook();
        } catch (final Exception e) {
            logger.error(EXCEPTION.getMarker(), "Error loading address book", e);
            exitSystem(CONFIGURATION_ERROR);
            throw e;
        }
    }

    private static Hedera newHedera() {
        return new Hedera(
                ConstructableRegistry.getInstance(),
                ServicesRegistryImpl::new,
                new OrderedServiceMigrator(),
                InstantSource.system(),
                appContext -> new TssBaseServiceImpl(
                        appContext,
                        ForkJoinPool.commonPool(),
                        ForkJoinPool.commonPool(),
                        new PlaceholderTssLibrary(),
                        ForkJoinPool.commonPool()));
    }
}<|MERGE_RESOLUTION|>--- conflicted
+++ resolved
@@ -56,7 +56,7 @@
 import com.hedera.node.app.ids.EntityIdService;
 import com.hedera.node.app.info.GenesisNetworkInfo;
 import com.hedera.node.app.records.BlockRecordService;
-import com.hedera.node.app.roster.RosterServiceImpl;
+import com.hedera.node.app.roster.RosterService;
 import com.hedera.node.app.service.addressbook.impl.AddressBookServiceImpl;
 import com.hedera.node.app.service.consensus.impl.ConsensusServiceImpl;
 import com.hedera.node.app.service.contract.ContractService;
@@ -73,7 +73,6 @@
 import com.hedera.node.app.services.ServicesRegistry;
 import com.hedera.node.app.services.ServicesRegistry.Factory;
 import com.hedera.node.app.services.ServicesRegistryImpl;
-<<<<<<< HEAD
 import com.hedera.node.app.signature.AppSignatureVerifier;
 import com.hedera.node.app.signature.impl.SignatureExpanderImpl;
 import com.hedera.node.app.signature.impl.SignatureVerifierImpl;
@@ -81,9 +80,7 @@
 import com.hedera.node.app.state.recordcache.RecordCacheService;
 import com.hedera.node.app.throttle.CongestionThrottleService;
 import com.hedera.node.app.tss.TssBaseService;
-=======
 import com.hedera.node.app.tss.PlaceholderTssLibrary;
->>>>>>> a0cc0657
 import com.hedera.node.app.tss.TssBaseServiceImpl;
 import com.hedera.node.app.version.HederaSoftwareVersion;
 import com.hedera.node.app.version.ServicesSoftwareVersion;
@@ -99,6 +96,7 @@
 import com.swirlds.common.crypto.CryptographyFactory;
 import com.swirlds.common.crypto.CryptographyHolder;
 import com.swirlds.common.io.filesystem.FileSystemManager;
+import com.swirlds.common.io.utility.FileUtils;
 import com.swirlds.common.io.utility.RecycleBin;
 import com.swirlds.common.merkle.crypto.MerkleCryptoFactory;
 import com.swirlds.common.merkle.crypto.MerkleCryptographyFactory;
@@ -232,6 +230,7 @@
     public static void main(final String... args) throws Exception {
         BootstrapUtils.setupConstructableRegistry();
         final Hedera hedera = newHedera();
+
         // Determine which node to run locally
         // Load config.txt address book file and parse address book
         final AddressBook diskAddressBook = loadAddressBook(DEFAULT_CONFIG_FILE_NAME);
@@ -393,7 +392,6 @@
             @NonNull final InitTrigger trigger,
             @NonNull final Metrics metrics,
             @NonNull final Hedera hedera) {
-
         if (trigger != GENESIS) {
             requireNonNull(deserializedVersion, "Deserialized version cannot be null for trigger " + trigger);
         }
@@ -492,7 +490,12 @@
             ServicesRegistry servicesRegistry, BlockStreamService blockStreamService, AppContext appContext) {
 
         Function<AppContext, TssBaseService> tssBaseServiceFactory =
-                (appCtx -> new TssBaseServiceImpl(appCtx, ForkJoinPool.commonPool(), ForkJoinPool.commonPool()));
+                (appCtx -> new TssBaseServiceImpl(
+                        appCtx,
+                        ForkJoinPool.commonPool(),
+                        ForkJoinPool.commonPool(),
+                        new PlaceholderTssLibrary(),
+                        ForkJoinPool.commonPool()));
         TssBaseService tssBaseService = tssBaseServiceFactory.apply(appContext);
         ContractService contractServiceImpl = new ContractServiceImpl(appContext);
 
@@ -513,7 +516,7 @@
                         new CongestionThrottleService(),
                         new NetworkServiceImpl(),
                         new AddressBookServiceImpl(),
-                        new RosterServiceImpl(),
+                        new RosterService(),
                         PLATFORM_STATE_SERVICE)
                 .forEach(servicesRegistry::register);
     }
@@ -623,7 +626,7 @@
         requireNonNull(addressBookPath);
         try {
             final LegacyConfigProperties props =
-                    LegacyConfigPropertiesLoader.loadConfigFile(getAbsolutePath(addressBookPath));
+                    LegacyConfigPropertiesLoader.loadConfigFile(FileUtils.getAbsolutePath(addressBookPath));
             props.appConfig().ifPresent(c -> ParameterProvider.getInstance().setParameters(c.params()));
             return props.getAddressBook();
         } catch (final Exception e) {
