/*
 * Copyright (C) 2020-2024 Hedera Hashgraph, LLC
 *
 * Licensed under the Apache License, Version 2.0 (the "License");
 * you may not use this file except in compliance with the License.
 * You may obtain a copy of the License at
 *
 *      http://www.apache.org/licenses/LICENSE-2.0
 *
 * Unless required by applicable law or agreed to in writing, software
 * distributed under the License is distributed on an "AS IS" BASIS,
 * WITHOUT WARRANTIES OR CONDITIONS OF ANY KIND, either express or implied.
 * See the License for the specific language governing permissions and
 * limitations under the License.
 */

package com.hedera.node.app;

import static com.swirlds.common.io.utility.FileUtils.getAbsolutePath;
import static com.swirlds.common.io.utility.FileUtils.rethrowIO;
import static com.swirlds.logging.legacy.LogMarker.EXCEPTION;
import static com.swirlds.platform.builder.PlatformBuildConstants.DEFAULT_CONFIG_FILE_NAME;
import static com.swirlds.platform.builder.PlatformBuildConstants.DEFAULT_SETTINGS_FILE_NAME;
import static com.swirlds.platform.system.SystemExitCode.CONFIGURATION_ERROR;
import static com.swirlds.platform.system.SystemExitCode.NODE_ADDRESS_MISMATCH;
import static com.swirlds.platform.system.SystemExitUtils.exitSystem;
import static com.swirlds.platform.util.BootstrapUtils.checkNodesToRun;
import static com.swirlds.platform.util.BootstrapUtils.getNodesToRun;
import static java.util.Objects.requireNonNull;

import com.hedera.node.app.config.IsEmbeddedTest;
import com.hedera.node.app.services.OrderedServiceMigrator;
import com.hedera.node.app.services.ServicesRegistryImpl;
import com.hedera.node.app.state.merkle.MerkleHederaState;
import com.swirlds.base.time.Time;
import com.swirlds.common.constructable.ConstructableRegistry;
import com.swirlds.common.constructable.RuntimeConstructable;
import com.swirlds.common.crypto.CryptographyFactory;
import com.swirlds.common.io.utility.FileUtils;
import com.swirlds.common.platform.NodeId;
import com.swirlds.config.api.Configuration;
import com.swirlds.config.api.ConfigurationBuilder;
import com.swirlds.config.extensions.sources.SystemEnvironmentConfigSource;
import com.swirlds.config.extensions.sources.SystemPropertiesConfigSource;
import com.swirlds.platform.CommandLineArgs;
import com.swirlds.platform.builder.PlatformBuilder;
import com.swirlds.platform.config.legacy.ConfigurationException;
import com.swirlds.platform.config.legacy.LegacyConfigProperties;
import com.swirlds.platform.config.legacy.LegacyConfigPropertiesLoader;
import com.swirlds.platform.state.MerkleRoot;
import com.swirlds.platform.state.PlatformState;
import com.swirlds.platform.state.snapshot.SignedStateFileUtils;
import com.swirlds.platform.system.InitTrigger;
import com.swirlds.platform.system.Platform;
import com.swirlds.platform.system.SoftwareVersion;
import com.swirlds.platform.system.SwirldMain;
import com.swirlds.platform.system.SwirldState;
import com.swirlds.platform.system.address.AddressBook;
import com.swirlds.platform.util.BootstrapUtils;
import edu.umd.cs.findbugs.annotations.NonNull;
import java.util.List;
import java.util.Set;
import org.apache.logging.log4j.LogManager;
import org.apache.logging.log4j.Logger;

/**
 * Main entry point.
 *
 * <p>This class simply delegates to {@link Hedera}.
 */
public class ServicesMain implements SwirldMain {

    private static final Logger logger = LogManager.getLogger(ServicesMain.class);

    /**
     * The {@link SwirldMain} to actually use, depending on whether workflows are enabled.
     */
    private final SwirldMain delegate;

    /**
     * Create a new instance
     */
    public ServicesMain() {
        delegate = newHedera();
    }

    /**
     * {@inheritDoc}
     */
    @Override
    public SoftwareVersion getSoftwareVersion() {
        return delegate.getSoftwareVersion();
    }

    /**
     * {@inheritDoc}
     */
    @Override
    public void init(@NonNull final Platform ignored, @NonNull final NodeId nodeId) {
        delegate.init(ignored, nodeId);
    }

    /**
     * {@inheritDoc}
     */
    @Override
    public MerkleRoot newMerkleStateRoot() {
        return delegate.newMerkleStateRoot();
    }

    /**
     * {@inheritDoc}
     */
    @Override
    public void run() {
        delegate.run();
    }

    /**
     * Launches Services directly, without use of the "app browser" from {@link com.swirlds.platform.Browser}. The
     * approximate startup sequence is:
     * <ol>
     *     <li>Scan the classpath for {@link RuntimeConstructable} classes,
     *     registering their no-op constructors as the default factories for their
     *     class ids.</li>
     *     <li>Create the application's {@link Hedera} singleton, which overrides
     *     the default factory for the stable {@literal 0x8e300b0dfdafbb1a} class
     *     id of the Services Merkle tree root with a reference to its
     *     {@link Hedera#newMerkleStateRoot()} method.</li>
     *     <li>Determine this node's <b>self id</b> by searching the <i>config.txt</i>
     *     in the working directory for any address book entries with IP addresses
     *     local to this machine; if there is there is more than one such entry,
     *     fail unless the command line args include a {@literal -local N} arg.</li>
     *     <li>Build a {@link Platform} instance from Services application metadata
     *     and the working directory <i>settings.txt</i>, providing the same
     *     {@link Hedera#newMerkleStateRoot()} method reference as the genesis state
     *     factory. (<b>IMPORTANT:</b> This step instantiates and invokes
     *     {@link SwirldState#init(Platform, PlatformState, InitTrigger, SoftwareVersion)}
     *     on a {@link MerkleHederaState} instance that delegates the call back to our
     *     Hedera instance.)</li>
     *     <li>Call {@link Hedera#init(Platform, NodeId)} to complete startup phase
     *     validation and register notification listeners on the platform.</li>
     *     <li>Invoke {@link Platform#start()}.</li>
     * </ol>
     *
     * <p>Please see the <i>startup-phase-lifecycle.png</i> in this directory to visualize
     * the sequence of events in the startup phase and the centrality of the {@link Hedera}
     * singleton.
     *
     * @param args optionally, what node id to run; required if the address book is ambiguous
     */
    public static void main(final String... args) throws Exception {
        BootstrapUtils.setupConstructableRegistry();
        final Hedera hedera = newHedera();

        // Determine which node to run locally
        // Load config.txt address book file and parse address book
        final AddressBook addressBook = loadAddressBook(DEFAULT_CONFIG_FILE_NAME);
        // parse command line arguments
        final CommandLineArgs commandLineArgs = CommandLineArgs.parse(args);

        // Only allow 1 node to be specified by the command line arguments.
        if (commandLineArgs.localNodesToStart().size() > 1) {
            logger.error(
                    EXCEPTION.getMarker(),
                    "Multiple nodes were supplied via the command line. Only one node can be started per java process.");
            exitSystem(NODE_ADDRESS_MISMATCH);
        }

        // get the list of configured nodes from the address book
        // for each node in the address book, check if it has a local IP (local to this computer)
        // additionally if a command line arg is supplied then limit matching nodes to that node id
        final List<NodeId> nodesToRun = getNodesToRun(addressBook, commandLineArgs.localNodesToStart());
        // hard exit if no nodes are configured to run
        checkNodesToRun(nodesToRun);

        final NodeId selfId = ensureSingleNode(nodesToRun, commandLineArgs.localNodesToStart());

        final SoftwareVersion version = hedera.getSoftwareVersion();
        logger.info("Starting node {} with version {}", selfId, version);

<<<<<<< HEAD
        final PlatformBuilder builder = PlatformBuilder.create(
                Hedera.APP_NAME,
                Hedera.SWIRLD_NAME,
                version,
                hedera::newMerkleStateRoot,
                SignedStateFileUtils::readState,
                selfId);
=======
        final PlatformBuilder platformBuilder =
                PlatformBuilder.create(Hedera.APP_NAME, Hedera.SWIRLD_NAME, version, hedera::newState, selfId);
>>>>>>> b11b628c

        // Add additional configuration to the platform
        final Configuration configuration = buildConfiguration();
        platformBuilder.withConfiguration(configuration);

        platformBuilder.withCryptography(CryptographyFactory.create());
        platformBuilder.withTime(Time.getCurrent());

        // IMPORTANT: A surface-level reading of this method will undersell the centrality
        // of the Hedera instance. It is actually omnipresent throughout both the startup
        // and runtime phases of the application.
        //
        // Let's see why. When we build the platform, the builder will either:
        //   (1) Create a genesis state; or,
        //   (2) Deserialize a saved state.
        // In both cases the state object will be created by the hedera::newState method
        // reference bound to our Hedera instance. Because,
        //   (1) We provided this method as the genesis state factory right above; and,
        //   (2) Our Hedera instance's constructor registered its newState() method with the
        //       ConstructableRegistry as the factory for the Services Merkle tree class id.
        //
        // Now, note that hedera::newState returns MerkleHederaState instances that delegate
        // their lifecycle methods to an injected instance of HederaLifecycles---and
        // hedera::newState injects an instance of HederaLifecyclesImpl which primarily
        // delegates these calls back to the Hedera instance itself.
        //
        // Thus, the Hedera instance centralizes nearly all the setup and runtime logic for the
        // application. It implements this logic by instantiating a Dagger2 @Singleton component
        // whose object graph roots include the Ingest, PreHandle, Handle, and Query workflows;
        // as well as other infrastructure components that need to be initialized or accessed
        // at specific points in the Swirlds application lifecycle.
        final Platform platform = platformBuilder.build();
        hedera.init(platform, selfId);
        platform.start();
        hedera.run();
    }

    /**
     * Build the configuration for this node.
     *
     * @return the configuration
     */
    @NonNull
    private static Configuration buildConfiguration() {
        final ConfigurationBuilder configurationBuilder = ConfigurationBuilder.create()
                .withSource(SystemEnvironmentConfigSource.getInstance())
                .withSource(SystemPropertiesConfigSource.getInstance());
        rethrowIO(() ->
                BootstrapUtils.setupConfigBuilder(configurationBuilder, getAbsolutePath(DEFAULT_SETTINGS_FILE_NAME)));
        return configurationBuilder.build();
    }

    /**
     * Selects the node to run locally from either the command line arguments or the address book.
     *
     * @param nodesToRun the list of nodes configured to run based on the address book.
     * @param localNodesToStart the node ids specified on the command line.
     * @return the node which should be run locally.
     * @throws ConfigurationException if more than one node would be started or the requested node is not configured.
     */
    private static NodeId ensureSingleNode(
            @NonNull final List<NodeId> nodesToRun, @NonNull final Set<NodeId> localNodesToStart) {
        requireNonNull(nodesToRun);
        requireNonNull(localNodesToStart);
        // If no node is specified on the command line and detection by AB IP address is ambiguous, exit.
        if (nodesToRun.size() > 1 && localNodesToStart.isEmpty()) {
            logger.error(
                    EXCEPTION.getMarker(),
                    "Multiple nodes are configured to run. Only one node can be started per java process.");
            exitSystem(NODE_ADDRESS_MISMATCH);
            throw new ConfigurationException(
                    "Multiple nodes are configured to run. Only one node can be started per java process.");
        }

        // If a node is specified on the command line, use that node.
        final NodeId requestedNodeId = localNodesToStart.stream().findFirst().orElse(null);

        // If a node is specified on the command line but does not have a matching local IP address in the AB, exit.
        if (nodesToRun.size() > 1 && !nodesToRun.contains(requestedNodeId)) {
            logger.error(
                    EXCEPTION.getMarker(),
                    "The requested node id {} is not configured to run. Please check the address book.",
                    requestedNodeId);
            exitSystem(NODE_ADDRESS_MISMATCH);
            throw new ConfigurationException(String.format(
                    "The requested node id %s is not configured to run. Please check the address book.",
                    requestedNodeId));
        }

        // Return either the node requested via the command line or the only matching node from the AB.
        return requestedNodeId != null ? requestedNodeId : nodesToRun.get(0);
    }

    /**
     * Loads the address book from the specified path.
     *
     * @param addressBookPath the relative path and file name of the address book.
     * @return the address book.
     */
    private static AddressBook loadAddressBook(@NonNull final String addressBookPath) {
        requireNonNull(addressBookPath);
        try {
            final LegacyConfigProperties props =
                    LegacyConfigPropertiesLoader.loadConfigFile(FileUtils.getAbsolutePath(addressBookPath));
            return props.getAddressBook();
        } catch (final Exception e) {
            logger.error(EXCEPTION.getMarker(), "Error loading address book", e);
            exitSystem(CONFIGURATION_ERROR);
            throw e;
        }
    }

    private static Hedera newHedera() {
        return new Hedera(
                ConstructableRegistry.getInstance(),
                ServicesRegistryImpl::new,
                new OrderedServiceMigrator(),
                IsEmbeddedTest.NO);
    }
}<|MERGE_RESOLUTION|>--- conflicted
+++ resolved
@@ -179,18 +179,13 @@
         final SoftwareVersion version = hedera.getSoftwareVersion();
         logger.info("Starting node {} with version {}", selfId, version);
 
-<<<<<<< HEAD
-        final PlatformBuilder builder = PlatformBuilder.create(
+        final PlatformBuilder platformBuilder = PlatformBuilder.create(
                 Hedera.APP_NAME,
                 Hedera.SWIRLD_NAME,
                 version,
                 hedera::newMerkleStateRoot,
                 SignedStateFileUtils::readState,
                 selfId);
-=======
-        final PlatformBuilder platformBuilder =
-                PlatformBuilder.create(Hedera.APP_NAME, Hedera.SWIRLD_NAME, version, hedera::newState, selfId);
->>>>>>> b11b628c
 
         // Add additional configuration to the platform
         final Configuration configuration = buildConfiguration();
