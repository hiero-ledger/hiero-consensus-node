// SPDX-License-Identifier: Apache-2.0
package com.hedera.node.app;

import static com.swirlds.common.io.utility.FileUtils.getAbsolutePath;
import static com.swirlds.common.io.utility.FileUtils.rethrowIO;
import static com.swirlds.common.threading.manager.AdHocThreadManager.getStaticThreadManager;
import static com.swirlds.logging.legacy.LogMarker.EXCEPTION;
import static com.swirlds.logging.legacy.LogMarker.STARTUP;
import static com.swirlds.platform.builder.PlatformBuildConstants.DEFAULT_CONFIG_FILE_NAME;
import static com.swirlds.platform.builder.PlatformBuildConstants.DEFAULT_OVERRIDES_YAML_FILE_NAME;
import static com.swirlds.platform.builder.PlatformBuildConstants.DEFAULT_SETTINGS_FILE_NAME;
import static com.swirlds.platform.builder.internal.StaticPlatformBuilder.getMetricsProvider;
import static com.swirlds.platform.builder.internal.StaticPlatformBuilder.initLogging;
import static com.swirlds.platform.builder.internal.StaticPlatformBuilder.setupGlobalMetrics;
import static com.swirlds.platform.config.internal.PlatformConfigUtils.checkConfiguration;
import static com.swirlds.platform.crypto.CryptoStatic.initNodeSecurity;
import static com.swirlds.platform.roster.RosterUtils.buildAddressBook;
import static com.swirlds.platform.state.signed.StartupStateUtils.copyInitialSignedState;
import static com.swirlds.platform.system.InitTrigger.GENESIS;
import static com.swirlds.platform.system.InitTrigger.RESTART;
import static com.swirlds.platform.system.SystemExitCode.NODE_ADDRESS_MISMATCH;
import static com.swirlds.platform.system.SystemExitUtils.exitSystem;
import static com.swirlds.platform.util.BootstrapUtils.getNodesToRun;
import static java.util.Objects.requireNonNull;

import com.google.common.annotations.VisibleForTesting;
import com.hedera.hapi.platform.event.StateSignatureTransaction;
import com.hedera.node.app.hints.impl.HintsLibraryImpl;
import com.hedera.node.app.hints.impl.HintsServiceImpl;
import com.hedera.node.app.history.impl.HistoryLibraryImpl;
import com.hedera.node.app.history.impl.HistoryServiceImpl;
import com.hedera.node.app.ids.EntityIdService;
import com.hedera.node.app.ids.ReadableEntityIdStoreImpl;
import com.hedera.node.app.info.DiskStartupNetworks;
import com.hedera.node.app.roster.RosterService;
import com.hedera.node.app.service.addressbook.AddressBookService;
import com.hedera.node.app.service.addressbook.impl.ReadableNodeStoreImpl;
import com.hedera.node.app.services.OrderedServiceMigrator;
import com.hedera.node.app.services.ServicesRegistryImpl;
import com.hedera.node.app.state.ConsensusStateEventHandlerImpl;
import com.hedera.node.app.tss.TssBlockHashSigner;
import com.hedera.node.app.version.ServicesSoftwareVersion;
import com.hedera.node.config.data.BlockStreamConfig;
import com.hedera.node.internal.network.Network;
import com.hedera.pbj.runtime.io.buffer.Bytes;
import com.swirlds.base.time.Time;
import com.swirlds.common.constructable.ConstructableRegistry;
import com.swirlds.common.constructable.RuntimeConstructable;
import com.swirlds.common.context.PlatformContext;
import com.swirlds.common.crypto.CryptographyProvider;
import com.swirlds.common.io.filesystem.FileSystemManager;
import com.swirlds.common.io.utility.RecycleBin;
import com.swirlds.common.merkle.crypto.MerkleCryptographyFactory;
import com.swirlds.common.platform.NodeId;
import com.swirlds.config.api.Configuration;
import com.swirlds.config.api.ConfigurationBuilder;
import com.swirlds.config.extensions.sources.SystemEnvironmentConfigSource;
import com.swirlds.config.extensions.sources.SystemPropertiesConfigSource;
import com.swirlds.logging.legacy.payload.SavedStateLoadedPayload;
import com.swirlds.metrics.api.Metrics;
import com.swirlds.platform.Browser;
import com.swirlds.platform.CommandLineArgs;
import com.swirlds.platform.ParameterProvider;
import com.swirlds.platform.builder.PlatformBuilder;
import com.swirlds.platform.config.BasicConfig;
import com.swirlds.platform.config.legacy.ConfigurationException;
import com.swirlds.platform.config.legacy.LegacyConfigProperties;
import com.swirlds.platform.config.legacy.LegacyConfigPropertiesLoader;
import com.swirlds.platform.crypto.CryptoStatic;
import com.swirlds.platform.roster.RosterUtils;
import com.swirlds.platform.state.ConsensusStateEventHandler;
import com.swirlds.platform.state.MerkleNodeState;
import com.swirlds.platform.state.service.PlatformStateFacade;
import com.swirlds.platform.state.service.ReadableRosterStoreImpl;
import com.swirlds.platform.state.signed.HashedReservedSignedState;
import com.swirlds.platform.state.signed.ReservedSignedState;
import com.swirlds.platform.state.signed.SignedState;
import com.swirlds.platform.state.signed.StartupStateUtils;
import com.swirlds.platform.system.InitTrigger;
import com.swirlds.platform.system.Platform;
import com.swirlds.platform.system.SoftwareVersion;
import com.swirlds.platform.system.SwirldMain;
import com.swirlds.platform.system.address.AddressBook;
import com.swirlds.platform.util.BootstrapUtils;
import com.swirlds.state.State;
import edu.umd.cs.findbugs.annotations.NonNull;
import java.time.Duration;
import java.time.InstantSource;
import java.util.List;
import java.util.Optional;
import java.util.Set;
import java.util.concurrent.ForkJoinPool;
import java.util.concurrent.atomic.AtomicBoolean;
import java.util.function.Predicate;
import java.util.function.Supplier;
import org.apache.logging.log4j.LogManager;
import org.apache.logging.log4j.Logger;

/**
 * Main entry point.
 *
 * <p>This class simply delegates to {@link Hedera}.
 */
public class ServicesMain implements SwirldMain<MerkleNodeState> {
    private static final Logger logger = LogManager.getLogger(ServicesMain.class);

    /**
     * A supplier that refuses to satisfy fallback requests for a set of node ids to run
     * simultaneously; this is only useful for certain platform testing applications
     */
    private static final Supplier<Set<NodeId>> ILLEGAL_FALLBACK_NODE_IDS = () -> {
        throw new IllegalStateException("The node id must be configured explicitly");
    };
    /**
     * Upfront validation on node ids is only useful for certain platform testing applications
     */
    private static final Predicate<NodeId> NOOP_NODE_VALIDATOR = nodeId -> true;

    /**
     * The {@link Hedera} singleton.
     */
    private static Hedera hedera;

    /**
     * The {@link Metrics} to use.
     */
    private static Metrics metrics;

    public ServicesMain() {
        // No-op, everything must be initialized in the main() entrypoint
    }

    /**
     * {@inheritDoc}
     */
    @Override
    public @NonNull SoftwareVersion getSoftwareVersion() {
        return hederaOrThrow().getSoftwareVersion();
    }

    /**
     * {@inheritDoc}
     */
    @Override
    public void init(@NonNull final Platform platform, @NonNull final NodeId nodeId) {
        requireNonNull(platform);
        requireNonNull(nodeId);
        hederaOrThrow().init(platform, nodeId);
    }

    /**
     * {@inheritDoc}
     */
    @Override
    public @NonNull MerkleNodeState newStateRoot() {
        return hederaOrThrow().newStateRoot();
    }

    /**
     * {@inheritDoc}
     */
    @Override
    public ConsensusStateEventHandler<MerkleNodeState> newConsensusStateEvenHandler() {
        return new ConsensusStateEventHandlerImpl(hederaOrThrow());
    }

    /**
     * {@inheritDoc}
     */
    @Override
    public void run() {
        hederaOrThrow().run();
    }

    @Override
    public @NonNull Bytes encodeSystemTransaction(@NonNull StateSignatureTransaction transaction) {
        return hedera.encodeSystemTransaction(transaction);
    }

    /**
     * Launches Services directly, without use of the "app browser" from {@link Browser}. The
     * approximate startup sequence is:
     * <ol>
     *     <li>Scan the classpath for {@link RuntimeConstructable} classes,
     *     registering their no-op constructors as the default factories for their
     *     class ids.</li>
     *     <li>Create the application's {@link Hedera} singleton, which overrides
     *     the default factory for the stable {@literal 0x8e300b0dfdafbb1a} class
     *     id of the Services Merkle tree root with a reference to its
     *     {@link Hedera#newStateRoot()} method.</li>
     *     <li>Determine this node's <b>self id</b> by searching the <i>config.txt</i>
     *     in the working directory for any address book entries with IP addresses
     *     local to this machine; if there is more than one such entry, fail unless
     *     the command line args include a {@literal -local N} arg.</li>
     *     <li>Build a {@link Platform} instance from Services application metadata
     *     and the working directory <i>settings.txt</i>, providing the same
     *     {@link Hedera#newStateRoot()} method reference as the genesis state
     *     factory. (<b>IMPORTANT:</b> This step instantiates and invokes
     *     {@link ConsensusStateEventHandler#onStateInitialized(MerkleNodeState, Platform, InitTrigger, SoftwareVersion)}
     *     on a {@link MerkleNodeState} instance that delegates the call back to our
     *     Hedera instance.)</li>
     *     <li>Call {@link Hedera#init(Platform, NodeId)} to complete startup phase
     *     validation and register notification listeners on the platform.</li>
     *     <li>Invoke {@link Platform#start()}.</li>
     * </ol>
     *
     * <p>Please see the <i>startup-phase-lifecycle.png</i> in this directory to visualize
     * the sequence of events in the startup phase and the centrality of the {@link Hedera}
     * singleton.
     * <p>
     * <b>IMPORTANT:</b> A surface-level reading of this method will undersell the centrality
     * of the Hedera instance. It is actually omnipresent throughout both the startup and
     * runtime phases of the application. Let's see why. When we build the platform, the
     * builder will either:
     * <ol>
     *      <li>Create a genesis state; or,</li>
     *      <li>Deserialize a saved state.</li>
     * </ol>
     * In both cases the state object will be created by the {@link Hedera#newStateRoot()}
     * method reference bound to our Hedera instance. Because,
     * <ol>
     *      <li>We provided this method as the genesis state factory right above; and,</li>
     *      <li>Our Hedera instance's constructor registered its {@link Hedera#newStateRoot()}
     *      method with the {@link ConstructableRegistry} as the factory for the Services state root
     *      class id.</li>
     * </ol>
     *  Now, note that {@link Hedera#newStateRoot()} returns {@link MerkleNodeState}
     *  instances that delegate their lifecycle methods to an injected instance of
     *  {@link ConsensusStateEventHandler}---and the implementation of that
     *  injected by {@link Hedera#newStateRoot()} delegates these calls back to the Hedera
     *  instance itself.
     *  <p>
     *  Thus, the Hedera instance centralizes nearly all the setup and runtime logic for the
     *  application. It implements this logic by instantiating a {@link javax.inject.Singleton}
     *  component whose object graph roots include the Ingest, PreHandle, Handle, and Query
     *  workflows; as well as other infrastructure components that need to be initialized or
     *  accessed at specific points in the Swirlds application lifecycle.
     *
     * @param args optionally, what node id to run; required if the address book is ambiguous
     */
    public static void main(final String... args) throws Exception {
        // --- Configure platform infrastructure and derive node id from the command line and environment ---
        initLogging();
        BootstrapUtils.setupConstructableRegistry();
        final var commandLineArgs = CommandLineArgs.parse(args);
        if (commandLineArgs.localNodesToStart().size() > 1) {
            logger.error(
                    EXCEPTION.getMarker(),
                    "Multiple nodes were supplied via the command line. Only one node can be started per java process.");
            exitSystem(NODE_ADDRESS_MISMATCH);
            // the following throw is not reachable in production,
            // but reachable in testing with static mocked system exit calls.
            throw new ConfigurationException();
        }
        final var platformConfig = buildPlatformConfig();
        // Immediately initialize the cryptography and merkle cryptography factories
        // to avoid using default behavior instead of that defined in platformConfig
<<<<<<< HEAD
        final var cryptography = CryptographyProvider.getInstance();
=======
        final var cryptography = CryptographyFactory.create();
>>>>>>> 5752b988
        final var merkleCryptography = MerkleCryptographyFactory.create(platformConfig);

        // Determine which nodes were _requested_ to run from the command line
        final var cliNodesToRun = commandLineArgs.localNodesToStart();
        // Determine which nodes are _configured_ to run from the config file(s)
        final var configNodesToRun =
                platformConfig.getConfigData(BasicConfig.class).nodesToRun();
        // Using the requested nodes to run from the command line, the nodes configured to run, and now the
        // address book on disk, reconcile the list of nodes to run
        final List<NodeId> nodesToRun =
                getNodesToRun(cliNodesToRun, configNodesToRun, ILLEGAL_FALLBACK_NODE_IDS, NOOP_NODE_VALIDATOR);
        // Finally, verify that the reconciliation of above node IDs yields exactly one node to run
        final var selfId = ensureSingleNode(nodesToRun);

        // --- Initialize the platform metrics and the Hedera instance ---
        setupGlobalMetrics(platformConfig);
        metrics = getMetricsProvider().createPlatformMetrics(selfId);
        final PlatformStateFacade platformStateFacade = new PlatformStateFacade(ServicesSoftwareVersion::new);
        hedera = newHedera(metrics, platformStateFacade);
        final var version = hedera.getSoftwareVersion();
        final var isGenesis = new AtomicBoolean(false);
        logger.info("Starting node {} with version {}", selfId, version);

        // --- Build required infrastructure to load the initial state, then initialize the States API ---
        BootstrapUtils.setupConstructableRegistryWithConfiguration(platformConfig);
        final var time = Time.getCurrent();
        final var fileSystemManager = FileSystemManager.create(platformConfig);
        final var recycleBin =
                RecycleBin.create(metrics, platformConfig, getStaticThreadManager(), time, fileSystemManager, selfId);
        ConsensusStateEventHandler<MerkleNodeState> consensusStateEventHandler = hedera.newConsensusStateEvenHandler();
        final PlatformContext platformContext = PlatformContext.create(
                platformConfig,
                Time.getCurrent(),
                metrics,
                FileSystemManager.create(platformConfig),
                recycleBin,
                merkleCryptography);
        final Optional<AddressBook> maybeDiskAddressBook = loadLegacyAddressBook();
        final HashedReservedSignedState reservedState = loadInitialState(
                platformConfig,
                recycleBin,
                version,
                () -> {
                    isGenesis.set(true);
                    Network genesisNetwork;
                    try {
                        genesisNetwork = hedera.startupNetworks().genesisNetworkOrThrow(platformConfig);
                    } catch (Exception ignore) {
                        // Fallback to the legacy address book if genesis-network.json or equivalent not loaded
                        genesisNetwork = DiskStartupNetworks.fromLegacyAddressBook(maybeDiskAddressBook.orElseThrow());
                    }
                    final var genesisState = hedera.newStateRoot();
                    hedera.initializeStatesApi(genesisState, GENESIS, genesisNetwork, platformConfig);
                    return genesisState;
                },
                Hedera.APP_NAME,
                Hedera.SWIRLD_NAME,
                selfId,
                platformStateFacade,
                platformContext);
        final ReservedSignedState initialState = reservedState.state();
        final MerkleNodeState state = initialState.get().getState();
        if (!isGenesis.get()) {
            hedera.initializeStatesApi(state, RESTART, null, platformConfig);
        }
        hedera.setInitialStateHash(reservedState.hash());

        // --- Create the platform context and initialize the cryptography ---
        final var rosterStore = new ReadableRosterStoreImpl(state.getReadableStates(RosterService.NAME));
        final var currentRoster = requireNonNull(rosterStore.getActiveRoster());
        // For now we convert to a legacy representation of the roster for convenience
        final var addressBook = requireNonNull(buildAddressBook(currentRoster));
        if (!addressBook.contains(selfId)) {
            throw new IllegalStateException("Self node id " + selfId + " is not in the address book");
        }
        final var networkKeysAndCerts = initNodeSecurity(addressBook, platformConfig, Set.copyOf(nodesToRun));
        final var keysAndCerts = networkKeysAndCerts.get(selfId);
        cryptography.digestSync(addressBook);

        // --- Now build the platform and start it ---
        final var rosterHistory = RosterUtils.createRosterHistory(rosterStore);
        final var platformBuilder = PlatformBuilder.create(
                        Hedera.APP_NAME,
                        Hedera.SWIRLD_NAME,
                        version,
                        initialState,
                        consensusStateEventHandler,
                        selfId,
                        canonicalEventStreamLoc(selfId.id(), state),
                        rosterHistory,
                        platformStateFacade)
                .withPlatformContext(platformContext)
                .withConfiguration(platformConfig)
                .withKeysAndCerts(keysAndCerts)
                .withSystemTransactionEncoderCallback(hedera::encodeSystemTransaction);
        final var platform = platformBuilder.build();
        hedera.init(platform, selfId);

        // Initialize block node connections before starting the platform
        final var waitPeriodForActiveConnection =
                platformConfig.getConfigData(BlockStreamConfig.class).waitPeriodForActiveConnection();
        hedera.initializeBlockNodeConnections(Duration.ofMinutes(waitPeriodForActiveConnection));

        platform.start();
        hedera.run();
    }

    /**
     * Returns the event stream name for the given node id.
     *
     * @param nodeId the node id
     * @param root the platform merkle state root
     * @return the event stream name
     */
    private static String canonicalEventStreamLoc(final long nodeId, @NonNull final State root) {
        final var nodeStore = new ReadableNodeStoreImpl(
                root.getReadableStates(AddressBookService.NAME),
                new ReadableEntityIdStoreImpl(root.getReadableStates(EntityIdService.NAME)));
        final var accountId = requireNonNull(nodeStore.get(nodeId)).accountIdOrThrow();
        return accountId.shardNum() + "." + accountId.realmNum() + "." + accountId.accountNumOrThrow();
    }

    /**
     * Creates a canonical {@link Hedera} instance for the given node id and metrics.
     *
     * @param metrics  the metrics
     * @param platformStateFacade an object to access the platform state
     * @return the {@link Hedera} instance
     */
    public static Hedera newHedera(
            @NonNull final Metrics metrics, @NonNull final PlatformStateFacade platformStateFacade) {
        requireNonNull(metrics);
        return new Hedera(
                ConstructableRegistry.getInstance(),
                ServicesRegistryImpl::new,
                new OrderedServiceMigrator(),
                InstantSource.system(),
                DiskStartupNetworks::new,
                (appContext, bootstrapConfig) -> new HintsServiceImpl(
                        metrics, ForkJoinPool.commonPool(), appContext, new HintsLibraryImpl(), bootstrapConfig),
                (appContext, bootstrapConfig) -> new HistoryServiceImpl(
                        metrics, ForkJoinPool.commonPool(), appContext, new HistoryLibraryImpl(), bootstrapConfig),
                TssBlockHashSigner::new,
                metrics,
                platformStateFacade);
    }

    /**
     * Builds the platform configuration for this node.
     *
     * @return the configuration
     */
    @NonNull
    public static Configuration buildPlatformConfig() {
        final ConfigurationBuilder configurationBuilder = ConfigurationBuilder.create()
                .withSource(SystemEnvironmentConfigSource.getInstance())
                .withSource(SystemPropertiesConfigSource.getInstance());

        rethrowIO(() -> BootstrapUtils.setupConfigBuilder(
                configurationBuilder,
                getAbsolutePath(DEFAULT_SETTINGS_FILE_NAME),
                getAbsolutePath(DEFAULT_OVERRIDES_YAML_FILE_NAME)));
        final Configuration configuration = configurationBuilder.build();
        checkConfiguration(configuration);
        return configuration;
    }

    /**
     * Ensures there is exactly 1 node to run.
     *
     * @param nodesToRun        the list of nodes configured to run.
     * @return the node which should be run locally.
     * @throws ConfigurationException if more than one node would be started or the requested node is not configured.
     */
    private static NodeId ensureSingleNode(@NonNull final List<NodeId> nodesToRun) {
        requireNonNull(nodesToRun);

        logger.info(STARTUP.getMarker(), "The following nodes {} are set to run locally", nodesToRun);
        if (nodesToRun.isEmpty()) {
            final String errorMessage = "No nodes are configured to run locally.";
            logger.error(STARTUP.getMarker(), errorMessage);
            exitSystem(NODE_ADDRESS_MISMATCH, errorMessage);
            // the following throw is not reachable in production,
            // but reachable in testing with static mocked system exit calls.
            throw new ConfigurationException(errorMessage);
        }

        if (nodesToRun.size() > 1) {
            final String errorMessage = "Multiple nodes are configured to run locally.";
            logger.error(EXCEPTION.getMarker(), errorMessage);
            exitSystem(NODE_ADDRESS_MISMATCH, errorMessage);
            // the following throw is not reachable in production,
            // but reachable in testing with static mocked system exit calls.
            throw new ConfigurationException(errorMessage);
        }
        return nodesToRun.getFirst();
    }

    /**
     * Loads the legacy address book if it is present. Can be removed once no environment relies on using
     * legacy <i>config.txt</i> as a startup asset.
     * @return the address book from a legacy config file, if present
     */
    @Deprecated
    private static Optional<AddressBook> loadLegacyAddressBook() {
        try {
            final LegacyConfigProperties props =
                    LegacyConfigPropertiesLoader.loadConfigFile(getAbsolutePath(DEFAULT_CONFIG_FILE_NAME));
            props.appConfig().ifPresent(c -> ParameterProvider.getInstance().setParameters(c.params()));
            return Optional.of(props.getAddressBook());
        } catch (final Exception ignore) {
            return Optional.empty();
        }
    }

    /**
     * Get the initial state to be used by this node. May return a state loaded from disk, or may return a genesis state
     * if no valid state is found on disk.
     *
     * @param configuration      the configuration for this node
     * @param softwareVersion     the software version of the app
     * @param stateRootSupplier a supplier that can build a genesis state
     * @param mainClassName       the name of the app's SwirldMain class
     * @param swirldName          the name of this swirld
     * @param selfId              the node id of this node
     * @param platformStateFacade an object to access the platform state
     * @return the initial state to be used by this node
     */
    @NonNull
    private static HashedReservedSignedState loadInitialState(
            @NonNull final Configuration configuration,
            @NonNull final RecycleBin recycleBin,
            @NonNull final SoftwareVersion softwareVersion,
            @NonNull final Supplier<MerkleNodeState> stateRootSupplier,
            @NonNull final String mainClassName,
            @NonNull final String swirldName,
            @NonNull final NodeId selfId,
            @NonNull final PlatformStateFacade platformStateFacade,
            @NonNull final PlatformContext platformContext) {
        final var loadedState = StartupStateUtils.loadStateFile(
                recycleBin, selfId, mainClassName, swirldName, softwareVersion, platformStateFacade, platformContext);
        try (loadedState) {
            if (loadedState.isNotNull()) {
                logger.info(
                        STARTUP.getMarker(),
                        new SavedStateLoadedPayload(
                                loadedState.get().getRound(), loadedState.get().getConsensusTimestamp()));
                return copyInitialSignedState(loadedState.get(), platformStateFacade, platformContext);
            }
        }
        final var stateRoot = stateRootSupplier.get();
        final var signedState = new SignedState(
                configuration,
                CryptoStatic::verifySignature,
                stateRoot,
                "genesis state",
                false,
                false,
                false,
                platformStateFacade);
        signedState.init(platformContext);
        final var reservedSignedState = signedState.reserve("initial reservation on genesis state");
        try (reservedSignedState) {
            return copyInitialSignedState(reservedSignedState.get(), platformStateFacade, platformContext);
        }
    }

    private static @NonNull Hedera hederaOrThrow() {
        return requireNonNull(hedera);
    }

    @VisibleForTesting
    static void initGlobal(@NonNull final Hedera hedera, @NonNull final Metrics metrics) {
        ServicesMain.hedera = hedera;
        ServicesMain.metrics = metrics;
    }
}<|MERGE_RESOLUTION|>--- conflicted
+++ resolved
@@ -255,11 +255,7 @@
         final var platformConfig = buildPlatformConfig();
         // Immediately initialize the cryptography and merkle cryptography factories
         // to avoid using default behavior instead of that defined in platformConfig
-<<<<<<< HEAD
         final var cryptography = CryptographyProvider.getInstance();
-=======
-        final var cryptography = CryptographyFactory.create();
->>>>>>> 5752b988
         final var merkleCryptography = MerkleCryptographyFactory.create(platformConfig);
 
         // Determine which nodes were _requested_ to run from the command line
