// SPDX-License-Identifier: Apache-2.0
package com.hedera.node.app;

import static com.swirlds.common.io.utility.FileUtils.getAbsolutePath;
import static com.swirlds.common.io.utility.FileUtils.rethrowIO;
import static com.swirlds.common.threading.manager.AdHocThreadManager.getStaticThreadManager;
import static com.swirlds.logging.legacy.LogMarker.EXCEPTION;
import static com.swirlds.logging.legacy.LogMarker.STARTUP;
import static com.swirlds.platform.builder.PlatformBuildConstants.DEFAULT_CONFIG_FILE_NAME;
import static com.swirlds.platform.builder.PlatformBuildConstants.DEFAULT_OVERRIDES_YAML_FILE_NAME;
import static com.swirlds.platform.builder.PlatformBuildConstants.DEFAULT_SETTINGS_FILE_NAME;
import static com.swirlds.platform.builder.internal.StaticPlatformBuilder.getMetricsProvider;
import static com.swirlds.platform.builder.internal.StaticPlatformBuilder.initLogging;
import static com.swirlds.platform.builder.internal.StaticPlatformBuilder.setupGlobalMetrics;
import static com.swirlds.platform.config.internal.PlatformConfigUtils.checkConfiguration;
import static com.swirlds.platform.crypto.CryptoStatic.initNodeSecurity;
import static com.swirlds.platform.state.signed.StartupStateUtils.loadInitialState;
import static com.swirlds.platform.system.InitTrigger.GENESIS;
import static com.swirlds.platform.system.InitTrigger.RESTART;
import static com.swirlds.platform.system.SystemExitCode.NODE_ADDRESS_MISMATCH;
import static com.swirlds.platform.system.SystemExitUtils.exitSystem;
import static com.swirlds.platform.util.BootstrapUtils.getNodesToRun;
import static java.util.Objects.requireNonNull;
import static org.hiero.consensus.roster.RosterUtils.buildAddressBook;

import com.google.common.annotations.VisibleForTesting;
import com.hedera.hapi.node.base.AccountID;
import com.hedera.hapi.node.base.SemanticVersion;
import com.hedera.hapi.platform.event.StateSignatureTransaction;
import com.hedera.node.app.hints.impl.HintsLibraryImpl;
import com.hedera.node.app.hints.impl.HintsServiceImpl;
import com.hedera.node.app.history.impl.HistoryLibraryImpl;
import com.hedera.node.app.history.impl.HistoryServiceImpl;
import com.hedera.node.app.ids.EntityIdService;
import com.hedera.node.app.ids.ReadableEntityIdStoreImpl;
import com.hedera.node.app.info.DiskStartupNetworks;
import com.hedera.node.app.roster.RosterService;
import com.hedera.node.app.service.addressbook.AddressBookService;
import com.hedera.node.app.service.addressbook.impl.ReadableNodeStoreImpl;
import com.hedera.node.app.services.OrderedServiceMigrator;
import com.hedera.node.app.services.ServicesRegistryImpl;
import com.hedera.node.app.state.ConsensusStateEventHandlerImpl;
import com.hedera.node.app.tss.TssBlockHashSigner;
import com.hedera.node.config.data.BlockStreamConfig;
import com.hedera.node.internal.network.Network;
import com.hedera.node.internal.network.NodeMetadata;
import com.hedera.pbj.runtime.io.buffer.Bytes;
import com.swirlds.base.time.Time;
import com.swirlds.common.context.PlatformContext;
import com.swirlds.common.io.filesystem.FileSystemManager;
import com.swirlds.common.io.utility.RecycleBin;
import com.swirlds.common.merkle.crypto.MerkleCryptographyFactory;
import com.swirlds.config.api.Configuration;
import com.swirlds.config.api.ConfigurationBuilder;
import com.swirlds.config.extensions.sources.SystemEnvironmentConfigSource;
import com.swirlds.config.extensions.sources.SystemPropertiesConfigSource;
import com.swirlds.metrics.api.Metrics;
import com.swirlds.platform.Browser;
import com.swirlds.platform.CommandLineArgs;
import com.swirlds.platform.ParameterProvider;
import com.swirlds.platform.builder.PlatformBuilder;
import com.swirlds.platform.config.BasicConfig;
import com.swirlds.platform.config.legacy.ConfigurationException;
import com.swirlds.platform.config.legacy.LegacyConfigProperties;
import com.swirlds.platform.config.legacy.LegacyConfigPropertiesLoader;
import com.swirlds.platform.state.ConsensusStateEventHandler;
import com.swirlds.platform.state.MerkleNodeState;
import com.swirlds.platform.state.service.PlatformStateFacade;
import com.swirlds.platform.state.signed.HashedReservedSignedState;
import com.swirlds.platform.state.signed.ReservedSignedState;
import com.swirlds.platform.system.InitTrigger;
import com.swirlds.platform.system.Platform;
import com.swirlds.platform.system.SwirldMain;
import com.swirlds.platform.util.BootstrapUtils;
import com.swirlds.state.State;
import com.swirlds.state.lifecycle.StateLifecycleManager;
import com.swirlds.state.merkle.StateLifecycleManagerImpl;
import edu.umd.cs.findbugs.annotations.NonNull;
import java.time.Duration;
import java.time.InstantSource;
import java.util.List;
import java.util.Optional;
import java.util.Set;
import java.util.concurrent.ForkJoinPool;
import java.util.concurrent.atomic.AtomicReference;
import java.util.function.Predicate;
import java.util.function.Supplier;
import org.apache.logging.log4j.LogManager;
import org.apache.logging.log4j.Logger;
import org.hiero.base.constructable.ConstructableRegistry;
import org.hiero.base.constructable.RuntimeConstructable;
import org.hiero.base.crypto.CryptographyProvider;
import org.hiero.consensus.model.node.NodeId;
import org.hiero.consensus.model.roster.AddressBook;
import org.hiero.consensus.roster.ReadableRosterStoreImpl;
import org.hiero.consensus.roster.RosterUtils;

/**
 * Main entry point.
 *
 * <p>This class simply delegates to {@link Hedera}.
 */
public class ServicesMain implements SwirldMain<HederaStateRoot> {
    private static final Logger logger = LogManager.getLogger(ServicesMain.class);

    /**
     * A supplier that refuses to satisfy fallback requests for a set of node ids to run
     * simultaneously; this is only useful for certain platform testing applications
     */
    private static final Supplier<Set<NodeId>> ILLEGAL_FALLBACK_NODE_IDS = () -> {
        throw new IllegalStateException("The node id must be configured explicitly");
    };
    /**
     * Upfront validation on node ids is only useful for certain platform testing applications
     */
    private static final Predicate<NodeId> NOOP_NODE_VALIDATOR = nodeId -> true;

    /**
     * The {@link Hedera} singleton.
     */
    private static Hedera hedera;

    /**
     * The {@link Metrics} to use.
     */
    private static Metrics metrics;

    public ServicesMain() {
        // No-op, everything must be initialized in the main() entrypoint
    }

    /**
     * {@inheritDoc}
     */
    @Override
    public SemanticVersion getSemanticVersion() {
        return hederaOrThrow().getSemanticVersion();
    }

    /**
     * {@inheritDoc}
     */
    @Override
    public void init(@NonNull final Platform platform, @NonNull final NodeId nodeId) {
        requireNonNull(platform);
        requireNonNull(nodeId);
        hederaOrThrow().init(platform, nodeId);
    }

    /**
     * {@inheritDoc}
     */
    @Override
    public @NonNull HederaStateRoot newStateRoot() {
        return hederaOrThrow().newStateRoot();
    }

    /**
     * {@inheritDoc}
     */
    @Override
    public ConsensusStateEventHandler<HederaStateRoot> newConsensusStateEvenHandler() {
        return new ConsensusStateEventHandlerImpl(hederaOrThrow());
    }

    /**
     * {@inheritDoc}
     */
    @Override
    public StateLifecycleManager<HederaStateRoot> newStateLifecycleManager() {
        return new StateLifecycleManagerImpl<>(metrics);
    }

    /**
     * {@inheritDoc}
     */
    @Override
    public void run() {
        hederaOrThrow().run();
    }

    @Override
    public @NonNull Bytes encodeSystemTransaction(@NonNull StateSignatureTransaction transaction) {
        return hedera.encodeSystemTransaction(transaction);
    }

    /**
     * Launches Services directly, without use of the "app browser" from {@link Browser}. The
     * approximate startup sequence is:
     * <ol>
     *     <li>Scan the classpath for {@link RuntimeConstructable} classes,
     *     registering their no-op constructors as the default factories for their
     *     class ids.</li>
     *     <li>Create the application's {@link Hedera} singleton, which overrides
     *     the default factory for the stable {@literal 0x8e300b0dfdafbb1a} class
     *     id of the Services Merkle tree root with a reference to its
     *     {@link Hedera#newStateRoot()} method.</li>
     *     <li>Determine this node's <b>self id</b> by searching the <i>config.txt</i>
     *     in the working directory for any address book entries with IP addresses
     *     local to this machine; if there is more than one such entry, fail unless
     *     the command line args include a {@literal -local N} arg.</li>
     *     <li>Build a {@link Platform} instance from Services application metadata
     *     and the working directory <i>settings.txt</i>, providing the same
     *     {@link Hedera#newStateRoot()} method reference as the genesis state
     *     factory. (<b>IMPORTANT:</b> This step instantiates and invokes
     *     {@link ConsensusStateEventHandler#onStateInitialized(MerkleNodeState, Platform, InitTrigger, SemanticVersion)}
     *     on a {@link MerkleNodeState} instance that delegates the call back to our
     *     Hedera instance.)</li>
     *     <li>Call {@link Hedera#init(Platform, NodeId)} to complete startup phase
     *     validation and register notification listeners on the platform.</li>
     *     <li>Invoke {@link Platform#start()}.</li>
     * </ol>
     *
     * <p>Please see the <i>startup-phase-lifecycle.png</i> in this directory to visualize
     * the sequence of events in the startup phase and the centrality of the {@link Hedera}
     * singleton.
     * <p>
     * <b>IMPORTANT:</b> A surface-level reading of this method will undersell the centrality
     * of the Hedera instance. It is actually omnipresent throughout both the startup and
     * runtime phases of the application. Let's see why. When we build the platform, the
     * builder will either:
     * <ol>
     *      <li>Create a genesis state; or,</li>
     *      <li>Deserialize a saved state.</li>
     * </ol>
     * In both cases the state object will be created by the {@link Hedera#newStateRoot()}
     * method reference bound to our Hedera instance. Because,
     * <ol>
     *      <li>We provided this method as the genesis state factory right above; and,</li>
     *      <li>Our Hedera instance's constructor registered its {@link Hedera#newStateRoot()}
     *      method with the {@link ConstructableRegistry} as the factory for the Services state root
     *      class id.</li>
     * </ol>
     *  Now, note that {@link Hedera#newStateRoot()} returns {@link MerkleNodeState}
     *  instances that delegate their lifecycle methods to an injected instance of
     *  {@link ConsensusStateEventHandler}---and the implementation of that
     *  injected by {@link Hedera#newStateRoot()} delegates these calls back to the Hedera
     *  instance itself.
     *  <p>
     *  Thus, the Hedera instance centralizes nearly all the setup and runtime logic for the
     *  application. It implements this logic by instantiating a {@link javax.inject.Singleton}
     *  component whose object graph roots include the Ingest, PreHandle, Handle, and Query
     *  workflows; as well as other infrastructure components that need to be initialized or
     *  accessed at specific points in the Swirlds application lifecycle.
     *
     * @param args optionally, what node id to run; required if the address book is ambiguous
     */
    public static void main(final String... args) throws Exception {
        // --- Configure platform infrastructure and derive node id from the command line and environment ---
        initLogging();
        BootstrapUtils.setupConstructableRegistry();
        final var commandLineArgs = CommandLineArgs.parse(args);
        if (commandLineArgs.localNodesToStart().size() > 1) {
            logger.error(
                    EXCEPTION.getMarker(),
                    "Multiple nodes were supplied via the command line. Only one node can be started per java process.");
            exitSystem(NODE_ADDRESS_MISMATCH);
            // the following throw is not reachable in production,
            // but reachable in testing with static mocked system exit calls.
            throw new ConfigurationException();
        }
        final var platformConfig = buildPlatformConfig();
        // Immediately initialize the cryptography and merkle cryptography factories
        // to avoid using default behavior instead of that defined in platformConfig
        final var cryptography = CryptographyProvider.getInstance();
        final var merkleCryptography = MerkleCryptographyFactory.create(platformConfig);

        // Determine which nodes were _requested_ to run from the command line
        final var cliNodesToRun = commandLineArgs.localNodesToStart();
        // Determine which nodes are _configured_ to run from the config file(s)
        final var configNodesToRun =
                platformConfig.getConfigData(BasicConfig.class).nodesToRun();
        // Using the requested nodes to run from the command line, the nodes configured to run, and now the
        // address book on disk, reconcile the list of nodes to run
        final List<NodeId> nodesToRun =
                getNodesToRun(cliNodesToRun, configNodesToRun, ILLEGAL_FALLBACK_NODE_IDS, NOOP_NODE_VALIDATOR);
        // Finally, verify that the reconciliation of above node IDs yields exactly one node to run
        final var selfId = ensureSingleNode(nodesToRun);

        // --- Initialize the platform metrics and the Hedera instance ---
        setupGlobalMetrics(platformConfig);
        metrics = getMetricsProvider().createPlatformMetrics(selfId);
        final PlatformStateFacade platformStateFacade = new PlatformStateFacade();
        hedera = newHedera(metrics, platformStateFacade);
        final var version = hedera.getSemanticVersion();
        final AtomicReference<Network> genesisNetwork = new AtomicReference<>();
        logger.info("Starting node {} with version {}", selfId, version);

        // --- Build required infrastructure to load the initial state, then initialize the States API ---
        BootstrapUtils.setupConstructableRegistryWithConfiguration(platformConfig);
        final var time = Time.getCurrent();
        final var fileSystemManager = FileSystemManager.create(platformConfig);
        final var recycleBin =
                RecycleBin.create(metrics, platformConfig, getStaticThreadManager(), time, fileSystemManager, selfId);
        ConsensusStateEventHandler<HederaStateRoot> consensusStateEventHandler = hedera.newConsensusStateEvenHandler();
        final PlatformContext platformContext = PlatformContext.create(
                platformConfig,
                Time.getCurrent(),
                metrics,
                FileSystemManager.create(platformConfig),
                recycleBin,
                merkleCryptography);
        final Optional<AddressBook> maybeDiskAddressBook = loadLegacyAddressBook();
<<<<<<< HEAD
        final HashedReservedSignedState<HederaStateRoot> reservedState = loadInitialState(
                platformConfig,
=======
        final HashedReservedSignedState reservedState = loadInitialState(
>>>>>>> c23da6d6
                recycleBin,
                version,
                () -> {
                    Network network;
                    try {
                        network = hedera.startupNetworks().genesisNetworkOrThrow(platformConfig);
                    } catch (Exception ignore) {
                        // Fallback to the legacy address book if genesis-network.json or equivalent not loaded
                        network = DiskStartupNetworks.fromLegacyAddressBook(
                                maybeDiskAddressBook.orElseThrow(),
                                hedera.bootstrapConfigProvider().getConfiguration());
                    }
                    genesisNetwork.set(network);
                    final var genesisState = hedera.newStateRoot();
                    hedera.initializeStatesApi(genesisState, GENESIS, platformConfig);
                    return genesisState;
                },
                Hedera.APP_NAME,
                Hedera.SWIRLD_NAME,
                selfId,
                platformStateFacade,
                platformContext);
        final ReservedSignedState<HederaStateRoot> initialState = reservedState.state();
        final HederaStateRoot state = initialState.get().getState();
        if (genesisNetwork.get() == null) {
            hedera.initializeStatesApi(state, RESTART, platformConfig);
        }
        hedera.setInitialStateHash(reservedState.hash());
        final StateLifecycleManager<HederaStateRoot> stateLifecycleManager =
                new StateLifecycleManagerImpl<>(platformContext.getMetrics());

        // --- Create the platform context and initialize the cryptography ---
        final var rosterStore = new ReadableRosterStoreImpl(state.getReadableStates(RosterService.NAME));
        final var currentRoster = requireNonNull(rosterStore.getActiveRoster());
        // For now we convert to a legacy representation of the roster for convenience
        final var addressBook = requireNonNull(buildAddressBook(currentRoster));
        if (!addressBook.contains(selfId)) {
            throw new IllegalStateException("Self node id " + selfId + " is not in the address book");
        }
        final var networkKeysAndCerts = initNodeSecurity(addressBook, platformConfig, Set.copyOf(nodesToRun));
        final var keysAndCerts = networkKeysAndCerts.get(selfId);
        cryptography.digestSync(addressBook);

        // --- Now build the platform and start it ---
        final var rosterHistory = RosterUtils.createRosterHistory(rosterStore);
        final PlatformBuilder<HederaStateRoot> platformBuilder = PlatformBuilder.<HederaStateRoot>create(
                        Hedera.APP_NAME,
                        Hedera.SWIRLD_NAME,
                        version,
                        initialState,
                        consensusStateEventHandler,
                        selfId,
                        // If at genesis, base the event stream location on the genesis network metadata
                        Optional.ofNullable(genesisNetwork.get())
                                .map(network -> eventStreamLocOrThrow(network, selfId.id()))
                                // Otherwise derive if from the node's id in state or
                                .orElseGet(() -> canonicalEventStreamLoc(selfId.id(), state)),
                        rosterHistory,
                        platformStateFacade,
                        stateLifecycleManager)
                .withPlatformContext(platformContext)
                .withConfiguration(platformConfig)
                .withKeysAndCerts(keysAndCerts)
                .withSystemTransactionEncoderCallback(hedera::encodeSystemTransaction);
        final var platform = platformBuilder.build();
        hedera.init(platform, selfId);

        // Initialize block node connections before starting the platform
        final var waitPeriodForActiveConnection =
                platformConfig.getConfigData(BlockStreamConfig.class).waitPeriodForActiveConnection();
        hedera.initializeBlockNodeConnections(Duration.ofMinutes(waitPeriodForActiveConnection));

        platform.start();
        hedera.run();
    }

    /**
     * Returns the event stream location for the given node id based on the given network metadata.
     * @param network the network metadata
     * @param nodeId the node id
     * @return the event stream location
     */
    private static String eventStreamLocOrThrow(@NonNull final Network network, final long nodeId) {
        return network.nodeMetadata().stream()
                .map(NodeMetadata::nodeOrThrow)
                .filter(node -> node.nodeId() == nodeId)
                .map(node -> canonicalEventStreamLoc(node.accountIdOrThrow()))
                .findFirst()
                .orElseThrow();
    }

    /**
     * Returns the event stream name for the given node id.
     *
     * @param nodeId the node id
     * @param root the platform merkle state root
     * @return the event stream name
     */
    private static String canonicalEventStreamLoc(final long nodeId, @NonNull final State root) {
        try {
            final var nodeStore = new ReadableNodeStoreImpl(
                    root.getReadableStates(AddressBookService.NAME),
                    new ReadableEntityIdStoreImpl(root.getReadableStates(EntityIdService.NAME)));
            final var accountId = requireNonNull(nodeStore.get(nodeId)).accountIdOrThrow();
            return canonicalEventStreamLoc(accountId);
        } catch (Exception ignore) {
            // If this node id was not in the state address book, as a final fallback assume
            // we are restarting from round zero state and try to use genesis startup assets,
            // which are not archived until at least one round has been handled
            final var genesisNetwork =
                    hederaOrThrow().genesisNetworkSupplierOrThrow().get();
            return eventStreamLocOrThrow(genesisNetwork, nodeId);
        }
    }

    /**
     * Returns the event stream name for the given account id.
     * @return the event stream name
     */
    private static String canonicalEventStreamLoc(@NonNull final AccountID accountId) {
        requireNonNull(accountId);
        return accountId.shardNum() + "." + accountId.realmNum() + "." + accountId.accountNumOrThrow();
    }

    /**
     * Creates a canonical {@link Hedera} instance for the given node id and metrics.
     *
     * @param metrics  the metrics
     * @param platformStateFacade an object to access the platform state
     * @return the {@link Hedera} instance
     */
    public static Hedera newHedera(
            @NonNull final Metrics metrics, @NonNull final PlatformStateFacade platformStateFacade) {
        requireNonNull(metrics);
        return new Hedera(
                ConstructableRegistry.getInstance(),
                ServicesRegistryImpl::new,
                new OrderedServiceMigrator(),
                InstantSource.system(),
                DiskStartupNetworks::new,
                (appContext, bootstrapConfig) -> new HintsServiceImpl(
                        metrics,
                        ForkJoinPool.commonPool(),
                        appContext,
                        new HintsLibraryImpl(),
                        bootstrapConfig.getConfigData(BlockStreamConfig.class).blockPeriod()),
                (appContext, bootstrapConfig) -> new HistoryServiceImpl(
                        metrics, ForkJoinPool.commonPool(), appContext, new HistoryLibraryImpl(), bootstrapConfig),
                TssBlockHashSigner::new,
                metrics,
                platformStateFacade);
    }

    /**
     * Builds the platform configuration for this node.
     *
     * @return the configuration
     */
    @NonNull
    public static Configuration buildPlatformConfig() {
        final ConfigurationBuilder configurationBuilder = ConfigurationBuilder.create()
                .withSource(SystemEnvironmentConfigSource.getInstance())
                .withSource(SystemPropertiesConfigSource.getInstance());

        rethrowIO(() -> BootstrapUtils.setupConfigBuilder(
                configurationBuilder,
                getAbsolutePath(DEFAULT_SETTINGS_FILE_NAME),
                getAbsolutePath(DEFAULT_OVERRIDES_YAML_FILE_NAME)));
        final Configuration configuration = configurationBuilder.build();
        checkConfiguration(configuration);
        return configuration;
    }

    /**
     * Ensures there is exactly 1 node to run.
     *
     * @param nodesToRun        the list of nodes configured to run.
     * @return the node which should be run locally.
     * @throws ConfigurationException if more than one node would be started or the requested node is not configured.
     */
    private static NodeId ensureSingleNode(@NonNull final List<NodeId> nodesToRun) {
        requireNonNull(nodesToRun);

        logger.info(STARTUP.getMarker(), "The following nodes {} are set to run locally", nodesToRun);
        if (nodesToRun.isEmpty()) {
            final String errorMessage = "No nodes are configured to run locally.";
            logger.error(STARTUP.getMarker(), errorMessage);
            exitSystem(NODE_ADDRESS_MISMATCH, errorMessage);
            // the following throw is not reachable in production,
            // but reachable in testing with static mocked system exit calls.
            throw new ConfigurationException(errorMessage);
        }

        if (nodesToRun.size() > 1) {
            final String errorMessage = "Multiple nodes are configured to run locally.";
            logger.error(EXCEPTION.getMarker(), errorMessage);
            exitSystem(NODE_ADDRESS_MISMATCH, errorMessage);
            // the following throw is not reachable in production,
            // but reachable in testing with static mocked system exit calls.
            throw new ConfigurationException(errorMessage);
        }
        return nodesToRun.getFirst();
    }

    /**
     * Loads the legacy address book if it is present. Can be removed once no environment relies on using
     * legacy <i>config.txt</i> as a startup asset.
     * @return the address book from a legacy config file, if present
     */
    @Deprecated
    private static Optional<AddressBook> loadLegacyAddressBook() {
        try {
            final LegacyConfigProperties props =
                    LegacyConfigPropertiesLoader.loadConfigFile(getAbsolutePath(DEFAULT_CONFIG_FILE_NAME));
            props.appConfig().ifPresent(c -> ParameterProvider.getInstance().setParameters(c.params()));
            return Optional.of(props.getAddressBook());
        } catch (final Exception ignore) {
            return Optional.empty();
        }
    }

    private static @NonNull Hedera hederaOrThrow() {
        return requireNonNull(hedera);
    }

    @VisibleForTesting
    static void initGlobal(@NonNull final Hedera hedera, @NonNull final Metrics metrics) {
        ServicesMain.hedera = hedera;
        ServicesMain.metrics = metrics;
    }
}<|MERGE_RESOLUTION|>--- conflicted
+++ resolved
@@ -301,12 +301,7 @@
                 recycleBin,
                 merkleCryptography);
         final Optional<AddressBook> maybeDiskAddressBook = loadLegacyAddressBook();
-<<<<<<< HEAD
         final HashedReservedSignedState<HederaStateRoot> reservedState = loadInitialState(
-                platformConfig,
-=======
-        final HashedReservedSignedState reservedState = loadInitialState(
->>>>>>> c23da6d6
                 recycleBin,
                 version,
                 () -> {
