/*
 * Copyright (C) 2020-2024 Hedera Hashgraph, LLC
 *
 * Licensed under the Apache License, Version 2.0 (the "License");
 * you may not use this file except in compliance with the License.
 * You may obtain a copy of the License at
 *
 *      http://www.apache.org/licenses/LICENSE-2.0
 *
 * Unless required by applicable law or agreed to in writing, software
 * distributed under the License is distributed on an "AS IS" BASIS,
 * WITHOUT WARRANTIES OR CONDITIONS OF ANY KIND, either express or implied.
 * See the License for the specific language governing permissions and
 * limitations under the License.
 */

package com.hedera.node.app;

import static com.hedera.node.app.tss.handlers.TssUtils.computeParticipantDirectory;
import static com.swirlds.common.io.utility.FileUtils.getAbsolutePath;
import static com.swirlds.common.io.utility.FileUtils.rethrowIO;
import static com.swirlds.common.threading.manager.AdHocThreadManager.getStaticThreadManager;
import static com.swirlds.logging.legacy.LogMarker.EXCEPTION;
import static com.swirlds.platform.builder.PlatformBuildConstants.DEFAULT_CONFIG_FILE_NAME;
import static com.swirlds.platform.builder.PlatformBuildConstants.DEFAULT_SETTINGS_FILE_NAME;
import static com.swirlds.platform.builder.PlatformBuildConstants.GENESIS_CONFIG_FILE_NAME;
import static com.swirlds.platform.builder.internal.StaticPlatformBuilder.getMetricsProvider;
import static com.swirlds.platform.builder.internal.StaticPlatformBuilder.setupGlobalMetrics;
import static com.swirlds.platform.config.internal.PlatformConfigUtils.checkConfiguration;
import static com.swirlds.platform.crypto.CryptoStatic.initNodeSecurity;
import static com.swirlds.platform.state.signed.StartupStateUtils.getInitialState;
import static com.swirlds.platform.system.SystemExitCode.CONFIGURATION_ERROR;
import static com.swirlds.platform.system.SystemExitCode.NODE_ADDRESS_MISMATCH;
import static com.swirlds.platform.system.SystemExitUtils.exitSystem;
import static com.swirlds.platform.system.address.AddressBookUtils.initializeAddressBook;
import static com.swirlds.platform.util.BootstrapUtils.checkNodesToRun;
import static com.swirlds.platform.util.BootstrapUtils.detectSoftwareUpgrade;
import static com.swirlds.platform.util.BootstrapUtils.getNodesToRun;
import static java.util.Objects.requireNonNull;

import com.hedera.hapi.node.state.roster.Roster;
import com.hedera.node.app.metrics.StoreMetricsServiceImpl;
import com.hedera.node.app.roster.RosterStartupLogic;
import com.hedera.node.app.service.addressbook.ReadableNodeStore;
import com.hedera.node.app.services.OrderedServiceMigrator;
import com.hedera.node.app.services.ServicesRegistryImpl;
import com.hedera.node.app.store.ReadableStoreFactory;
import com.hedera.node.app.store.WritableStoreFactory;
import com.hedera.node.app.tss.PlaceholderTssLibrary;
import com.hedera.node.app.tss.TssBaseServiceImpl;
import com.hedera.node.app.tss.api.TssParticipantDirectory;
import com.hedera.node.app.tss.stores.ReadableTssStoreImpl;
import com.hedera.node.config.data.TssConfig;
import com.swirlds.base.time.Time;
import com.swirlds.common.RosterStateId;
import com.swirlds.common.constructable.ConstructableRegistry;
import com.swirlds.common.constructable.RuntimeConstructable;
import com.swirlds.common.context.PlatformContext;
import com.swirlds.common.crypto.CryptographyFactory;
import com.swirlds.common.crypto.CryptographyHolder;
import com.swirlds.common.io.filesystem.FileSystemManager;
import com.swirlds.common.io.utility.RecycleBin;
import com.swirlds.common.merkle.crypto.MerkleCryptoFactory;
import com.swirlds.common.merkle.crypto.MerkleCryptographyFactory;
import com.swirlds.common.metrics.noop.NoOpMetrics;
import com.swirlds.common.platform.NodeId;
import com.swirlds.config.api.Configuration;
import com.swirlds.config.api.ConfigurationBuilder;
import com.swirlds.config.extensions.sources.SystemEnvironmentConfigSource;
import com.swirlds.config.extensions.sources.SystemPropertiesConfigSource;
import com.swirlds.metrics.api.Metrics;
import com.swirlds.platform.Browser;
import com.swirlds.platform.CommandLineArgs;
import com.swirlds.platform.ParameterProvider;
import com.swirlds.platform.builder.PlatformBuilder;
import com.swirlds.platform.config.legacy.ConfigurationException;
import com.swirlds.platform.config.legacy.LegacyConfigProperties;
import com.swirlds.platform.config.legacy.LegacyConfigPropertiesLoader;
import com.swirlds.platform.roster.RosterHistory;
import com.swirlds.platform.roster.RosterUtils;
import com.swirlds.platform.state.MerkleRoot;
import com.swirlds.platform.state.MerkleStateRoot;
import com.swirlds.platform.state.service.WritableRosterStore;
import com.swirlds.platform.state.signed.SignedState;
import com.swirlds.platform.system.InitTrigger;
import com.swirlds.platform.system.Platform;
import com.swirlds.platform.system.SoftwareVersion;
import com.swirlds.platform.system.SwirldMain;
import com.swirlds.platform.system.SwirldState;
import com.swirlds.platform.system.address.AddressBook;
import com.swirlds.platform.system.address.AddressBookUtils;
import com.swirlds.platform.util.BootstrapUtils;
import edu.umd.cs.findbugs.annotations.NonNull;
import java.time.InstantSource;
import java.util.List;
import java.util.Set;
import java.util.concurrent.ForkJoinPool;
import java.util.concurrent.atomic.AtomicBoolean;
import java.util.function.Function;
import org.apache.logging.log4j.LogManager;
import org.apache.logging.log4j.Logger;

/**
 * Main entry point.
 *
 * <p>This class simply delegates to {@link Hedera}.
 */
public class ServicesMain implements SwirldMain {

    private static final Logger logger = LogManager.getLogger(ServicesMain.class);

    /**
     * The {@link SwirldMain} to actually use, depending on whether workflows are enabled.
     */
    private final SwirldMain delegate;

    /**
     * The {@link Metrics} to use.
     */
    private static Metrics metrics;

    /**
     * Create a new instance
     */
    public ServicesMain() {
        delegate = new Hedera(
                ConstructableRegistry.getInstance(),
                ServicesRegistryImpl::new,
                new OrderedServiceMigrator(),
                InstantSource.system(),
                appContext -> new TssBaseServiceImpl(
                        appContext,
                        ForkJoinPool.commonPool(),
                        ForkJoinPool.commonPool(),
                        new PlaceholderTssLibrary(),
                        ForkJoinPool.commonPool(),
                        new NoOpMetrics()));
    }

    /**
     * {@inheritDoc}
     */
    @Override
    public SoftwareVersion getSoftwareVersion() {
        return delegate.getSoftwareVersion();
    }

    /**
     * {@inheritDoc}
     */
    @Override
    public void init(@NonNull final Platform ignored, @NonNull final NodeId nodeId) {
        delegate.init(ignored, nodeId);
    }

    /**
     * {@inheritDoc}
     */
    @Override
    public MerkleRoot newMerkleStateRoot() {
        return delegate.newMerkleStateRoot();
    }

    /**
     * {@inheritDoc}
     */
    @Override
    public void run() {
        delegate.run();
    }

    /**
     * Launches Services directly, without use of the "app browser" from {@link Browser}. The
     * approximate startup sequence is:
     * <ol>
     *     <li>Scan the classpath for {@link RuntimeConstructable} classes,
     *     registering their no-op constructors as the default factories for their
     *     class ids.</li>
     *     <li>Create the application's {@link Hedera} singleton, which overrides
     *     the default factory for the stable {@literal 0x8e300b0dfdafbb1a} class
     *     id of the Services Merkle tree root with a reference to its
     *     {@link Hedera#newMerkleStateRoot()} method.</li>
     *     <li>Determine this node's <b>self id</b> by searching the <i>config.txt</i>
     *     in the working directory for any address book entries with IP addresses
     *     local to this machine; if there is there is more than one such entry,
     *     fail unless the command line args include a {@literal -local N} arg.</li>
     *     <li>Build a {@link Platform} instance from Services application metadata
     *     and the working directory <i>settings.txt</i>, providing the same
     *     {@link Hedera#newMerkleStateRoot()} method reference as the genesis state
     *     factory. (<b>IMPORTANT:</b> This step instantiates and invokes
     *     {@link SwirldState#init(Platform, InitTrigger, SoftwareVersion)}
     *     on a {@link MerkleStateRoot} instance that delegates the call back to our
     *     Hedera instance.)</li>
     *     <li>Call {@link Hedera#init(Platform, NodeId)} to complete startup phase
     *     validation and register notification listeners on the platform.</li>
     *     <li>Invoke {@link Platform#start()}.</li>
     * </ol>
     *
     * <p>Please see the <i>startup-phase-lifecycle.png</i> in this directory to visualize
     * the sequence of events in the startup phase and the centrality of the {@link Hedera}
     * singleton.
     *
     * @param args optionally, what node id to run; required if the address book is ambiguous
     */
    public static void main(final String... args) throws Exception {
        BootstrapUtils.setupConstructableRegistry();
        // Determine which node to run locally
        // Load config.txt address book file and parse address book
        final AddressBook diskAddressBook = loadAddressBook(DEFAULT_CONFIG_FILE_NAME);
        // parse command line arguments
        final CommandLineArgs commandLineArgs = CommandLineArgs.parse(args);

        // Only allow 1 node to be specified by the command line arguments.
        if (commandLineArgs.localNodesToStart().size() > 1) {
            logger.error(
                    EXCEPTION.getMarker(),
                    "Multiple nodes were supplied via the command line. Only one node can be started per java process.");
            exitSystem(NODE_ADDRESS_MISMATCH);
        }

        // get the list of configured nodes from the address book
        // for each node in the address book, check if it has a local IP (local to this computer)
        // additionally if a command line arg is supplied then limit matching nodes to that node id
        final List<NodeId> nodesToRun = getNodesToRun(diskAddressBook, commandLineArgs.localNodesToStart());
        // hard exit if no nodes are configured to run
        checkNodesToRun(nodesToRun);

        final NodeId selfId = ensureSingleNode(nodesToRun, commandLineArgs.localNodesToStart());

        final var configuration = buildConfiguration();

        // Register with the ConstructableRegistry classes which need configuration.
        BootstrapUtils.setupConstructableRegistryWithConfiguration(configuration);

        final var keysAndCerts =
                initNodeSecurity(diskAddressBook, configuration).get(selfId);

        setupGlobalMetrics(configuration);
        metrics = getMetricsProvider().createPlatformMetrics(selfId);

        final Hedera hedera = newHedera();
        final SoftwareVersion version = hedera.getSoftwareVersion();
        logger.info("Starting node {} with version {}", selfId, version);

        final var time = Time.getCurrent();
        final var fileSystemManager = FileSystemManager.create(configuration);
        final var recycleBin =
                RecycleBin.create(metrics, configuration, getStaticThreadManager(), time, fileSystemManager, selfId);

        // FUTURE: use the new feature flag addressbook.useRosterLifecycle value when it is available
        final boolean addressbookUseRosterLifecycle = false;

        // Create initial state for the platform
        final var isGenesis = new AtomicBoolean(false);
        final var reservedState = getInitialState(
                configuration,
                recycleBin,
                version,
                () -> {
                    isGenesis.set(true);
                    final var genesisState = hedera.newMerkleStateRoot();
<<<<<<< HEAD
                    if (addressbookUseRosterLifecycle) {
                        // Translate genesis-config.txt to a genesisRoster.
                        final var genesisAddressBook = loadAddressBook(GENESIS_CONFIG_FILE_NAME);
                        // Create a genesis state with the genesisRoster.
                        hedera.initializeStatesApi(
                                (MerkleStateRoot) genesisState, metrics, InitTrigger.GENESIS, genesisAddressBook);
                    } else {
                        hedera.initializeStatesApi(
                                (MerkleStateRoot) genesisState, metrics, InitTrigger.GENESIS, diskAddressBook);
                    }
=======
                    hedera.initializeStatesApi(
                            (MerkleStateRoot) genesisState,
                            metrics,
                            InitTrigger.GENESIS,
                            diskAddressBook,
                            configuration);
>>>>>>> beca90f9
                    return genesisState;
                },
                Hedera.APP_NAME,
                Hedera.SWIRLD_NAME,
                selfId,
                diskAddressBook);
        final var initialState = reservedState.state();
        if (!isGenesis.get()) {
            hedera.initializeStatesApi(
                    (MerkleStateRoot) initialState.get().getState().getSwirldState(),
                    metrics,
                    InitTrigger.RESTART,
                    null,
                    configuration);
        }

        final var cryptography = CryptographyFactory.create();
        CryptographyHolder.set(cryptography);
        // the AddressBook is not changed after this point, so we calculate the hash now
        cryptography.digestSync(diskAddressBook);

        // Initialize the Merkle cryptography
        final var merkleCryptography = MerkleCryptographyFactory.create(configuration, cryptography);
        MerkleCryptoFactory.set(merkleCryptography);

        // Create the platform context
        final var platformContext = PlatformContext.create(
                configuration,
                Time.getCurrent(),
                metrics,
                cryptography,
                FileSystemManager.create(configuration),
                recycleBin,
                merkleCryptography);

        // Initialize the address book and set on platform builder
        final var addressBook = initializeAddressBook(selfId, version, initialState, diskAddressBook, platformContext);

        final RosterHistory rosterHistory;
        if (addressbookUseRosterLifecycle) {
            final SignedState loadedSignedState = initialState.get();
            final var state = ((MerkleStateRoot) loadedSignedState.getState());
            final boolean softwareUpgrade = detectSoftwareUpgrade(version, loadedSignedState);
            final var writableStoreFactory = new WritableStoreFactory(
                    state,
                    RosterStateId.NAME,
                    configuration,
                    new StoreMetricsServiceImpl(metrics)); // TODO: proper storeMetricsService instance?
            final var rosterStore = writableStoreFactory.getStore(WritableRosterStore.class);
            final var addressBookStore = new ReadableStoreFactory(state).getStore(ReadableNodeStore.class);
            final var tssStore = new ReadableStoreFactory(state).getStore(ReadableTssStoreImpl.class);

            // FUTURE: get the same TssLibrary instance that we use for the Hedera instance
            final var tssLibrary = new PlaceholderTssLibrary();

            final long maxSharesPerNode =
                    configuration.getConfigData(TssConfig.class).maxSharesPerNode();
            final Function<Roster, TssParticipantDirectory> participantDirectoryProvider =
                    roster -> computeParticipantDirectory(roster, maxSharesPerNode, (int) selfId.id());
            final var rosterStartupLogic = new RosterStartupLogic(
                    rosterStore, addressBookStore, tssStore, diskAddressBook, tssLibrary, participantDirectoryProvider);
            rosterHistory = rosterStartupLogic.determineRosterHistory(isGenesis.get(), softwareUpgrade);
        } else {
            rosterHistory =
                    RosterUtils.buildRosterHistory(initialState.get().getState().getReadablePlatformState());
        }

        // Follow the Inversion of Control pattern by injecting all needed dependencies into the PlatformBuilder.
        final var platformBuilder = PlatformBuilder.create(
                        Hedera.APP_NAME,
                        Hedera.SWIRLD_NAME,
                        version,
                        initialState,
                        selfId,
                        AddressBookUtils.formatConsensusEventStreamName(addressBook, selfId),
                        // C.f. https://github.com/hashgraph/hedera-services/issues/14751,
                        // we need to choose the correct roster in the following cases:
                        //  - At genesis, a roster loaded from disk
                        //  - At restart, the active roster in the saved state
                        //  - At upgrade boundary, the candidate roster in the saved state IF
                        //    that state satisfies conditions (e.g. the roster has been keyed)
                        rosterHistory)
                .withPlatformContext(platformContext)
                .withConfiguration(configuration)
                .withKeysAndCerts(keysAndCerts);

        final var stateHash = reservedState.hash();
        hedera.setInitialStateHash(stateHash);
        // IMPORTANT: A surface-level reading of this method will undersell the centrality
        // of the Hedera instance. It is actually omnipresent throughout both the startup
        // and runtime phases of the application.
        //
        // Let's see why. When we build the platform, the builder will either:
        //   (1) Create a genesis state; or,
        //   (2) Deserialize a saved state.
        // In both cases the state object will be created by the hedera::newState method
        // reference bound to our Hedera instance. Because,
        //   (1) We provided this method as the genesis state factory right above; and,
        //   (2) Our Hedera instance's constructor registered its newState() method with the
        //       ConstructableRegistry as the factory for the Services Merkle tree class id.
        //
        // Now, note that hedera::newState returns MerkleStateRoot instances that delegate
        // their lifecycle methods to an injected instance of MerkleStateLifecycles---and
        // hedera::newState injects an instance of MerkleStateLifecyclesImpl which primarily
        // delegates these calls back to the Hedera instance itself.
        //
        // Thus, the Hedera instance centralizes nearly all the setup and runtime logic for the
        // application. It implements this logic by instantiating a Dagger2 @Singleton component
        // whose object graph roots include the Ingest, PreHandle, Handle, and Query workflows;
        // as well as other infrastructure components that need to be initialized or accessed
        // at specific points in the Swirlds application lifecycle.
        final Platform platform = platformBuilder.build();
        hedera.init(platform, selfId);
        platform.start();
        hedera.run();
    }

    /**
     * Build the configuration for this node.
     *
     * @return the configuration
     */
    @NonNull
    private static Configuration buildConfiguration() {
        final ConfigurationBuilder configurationBuilder = ConfigurationBuilder.create()
                .withSource(SystemEnvironmentConfigSource.getInstance())
                .withSource(SystemPropertiesConfigSource.getInstance());
        rethrowIO(() ->
                BootstrapUtils.setupConfigBuilder(configurationBuilder, getAbsolutePath(DEFAULT_SETTINGS_FILE_NAME)));
        final Configuration configuration = configurationBuilder.build();
        checkConfiguration(configuration);
        return configuration;
    }

    /**
     * Selects the node to run locally from either the command line arguments or the address book.
     *
     * @param nodesToRun        the list of nodes configured to run based on the address book.
     * @param localNodesToStart the node ids specified on the command line.
     * @return the node which should be run locally.
     * @throws ConfigurationException if more than one node would be started or the requested node is not configured.
     */
    private static NodeId ensureSingleNode(
            @NonNull final List<NodeId> nodesToRun, @NonNull final Set<NodeId> localNodesToStart) {
        requireNonNull(nodesToRun);
        requireNonNull(localNodesToStart);
        // If no node is specified on the command line and detection by AB IP address is ambiguous, exit.
        if (nodesToRun.size() > 1 && localNodesToStart.isEmpty()) {
            logger.error(
                    EXCEPTION.getMarker(),
                    "Multiple nodes are configured to run. Only one node can be started per java process.");
            exitSystem(NODE_ADDRESS_MISMATCH);
            throw new ConfigurationException(
                    "Multiple nodes are configured to run. Only one node can be started per java process.");
        }

        // If a node is specified on the command line, use that node.
        final NodeId requestedNodeId = localNodesToStart.stream().findFirst().orElse(null);

        // If a node is specified on the command line but does not have a matching local IP address in the AB, exit.
        if (nodesToRun.size() > 1 && !nodesToRun.contains(requestedNodeId)) {
            logger.error(
                    EXCEPTION.getMarker(),
                    "The requested node id {} is not configured to run. Please check the address book.",
                    requestedNodeId);
            exitSystem(NODE_ADDRESS_MISMATCH);
            throw new ConfigurationException(String.format(
                    "The requested node id %s is not configured to run. Please check the address book.",
                    requestedNodeId));
        }

        // Return either the node requested via the command line or the only matching node from the AB.
        return requestedNodeId != null ? requestedNodeId : nodesToRun.get(0);
    }

    /**
     * Loads the address book from the specified path.
     *
     * @param addressBookPath the relative path and file name of the address book.
     * @return the address book.
     */
    public static AddressBook loadAddressBook(@NonNull final String addressBookPath) {
        requireNonNull(addressBookPath);
        try {
            final LegacyConfigProperties props =
                    LegacyConfigPropertiesLoader.loadConfigFile(getAbsolutePath(addressBookPath));
            props.appConfig().ifPresent(c -> ParameterProvider.getInstance().setParameters(c.params()));
            return props.getAddressBook();
        } catch (final Exception e) {
            logger.error(EXCEPTION.getMarker(), "Error loading address book", e);
            exitSystem(CONFIGURATION_ERROR);
            throw e;
        }
    }

    private static Hedera newHedera() {
        return new Hedera(
                ConstructableRegistry.getInstance(),
                ServicesRegistryImpl::new,
                new OrderedServiceMigrator(),
                InstantSource.system(),
                appContext -> new TssBaseServiceImpl(
                        appContext,
                        ForkJoinPool.commonPool(),
                        ForkJoinPool.commonPool(),
                        new PlaceholderTssLibrary(),
                        ForkJoinPool.commonPool(),
                        metrics));
    }
}<|MERGE_RESOLUTION|>--- conflicted
+++ resolved
@@ -23,7 +23,6 @@
 import static com.swirlds.logging.legacy.LogMarker.EXCEPTION;
 import static com.swirlds.platform.builder.PlatformBuildConstants.DEFAULT_CONFIG_FILE_NAME;
 import static com.swirlds.platform.builder.PlatformBuildConstants.DEFAULT_SETTINGS_FILE_NAME;
-import static com.swirlds.platform.builder.PlatformBuildConstants.GENESIS_CONFIG_FILE_NAME;
 import static com.swirlds.platform.builder.internal.StaticPlatformBuilder.getMetricsProvider;
 import static com.swirlds.platform.builder.internal.StaticPlatformBuilder.setupGlobalMetrics;
 import static com.swirlds.platform.config.internal.PlatformConfigUtils.checkConfiguration;
@@ -259,25 +258,12 @@
                 () -> {
                     isGenesis.set(true);
                     final var genesisState = hedera.newMerkleStateRoot();
-<<<<<<< HEAD
-                    if (addressbookUseRosterLifecycle) {
-                        // Translate genesis-config.txt to a genesisRoster.
-                        final var genesisAddressBook = loadAddressBook(GENESIS_CONFIG_FILE_NAME);
-                        // Create a genesis state with the genesisRoster.
-                        hedera.initializeStatesApi(
-                                (MerkleStateRoot) genesisState, metrics, InitTrigger.GENESIS, genesisAddressBook);
-                    } else {
-                        hedera.initializeStatesApi(
-                                (MerkleStateRoot) genesisState, metrics, InitTrigger.GENESIS, diskAddressBook);
-                    }
-=======
                     hedera.initializeStatesApi(
                             (MerkleStateRoot) genesisState,
                             metrics,
                             InitTrigger.GENESIS,
                             diskAddressBook,
                             configuration);
->>>>>>> beca90f9
                     return genesisState;
                 },
                 Hedera.APP_NAME,
