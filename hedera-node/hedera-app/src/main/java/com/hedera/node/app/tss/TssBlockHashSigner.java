--- conflicted
+++ resolved
@@ -58,13 +58,9 @@
  * </ol>
  */
 public class TssBlockHashSigner implements BlockHashSigner {
-<<<<<<< HEAD
-    public static final Bytes DISABLED_HINTS_METADTATA = Bytes.wrap(new byte[32]);
-=======
     private static final Logger log = LogManager.getLogger(TssBlockHashSigner.class);
 
     public static final String SIGNER_READY_MSG = "TSS protocol ready to sign blocks";
->>>>>>> e34ef2fc
 
     @Nullable
     private final HintsService hintsService;
@@ -107,12 +103,6 @@
                 return hintsService.signFuture(blockHash);
             }
         } else {
-<<<<<<< HEAD
-            final var vk =
-                    hintsService == null ? DISABLED_HINTS_METADTATA : hintsService.activeVerificationKeyOrThrow();
-            final var proof = historyService.getCurrentProof(vk);
-=======
->>>>>>> e34ef2fc
             if (hintsService == null) {
                 return CompletableFuture.supplyAsync(() -> noThrowSha384HashOf(blockHash));
             } else {
