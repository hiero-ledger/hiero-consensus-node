--- conflicted
+++ resolved
@@ -3,10 +3,7 @@
 
 module com.hedera.node.app {
     requires transitive com.hedera.node.app.service.addressbook.impl;
-<<<<<<< HEAD
     requires transitive com.hedera.node.app.service.addressbook;
-=======
->>>>>>> abb12c8e
     requires transitive com.hedera.node.app.service.consensus.impl;
     requires transitive com.hedera.node.app.service.contract.impl;
     requires transitive com.hedera.node.app.service.file.impl;
@@ -30,7 +27,6 @@
     requires transitive javax.inject;
     requires com.hedera.node.app.hapi.fees;
     requires com.hedera.node.app.hapi.utils;
-    requires com.hedera.node.app.service.addressbook;
     requires com.hedera.node.app.service.consensus;
     requires com.hedera.node.app.service.contract;
     requires com.hedera.node.app.service.file;
