module com.hedera.node.app {
    requires com.swirlds.common;
    requires io.helidon.grpc.server;
    requires static com.github.spotbugs.annotations;
    requires com.hedera.hashgraph.protobuf.java.api;
    requires org.slf4j;
<<<<<<< HEAD
    requires com.hedera.node.app.service.mono;
=======
    requires com.hedera.node.app.spi;
    requires com.hedera.node.app.service.admin;
    requires com.hedera.node.app.service.consensus;
    requires com.hedera.node.app.service.contract;
    requires com.hedera.node.app.service.file;
    requires com.hedera.node.app.service.network;
    requires com.hedera.node.app.service.scheduled;
    requires com.hedera.node.app.service.token;
    requires com.hedera.node.app.service.util;
>>>>>>> e5db2938
}<|MERGE_RESOLUTION|>--- conflicted
+++ resolved
@@ -4,9 +4,7 @@
     requires static com.github.spotbugs.annotations;
     requires com.hedera.hashgraph.protobuf.java.api;
     requires org.slf4j;
-<<<<<<< HEAD
     requires com.hedera.node.app.service.mono;
-=======
     requires com.hedera.node.app.spi;
     requires com.hedera.node.app.service.admin;
     requires com.hedera.node.app.service.consensus;
@@ -16,5 +14,4 @@
     requires com.hedera.node.app.service.scheduled;
     requires com.hedera.node.app.service.token;
     requires com.hedera.node.app.service.util;
->>>>>>> e5db2938
 }