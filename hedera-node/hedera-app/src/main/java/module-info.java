module com.hedera.node.app {
    requires io.helidon.grpc.core;
    requires io.helidon.grpc.server;
    requires com.swirlds.common;
    requires com.swirlds.merkle;
    requires com.swirlds.jasperdb;
    requires com.swirlds.virtualmap;
    requires org.slf4j;
    requires static com.github.spotbugs.annotations;
    requires com.hedera.hashgraph.protobuf.java.api;
    requires grpc.stub;
    requires com.hedera.node.app.service.mono;
    requires com.hedera.node.app.spi;
    requires com.hedera.node.app.service.admin;
    requires com.hedera.node.app.service.consensus;
    requires com.hedera.node.app.service.contract;
    requires com.hedera.node.app.service.file;
    requires com.hedera.node.app.service.network;
    requires com.hedera.node.app.service.scheduled;
    requires com.hedera.node.app.service.token;
    requires com.hedera.node.app.service.util;
    requires com.hedera.node.app.service.evm;
    requires com.hedera.node.app.service.admin.impl;
    requires com.hedera.node.app.service.consensus.impl;
    requires com.hedera.node.app.service.contract.impl;
    requires com.hedera.node.app.service.file.impl;
    requires com.hedera.node.app.service.network.impl;
    requires com.hedera.node.app.service.schedule.impl;
    requires com.hedera.node.app.service.token.impl;
    requires com.hedera.node.app.service.util.impl;
    requires com.hedera.node.app.hapi.utils;
    requires dagger;
    requires javax.inject;
    requires com.swirlds.platform;
    requires com.swirlds.fchashmap;
    requires org.apache.logging.log4j;
<<<<<<< HEAD
    requires org.apache.commons.lang3;

    uses com.hedera.node.app.service.consensus.ConsensusService;
    uses com.hedera.node.app.service.schedule.ScheduleService;
=======
    requires com.google.common;

    exports com.hedera.node.app to
            com.swirlds.platform;
    exports com.hedera.node.app.state to
            com.swirlds.common;
    exports com.hedera.node.app.state.merkle to
            com.swirlds.common;
    exports com.hedera.node.app.state.merkle.disk to
            com.swirlds.common;
    exports com.hedera.node.app.state.merkle.memory to
            com.swirlds.common;
    exports com.hedera.node.app.state.merkle.singleton to
            com.swirlds.common;
>>>>>>> 0caf223d
}<|MERGE_RESOLUTION|>--- conflicted
+++ resolved
@@ -34,12 +34,7 @@
     requires com.swirlds.platform;
     requires com.swirlds.fchashmap;
     requires org.apache.logging.log4j;
-<<<<<<< HEAD
     requires org.apache.commons.lang3;
-
-    uses com.hedera.node.app.service.consensus.ConsensusService;
-    uses com.hedera.node.app.service.schedule.ScheduleService;
-=======
     requires com.google.common;
 
     exports com.hedera.node.app to
@@ -54,5 +49,4 @@
             com.swirlds.common;
     exports com.hedera.node.app.state.merkle.singleton to
             com.swirlds.common;
->>>>>>> 0caf223d
 }