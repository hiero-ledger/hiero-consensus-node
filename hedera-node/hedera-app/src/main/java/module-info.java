--- conflicted
+++ resolved
@@ -2,6 +2,7 @@
 import com.swirlds.config.api.ConfigurationExtension;
 
 module com.hedera.node.app {
+    requires transitive com.hedera.node.app.hapi.utils;
     requires transitive com.hedera.node.app.service.consensus.impl;
     requires transitive com.hedera.node.app.service.contract.impl;
     requires transitive com.hedera.node.app.service.file.impl;
@@ -25,11 +26,8 @@
     requires transitive grpc.stub;
     requires transitive javax.inject;
     requires com.hedera.node.app.hapi.fees;
-<<<<<<< HEAD
+    requires com.hedera.node.app.hapi.utils;
     requires com.hedera.node.app.service.addressbook.impl; // javax.annotation.processing.Generated
-=======
-    requires com.hedera.node.app.hapi.utils;
->>>>>>> 653eabc1
     requires com.hedera.node.app.service.consensus;
     requires com.hedera.node.app.service.contract;
     requires com.hedera.node.app.service.file;
@@ -54,7 +52,7 @@
     requires org.apache.logging.log4j;
     requires static com.github.spotbugs.annotations;
     requires static com.google.auto.service;
-    requires static java.compiler;
+    requires static java.compiler; // javax.annotation.processing.Generated
 
     exports com.hedera.node.app to
             com.hedera.node.test.clients;
