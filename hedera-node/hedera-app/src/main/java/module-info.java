--- conflicted
+++ resolved
@@ -113,11 +113,8 @@
     exports com.hedera.node.app.tss.pairings;
     exports com.hedera.node.app.tss.handlers;
     exports com.hedera.node.app.tss.stores;
-<<<<<<< HEAD
     exports com.hedera.node.app.tss.schemas;
-=======
     exports com.hedera.node.app.blocks.schemas;
->>>>>>> 7fe8ebef
 
     provides ConfigurationExtension with
             ServicesConfigExtension;
