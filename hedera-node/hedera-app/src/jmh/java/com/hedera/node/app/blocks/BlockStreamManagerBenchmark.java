--- conflicted
+++ resolved
@@ -121,11 +121,8 @@
             ForkJoinPool.commonPool(),
             ForkJoinPool.commonPool(),
             new PlaceholderTssLibrary(),
-<<<<<<< HEAD
+            ForkJoinPool.commonPool());
             new NoOpMetrics());
-=======
-            ForkJoinPool.commonPool());
->>>>>>> 7a749340
     private final BlockStreamManagerImpl subject = new BlockStreamManagerImpl(
             NoopBlockItemWriter::new,
             //            BaosBlockItemWriter::new,
