--- conflicted
+++ resolved
@@ -113,11 +113,7 @@
                     "blockStream.serializationBatchSize", "32"));
     private final List<BlockItem> roundItems = new ArrayList<>();
     private final BlockStreamManagerImpl subject = new BlockStreamManagerImpl(
-<<<<<<< HEAD
-            new MockBlockHashSigner(),
-=======
             MOCK_BLOCK_HASH_SIGNER,
->>>>>>> ec689921
             NoopBlockItemWriter::new,
             //            BaosBlockItemWriter::new,
             ForkJoinPool.commonPool(),
