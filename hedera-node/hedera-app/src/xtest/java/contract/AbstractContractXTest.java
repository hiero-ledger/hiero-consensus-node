/*
 * Copyright (C) 2023 Hedera Hashgraph, LLC
 *
 * Licensed under the Apache License, Version 2.0 (the "License");
 * you may not use this file except in compliance with the License.
 * You may obtain a copy of the License at
 *
 *      http://www.apache.org/licenses/LICENSE-2.0
 *
 * Unless required by applicable law or agreed to in writing, software
 * distributed under the License is distributed on an "AS IS" BASIS,
 * WITHOUT WARRANTIES OR CONDITIONS OF ANY KIND, either express or implied.
 * See the License for the specific language governing permissions and
 * limitations under the License.
 */

package contract;

import static com.hedera.node.app.service.contract.impl.exec.utils.FrameUtils.CONFIG_CONTEXT_VARIABLE;
import static com.hedera.node.app.service.contract.impl.utils.ConversionUtils.asLongZeroAddress;
import static contract.XTestConstants.PLACEHOLDER_CALL_BODY;
import static org.junit.jupiter.api.Assertions.assertEquals;
import static org.mockito.BDDMockito.given;

import com.esaulpaugh.headlong.abi.Address;
import com.hedera.hapi.node.base.AccountID;
import com.hedera.hapi.node.base.ContractID;
import com.hedera.hapi.node.base.Duration;
<<<<<<< HEAD
import com.hedera.hapi.node.base.FileID;
import com.hedera.hapi.node.base.HederaFunctionality;
import com.hedera.hapi.node.base.NftID;
import com.hedera.hapi.node.base.ResponseCodeEnum;
import com.hedera.hapi.node.base.ResponseHeader;
import com.hedera.hapi.node.base.SubType;
=======
import com.hedera.hapi.node.base.ResponseCodeEnum;
>>>>>>> f7f7ac0e
import com.hedera.hapi.node.base.TokenID;
import com.hedera.hapi.node.base.TransactionID;
import com.hedera.hapi.node.contract.ContractCallTransactionBody;
import com.hedera.hapi.node.transaction.Response;
import com.hedera.hapi.node.transaction.TransactionBody;
<<<<<<< HEAD
import com.hedera.node.app.fees.FeeService;
import com.hedera.node.app.fixtures.state.FakeHederaState;
import com.hedera.node.app.ids.EntityIdService;
import com.hedera.node.app.records.BlockRecordService;
import com.hedera.node.app.service.contract.impl.ContractServiceImpl;
import com.hedera.node.app.service.contract.impl.exec.gas.TinybarValues;
=======
>>>>>>> f7f7ac0e
import com.hedera.node.app.service.contract.impl.exec.scope.HandleHederaNativeOperations;
import com.hedera.node.app.service.contract.impl.exec.scope.HandleHederaOperations;
import com.hedera.node.app.service.contract.impl.exec.scope.HandleSystemContractOperations;
import com.hedera.node.app.service.contract.impl.exec.scope.VerificationStrategies;
import com.hedera.node.app.service.contract.impl.exec.systemcontracts.hts.HtsCall;
import com.hedera.node.app.service.contract.impl.exec.systemcontracts.hts.HtsCallAddressChecks;
import com.hedera.node.app.service.contract.impl.exec.systemcontracts.hts.HtsCallAttempt;
import com.hedera.node.app.service.contract.impl.exec.systemcontracts.hts.HtsCallFactory;
import com.hedera.node.app.service.contract.impl.exec.systemcontracts.hts.SyntheticIds;
import com.hedera.node.app.service.contract.impl.hevm.HederaWorldUpdater;
import com.hedera.node.app.service.contract.impl.state.ProxyWorldUpdater;
import com.hedera.node.app.spi.workflows.TransactionHandler;
import com.hedera.node.app.workflows.handle.stack.SavepointStackImpl;
import com.hedera.node.config.data.ContractsConfig;
import com.hedera.node.config.data.LedgerConfig;
import com.hedera.node.config.testfixtures.HederaTestConfigBuilder;
import com.hedera.pbj.runtime.io.buffer.Bytes;
import com.swirlds.config.api.Configuration;
import common.AbstractXTest;
import common.BaseScaffoldingComponent;
import edu.umd.cs.findbugs.annotations.NonNull;
import edu.umd.cs.findbugs.annotations.Nullable;
import java.math.BigInteger;
import java.nio.ByteBuffer;
import java.nio.charset.StandardCharsets;
import java.time.Instant;
import java.util.ArrayDeque;
import java.util.Deque;
import java.util.Optional;
import java.util.function.Consumer;
import org.hyperledger.besu.evm.frame.MessageFrame;
import org.hyperledger.besu.evm.precompile.PrecompiledContract;
import org.junit.jupiter.api.BeforeEach;
import org.mockito.Mock;

/**
 * Base class for {@code xtest} scenarios that focus on contract operations.
 */
public abstract class AbstractContractXTest extends AbstractXTest {
    private static final SyntheticIds LIVE_SYNTHETIC_IDS = new SyntheticIds();
    private static final VerificationStrategies LIVE_VERIFICATION_STRATEGIES = new VerificationStrategies();
    static final long GAS_TO_OFFER = 2_000_000L;
    static final Duration STANDARD_AUTO_RENEW_PERIOD = new Duration(7776000L);

    @Mock
    private MessageFrame frame;

    @Mock
    private MessageFrame initialFrame;

    @Mock
    private ProxyWorldUpdater proxyUpdater;

    @Mock
    private HtsCallAddressChecks addressChecks;

    private HtsCallFactory callAttemptFactory;

    private ContractScaffoldingComponent component;

    @BeforeEach
    void setUp() {
        component = DaggerContractScaffoldingComponent.factory().create(metrics, configuration());
        callAttemptFactory = new HtsCallFactory(
                LIVE_SYNTHETIC_IDS, addressChecks, LIVE_VERIFICATION_STRATEGIES, component.callTranslators());
    }

    protected Configuration configuration() {
        return HederaTestConfigBuilder.create()
                .withValue("contracts.chainId", "298")
                .getOrCreateConfig();
    }

    @Override
    protected BaseScaffoldingComponent component() {
        return component;
    }

    protected void handleAndCommit(@NonNull final TransactionHandler handler, @NonNull final TransactionBody... txns) {
        for (final var txn : txns) {
            final var context = component.txnContextFactory().apply(txn);
            handler.handle(context);
            ((SavepointStackImpl) context.savepointStack()).commitFullStack();
        }
    }

    protected void runHtsCallAndExpectOnSuccess(
            @NonNull final org.hyperledger.besu.datatypes.Address sender,
            @NonNull final org.apache.tuweni.bytes.Bytes input,
            @NonNull final Consumer<org.apache.tuweni.bytes.Bytes> outputAssertions) {
        runHtsCallAndExpectOnSuccess(false, sender, input, outputAssertions, null);
    }

    protected void runHtsCallAndExpectOnSuccess(
            @NonNull final org.hyperledger.besu.datatypes.Address sender,
            @NonNull final org.apache.tuweni.bytes.Bytes input,
            @NonNull final Consumer<org.apache.tuweni.bytes.Bytes> outputAssertions,
            @NonNull final String context) {
        runHtsCallAndExpectOnSuccess(false, sender, input, outputAssertions, context);
    }

    protected void runDelegatedHtsCallAndExpectOnSuccess(
            @NonNull final org.hyperledger.besu.datatypes.Address sender,
            @NonNull final org.apache.tuweni.bytes.Bytes input,
            @NonNull final Consumer<org.apache.tuweni.bytes.Bytes> outputAssertions) {
        runHtsCallAndExpectOnSuccess(true, sender, input, outputAssertions, null);
    }

    private void runHtsCallAndExpectOnSuccess(
            final boolean requiresDelegatePermission,
            @NonNull final org.hyperledger.besu.datatypes.Address sender,
            @NonNull final org.apache.tuweni.bytes.Bytes input,
            @NonNull final Consumer<org.apache.tuweni.bytes.Bytes> outputAssertions,
            @Nullable final String context) {
        runHtsCallAndExpect(requiresDelegatePermission, sender, input, resultOnlyAssertion(result -> {
            assertEquals(
                    MessageFrame.State.COMPLETED_SUCCESS,
                    result.getState(),
                    Optional.ofNullable(context).orElse("An unspecified operation") + " should have succeeded");
            outputAssertions.accept(result.getOutput());
        }));
    }

    protected void runHtsCallAndExpectRevert(
            @NonNull final org.hyperledger.besu.datatypes.Address sender,
            @NonNull final org.apache.tuweni.bytes.Bytes input,
            @NonNull final ResponseCodeEnum status) {
        internalRunHtsCallAndExpectRevert(sender, input, status, null);
    }

    protected void runHtsCallAndExpectRevert(
            @NonNull final org.hyperledger.besu.datatypes.Address sender,
            @NonNull final org.apache.tuweni.bytes.Bytes input,
            @NonNull final ResponseCodeEnum status,
            @NonNull final String context) {
        internalRunHtsCallAndExpectRevert(sender, input, status, context);
    }

    private void internalRunHtsCallAndExpectRevert(
            @NonNull final org.hyperledger.besu.datatypes.Address sender,
            @NonNull final org.apache.tuweni.bytes.Bytes input,
            @NonNull final ResponseCodeEnum status,
            @Nullable final String context) {
        runHtsCallAndExpect(false, sender, input, resultOnlyAssertion(result -> {
            assertEquals(
                    MessageFrame.State.REVERT,
                    result.getState(),
                    Optional.ofNullable(context).orElse("An unspecified operation") + " should have reverted");
            final var actualReason =
                    ResponseCodeEnum.fromString(new String(result.getOutput().toArrayUnsafe()));
            assertEquals(status, actualReason);
        }));
    }

    private void runHtsCallAndExpectRevert(
            final boolean requiresDelegatePermission,
            @NonNull final org.hyperledger.besu.datatypes.Address sender,
            @NonNull final org.apache.tuweni.bytes.Bytes input,
            @NonNull final ResponseCodeEnum status) {
        runHtsCallAndExpect(requiresDelegatePermission, sender, input, resultOnlyAssertion(result -> {
            assertEquals(MessageFrame.State.REVERT, result.getState());
            final var impliedReason =
                    org.apache.tuweni.bytes.Bytes.wrap(status.protoName().getBytes(StandardCharsets.UTF_8));
            assertEquals(impliedReason, result.getOutput());
        }));
    }

    private void runHtsCallAndExpect(
            final boolean requiresDelegatePermission,
            @NonNull final org.hyperledger.besu.datatypes.Address sender,
            @NonNull final org.apache.tuweni.bytes.Bytes input,
            @NonNull final Consumer<HtsCall.PricedResult> resultAssertions) {
<<<<<<< HEAD
        final var context = scaffoldingComponent.txnContextFactory().apply(PLACEHOLDER_CALL_BODY);
        final var tinybarValues = new TinybarValues(
                context.exchangeRateInfo().activeRate(Instant.now()),
                context.resourcePricesFor(HederaFunctionality.CONTRACT_CALL, SubType.DEFAULT));
        final var enhancement = new HederaWorldUpdater.Enhancement(
                new HandleHederaOperations(
                        scaffoldingComponent.config().getConfigData(LedgerConfig.class), context, tinybarValues),
=======
        final var context = component.txnContextFactory().apply(PLACEHOLDER_CALL_BODY);
        final var enhancement = new HederaWorldUpdater.Enhancement(
                new HandleHederaOperations(
                        component.config().getConfigData(LedgerConfig.class),
                        component.config().getConfigData(ContractsConfig.class),
                        context),
>>>>>>> f7f7ac0e
                new HandleHederaNativeOperations(context),
                new HandleSystemContractOperations(context));
        given(proxyUpdater.enhancement()).willReturn(enhancement);
        given(frame.getWorldUpdater()).willReturn(proxyUpdater);
        given(frame.getSenderAddress()).willReturn(sender);
        final Deque<MessageFrame> stack = new ArrayDeque<>();
        given(initialFrame.getContextVariable(CONFIG_CONTEXT_VARIABLE)).willReturn(component.config());
        stack.push(initialFrame);
        stack.addFirst(frame);
        given(frame.getMessageFrameStack()).willReturn(stack);
        given(addressChecks.hasParentDelegateCall(frame)).willReturn(requiresDelegatePermission);

        final var call = callAttemptFactory.createCallFrom(input, frame);

        final var pricedResult = call.execute();
        resultAssertions.accept(pricedResult);
        // Note that committing a reverted calls should have no effect on state
        ((SavepointStackImpl) context.savepointStack()).commitFullStack();
    }

    protected TransactionBody createCallTransactionBody(
            final AccountID payer,
            final long value,
            @NonNull final ContractID contractId,
            @NonNull final ByteBuffer encoded) {
        return TransactionBody.newBuilder()
                .transactionID(TransactionID.newBuilder().accountID(payer))
                .contractCall(createContractCallTransactionBody(value, contractId, encoded))
                .build();
    }

    protected ContractCallTransactionBody createContractCallTransactionBody(
            final long value, @NonNull final ContractID contractId, @NonNull final ByteBuffer encoded) {
        return ContractCallTransactionBody.newBuilder()
                .functionParameters(Bytes.wrap(encoded.array()))
                .contractID(contractId)
                .amount(value)
                .gas(GAS_TO_OFFER)
                .build();
    }

    protected Address addressOf(@NonNull final Bytes address) {
        return Address.wrap(Address.toChecksumAddress(new BigInteger(1, address.toByteArray())));
    }

    protected Consumer<Response> assertingCallLocalResultIs(@NonNull final Bytes expectedResult) {
        return response -> assertEquals(
                expectedResult,
                response.contractCallLocalOrThrow().functionResultOrThrow().contractCallResult());
    }

    private Consumer<HtsCall.PricedResult> resultOnlyAssertion(
            @NonNull final Consumer<PrecompiledContract.PrecompileContractResult> resultAssertion) {
        return pricedResult -> {
            final var fullResult = pricedResult.fullResult();
            final var result = fullResult.result();
            resultAssertion.accept(result);
        };
    }

    public static com.esaulpaugh.headlong.abi.Address asHeadlongAddress(final byte[] address) {
        final var addressBytes = org.apache.tuweni.bytes.Bytes.wrap(address);
        final var addressAsInteger = addressBytes.toUnsignedBigInteger();
        return com.esaulpaugh.headlong.abi.Address.wrap(
                com.esaulpaugh.headlong.abi.Address.toChecksumAddress(addressAsInteger));
    }

    public static org.apache.tuweni.bytes.Bytes bytesForRedirect(
            final ByteBuffer encodedErcCall, final TokenID tokenId) {
        return bytesForRedirect(encodedErcCall.array(), asLongZeroAddress(tokenId.tokenNum()));
    }

    public static org.apache.tuweni.bytes.Bytes bytesForRedirect(
            final byte[] subSelector, final org.hyperledger.besu.datatypes.Address tokenAddress) {
        return org.apache.tuweni.bytes.Bytes.concatenate(
                org.apache.tuweni.bytes.Bytes.wrap(HtsCallAttempt.REDIRECT_FOR_TOKEN.selector()),
                tokenAddress,
                org.apache.tuweni.bytes.Bytes.of(subSelector));
    }

    public static org.apache.tuweni.bytes.Bytes asBytesResult(final ByteBuffer encoded) {
        return org.apache.tuweni.bytes.Bytes.wrap(encoded.array());
    }
}<|MERGE_RESOLUTION|>--- conflicted
+++ resolved
@@ -26,30 +26,15 @@
 import com.hedera.hapi.node.base.AccountID;
 import com.hedera.hapi.node.base.ContractID;
 import com.hedera.hapi.node.base.Duration;
-<<<<<<< HEAD
-import com.hedera.hapi.node.base.FileID;
 import com.hedera.hapi.node.base.HederaFunctionality;
-import com.hedera.hapi.node.base.NftID;
 import com.hedera.hapi.node.base.ResponseCodeEnum;
-import com.hedera.hapi.node.base.ResponseHeader;
 import com.hedera.hapi.node.base.SubType;
-=======
-import com.hedera.hapi.node.base.ResponseCodeEnum;
->>>>>>> f7f7ac0e
 import com.hedera.hapi.node.base.TokenID;
 import com.hedera.hapi.node.base.TransactionID;
 import com.hedera.hapi.node.contract.ContractCallTransactionBody;
 import com.hedera.hapi.node.transaction.Response;
 import com.hedera.hapi.node.transaction.TransactionBody;
-<<<<<<< HEAD
-import com.hedera.node.app.fees.FeeService;
-import com.hedera.node.app.fixtures.state.FakeHederaState;
-import com.hedera.node.app.ids.EntityIdService;
-import com.hedera.node.app.records.BlockRecordService;
-import com.hedera.node.app.service.contract.impl.ContractServiceImpl;
 import com.hedera.node.app.service.contract.impl.exec.gas.TinybarValues;
-=======
->>>>>>> f7f7ac0e
 import com.hedera.node.app.service.contract.impl.exec.scope.HandleHederaNativeOperations;
 import com.hedera.node.app.service.contract.impl.exec.scope.HandleHederaOperations;
 import com.hedera.node.app.service.contract.impl.exec.scope.HandleSystemContractOperations;
@@ -222,22 +207,16 @@
             @NonNull final org.hyperledger.besu.datatypes.Address sender,
             @NonNull final org.apache.tuweni.bytes.Bytes input,
             @NonNull final Consumer<HtsCall.PricedResult> resultAssertions) {
-<<<<<<< HEAD
-        final var context = scaffoldingComponent.txnContextFactory().apply(PLACEHOLDER_CALL_BODY);
+        final var context = component.txnContextFactory().apply(PLACEHOLDER_CALL_BODY);
         final var tinybarValues = new TinybarValues(
                 context.exchangeRateInfo().activeRate(Instant.now()),
                 context.resourcePricesFor(HederaFunctionality.CONTRACT_CALL, SubType.DEFAULT));
         final var enhancement = new HederaWorldUpdater.Enhancement(
                 new HandleHederaOperations(
-                        scaffoldingComponent.config().getConfigData(LedgerConfig.class), context, tinybarValues),
-=======
-        final var context = component.txnContextFactory().apply(PLACEHOLDER_CALL_BODY);
-        final var enhancement = new HederaWorldUpdater.Enhancement(
-                new HandleHederaOperations(
                         component.config().getConfigData(LedgerConfig.class),
                         component.config().getConfigData(ContractsConfig.class),
-                        context),
->>>>>>> f7f7ac0e
+                        context,
+                        tinybarValues),
                 new HandleHederaNativeOperations(context),
                 new HandleSystemContractOperations(context));
         given(proxyUpdater.enhancement()).willReturn(enhancement);
