/*
 * Copyright (C) 2023 Hedera Hashgraph, LLC
 *
 * Licensed under the Apache License, Version 2.0 (the "License");
 * you may not use this file except in compliance with the License.
 * You may obtain a copy of the License at
 *
 *      http://www.apache.org/licenses/LICENSE-2.0
 *
 * Unless required by applicable law or agreed to in writing, software
 * distributed under the License is distributed on an "AS IS" BASIS,
 * WITHOUT WARRANTIES OR CONDITIONS OF ANY KIND, either express or implied.
 * See the License for the specific language governing permissions and
 * limitations under the License.
 */

package contract;

import static com.hedera.hapi.node.base.ResponseCodeEnum.SUCCESS;
import static com.hedera.node.app.service.contract.impl.utils.ConversionUtils.asEvmAddress;
import static com.hedera.node.app.service.contract.impl.utils.ConversionUtils.asHeadlongAddress;
import static com.hedera.node.app.service.contract.impl.utils.ConversionUtils.asLongZeroAddress;
import static com.hedera.node.app.service.contract.impl.utils.ConversionUtils.pbjToBesuAddress;
import static org.junit.jupiter.api.Assertions.assertEquals;

import com.hedera.hapi.node.base.AccountID;
import com.hedera.hapi.node.base.ContractID;
import com.hedera.hapi.node.base.Key;
import com.hedera.hapi.node.base.NftID;
import com.hedera.hapi.node.base.TimestampSeconds;
import com.hedera.hapi.node.base.TokenID;
import com.hedera.hapi.node.base.TransactionID;
import com.hedera.hapi.node.contract.ContractCallTransactionBody;
import com.hedera.hapi.node.state.common.EntityIDPair;
import com.hedera.hapi.node.state.token.TokenRelation;
import com.hedera.hapi.node.transaction.ExchangeRate;
import com.hedera.hapi.node.transaction.ExchangeRateSet;
import com.hedera.hapi.node.transaction.TransactionBody;
import com.hedera.node.app.service.contract.impl.exec.systemcontracts.hts.ReturnTypes;
import com.hedera.pbj.runtime.io.buffer.Bytes;
import java.time.Instant;
import java.util.Map;
import java.util.function.Consumer;
import org.hyperledger.besu.datatypes.Address;

/**
 * Common constants used in "x-test" classes.
 */
class XTestConstants {
    /**
     * The exchange rate long used in dev environments to run HAPI spec; expected to be in effect for
     * some x-tests to pass.
     */
    static final ExchangeRate TRADITIONAL_HAPI_SPEC_RATE = ExchangeRate.newBuilder()
            .hbarEquiv(1)
            .centEquiv(12)
            .expirationTime(TimestampSeconds.newBuilder()
                    .seconds(Instant.MAX.getEpochSecond())
                    .build())
            .build();

    static final ExchangeRateSet SET_OF_TRADITIONAL_RATES = ExchangeRateSet.newBuilder()
            .currentRate(TRADITIONAL_HAPI_SPEC_RATE)
            .nextRate(TRADITIONAL_HAPI_SPEC_RATE)
            .build();
    static final AccountID MISC_PAYER_ID =
            AccountID.newBuilder().accountNum(950L).build();

    static final TransactionBody PLACEHOLDER_CALL_BODY = TransactionBody.newBuilder()
            .transactionID(TransactionID.newBuilder().accountID(MISC_PAYER_ID).build())
            .contractCall(ContractCallTransactionBody.DEFAULT)
            .build();

    static final AccountID SENDER_ID =
            AccountID.newBuilder().accountNum(12345789L).build();
    static final Key SENDER_CONTRACT_ID_KEY = Key.newBuilder()
            .contractID(ContractID.newBuilder()
                    .contractNum(SENDER_ID.accountNumOrThrow())
                    .build())
            .build();
    static final Bytes SENDER_ADDRESS =
            com.hedera.pbj.runtime.io.buffer.Bytes.fromHex("f91e624b8b8ea7244e8159ba7c0deeea2b6be990");
    static final Address SENDER_BESU_ADDRESS = pbjToBesuAddress(SENDER_ADDRESS);
    static final AccountID RECEIVER_ID =
            AccountID.newBuilder().accountNum(987654321L).build();
    static final com.esaulpaugh.headlong.abi.Address RECEIVER_HEADLONG_ADDRESS =
            asHeadlongAddress(asEvmAddress(RECEIVER_ID.accountNumOrThrow()));
    static final Address RECEIVER_BESU_ADDRESS =
            pbjToBesuAddress(Bytes.wrap(asEvmAddress(RECEIVER_ID.accountNumOrThrow())));
    static final TokenID ERC721_TOKEN_ID = TokenID.newBuilder().tokenNum(1028L).build();
    static final NftID SN_1234 =
            NftID.newBuilder().tokenId(ERC721_TOKEN_ID).serialNumber(1234L).build();
    static final NftID SN_2345 =
            NftID.newBuilder().tokenId(ERC721_TOKEN_ID).serialNumber(2345L).build();
    static final NftID SN_3456 =
            NftID.newBuilder().tokenId(ERC721_TOKEN_ID).serialNumber(3456L).build();
    static final Bytes SN_1234_METADATA = Bytes.wrap("https://example.com/721/" + 1234);
    static final Bytes SN_2345_METADATA = Bytes.wrap("https://example.com/721/" + 2345);
    static final Bytes SN_3456_METADATA = Bytes.wrap("https://example.com/721/" + 3456);
    static final com.esaulpaugh.headlong.abi.Address ERC721_TOKEN_ADDRESS = AbstractContractXTest.asHeadlongAddress(
            asLongZeroAddress(ERC721_TOKEN_ID.tokenNum()).toArray());
    static final TokenID ERC20_TOKEN_ID = TokenID.newBuilder().tokenNum(1027L).build();
    static final com.esaulpaugh.headlong.abi.Address ERC20_TOKEN_ADDRESS = AbstractContractXTest.asHeadlongAddress(
            asLongZeroAddress(ERC20_TOKEN_ID.tokenNum()).toArray());
    static final AccountID OWNER_ID = AccountID.newBuilder().accountNum(121212L).build();
    static final Bytes OWNER_ADDRESS = Bytes.fromHex("a213624b8b83a724438159ba7c0d333a2b6b3990");
    static final Address OWNER_BESU_ADDRESS = pbjToBesuAddress(OWNER_ADDRESS);
    static final com.esaulpaugh.headlong.abi.Address OWNER_HEADLONG_ADDRESS =
            asHeadlongAddress(OWNER_ADDRESS.toByteArray());
<<<<<<< HEAD
    public static final Key AN_ED25519_KEY = Key.newBuilder()
=======
    static final Key AN_ED25519_KEY = Key.newBuilder()
>>>>>>> c6729679
            .ed25519(Bytes.fromHex("0101010101010101010101010101010101010101010101010101010101010101"))
            .build();

    public static void addErc721Relation(
            final Map<EntityIDPair, TokenRelation> tokenRelationships, final AccountID accountID, final long balance) {
        tokenRelationships.put(
                EntityIDPair.newBuilder()
                        .tokenId(ERC721_TOKEN_ID)
                        .accountId(accountID)
                        .build(),
                TokenRelation.newBuilder()
                        .tokenId(ERC721_TOKEN_ID)
                        .accountId(accountID)
                        .balance(balance)
                        .kycGranted(true)
                        .build());
    }

    public static void addErc20Relation(
            final Map<EntityIDPair, TokenRelation> tokenRelationships, final AccountID accountID, final long balance) {
        tokenRelationships.put(
                EntityIDPair.newBuilder()
                        .tokenId(ERC20_TOKEN_ID)
                        .accountId(accountID)
                        .build(),
                TokenRelation.newBuilder()
                        .tokenId(ERC20_TOKEN_ID)
                        .accountId(accountID)
                        .balance(balance)
                        .kycGranted(true)
                        .build());
    }

    public static final org.apache.tuweni.bytes.Bytes SUCCESS_AS_BYTES =
            org.apache.tuweni.bytes.Bytes.wrap(ReturnTypes.encodedRc(SUCCESS).array());

    public static Consumer<org.apache.tuweni.bytes.Bytes> assertSuccess() {
        return output -> assertEquals(SUCCESS_AS_BYTES, output);
    }
}<|MERGE_RESOLUTION|>--- conflicted
+++ resolved
@@ -107,11 +107,7 @@
     static final Address OWNER_BESU_ADDRESS = pbjToBesuAddress(OWNER_ADDRESS);
     static final com.esaulpaugh.headlong.abi.Address OWNER_HEADLONG_ADDRESS =
             asHeadlongAddress(OWNER_ADDRESS.toByteArray());
-<<<<<<< HEAD
-    public static final Key AN_ED25519_KEY = Key.newBuilder()
-=======
     static final Key AN_ED25519_KEY = Key.newBuilder()
->>>>>>> c6729679
             .ed25519(Bytes.fromHex("0101010101010101010101010101010101010101010101010101010101010101"))
             .build();
 
