--- conflicted
+++ resolved
@@ -71,12 +71,6 @@
 
     @Override
     public boolean equals(Object o) {
-<<<<<<< HEAD
-        if (o == this) {
-            return true;
-        }
-=======
->>>>>>> 91c35d5d
         if (o == null || FixedFee.class != o.getClass()) {
             return false;
         }
