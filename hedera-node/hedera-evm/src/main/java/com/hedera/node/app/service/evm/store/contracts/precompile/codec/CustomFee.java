--- conflicted
+++ resolved
@@ -64,17 +64,9 @@
         return Objects.hash(fixedFee, fractionalFee, royaltyFee);
     }
 
-<<<<<<< HEAD
-    @Override
-    public boolean equals(final Object o) {
-        if (o == this) {
-            return true;
-        }
-=======
     @SuppressWarnings("java:S1126")
     @Override
     public boolean equals(final Object o) {
->>>>>>> 91c35d5d
         if (o == null || CustomFee.class != o.getClass()) {
             return false;
         }
