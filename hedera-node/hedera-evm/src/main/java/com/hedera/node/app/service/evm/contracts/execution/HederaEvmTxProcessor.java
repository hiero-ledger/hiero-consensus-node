/*
 * Copyright (C) 2022 Hedera Hashgraph, LLC
 *
 * Licensed under the Apache License, Version 2.0 (the "License");
 * you may not use this file except in compliance with the License.
 * You may obtain a copy of the License at
 *
 *      http://www.apache.org/licenses/LICENSE-2.0
 *
 * Unless required by applicable law or agreed to in writing, software
 * distributed under the License is distributed on an "AS IS" BASIS,
 * WITHOUT WARRANTIES OR CONDITIONS OF ANY KIND, either express or implied.
 * See the License for the specific language governing permissions and
 * limitations under the License.
 */
package com.hedera.node.app.service.evm.contracts.execution;

import com.hedera.node.app.service.evm.contracts.execution.traceability.HederaEvmOperationTracer;
import com.hedera.node.app.service.evm.store.contracts.HederaEvmMutableWorldState;
import com.hedera.node.app.service.evm.store.contracts.HederaEvmWorldUpdater;
import com.hedera.node.app.service.evm.store.models.HederaEvmAccount;
import com.hederahashgraph.api.proto.java.HederaFunctionality;
import java.time.Instant;
import java.util.ArrayDeque;
import java.util.Deque;
import java.util.Map;
import java.util.function.Supplier;
import org.apache.tuweni.bytes.Bytes;
import org.hyperledger.besu.datatypes.Address;
import org.hyperledger.besu.datatypes.Wei;
import org.hyperledger.besu.evm.EVM;
import org.hyperledger.besu.evm.account.EvmAccount;
import org.hyperledger.besu.evm.frame.MessageFrame;
import org.hyperledger.besu.evm.gascalculator.GasCalculator;
import org.hyperledger.besu.evm.processor.AbstractMessageProcessor;
import org.hyperledger.besu.evm.processor.ContractCreationProcessor;
import org.hyperledger.besu.evm.processor.MessageCallProcessor;
import org.hyperledger.besu.evm.tracing.OperationTracer;

/**
 * Abstract processor of EVM transactions that prepares the {@link EVM} and all the peripherals upon
 * instantiation. Provides a base {@link HederaEvmTxProcessor#execute(HederaEvmAccount, Address,
 * long, long, long, Bytes, boolean, Address)} method that handles the end-to-end execution of an
 * EVM transaction.
 */
public abstract class HederaEvmTxProcessor {
    private static final int MAX_STACK_SIZE = 1024;

    protected BlockMetaSource blockMetaSource;
    protected HederaEvmMutableWorldState worldState;

    protected final GasCalculator gasCalculator;
    // FEATURE WORK to be covered by #3949
    protected final PricesAndFeesProvider livePricesSource;
    protected final Map<String, Supplier<MessageCallProcessor>> mcps;
    protected final Map<String, Supplier<ContractCreationProcessor>> ccps;
    protected AbstractMessageProcessor messageCallProcessor;
    protected AbstractMessageProcessor contractCreationProcessor;
    protected HederaEvmOperationTracer tracer;
    protected EvmProperties dynamicProperties;
    protected Address coinbase;
    protected HederaEvmWorldUpdater updater;
    protected long intrinsicGas;
    protected MessageFrame initialFrame;
    protected long gasUsed;
    protected long sbhRefund;

<<<<<<< HEAD
    protected HederaEvmTxProcessor(
            final PricesAndFeesProvider livePricesSource,
            final EvmProperties dynamicProperties,
            final GasCalculator gasCalculator,
            final Map<String, Supplier<MessageCallProcessor>> mcps,
            final Map<String, Supplier<ContractCreationProcessor>> ccps) {
        this(null, livePricesSource, dynamicProperties, gasCalculator, mcps, ccps, null);
    }

=======
>>>>>>> a83fcfde
    public void setBlockMetaSource(final BlockMetaSource blockMetaSource) {
        this.blockMetaSource = blockMetaSource;
    }

    public void setWorldState(final HederaEvmMutableWorldState worldState) {
        this.worldState = worldState;
    }

    public void setOperationTracer(final HederaEvmOperationTracer tracer) {
        this.tracer = tracer;
    }

    protected HederaEvmTxProcessor(
            final HederaEvmMutableWorldState worldState,
            final PricesAndFeesProvider livePricesSource,
            final EvmProperties dynamicProperties,
            final GasCalculator gasCalculator,
            final Map<String, Supplier<MessageCallProcessor>> mcps,
            final Map<String, Supplier<ContractCreationProcessor>> ccps,
            final BlockMetaSource blockMetaSource) {
        this.worldState = worldState;
        this.livePricesSource = livePricesSource;
        this.dynamicProperties = dynamicProperties;
        this.gasCalculator = gasCalculator;

        this.mcps = mcps;
        this.ccps = ccps;
        this.messageCallProcessor = mcps.get(dynamicProperties.evmVersion()).get();
        this.contractCreationProcessor = ccps.get(dynamicProperties.evmVersion()).get();
        this.blockMetaSource = blockMetaSource;
    }

    /**
     * Executes the {@link MessageFrame} of the EVM transaction and fills execution results into a
     * field.
     *
     * @param sender The origin {@link EvmAccount} that initiates the transaction
     * @param receiver the priority form of the receiving {@link Address} (i.e., EIP-1014 if
     *     present); or the newly created address
     * @param gasPrice GasPrice to use for gas calculations
     * @param gasLimit Externally provided gas limit
     * @param value transaction value
     * @param payload transaction payload. For Create transactions, the bytecode + constructor
     *     arguments
     * @param isStatic Whether the execution is static
     * @param mirrorReceiver the mirror form of the receiving {@link Address}; or the newly created
     *     address
     */
    public HederaEvmTransactionProcessingResult execute(
            final HederaEvmAccount sender,
            final Address receiver,
            final long gasPrice,
            final long gasLimit,
            final long value,
            final Bytes payload,
            final boolean isStatic,
            final Address mirrorReceiver) {

        final var blockValues = blockMetaSource.computeBlockValues(gasLimit);
        final var gasAvailable = gasLimit - intrinsicGas;
        final Deque<MessageFrame> messageFrameStack = new ArrayDeque<>();

        final var valueAsWei = Wei.of(value);
        final var stackedUpdater = updater.updater();
        final var senderEvmAddress = sender.canonicalAddress();
        final MessageFrame.Builder commonInitialFrame =
                MessageFrame.builder()
                        .messageFrameStack(messageFrameStack)
                        .maxStackSize(MAX_STACK_SIZE)
                        .worldUpdater(stackedUpdater)
                        .initialGas(gasAvailable)
                        .originator(senderEvmAddress)
                        .gasPrice(Wei.of(gasPrice))
                        .sender(senderEvmAddress)
                        .value(valueAsWei)
                        .apparentValue(valueAsWei)
                        .blockValues(blockValues)
                        .depth(0)
                        .completer(unused -> {})
                        .isStatic(isStatic)
                        .miningBeneficiary(coinbase)
                        .blockHashLookup(blockMetaSource::getBlockHash)
                        .contextVariables(Map.of("HederaFunctionality", getFunctionType()));

        this.initialFrame = buildInitialFrame(commonInitialFrame, receiver, payload, value);
        messageFrameStack.addFirst(initialFrame);

        tracer.init(initialFrame);

        if (dynamicProperties.dynamicEvmVersion()) {
            String evmVersion = dynamicProperties.evmVersion();
            messageCallProcessor = mcps.get(evmVersion).get();
            contractCreationProcessor = ccps.get(evmVersion).get();
        }

        while (!messageFrameStack.isEmpty()) {
            process(messageFrameStack.peekFirst(), tracer);
        }

        this.gasUsed = calculateGasUsedByTX(gasLimit, initialFrame);
        this.sbhRefund = updater.getSbhRefund();

        // Externalise result
        if (initialFrame.getState() == MessageFrame.State.COMPLETED_SUCCESS) {
            return HederaEvmTransactionProcessingResult.successful(
                    initialFrame.getLogs(),
                    gasUsed,
                    sbhRefund,
                    gasPrice,
                    initialFrame.getOutputData(),
                    mirrorReceiver);
        } else {
            return HederaEvmTransactionProcessingResult.failed(
                    gasUsed,
                    sbhRefund,
                    gasPrice,
                    initialFrame.getRevertReason(),
                    initialFrame.getExceptionalHaltReason());
        }
    }

    public void setupFields(final boolean contractCreation) {
        this.intrinsicGas =
                gasCalculator.transactionIntrinsicGasCost(Bytes.EMPTY, contractCreation);
        this.updater = worldState.updater();
        this.coinbase = dynamicProperties.fundingAccountAddress();
    }

    protected long calculateGasUsedByTX(final long txGasLimit, final MessageFrame initialFrame) {
        long gasUsedByTransaction = txGasLimit - initialFrame.getRemainingGas();
        /* Return leftover gas */
        final long selfDestructRefund =
                gasCalculator.getSelfDestructRefundAmount()
                        * Math.min(
                                initialFrame.getSelfDestructs().size(),
                                gasUsedByTransaction / (gasCalculator.getMaxRefundQuotient()));

        gasUsedByTransaction =
                gasUsedByTransaction - selfDestructRefund - initialFrame.getGasRefund();

        final var maxRefundPercent = dynamicProperties.maxGasRefundPercentage();
        gasUsedByTransaction =
                Math.max(gasUsedByTransaction, txGasLimit - txGasLimit * maxRefundPercent / 100);

        return gasUsedByTransaction;
    }

    protected long gasPriceTinyBarsGiven(final Instant consensusTime, boolean isEthTxn) {
        return livePricesSource.currentGasPrice(
                consensusTime,
                isEthTxn ? HederaFunctionality.EthereumTransaction : getFunctionType());
    }

    protected abstract HederaFunctionality getFunctionType();

    protected abstract MessageFrame buildInitialFrame(
            MessageFrame.Builder baseInitialFrame, Address to, Bytes payload, final long value);

    protected void process(final MessageFrame frame, final OperationTracer operationTracer) {
        final AbstractMessageProcessor executor = getMessageProcessor(frame.getType());

        executor.process(frame, operationTracer);
    }

    private AbstractMessageProcessor getMessageProcessor(final MessageFrame.Type type) {
        return switch (type) {
            case MESSAGE_CALL -> messageCallProcessor;
            case CONTRACT_CREATION -> contractCreationProcessor;
        };
    }
}<|MERGE_RESOLUTION|>--- conflicted
+++ resolved
@@ -64,30 +64,6 @@
     protected MessageFrame initialFrame;
     protected long gasUsed;
     protected long sbhRefund;
-
-<<<<<<< HEAD
-    protected HederaEvmTxProcessor(
-            final PricesAndFeesProvider livePricesSource,
-            final EvmProperties dynamicProperties,
-            final GasCalculator gasCalculator,
-            final Map<String, Supplier<MessageCallProcessor>> mcps,
-            final Map<String, Supplier<ContractCreationProcessor>> ccps) {
-        this(null, livePricesSource, dynamicProperties, gasCalculator, mcps, ccps, null);
-    }
-
-=======
->>>>>>> a83fcfde
-    public void setBlockMetaSource(final BlockMetaSource blockMetaSource) {
-        this.blockMetaSource = blockMetaSource;
-    }
-
-    public void setWorldState(final HederaEvmMutableWorldState worldState) {
-        this.worldState = worldState;
-    }
-
-    public void setOperationTracer(final HederaEvmOperationTracer tracer) {
-        this.tracer = tracer;
-    }
 
     protected HederaEvmTxProcessor(
             final HederaEvmMutableWorldState worldState,
@@ -198,6 +174,18 @@
         }
     }
 
+    public void setBlockMetaSource(final BlockMetaSource blockMetaSource) {
+        this.blockMetaSource = blockMetaSource;
+    }
+
+    public void setWorldState(final HederaEvmMutableWorldState worldState) {
+        this.worldState = worldState;
+    }
+
+    public void setOperationTracer(final HederaEvmOperationTracer tracer) {
+        this.tracer = tracer;
+    }
+
     public void setupFields(final boolean contractCreation) {
         this.intrinsicGas =
                 gasCalculator.transactionIntrinsicGasCost(Bytes.EMPTY, contractCreation);
