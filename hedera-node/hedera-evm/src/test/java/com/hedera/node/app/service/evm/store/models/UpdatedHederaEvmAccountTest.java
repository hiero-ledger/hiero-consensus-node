/*
 * Copyright (C) 2022-2023 Hedera Hashgraph, LLC
 *
 * Licensed under the Apache License, Version 2.0 (the "License");
 * you may not use this file except in compliance with the License.
 * You may obtain a copy of the License at
 *
 *      http://www.apache.org/licenses/LICENSE-2.0
 *
 * Unless required by applicable law or agreed to in writing, software
 * distributed under the License is distributed on an "AS IS" BASIS,
 * WITHOUT WARRANTIES OR CONDITIONS OF ANY KIND, either express or implied.
 * See the License for the specific language governing permissions and
 * limitations under the License.
 */

package com.hedera.node.app.service.evm.store.models;

import static org.apache.tuweni.units.bigints.UInt256.MIN_VALUE;
import static org.apache.tuweni.units.bigints.UInt256.ZERO;
import static org.junit.jupiter.api.Assertions.assertEquals;
import static org.junit.jupiter.api.Assertions.assertThrows;
import static org.mockito.BDDMockito.given;

import com.hedera.node.app.service.evm.store.contracts.HederaEvmEntityAccess;
import org.apache.tuweni.bytes.Bytes;
import org.apache.tuweni.bytes.Bytes32;
import org.hyperledger.besu.datatypes.Address;
import org.hyperledger.besu.datatypes.Hash;
import org.hyperledger.besu.datatypes.Wei;
import org.junit.jupiter.api.BeforeEach;
import org.junit.jupiter.api.Test;
import org.junit.jupiter.api.extension.ExtendWith;
import org.mockito.Mock;
import org.mockito.junit.jupiter.MockitoExtension;

@ExtendWith(MockitoExtension.class)
class UpdatedHederaEvmAccountTest {
    private final Address newAddress = Address.fromHexString("0x000000000000000000000000000000000000066e");

    private static final long newBalance = 200_000L;
    private static final int newNonce = 2;
<<<<<<< HEAD
    private final Address address =
            Address.fromHexString("0x000000000000000000000000000000000000077e");
    private UpdateTrackingAccount subject;
=======
    private final Address address = Address.fromHexString("0x000000000000000000000000000000000000077e");
    private UpdatedHederaEvmAccount subject;
>>>>>>> ca5e6ec2

    @Mock
    private HederaEvmEntityAccess hederaEvmEntityAccess;

    @BeforeEach
    void setUp() {
        subject = new UpdateTrackingAccount(address, null);
        subject.setBalance(Wei.ONE);
        subject.setNonce(1L);
        subject.setEvmEntityAccess(hederaEvmEntityAccess);
    }

    @Test
    void testConstructor() {
        UpdateTrackingAccount newSubject = new UpdateTrackingAccount(newAddress, null);
        assertEquals(newSubject.getAddress(), newAddress);
    }

    @Test
    void addressChanges() {
        assertEquals(address, subject.getAddress());
    }

    @Test
    void addressHash() {
        assertEquals(Hash.hash(address), subject.getAddressHash());
    }

    @Test
    void nonceChanges() {
        subject.setNonce(newNonce);
        assertEquals(newNonce, subject.getNonce());
    }

    @Test
    void balanceChanges() {
        subject.setBalance(Wei.of(newBalance));
        assertEquals(newBalance, subject.getBalance().toLong());
    }

    @Test
    void getCode() {
        assertEquals(Bytes.EMPTY, subject.getCode());
    }

    @Test
    void getCodeHash() {
        assertEquals(Hash.hash(Bytes.EMPTY), subject.getCodeHash());
    }

    @Test
    void getStorageValue() {
        subject.setStorageValue(MIN_VALUE, MIN_VALUE);
        assertEquals(ZERO, subject.getStorageValue(MIN_VALUE));
    }

    @Test
    void getStorageValueFromDb() {
        given(hederaEvmEntityAccess.getStorage(address, MIN_VALUE)).willReturn(MIN_VALUE);
        assertEquals(ZERO, subject.getStorageValue(MIN_VALUE));
    }

    @Test
    void getOriginalStorageValue() {
        subject = new UpdateTrackingAccount(address, null);
        assertEquals(ZERO, subject.getOriginalStorageValue(MIN_VALUE));
    }

    @Test
    void storageEntriesFrom() {
        assertThrows(
                UnsupportedOperationException.class,
                () -> subject.storageEntriesFrom(Bytes32.ZERO, 0));
    }

    @Test
    void getUpdatedStorage() {
        subject.setStorageValue(MIN_VALUE, MIN_VALUE);
        assertEquals(MIN_VALUE, subject.getUpdatedStorage().get(MIN_VALUE));
    }

    @Test
    void clearStorage() {
        subject.setStorageValue(MIN_VALUE, MIN_VALUE);
        subject.clearStorage();
        assertEquals(0, subject.getUpdatedStorage().size());
    }

    @Test
    void getMutable() {
        assertEquals(subject, subject.getMutable());
    }

    @Test
    void setCode() {
        subject.setCode(Bytes.EMPTY);
        assertEquals(Bytes.EMPTY, subject.getCode());
    }
}<|MERGE_RESOLUTION|>--- conflicted
+++ resolved
@@ -40,17 +40,11 @@
 
     private static final long newBalance = 200_000L;
     private static final int newNonce = 2;
-<<<<<<< HEAD
     private final Address address =
             Address.fromHexString("0x000000000000000000000000000000000000077e");
     private UpdateTrackingAccount subject;
-=======
-    private final Address address = Address.fromHexString("0x000000000000000000000000000000000000077e");
-    private UpdatedHederaEvmAccount subject;
->>>>>>> ca5e6ec2
 
-    @Mock
-    private HederaEvmEntityAccess hederaEvmEntityAccess;
+    @Mock private HederaEvmEntityAccess hederaEvmEntityAccess;
 
     @BeforeEach
     void setUp() {
