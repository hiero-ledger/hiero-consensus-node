--- conflicted
+++ resolved
@@ -55,11 +55,8 @@
         @ConfigProperty(value = "maxMetadataBytes", defaultValue = "100") @NetworkProperty int tokensMaxMetadataBytes,
         @ConfigProperty(value = "balancesInQueries.enabled", defaultValue = "true") @NetworkProperty
                 boolean balancesInQueriesEnabled,
-<<<<<<< HEAD
+        @ConfigProperty(value = "airdrops.enabled", defaultValue = "false") @NetworkProperty boolean airdropsEnabled,
         @ConfigProperty(value = "airdrops.cancel.enabled", defaultValue = "false") @NetworkProperty
                 boolean cancelTokenAirdropEnabled,
-=======
-        @ConfigProperty(value = "airdrops.enabled", defaultValue = "false") @NetworkProperty boolean airdropsEnabled,
->>>>>>> 267ae3b9
         @ConfigProperty(value = "nfts.maxBatchSizeUpdate", defaultValue = "10") @NetworkProperty
                 int nftsMaxBatchSizeUpdate) {}