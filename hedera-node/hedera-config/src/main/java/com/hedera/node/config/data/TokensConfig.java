--- conflicted
+++ resolved
@@ -56,11 +56,8 @@
         @ConfigProperty(value = "balancesInQueries.enabled", defaultValue = "true") @NetworkProperty
                 boolean balancesInQueriesEnabled,
         @ConfigProperty(value = "airdrops.enabled", defaultValue = "false") @NetworkProperty boolean airdropsEnabled,
-<<<<<<< HEAD
-=======
         @ConfigProperty(value = "airdrops.cancel.enabled", defaultValue = "false") @NetworkProperty
                 boolean cancelTokenAirdropEnabled,
->>>>>>> 56de3d16
         @ConfigProperty(value = "airdrops.claim.enabled", defaultValue = "false") @NetworkProperty
                 boolean airdropsClaimEnabled,
         @ConfigProperty(value = "nfts.maxBatchSizeUpdate", defaultValue = "10") @NetworkProperty
