/*
 * Copyright (C) 2023-2024 Hedera Hashgraph, LLC
 *
 * Licensed under the Apache License, Version 2.0 (the "License");
 * you may not use this file except in compliance with the License.
 * You may obtain a copy of the License at
 *
 *      http://www.apache.org/licenses/LICENSE-2.0
 *
 * Unless required by applicable law or agreed to in writing, software
 * distributed under the License is distributed on an "AS IS" BASIS,
 * WITHOUT WARRANTIES OR CONDITIONS OF ANY KIND, either express or implied.
 * See the License for the specific language governing permissions and
 * limitations under the License.
 */

package com.hedera.node.config.data;

import com.hedera.hapi.streams.SidecarType;
import com.hedera.node.config.NetworkProperty;
import com.swirlds.config.api.ConfigData;
import com.swirlds.config.api.ConfigProperty;
import java.util.Set;

@ConfigData("contracts")
public record ContractsConfig(
        @ConfigProperty(defaultValue = "true") @NetworkProperty boolean itemizeStorageFees,
        @ConfigProperty(defaultValue = "1062787,1461860") Set<Long> permittedDelegateCallers,
        @ConfigProperty(defaultValue = "31536000") @NetworkProperty long referenceSlotLifetime,
        @ConfigProperty(defaultValue = "100") @NetworkProperty int freeStorageTierLimit,
        @ConfigProperty(defaultValue = "0til100M,2000til450M") @NetworkProperty String storageSlotPriceTiers,
        @ConfigProperty(defaultValue = "7890000") @NetworkProperty long defaultLifetime,
        // @ConfigProperty(defaultValue = "") KnownBlockValues knownBlockHash,
        @ConfigProperty(value = "keys.legacyActivations", defaultValue = "1058134by[1062784]")
                String keysLegacyActivations,
        @ConfigProperty(value = "localCall.estRetBytes", defaultValue = "4096") @NetworkProperty
                int localCallEstRetBytes,
        @ConfigProperty(defaultValue = "true") @NetworkProperty boolean allowCreate2,
        @ConfigProperty(defaultValue = "0") @NetworkProperty long maxNumWithHapiSigsAccess,
        @ConfigProperty(value = "nonces.externalization.enabled", defaultValue = "true") @NetworkProperty
                boolean noncesExternalizationEnabled,
        @ConfigProperty(defaultValue = "false") @NetworkProperty boolean enforceCreationThrottle,
        @ConfigProperty(defaultValue = "15000000") @NetworkProperty long maxGasPerSec,
        @ConfigProperty(value = "maxKvPairs.aggregate", defaultValue = "500000000") @NetworkProperty
                long maxKvPairsAggregate,
        @ConfigProperty(value = "maxKvPairs.individual", defaultValue = "16384000") @NetworkProperty
                int maxKvPairsIndividual,
        @ConfigProperty(defaultValue = "5000000") @NetworkProperty long maxNumber,
        // CHAINID returns 295 (0x0127) for mainnet, 296 (0x0128) for testnet, and 297 (0x0129) for previewnet.
        // c.f. https://hips.hedera.com/hip/hip-26 for reference
        @ConfigProperty(defaultValue = "295") @NetworkProperty int chainId,
        @ConfigProperty(defaultValue = "CONTRACT_STATE_CHANGE,CONTRACT_BYTECODE,CONTRACT_ACTION") @NetworkProperty
                Set<SidecarType> sidecars,
        @ConfigProperty(defaultValue = "false") @NetworkProperty boolean sidecarValidationEnabled,
        @ConfigProperty(value = "throttle.throttleByGas", defaultValue = "true") @NetworkProperty
                boolean throttleThrottleByGas,
        @ConfigProperty(defaultValue = "20") @NetworkProperty int maxRefundPercentOfGasLimit,
        @ConfigProperty(defaultValue = "5000000") @NetworkProperty long scheduleThrottleMaxGasLimit,
        @ConfigProperty(defaultValue = "true") @NetworkProperty boolean redirectTokenCalls,
        @ConfigProperty(value = "precompile.exchangeRateGasCost", defaultValue = "100") @NetworkProperty
                long precompileExchangeRateGasCost,
        @ConfigProperty(value = "precompile.htsDefaultGasCost", defaultValue = "10000") @NetworkProperty
                long precompileHtsDefaultGasCost,

        // Default value of `sigVerificationCost` from fee schedule's CryptoTransfer servicedata vpt field
        // FUTURE: Fees for system contracts need to be in the fee schedule
        @ConfigProperty(value = "precompile.sigVerificationCost", defaultValue = "605466012") @NetworkProperty
                long sigVerificationCostInFeeScheduleUnits,
        @ConfigProperty(value = "precompile.exportRecordResults", defaultValue = "true") @NetworkProperty
                boolean precompileExportRecordResults,
        @ConfigProperty(value = "precompile.htsEnableTokenCreate", defaultValue = "true") @NetworkProperty
                boolean precompileHtsEnableTokenCreate,
        // @ConfigProperty(value = "precompile.unsupportedCustomFeeReceiverDebits", defaultValue = "")
        // Set<CustomFeeType> precompileUnsupportedCustomFeeReceiverDebits,
        @ConfigProperty(value = "precompile.atomicCryptoTransfer.enabled", defaultValue = "true") @NetworkProperty
                boolean precompileAtomicCryptoTransferEnabled,
        @ConfigProperty(value = "precompile.hrcFacade.associate.enabled", defaultValue = "true") @NetworkProperty
                boolean precompileHrcFacadeAssociateEnabled,
        @ConfigProperty(value = "systemContract.accountService.enabled", defaultValue = "true") @NetworkProperty
                boolean systemContractAccountServiceEnabled,
        @ConfigProperty(value = "systemContract.accountService.isAuthorizedRawEnabled", defaultValue = "true")
                @NetworkProperty
                boolean systemContractAccountServiceIsAuthorizedRawEnabled,
        @ConfigProperty(value = "systemContract.updateCustomFees.enabled", defaultValue = "true") @NetworkProperty
                boolean systemContractUpdateCustomFeesEnabled,
        @ConfigProperty(value = "systemContract.tokenInfo.v2.enabled", defaultValue = "false") @NetworkProperty
                boolean systemContractTokenInfoV2Enabled,
<<<<<<< HEAD
        @ConfigProperty(value = "systemContract.updateNFTsMetadata.enabled", defaultValue = "false") @NetworkProperty
                boolean systemContractUpdateNFTsMetadataEnabled,
=======
        @ConfigProperty(value = "systemContract.precisionLossFixForGas.enabled", defaultValue = "true") @NetworkProperty
                boolean isGasPrecisionLossFixEnabled,
        @ConfigProperty(value = "systemContract.canonicalViewGas.enabled", defaultValue = "true") @NetworkProperty
                boolean isCanonicalViewGasEnabled,
>>>>>>> 1a31fa66
        @ConfigProperty(value = "evm.version.dynamic", defaultValue = "false") @NetworkProperty
                boolean evmVersionDynamic,
        @ConfigProperty(value = "evm.allowCallsToNonContractAccounts", defaultValue = "true") @NetworkProperty
                boolean evmAllowCallsToNonContractAccounts,
        @ConfigProperty(value = "evm.chargeGasOnEvmHandleException", defaultValue = "true") @NetworkProperty
                boolean chargeGasOnEvmHandleException,
        @ConfigProperty(value = "evm.nonExtantContractsFail", defaultValue = "0") @NetworkProperty
                Set<Long> evmNonExtantContractsFail,
        @ConfigProperty(value = "evm.version", defaultValue = "v0.50") @NetworkProperty String evmVersion) {}<|MERGE_RESOLUTION|>--- conflicted
+++ resolved
@@ -85,15 +85,12 @@
                 boolean systemContractUpdateCustomFeesEnabled,
         @ConfigProperty(value = "systemContract.tokenInfo.v2.enabled", defaultValue = "false") @NetworkProperty
                 boolean systemContractTokenInfoV2Enabled,
-<<<<<<< HEAD
-        @ConfigProperty(value = "systemContract.updateNFTsMetadata.enabled", defaultValue = "false") @NetworkProperty
-                boolean systemContractUpdateNFTsMetadataEnabled,
-=======
         @ConfigProperty(value = "systemContract.precisionLossFixForGas.enabled", defaultValue = "true") @NetworkProperty
                 boolean isGasPrecisionLossFixEnabled,
         @ConfigProperty(value = "systemContract.canonicalViewGas.enabled", defaultValue = "true") @NetworkProperty
                 boolean isCanonicalViewGasEnabled,
->>>>>>> 1a31fa66
+        @ConfigProperty(value = "systemContract.updateNFTsMetadata.enabled", defaultValue = "false") @NetworkProperty
+                boolean systemContractUpdateNFTsMetadataEnabled,
         @ConfigProperty(value = "evm.version.dynamic", defaultValue = "false") @NetworkProperty
                 boolean evmVersionDynamic,
         @ConfigProperty(value = "evm.allowCallsToNonContractAccounts", defaultValue = "true") @NetworkProperty
