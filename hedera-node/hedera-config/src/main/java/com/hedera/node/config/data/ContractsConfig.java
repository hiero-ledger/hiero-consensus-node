// SPDX-License-Identifier: Apache-2.0
package com.hedera.node.config.data;

import com.hedera.hapi.streams.SidecarType;
import com.hedera.node.config.NetworkProperty;
import com.swirlds.config.api.ConfigData;
import com.swirlds.config.api.ConfigProperty;
import java.util.Set;

@ConfigData("contracts")
public record ContractsConfig(
        @ConfigProperty(defaultValue = "1062787,1461860") Set<Long> permittedDelegateCallers,
        @ConfigProperty(value = "keys.legacyActivations", defaultValue = "1058134by[1062784]")
                String keysLegacyActivations,
        @ConfigProperty(value = "localCall.estRetBytes", defaultValue = "4096") @NetworkProperty
                int localCallEstRetBytes,
        @ConfigProperty(defaultValue = "true") @NetworkProperty boolean allowCreate2,
        @ConfigProperty(value = "nonces.externalization.enabled", defaultValue = "true") @NetworkProperty
                boolean noncesExternalizationEnabled,
        @ConfigProperty(defaultValue = "false") @NetworkProperty boolean enforceCreationThrottle,
        @ConfigProperty(defaultValue = "15000000") @NetworkProperty long maxGasPerSec,
        @ConfigProperty(defaultValue = "15000000") @NetworkProperty long maxGasPerSecBackend,
        @ConfigProperty(defaultValue = "500000000") @NetworkProperty long maxOpsDuration,
        @ConfigProperty(defaultValue = "1") @NetworkProperty int gasThrottleBurstSeconds,
        @ConfigProperty(value = "maxKvPairs.aggregate", defaultValue = "500000000") @NetworkProperty
                long maxKvPairsAggregate,
        @ConfigProperty(value = "maxKvPairs.individual", defaultValue = "16384000") @NetworkProperty
                int maxKvPairsIndividual,
        @ConfigProperty(defaultValue = "5000000") @NetworkProperty long maxNumber,
        // CHAINID returns 295 (0x0127) for mainnet, 296 (0x0128) for testnet, and 297 (0x0129) for previewnet.
        // c.f. https://hips.hedera.com/hip/hip-26 for reference
        @ConfigProperty(defaultValue = "295") @NetworkProperty int chainId,
        @ConfigProperty(defaultValue = "CONTRACT_STATE_CHANGE,CONTRACT_BYTECODE,CONTRACT_ACTION") @NetworkProperty
                Set<SidecarType> sidecars,
        @ConfigProperty(defaultValue = "false") @NetworkProperty boolean sidecarValidationEnabled,
        @ConfigProperty(value = "throttle.throttleByGas", defaultValue = "true") @NetworkProperty
                boolean throttleThrottleByGas,
        @ConfigProperty(value = "throttle.throttleByOpsDuration", defaultValue = "false") @NetworkProperty
                boolean throttleThrottleByOpsDuration,
<<<<<<< HEAD
        @ConfigProperty(defaultValue = "100") @NetworkProperty int maxRefundPercentOfGasLimit,
        @ConfigProperty(defaultValue = "5000000") @NetworkProperty long scheduleThrottleMaxGasLimit,
        @ConfigProperty(defaultValue = "true") @NetworkProperty boolean redirectTokenCalls,
=======
        @ConfigProperty(defaultValue = "20") @NetworkProperty int maxRefundPercentOfGasLimit,
>>>>>>> f8dc5baa
        @ConfigProperty(value = "precompile.exchangeRateGasCost", defaultValue = "100") @NetworkProperty
                long precompileExchangeRateGasCost,
        @ConfigProperty(value = "precompile.htsDefaultGasCost", defaultValue = "10000") @NetworkProperty
                long precompileHtsDefaultGasCost,
        @ConfigProperty(value = "precompile.atomicCryptoTransfer.enabled", defaultValue = "true") @NetworkProperty
                boolean precompileAtomicCryptoTransferEnabled,
        @ConfigProperty(value = "precompile.disabled", defaultValue = "") @NetworkProperty
                Set<Integer> disabledPrecompiles,
        @ConfigProperty(value = "systemContract.accountService.enabled", defaultValue = "true") @NetworkProperty
                boolean systemContractAccountServiceEnabled,
        @ConfigProperty(value = "systemContract.scheduleService.enabled", defaultValue = "true") @NetworkProperty
                boolean systemContractScheduleServiceEnabled,
        @ConfigProperty(value = "systemContract.scheduleService.signSchedule.enabled", defaultValue = "true")
                @NetworkProperty
                boolean systemContractSignScheduleEnabled,
        @ConfigProperty(
                        value = "systemContract.scheduleService.signSchedule.from.contract.enabled",
                        defaultValue = "true")
                @NetworkProperty
                boolean systemContractSignScheduleFromContractEnabled,
        @ConfigProperty(value = "systemContract.scheduleService.authorizeSchedule.enabled", defaultValue = "true")
                @NetworkProperty
                boolean systemContractAuthorizeScheduleEnabled,
        @ConfigProperty(value = "systemContract.scheduleService.scheduleNative.enabled", defaultValue = "true")
                @NetworkProperty
                boolean systemContractScheduleNativeEnabled,
        @ConfigProperty(value = "systemContract.accountService.isAuthorizedRawEnabled", defaultValue = "true")
                @NetworkProperty
                boolean systemContractAccountServiceIsAuthorizedRawEnabled,
        @ConfigProperty(value = "systemContract.accountService.isAuthorizedEnabled", defaultValue = "true")
                @NetworkProperty
                boolean systemContractAccountServiceIsAuthorizedEnabled,
        @ConfigProperty(value = "systemContract.updateCustomFees.enabled", defaultValue = "true") @NetworkProperty
                boolean systemContractUpdateCustomFeesEnabled,
        @ConfigProperty(value = "systemContract.airdropTokens.enabled", defaultValue = "true") @NetworkProperty
                boolean systemContractAirdropTokensEnabled,
        @ConfigProperty(value = "systemContract.cancelAirdrops.enabled", defaultValue = "true") @NetworkProperty
                boolean systemContractCancelAirdropsEnabled,
        @ConfigProperty(value = "systemContract.claimAirdrops.enabled", defaultValue = "true") @NetworkProperty
                boolean systemContractClaimAirdropsEnabled,
        @ConfigProperty(value = "systemContract.rejectTokens.enabled", defaultValue = "true") @NetworkProperty
                boolean systemContractRejectTokensEnabled,
        @ConfigProperty(value = "systemContract.setUnlimitedAutoAssociations.enabled", defaultValue = "true")
                @NetworkProperty
                boolean systemContractSetUnlimitedAutoAssociationsEnabled,
        @ConfigProperty(value = "systemContract.hts.addresses", defaultValue = "359") // 359 = 0x167, 364 = 0x16C
                Set<Long> callableHTSAddresses,
        @ConfigProperty(value = "evm.ethTransaction.zeroHapiFees.enabled", defaultValue = "true") @NetworkProperty
                boolean evmEthTransactionZeroHapiFeesEnabled,
        @ConfigProperty(value = "evm.allowCallsToNonContractAccounts", defaultValue = "true") @NetworkProperty
                boolean evmAllowCallsToNonContractAccounts,
        @ConfigProperty(value = "evm.chargeGasOnEvmHandleException", defaultValue = "true") @NetworkProperty
                boolean chargeGasOnEvmHandleException,
        @ConfigProperty(value = "evm.nonExtantContractsFail", defaultValue = "0") @NetworkProperty
                Set<Long> evmNonExtantContractsFail,
        @ConfigProperty(value = "evm.version", defaultValue = "v0.51") @NetworkProperty String evmVersion,
        @ConfigProperty(value = "metrics.smartContract.primary.enabled", defaultValue = "true") @NetworkProperty
                boolean metricsSmartContractPrimaryEnabled,
        @ConfigProperty(value = "metrics.smartContract.secondary.enabled", defaultValue = "true") @NetworkProperty
                boolean metricsSmartContractSecondaryEnabled) {}<|MERGE_RESOLUTION|>--- conflicted
+++ resolved
@@ -37,13 +37,7 @@
                 boolean throttleThrottleByGas,
         @ConfigProperty(value = "throttle.throttleByOpsDuration", defaultValue = "false") @NetworkProperty
                 boolean throttleThrottleByOpsDuration,
-<<<<<<< HEAD
         @ConfigProperty(defaultValue = "100") @NetworkProperty int maxRefundPercentOfGasLimit,
-        @ConfigProperty(defaultValue = "5000000") @NetworkProperty long scheduleThrottleMaxGasLimit,
-        @ConfigProperty(defaultValue = "true") @NetworkProperty boolean redirectTokenCalls,
-=======
-        @ConfigProperty(defaultValue = "20") @NetworkProperty int maxRefundPercentOfGasLimit,
->>>>>>> f8dc5baa
         @ConfigProperty(value = "precompile.exchangeRateGasCost", defaultValue = "100") @NetworkProperty
                 long precompileExchangeRateGasCost,
         @ConfigProperty(value = "precompile.htsDefaultGasCost", defaultValue = "10000") @NetworkProperty
