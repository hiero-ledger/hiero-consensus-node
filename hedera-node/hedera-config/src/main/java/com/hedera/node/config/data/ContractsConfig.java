// SPDX-License-Identifier: Apache-2.0
package com.hedera.node.config.data;

import com.hedera.hapi.streams.SidecarType;
import com.hedera.node.config.NetworkProperty;
import com.swirlds.config.api.ConfigData;
import com.swirlds.config.api.ConfigProperty;
import java.util.Set;

@ConfigData("contracts")
public record ContractsConfig(
        @ConfigProperty(defaultValue = "1062787,1461860") Set<Long> permittedDelegateCallers,
        @ConfigProperty(value = "keys.legacyActivations", defaultValue = "1058134by[1062784]")
                String keysLegacyActivations,
        @ConfigProperty(value = "localCall.estRetBytes", defaultValue = "4096") @NetworkProperty
                int localCallEstRetBytes,
        @ConfigProperty(defaultValue = "true") @NetworkProperty boolean allowCreate2,
        @ConfigProperty(value = "nonces.externalization.enabled", defaultValue = "true") @NetworkProperty
                boolean noncesExternalizationEnabled,
        @ConfigProperty(defaultValue = "false") @NetworkProperty boolean enforceCreationThrottle,
        @ConfigProperty(defaultValue = "15000000") @NetworkProperty long maxGasPerTransaction,
        @ConfigProperty(defaultValue = "15000000") @NetworkProperty long maxGasPerSec,
        @ConfigProperty(defaultValue = "15000000") @NetworkProperty long maxGasPerSecBackend,
        @ConfigProperty(defaultValue = "500000000") @NetworkProperty long opsDurationThrottleCapacity,
        @ConfigProperty(defaultValue = "500000000") @NetworkProperty long opsDurationThrottleUnitsFreedPerSecond,
        @ConfigProperty(value = "maxKvPairs.aggregate", defaultValue = "500000000") @NetworkProperty
                long maxKvPairsAggregate,
        @ConfigProperty(value = "maxKvPairs.individual", defaultValue = "16384000") @NetworkProperty
                int maxKvPairsIndividual,
        @ConfigProperty(defaultValue = "5000000") @NetworkProperty long maxNumber,
        // CHAINID returns 295 (0x0127) for mainnet, 296 (0x0128) for testnet, and 297 (0x0129) for previewnet.
        // c.f. https://hips.hedera.com/hip/hip-26 for reference
        @ConfigProperty(defaultValue = "295") @NetworkProperty int chainId,
        @ConfigProperty(defaultValue = "CONTRACT_STATE_CHANGE,CONTRACT_BYTECODE,CONTRACT_ACTION") @NetworkProperty
                Set<SidecarType> sidecars,
        @ConfigProperty(defaultValue = "false") @NetworkProperty boolean sidecarValidationEnabled,
        @ConfigProperty(value = "throttle.throttleByGas", defaultValue = "true") @NetworkProperty
                boolean throttleThrottleByGas,
        @ConfigProperty(value = "throttle.throttleByOpsDuration", defaultValue = "false") @NetworkProperty
                boolean throttleThrottleByOpsDuration,
        @ConfigProperty(defaultValue = "20") @NetworkProperty int maxRefundPercentOfGasLimit,
        @ConfigProperty(value = "precompile.exchangeRateGasCost", defaultValue = "100") @NetworkProperty
                long precompileExchangeRateGasCost,
        @ConfigProperty(value = "precompile.htsDefaultGasCost", defaultValue = "10000") @NetworkProperty
                long precompileHtsDefaultGasCost,
        @ConfigProperty(value = "precompile.atomicCryptoTransfer.enabled", defaultValue = "true") @NetworkProperty
                boolean precompileAtomicCryptoTransferEnabled,
        @ConfigProperty(value = "precompile.disabled", defaultValue = "") @NetworkProperty
                Set<Integer> disabledPrecompiles,
        @ConfigProperty(value = "systemContract.accountService.enabled", defaultValue = "true") @NetworkProperty
                boolean systemContractAccountServiceEnabled,
        @ConfigProperty(value = "systemContract.scheduleService.enabled", defaultValue = "true") @NetworkProperty
                boolean systemContractScheduleServiceEnabled,
        @ConfigProperty(value = "systemContract.scheduleService.signSchedule.enabled", defaultValue = "true")
                @NetworkProperty
                boolean systemContractSignScheduleEnabled,
        @ConfigProperty(
                        value = "systemContract.scheduleService.signSchedule.from.contract.enabled",
                        defaultValue = "true")
                @NetworkProperty
                boolean systemContractSignScheduleFromContractEnabled,
        @ConfigProperty(value = "systemContract.scheduleService.authorizeSchedule.enabled", defaultValue = "true")
                @NetworkProperty
                boolean systemContractAuthorizeScheduleEnabled,
        @ConfigProperty(value = "systemContract.scheduleService.scheduleNative.enabled", defaultValue = "true")
                @NetworkProperty
                boolean systemContractScheduleNativeEnabled,
        @ConfigProperty(value = "systemContract.scheduleService.scheduleCall.enabled", defaultValue = "false")
                @NetworkProperty
                boolean systemContractScheduleCallEnabled,
        @ConfigProperty(value = "systemContract.accountService.isAuthorizedRawEnabled", defaultValue = "true")
                @NetworkProperty
                boolean systemContractAccountServiceIsAuthorizedRawEnabled,
        @ConfigProperty(value = "systemContract.accountService.isAuthorizedEnabled", defaultValue = "true")
                @NetworkProperty
                boolean systemContractAccountServiceIsAuthorizedEnabled,
        @ConfigProperty(value = "systemContract.updateCustomFees.enabled", defaultValue = "true") @NetworkProperty
                boolean systemContractUpdateCustomFeesEnabled,
        @ConfigProperty(value = "systemContract.airdropTokens.enabled", defaultValue = "true") @NetworkProperty
                boolean systemContractAirdropTokensEnabled,
        @ConfigProperty(value = "systemContract.cancelAirdrops.enabled", defaultValue = "true") @NetworkProperty
                boolean systemContractCancelAirdropsEnabled,
        @ConfigProperty(value = "systemContract.claimAirdrops.enabled", defaultValue = "true") @NetworkProperty
                boolean systemContractClaimAirdropsEnabled,
        @ConfigProperty(value = "systemContract.rejectTokens.enabled", defaultValue = "true") @NetworkProperty
                boolean systemContractRejectTokensEnabled,
        @ConfigProperty(value = "systemContract.setUnlimitedAutoAssociations.enabled", defaultValue = "true")
                @NetworkProperty
                boolean systemContractSetUnlimitedAutoAssociationsEnabled,
        @ConfigProperty(value = "systemContract.hts.addresses", defaultValue = "359") // 359 = 0x167, 364 = 0x16C
                Set<Long> callableHTSAddresses,
        @ConfigProperty(value = "evm.ethTransaction.zeroHapiFees.enabled", defaultValue = "true") @NetworkProperty
                boolean evmEthTransactionZeroHapiFeesEnabled,
        @ConfigProperty(value = "evm.allowCallsToNonContractAccounts", defaultValue = "true") @NetworkProperty
                boolean evmAllowCallsToNonContractAccounts,
        @ConfigProperty(value = "evm.chargeGasOnEvmHandleException", defaultValue = "true") @NetworkProperty
                boolean chargeGasOnEvmHandleException,
        @ConfigProperty(value = "evm.nonExtantContractsFail", defaultValue = "0") @NetworkProperty
                Set<Long> evmNonExtantContractsFail,
<<<<<<< HEAD
        @ConfigProperty(value = "evm.version", defaultValue = "v0.65") @NetworkProperty String evmVersion,
        @ConfigProperty(value = "evm.nativeLibVerification.halt.enabled", defaultValue = "false") @NetworkProperty
                boolean nativeLibVerificationHaltEnabled,
=======
        @ConfigProperty(value = "evm.version", defaultValue = "v0.51") @NetworkProperty String evmVersion,
>>>>>>> 4899ec8d
        @ConfigProperty(value = "metrics.smartContract.primary.enabled", defaultValue = "true") @NetworkProperty
                boolean metricsSmartContractPrimaryEnabled,
        @ConfigProperty(value = "metrics.smartContract.secondary.enabled", defaultValue = "true") @NetworkProperty
                boolean metricsSmartContractSecondaryEnabled) {}<|MERGE_RESOLUTION|>--- conflicted
+++ resolved
@@ -97,13 +97,9 @@
                 boolean chargeGasOnEvmHandleException,
         @ConfigProperty(value = "evm.nonExtantContractsFail", defaultValue = "0") @NetworkProperty
                 Set<Long> evmNonExtantContractsFail,
-<<<<<<< HEAD
-        @ConfigProperty(value = "evm.version", defaultValue = "v0.65") @NetworkProperty String evmVersion,
+        @ConfigProperty(value = "evm.version", defaultValue = "v0.51") @NetworkProperty String evmVersion,
         @ConfigProperty(value = "evm.nativeLibVerification.halt.enabled", defaultValue = "false") @NetworkProperty
                 boolean nativeLibVerificationHaltEnabled,
-=======
-        @ConfigProperty(value = "evm.version", defaultValue = "v0.51") @NetworkProperty String evmVersion,
->>>>>>> 4899ec8d
         @ConfigProperty(value = "metrics.smartContract.primary.enabled", defaultValue = "true") @NetworkProperty
                 boolean metricsSmartContractPrimaryEnabled,
         @ConfigProperty(value = "metrics.smartContract.secondary.enabled", defaultValue = "true") @NetworkProperty
