/*
 * Copyright (C) 2023-2024 Hedera Hashgraph, LLC
 *
 * Licensed under the Apache License, Version 2.0 (the "License");
 * you may not use this file except in compliance with the License.
 * You may obtain a copy of the License at
 *
 *      http://www.apache.org/licenses/LICENSE-2.0
 *
 * Unless required by applicable law or agreed to in writing, software
 * distributed under the License is distributed on an "AS IS" BASIS,
 * WITHOUT WARRANTIES OR CONDITIONS OF ANY KIND, either express or implied.
 * See the License for the specific language governing permissions and
 * limitations under the License.
 */

package com.hedera.node.config.data;

import com.hedera.hapi.streams.SidecarType;
import com.hedera.node.config.NetworkProperty;
import com.swirlds.config.api.ConfigData;
import com.swirlds.config.api.ConfigProperty;
import java.util.Set;

@ConfigData("contracts")
public record ContractsConfig(
        @ConfigProperty(defaultValue = "true") @NetworkProperty boolean itemizeStorageFees,
        @ConfigProperty(defaultValue = "1062787,1461860") Set<Long> permittedDelegateCallers,
        @ConfigProperty(defaultValue = "31536000") @NetworkProperty long referenceSlotLifetime,
        @ConfigProperty(defaultValue = "100") @NetworkProperty int freeStorageTierLimit,
        @ConfigProperty(defaultValue = "0til100M,2000til450M") @NetworkProperty String storageSlotPriceTiers,
        @ConfigProperty(defaultValue = "7890000") @NetworkProperty long defaultLifetime,
        // @ConfigProperty(defaultValue = "") KnownBlockValues knownBlockHash,
        @ConfigProperty(value = "keys.legacyActivations", defaultValue = "1058134by[1062784]")
                String keysLegacyActivations,
        @ConfigProperty(value = "localCall.estRetBytes", defaultValue = "4096") @NetworkProperty
                int localCallEstRetBytes,
        @ConfigProperty(defaultValue = "true") @NetworkProperty boolean allowCreate2,
        @ConfigProperty(defaultValue = "0") @NetworkProperty long maxNumWithHapiSigsAccess,
        @ConfigProperty(value = "nonces.externalization.enabled", defaultValue = "true") @NetworkProperty
                boolean noncesExternalizationEnabled,
        @ConfigProperty(defaultValue = "false") @NetworkProperty boolean enforceCreationThrottle,
        @ConfigProperty(defaultValue = "15000000") @NetworkProperty long maxGasPerSec,
        @ConfigProperty(value = "maxKvPairs.aggregate", defaultValue = "500000000") @NetworkProperty
                long maxKvPairsAggregate,
        @ConfigProperty(value = "maxKvPairs.individual", defaultValue = "16384000") @NetworkProperty
                int maxKvPairsIndividual,
        @ConfigProperty(defaultValue = "5000000") @NetworkProperty long maxNumber,
        // CHAINID returns 295 (0x0127) for mainnet, 296 (0x0128) for testnet, and 297 (0x0129) for previewnet.
        // c.f. https://hips.hedera.com/hip/hip-26 for reference
        @ConfigProperty(defaultValue = "295") @NetworkProperty int chainId,
        @ConfigProperty(defaultValue = "CONTRACT_STATE_CHANGE,CONTRACT_BYTECODE,CONTRACT_ACTION") @NetworkProperty
                Set<SidecarType> sidecars,
        @ConfigProperty(defaultValue = "false") @NetworkProperty boolean sidecarValidationEnabled,
        @ConfigProperty(value = "throttle.throttleByGas", defaultValue = "true") @NetworkProperty
                boolean throttleThrottleByGas,
        @ConfigProperty(defaultValue = "20") @NetworkProperty int maxRefundPercentOfGasLimit,
        @ConfigProperty(defaultValue = "5000000") @NetworkProperty long scheduleThrottleMaxGasLimit,
        @ConfigProperty(defaultValue = "true") @NetworkProperty boolean redirectTokenCalls,
        @ConfigProperty(value = "precompile.exchangeRateGasCost", defaultValue = "100") @NetworkProperty
                long precompileExchangeRateGasCost,
        @ConfigProperty(value = "precompile.htsDefaultGasCost", defaultValue = "10000") @NetworkProperty
                long precompileHtsDefaultGasCost,

        // Default value of `sigVerificationCost` from fee schedule's CryptoTransfer servicedata vpt field
        // FUTURE: Fees for system contracts need to be in the fee schedule
        @ConfigProperty(value = "precompile.sigVerificationCost", defaultValue = "605466012") @NetworkProperty
                long sigVerificationCostInFeeScheduleUnits,
        @ConfigProperty(value = "precompile.exportRecordResults", defaultValue = "true") @NetworkProperty
                boolean precompileExportRecordResults,
        @ConfigProperty(value = "precompile.htsEnableTokenCreate", defaultValue = "true") @NetworkProperty
                boolean precompileHtsEnableTokenCreate,
        // @ConfigProperty(value = "precompile.unsupportedCustomFeeReceiverDebits", defaultValue = "")
        // Set<CustomFeeType> precompileUnsupportedCustomFeeReceiverDebits,
        @ConfigProperty(value = "precompile.atomicCryptoTransfer.enabled", defaultValue = "true") @NetworkProperty
                boolean precompileAtomicCryptoTransferEnabled,
        @ConfigProperty(value = "precompile.hrcFacade.associate.enabled", defaultValue = "true") @NetworkProperty
                boolean precompileHrcFacadeAssociateEnabled,
        @ConfigProperty(value = "systemContract.accountService.enabled", defaultValue = "true") @NetworkProperty
                boolean systemContractAccountServiceEnabled,
        @ConfigProperty(value = "systemContract.accountService.isAuthorizedRawEnabled", defaultValue = "true")
                @NetworkProperty
                boolean systemContractAccountServiceIsAuthorizedRawEnabled,
        @ConfigProperty(value = "systemContract.updateCustomFees.enabled", defaultValue = "true") @NetworkProperty
                boolean systemContractUpdateCustomFeesEnabled,
<<<<<<< HEAD
        @ConfigProperty(value = "systemContract.precisionLossFixForGas.enabled", defaultValue = "true") @NetworkProperty
                boolean isGasPrecisionLossFixEnabled,
        @ConfigProperty(value = "systemContract.canonicalViewGas.enabled", defaultValue = "true") @NetworkProperty
                boolean isCanonicalViewGasEnabled,
=======
        @ConfigProperty(value = "systemContract.tokenInfo.v2.enabled", defaultValue = "false") @NetworkProperty
                boolean systemContractTokenInfoV2Enabled,
>>>>>>> 5c063474
        @ConfigProperty(value = "evm.version.dynamic", defaultValue = "false") @NetworkProperty
                boolean evmVersionDynamic,
        @ConfigProperty(value = "evm.allowCallsToNonContractAccounts", defaultValue = "true") @NetworkProperty
                boolean evmAllowCallsToNonContractAccounts,
        @ConfigProperty(value = "evm.chargeGasOnEvmHandleException", defaultValue = "true") @NetworkProperty
                boolean chargeGasOnEvmHandleException,
        @ConfigProperty(value = "evm.nonExtantContractsFail", defaultValue = "0") @NetworkProperty
                Set<Long> evmNonExtantContractsFail,
        @ConfigProperty(value = "evm.version", defaultValue = "v0.50") @NetworkProperty String evmVersion) {}<|MERGE_RESOLUTION|>--- conflicted
+++ resolved
@@ -83,15 +83,12 @@
                 boolean systemContractAccountServiceIsAuthorizedRawEnabled,
         @ConfigProperty(value = "systemContract.updateCustomFees.enabled", defaultValue = "true") @NetworkProperty
                 boolean systemContractUpdateCustomFeesEnabled,
-<<<<<<< HEAD
+        @ConfigProperty(value = "systemContract.tokenInfo.v2.enabled", defaultValue = "false") @NetworkProperty
+                boolean systemContractTokenInfoV2Enabled,
         @ConfigProperty(value = "systemContract.precisionLossFixForGas.enabled", defaultValue = "true") @NetworkProperty
                 boolean isGasPrecisionLossFixEnabled,
         @ConfigProperty(value = "systemContract.canonicalViewGas.enabled", defaultValue = "true") @NetworkProperty
                 boolean isCanonicalViewGasEnabled,
-=======
-        @ConfigProperty(value = "systemContract.tokenInfo.v2.enabled", defaultValue = "false") @NetworkProperty
-                boolean systemContractTokenInfoV2Enabled,
->>>>>>> 5c063474
         @ConfigProperty(value = "evm.version.dynamic", defaultValue = "false") @NetworkProperty
                 boolean evmVersionDynamic,
         @ConfigProperty(value = "evm.allowCallsToNonContractAccounts", defaultValue = "true") @NetworkProperty
