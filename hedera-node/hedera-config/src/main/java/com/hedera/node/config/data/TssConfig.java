--- conflicted
+++ resolved
@@ -16,41 +16,15 @@
 
 package com.hedera.node.config.data;
 
-<<<<<<< HEAD
 import com.hedera.node.config.NetworkProperty;
 import com.hedera.node.config.NodeProperty;
-=======
->>>>>>> ec689921
 import com.swirlds.config.api.ConfigData;
+import com.swirlds.config.api.ConfigProperty;
 
 /**
-<<<<<<< HEAD
- * Configuration for the TSS service.
- * @param hintsEnabled whether hinTS signatures are enabled
- * @param historyEnabled whether address book proofs are enabled
- * @param urgentProofKeysWaitPeriod the wait period for urgently collection of proof keys
- * @param relaxedProofKeysWaitPeriod the wait period for background collection of proof keys
- * @param maxSharesPerNode the maximum number of shares that can be assigned to a node.
- * @param timesToTrySubmission the number of times to retry a submission on getting an {@link IllegalStateException}
- * @param retryDelay the delay between retries
- * @param distinctTxnIdsToTry the number of distinct transaction IDs to try in the event of a duplicate id
- * @param keyCandidateRoster a feature flag for TSS; set this to true to enable the process that will key
+ * Configuration for the TSS subsystem.
  */
 @ConfigData("tss")
 public record TssConfig(
         @ConfigProperty(defaultValue = "false") @NetworkProperty boolean hintsEnabled,
-        @ConfigProperty(defaultValue = "false") @NetworkProperty boolean historyEnabled,
-        @ConfigProperty(defaultValue = "60s") @NodeProperty Duration urgentProofKeysWaitPeriod,
-        @ConfigProperty(defaultValue = "300s") @NodeProperty Duration relaxedProofKeysWaitPeriod,
-        @ConfigProperty(defaultValue = "3") @NetworkProperty int maxSharesPerNode,
-        @ConfigProperty(defaultValue = "50") @NetworkProperty int timesToTrySubmission,
-        @ConfigProperty(defaultValue = "5s") @NetworkProperty Duration retryDelay,
-        @ConfigProperty(defaultValue = "10") @NetworkProperty int distinctTxnIdsToTry,
-        @ConfigProperty(defaultValue = "false") @NetworkProperty boolean keyCandidateRoster,
-        @ConfigProperty(defaultValue = "false") @NetworkProperty boolean signWithLedgerId) {}
-=======
- * Configuration for the TSS subsystem.
- */
-@ConfigData("tss")
-public record TssConfig() {}
->>>>>>> ec689921
+        @ConfigProperty(defaultValue = "false") @NetworkProperty boolean historyEnabled) {}