--- conflicted
+++ resolved
@@ -19,11 +19,7 @@
         @ConfigProperty(defaultValue = "10s") @NetworkProperty Duration crsUpdateContributionTime,
         @ConfigProperty(defaultValue = "5s") @NetworkProperty Duration crsFinalizationDelay,
         @ConfigProperty(defaultValue = "data/keys/tss") @NodeProperty String tssKeysPath,
-<<<<<<< HEAD
-        @ConfigProperty(defaultValue = "512") @NetworkProperty int initialCrsParties,
-=======
-        @ConfigProperty(defaultValue = "1024") @NetworkProperty short initialCrsParties,
->>>>>>> b30dbade
+        @ConfigProperty(defaultValue = "512") @NetworkProperty short initialCrsParties,
         @ConfigProperty(defaultValue = "false") @NetworkProperty boolean hintsEnabled,
         @ConfigProperty(defaultValue = "false") @NetworkProperty boolean historyEnabled,
         // Must be true if enabling TSS while also using an override network,
