--- conflicted
+++ resolved
@@ -12,11 +12,7 @@
         @ConfigProperty(defaultValue = "60") @NetworkProperty int minCongestionPeriod,
         @ConfigProperty(defaultValue = "90,10x,95,25x,99,100x") CongestionMultipliers percentCongestionMultipliers,
         @ConfigProperty(defaultValue = "DEFAULT(0,1:1)") EntityScaleFactors percentUtilizationScaleFactors,
-<<<<<<< HEAD
-        @ConfigProperty(defaultValue = "380") @NetworkProperty int tokenTransferUsageMultiplier,
         @ConfigProperty(value = "indirectKeyExtraTinycents", defaultValue = "100000000000") @NetworkProperty
-                long indirectKeyExtraTinycents) {}
-=======
+                long indirectKeyExtraTinycents,
         @ConfigProperty(defaultValue = "false") @NetworkProperty boolean simpleFeesEnabled,
-        @ConfigProperty(defaultValue = "380") @NetworkProperty int tokenTransferUsageMultiplier) {}
->>>>>>> 5971ec55
+        @ConfigProperty(defaultValue = "380") @NetworkProperty int tokenTransferUsageMultiplier) {}