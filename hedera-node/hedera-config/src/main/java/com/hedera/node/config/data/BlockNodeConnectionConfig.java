--- conflicted
+++ resolved
@@ -21,12 +21,9 @@
  * @param highLatencyEventsBeforeSwitching number of consecutive high-latency events before considering switching nodes
  * @param maxBackoffDelay the maximum backoff delay for exponential backoff
  * @param grpcOverallTimeout single timeout configuration for gRPC Client construction, connectTimeout, readTimeout and pollWaitTime
-<<<<<<< HEAD
- * @param forcedSwitchRescheduleDelay the delay to reschedule a closed active connection after a forced switch
-=======
  * @param connectionWorkerSleepDuration the amount of time a connection worker will sleep between handling block items (should be less than {@link #maxRequestDelay})
  * @param maxRequestDelay the maximum amount of time between sending a request to a block node
->>>>>>> 67d23750
+ * @param forcedSwitchRescheduleDelay the delay to reschedule a closed active connection after a forced switch
  */
 @ConfigData("blockNode")
 public record BlockNodeConnectionConfig(
@@ -42,9 +39,6 @@
         @ConfigProperty(defaultValue = "5") @NodeProperty int highLatencyEventsBeforeSwitching,
         @ConfigProperty(defaultValue = "10s") @NodeProperty Duration maxBackoffDelay,
         @ConfigProperty(defaultValue = "30s") @NodeProperty Duration grpcOverallTimeout,
-<<<<<<< HEAD
-        @ConfigProperty(defaultValue = "180s") @NodeProperty Duration forcedSwitchRescheduleDelay) {}
-=======
         @ConfigProperty(defaultValue = "25ms") @NetworkProperty Duration connectionWorkerSleepDuration,
-        @ConfigProperty(defaultValue = "200ms") @NetworkProperty Duration maxRequestDelay) {}
->>>>>>> 67d23750
+        @ConfigProperty(defaultValue = "200ms") @NetworkProperty Duration maxRequestDelay,
+        @ConfigProperty(defaultValue = "180s") @NodeProperty Duration forcedSwitchRescheduleDelay) {}