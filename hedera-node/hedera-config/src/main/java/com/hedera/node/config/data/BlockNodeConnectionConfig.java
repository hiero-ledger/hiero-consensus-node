// SPDX-License-Identifier: Apache-2.0
package com.hedera.node.config.data;

import com.hedera.node.config.NetworkProperty;
import com.hedera.node.config.NodeProperty;
import com.swirlds.config.api.ConfigData;
import com.swirlds.config.api.ConfigProperty;
import java.time.Duration;

/**
 * Configuration for Connecting to Block Nodes.
 * @param shutdownNodeOnNoBlockNodes whether to shut down the consensus node if there are no block node connections
 * @param blockNodeConnectionFileDir the directory to get the block node configuration file
 * @param blockNodeConfigFile the file containing the block nodes configurations
 * @param maxEndOfStreamsAllowed the limit of EndOfStream responses allowed within a time frame
 * @param endOfStreamTimeFrame the time frame in seconds to check for EndOfStream responses
 * @param endOfStreamScheduleDelay the delay in seconds to schedule connections after the limit is reached
 * @param streamResetPeriod the period in hours to periodically reset the stream, once a day should be enough
 * @param protocolExpBackoffTimeframeReset if a connection has not been rescheduled during the timeframe, reset the exponential backoff
 * @param highLatencyThreshold threshold above which a block acknowledgement is considered high latency
 * @param highLatencyEventsBeforeSwitching number of consecutive high-latency events before considering switching nodes
 * @param maxBackoffDelay the maximum backoff delay for exponential backoff
 * @param grpcOverallTimeout single timeout configuration for gRPC Client construction, connectTimeout, readTimeout and pollWaitTime
 * @param connectionWorkerSleepDuration the amount of time a connection worker will sleep between handling block items (should be less than {@link #maxRequestDelay})
 * @param maxRequestDelay the maximum amount of time between sending a request to a block node
<<<<<<< HEAD
=======
 * @param forcedSwitchRescheduleDelay the delay to reschedule a closed active connection after a forced switch
>>>>>>> 76bb1293
 * @param pipelineOperationTimeout timeout for pipeline onNext() and onComplete() operations to detect unresponsive block nodes
 */
@ConfigData("blockNode")
public record BlockNodeConnectionConfig(
        @ConfigProperty(defaultValue = "false") @NodeProperty boolean shutdownNodeOnNoBlockNodes,
        @ConfigProperty(defaultValue = "data/config") @NodeProperty String blockNodeConnectionFileDir,
        @ConfigProperty(defaultValue = "block-nodes.json") @NodeProperty String blockNodeConfigFile,
        @ConfigProperty(defaultValue = "5") @NodeProperty int maxEndOfStreamsAllowed,
        @ConfigProperty(defaultValue = "30s") @NodeProperty Duration endOfStreamTimeFrame,
        @ConfigProperty(defaultValue = "30s") @NodeProperty Duration endOfStreamScheduleDelay,
        @ConfigProperty(defaultValue = "24h") @NodeProperty Duration streamResetPeriod,
        @ConfigProperty(defaultValue = "30s") @NodeProperty Duration protocolExpBackoffTimeframeReset,
        @ConfigProperty(defaultValue = "30s") @NodeProperty Duration highLatencyThreshold,
        @ConfigProperty(defaultValue = "5") @NodeProperty int highLatencyEventsBeforeSwitching,
        @ConfigProperty(defaultValue = "10s") @NodeProperty Duration maxBackoffDelay,
        @ConfigProperty(defaultValue = "30s") @NodeProperty Duration grpcOverallTimeout,
        @ConfigProperty(defaultValue = "25ms") @NetworkProperty Duration connectionWorkerSleepDuration,
        @ConfigProperty(defaultValue = "200ms") @NetworkProperty Duration maxRequestDelay,
<<<<<<< HEAD
=======
        @ConfigProperty(defaultValue = "180s") @NodeProperty Duration forcedSwitchRescheduleDelay,
>>>>>>> 76bb1293
        @ConfigProperty(defaultValue = "3s") @NodeProperty Duration pipelineOperationTimeout) {}<|MERGE_RESOLUTION|>--- conflicted
+++ resolved
@@ -23,10 +23,7 @@
  * @param grpcOverallTimeout single timeout configuration for gRPC Client construction, connectTimeout, readTimeout and pollWaitTime
  * @param connectionWorkerSleepDuration the amount of time a connection worker will sleep between handling block items (should be less than {@link #maxRequestDelay})
  * @param maxRequestDelay the maximum amount of time between sending a request to a block node
-<<<<<<< HEAD
-=======
  * @param forcedSwitchRescheduleDelay the delay to reschedule a closed active connection after a forced switch
->>>>>>> 76bb1293
  * @param pipelineOperationTimeout timeout for pipeline onNext() and onComplete() operations to detect unresponsive block nodes
  */
 @ConfigData("blockNode")
@@ -45,8 +42,5 @@
         @ConfigProperty(defaultValue = "30s") @NodeProperty Duration grpcOverallTimeout,
         @ConfigProperty(defaultValue = "25ms") @NetworkProperty Duration connectionWorkerSleepDuration,
         @ConfigProperty(defaultValue = "200ms") @NetworkProperty Duration maxRequestDelay,
-<<<<<<< HEAD
-=======
         @ConfigProperty(defaultValue = "180s") @NodeProperty Duration forcedSwitchRescheduleDelay,
->>>>>>> 76bb1293
         @ConfigProperty(defaultValue = "3s") @NodeProperty Duration pipelineOperationTimeout) {}