// SPDX-License-Identifier: Apache-2.0
package com.hedera.node.config.data;

import com.hedera.node.config.NodeProperty;
import com.swirlds.config.api.ConfigData;
import com.swirlds.config.api.ConfigProperty;
import java.time.Duration;

/**
 * Configuration for Connecting to Block Nodes.
 * @param shutdownNodeOnNoBlockNodes whether to shut down the consensus node if there are no block node connections
 * @param blockNodeConnectionFileDir the directory to get the block node configuration file
 * @param blockNodeConfigFile the file containing the block nodes configurations
 * @param maxEndOfStreamsAllowed the limit of EndOfStream responses allowed within a time frame
 * @param endOfStreamTimeFrame the time frame in seconds to check for EndOfStream responses
 * @param endOfStreamScheduleDelay the delay in seconds to schedule connections after the limit is reached
 * @param highLatencyThresholdMs threshold in milliseconds above which a block acknowledgement is considered high latency
 * @param highLatencyEventsBeforeSwitching number of consecutive high-latency events before considering switching nodes
 * @param streamResetPeriod the period in hours to periodically reset the stream, once a day should be enough
 * @param protocolExpBackoffTimeframeReset if a connection has not been rescheduled during the timeframe, reset the exponential backoff
 */
@ConfigData("blockNode")
public record BlockNodeConnectionConfig(
        @ConfigProperty(defaultValue = "false") @NodeProperty boolean shutdownNodeOnNoBlockNodes,
        @ConfigProperty(defaultValue = "data/config") @NodeProperty String blockNodeConnectionFileDir,
        @ConfigProperty(defaultValue = "block-nodes.json") @NodeProperty String blockNodeConfigFile,
        @ConfigProperty(defaultValue = "5") @NodeProperty int maxEndOfStreamsAllowed,
        @ConfigProperty(defaultValue = "30s") @NodeProperty Duration endOfStreamTimeFrame,
        @ConfigProperty(defaultValue = "30s") @NodeProperty Duration endOfStreamScheduleDelay,
<<<<<<< HEAD
        @ConfigProperty(defaultValue = "1000") @NodeProperty long highLatencyThresholdMs,
        @ConfigProperty(defaultValue = "5") @NodeProperty int highLatencyEventsBeforeSwitching,
        @ConfigProperty(defaultValue = "24h") @NodeProperty Duration streamResetPeriod) {}
=======
        @ConfigProperty(defaultValue = "24h") @NodeProperty Duration streamResetPeriod,
        @ConfigProperty(defaultValue = "30s") @NodeProperty Duration protocolExpBackoffTimeframeReset) {}
>>>>>>> 0d9993e1
<|MERGE_RESOLUTION|>--- conflicted
+++ resolved
@@ -14,10 +14,10 @@
  * @param maxEndOfStreamsAllowed the limit of EndOfStream responses allowed within a time frame
  * @param endOfStreamTimeFrame the time frame in seconds to check for EndOfStream responses
  * @param endOfStreamScheduleDelay the delay in seconds to schedule connections after the limit is reached
+ * @param streamResetPeriod the period in hours to periodically reset the stream, once a day should be enough
+ * @param protocolExpBackoffTimeframeReset if a connection has not been rescheduled during the timeframe, reset the exponential backoff
  * @param highLatencyThresholdMs threshold in milliseconds above which a block acknowledgement is considered high latency
  * @param highLatencyEventsBeforeSwitching number of consecutive high-latency events before considering switching nodes
- * @param streamResetPeriod the period in hours to periodically reset the stream, once a day should be enough
- * @param protocolExpBackoffTimeframeReset if a connection has not been rescheduled during the timeframe, reset the exponential backoff
  */
 @ConfigData("blockNode")
 public record BlockNodeConnectionConfig(
@@ -27,11 +27,7 @@
         @ConfigProperty(defaultValue = "5") @NodeProperty int maxEndOfStreamsAllowed,
         @ConfigProperty(defaultValue = "30s") @NodeProperty Duration endOfStreamTimeFrame,
         @ConfigProperty(defaultValue = "30s") @NodeProperty Duration endOfStreamScheduleDelay,
-<<<<<<< HEAD
+        @ConfigProperty(defaultValue = "24h") @NodeProperty Duration streamResetPeriod,
+        @ConfigProperty(defaultValue = "30s") @NodeProperty Duration protocolExpBackoffTimeframeReset,
         @ConfigProperty(defaultValue = "1000") @NodeProperty long highLatencyThresholdMs,
-        @ConfigProperty(defaultValue = "5") @NodeProperty int highLatencyEventsBeforeSwitching,
-        @ConfigProperty(defaultValue = "24h") @NodeProperty Duration streamResetPeriod) {}
-=======
-        @ConfigProperty(defaultValue = "24h") @NodeProperty Duration streamResetPeriod,
-        @ConfigProperty(defaultValue = "30s") @NodeProperty Duration protocolExpBackoffTimeframeReset) {}
->>>>>>> 0d9993e1
+        @ConfigProperty(defaultValue = "5") @NodeProperty int highLatencyEventsBeforeSwitching) {}