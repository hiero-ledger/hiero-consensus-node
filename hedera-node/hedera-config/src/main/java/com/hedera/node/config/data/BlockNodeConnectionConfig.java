// SPDX-License-Identifier: Apache-2.0
package com.hedera.node.config.data;

import com.hedera.node.config.NodeProperty;
import com.swirlds.config.api.ConfigData;
import com.swirlds.config.api.ConfigProperty;
import java.time.Duration;

/**
 * Configuration for Connecting to Block Nodes.
 * @param shutdownNodeOnNoBlockNodes whether to shut down the consensus node if there are no block node connections
 * @param blockNodeConnectionFileDir the directory to get the block node configuration file
 * @param blockNodeConfigFile the file containing the block nodes configurations
 * @param maxEndOfStreamsAllowed the limit of EndOfStream responses allowed within a time frame
 * @param endOfStreamTimeFrame the time frame in seconds to check for EndOfStream responses
 * @param endOfStreamScheduleDelay the delay in seconds to schedule connections after the limit is reached
<<<<<<< HEAD
 * @param highLatencyThresholdMs threshold in milliseconds above which a block acknowledgement is considered high latency
 * @param highLatencyEventsBeforeSwitching number of consecutive high latency events before considering switching nodes
=======
 * @param streamResetPeriod the period in hours to periodically reset the stream, once a day should be enough
>>>>>>> 8cbbea78
 */
@ConfigData("blockNode")
public record BlockNodeConnectionConfig(
        @ConfigProperty(defaultValue = "false") @NodeProperty boolean shutdownNodeOnNoBlockNodes,
        @ConfigProperty(defaultValue = "data/config") @NodeProperty String blockNodeConnectionFileDir,
        @ConfigProperty(defaultValue = "block-nodes.json") @NodeProperty String blockNodeConfigFile,
        @ConfigProperty(defaultValue = "5") @NodeProperty int maxEndOfStreamsAllowed,
        @ConfigProperty(defaultValue = "30s") @NodeProperty Duration endOfStreamTimeFrame,
        @ConfigProperty(defaultValue = "30s") @NodeProperty Duration endOfStreamScheduleDelay,
<<<<<<< HEAD
        @ConfigProperty(defaultValue = "1000") @NodeProperty long highLatencyThresholdMs,
        @ConfigProperty(defaultValue = "5") @NodeProperty int highLatencyEventsBeforeSwitching) {}
=======
        @ConfigProperty(defaultValue = "24h") @NodeProperty Duration streamResetPeriod) {}
>>>>>>> 8cbbea78
<|MERGE_RESOLUTION|>--- conflicted
+++ resolved
@@ -14,12 +14,9 @@
  * @param maxEndOfStreamsAllowed the limit of EndOfStream responses allowed within a time frame
  * @param endOfStreamTimeFrame the time frame in seconds to check for EndOfStream responses
  * @param endOfStreamScheduleDelay the delay in seconds to schedule connections after the limit is reached
-<<<<<<< HEAD
  * @param highLatencyThresholdMs threshold in milliseconds above which a block acknowledgement is considered high latency
  * @param highLatencyEventsBeforeSwitching number of consecutive high latency events before considering switching nodes
-=======
  * @param streamResetPeriod the period in hours to periodically reset the stream, once a day should be enough
->>>>>>> 8cbbea78
  */
 @ConfigData("blockNode")
 public record BlockNodeConnectionConfig(
@@ -29,9 +26,6 @@
         @ConfigProperty(defaultValue = "5") @NodeProperty int maxEndOfStreamsAllowed,
         @ConfigProperty(defaultValue = "30s") @NodeProperty Duration endOfStreamTimeFrame,
         @ConfigProperty(defaultValue = "30s") @NodeProperty Duration endOfStreamScheduleDelay,
-<<<<<<< HEAD
         @ConfigProperty(defaultValue = "1000") @NodeProperty long highLatencyThresholdMs,
-        @ConfigProperty(defaultValue = "5") @NodeProperty int highLatencyEventsBeforeSwitching) {}
-=======
-        @ConfigProperty(defaultValue = "24h") @NodeProperty Duration streamResetPeriod) {}
->>>>>>> 8cbbea78
+        @ConfigProperty(defaultValue = "5") @NodeProperty int highLatencyEventsBeforeSwitching,
+        @ConfigProperty(defaultValue = "24h") @NodeProperty Duration streamResetPeriod) {}