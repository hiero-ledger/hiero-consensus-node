--- conflicted
+++ resolved
@@ -281,12 +281,9 @@
         @ConfigProperty(defaultValue = "0-0") PermissionedAccountsRange historyProofKeyPublication,
         @ConfigProperty(defaultValue = "0-0") PermissionedAccountsRange historyAssemblySignature,
         @ConfigProperty(defaultValue = "0-0") PermissionedAccountsRange historyProofVote,
-<<<<<<< HEAD
+        @ConfigProperty(defaultValue = "0-0") PermissionedAccountsRange crsPublication,
         @ConfigProperty(defaultValue = "0-0") PermissionedAccountsRange lambdaDispatch,
         @ConfigProperty(defaultValue = "0-*") PermissionedAccountsRange lambdaSStore) {
-=======
-        @ConfigProperty(defaultValue = "0-0") PermissionedAccountsRange crsPublication) {
->>>>>>> deeb01dc
 
     private static final EnumMap<HederaFunctionality, Function<ApiPermissionConfig, PermissionedAccountsRange>>
             permissionKeys = new EnumMap<>(HederaFunctionality.class);
