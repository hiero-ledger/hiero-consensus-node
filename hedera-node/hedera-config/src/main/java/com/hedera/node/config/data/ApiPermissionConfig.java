--- conflicted
+++ resolved
@@ -16,9 +16,6 @@
 
 package com.hedera.node.config.data;
 
-<<<<<<< HEAD
-import static com.hedera.hapi.node.base.HederaFunctionality.*;
-=======
 import static com.hedera.hapi.node.base.HederaFunctionality.CONSENSUS_CREATE_TOPIC;
 import static com.hedera.hapi.node.base.HederaFunctionality.CONSENSUS_DELETE_TOPIC;
 import static com.hedera.hapi.node.base.HederaFunctionality.CONSENSUS_GET_TOPIC_INFO;
@@ -65,7 +62,9 @@
 import static com.hedera.hapi.node.base.HederaFunctionality.TOKEN_ASSOCIATE_TO_ACCOUNT;
 import static com.hedera.hapi.node.base.HederaFunctionality.TOKEN_BURN;
 import static com.hedera.hapi.node.base.HederaFunctionality.TOKEN_CREATE;
+import static com.hedera.hapi.node.base.HederaFunctionality.TOKEN_CREATE_PARTITION;
 import static com.hedera.hapi.node.base.HederaFunctionality.TOKEN_DELETE;
+import static com.hedera.hapi.node.base.HederaFunctionality.TOKEN_DELETE_PARTITION;
 import static com.hedera.hapi.node.base.HederaFunctionality.TOKEN_DISSOCIATE_FROM_ACCOUNT;
 import static com.hedera.hapi.node.base.HederaFunctionality.TOKEN_FEE_SCHEDULE_UPDATE;
 import static com.hedera.hapi.node.base.HederaFunctionality.TOKEN_FREEZE_ACCOUNT;
@@ -74,19 +73,21 @@
 import static com.hedera.hapi.node.base.HederaFunctionality.TOKEN_GET_NFT_INFO;
 import static com.hedera.hapi.node.base.HederaFunctionality.TOKEN_GET_NFT_INFOS;
 import static com.hedera.hapi.node.base.HederaFunctionality.TOKEN_GRANT_KYC_TO_ACCOUNT;
+import static com.hedera.hapi.node.base.HederaFunctionality.TOKEN_LOCK;
 import static com.hedera.hapi.node.base.HederaFunctionality.TOKEN_MINT;
 import static com.hedera.hapi.node.base.HederaFunctionality.TOKEN_PAUSE;
 import static com.hedera.hapi.node.base.HederaFunctionality.TOKEN_REJECT;
 import static com.hedera.hapi.node.base.HederaFunctionality.TOKEN_REVOKE_KYC_FROM_ACCOUNT;
 import static com.hedera.hapi.node.base.HederaFunctionality.TOKEN_UNFREEZE_ACCOUNT;
+import static com.hedera.hapi.node.base.HederaFunctionality.TOKEN_UNLOCK;
 import static com.hedera.hapi.node.base.HederaFunctionality.TOKEN_UNPAUSE;
 import static com.hedera.hapi.node.base.HederaFunctionality.TOKEN_UPDATE;
 import static com.hedera.hapi.node.base.HederaFunctionality.TOKEN_UPDATE_NFTS;
+import static com.hedera.hapi.node.base.HederaFunctionality.TOKEN_UPDATE_PARTITION;
 import static com.hedera.hapi.node.base.HederaFunctionality.TRANSACTION_GET_FAST_RECORD;
 import static com.hedera.hapi.node.base.HederaFunctionality.TRANSACTION_GET_RECEIPT;
 import static com.hedera.hapi.node.base.HederaFunctionality.TRANSACTION_GET_RECORD;
 import static com.hedera.hapi.node.base.HederaFunctionality.UTIL_PRNG;
->>>>>>> 9775c66b
 
 import com.hedera.hapi.node.base.HederaFunctionality;
 import com.hedera.node.config.types.PermissionedAccountsRange;
@@ -180,19 +181,17 @@
  * @param freeze                     the permission for {@link HederaFunctionality#FREEZE} functionality
  * @param getAccountDetails          the permission for {@link HederaFunctionality#GET_ACCOUNT_DETAILS} functionality
  * @param tokenUpdateNfts            the permission for {@link HederaFunctionality#TOKEN_UPDATE_NFTS} functionality
-<<<<<<< HEAD
+ * @param tokenReject                the permission for {@link HederaFunctionality#TOKEN_REJECT} functionality
+ *
+ * @param createNode                   the permission for {@link HederaFunctionality#NODE_CREATE} functionality
+ * @param updateNode                   the permission for {@link HederaFunctionality#NODE_UPDATE} functionality
+ * @param deleteNode                   the permission for {@link HederaFunctionality#NODE_DELETE} functionality
+
  * @param partitionCreation          the permission for {@link HederaFunctionality#TOKEN_CREATE_PARTITION} functionality
  * @param partitionUpdate            the permission for {@link HederaFunctionality#TOKEN_UPDATE_PARTITION} functionality
  * @param partitionDeletion          the permission for {@link HederaFunctionality#TOKEN_DELETE_PARTITION} functionality
  * @param tokenLock                  the permission for {@link HederaFunctionality#TOKEN_LOCK} functionality
  * @param tokenUnlock                the permission for {@link HederaFunctionality#TOKEN_UNLOCK} functionality
-=======
- * @param tokenReject                the permission for {@link HederaFunctionality#TOKEN_REJECT} functionality
- *
- * @param createNode                   the permission for {@link HederaFunctionality#NODE_CREATE} functionality
- * @param updateNode                   the permission for {@link HederaFunctionality#NODE_UPDATE} functionality
- * @param deleteNode                   the permission for {@link HederaFunctionality#NODE_DELETE} functionality
->>>>>>> 9775c66b
  */
 @ConfigData
 public record ApiPermissionConfig(
@@ -257,17 +256,17 @@
         @ConfigProperty(defaultValue = "2-59") PermissionedAccountsRange systemDelete,
         @ConfigProperty(defaultValue = "2-60") PermissionedAccountsRange systemUndelete,
         @ConfigProperty(defaultValue = "2-58") PermissionedAccountsRange freeze,
-        @ConfigProperty(defaultValue = "0-*") PermissionedAccountsRange partitionCreation,
-        @ConfigProperty(defaultValue = "0-*") PermissionedAccountsRange partitionUpdate,
-        @ConfigProperty(defaultValue = "0-*") PermissionedAccountsRange partitionDeletion,
-        @ConfigProperty(defaultValue = "0-*") PermissionedAccountsRange tokenLock,
-        @ConfigProperty(defaultValue = "0-*") PermissionedAccountsRange tokenUnlock,
         @ConfigProperty(defaultValue = "2-50") PermissionedAccountsRange getAccountDetails,
         @ConfigProperty(defaultValue = "0-*") PermissionedAccountsRange tokenUpdateNfts,
         @ConfigProperty(defaultValue = "0-*") PermissionedAccountsRange tokenReject,
         @ConfigProperty(defaultValue = "2-55") PermissionedAccountsRange createNode,
         @ConfigProperty(defaultValue = "0-*") PermissionedAccountsRange updateNode,
-        @ConfigProperty(defaultValue = "2-55") PermissionedAccountsRange deleteNode) {
+        @ConfigProperty(defaultValue = "2-55") PermissionedAccountsRange deleteNode,
+        @ConfigProperty(defaultValue = "0-*") PermissionedAccountsRange partitionCreation,
+        @ConfigProperty(defaultValue = "0-*") PermissionedAccountsRange partitionUpdate,
+        @ConfigProperty(defaultValue = "0-*") PermissionedAccountsRange partitionDeletion,
+        @ConfigProperty(defaultValue = "0-*") PermissionedAccountsRange tokenLock,
+        @ConfigProperty(defaultValue = "0-*") PermissionedAccountsRange tokenUnlock) {
 
     private static final EnumMap<HederaFunctionality, Function<ApiPermissionConfig, PermissionedAccountsRange>>
             permissionKeys = new EnumMap<>(HederaFunctionality.class);
@@ -313,14 +312,13 @@
         permissionKeys.put(SCHEDULE_CREATE, c -> c.scheduleCreate);
         permissionKeys.put(SCHEDULE_DELETE, c -> c.scheduleDelete);
         permissionKeys.put(SCHEDULE_SIGN, c -> c.scheduleSign);
+        permissionKeys.put(TOKEN_UPDATE_NFTS, c -> c.tokenUpdateNfts);
+        permissionKeys.put(TOKEN_REJECT, c -> c.tokenReject);
         permissionKeys.put(TOKEN_CREATE_PARTITION, c -> c.partitionCreation);
         permissionKeys.put(TOKEN_DELETE_PARTITION, c -> c.partitionDeletion);
         permissionKeys.put(TOKEN_UPDATE_PARTITION, c -> c.partitionUpdate);
         permissionKeys.put(TOKEN_LOCK, c -> c.tokenLock);
         permissionKeys.put(TOKEN_UNLOCK, c -> c.tokenUnlock);
-
-        permissionKeys.put(TOKEN_UPDATE_NFTS, c -> c.tokenUpdateNfts);
-        permissionKeys.put(TOKEN_REJECT, c -> c.tokenReject);
         /* Queries */
         permissionKeys.put(CONSENSUS_GET_TOPIC_INFO, c -> c.getTopicInfo);
         permissionKeys.put(CONTRACT_CALL_LOCAL, c -> c.contractCallLocalMethod);
