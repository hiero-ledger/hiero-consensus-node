--- conflicted
+++ resolved
@@ -35,17 +35,13 @@
         @ConfigProperty(defaultValue = "true") @NetworkProperty boolean compressFilesOnCreation,
         @ConfigProperty(defaultValue = "32") @NetworkProperty int hashCombineBatchSize,
         @ConfigProperty(defaultValue = "1") @NetworkProperty int roundsPerBlock,
-<<<<<<< HEAD
+        @ConfigProperty(defaultValue = "2s") @Min(0) @NetworkProperty Duration blockPeriod,
         @ConfigProperty(defaultValue = "2") @NetworkProperty long waitPeriodForActiveConnection,
-=======
-        @ConfigProperty(defaultValue = "2s") @Min(0) @NetworkProperty Duration blockPeriod,
->>>>>>> 007b5291
         @ConfigProperty(defaultValue = "localhost") String grpcAddress,
         @ConfigProperty(defaultValue = "8080") @Min(0) @Max(65535) int grpcPort) {
 
     /**
-     * Check if the given account is a superuser.
-     * @return true if the account is a superuser, false otherwise
+     * Whether to stream to block nodes.
      */
     public boolean streamToBlockNodes() {
         return writerMode != BlockStreamWriterMode.FILE;
