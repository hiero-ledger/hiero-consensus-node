--- conflicted
+++ resolved
@@ -40,15 +40,12 @@
  * @param localRetentionHours the time we will retain the block files locally
  * @param credentialsPath the path to the bucket credentials
  * @param buckets the buckets configuration
-<<<<<<< HEAD
  * @param maxUploadThreads the maximum number of threads to use for bucket uploads
-=======
->>>>>>> 068c073d
  */
 @ConfigData("blockStream")
 public record BlockStreamConfig(
         @ConfigProperty(defaultValue = "BOTH") @NetworkProperty StreamMode streamMode,
-        @ConfigProperty(defaultValue = "FILE_AND_BUCKET") @NodeProperty BlockStreamWriterMode writerMode,
+        @ConfigProperty(defaultValue = "FILE") @NodeProperty BlockStreamWriterMode writerMode,
         @ConfigProperty(defaultValue = "/opt/hgcapp/blockStreams") @NodeProperty String blockFileDir,
         @ConfigProperty(defaultValue = "true") @NetworkProperty boolean compressFilesOnCreation,
         @ConfigProperty(defaultValue = "32") @NetworkProperty int serializationBatchSize,
@@ -56,40 +53,8 @@
         @ConfigProperty(defaultValue = "1") @NetworkProperty int roundsPerBlock,
         @ConfigProperty(defaultValue = "localhost") String grpcAddress,
         @ConfigProperty(defaultValue = "8080") @Min(0) @Max(65535) int grpcPort,
-<<<<<<< HEAD
-        @ConfigProperty(defaultValue = "3") @NetworkProperty int uploadRetryAttempts,
-        @ConfigProperty(defaultValue = "168") @NetworkProperty int localRetentionHours,
-        @ConfigProperty(defaultValue = "data/config/bucket-credentials.json") @NetworkProperty String credentialsPath,
-        @ConfigProperty(defaultValue = "15") @Min(1) @Max(100) @NetworkProperty int maxUploadThreads,
-
-        // Bucket configurations with default AWS and GCP public buckets
-        @ConfigProperty(
-                        defaultValue =
-                                """
-        [
-            {
-                "name": "default-aws-bucket",
-                "provider": "AWS",
-                "endpoint": "https://s3.amazonaws.com",
-                "region": "us-east-1",
-                "bucketName": "hedera-mainnet-blocks",
-                "enabled": "true"
-            },
-            {
-                "name": "default-gcp-bucket",
-                "provider": "GCP",
-                "endpoint": "https://storage.googleapis.com",
-                "region": "",
-                "bucketName": "hedera-mainnet-blocks",
-                "enabled": "true"
-            }
-        ]
-        """)
-                @NetworkProperty
-                List<CloudBucketConfig> buckets) {}
-=======
         @ConfigProperty(defaultValue = "3") @NodeProperty int uploadRetryAttempts,
         @ConfigProperty(defaultValue = "168") @NodeProperty int localRetentionHours,
         @ConfigProperty(defaultValue = "data/config/bucket-credentials.yaml") @NetworkProperty String credentialsPath,
-        @ConfigProperty(defaultValue = Configuration.EMPTY_LIST) @NetworkProperty List<CloudBucketConfig> buckets) {}
->>>>>>> 068c073d
+        @ConfigProperty(defaultValue = Configuration.EMPTY_LIST) @NetworkProperty List<CloudBucketConfig> buckets,
+        @ConfigProperty(defaultValue = "15") @Min(1) @Max(100) @NetworkProperty int maxUploadThreads) {}