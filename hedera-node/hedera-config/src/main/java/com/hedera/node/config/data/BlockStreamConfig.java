--- conflicted
+++ resolved
@@ -31,14 +31,10 @@
         @ConfigProperty(defaultValue = "1") @NetworkProperty int roundsPerBlock,
         @ConfigProperty(defaultValue = "2s") @Min(0) @NetworkProperty Duration blockPeriod,
         @ConfigProperty(defaultValue = "8192") @Min(1) @NetworkProperty int receiptEntriesBatchSize,
-<<<<<<< HEAD
         @ConfigProperty(defaultValue = "10ms") @Min(1) @NodeProperty Duration workerLoopSleepDuration,
         @ConfigProperty(defaultValue = "100") @Min(1) @NodeProperty int maxConsecutiveScheduleSecondsToProbe,
         @ConfigProperty(defaultValue = "1s") @Min(1) @NodeProperty Duration quiescedHeartbeatInterval,
-        @ConfigProperty(defaultValue = "100") @NodeProperty int maxReadDepth,
-=======
         @ConfigProperty(defaultValue = "512") @NodeProperty int maxReadDepth,
->>>>>>> 62fbc6ec
         @ConfigProperty(defaultValue = "500000000") @NodeProperty int maxReadBytesSize) {
 
     /**
