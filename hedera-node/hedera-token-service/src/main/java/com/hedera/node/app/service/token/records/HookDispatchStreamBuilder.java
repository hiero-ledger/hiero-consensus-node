--- conflicted
+++ resolved
@@ -21,10 +21,7 @@
      *
      * @return the next hook id
      */
-<<<<<<< HEAD
     Long getNextHookId();
-=======
-    long getNextHookId();
 
     /**
      * Returns the EVM transaction call result to be recorded in the record stream
@@ -32,5 +29,4 @@
      * @return the EVM transaction call result
      */
     Bytes getEvmCallResult();
->>>>>>> 6ece6015
 }