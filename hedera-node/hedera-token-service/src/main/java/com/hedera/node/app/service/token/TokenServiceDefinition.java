/*
 * Copyright (C) 2023-2024 Hedera Hashgraph, LLC
 *
 * Licensed under the Apache License, Version 2.0 (the "License");
 * you may not use this file except in compliance with the License.
 * You may obtain a copy of the License at
 *
 *      http://www.apache.org/licenses/LICENSE-2.0
 *
 * Unless required by applicable law or agreed to in writing, software
 * distributed under the License is distributed on an "AS IS" BASIS,
 * WITHOUT WARRANTIES OR CONDITIONS OF ANY KIND, either express or implied.
 * See the License for the specific language governing permissions and
 * limitations under the License.
 */

package com.hedera.node.app.service.token;

import com.hedera.hapi.node.base.Transaction;
import com.hedera.hapi.node.transaction.Query;
import com.hedera.hapi.node.transaction.Response;
import com.hedera.hapi.node.transaction.TransactionResponse;
import com.hedera.pbj.runtime.RpcMethodDefinition;
import com.hedera.pbj.runtime.RpcServiceDefinition;
import edu.umd.cs.findbugs.annotations.NonNull;
import java.util.Set;

/**
 * Transactions and queries for the Token Service
 */
@SuppressWarnings("java:S6548")
public final class TokenServiceDefinition implements RpcServiceDefinition {
    /**
     * Singleton instance of the Token Service
     */
    public static final TokenServiceDefinition INSTANCE = new TokenServiceDefinition();

    private static final Set<RpcMethodDefinition<?, ?>> methods = Set.of(
            new RpcMethodDefinition<>("createToken", Transaction.class, TransactionResponse.class),
            new RpcMethodDefinition<>("updateToken", Transaction.class, TransactionResponse.class),
            new RpcMethodDefinition<>("mintToken", Transaction.class, TransactionResponse.class),
            new RpcMethodDefinition<>("burnToken", Transaction.class, TransactionResponse.class),
            new RpcMethodDefinition<>("deleteToken", Transaction.class, TransactionResponse.class),
            new RpcMethodDefinition<>("wipeTokenAccount", Transaction.class, TransactionResponse.class),
            new RpcMethodDefinition<>("freezeTokenAccount", Transaction.class, TransactionResponse.class),
            new RpcMethodDefinition<>("unfreezeTokenAccount", Transaction.class, TransactionResponse.class),
            new RpcMethodDefinition<>("grantKycToTokenAccount", Transaction.class, TransactionResponse.class),
            new RpcMethodDefinition<>("revokeKycFromTokenAccount", Transaction.class, TransactionResponse.class),
            new RpcMethodDefinition<>("associateTokens", Transaction.class, TransactionResponse.class),
            new RpcMethodDefinition<>("dissociateTokens", Transaction.class, TransactionResponse.class),
            new RpcMethodDefinition<>("updateTokenFeeSchedule", Transaction.class, TransactionResponse.class),
            new RpcMethodDefinition<>("getTokenInfo", Query.class, Response.class),
            new RpcMethodDefinition<>("getAccountNftInfos", Query.class, Response.class),
            new RpcMethodDefinition<>("getTokenNftInfo", Query.class, Response.class),
            new RpcMethodDefinition<>("getTokenNftInfos", Query.class, Response.class),
            new RpcMethodDefinition<>("pauseToken", Transaction.class, TransactionResponse.class),
            new RpcMethodDefinition<>("updateNfts", Transaction.class, TransactionResponse.class),
            new RpcMethodDefinition<>("rejectToken", Transaction.class, TransactionResponse.class),
<<<<<<< HEAD
            new RpcMethodDefinition<>("unpauseToken", Transaction.class, TransactionResponse.class),
            new RpcMethodDefinition<>("cancelAirdrop", Transaction.class, TransactionResponse.class));
=======
            new RpcMethodDefinition<>("airdropTokens", Transaction.class, TransactionResponse.class),
            new RpcMethodDefinition<>("unpauseToken", Transaction.class, TransactionResponse.class));
>>>>>>> 267ae3b9

    private TokenServiceDefinition() {
        // Forbid instantiation
    }

    @Override
    @NonNull
    public String basePath() {
        return "proto.TokenService";
    }

    @Override
    @NonNull
    public Set<RpcMethodDefinition<?, ?>> methods() {
        return methods;
    }
}<|MERGE_RESOLUTION|>--- conflicted
+++ resolved
@@ -56,13 +56,9 @@
             new RpcMethodDefinition<>("pauseToken", Transaction.class, TransactionResponse.class),
             new RpcMethodDefinition<>("updateNfts", Transaction.class, TransactionResponse.class),
             new RpcMethodDefinition<>("rejectToken", Transaction.class, TransactionResponse.class),
-<<<<<<< HEAD
+            new RpcMethodDefinition<>("airdropTokens", Transaction.class, TransactionResponse.class),
             new RpcMethodDefinition<>("unpauseToken", Transaction.class, TransactionResponse.class),
             new RpcMethodDefinition<>("cancelAirdrop", Transaction.class, TransactionResponse.class));
-=======
-            new RpcMethodDefinition<>("airdropTokens", Transaction.class, TransactionResponse.class),
-            new RpcMethodDefinition<>("unpauseToken", Transaction.class, TransactionResponse.class));
->>>>>>> 267ae3b9
 
     private TokenServiceDefinition() {
         // Forbid instantiation
