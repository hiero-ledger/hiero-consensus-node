/*
 * Copyright (C) 2023 Hedera Hashgraph, LLC
 *
 * Licensed under the Apache License, Version 2.0 (the "License");
 * you may not use this file except in compliance with the License.
 * You may obtain a copy of the License at
 *
 *      http://www.apache.org/licenses/LICENSE-2.0
 *
 * Unless required by applicable law or agreed to in writing, software
 * distributed under the License is distributed on an "AS IS" BASIS,
 * WITHOUT WARRANTIES OR CONDITIONS OF ANY KIND, either express or implied.
 * See the License for the specific language governing permissions and
 * limitations under the License.
 */

package com.hedera.node.app.service.consensus.impl.test.handlers;

import static com.hedera.hapi.node.base.ResponseCodeEnum.INVALID_AUTORENEW_ACCOUNT;
import static com.hedera.hapi.node.base.ResponseCodeEnum.INVALID_TOPIC_ID;
import static com.hedera.node.app.service.consensus.impl.test.handlers.ConsensusTestUtils.A_NONNULL_KEY;
import static com.hedera.node.app.service.consensus.impl.test.handlers.ConsensusTestUtils.EMPTY_KEYLIST;
import static com.hedera.node.app.service.consensus.impl.test.handlers.ConsensusTestUtils.EMPTY_THRESHOLD_KEY;
import static com.hedera.node.app.service.mono.context.properties.PropertyNames.ENTITIES_MAX_LIFETIME;
import static com.hedera.node.app.spi.fixtures.Assertions.assertThrowsPreCheck;
import static com.hedera.node.app.spi.validation.ExpiryMeta.NA;
import static org.assertj.core.api.Assertions.assertThat;
import static org.junit.jupiter.api.Assertions.assertDoesNotThrow;
import static org.junit.jupiter.api.Assertions.assertEquals;
import static org.junit.jupiter.api.Assertions.assertFalse;
<<<<<<< HEAD
=======
import static org.junit.jupiter.api.Assertions.assertInstanceOf;
import static org.junit.jupiter.api.Assertions.assertNotNull;
import static org.junit.jupiter.api.Assertions.assertNull;
>>>>>>> eb08bf80
import static org.junit.jupiter.api.Assertions.assertThrows;
import static org.junit.jupiter.api.Assertions.assertTrue;
import static org.mockito.BDDMockito.given;
import static org.mockito.BDDMockito.willThrow;

import com.hedera.hapi.node.base.AccountID;
import com.hedera.hapi.node.base.Duration;
import com.hedera.hapi.node.base.ResponseCodeEnum;
import com.hedera.hapi.node.base.Timestamp;
import com.hedera.hapi.node.base.TopicID;
import com.hedera.hapi.node.base.TransactionID;
import com.hedera.hapi.node.consensus.ConsensusUpdateTopicTransactionBody;
import com.hedera.hapi.node.state.token.Account;
import com.hedera.hapi.node.transaction.TransactionBody;
import com.hedera.node.app.service.consensus.ReadableTopicStore;
import com.hedera.node.app.service.consensus.impl.handlers.ConsensusUpdateTopicHandler;
<<<<<<< HEAD
=======
import com.hedera.node.app.service.consensus.impl.records.ConsensusUpdateTopicRecordBuilder;
import com.hedera.node.app.service.mono.context.properties.GlobalDynamicProperties;
import com.hedera.node.app.service.mono.context.properties.PropertySource;
>>>>>>> eb08bf80
import com.hedera.node.app.service.token.ReadableAccountStore;
import com.hedera.node.app.spi.fixtures.workflows.FakePreHandleContext;
import com.hedera.node.app.spi.validation.AttributeValidator;
import com.hedera.node.app.spi.validation.ExpiryMeta;
import com.hedera.node.app.spi.validation.ExpiryValidator;
import com.hedera.node.app.spi.workflows.HandleException;
import com.hedera.node.app.spi.workflows.PreCheckException;
import com.hedera.node.app.workflows.handle.validation.StandardizedAttributeValidator;
import java.util.function.LongSupplier;
import org.junit.jupiter.api.BeforeEach;
import org.junit.jupiter.api.DisplayName;
import org.junit.jupiter.api.Test;
import org.junit.jupiter.api.extension.ExtendWith;
import org.mockito.Mock;
import org.mockito.junit.jupiter.MockitoExtension;

@ExtendWith(MockitoExtension.class)
class ConsensusUpdateTopicHandlerTest extends ConsensusHandlerTestBase {
    private static final long maxLifetime = 3_000_000L;

    private final ConsensusUpdateTopicTransactionBody.Builder OP_BUILDER =
            ConsensusUpdateTopicTransactionBody.newBuilder();

    private final ExpiryMeta currentExpiryMeta =
            new ExpiryMeta(expirationTime, autoRenewSecs, autoRenewId.accountNum());

    @Mock
    private ReadableAccountStore accountStore;

    @Mock
    private Account account;

    @Mock
    private Account autoRenewAccount;

    @Mock
    private ExpiryValidator expiryValidator;

    @Mock
    private AttributeValidator attributeValidator;

    @Mock
    private LongSupplier consensusSecondNow;

    @Mock
    private GlobalDynamicProperties dynamicProperties;

    @Mock
    private PropertySource compositeProps;

    private StandardizedAttributeValidator standardizedAttributeValidator;

    private ConsensusUpdateTopicHandler subject;

    //

    @BeforeEach
    void setUp() {
        given(compositeProps.getLongProperty(ENTITIES_MAX_LIFETIME)).willReturn(maxLifetime);

        standardizedAttributeValidator =
                new StandardizedAttributeValidator(consensusSecondNow, compositeProps, dynamicProperties);
        subject = new ConsensusUpdateTopicHandler();
    }

    @Test
<<<<<<< HEAD
=======
    @DisplayName("Correct RecordBuilder type returned")
    void returnsExpectedRecordBuilderType() {
        assertInstanceOf(ConsensusUpdateTopicRecordBuilder.class, subject.newRecordBuilder());
    }

    @Test
    @DisplayName("Update a missing topic ID fails")
>>>>>>> eb08bf80
    void rejectsMissingTopic() {
        final var txBody =
                TransactionBody.newBuilder().consensusUpdateTopic(OP_BUILDER).build();
        given(handleContext.body()).willReturn(txBody);

        // expect:
        assertFailsWith(INVALID_TOPIC_ID, () -> subject.handle(handleContext));
    }

    @Test
    @DisplayName("Update a deleted topic ID fails")
    void rejectsDeletedTopic() {
        givenValidTopic(0, true);
        refreshStoresWithCurrentTopicInBothReadableAndWritable();

<<<<<<< HEAD
        final var txBody = TransactionBody.newBuilder()
                .consensusUpdateTopic(OP_BUILDER.topicID(wellKnownId()))
                .build();
        given(handleContext.body()).willReturn(txBody);
=======
        final var op = OP_BUILDER.topicID(topicId).build();
>>>>>>> eb08bf80

        // expect:
        assertFailsWith(INVALID_TOPIC_ID, () -> subject.handle(handleContext));
    }

    @Test
    @DisplayName("No admin key to update memo fails")
    void rejectsNonExpiryMutationOfImmutableTopic() {
        givenValidTopic(0, false, false);
        refreshStoresWithCurrentTopicInBothReadableAndWritable();

<<<<<<< HEAD
        final var txBody = TransactionBody.newBuilder()
                .consensusUpdateTopic(OP_BUILDER.topicID(wellKnownId()).memo("Please mind the vase"))
                .build();
        given(handleContext.body()).willReturn(txBody);
=======
        final var op = OP_BUILDER.topicID(topicId).memo("Please mind the vase").build();
>>>>>>> eb08bf80

        // expect:
        assertFailsWith(ResponseCodeEnum.UNAUTHORIZED, () -> subject.handle(handleContext));
    }

    @Test
    @DisplayName("Invalid new admin key update fails")
    void validatesNewAdminKey() {
        givenValidTopic(0, false);
        refreshStoresWithCurrentTopicInBothReadableAndWritable();

<<<<<<< HEAD
        final var txBody = TransactionBody.newBuilder()
                .consensusUpdateTopic(OP_BUILDER.topicID(wellKnownId()).adminKey(key))
                .build();
        given(handleContext.body()).willReturn(txBody);
=======
        final var op = OP_BUILDER.topicID(topicId).adminKey(key).build();
>>>>>>> eb08bf80
        given(handleContext.attributeValidator()).willReturn(attributeValidator);
        willThrow(new HandleException(ResponseCodeEnum.BAD_ENCODING))
                .given(attributeValidator)
                .validateKey(key);

        // expect:
        assertFailsWith(ResponseCodeEnum.BAD_ENCODING, () -> subject.handle(handleContext));
    }

    @Test
    @DisplayName("Update admin key as expected")
    void appliesNewAdminKey() {
        givenValidTopic(0, false);
        refreshStoresWithCurrentTopicInBothReadableAndWritable();

<<<<<<< HEAD
        final var txBody = TransactionBody.newBuilder()
                .consensusUpdateTopic(OP_BUILDER.topicID(wellKnownId()).adminKey(anotherKey))
                .build();
        given(handleContext.body()).willReturn(txBody);
=======
        final var op = OP_BUILDER.topicID(topicId).adminKey(anotherKey).build();
>>>>>>> eb08bf80
        given(handleContext.attributeValidator()).willReturn(attributeValidator);

        subject.handle(handleContext);

        final var newTopic = writableTopicState.get(topicEntityNum);
        assertEquals(anotherKey, newTopic.adminKey());
    }

    @Test
    @DisplayName("Delete admin key with Key.DEFAULT failed")
    void appliesDeleteAdminKeyWithDEFAULTKey() {
        givenValidTopic(0, false);
        refreshStoresWithCurrentTopicInBothReadableAndWritable();

        final var op = OP_BUILDER.topicID(topicId).adminKey(A_NONNULL_KEY).build();
        given(handleContext.attributeValidator()).willReturn(standardizedAttributeValidator);

        assertFailsWith(ResponseCodeEnum.BAD_ENCODING, () -> subject.handle(handleContext, op, writableStore));

        final var newTopic = writableTopicState.get(topicEntityNum);
        assertNotNull(newTopic.adminKey());
    }

    @Test
    @DisplayName("Delete admin key with empty KeyList succeeded")
    void appliesDeleteAdminKeyWithEmptyKeyList() {
        givenValidTopic(0, false);
        refreshStoresWithCurrentTopicInBothReadableAndWritable();

        final var op = OP_BUILDER.topicID(topicId).adminKey(EMPTY_KEYLIST).build();
        given(handleContext.attributeValidator()).willReturn(standardizedAttributeValidator);

        subject.handle(handleContext, op, writableStore);

        final var newTopic = writableTopicState.get(topicEntityNum);
        assertNull(newTopic.adminKey());
    }

    @Test
    @DisplayName("Delete admin key with empty Threshold key failed")
    void appliesDeleteEmptyAdminKeyWithThresholdKeyList() {
        givenValidTopic(0, false);
        refreshStoresWithCurrentTopicInBothReadableAndWritable();

        final var op = OP_BUILDER.topicID(topicId).adminKey(EMPTY_THRESHOLD_KEY).build();
        given(handleContext.attributeValidator()).willReturn(standardizedAttributeValidator);

        assertFailsWith(ResponseCodeEnum.BAD_ENCODING, () -> subject.handle(handleContext, op, writableStore));

        final var newTopic = writableTopicState.get(topicEntityNum);
        assertNotNull(newTopic.adminKey());
    }

    @Test
    @DisplayName("Invalid new submit key update fails")
    void validatesNewSubmitKey() {
        givenValidTopic(0, false);
        refreshStoresWithCurrentTopicInBothReadableAndWritable();

<<<<<<< HEAD
        final var op = OP_BUILDER.topicID(wellKnownId()).submitKey(key).build();
        final var txn = TransactionBody.newBuilder().consensusUpdateTopic(op).build();
        given(handleContext.body()).willReturn(txn);
=======
        final var op = OP_BUILDER.topicID(topicId).submitKey(key).build();
>>>>>>> eb08bf80
        given(handleContext.attributeValidator()).willReturn(attributeValidator);
        willThrow(new HandleException(ResponseCodeEnum.BAD_ENCODING))
                .given(attributeValidator)
                .validateKey(key);

        // expect:
        assertFailsWith(ResponseCodeEnum.BAD_ENCODING, () -> subject.handle(handleContext));
    }

    @Test
    @DisplayName("Update submit key as expected")
    void appliesNewSubmitKey() {
        givenValidTopic(0, false);
        refreshStoresWithCurrentTopicInBothReadableAndWritable();

<<<<<<< HEAD
        final var op = OP_BUILDER.topicID(wellKnownId()).submitKey(anotherKey).build();
        final var txn = TransactionBody.newBuilder().consensusUpdateTopic(op).build();
        given(handleContext.body()).willReturn(txn);
=======
        final var op = OP_BUILDER.topicID(topicId).submitKey(anotherKey).build();
>>>>>>> eb08bf80
        given(handleContext.attributeValidator()).willReturn(attributeValidator);

        subject.handle(handleContext);

        final var newTopic = writableTopicState.get(topicEntityNum);
        assertEquals(anotherKey, newTopic.submitKey());
    }

    @Test
    @DisplayName("Too long memo update fails")
    void validatesNewMemo() {
        givenValidTopic(0, false);
        refreshStoresWithCurrentTopicInBothReadableAndWritable();

<<<<<<< HEAD
        final var op =
                OP_BUILDER.topicID(wellKnownId()).memo("Please mind the vase").build();
        final var txn = TransactionBody.newBuilder().consensusUpdateTopic(op).build();
        given(handleContext.body()).willReturn(txn);
=======
        final var op = OP_BUILDER.topicID(topicId).memo("Please mind the vase").build();
>>>>>>> eb08bf80
        given(handleContext.attributeValidator()).willReturn(attributeValidator);
        willThrow(new HandleException(ResponseCodeEnum.MEMO_TOO_LONG))
                .given(attributeValidator)
                .validateMemo(op.memo());

        // expect:
        assertFailsWith(ResponseCodeEnum.MEMO_TOO_LONG, () -> subject.handle(handleContext));
    }

    @Test
    @DisplayName("Update memo as expected")
    void appliesNewMemo() {
        final var newMemo = "Please mind the vase";
        givenValidTopic(0, false);
        refreshStoresWithCurrentTopicInBothReadableAndWritable();

<<<<<<< HEAD
        final var op = OP_BUILDER.topicID(wellKnownId()).memo(newMemo).build();
        final var txn = TransactionBody.newBuilder().consensusUpdateTopic(op).build();
        given(handleContext.body()).willReturn(txn);
=======
        final var op = OP_BUILDER.topicID(topicId).memo(newMemo).build();
>>>>>>> eb08bf80
        given(handleContext.attributeValidator()).willReturn(attributeValidator);
        subject.handle(handleContext);

        final var newTopic = writableTopicState.get(topicEntityNum);
        assertEquals(newMemo, newTopic.memo());
    }

    @Test
    @DisplayName("ExpiryMeta validation fails")
    void validatesNewExpiryViaMeta() {
        refreshStoresWithCurrentTopicInBothReadableAndWritable();

        final var expiry = Timestamp.newBuilder().seconds(123L).build();
<<<<<<< HEAD
        final var op = OP_BUILDER.topicID(wellKnownId()).expirationTime(expiry).build();
        final var txn = TransactionBody.newBuilder().consensusUpdateTopic(op).build();
        given(handleContext.body()).willReturn(txn);
=======
        final var op = OP_BUILDER.topicID(topicId).expirationTime(expiry).build();
>>>>>>> eb08bf80
        given(handleContext.expiryValidator()).willReturn(expiryValidator);
        given(handleContext.attributeValidator()).willReturn(attributeValidator);
        final var impliedMeta = new ExpiryMeta(123L, NA, NA, NA, NA);
        willThrow(new HandleException(ResponseCodeEnum.INVALID_EXPIRATION_TIME))
                .given(expiryValidator)
                .resolveUpdateAttempt(currentExpiryMeta, impliedMeta);

        // expect:
        assertFailsWith(ResponseCodeEnum.INVALID_EXPIRATION_TIME, () -> subject.handle(handleContext));
    }

    @Test
    @DisplayName("Update expiry as expected")
    void appliesNewExpiryViaMeta() {
        refreshStoresWithCurrentTopicInBothReadableAndWritable();

        final var expiry = Timestamp.newBuilder().seconds(123L).build();
<<<<<<< HEAD
        final var op = OP_BUILDER.topicID(wellKnownId()).expirationTime(expiry).build();
        final var txn = TransactionBody.newBuilder().consensusUpdateTopic(op).build();
        given(handleContext.body()).willReturn(txn);
=======
        final var op = OP_BUILDER.topicID(topicId).expirationTime(expiry).build();
>>>>>>> eb08bf80
        given(handleContext.expiryValidator()).willReturn(expiryValidator);
        given(handleContext.attributeValidator()).willReturn(attributeValidator);
        final var impliedMeta = new ExpiryMeta(123L, NA, NA, NA, NA);
        given(expiryValidator.resolveUpdateAttempt(currentExpiryMeta, impliedMeta))
                .willReturn(
                        new ExpiryMeta(123L, currentExpiryMeta.autoRenewPeriod(), currentExpiryMeta.autoRenewNum()));

        subject.handle(handleContext);

        final var newTopic = writableTopicState.get(topicEntityNum);
        assertEquals(123L, newTopic.expiry());
    }

    @Test
    @DisplayName("Invalid new auto renew period update fails")
    void validatesNewAutoRenewPeriodViaMeta() {
        refreshStoresWithCurrentTopicInBothReadableAndWritable();

        final var autoRenewPeriod = Duration.newBuilder().seconds(123L).build();
<<<<<<< HEAD
        final var op = OP_BUILDER
                .topicID(wellKnownId())
                .autoRenewPeriod(autoRenewPeriod)
                .build();
        final var txn = TransactionBody.newBuilder().consensusUpdateTopic(op).build();
        given(handleContext.body()).willReturn(txn);
=======
        final var op =
                OP_BUILDER.topicID(topicId).autoRenewPeriod(autoRenewPeriod).build();
>>>>>>> eb08bf80
        given(handleContext.expiryValidator()).willReturn(expiryValidator);
        given(handleContext.attributeValidator()).willReturn(attributeValidator);
        final var impliedMeta = new ExpiryMeta(NA, 123L, NA, NA, NA);
        willThrow(new HandleException(ResponseCodeEnum.AUTORENEW_DURATION_NOT_IN_RANGE))
                .given(expiryValidator)
                .resolveUpdateAttempt(currentExpiryMeta, impliedMeta);

        // expect:
        assertFailsWith(ResponseCodeEnum.AUTORENEW_DURATION_NOT_IN_RANGE, () -> subject.handle(handleContext));
    }

    @Test
    @DisplayName("Update auto renew period as expected")
    void appliesNewAutoRenewPeriodViaMeta() {
        refreshStoresWithCurrentTopicInBothReadableAndWritable();
        final var autoRenewPeriod = Duration.newBuilder().seconds(123L).build();
<<<<<<< HEAD
        final var op = OP_BUILDER
                .topicID(wellKnownId())
                .autoRenewPeriod(autoRenewPeriod)
                .build();
        final var txn = TransactionBody.newBuilder().consensusUpdateTopic(op).build();
        given(handleContext.body()).willReturn(txn);
=======
        final var op =
                OP_BUILDER.topicID(topicId).autoRenewPeriod(autoRenewPeriod).build();
>>>>>>> eb08bf80
        given(handleContext.attributeValidator()).willReturn(attributeValidator);
        given(handleContext.expiryValidator()).willReturn(expiryValidator);
        final var impliedMeta = new ExpiryMeta(NA, 123L, NA, NA, NA);
        given(expiryValidator.resolveUpdateAttempt(currentExpiryMeta, impliedMeta))
                .willReturn(new ExpiryMeta(currentExpiryMeta.expiry(), 123L, currentExpiryMeta.autoRenewNum()));

        subject.handle(handleContext);

        final var newTopic = writableTopicState.get(topicEntityNum);
        assertEquals(123L, newTopic.autoRenewPeriod());
    }

    @Test
    @DisplayName("Invalid new auto renew account update fails")
    void validatesNewAutoRenewAccountViaMeta() {
        refreshStoresWithCurrentTopicInBothReadableAndWritable();

<<<<<<< HEAD
        final var op =
                OP_BUILDER.topicID(wellKnownId()).autoRenewAccount(autoRenewId).build();
        final var txn = TransactionBody.newBuilder().consensusUpdateTopic(op).build();
        given(handleContext.body()).willReturn(txn);
=======
        final var op = OP_BUILDER.topicID(topicId).autoRenewAccount(autoRenewId).build();
>>>>>>> eb08bf80
        given(handleContext.expiryValidator()).willReturn(expiryValidator);
        given(handleContext.attributeValidator()).willReturn(attributeValidator);
        final var impliedMeta = new ExpiryMeta(NA, NA, autoRenewId.accountNum());
        willThrow(new HandleException(INVALID_AUTORENEW_ACCOUNT))
                .given(expiryValidator)
                .resolveUpdateAttempt(currentExpiryMeta, impliedMeta);

        // expect:
        assertFailsWith(INVALID_AUTORENEW_ACCOUNT, () -> subject.handle(handleContext));
    }

    @Test
    @DisplayName("Update auto renew account as expected")
    void appliesNewAutoRenewNumViaMeta() {
        refreshStoresWithCurrentTopicInBothReadableAndWritable();

        final var autoRenewAccount = AccountID.newBuilder().accountNum(666).build();
<<<<<<< HEAD
        final var op = OP_BUILDER
                .topicID(wellKnownId())
                .autoRenewAccount(autoRenewAccount)
                .build();
        final var txn = TransactionBody.newBuilder().consensusUpdateTopic(op).build();
        given(handleContext.body()).willReturn(txn);
=======
        final var op =
                OP_BUILDER.topicID(topicId).autoRenewAccount(autoRenewAccount).build();
>>>>>>> eb08bf80
        given(handleContext.expiryValidator()).willReturn(expiryValidator);
        given(handleContext.attributeValidator()).willReturn(attributeValidator);
        final var impliedMeta = new ExpiryMeta(NA, NA, 0, 0, 666);
        given(expiryValidator.resolveUpdateAttempt(currentExpiryMeta, impliedMeta))
                .willReturn(new ExpiryMeta(currentExpiryMeta.expiry(), currentExpiryMeta.autoRenewPeriod(), 666));

        subject.handle(handleContext);

        final var newTopic = writableTopicState.get(topicEntityNum);
        assertEquals(666L, newTopic.autoRenewAccountNumber());
    }

    @Test
    @DisplayName("Topic is not updated if no fields are changed")
    void nothingHappensIfUpdateIsNoop() {
        refreshStoresWithCurrentTopicInBothReadableAndWritable();

        given(handleContext.expiryValidator()).willReturn(expiryValidator);
        given(handleContext.attributeValidator()).willReturn(attributeValidator);
        // No-op
<<<<<<< HEAD
        final var op = OP_BUILDER.topicID(wellKnownId()).build();
        final var txn = TransactionBody.newBuilder().consensusUpdateTopic(op).build();
        given(handleContext.body()).willReturn(txn);
=======
        final var op = OP_BUILDER.topicID(topicId).build();
>>>>>>> eb08bf80

        subject.handle(handleContext);

        final var newTopic = writableTopicState.get(topicEntityNum);
        assertEquals(topic, newTopic);
    }

    @Test
    @DisplayName("Check if there is memo update")
    void memoMutationsIsNonExpiry() {
        final var op = OP_BUILDER.memo("HI").build();
        assertTrue(ConsensusUpdateTopicHandler.wantsToMutateNonExpiryField(op));
    }

    @Test
    @DisplayName("Check if there is adminKey update")
    void adminKeyMutationIsNonExpiry() {
        final var op = OP_BUILDER.adminKey(key).build();
        assertTrue(ConsensusUpdateTopicHandler.wantsToMutateNonExpiryField(op));
    }

    @Test
    @DisplayName("Check if there is submitKey update")
    void submitKeyMutationIsNonExpiry() {
        final var op = OP_BUILDER.submitKey(key).build();
        assertTrue(ConsensusUpdateTopicHandler.wantsToMutateNonExpiryField(op));
    }

    @Test
    @DisplayName("Validate Mutate NonExpiryField autoRenewPeriod as expected")
    void autoRenewPeriodMutationIsNonExpiry() {
        final var autoRenewPeriod = Duration.newBuilder().seconds(123L).build();
        final var op = OP_BUILDER.autoRenewPeriod(autoRenewPeriod).build();
        assertTrue(ConsensusUpdateTopicHandler.wantsToMutateNonExpiryField(op));
    }

    @Test
    @DisplayName("Check if there is autoRenewAccount update")
    void autoRenewAccountMutationIsNonExpiry() {
        final var op = OP_BUILDER.autoRenewAccount(autoRenewId).build();
        assertTrue(ConsensusUpdateTopicHandler.wantsToMutateNonExpiryField(op));
    }

    @Test
    @DisplayName("Check if there is autoRenewPeriod update")
    void expiryMutationIsExpiry() {
        final var expiryTime = Timestamp.newBuilder().seconds(123L).build();
        final var op = OP_BUILDER.expirationTime(expiryTime).build();
        assertFalse(ConsensusUpdateTopicHandler.wantsToMutateNonExpiryField(op));
    }

    @Test
    @DisplayName("payer key as admin key is allowed")
    void noneOfFieldsSetHaveNoRequiredKeys() throws PreCheckException {
        given(accountStore.getAccountById(payerId)).willReturn(account);
        given(account.key()).willReturn(adminKey);

        final var op = OP_BUILDER
                .expirationTime(Timestamp.newBuilder().build())
                .topicID(TopicID.newBuilder()
                        .topicNum(topicEntityNum.longValue())
                        .build())
                .build();
        final var context = new FakePreHandleContext(accountStore, txnWith(op));
        context.registerStore(ReadableTopicStore.class, readableStore);

        assertDoesNotThrow(() -> subject.preHandle(context));

        assertThat(context.payerKey()).isEqualTo(adminKey);
        assertThat(context.requiredNonPayerKeys()).isEmpty();
    }

    @Test
    @DisplayName("Missing topicId from ReadableTopicStore fails")
    void missingTopicFails() throws PreCheckException {
        given(accountStore.getAccountById(payerId)).willReturn(account);
        given(account.key()).willReturn(adminKey);

        final var op =
                OP_BUILDER.topicID(TopicID.newBuilder().topicNum(123L).build()).build();
        final var context = new FakePreHandleContext(accountStore, txnWith(op));
        context.registerStore(ReadableTopicStore.class, readableStore);

        assertThrowsPreCheck(() -> subject.preHandle(context), INVALID_TOPIC_ID);
    }

    @Test
    @DisplayName("Update admin key in preHandle as expected")
    void adminKeyAndOpAdminKeyAdded() throws PreCheckException {
        given(accountStore.getAccountById(payerId)).willReturn(account);
        given(account.key()).willReturn(adminKey);

        final var op = OP_BUILDER
                .adminKey(anotherKey)
                .topicID(TopicID.newBuilder().topicNum(1L).build())
                .build();
        final var context = new FakePreHandleContext(accountStore, txnWith(op));
        context.registerStore(ReadableTopicStore.class, readableStore);

        assertDoesNotThrow(() -> subject.preHandle(context));

        assertThat(context.payerKey()).isEqualTo(adminKey);
        // adminKey is same as payer key. So will not be added to required keys.
        // and op admin key is different, so will be added.
        assertEquals(1, context.requiredNonPayerKeys().size());
        assertTrue(context.requiredNonPayerKeys().contains(anotherKey));
    }

    @Test
    @DisplayName("Update autoRenewAccount in preHandle as expected")
    void autoRenewAccountKeyAdded() throws PreCheckException {
        given(accountStore.getAccountById(autoRenewId)).willReturn(autoRenewAccount);
        given(autoRenewAccount.key()).willReturn(autoRenewKey);
        given(accountStore.getAccountById(payerId)).willReturn(account);
        given(account.key()).willReturn(adminKey);

        final var op = OP_BUILDER.autoRenewAccount(autoRenewId).topicID(topicId).build();
        final var context = new FakePreHandleContext(accountStore, txnWith(op));
        context.registerStore(ReadableTopicStore.class, readableStore);

        assertDoesNotThrow(() -> subject.preHandle(context));

        assertThat(context.payerKey()).isEqualTo(adminKey);
        // auto-renew key
        assertEquals(1, context.requiredNonPayerKeys().size());
    }

    @Test
    @DisplayName("Missing autoRenewAccount update fails")
    void missingAutoRenewAccountFails() throws PreCheckException {
        given(accountStore.getAccountById(autoRenewId)).willReturn(null);
        given(accountStore.getAccountById(payerId)).willReturn(account);
        given(account.key()).willReturn(adminKey);

        final var op = OP_BUILDER.autoRenewAccount(autoRenewId).topicID(topicId).build();

        final var context = new FakePreHandleContext(accountStore, txnWith(op));
        context.registerStore(ReadableTopicStore.class, readableStore);

        assertThrowsPreCheck(() -> subject.preHandle(context), INVALID_AUTORENEW_ACCOUNT);
    }

    private void assertFailsWith(final ResponseCodeEnum status, final Runnable something) {
        final var ex = assertThrows(HandleException.class, something::run);
        assertEquals(status, ex.getStatus());
    }

    private TransactionBody txnWith(final ConsensusUpdateTopicTransactionBody op) {
        return TransactionBody.newBuilder()
                .transactionID(TransactionID.newBuilder().accountID(payerId))
                .consensusUpdateTopic(op)
                .build();
    }
}<|MERGE_RESOLUTION|>--- conflicted
+++ resolved
@@ -28,12 +28,8 @@
 import static org.junit.jupiter.api.Assertions.assertDoesNotThrow;
 import static org.junit.jupiter.api.Assertions.assertEquals;
 import static org.junit.jupiter.api.Assertions.assertFalse;
-<<<<<<< HEAD
-=======
-import static org.junit.jupiter.api.Assertions.assertInstanceOf;
 import static org.junit.jupiter.api.Assertions.assertNotNull;
 import static org.junit.jupiter.api.Assertions.assertNull;
->>>>>>> eb08bf80
 import static org.junit.jupiter.api.Assertions.assertThrows;
 import static org.junit.jupiter.api.Assertions.assertTrue;
 import static org.mockito.BDDMockito.given;
@@ -50,12 +46,8 @@
 import com.hedera.hapi.node.transaction.TransactionBody;
 import com.hedera.node.app.service.consensus.ReadableTopicStore;
 import com.hedera.node.app.service.consensus.impl.handlers.ConsensusUpdateTopicHandler;
-<<<<<<< HEAD
-=======
-import com.hedera.node.app.service.consensus.impl.records.ConsensusUpdateTopicRecordBuilder;
 import com.hedera.node.app.service.mono.context.properties.GlobalDynamicProperties;
 import com.hedera.node.app.service.mono.context.properties.PropertySource;
->>>>>>> eb08bf80
 import com.hedera.node.app.service.token.ReadableAccountStore;
 import com.hedera.node.app.spi.fixtures.workflows.FakePreHandleContext;
 import com.hedera.node.app.spi.validation.AttributeValidator;
@@ -122,16 +114,7 @@
     }
 
     @Test
-<<<<<<< HEAD
-=======
-    @DisplayName("Correct RecordBuilder type returned")
-    void returnsExpectedRecordBuilderType() {
-        assertInstanceOf(ConsensusUpdateTopicRecordBuilder.class, subject.newRecordBuilder());
-    }
-
-    @Test
     @DisplayName("Update a missing topic ID fails")
->>>>>>> eb08bf80
     void rejectsMissingTopic() {
         final var txBody =
                 TransactionBody.newBuilder().consensusUpdateTopic(OP_BUILDER).build();
@@ -147,14 +130,10 @@
         givenValidTopic(0, true);
         refreshStoresWithCurrentTopicInBothReadableAndWritable();
 
-<<<<<<< HEAD
         final var txBody = TransactionBody.newBuilder()
-                .consensusUpdateTopic(OP_BUILDER.topicID(wellKnownId()))
+                .consensusUpdateTopic(OP_BUILDER.topicID(topicId))
                 .build();
         given(handleContext.body()).willReturn(txBody);
-=======
-        final var op = OP_BUILDER.topicID(topicId).build();
->>>>>>> eb08bf80
 
         // expect:
         assertFailsWith(INVALID_TOPIC_ID, () -> subject.handle(handleContext));
@@ -166,14 +145,10 @@
         givenValidTopic(0, false, false);
         refreshStoresWithCurrentTopicInBothReadableAndWritable();
 
-<<<<<<< HEAD
         final var txBody = TransactionBody.newBuilder()
-                .consensusUpdateTopic(OP_BUILDER.topicID(wellKnownId()).memo("Please mind the vase"))
+                .consensusUpdateTopic(OP_BUILDER.topicID(topicId).memo("Please mind the vase"))
                 .build();
         given(handleContext.body()).willReturn(txBody);
-=======
-        final var op = OP_BUILDER.topicID(topicId).memo("Please mind the vase").build();
->>>>>>> eb08bf80
 
         // expect:
         assertFailsWith(ResponseCodeEnum.UNAUTHORIZED, () -> subject.handle(handleContext));
@@ -185,14 +160,10 @@
         givenValidTopic(0, false);
         refreshStoresWithCurrentTopicInBothReadableAndWritable();
 
-<<<<<<< HEAD
         final var txBody = TransactionBody.newBuilder()
-                .consensusUpdateTopic(OP_BUILDER.topicID(wellKnownId()).adminKey(key))
+                .consensusUpdateTopic(OP_BUILDER.topicID(topicId).adminKey(key))
                 .build();
         given(handleContext.body()).willReturn(txBody);
-=======
-        final var op = OP_BUILDER.topicID(topicId).adminKey(key).build();
->>>>>>> eb08bf80
         given(handleContext.attributeValidator()).willReturn(attributeValidator);
         willThrow(new HandleException(ResponseCodeEnum.BAD_ENCODING))
                 .given(attributeValidator)
@@ -208,14 +179,10 @@
         givenValidTopic(0, false);
         refreshStoresWithCurrentTopicInBothReadableAndWritable();
 
-<<<<<<< HEAD
         final var txBody = TransactionBody.newBuilder()
-                .consensusUpdateTopic(OP_BUILDER.topicID(wellKnownId()).adminKey(anotherKey))
+                .consensusUpdateTopic(OP_BUILDER.topicID(topicId).adminKey(anotherKey))
                 .build();
         given(handleContext.body()).willReturn(txBody);
-=======
-        final var op = OP_BUILDER.topicID(topicId).adminKey(anotherKey).build();
->>>>>>> eb08bf80
         given(handleContext.attributeValidator()).willReturn(attributeValidator);
 
         subject.handle(handleContext);
@@ -232,8 +199,11 @@
 
         final var op = OP_BUILDER.topicID(topicId).adminKey(A_NONNULL_KEY).build();
         given(handleContext.attributeValidator()).willReturn(standardizedAttributeValidator);
-
-        assertFailsWith(ResponseCodeEnum.BAD_ENCODING, () -> subject.handle(handleContext, op, writableStore));
+        given(handleContext.body())
+                .willReturn(
+                        TransactionBody.newBuilder().consensusUpdateTopic(op).build());
+
+        assertFailsWith(ResponseCodeEnum.BAD_ENCODING, () -> subject.handle(handleContext));
 
         final var newTopic = writableTopicState.get(topicEntityNum);
         assertNotNull(newTopic.adminKey());
@@ -247,8 +217,11 @@
 
         final var op = OP_BUILDER.topicID(topicId).adminKey(EMPTY_KEYLIST).build();
         given(handleContext.attributeValidator()).willReturn(standardizedAttributeValidator);
-
-        subject.handle(handleContext, op, writableStore);
+        given(handleContext.body())
+                .willReturn(
+                        TransactionBody.newBuilder().consensusUpdateTopic(op).build());
+
+        subject.handle(handleContext);
 
         final var newTopic = writableTopicState.get(topicEntityNum);
         assertNull(newTopic.adminKey());
@@ -262,8 +235,11 @@
 
         final var op = OP_BUILDER.topicID(topicId).adminKey(EMPTY_THRESHOLD_KEY).build();
         given(handleContext.attributeValidator()).willReturn(standardizedAttributeValidator);
-
-        assertFailsWith(ResponseCodeEnum.BAD_ENCODING, () -> subject.handle(handleContext, op, writableStore));
+        given(handleContext.body())
+                .willReturn(
+                        TransactionBody.newBuilder().consensusUpdateTopic(op).build());
+
+        assertFailsWith(ResponseCodeEnum.BAD_ENCODING, () -> subject.handle(handleContext));
 
         final var newTopic = writableTopicState.get(topicEntityNum);
         assertNotNull(newTopic.adminKey());
@@ -275,13 +251,9 @@
         givenValidTopic(0, false);
         refreshStoresWithCurrentTopicInBothReadableAndWritable();
 
-<<<<<<< HEAD
-        final var op = OP_BUILDER.topicID(wellKnownId()).submitKey(key).build();
-        final var txn = TransactionBody.newBuilder().consensusUpdateTopic(op).build();
-        given(handleContext.body()).willReturn(txn);
-=======
         final var op = OP_BUILDER.topicID(topicId).submitKey(key).build();
->>>>>>> eb08bf80
+        final var txn = TransactionBody.newBuilder().consensusUpdateTopic(op).build();
+        given(handleContext.body()).willReturn(txn);
         given(handleContext.attributeValidator()).willReturn(attributeValidator);
         willThrow(new HandleException(ResponseCodeEnum.BAD_ENCODING))
                 .given(attributeValidator)
@@ -297,13 +269,9 @@
         givenValidTopic(0, false);
         refreshStoresWithCurrentTopicInBothReadableAndWritable();
 
-<<<<<<< HEAD
-        final var op = OP_BUILDER.topicID(wellKnownId()).submitKey(anotherKey).build();
-        final var txn = TransactionBody.newBuilder().consensusUpdateTopic(op).build();
-        given(handleContext.body()).willReturn(txn);
-=======
         final var op = OP_BUILDER.topicID(topicId).submitKey(anotherKey).build();
->>>>>>> eb08bf80
+        final var txn = TransactionBody.newBuilder().consensusUpdateTopic(op).build();
+        given(handleContext.body()).willReturn(txn);
         given(handleContext.attributeValidator()).willReturn(attributeValidator);
 
         subject.handle(handleContext);
@@ -318,14 +286,9 @@
         givenValidTopic(0, false);
         refreshStoresWithCurrentTopicInBothReadableAndWritable();
 
-<<<<<<< HEAD
-        final var op =
-                OP_BUILDER.topicID(wellKnownId()).memo("Please mind the vase").build();
-        final var txn = TransactionBody.newBuilder().consensusUpdateTopic(op).build();
-        given(handleContext.body()).willReturn(txn);
-=======
         final var op = OP_BUILDER.topicID(topicId).memo("Please mind the vase").build();
->>>>>>> eb08bf80
+        final var txn = TransactionBody.newBuilder().consensusUpdateTopic(op).build();
+        given(handleContext.body()).willReturn(txn);
         given(handleContext.attributeValidator()).willReturn(attributeValidator);
         willThrow(new HandleException(ResponseCodeEnum.MEMO_TOO_LONG))
                 .given(attributeValidator)
@@ -342,13 +305,9 @@
         givenValidTopic(0, false);
         refreshStoresWithCurrentTopicInBothReadableAndWritable();
 
-<<<<<<< HEAD
-        final var op = OP_BUILDER.topicID(wellKnownId()).memo(newMemo).build();
-        final var txn = TransactionBody.newBuilder().consensusUpdateTopic(op).build();
-        given(handleContext.body()).willReturn(txn);
-=======
         final var op = OP_BUILDER.topicID(topicId).memo(newMemo).build();
->>>>>>> eb08bf80
+        final var txn = TransactionBody.newBuilder().consensusUpdateTopic(op).build();
+        given(handleContext.body()).willReturn(txn);
         given(handleContext.attributeValidator()).willReturn(attributeValidator);
         subject.handle(handleContext);
 
@@ -362,13 +321,9 @@
         refreshStoresWithCurrentTopicInBothReadableAndWritable();
 
         final var expiry = Timestamp.newBuilder().seconds(123L).build();
-<<<<<<< HEAD
-        final var op = OP_BUILDER.topicID(wellKnownId()).expirationTime(expiry).build();
-        final var txn = TransactionBody.newBuilder().consensusUpdateTopic(op).build();
-        given(handleContext.body()).willReturn(txn);
-=======
         final var op = OP_BUILDER.topicID(topicId).expirationTime(expiry).build();
->>>>>>> eb08bf80
+        final var txn = TransactionBody.newBuilder().consensusUpdateTopic(op).build();
+        given(handleContext.body()).willReturn(txn);
         given(handleContext.expiryValidator()).willReturn(expiryValidator);
         given(handleContext.attributeValidator()).willReturn(attributeValidator);
         final var impliedMeta = new ExpiryMeta(123L, NA, NA, NA, NA);
@@ -386,13 +341,9 @@
         refreshStoresWithCurrentTopicInBothReadableAndWritable();
 
         final var expiry = Timestamp.newBuilder().seconds(123L).build();
-<<<<<<< HEAD
-        final var op = OP_BUILDER.topicID(wellKnownId()).expirationTime(expiry).build();
-        final var txn = TransactionBody.newBuilder().consensusUpdateTopic(op).build();
-        given(handleContext.body()).willReturn(txn);
-=======
         final var op = OP_BUILDER.topicID(topicId).expirationTime(expiry).build();
->>>>>>> eb08bf80
+        final var txn = TransactionBody.newBuilder().consensusUpdateTopic(op).build();
+        given(handleContext.body()).willReturn(txn);
         given(handleContext.expiryValidator()).willReturn(expiryValidator);
         given(handleContext.attributeValidator()).willReturn(attributeValidator);
         final var impliedMeta = new ExpiryMeta(123L, NA, NA, NA, NA);
@@ -412,17 +363,10 @@
         refreshStoresWithCurrentTopicInBothReadableAndWritable();
 
         final var autoRenewPeriod = Duration.newBuilder().seconds(123L).build();
-<<<<<<< HEAD
-        final var op = OP_BUILDER
-                .topicID(wellKnownId())
-                .autoRenewPeriod(autoRenewPeriod)
-                .build();
-        final var txn = TransactionBody.newBuilder().consensusUpdateTopic(op).build();
-        given(handleContext.body()).willReturn(txn);
-=======
         final var op =
                 OP_BUILDER.topicID(topicId).autoRenewPeriod(autoRenewPeriod).build();
->>>>>>> eb08bf80
+        final var txn = TransactionBody.newBuilder().consensusUpdateTopic(op).build();
+        given(handleContext.body()).willReturn(txn);
         given(handleContext.expiryValidator()).willReturn(expiryValidator);
         given(handleContext.attributeValidator()).willReturn(attributeValidator);
         final var impliedMeta = new ExpiryMeta(NA, 123L, NA, NA, NA);
@@ -439,17 +383,10 @@
     void appliesNewAutoRenewPeriodViaMeta() {
         refreshStoresWithCurrentTopicInBothReadableAndWritable();
         final var autoRenewPeriod = Duration.newBuilder().seconds(123L).build();
-<<<<<<< HEAD
-        final var op = OP_BUILDER
-                .topicID(wellKnownId())
-                .autoRenewPeriod(autoRenewPeriod)
-                .build();
-        final var txn = TransactionBody.newBuilder().consensusUpdateTopic(op).build();
-        given(handleContext.body()).willReturn(txn);
-=======
         final var op =
                 OP_BUILDER.topicID(topicId).autoRenewPeriod(autoRenewPeriod).build();
->>>>>>> eb08bf80
+        final var txn = TransactionBody.newBuilder().consensusUpdateTopic(op).build();
+        given(handleContext.body()).willReturn(txn);
         given(handleContext.attributeValidator()).willReturn(attributeValidator);
         given(handleContext.expiryValidator()).willReturn(expiryValidator);
         final var impliedMeta = new ExpiryMeta(NA, 123L, NA, NA, NA);
@@ -467,14 +404,9 @@
     void validatesNewAutoRenewAccountViaMeta() {
         refreshStoresWithCurrentTopicInBothReadableAndWritable();
 
-<<<<<<< HEAD
-        final var op =
-                OP_BUILDER.topicID(wellKnownId()).autoRenewAccount(autoRenewId).build();
-        final var txn = TransactionBody.newBuilder().consensusUpdateTopic(op).build();
-        given(handleContext.body()).willReturn(txn);
-=======
         final var op = OP_BUILDER.topicID(topicId).autoRenewAccount(autoRenewId).build();
->>>>>>> eb08bf80
+        final var txn = TransactionBody.newBuilder().consensusUpdateTopic(op).build();
+        given(handleContext.body()).willReturn(txn);
         given(handleContext.expiryValidator()).willReturn(expiryValidator);
         given(handleContext.attributeValidator()).willReturn(attributeValidator);
         final var impliedMeta = new ExpiryMeta(NA, NA, autoRenewId.accountNum());
@@ -492,17 +424,10 @@
         refreshStoresWithCurrentTopicInBothReadableAndWritable();
 
         final var autoRenewAccount = AccountID.newBuilder().accountNum(666).build();
-<<<<<<< HEAD
-        final var op = OP_BUILDER
-                .topicID(wellKnownId())
-                .autoRenewAccount(autoRenewAccount)
-                .build();
-        final var txn = TransactionBody.newBuilder().consensusUpdateTopic(op).build();
-        given(handleContext.body()).willReturn(txn);
-=======
         final var op =
                 OP_BUILDER.topicID(topicId).autoRenewAccount(autoRenewAccount).build();
->>>>>>> eb08bf80
+        final var txn = TransactionBody.newBuilder().consensusUpdateTopic(op).build();
+        given(handleContext.body()).willReturn(txn);
         given(handleContext.expiryValidator()).willReturn(expiryValidator);
         given(handleContext.attributeValidator()).willReturn(attributeValidator);
         final var impliedMeta = new ExpiryMeta(NA, NA, 0, 0, 666);
@@ -523,13 +448,9 @@
         given(handleContext.expiryValidator()).willReturn(expiryValidator);
         given(handleContext.attributeValidator()).willReturn(attributeValidator);
         // No-op
-<<<<<<< HEAD
-        final var op = OP_BUILDER.topicID(wellKnownId()).build();
-        final var txn = TransactionBody.newBuilder().consensusUpdateTopic(op).build();
-        given(handleContext.body()).willReturn(txn);
-=======
         final var op = OP_BUILDER.topicID(topicId).build();
->>>>>>> eb08bf80
+        final var txn = TransactionBody.newBuilder().consensusUpdateTopic(op).build();
+        given(handleContext.body()).willReturn(txn);
 
         subject.handle(handleContext);
 
