/*
 * Copyright (C) 2023 Hedera Hashgraph, LLC
 *
 * Licensed under the Apache License, Version 2.0 (the "License");
 * you may not use this file except in compliance with the License.
 * You may obtain a copy of the License at
 *
 *      http://www.apache.org/licenses/LICENSE-2.0
 *
 * Unless required by applicable law or agreed to in writing, software
 * distributed under the License is distributed on an "AS IS" BASIS,
 * WITHOUT WARRANTIES OR CONDITIONS OF ANY KIND, either express or implied.
 * See the License for the specific language governing permissions and
 * limitations under the License.
 */

package com.hedera.node.app.service.consensus.impl.test;

import static org.junit.jupiter.api.Assertions.assertEquals;
import static org.junit.jupiter.api.Assertions.assertFalse;
import static org.junit.jupiter.api.Assertions.assertNotNull;
import static org.junit.jupiter.api.Assertions.assertThrows;
import static org.junit.jupiter.api.Assertions.assertTrue;

import com.hedera.hapi.node.state.consensus.Topic;
import com.hedera.node.app.service.consensus.impl.WritableTopicStore;
import com.hedera.node.app.service.consensus.impl.test.handlers.ConsensusHandlerTestBase;
import org.junit.jupiter.api.Test;
import org.junit.jupiter.api.extension.ExtendWith;
import org.mockito.junit.jupiter.MockitoExtension;

@ExtendWith(MockitoExtension.class)
class WritableTopicStoreTest extends ConsensusHandlerTestBase {
    private Topic topic;

    @Test
    void throwsIfNullValuesAsArgs() {
        assertThrows(NullPointerException.class, () -> new WritableTopicStore(null));
        assertThrows(NullPointerException.class, () -> writableStore.put(null));
    }

    @Test
    void constructorCreatesTopicState() {
        final var store = new WritableTopicStore(writableStates);
        assertNotNull(store);
    }

    @Test
    void commitsTopicChanges() {
        topic = createTopic();
        assertFalse(writableTopicState.contains(topicEntityNum));

        writableStore.put(topic);

        assertTrue(writableTopicState.contains(topicEntityNum));
<<<<<<< HEAD
        final var merkleTopic = writableTopicState.get(topicEntityNum);

        assertEquals(topic.getAdminKey().get(), merkleTopic.getAdminKey());
        assertEquals(topic.getSubmitKey().get(), merkleTopic.getSubmitKey());
        assertEquals(topic.autoRenewSecs(), merkleTopic.getAutoRenewDurationSeconds());
        assertEquals(
                topic.autoRenewAccountNumber(),
                merkleTopic.getAutoRenewAccountId().num());
        assertEquals(topic.expiry(), merkleTopic.getExpirationTimestamp().getSeconds());
        assertEquals(topic.sequenceNumber(), merkleTopic.getSequenceNumber());
        assertEquals(topic.memo(), merkleTopic.getMemo());
        assertEquals(topic.deleted(), merkleTopic.isDeleted());

        assertTrue(writableTopicState.modifiedKeys().contains(topicEntityNum));

        final var expectedTopic = new TopicImpl(
                topicEntityNum.longValue(),
                topic.getAdminKey().get(),
                topic.getSubmitKey().get(),
                topic.memo(),
                topic.autoRenewAccountNumber(),
                topic.autoRenewSecs(),
                topic.expiry(),
                topic.deleted(),
                topic.sequenceNumber(),
                topic.runningHash());

        assertEquals(Optional.of(expectedTopic), writableStore.get(topicEntityNum.longValue()));
=======
        final var writtenTopic = writableTopicState.get(topicEntityNum);
        assertEquals(topic, writtenTopic);
>>>>>>> 37fac928
    }

    @Test
    void getReturnsTopic() {
        topic = createTopic();
        writableStore.put(topic);

        final var maybeReadTopic = writableStore.get(topicEntityNum.longValue());

        assertTrue(maybeReadTopic.isPresent());
        final var readTopic = maybeReadTopic.get();
        assertEquals(topic, readTopic);
    }
}<|MERGE_RESOLUTION|>--- conflicted
+++ resolved
@@ -53,39 +53,8 @@
         writableStore.put(topic);
 
         assertTrue(writableTopicState.contains(topicEntityNum));
-<<<<<<< HEAD
-        final var merkleTopic = writableTopicState.get(topicEntityNum);
-
-        assertEquals(topic.getAdminKey().get(), merkleTopic.getAdminKey());
-        assertEquals(topic.getSubmitKey().get(), merkleTopic.getSubmitKey());
-        assertEquals(topic.autoRenewSecs(), merkleTopic.getAutoRenewDurationSeconds());
-        assertEquals(
-                topic.autoRenewAccountNumber(),
-                merkleTopic.getAutoRenewAccountId().num());
-        assertEquals(topic.expiry(), merkleTopic.getExpirationTimestamp().getSeconds());
-        assertEquals(topic.sequenceNumber(), merkleTopic.getSequenceNumber());
-        assertEquals(topic.memo(), merkleTopic.getMemo());
-        assertEquals(topic.deleted(), merkleTopic.isDeleted());
-
-        assertTrue(writableTopicState.modifiedKeys().contains(topicEntityNum));
-
-        final var expectedTopic = new TopicImpl(
-                topicEntityNum.longValue(),
-                topic.getAdminKey().get(),
-                topic.getSubmitKey().get(),
-                topic.memo(),
-                topic.autoRenewAccountNumber(),
-                topic.autoRenewSecs(),
-                topic.expiry(),
-                topic.deleted(),
-                topic.sequenceNumber(),
-                topic.runningHash());
-
-        assertEquals(Optional.of(expectedTopic), writableStore.get(topicEntityNum.longValue()));
-=======
         final var writtenTopic = writableTopicState.get(topicEntityNum);
         assertEquals(topic, writtenTopic);
->>>>>>> 37fac928
     }
 
     @Test
