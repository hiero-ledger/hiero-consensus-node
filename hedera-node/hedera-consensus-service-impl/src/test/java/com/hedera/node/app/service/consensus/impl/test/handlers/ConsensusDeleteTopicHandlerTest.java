--- conflicted
+++ resolved
@@ -61,15 +61,7 @@
 
 @ExtendWith(MockitoExtension.class)
 class ConsensusDeleteTopicHandlerTest {
-<<<<<<< HEAD
-    private static final HederaKey A_NONNULL_KEY = new HederaKey() {};
-    static final TopicID TOPIC_ID_1357 =
-            TopicID.newBuilder().setShardNum(0).setRealmNum(0).setTopicNum(1357).build();
-    private static final AccountID ACCOUNT_ID_4 = IdUtils.asAccount("0.0.4");
     private AccountAccess keyLookup;
-=======
-    private AccountKeyLookup keyLookup;
->>>>>>> dd10c7f5
     private ReadableTopicStore topicStore;
 
     private ConsensusDeleteTopicHandler subject;
