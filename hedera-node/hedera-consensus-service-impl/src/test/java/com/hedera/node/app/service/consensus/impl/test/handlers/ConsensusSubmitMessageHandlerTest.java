--- conflicted
+++ resolved
@@ -66,11 +66,8 @@
 import com.hedera.node.app.spi.fees.FeeContext;
 import com.hedera.node.app.spi.fees.Fees;
 import com.hedera.node.app.spi.fixtures.workflows.FakePreHandleContext;
-<<<<<<< HEAD
 import com.hedera.node.app.spi.ids.WritableEntityCounters;
-=======
 import com.hedera.node.app.spi.key.KeyVerifier;
->>>>>>> b44fa0a2
 import com.hedera.node.app.spi.metrics.StoreMetricsService;
 import com.hedera.node.app.spi.signatures.SignatureVerification;
 import com.hedera.node.app.spi.workflows.DispatchOptions;
@@ -105,9 +102,9 @@
     private HandleContext.SavepointStack stack;
 
     @Mock
-<<<<<<< HEAD
     private WritableEntityCounters entityCounters;
-=======
+
+    @Mock
     private KeyVerifier keyVerifier;
 
     @Mock
@@ -117,7 +114,6 @@
     private CryptoTransferStreamBuilder streamBuilder;
 
     private ConsensusCustomFeeAssessor customFeeAssessor;
->>>>>>> b44fa0a2
 
     private ConsensusSubmitMessageHandler subject;
 
