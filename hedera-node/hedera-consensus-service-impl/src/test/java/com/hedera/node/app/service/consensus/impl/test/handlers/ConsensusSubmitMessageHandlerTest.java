--- conflicted
+++ resolved
@@ -110,26 +110,17 @@
         // given:
         final var payerKey = mockPayerLookup();
         mockTopicLookup(SIMPLE_KEY_A);
-<<<<<<< HEAD
         final var context =
                 new PreHandleContext(keyLookup, newDefaultSubmitMessageTxn(topicEntityNum));
-=======
-        final var context = new PreHandleContext(keyLookup, newDefaultSubmitMessageTxn(topicEntityNum));
->>>>>>> 55491ac0
 
         // when:
         subject.preHandle(context, readableStore);
 
         // then:
         assertThat(context.payerKey()).isEqualTo(payerKey);
-<<<<<<< HEAD
         final var expectedHederaAdminKey = SIMPLE_KEY_A;
         assertThat(context.requiredNonPayerKeys())
                 .containsExactlyInAnyOrder(expectedHederaAdminKey);
-=======
-        final var expectedHederaAdminKey = Utils.asHederaKey(SIMPLE_KEY_A).orElseThrow();
-        assertThat(context.requiredNonPayerKeys()).containsExactlyInAnyOrder(expectedHederaAdminKey);
->>>>>>> 55491ac0
     }
 
     @Test
@@ -139,12 +130,8 @@
         readableTopicState = emptyReadableTopicState();
         given(readableStates.<EntityNum, Topic>get(TOPICS)).willReturn(readableTopicState);
         readableStore = new ReadableTopicStore(readableStates);
-<<<<<<< HEAD
         final var context =
                 new PreHandleContext(keyLookup, newDefaultSubmitMessageTxn(topicEntityNum));
-=======
-        final var context = new PreHandleContext(keyLookup, newDefaultSubmitMessageTxn(topicEntityNum));
->>>>>>> 55491ac0
 
         assertThrowsPreCheck(() -> subject.preHandle(context, readableStore), INVALID_TOPIC_ID);
     }
@@ -155,71 +142,15 @@
         readableStore = mock(ReadableTopicStore.class);
         mockPayerLookup();
         mockTopicLookup(null);
-<<<<<<< HEAD
         final var context =
                 new PreHandleContext(keyLookup, newDefaultSubmitMessageTxn(topicEntityNum));
 
         // when:
         assertDoesNotThrow(() -> subject.preHandle(context, readableStore));
-=======
-        final var context = new PreHandleContext(keyLookup, newDefaultSubmitMessageTxn(topicEntityNum));
-
-        // when:
-        assertDoesNotThrow(() -> subject.preHandle(context, readableStore));
-    }
-
-    @Nested
-    class ConsensusSubmitMessageHandlerParityTest {
-        @BeforeEach
-        void setUp() {
-            readableStore = mock(ReadableTopicStore.class);
-            keyLookup = AdapterUtils.wellKnownKeyLookupAt();
-        }
-
-        @Test
-        void getsConsensusSubmitMessageNoSubmitKey() throws PreCheckException {
-            final var txn = CONSENSUS_SUBMIT_MESSAGE_SCENARIO.pbjTxnBody();
-
-            var topicMeta = newTopicMeta(null);
-            given(readableStore.getTopicMetadata(notNull())).willReturn(topicMeta);
-            final var context = new PreHandleContext(keyLookup, txn);
-
-            // when:
-            subject.preHandle(context, readableStore);
-
-            // then:
-            assertDefaultPayer(context);
-            assertThat(context.requiredNonPayerKeys()).isEmpty();
-        }
-
-        @Test
-        void getsConsensusSubmitMessageWithSubmitKey() throws PreCheckException {
-            final var txn = CONSENSUS_SUBMIT_MESSAGE_SCENARIO.pbjTxnBody();
-
-            var topicMeta = newTopicMeta(A_NONNULL_KEY);
-            given(readableStore.getTopicMetadata(notNull())).willReturn(topicMeta);
-            final var context = new PreHandleContext(keyLookup, txn);
-
-            // when:
-            subject.preHandle(context, readableStore);
-
-            // then:
-            ConsensusTestUtils.assertDefaultPayer(context);
-            Assertions.assertThat(context.requiredNonPayerKeys()).isEqualTo(Set.of(A_NONNULL_KEY));
-        }
-
-        @Test
-        void reportsConsensusSubmitMessageMissingTopic() throws PreCheckException {
-            // given:
-            final var txn = CONSENSUS_SUBMIT_MESSAGE_MISSING_TOPIC_SCENARIO.pbjTxnBody();
-
-            given(readableStore.getTopicMetadata(notNull())).willReturn(null);
-            final var context = new PreHandleContext(keyLookup, txn);
-
-            // when:
-            assertThrowsPreCheck(() -> subject.preHandle(context, readableStore), INVALID_TOPIC_ID);
-        }
->>>>>>> 55491ac0
+    }
+
+    private static ReadableTopicStore.TopicMetadata newTopicMeta(HederaKey submit) {
+        return ConsensusTestUtils.newTopicMeta(null, submit);
     }
 
     @Test
@@ -376,16 +307,71 @@
 
     /* ----------------- Helper Methods ------------------- */
 
-<<<<<<< HEAD
-    private Key mockPayerLookup() throws PreCheckException {
-=======
     private HederaKey mockPayerLookup() throws PreCheckException {
->>>>>>> 55491ac0
         return ConsensusTestUtils.mockPayerLookup(A_COMPLEX_KEY, PARITY_DEFAULT_PAYER, keyLookup);
     }
 
     private void mockTopicLookup(Key submitKey) throws PreCheckException {
         ConsensusTestUtils.mockTopicLookup(null, submitKey, readableStore);
+    }
+
+    private TransactionBody newDefaultSubmitMessageTxn(final EntityNum topicEntityNum) {
+        return newSubmitMessageTxn(
+                topicEntityNum,
+                "Message for test-" + Instant.now() + "." + Instant.now().getNano());
+    }
+
+    @Nested
+    class ConsensusSubmitMessageHandlerParityTest {
+        @BeforeEach
+        void setUp() {
+            readableStore = mock(ReadableTopicStore.class);
+            keyLookup = AdapterUtils.wellKnownKeyLookupAt();
+        }
+
+        @Test
+        void getsConsensusSubmitMessageNoSubmitKey() throws PreCheckException {
+            final var txn = CONSENSUS_SUBMIT_MESSAGE_SCENARIO.pbjTxnBody();
+
+            var topicMeta = newTopicMeta(null);
+            given(readableStore.getTopicMetadata(notNull())).willReturn(topicMeta);
+            final var context = new PreHandleContext(keyLookup, txn);
+
+            // when:
+            subject.preHandle(context, readableStore);
+
+            // then:
+            assertDefaultPayer(context);
+            assertThat(context.requiredNonPayerKeys()).isEmpty();
+        }
+
+        @Test
+        void getsConsensusSubmitMessageWithSubmitKey() throws PreCheckException {
+            final var txn = CONSENSUS_SUBMIT_MESSAGE_SCENARIO.pbjTxnBody();
+
+            var topicMeta = newTopicMeta(A_NONNULL_KEY);
+            given(readableStore.getTopicMetadata(notNull())).willReturn(topicMeta);
+            final var context = new PreHandleContext(keyLookup, txn);
+
+            // when:
+            subject.preHandle(context, readableStore);
+
+            // then:
+            ConsensusTestUtils.assertDefaultPayer(context);
+            Assertions.assertThat(context.requiredNonPayerKeys()).isEqualTo(Set.of(A_NONNULL_KEY));
+        }
+
+        @Test
+        void reportsConsensusSubmitMessageMissingTopic() throws PreCheckException {
+            // given:
+            final var txn = CONSENSUS_SUBMIT_MESSAGE_MISSING_TOPIC_SCENARIO.pbjTxnBody();
+
+            given(readableStore.getTopicMetadata(notNull())).willReturn(null);
+            final var context = new PreHandleContext(keyLookup, txn);
+
+            // when:
+            assertThrowsPreCheck(() -> subject.preHandle(context, readableStore), INVALID_TOPIC_ID);
+        }
     }
 
     private TransactionBody newSubmitMessageTxn(
@@ -407,7 +393,6 @@
                 "Message for test-" + Instant.now() + "." + Instant.now().getNano());
     }
 
-<<<<<<< HEAD
     private TransactionBody newSubmitMessageTxnWithChunksAndPayer(
             final EntityNum topicEntityNum,
             final int currentChunk,
@@ -425,16 +410,6 @@
                                         .total(totalChunk)
                                         .build())
                         .message(Bytes.wrap("test"));
-=======
-    private TransactionBody newSubmitMessageTxn(final EntityNum topicEntityNum, final String message) {
-        final var txnId =
-                TransactionID.newBuilder().accountID(PARITY_DEFAULT_PAYER).build();
-        final var submitMessageBuilder = ConsensusSubmitMessageTransactionBody.newBuilder()
-                .topicID(TopicID.newBuilder()
-                        .topicNum(topicEntityNum.longValue())
-                        .build())
-                .message(Bytes.wrap(message));
->>>>>>> 55491ac0
         return TransactionBody.newBuilder()
                 .transactionID(txnId)
                 .consensusSubmitMessage(submitMessageBuilder.build())
@@ -446,7 +421,6 @@
         return newSubmitMessageTxnWithChunksAndPayer(topicEntityNum, currentChunk, totalChunk, null);
     }
 
-<<<<<<< HEAD
     @Nested
     class ConsensusSubmitMessageHandlerParityTest {
         @BeforeEach
@@ -498,29 +472,6 @@
             // when:
             assertThrowsPreCheck(() -> subject.preHandle(context, readableStore), INVALID_TOPIC_ID);
         }
-=======
-    private TransactionBody newSubmitMessageTxnWithChunksAndPayer(
-            final EntityNum topicEntityNum,
-            final int currentChunk,
-            final int totalChunk,
-            final TransactionID initialTxnId) {
-        final var txnId =
-                TransactionID.newBuilder().accountID(PARITY_DEFAULT_PAYER).build();
-        final var submitMessageBuilder = ConsensusSubmitMessageTransactionBody.newBuilder()
-                .topicID(TopicID.newBuilder()
-                        .topicNum(topicEntityNum.longValue())
-                        .build())
-                .chunkInfo(ConsensusMessageChunkInfo.newBuilder()
-                        .initialTransactionID(initialTxnId != null ? initialTxnId : txnId)
-                        .number(currentChunk)
-                        .total(totalChunk)
-                        .build())
-                .message(Bytes.wrap("test"));
-        return TransactionBody.newBuilder()
-                .transactionID(txnId)
-                .consensusSubmitMessage(submitMessageBuilder.build())
-                .build();
->>>>>>> 55491ac0
     }
 
     private static final ByteString NONSENSE = ByteString.copyFromUtf8("NONSENSE");
