/*
 * Copyright (C) 2023 Hedera Hashgraph, LLC
 *
 * Licensed under the Apache License, Version 2.0 (the "License");
 * you may not use this file except in compliance with the License.
 * You may obtain a copy of the License at
 *
 *      http://www.apache.org/licenses/LICENSE-2.0
 *
 * Unless required by applicable law or agreed to in writing, software
 * distributed under the License is distributed on an "AS IS" BASIS,
 * WITHOUT WARRANTIES OR CONDITIONS OF ANY KIND, either express or implied.
 * See the License for the specific language governing permissions and
 * limitations under the License.
 */

package com.hedera.node.app.service.consensus.impl.test.handlers;

import static com.hedera.node.app.service.consensus.impl.handlers.PbjKeyConverter.fromGrpcKey;
import static com.hedera.node.app.service.consensus.impl.test.handlers.ConsensusTestUtils.SIMPLE_KEY_A;
import static com.hedera.node.app.service.consensus.impl.test.handlers.ConsensusTestUtils.SIMPLE_KEY_B;
import static com.hedera.node.app.service.consensus.impl.test.handlers.ConsensusTestUtils.assertOkResponse;
import static com.hedera.node.app.service.mono.Utils.asHederaKey;
import static com.hedera.node.app.spi.KeyOrLookupFailureReason.withKey;
<<<<<<< HEAD
import static com.hedera.test.utils.KeyUtils.A_COMPLEX_KEY;
=======
import static com.hederahashgraph.api.proto.java.ResponseCodeEnum.AUTORENEW_DURATION_NOT_IN_RANGE;
import static com.hederahashgraph.api.proto.java.ResponseCodeEnum.BAD_ENCODING;
import static com.hederahashgraph.api.proto.java.ResponseCodeEnum.INVALID_AUTORENEW_ACCOUNT;
import static com.hederahashgraph.api.proto.java.ResponseCodeEnum.INVALID_EXPIRATION_TIME;
import static com.hederahashgraph.api.proto.java.ResponseCodeEnum.MAX_ENTITIES_IN_PRICE_REGIME_HAVE_BEEN_CREATED;
import static com.hederahashgraph.api.proto.java.ResponseCodeEnum.MEMO_TOO_LONG;
>>>>>>> 2aeec9da
import static org.assertj.core.api.Assertions.assertThat;
import static org.junit.jupiter.api.Assertions.assertEquals;
import static org.junit.jupiter.api.Assertions.assertInstanceOf;
import static org.junit.jupiter.api.Assertions.assertNull;
import static org.junit.jupiter.api.Assertions.assertThrows;
import static org.junit.jupiter.api.Assertions.assertTrue;
import static org.mockito.ArgumentMatchers.any;
import static org.mockito.ArgumentMatchers.anyBoolean;
import static org.mockito.BDDMockito.given;
import static org.mockito.Mockito.doThrow;

<<<<<<< HEAD
import com.hedera.hapi.node.base.AccountID;
import com.hedera.hapi.node.base.Key;
import com.hedera.hapi.node.base.ResponseCodeEnum;
import com.hedera.hapi.node.base.TransactionID;
import com.hedera.hapi.node.consensus.ConsensusCreateTopicTransactionBody;
import com.hedera.hapi.node.state.consensus.Topic;
import com.hedera.hapi.node.transaction.TransactionBody;
=======
import com.hedera.hapi.node.state.consensus.Topic;
>>>>>>> 2aeec9da
import com.hedera.node.app.service.consensus.impl.WritableTopicStore;
import com.hedera.node.app.service.consensus.impl.config.ConsensusServiceConfig;
import com.hedera.node.app.service.consensus.impl.handlers.ConsensusCreateTopicHandler;
import com.hedera.node.app.service.consensus.impl.records.ConsensusCreateTopicRecordBuilder;
import com.hedera.node.app.service.consensus.impl.records.CreateTopicRecordBuilder;
import com.hedera.node.app.service.mono.utils.EntityNum;
import com.hedera.node.app.spi.KeyOrLookupFailureReason;
import com.hedera.node.app.spi.accounts.AccountAccess;
import com.hedera.node.app.spi.exceptions.HandleStatusException;
import com.hedera.node.app.spi.key.HederaKey;
import com.hedera.node.app.spi.meta.HandleContext;
import com.hedera.node.app.spi.validation.AttributeValidator;
import com.hedera.node.app.spi.validation.ExpiryMeta;
import com.hedera.node.app.spi.validation.ExpiryValidator;
import com.hedera.node.app.spi.workflows.PreHandleContext;
<<<<<<< HEAD
=======
import com.hedera.test.utils.IdUtils;
import com.hedera.test.utils.KeyUtils;
import com.hederahashgraph.api.proto.java.AccountID;
import com.hederahashgraph.api.proto.java.ConsensusCreateTopicTransactionBody;
import com.hederahashgraph.api.proto.java.Duration;
import com.hederahashgraph.api.proto.java.Key;
import com.hederahashgraph.api.proto.java.ResponseCodeEnum;
import com.hederahashgraph.api.proto.java.TransactionBody;
import com.hederahashgraph.api.proto.java.TransactionID;
>>>>>>> 2aeec9da
import java.time.Instant;
import java.util.List;
import org.junit.jupiter.api.BeforeEach;
import org.junit.jupiter.api.DisplayName;
import org.junit.jupiter.api.Test;
import org.junit.jupiter.api.extension.ExtendWith;
import org.mockito.Mock;
import org.mockito.junit.jupiter.MockitoExtension;

@ExtendWith(MockitoExtension.class)
class ConsensusCreateTopicHandlerTest extends ConsensusHandlerTestBase {
<<<<<<< HEAD
    static final AccountID ACCOUNT_ID_3 = AccountID.newBuilder().accountNum(3L).build();
    private static final AccountID AUTO_RENEW_ACCOUNT =
            AccountID.newBuilder().accountNum(4L).build();
=======
    static final AccountID ACCOUNT_ID_3 = IdUtils.asAccount("0.0.3");
    private static final AccountID AUTO_RENEW_ACCOUNT = IdUtils.asAccount("0.0.4");
>>>>>>> 2aeec9da

    @Mock
    private AccountAccess keyFinder;

    @Mock
    private HandleContext handleContext;

    @Mock
    private AttributeValidator validator;

    @Mock
    private ExpiryValidator expiryValidator;

    private ConsensusCreateTopicRecordBuilder recordBuilder;
    private ConsensusServiceConfig config;

    private WritableTopicStore topicStore;
    private ConsensusCreateTopicHandler subject;

    private TransactionBody newCreateTxn(Key adminKey, Key submitKey, boolean hasAutoRenewAccount) {
        final var txnId = TransactionID.newBuilder().accountID(ACCOUNT_ID_3).build();
        final var createTopicBuilder = ConsensusCreateTopicTransactionBody.newBuilder();
        if (adminKey != null) {
            createTopicBuilder.adminKey(adminKey);
        }
        if (submitKey != null) {
            createTopicBuilder.submitKey(submitKey);
        }
        createTopicBuilder.autoRenewPeriod(WELL_KNOWN_AUTO_RENEW_PERIOD);
        createTopicBuilder.memo("memo");
        if (hasAutoRenewAccount) {
            createTopicBuilder.autoRenewAccount(AUTO_RENEW_ACCOUNT);
        }
        return TransactionBody.newBuilder()
                .transactionID(txnId)
                .consensusCreateTopic(createTopicBuilder.build())
                .build();
    }

    @BeforeEach
    void setUp() {
        subject = new ConsensusCreateTopicHandler();
        topicStore = new WritableTopicStore(writableStates);
        config = new ConsensusServiceConfig(10L, 100);
        recordBuilder = new CreateTopicRecordBuilder();
    }

    @Test
    @DisplayName("All non-null key inputs required")
    void nonNullKeyInputsRequired() {
        // given:
        final var payerKey = mockPayerLookup();
        final var adminKey = SIMPLE_KEY_A;
        final var submitKey = SIMPLE_KEY_B;

        // when:
        final var context = new PreHandleContext(keyFinder, newCreateTxn(adminKey, submitKey, false), ACCOUNT_ID_3);
        subject.preHandle(context);

        // then:
        assertOkResponse(context);
        assertThat(context.getPayerKey()).isEqualTo(payerKey);
        final var expectedHederaAdminKey = asHederaKey(adminKey).orElseThrow();
        final var expectedHederaSubmitKey = asHederaKey(submitKey).orElseThrow();
        assertThat(context.getRequiredNonPayerKeys()).containsExactly(expectedHederaAdminKey);
    }

    @Test
    @DisplayName("Non-payer admin key is added")
    void differentAdminKey() {
        // given:
        final var payerKey = mockPayerLookup();
        final var adminKey = SIMPLE_KEY_A;

        // when:
        final var context = new PreHandleContext(keyFinder, newCreateTxn(adminKey, null, false), ACCOUNT_ID_3);
        subject.preHandle(context);

        // then:
        assertOkResponse(context);
        assertThat(context.getPayerKey()).isEqualTo(payerKey);
        final var expectedHederaAdminKey = asHederaKey(adminKey).orElseThrow();
        assertThat(context.getRequiredNonPayerKeys()).isEqualTo(List.of(expectedHederaAdminKey));
    }

    @Test
    @DisplayName("Non-payer submit key is added")
    void createAddsDifferentSubmitKey() {
        // given:
        final var payerKey = mockPayerLookup();
        final var submitKey = SIMPLE_KEY_B;

        // when:
        final var context = new PreHandleContext(keyFinder, newCreateTxn(null, submitKey, false), ACCOUNT_ID_3);
        subject.preHandle(context);

        // then:
        assertOkResponse(context);
        assertThat(context.getPayerKey()).isEqualTo(payerKey);
        assertThat(context.getRequiredNonPayerKeys()).isEmpty();
    }

    @Test
    @DisplayName("Payer key can be added as admin")
    void createAddsPayerAsAdmin() {
        // given:
        final var protoPayerKey = SIMPLE_KEY_A;
        final var payerKey = mockPayerLookup(protoPayerKey);

        // when:
        final var context = new PreHandleContext(keyFinder, newCreateTxn(protoPayerKey, null, false), ACCOUNT_ID_3);
        subject.preHandle(context);

        // then:
        assertOkResponse(context);
        assertThat(context.getPayerKey()).isEqualTo(payerKey);
        assertThat(context.getRequiredNonPayerKeys()).containsExactly(payerKey);
    }

    @Test
    @DisplayName("Payer key can be added as submitter")
    void createAddsPayerAsSubmitter() {
        // given:
        final var protoPayerKey = SIMPLE_KEY_B;
        final var payerKey = mockPayerLookup(protoPayerKey);

        // when:
        final var context = new PreHandleContext(keyFinder, newCreateTxn(null, protoPayerKey, false), ACCOUNT_ID_3);
        subject.preHandle(context);

        // then:
        assertOkResponse(context);
        assertThat(context.getPayerKey()).isEqualTo(payerKey);
    }

    @Test
    @DisplayName("Fails if payer is not found")
    void createFailsWhenPayerNotFound() {
        // given:
        final var missing = AccountID.newBuilder().accountNum(1234).build();
        given(keyFinder.getKey(missing))
                .willReturn(KeyOrLookupFailureReason.withFailureReason(
                        ResponseCodeEnum.ACCOUNT_ID_DOES_NOT_EXIST)); // Any error response code
        final var inputTxn = newCreateTxn(null, null, false);

        // when:
        final var context = new PreHandleContext(keyFinder, inputTxn, missing);
        subject.preHandle(context);

        // then:
        assertThat(context.getStatus()).isEqualTo(ResponseCodeEnum.INVALID_PAYER_ACCOUNT_ID);
        assertThat(context.failed()).isTrue();
        assertThat(context.getPayerKey()).isNull();
        assertThat(context.getRequiredNonPayerKeys()).isEmpty();
    }

    @Test
    @DisplayName("Fails if auto account is returned with a null key")
    void autoAccountKeyIsNull() {
        // given:
        mockPayerLookup();
        final var acct1234 = AccountID.newBuilder().accountNum(1234).build();
        given(keyFinder.getKey(acct1234))
                .willReturn(KeyOrLookupFailureReason.withFailureReason(
                        ResponseCodeEnum.ACCOUNT_ID_DOES_NOT_EXIST)); // Any error response code
        final var inputTxn = TransactionBody.newBuilder()
                .transactionID(
                        TransactionID.newBuilder().accountID(ACCOUNT_ID_3).build())
                .consensusCreateTopic(ConsensusCreateTopicTransactionBody.newBuilder()
                        .autoRenewAccount(acct1234)
                        .build())
                .build();

        // when:
        final var context = new PreHandleContext(keyFinder, inputTxn, ACCOUNT_ID_3);
        subject.preHandle(context);

        // then:
        assertThat(context.getStatus()).isEqualTo(ResponseCodeEnum.INVALID_AUTORENEW_ACCOUNT);
        assertThat(context.failed()).isTrue();
    }

    @Test
    @DisplayName("Only payer key is always required")
    void requiresPayerKey() {
        // given:
        final var payerKey = mockPayerLookup();
        final var context = new PreHandleContext(keyFinder, newCreateTxn(null, null, false), ACCOUNT_ID_3);

        // when:
        subject.preHandle(context);

        // then:
        assertOkResponse(context);
        assertThat(context.getPayerKey()).isEqualTo(payerKey);
        assertThat(context.getRequiredNonPayerKeys()).isEmpty();
    }

    @Test
    @DisplayName("Handle works as expected")
    void handleWorksAsExpected() {
        final var adminKey = SIMPLE_KEY_A;
        final var submitKey = SIMPLE_KEY_B;
        final var op = newCreateTxn(adminKey, submitKey, true).consensusCreateTopicOrThrow();

        given(handleContext.consensusNow()).willReturn(Instant.ofEpochSecond(1_234_567L));
<<<<<<< HEAD
=======
        given(handleContext.attributeValidator()).willReturn(validator);
        given(handleContext.expiryValidator()).willReturn(expiryValidator);
        given(expiryValidator.resolveCreationAttempt(anyBoolean(), any()))
                .willReturn(new ExpiryMeta(
                        1_234_567L + op.getAutoRenewPeriod().getSeconds(),
                        op.getAutoRenewPeriod().getSeconds(),
                        op.getAutoRenewAccount().getAccountNum()));
        given(handleContext.newEntityNumSupplier()).willReturn(() -> 1_234L);

        subject.handle(handleContext, op, config, recordBuilder, topicStore);

        final var createdTopic = topicStore.get(1_234L);
        assertTrue(createdTopic.isPresent());

        final var actualTopic = createdTopic.get();
        assertEquals(0L, actualTopic.sequenceNumber());
        assertEquals("memo", actualTopic.memo());
        assertEquals(fromGrpcKey(adminKey), actualTopic.adminKey());
        assertEquals(fromGrpcKey(submitKey), actualTopic.submitKey());
        assertEquals(1244567, actualTopic.expiry());
        assertEquals(10000, actualTopic.autoRenewPeriod());
        assertEquals(AUTO_RENEW_ACCOUNT.getAccountNum(), actualTopic.autoRenewAccountNumber());
        assertEquals(1_234L, recordBuilder.getCreatedTopic());
        assertTrue(topicStore.get(1234L).isPresent());
    }

    @Test
    @DisplayName("Handle works as expected without keys")
    void handleDoesntRequireKeys() {
        final var op = newCreateTxn(null, null, true).getConsensusCreateTopic();

        given(handleContext.consensusNow()).willReturn(Instant.ofEpochSecond(1_234_567L));
>>>>>>> 2aeec9da
        given(handleContext.attributeValidator()).willReturn(validator);
        given(handleContext.expiryValidator()).willReturn(expiryValidator);
        given(expiryValidator.resolveCreationAttempt(anyBoolean(), any()))
                .willReturn(new ExpiryMeta(
                        1_234_567L + op.autoRenewPeriod().seconds(),
                        op.autoRenewPeriod().seconds(),
                        op.autoRenewAccount().accountNum()));
        given(handleContext.newEntityNumSupplier()).willReturn(() -> 1_234L);

        subject.handle(handleContext, op, config, recordBuilder, topicStore);

        final var createdTopic = topicStore.get(1_234L);
        assertTrue(createdTopic.isPresent());

        final var actualTopic = createdTopic.get();
        assertEquals(0L, actualTopic.sequenceNumber());
        assertEquals("memo", actualTopic.memo());
<<<<<<< HEAD
        assertEquals(adminKey, actualTopic.adminKey());
        assertEquals(submitKey, actualTopic.submitKey());
        assertEquals(1234667, actualTopic.expiry());
        assertEquals(op.autoRenewPeriod().seconds(), actualTopic.autoRenewPeriod());
        assertEquals(AUTO_RENEW_ACCOUNT.accountNum(), actualTopic.autoRenewAccountNumber());
=======
        assertNull(actualTopic.adminKey());
        assertNull(actualTopic.submitKey());
        assertEquals(1244567, actualTopic.expiry());
        assertEquals(10000, actualTopic.autoRenewPeriod());
        assertEquals(AUTO_RENEW_ACCOUNT.getAccountNum(), actualTopic.autoRenewAccountNumber());
>>>>>>> 2aeec9da
        assertEquals(1_234L, recordBuilder.getCreatedTopic());
        assertTrue(topicStore.get(1234L).isPresent());
    }

    @Test
<<<<<<< HEAD
    @DisplayName("Handle works as expected without keys")
    void handleDoesntRequireKeys() {
        final var op = newCreateTxn(null, null, true).consensusCreateTopicOrThrow();

        given(handleContext.consensusNow()).willReturn(Instant.ofEpochSecond(1_234_567L));
        given(handleContext.attributeValidator()).willReturn(validator);
        given(handleContext.expiryValidator()).willReturn(expiryValidator);
        given(expiryValidator.resolveCreationAttempt(anyBoolean(), any()))
                .willReturn(new ExpiryMeta(
                        1_234_567L + op.autoRenewPeriod().seconds(),
                        op.autoRenewPeriod().seconds(),
                        op.autoRenewAccount().accountNumOrElse(0L)));
        given(handleContext.newEntityNumSupplier()).willReturn(() -> 1_234L);

        subject.handle(handleContext, op, config, recordBuilder, topicStore);

        final var createdTopic = topicStore.get(1_234L);
        assertTrue(createdTopic.isPresent());

        final var actualTopic = createdTopic.get();
        assertEquals(0L, actualTopic.sequenceNumber());
        assertEquals("memo", actualTopic.memo());
        assertNull(actualTopic.adminKey());
        assertNull(actualTopic.submitKey());
        assertEquals(1_234_567L + op.autoRenewPeriod().seconds(), actualTopic.expiry());
        assertEquals(op.autoRenewPeriod().seconds(), actualTopic.autoRenewPeriod());
        assertEquals(AUTO_RENEW_ACCOUNT.accountNum(), actualTopic.autoRenewAccountNumber());
        assertEquals(1_234L, recordBuilder.getCreatedTopic());
        assertTrue(topicStore.get(1234L).isPresent());
    }

    @Test
    @DisplayName("Translates INVALID_EXPIRATION_TIME to AUTO_RENEW_DURATION_NOT_IN_RANGE")
    void translatesInvalidExpiryException() {
        final var op = newCreateTxn(null, null, true).consensusCreateTopicOrThrow();
=======
    @DisplayName("Translates INVALID_EXPIRATION_TIME to AUTO_RENEW_DURATION_NOT_IN_RANGE")
    void translatesInvalidExpiryException() {
        final var op = newCreateTxn(null, null, true).getConsensusCreateTopic();
>>>>>>> 2aeec9da

        given(handleContext.consensusNow()).willReturn(Instant.ofEpochSecond(1_234_567L));
        given(handleContext.attributeValidator()).willReturn(validator);
        given(handleContext.expiryValidator()).willReturn(expiryValidator);
        given(expiryValidator.resolveCreationAttempt(anyBoolean(), any()))
<<<<<<< HEAD
                .willThrow(new HandleStatusException(ResponseCodeEnum.INVALID_EXPIRATION_TIME));
=======
                .willThrow(new HandleStatusException(INVALID_EXPIRATION_TIME));
>>>>>>> 2aeec9da

        final var failure = assertThrows(
                HandleStatusException.class,
                () -> subject.handle(handleContext, op, config, recordBuilder, topicStore));
<<<<<<< HEAD
        assertEquals(ResponseCodeEnum.AUTORENEW_DURATION_NOT_IN_RANGE, failure.getStatus());
=======
        assertEquals(AUTORENEW_DURATION_NOT_IN_RANGE, failure.getStatus());
>>>>>>> 2aeec9da
    }

    @Test
    @DisplayName("Doesnt translate INVALID_AUTORENEW_ACCOUNT")
    void doesntTranslateInvalidAutoRenewNum() {
<<<<<<< HEAD
        final var op = newCreateTxn(null, null, true).consensusCreateTopicOrThrow();
=======
        final var op = newCreateTxn(null, null, true).getConsensusCreateTopic();
>>>>>>> 2aeec9da

        given(handleContext.consensusNow()).willReturn(Instant.ofEpochSecond(1_234_567L));
        given(handleContext.attributeValidator()).willReturn(validator);
        given(handleContext.expiryValidator()).willReturn(expiryValidator);
        given(expiryValidator.resolveCreationAttempt(anyBoolean(), any()))
<<<<<<< HEAD
                .willThrow(new HandleStatusException(ResponseCodeEnum.INVALID_AUTORENEW_ACCOUNT));
=======
                .willThrow(new HandleStatusException(INVALID_AUTORENEW_ACCOUNT));
>>>>>>> 2aeec9da

        final var failure = assertThrows(
                HandleStatusException.class,
                () -> subject.handle(handleContext, op, config, recordBuilder, topicStore));
<<<<<<< HEAD
        assertEquals(ResponseCodeEnum.INVALID_AUTORENEW_ACCOUNT, failure.getStatus());
=======
        assertEquals(INVALID_AUTORENEW_ACCOUNT, failure.getStatus());
>>>>>>> 2aeec9da
    }

    @Test
    @DisplayName("Memo Validation Failure will throw")
    void handleThrowsIfAttributeValidatorFails() {
        final var adminKey = SIMPLE_KEY_A;
        final var submitKey = SIMPLE_KEY_B;
        final var op = newCreateTxn(adminKey, submitKey, true).consensusCreateTopicOrThrow();

        given(handleContext.attributeValidator()).willReturn(validator);

        doThrow(new HandleStatusException(ResponseCodeEnum.MEMO_TOO_LONG))
                .when(validator)
                .validateMemo(op.memo());

        assertThrows(
                HandleStatusException.class,
                () -> subject.handle(handleContext, op, config, recordBuilder, topicStore));
        assertTrue(topicStore.get(1234L).isEmpty());
    }

    @Test
    @DisplayName("Key Validation Failure will throw")
    void handleThrowsIfKeyValidatorFails() {
        final var adminKey = SIMPLE_KEY_A;
        final var submitKey = SIMPLE_KEY_B;
        final var op = newCreateTxn(adminKey, submitKey, true).consensusCreateTopicOrThrow();

        given(handleContext.attributeValidator()).willReturn(validator);

        doThrow(new HandleStatusException(ResponseCodeEnum.BAD_ENCODING))
                .when(validator)
                .validateKey(adminKey);
        assertThrows(
                HandleStatusException.class,
                () -> subject.handle(handleContext, op, config, recordBuilder, topicStore));
        assertTrue(topicStore.get(1234L).isEmpty());
    }

    @Test
    @DisplayName("Fails when the allowed topics are already created")
    void failsWhenMaxRegimeExceeds() {
        final var adminKey = SIMPLE_KEY_A;
        final var submitKey = SIMPLE_KEY_B;
        final var op = newCreateTxn(adminKey, submitKey, true).consensusCreateTopicOrThrow();
        final var writableState = writableTopicStateWithOneKey();

        given(writableStates.<EntityNum, Topic>get(TOPICS)).willReturn(writableState);
        final var topicStore = new WritableTopicStore(writableStates);
        assertEquals(1, topicStore.sizeOfState());

        given(handleContext.attributeValidator()).willReturn(validator);
        config = new ConsensusServiceConfig(1, 1);

        final var msg = assertThrows(
                HandleStatusException.class,
                () -> subject.handle(handleContext, op, config, recordBuilder, topicStore));
        assertEquals(ResponseCodeEnum.MAX_ENTITIES_IN_PRICE_REGIME_HAVE_BEEN_CREATED, msg.getStatus());
        assertEquals(0, topicStore.modifiedTopics().size());
    }

    @Test
    @DisplayName("Validates AutoRenewAccount")
    void validatedAutoRenewAccount() {
        final var adminKey = SIMPLE_KEY_A;
        final var submitKey = SIMPLE_KEY_B;
        final var op = newCreateTxn(adminKey, submitKey, true).consensusCreateTopicOrThrow();
        final var writableState = writableTopicStateWithOneKey();

        given(handleContext.consensusNow()).willReturn(Instant.ofEpochSecond(1_234_567L));
        given(writableStates.<EntityNum, Topic>get(TOPICS)).willReturn(writableState);
        final var topicStore = new WritableTopicStore(writableStates);
        assertEquals(1, topicStore.sizeOfState());

        given(handleContext.attributeValidator()).willReturn(validator);
        config = new ConsensusServiceConfig(10, 100);
        given(handleContext.expiryValidator()).willReturn(expiryValidator);
        doThrow(HandleStatusException.class).when(expiryValidator).resolveCreationAttempt(anyBoolean(), any());

        final var failure = assertThrows(
                HandleStatusException.class,
                () -> subject.handle(handleContext, op, config, recordBuilder, topicStore));
        assertEquals(HandleStatusException.class, failure.getClass());
        assertEquals(0, topicStore.modifiedTopics().size());
    }

    @Test
    void returnsExpectedRecordBuilderType() {
        assertInstanceOf(ConsensusCreateTopicRecordBuilder.class, subject.newRecordBuilder());
    }

    // Note: there are more tests in ConsensusCreateTopicHandlerParityTest.java

    private HederaKey mockPayerLookup() {
        return mockPayerLookup(A_COMPLEX_KEY);
    }

    private HederaKey mockPayerLookup(Key key) {
        final var returnKey = asHederaKey(key).orElseThrow();
        given(keyFinder.getKey(ACCOUNT_ID_3)).willReturn(withKey(returnKey));
        return returnKey;
    }
}<|MERGE_RESOLUTION|>--- conflicted
+++ resolved
@@ -16,22 +16,13 @@
 
 package com.hedera.node.app.service.consensus.impl.test.handlers;
 
-import static com.hedera.node.app.service.consensus.impl.handlers.PbjKeyConverter.fromGrpcKey;
+
 import static com.hedera.node.app.service.consensus.impl.test.handlers.ConsensusTestUtils.SIMPLE_KEY_A;
 import static com.hedera.node.app.service.consensus.impl.test.handlers.ConsensusTestUtils.SIMPLE_KEY_B;
 import static com.hedera.node.app.service.consensus.impl.test.handlers.ConsensusTestUtils.assertOkResponse;
 import static com.hedera.node.app.service.mono.Utils.asHederaKey;
 import static com.hedera.node.app.spi.KeyOrLookupFailureReason.withKey;
-<<<<<<< HEAD
 import static com.hedera.test.utils.KeyUtils.A_COMPLEX_KEY;
-=======
-import static com.hederahashgraph.api.proto.java.ResponseCodeEnum.AUTORENEW_DURATION_NOT_IN_RANGE;
-import static com.hederahashgraph.api.proto.java.ResponseCodeEnum.BAD_ENCODING;
-import static com.hederahashgraph.api.proto.java.ResponseCodeEnum.INVALID_AUTORENEW_ACCOUNT;
-import static com.hederahashgraph.api.proto.java.ResponseCodeEnum.INVALID_EXPIRATION_TIME;
-import static com.hederahashgraph.api.proto.java.ResponseCodeEnum.MAX_ENTITIES_IN_PRICE_REGIME_HAVE_BEEN_CREATED;
-import static com.hederahashgraph.api.proto.java.ResponseCodeEnum.MEMO_TOO_LONG;
->>>>>>> 2aeec9da
 import static org.assertj.core.api.Assertions.assertThat;
 import static org.junit.jupiter.api.Assertions.assertEquals;
 import static org.junit.jupiter.api.Assertions.assertInstanceOf;
@@ -43,7 +34,6 @@
 import static org.mockito.BDDMockito.given;
 import static org.mockito.Mockito.doThrow;
 
-<<<<<<< HEAD
 import com.hedera.hapi.node.base.AccountID;
 import com.hedera.hapi.node.base.Key;
 import com.hedera.hapi.node.base.ResponseCodeEnum;
@@ -51,9 +41,6 @@
 import com.hedera.hapi.node.consensus.ConsensusCreateTopicTransactionBody;
 import com.hedera.hapi.node.state.consensus.Topic;
 import com.hedera.hapi.node.transaction.TransactionBody;
-=======
-import com.hedera.hapi.node.state.consensus.Topic;
->>>>>>> 2aeec9da
 import com.hedera.node.app.service.consensus.impl.WritableTopicStore;
 import com.hedera.node.app.service.consensus.impl.config.ConsensusServiceConfig;
 import com.hedera.node.app.service.consensus.impl.handlers.ConsensusCreateTopicHandler;
@@ -69,18 +56,6 @@
 import com.hedera.node.app.spi.validation.ExpiryMeta;
 import com.hedera.node.app.spi.validation.ExpiryValidator;
 import com.hedera.node.app.spi.workflows.PreHandleContext;
-<<<<<<< HEAD
-=======
-import com.hedera.test.utils.IdUtils;
-import com.hedera.test.utils.KeyUtils;
-import com.hederahashgraph.api.proto.java.AccountID;
-import com.hederahashgraph.api.proto.java.ConsensusCreateTopicTransactionBody;
-import com.hederahashgraph.api.proto.java.Duration;
-import com.hederahashgraph.api.proto.java.Key;
-import com.hederahashgraph.api.proto.java.ResponseCodeEnum;
-import com.hederahashgraph.api.proto.java.TransactionBody;
-import com.hederahashgraph.api.proto.java.TransactionID;
->>>>>>> 2aeec9da
 import java.time.Instant;
 import java.util.List;
 import org.junit.jupiter.api.BeforeEach;
@@ -92,14 +67,9 @@
 
 @ExtendWith(MockitoExtension.class)
 class ConsensusCreateTopicHandlerTest extends ConsensusHandlerTestBase {
-<<<<<<< HEAD
     static final AccountID ACCOUNT_ID_3 = AccountID.newBuilder().accountNum(3L).build();
     private static final AccountID AUTO_RENEW_ACCOUNT =
             AccountID.newBuilder().accountNum(4L).build();
-=======
-    static final AccountID ACCOUNT_ID_3 = IdUtils.asAccount("0.0.3");
-    private static final AccountID AUTO_RENEW_ACCOUNT = IdUtils.asAccount("0.0.4");
->>>>>>> 2aeec9da
 
     @Mock
     private AccountAccess keyFinder;
@@ -306,41 +276,6 @@
         final var op = newCreateTxn(adminKey, submitKey, true).consensusCreateTopicOrThrow();
 
         given(handleContext.consensusNow()).willReturn(Instant.ofEpochSecond(1_234_567L));
-<<<<<<< HEAD
-=======
-        given(handleContext.attributeValidator()).willReturn(validator);
-        given(handleContext.expiryValidator()).willReturn(expiryValidator);
-        given(expiryValidator.resolveCreationAttempt(anyBoolean(), any()))
-                .willReturn(new ExpiryMeta(
-                        1_234_567L + op.getAutoRenewPeriod().getSeconds(),
-                        op.getAutoRenewPeriod().getSeconds(),
-                        op.getAutoRenewAccount().getAccountNum()));
-        given(handleContext.newEntityNumSupplier()).willReturn(() -> 1_234L);
-
-        subject.handle(handleContext, op, config, recordBuilder, topicStore);
-
-        final var createdTopic = topicStore.get(1_234L);
-        assertTrue(createdTopic.isPresent());
-
-        final var actualTopic = createdTopic.get();
-        assertEquals(0L, actualTopic.sequenceNumber());
-        assertEquals("memo", actualTopic.memo());
-        assertEquals(fromGrpcKey(adminKey), actualTopic.adminKey());
-        assertEquals(fromGrpcKey(submitKey), actualTopic.submitKey());
-        assertEquals(1244567, actualTopic.expiry());
-        assertEquals(10000, actualTopic.autoRenewPeriod());
-        assertEquals(AUTO_RENEW_ACCOUNT.getAccountNum(), actualTopic.autoRenewAccountNumber());
-        assertEquals(1_234L, recordBuilder.getCreatedTopic());
-        assertTrue(topicStore.get(1234L).isPresent());
-    }
-
-    @Test
-    @DisplayName("Handle works as expected without keys")
-    void handleDoesntRequireKeys() {
-        final var op = newCreateTxn(null, null, true).getConsensusCreateTopic();
-
-        given(handleContext.consensusNow()).willReturn(Instant.ofEpochSecond(1_234_567L));
->>>>>>> 2aeec9da
         given(handleContext.attributeValidator()).willReturn(validator);
         given(handleContext.expiryValidator()).willReturn(expiryValidator);
         given(expiryValidator.resolveCreationAttempt(anyBoolean(), any()))
@@ -358,25 +293,16 @@
         final var actualTopic = createdTopic.get();
         assertEquals(0L, actualTopic.sequenceNumber());
         assertEquals("memo", actualTopic.memo());
-<<<<<<< HEAD
         assertEquals(adminKey, actualTopic.adminKey());
         assertEquals(submitKey, actualTopic.submitKey());
         assertEquals(1234667, actualTopic.expiry());
         assertEquals(op.autoRenewPeriod().seconds(), actualTopic.autoRenewPeriod());
         assertEquals(AUTO_RENEW_ACCOUNT.accountNum(), actualTopic.autoRenewAccountNumber());
-=======
-        assertNull(actualTopic.adminKey());
-        assertNull(actualTopic.submitKey());
-        assertEquals(1244567, actualTopic.expiry());
-        assertEquals(10000, actualTopic.autoRenewPeriod());
-        assertEquals(AUTO_RENEW_ACCOUNT.getAccountNum(), actualTopic.autoRenewAccountNumber());
->>>>>>> 2aeec9da
         assertEquals(1_234L, recordBuilder.getCreatedTopic());
         assertTrue(topicStore.get(1234L).isPresent());
     }
 
     @Test
-<<<<<<< HEAD
     @DisplayName("Handle works as expected without keys")
     void handleDoesntRequireKeys() {
         final var op = newCreateTxn(null, null, true).consensusCreateTopicOrThrow();
@@ -412,59 +338,34 @@
     @DisplayName("Translates INVALID_EXPIRATION_TIME to AUTO_RENEW_DURATION_NOT_IN_RANGE")
     void translatesInvalidExpiryException() {
         final var op = newCreateTxn(null, null, true).consensusCreateTopicOrThrow();
-=======
-    @DisplayName("Translates INVALID_EXPIRATION_TIME to AUTO_RENEW_DURATION_NOT_IN_RANGE")
-    void translatesInvalidExpiryException() {
-        final var op = newCreateTxn(null, null, true).getConsensusCreateTopic();
->>>>>>> 2aeec9da
 
         given(handleContext.consensusNow()).willReturn(Instant.ofEpochSecond(1_234_567L));
         given(handleContext.attributeValidator()).willReturn(validator);
         given(handleContext.expiryValidator()).willReturn(expiryValidator);
         given(expiryValidator.resolveCreationAttempt(anyBoolean(), any()))
-<<<<<<< HEAD
                 .willThrow(new HandleStatusException(ResponseCodeEnum.INVALID_EXPIRATION_TIME));
-=======
-                .willThrow(new HandleStatusException(INVALID_EXPIRATION_TIME));
->>>>>>> 2aeec9da
 
         final var failure = assertThrows(
                 HandleStatusException.class,
                 () -> subject.handle(handleContext, op, config, recordBuilder, topicStore));
-<<<<<<< HEAD
         assertEquals(ResponseCodeEnum.AUTORENEW_DURATION_NOT_IN_RANGE, failure.getStatus());
-=======
-        assertEquals(AUTORENEW_DURATION_NOT_IN_RANGE, failure.getStatus());
->>>>>>> 2aeec9da
     }
 
     @Test
     @DisplayName("Doesnt translate INVALID_AUTORENEW_ACCOUNT")
     void doesntTranslateInvalidAutoRenewNum() {
-<<<<<<< HEAD
         final var op = newCreateTxn(null, null, true).consensusCreateTopicOrThrow();
-=======
-        final var op = newCreateTxn(null, null, true).getConsensusCreateTopic();
->>>>>>> 2aeec9da
 
         given(handleContext.consensusNow()).willReturn(Instant.ofEpochSecond(1_234_567L));
         given(handleContext.attributeValidator()).willReturn(validator);
         given(handleContext.expiryValidator()).willReturn(expiryValidator);
         given(expiryValidator.resolveCreationAttempt(anyBoolean(), any()))
-<<<<<<< HEAD
                 .willThrow(new HandleStatusException(ResponseCodeEnum.INVALID_AUTORENEW_ACCOUNT));
-=======
-                .willThrow(new HandleStatusException(INVALID_AUTORENEW_ACCOUNT));
->>>>>>> 2aeec9da
 
         final var failure = assertThrows(
                 HandleStatusException.class,
                 () -> subject.handle(handleContext, op, config, recordBuilder, topicStore));
-<<<<<<< HEAD
         assertEquals(ResponseCodeEnum.INVALID_AUTORENEW_ACCOUNT, failure.getStatus());
-=======
-        assertEquals(INVALID_AUTORENEW_ACCOUNT, failure.getStatus());
->>>>>>> 2aeec9da
     }
 
     @Test
