--- conflicted
+++ resolved
@@ -274,7 +274,7 @@
         final var adminKey = SIMPLE_KEY_A;
         final var submitKey = SIMPLE_KEY_B;
         final var op =
-                newCreateTxn(adminKey, submitKey, true).consensusCreateTopic().get();
+                newCreateTxn(adminKey, submitKey, true).consensusCreateTopicOrThrow();
 
         given(handleContext.consensusNow()).willReturn(Instant.ofEpochSecond(1_234_567L));
         given(handleContext.attributeValidator()).willReturn(validator);
@@ -283,7 +283,7 @@
                 .willReturn(new ExpiryMeta(
                         1_234_567L + op.autoRenewPeriod().seconds(),
                         op.autoRenewPeriod().seconds(),
-                        op.autoRenewAccount().accountNum().get()));
+                        op.autoRenewAccount().accountNum()));
         given(handleContext.newEntityNumSupplier()).willReturn(() -> 1_234L);
 
         subject.handle(handleContext, op, config, recordBuilder, topicStore);
@@ -294,19 +294,11 @@
         final var actualTopic = createdTopic.get();
         assertEquals(0L, actualTopic.sequenceNumber());
         assertEquals("memo", actualTopic.memo());
-<<<<<<< HEAD
         assertEquals(adminKey, actualTopic.adminKey());
         assertEquals(submitKey, actualTopic.submitKey());
-        assertEquals(1_234_567L + op.autoRenewPeriod().seconds(), actualTopic.expiry());
+        assertEquals(1234667, actualTopic.expiry());
         assertEquals(op.autoRenewPeriod().seconds(), actualTopic.autoRenewPeriod());
-        assertEquals(AUTO_RENEW_ACCOUNT.accountNum().get(), actualTopic.autoRenewAccountNumber());
-=======
-        assertEquals(toPbj(adminKey), actualTopic.adminKey());
-        assertEquals(toPbj(submitKey), actualTopic.submitKey());
-        assertEquals(1244567, actualTopic.expiry());
-        assertEquals(10000, actualTopic.autoRenewPeriod());
-        assertEquals(AUTO_RENEW_ACCOUNT.getAccountNum(), actualTopic.autoRenewAccountNumber());
->>>>>>> b7f10757
+        assertEquals(AUTO_RENEW_ACCOUNT.accountNum(), actualTopic.autoRenewAccountNumber());
         assertEquals(1_234L, recordBuilder.getCreatedTopic());
         assertTrue(topicStore.get(1234L).isPresent());
     }
@@ -314,7 +306,8 @@
     @Test
     @DisplayName("Handle works as expected without keys")
     void handleDoesntRequireKeys() {
-        final var op = newCreateTxn(null, null, true).consensusCreateTopic().get();
+        final var op = newCreateTxn(null, null, true)
+                .consensusCreateTopicOrThrow();
 
         given(handleContext.consensusNow()).willReturn(Instant.ofEpochSecond(1_234_567L));
         given(handleContext.attributeValidator()).willReturn(validator);
@@ -323,7 +316,7 @@
                 .willReturn(new ExpiryMeta(
                         1_234_567L + op.autoRenewPeriod().seconds(),
                         op.autoRenewPeriod().seconds(),
-                        op.autoRenewAccount().accountNum().get()));
+                        op.autoRenewAccount().accountNumOrElse(0L)));
         given(handleContext.newEntityNumSupplier()).willReturn(() -> 1_234L);
 
         subject.handle(handleContext, op, config, recordBuilder, topicStore);
@@ -338,7 +331,7 @@
         assertNull(actualTopic.submitKey());
         assertEquals(1_234_567L + op.autoRenewPeriod().seconds(), actualTopic.expiry());
         assertEquals(op.autoRenewPeriod().seconds(), actualTopic.autoRenewPeriod());
-        assertEquals(AUTO_RENEW_ACCOUNT.accountNum().get(), actualTopic.autoRenewAccountNumber());
+        assertEquals(AUTO_RENEW_ACCOUNT.accountNum(), actualTopic.autoRenewAccountNumber());
         assertEquals(1_234L, recordBuilder.getCreatedTopic());
         assertTrue(topicStore.get(1234L).isPresent());
     }
@@ -346,7 +339,8 @@
     @Test
     @DisplayName("Translates INVALID_EXPIRATION_TIME to AUTO_RENEW_DURATION_NOT_IN_RANGE")
     void translatesInvalidExpiryException() {
-        final var op = newCreateTxn(null, null, true).consensusCreateTopic().get();
+        final var op = newCreateTxn(null, null, true)
+                .consensusCreateTopicOrThrow();
 
         given(handleContext.consensusNow()).willReturn(Instant.ofEpochSecond(1_234_567L));
         given(handleContext.attributeValidator()).willReturn(validator);
@@ -363,7 +357,8 @@
     @Test
     @DisplayName("Doesnt translate INVALID_AUTORENEW_ACCOUNT")
     void doesntTranslateInvalidAutoRenewNum() {
-        final var op = newCreateTxn(null, null, true).consensusCreateTopic().get();
+        final var op = newCreateTxn(null, null, true)
+                .consensusCreateTopicOrThrow();
 
         given(handleContext.consensusNow()).willReturn(Instant.ofEpochSecond(1_234_567L));
         given(handleContext.attributeValidator()).willReturn(validator);
@@ -383,7 +378,7 @@
         final var adminKey = SIMPLE_KEY_A;
         final var submitKey = SIMPLE_KEY_B;
         final var op =
-                newCreateTxn(adminKey, submitKey, true).consensusCreateTopic().get();
+                newCreateTxn(adminKey, submitKey, true).consensusCreateTopicOrThrow();
 
         given(handleContext.attributeValidator()).willReturn(validator);
 
@@ -403,7 +398,7 @@
         final var adminKey = SIMPLE_KEY_A;
         final var submitKey = SIMPLE_KEY_B;
         final var op =
-                newCreateTxn(adminKey, submitKey, true).consensusCreateTopic().get();
+                newCreateTxn(adminKey, submitKey, true).consensusCreateTopicOrThrow();
 
         given(handleContext.attributeValidator()).willReturn(validator);
 
@@ -422,7 +417,7 @@
         final var adminKey = SIMPLE_KEY_A;
         final var submitKey = SIMPLE_KEY_B;
         final var op =
-                newCreateTxn(adminKey, submitKey, true).consensusCreateTopic().get();
+                newCreateTxn(adminKey, submitKey, true).consensusCreateTopicOrThrow();
         final var writableState = writableTopicStateWithOneKey();
 
         given(writableStates.<EntityNum, Topic>get(TOPICS)).willReturn(writableState);
@@ -445,7 +440,7 @@
         final var adminKey = SIMPLE_KEY_A;
         final var submitKey = SIMPLE_KEY_B;
         final var op =
-                newCreateTxn(adminKey, submitKey, true).consensusCreateTopic().get();
+                newCreateTxn(adminKey, submitKey, true).consensusCreateTopicOrThrow();
         final var writableState = writableTopicStateWithOneKey();
 
         given(handleContext.consensusNow()).willReturn(Instant.ofEpochSecond(1_234_567L));
