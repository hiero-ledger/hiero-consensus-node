/*
 * Copyright (C) 2023 Hedera Hashgraph, LLC
 *
 * Licensed under the Apache License, Version 2.0 (the "License");
 * you may not use this file except in compliance with the License.
 * You may obtain a copy of the License at
 *
 *      http://www.apache.org/licenses/LICENSE-2.0
 *
 * Unless required by applicable law or agreed to in writing, software
 * distributed under the License is distributed on an "AS IS" BASIS,
 * WITHOUT WARRANTIES OR CONDITIONS OF ANY KIND, either express or implied.
 * See the License for the specific language governing permissions and
 * limitations under the License.
 */

package com.hedera.node.app.service.consensus.impl.test.handlers;

import static com.hedera.node.app.service.consensus.impl.test.handlers.ConsensusTestUtils.SIMPLE_KEY_A;
import static com.hedera.node.app.service.consensus.impl.test.handlers.ConsensusTestUtils.SIMPLE_KEY_B;
import static com.hedera.node.app.service.consensus.impl.test.handlers.ConsensusTestUtils.assertOkResponse;
import static com.hedera.node.app.service.mono.Utils.asHederaKey;
import static com.hedera.node.app.spi.KeyOrLookupFailureReason.withKey;
import static com.hedera.test.utils.KeyUtils.A_COMPLEX_KEY;
import static org.assertj.core.api.Assertions.assertThat;
import static org.junit.jupiter.api.Assertions.assertEquals;
import static org.junit.jupiter.api.Assertions.assertInstanceOf;
import static org.junit.jupiter.api.Assertions.assertNull;
import static org.junit.jupiter.api.Assertions.assertThrows;
import static org.junit.jupiter.api.Assertions.assertTrue;
import static org.mockito.ArgumentMatchers.any;
import static org.mockito.ArgumentMatchers.anyBoolean;
import static org.mockito.BDDMockito.given;
import static org.mockito.Mockito.doThrow;

import com.hedera.hapi.node.base.AccountID;
import com.hedera.hapi.node.base.Key;
import com.hedera.hapi.node.base.ResponseCodeEnum;
import com.hedera.hapi.node.base.TransactionID;
import com.hedera.hapi.node.consensus.ConsensusCreateTopicTransactionBody;
import com.hedera.hapi.node.state.consensus.Topic;
import com.hedera.hapi.node.transaction.TransactionBody;
import com.hedera.node.app.service.consensus.impl.WritableTopicStore;
import com.hedera.node.app.service.consensus.impl.config.ConsensusServiceConfig;
import com.hedera.node.app.service.consensus.impl.handlers.ConsensusCreateTopicHandler;
import com.hedera.node.app.service.consensus.impl.records.ConsensusCreateTopicRecordBuilder;
import com.hedera.node.app.service.consensus.impl.records.CreateTopicRecordBuilder;
import com.hedera.node.app.service.mono.utils.EntityNum;
import com.hedera.node.app.spi.KeyOrLookupFailureReason;
import com.hedera.node.app.spi.accounts.AccountAccess;
import com.hedera.node.app.spi.key.HederaKey;
import com.hedera.node.app.spi.meta.HandleContext;
import com.hedera.node.app.spi.validation.AttributeValidator;
import com.hedera.node.app.spi.validation.ExpiryMeta;
import com.hedera.node.app.spi.validation.ExpiryValidator;
import com.hedera.node.app.spi.workflows.HandleException;
import com.hedera.node.app.spi.workflows.PreHandleContext;
import java.time.Instant;
import java.util.List;
import org.junit.jupiter.api.BeforeEach;
import org.junit.jupiter.api.DisplayName;
import org.junit.jupiter.api.Test;
import org.junit.jupiter.api.extension.ExtendWith;
import org.mockito.Mock;
import org.mockito.junit.jupiter.MockitoExtension;

@ExtendWith(MockitoExtension.class)
class ConsensusCreateTopicHandlerTest extends ConsensusHandlerTestBase {
    static final AccountID ACCOUNT_ID_3 = AccountID.newBuilder().accountNum(3L).build();
    private static final AccountID AUTO_RENEW_ACCOUNT =
            AccountID.newBuilder().accountNum(4L).build();

    @Mock
    private AccountAccess keyFinder;

    @Mock
    private HandleContext handleContext;

    @Mock
    private AttributeValidator validator;

    @Mock
    private ExpiryValidator expiryValidator;

    private ConsensusCreateTopicRecordBuilder recordBuilder;
    private ConsensusServiceConfig config;

    private WritableTopicStore topicStore;
    private ConsensusCreateTopicHandler subject;

    private TransactionBody newCreateTxn(Key adminKey, Key submitKey, boolean hasAutoRenewAccount) {
        final var txnId = TransactionID.newBuilder().accountID(ACCOUNT_ID_3).build();
        final var createTopicBuilder = ConsensusCreateTopicTransactionBody.newBuilder();
        if (adminKey != null) {
            createTopicBuilder.adminKey(adminKey);
        }
        if (submitKey != null) {
            createTopicBuilder.submitKey(submitKey);
        }
        createTopicBuilder.autoRenewPeriod(WELL_KNOWN_AUTO_RENEW_PERIOD);
        createTopicBuilder.memo("memo");
        if (hasAutoRenewAccount) {
            createTopicBuilder.autoRenewAccount(AUTO_RENEW_ACCOUNT);
        }
        return TransactionBody.newBuilder()
                .transactionID(txnId)
                .consensusCreateTopic(createTopicBuilder.build())
                .build();
    }

    @BeforeEach
    void setUp() {
        subject = new ConsensusCreateTopicHandler();
        topicStore = new WritableTopicStore(writableStates);
        config = new ConsensusServiceConfig(10L, 100);
        recordBuilder = new CreateTopicRecordBuilder();
    }

    @Test
    @DisplayName("All non-null key inputs required")
    void nonNullKeyInputsRequired() {
        // given:
        final var payerKey = mockPayerLookup();
        final var adminKey = SIMPLE_KEY_A;
        final var submitKey = SIMPLE_KEY_B;

        // when:
        final var context = new PreHandleContext(keyFinder, newCreateTxn(adminKey, submitKey, false), ACCOUNT_ID_3);
        subject.preHandle(context);

        // then:
        assertOkResponse(context);
        assertThat(context.getPayerKey()).isEqualTo(payerKey);
        final var expectedHederaAdminKey = asHederaKey(adminKey).orElseThrow();
        final var expectedHederaSubmitKey = asHederaKey(submitKey).orElseThrow();
        assertThat(context.getRequiredNonPayerKeys()).containsExactly(expectedHederaAdminKey);
    }

    @Test
    @DisplayName("Non-payer admin key is added")
    void differentAdminKey() {
        // given:
        final var payerKey = mockPayerLookup();
        final var adminKey = SIMPLE_KEY_A;

        // when:
        final var context = new PreHandleContext(keyFinder, newCreateTxn(adminKey, null, false), ACCOUNT_ID_3);
        subject.preHandle(context);

        // then:
        assertOkResponse(context);
        assertThat(context.getPayerKey()).isEqualTo(payerKey);
        final var expectedHederaAdminKey = asHederaKey(adminKey).orElseThrow();
        assertThat(context.getRequiredNonPayerKeys()).isEqualTo(List.of(expectedHederaAdminKey));
    }

    @Test
    @DisplayName("Non-payer submit key is added")
    void createAddsDifferentSubmitKey() {
        // given:
        final var payerKey = mockPayerLookup();
        final var submitKey = SIMPLE_KEY_B;

        // when:
        final var context = new PreHandleContext(keyFinder, newCreateTxn(null, submitKey, false), ACCOUNT_ID_3);
        subject.preHandle(context);

        // then:
        assertOkResponse(context);
        assertThat(context.getPayerKey()).isEqualTo(payerKey);
        assertThat(context.getRequiredNonPayerKeys()).isEmpty();
    }

    @Test
    @DisplayName("Payer key can be added as admin")
    void createAddsPayerAsAdmin() {
        // given:
        final var protoPayerKey = SIMPLE_KEY_A;
        final var payerKey = mockPayerLookup(protoPayerKey);

        // when:
        final var context = new PreHandleContext(keyFinder, newCreateTxn(protoPayerKey, null, false), ACCOUNT_ID_3);
        subject.preHandle(context);

        // then:
        assertOkResponse(context);
        assertThat(context.getPayerKey()).isEqualTo(payerKey);
        assertThat(context.getRequiredNonPayerKeys()).containsExactly(payerKey);
    }

    @Test
    @DisplayName("Payer key can be added as submitter")
    void createAddsPayerAsSubmitter() {
        // given:
        final var protoPayerKey = SIMPLE_KEY_B;
        final var payerKey = mockPayerLookup(protoPayerKey);

        // when:
        final var context = new PreHandleContext(keyFinder, newCreateTxn(null, protoPayerKey, false), ACCOUNT_ID_3);
        subject.preHandle(context);

        // then:
        assertOkResponse(context);
        assertThat(context.getPayerKey()).isEqualTo(payerKey);
    }

    @Test
    @DisplayName("Fails if payer is not found")
    void createFailsWhenPayerNotFound() {
        // given:
        final var missing = AccountID.newBuilder().accountNum(1234).build();
        given(keyFinder.getKey(missing))
                .willReturn(KeyOrLookupFailureReason.withFailureReason(
                        ResponseCodeEnum.ACCOUNT_ID_DOES_NOT_EXIST)); // Any error response code
        final var inputTxn = newCreateTxn(null, null, false);

        // when:
        final var context = new PreHandleContext(keyFinder, inputTxn, missing);
        subject.preHandle(context);

        // then:
        assertThat(context.getStatus()).isEqualTo(ResponseCodeEnum.INVALID_PAYER_ACCOUNT_ID);
        assertThat(context.failed()).isTrue();
        assertThat(context.getPayerKey()).isNull();
        assertThat(context.getRequiredNonPayerKeys()).isEmpty();
    }

    @Test
    @DisplayName("Fails if auto account is returned with a null key")
    void autoAccountKeyIsNull() {
        // given:
        mockPayerLookup();
        final var acct1234 = AccountID.newBuilder().accountNum(1234).build();
        given(keyFinder.getKey(acct1234))
                .willReturn(KeyOrLookupFailureReason.withFailureReason(
                        ResponseCodeEnum.ACCOUNT_ID_DOES_NOT_EXIST)); // Any error response code
        final var inputTxn = TransactionBody.newBuilder()
                .transactionID(
                        TransactionID.newBuilder().accountID(ACCOUNT_ID_3).build())
                .consensusCreateTopic(ConsensusCreateTopicTransactionBody.newBuilder()
                        .autoRenewAccount(acct1234)
                        .build())
                .build();

        // when:
        final var context = new PreHandleContext(keyFinder, inputTxn, ACCOUNT_ID_3);
        subject.preHandle(context);

        // then:
        assertThat(context.getStatus()).isEqualTo(ResponseCodeEnum.INVALID_AUTORENEW_ACCOUNT);
        assertThat(context.failed()).isTrue();
    }

    @Test
    @DisplayName("Only payer key is always required")
    void requiresPayerKey() {
        // given:
        final var payerKey = mockPayerLookup();
        final var context = new PreHandleContext(keyFinder, newCreateTxn(null, null, false), ACCOUNT_ID_3);

        // when:
        subject.preHandle(context);

        // then:
        assertOkResponse(context);
        assertThat(context.getPayerKey()).isEqualTo(payerKey);
        assertThat(context.getRequiredNonPayerKeys()).isEmpty();
    }

    @Test
    @DisplayName("Handle works as expected")
    void handleWorksAsExpected() {
        final var adminKey = SIMPLE_KEY_A;
        final var submitKey = SIMPLE_KEY_B;
        final var op = newCreateTxn(adminKey, submitKey, true).consensusCreateTopicOrThrow();

        given(handleContext.consensusNow()).willReturn(Instant.ofEpochSecond(1_234_567L));
        given(handleContext.attributeValidator()).willReturn(validator);
        given(handleContext.expiryValidator()).willReturn(expiryValidator);
        given(expiryValidator.resolveCreationAttempt(anyBoolean(), any()))
                .willReturn(new ExpiryMeta(
                        1_234_567L + op.autoRenewPeriod().seconds(),
                        op.autoRenewPeriod().seconds(),
                        op.autoRenewAccount().accountNum()));
        given(handleContext.newEntityNumSupplier()).willReturn(() -> 1_234L);

        subject.handle(handleContext, op, config, recordBuilder, topicStore);

        final var createdTopic = topicStore.get(1_234L);
        assertTrue(createdTopic.isPresent());

        final var actualTopic = createdTopic.get();
        assertEquals(0L, actualTopic.sequenceNumber());
        assertEquals("memo", actualTopic.memo());
        assertEquals(adminKey, actualTopic.adminKey());
        assertEquals(submitKey, actualTopic.submitKey());
        assertEquals(1234667, actualTopic.expiry());
        assertEquals(op.autoRenewPeriod().seconds(), actualTopic.autoRenewPeriod());
        assertEquals(AUTO_RENEW_ACCOUNT.accountNum(), actualTopic.autoRenewAccountNumber());
        assertEquals(1_234L, recordBuilder.getCreatedTopic());
        assertTrue(topicStore.get(1234L).isPresent());
    }

    @Test
    @DisplayName("Handle works as expected without keys")
    void handleDoesntRequireKeys() {
        final var op = newCreateTxn(null, null, true).consensusCreateTopicOrThrow();

        given(handleContext.consensusNow()).willReturn(Instant.ofEpochSecond(1_234_567L));
        given(handleContext.attributeValidator()).willReturn(validator);
        given(handleContext.expiryValidator()).willReturn(expiryValidator);
        given(expiryValidator.resolveCreationAttempt(anyBoolean(), any()))
                .willReturn(new ExpiryMeta(
                        1_234_567L + op.autoRenewPeriod().seconds(),
                        op.autoRenewPeriod().seconds(),
                        op.autoRenewAccount().accountNumOrElse(0L)));
        given(handleContext.newEntityNumSupplier()).willReturn(() -> 1_234L);

        subject.handle(handleContext, op, config, recordBuilder, topicStore);

        final var createdTopic = topicStore.get(1_234L);
        assertTrue(createdTopic.isPresent());

        final var actualTopic = createdTopic.get();
        assertEquals(0L, actualTopic.sequenceNumber());
        assertEquals("memo", actualTopic.memo());
        assertNull(actualTopic.adminKey());
        assertNull(actualTopic.submitKey());
        assertEquals(1_234_567L + op.autoRenewPeriod().seconds(), actualTopic.expiry());
        assertEquals(op.autoRenewPeriod().seconds(), actualTopic.autoRenewPeriod());
        assertEquals(AUTO_RENEW_ACCOUNT.accountNum(), actualTopic.autoRenewAccountNumber());
        assertEquals(1_234L, recordBuilder.getCreatedTopic());
        assertTrue(topicStore.get(1234L).isPresent());
    }

    @Test
    @DisplayName("Translates INVALID_EXPIRATION_TIME to AUTO_RENEW_DURATION_NOT_IN_RANGE")
    void translatesInvalidExpiryException() {
        final var op = newCreateTxn(null, null, true).consensusCreateTopicOrThrow();

        given(handleContext.consensusNow()).willReturn(Instant.ofEpochSecond(1_234_567L));
        given(handleContext.attributeValidator()).willReturn(validator);
        given(handleContext.expiryValidator()).willReturn(expiryValidator);
        given(expiryValidator.resolveCreationAttempt(anyBoolean(), any()))
<<<<<<< HEAD
                .willThrow(new HandleStatusException(ResponseCodeEnum.INVALID_EXPIRATION_TIME));

        final var failure = assertThrows(
                HandleStatusException.class,
                () -> subject.handle(handleContext, op, config, recordBuilder, topicStore));
=======
                .willThrow(new HandleException(ResponseCodeEnum.INVALID_EXPIRATION_TIME));

        final var failure = assertThrows(
                HandleException.class, () -> subject.handle(handleContext, op, config, recordBuilder, topicStore));
>>>>>>> 66b58e3a
        assertEquals(ResponseCodeEnum.AUTORENEW_DURATION_NOT_IN_RANGE, failure.getStatus());
    }

    @Test
    @DisplayName("Doesnt translate INVALID_AUTORENEW_ACCOUNT")
    void doesntTranslateInvalidAutoRenewNum() {
        final var op = newCreateTxn(null, null, true).consensusCreateTopicOrThrow();

        given(handleContext.consensusNow()).willReturn(Instant.ofEpochSecond(1_234_567L));
        given(handleContext.attributeValidator()).willReturn(validator);
        given(handleContext.expiryValidator()).willReturn(expiryValidator);
        given(expiryValidator.resolveCreationAttempt(anyBoolean(), any()))
<<<<<<< HEAD
                .willThrow(new HandleStatusException(ResponseCodeEnum.INVALID_AUTORENEW_ACCOUNT));

        final var failure = assertThrows(
                HandleStatusException.class,
                () -> subject.handle(handleContext, op, config, recordBuilder, topicStore));
=======
                .willThrow(new HandleException(ResponseCodeEnum.INVALID_AUTORENEW_ACCOUNT));

        final var failure = assertThrows(
                HandleException.class, () -> subject.handle(handleContext, op, config, recordBuilder, topicStore));
>>>>>>> 66b58e3a
        assertEquals(ResponseCodeEnum.INVALID_AUTORENEW_ACCOUNT, failure.getStatus());
    }

    @Test
    @DisplayName("Memo Validation Failure will throw")
    void handleThrowsIfAttributeValidatorFails() {
        final var adminKey = SIMPLE_KEY_A;
        final var submitKey = SIMPLE_KEY_B;
        final var op = newCreateTxn(adminKey, submitKey, true).consensusCreateTopicOrThrow();

        given(handleContext.attributeValidator()).willReturn(validator);

<<<<<<< HEAD
        doThrow(new HandleStatusException(ResponseCodeEnum.MEMO_TOO_LONG))
=======
        doThrow(new HandleException(ResponseCodeEnum.MEMO_TOO_LONG))
>>>>>>> 66b58e3a
                .when(validator)
                .validateMemo(op.memo());

        assertThrows(HandleException.class, () -> subject.handle(handleContext, op, config, recordBuilder, topicStore));
        assertTrue(topicStore.get(1234L).isEmpty());
    }

    @Test
    @DisplayName("Key Validation Failure will throw")
    void handleThrowsIfKeyValidatorFails() {
        final var adminKey = SIMPLE_KEY_A;
        final var submitKey = SIMPLE_KEY_B;
        final var op = newCreateTxn(adminKey, submitKey, true).consensusCreateTopicOrThrow();

        given(handleContext.attributeValidator()).willReturn(validator);

<<<<<<< HEAD
        doThrow(new HandleStatusException(ResponseCodeEnum.BAD_ENCODING))
                .when(validator)
                .validateKey(adminKey);
        assertThrows(
                HandleStatusException.class,
                () -> subject.handle(handleContext, op, config, recordBuilder, topicStore));
=======
        doThrow(new HandleException(ResponseCodeEnum.BAD_ENCODING))
                .when(validator)
                .validateKey(adminKey);
        assertThrows(HandleException.class, () -> subject.handle(handleContext, op, config, recordBuilder, topicStore));
>>>>>>> 66b58e3a
        assertTrue(topicStore.get(1234L).isEmpty());
    }

    @Test
    @DisplayName("Fails when the allowed topics are already created")
    void failsWhenMaxRegimeExceeds() {
        final var adminKey = SIMPLE_KEY_A;
        final var submitKey = SIMPLE_KEY_B;
        final var op = newCreateTxn(adminKey, submitKey, true).consensusCreateTopicOrThrow();
        final var writableState = writableTopicStateWithOneKey();

        given(writableStates.<EntityNum, Topic>get(TOPICS)).willReturn(writableState);
        final var topicStore = new WritableTopicStore(writableStates);
        assertEquals(1, topicStore.sizeOfState());

        given(handleContext.attributeValidator()).willReturn(validator);
        config = new ConsensusServiceConfig(1, 1);

        final var msg = assertThrows(
<<<<<<< HEAD
                HandleStatusException.class,
                () -> subject.handle(handleContext, op, config, recordBuilder, topicStore));
=======
                HandleException.class, () -> subject.handle(handleContext, op, config, recordBuilder, topicStore));
>>>>>>> 66b58e3a
        assertEquals(ResponseCodeEnum.MAX_ENTITIES_IN_PRICE_REGIME_HAVE_BEEN_CREATED, msg.getStatus());
        assertEquals(0, topicStore.modifiedTopics().size());
    }

    @Test
    @DisplayName("Validates AutoRenewAccount")
    void validatedAutoRenewAccount() {
        final var adminKey = SIMPLE_KEY_A;
        final var submitKey = SIMPLE_KEY_B;
        final var op = newCreateTxn(adminKey, submitKey, true).consensusCreateTopicOrThrow();
        final var writableState = writableTopicStateWithOneKey();

        given(handleContext.consensusNow()).willReturn(Instant.ofEpochSecond(1_234_567L));
        given(writableStates.<EntityNum, Topic>get(TOPICS)).willReturn(writableState);
        final var topicStore = new WritableTopicStore(writableStates);
        assertEquals(1, topicStore.sizeOfState());

        given(handleContext.attributeValidator()).willReturn(validator);
        config = new ConsensusServiceConfig(10, 100);
        given(handleContext.expiryValidator()).willReturn(expiryValidator);
        doThrow(HandleException.class).when(expiryValidator).resolveCreationAttempt(anyBoolean(), any());

        final var failure = assertThrows(
                HandleException.class, () -> subject.handle(handleContext, op, config, recordBuilder, topicStore));
        assertEquals(HandleException.class, failure.getClass());
        assertEquals(0, topicStore.modifiedTopics().size());
    }

    @Test
    void returnsExpectedRecordBuilderType() {
        assertInstanceOf(ConsensusCreateTopicRecordBuilder.class, subject.newRecordBuilder());
    }

    // Note: there are more tests in ConsensusCreateTopicHandlerParityTest.java

    private HederaKey mockPayerLookup() {
        return mockPayerLookup(A_COMPLEX_KEY);
    }

    private HederaKey mockPayerLookup(Key key) {
        final var returnKey = asHederaKey(key).orElseThrow();
        given(keyFinder.getKey(ACCOUNT_ID_3)).willReturn(withKey(returnKey));
        return returnKey;
    }
}<|MERGE_RESOLUTION|>--- conflicted
+++ resolved
@@ -342,18 +342,10 @@
         given(handleContext.attributeValidator()).willReturn(validator);
         given(handleContext.expiryValidator()).willReturn(expiryValidator);
         given(expiryValidator.resolveCreationAttempt(anyBoolean(), any()))
-<<<<<<< HEAD
-                .willThrow(new HandleStatusException(ResponseCodeEnum.INVALID_EXPIRATION_TIME));
-
-        final var failure = assertThrows(
-                HandleStatusException.class,
-                () -> subject.handle(handleContext, op, config, recordBuilder, topicStore));
-=======
                 .willThrow(new HandleException(ResponseCodeEnum.INVALID_EXPIRATION_TIME));
 
         final var failure = assertThrows(
                 HandleException.class, () -> subject.handle(handleContext, op, config, recordBuilder, topicStore));
->>>>>>> 66b58e3a
         assertEquals(ResponseCodeEnum.AUTORENEW_DURATION_NOT_IN_RANGE, failure.getStatus());
     }
 
@@ -366,18 +358,10 @@
         given(handleContext.attributeValidator()).willReturn(validator);
         given(handleContext.expiryValidator()).willReturn(expiryValidator);
         given(expiryValidator.resolveCreationAttempt(anyBoolean(), any()))
-<<<<<<< HEAD
-                .willThrow(new HandleStatusException(ResponseCodeEnum.INVALID_AUTORENEW_ACCOUNT));
-
-        final var failure = assertThrows(
-                HandleStatusException.class,
-                () -> subject.handle(handleContext, op, config, recordBuilder, topicStore));
-=======
                 .willThrow(new HandleException(ResponseCodeEnum.INVALID_AUTORENEW_ACCOUNT));
 
         final var failure = assertThrows(
                 HandleException.class, () -> subject.handle(handleContext, op, config, recordBuilder, topicStore));
->>>>>>> 66b58e3a
         assertEquals(ResponseCodeEnum.INVALID_AUTORENEW_ACCOUNT, failure.getStatus());
     }
 
@@ -390,11 +374,7 @@
 
         given(handleContext.attributeValidator()).willReturn(validator);
 
-<<<<<<< HEAD
-        doThrow(new HandleStatusException(ResponseCodeEnum.MEMO_TOO_LONG))
-=======
         doThrow(new HandleException(ResponseCodeEnum.MEMO_TOO_LONG))
->>>>>>> 66b58e3a
                 .when(validator)
                 .validateMemo(op.memo());
 
@@ -411,19 +391,10 @@
 
         given(handleContext.attributeValidator()).willReturn(validator);
 
-<<<<<<< HEAD
-        doThrow(new HandleStatusException(ResponseCodeEnum.BAD_ENCODING))
-                .when(validator)
-                .validateKey(adminKey);
-        assertThrows(
-                HandleStatusException.class,
-                () -> subject.handle(handleContext, op, config, recordBuilder, topicStore));
-=======
         doThrow(new HandleException(ResponseCodeEnum.BAD_ENCODING))
                 .when(validator)
                 .validateKey(adminKey);
         assertThrows(HandleException.class, () -> subject.handle(handleContext, op, config, recordBuilder, topicStore));
->>>>>>> 66b58e3a
         assertTrue(topicStore.get(1234L).isEmpty());
     }
 
@@ -443,12 +414,7 @@
         config = new ConsensusServiceConfig(1, 1);
 
         final var msg = assertThrows(
-<<<<<<< HEAD
-                HandleStatusException.class,
-                () -> subject.handle(handleContext, op, config, recordBuilder, topicStore));
-=======
                 HandleException.class, () -> subject.handle(handleContext, op, config, recordBuilder, topicStore));
->>>>>>> 66b58e3a
         assertEquals(ResponseCodeEnum.MAX_ENTITIES_IN_PRICE_REGIME_HAVE_BEEN_CREATED, msg.getStatus());
         assertEquals(0, topicStore.modifiedTopics().size());
     }
