--- conflicted
+++ resolved
@@ -122,7 +122,7 @@
         final var op = feeContext.body();
 
         return feeContext
-<<<<<<< HEAD
+                .feeCalculatorFactory()
                 .feeCalculator(SubType.DEFAULT)
                 .legacyCalculate(sigValueObj -> usageGiven(CommonPbjConverters.fromPbj(op), sigValueObj));
     }
@@ -130,11 +130,5 @@
     private FeeData usageGiven(
             final com.hederahashgraph.api.proto.java.TransactionBody txn, final SigValueObj sigUsage) {
         return ConsensusServiceFeeBuilder.getConsensusDeleteTopicFee(txn, sigUsage);
-=======
-                .feeCalculatorFactory()
-                .feeCalculator(SubType.DEFAULT)
-                .legacyCalculate(
-                        sigValueObj -> new DeleteTopicResourceUsage().usageGiven(fromPbj(op), sigValueObj, null));
->>>>>>> ce5f0765
     }
 }