/*
 * Copyright (C) 2023-2025 Hedera Hashgraph, LLC
 *
 * Licensed under the Apache License, Version 2.0 (the "License");
 * you may not use this file except in compliance with the License.
 * You may obtain a copy of the License at
 *
 *      http://www.apache.org/licenses/LICENSE-2.0
 *
 * Unless required by applicable law or agreed to in writing, software
 * distributed under the License is distributed on an "AS IS" BASIS,
 * WITHOUT WARRANTIES OR CONDITIONS OF ANY KIND, either express or implied.
 * See the License for the specific language governing permissions and
 * limitations under the License.
 */

package com.hedera.node.app.service.consensus.impl;

import static com.hedera.node.app.service.consensus.impl.ConsensusServiceImpl.TOPICS_KEY;
import static java.util.Objects.requireNonNull;

import com.hedera.hapi.node.base.TopicID;
import com.hedera.hapi.node.state.consensus.Topic;
import com.hedera.node.app.service.consensus.ReadableTopicStore;
import com.hedera.node.app.spi.ids.ReadableEntityCounters;
<<<<<<< HEAD
import com.hedera.node.app.spi.validation.EntityType;
=======
>>>>>>> 58c0d7af
import com.swirlds.state.spi.ReadableKVState;
import com.swirlds.state.spi.ReadableStates;
import edu.umd.cs.findbugs.annotations.NonNull;
import edu.umd.cs.findbugs.annotations.Nullable;

/**
 * Provides read-only methods for interacting with the underlying data storage mechanisms for
 * working with Topics.
 *
 * <p>This class is not exported from the module. It is an internal implementation detail.
 */
public class ReadableTopicStoreImpl implements ReadableTopicStore {
    /** The underlying data storage class that holds the topic data. */
    private final ReadableKVState<TopicID, Topic> topicState;

    private final ReadableEntityCounters entityCounters;

    /**
     * Create a new {@link ReadableTopicStoreImpl} instance.
     *
     * @param states The state to use.
     */
    public ReadableTopicStoreImpl(
            @NonNull final ReadableStates states, @NonNull final ReadableEntityCounters entityCounters) {

        requireNonNull(states);
        this.entityCounters = requireNonNull(entityCounters);
        this.topicState = states.get(TOPICS_KEY);
    }

    /**
     * Returns the topic needed. If the topic doesn't exist returns failureReason. If the
     * topic exists , the failure reason will be null.
     *
     * @param id topic id being looked up
     * @return topic
     */
    @Override
    @Nullable
    public Topic getTopic(@NonNull final TopicID id) {
        requireNonNull(id);
        return topicState.get(id);
    }

    /**
     * Returns the number of topics in the state.
     * @return the number of topics in the state
     */
    public long sizeOfState() {
<<<<<<< HEAD
        return entityCounters.getCounterFor(EntityType.TOPIC);
=======
        return topicState.size();
        // FUTURE: Use entityCounters to get size.
>>>>>>> 58c0d7af
    }

    protected <T extends ReadableKVState<TopicID, Topic>> T topicState() {
        return (T) topicState;
    }
}<|MERGE_RESOLUTION|>--- conflicted
+++ resolved
@@ -23,10 +23,6 @@
 import com.hedera.hapi.node.state.consensus.Topic;
 import com.hedera.node.app.service.consensus.ReadableTopicStore;
 import com.hedera.node.app.spi.ids.ReadableEntityCounters;
-<<<<<<< HEAD
-import com.hedera.node.app.spi.validation.EntityType;
-=======
->>>>>>> 58c0d7af
 import com.swirlds.state.spi.ReadableKVState;
 import com.swirlds.state.spi.ReadableStates;
 import edu.umd.cs.findbugs.annotations.NonNull;
@@ -76,12 +72,8 @@
      * @return the number of topics in the state
      */
     public long sizeOfState() {
-<<<<<<< HEAD
-        return entityCounters.getCounterFor(EntityType.TOPIC);
-=======
         return topicState.size();
         // FUTURE: Use entityCounters to get size.
->>>>>>> 58c0d7af
     }
 
     protected <T extends ReadableKVState<TopicID, Topic>> T topicState() {
