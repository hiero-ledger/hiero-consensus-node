/*
 * Copyright (C) 2022-2023 Hedera Hashgraph, LLC
 *
 * Licensed under the Apache License, Version 2.0 (the "License");
 * you may not use this file except in compliance with the License.
 * You may obtain a copy of the License at
 *
 *      http://www.apache.org/licenses/LICENSE-2.0
 *
 * Unless required by applicable law or agreed to in writing, software
 * distributed under the License is distributed on an "AS IS" BASIS,
 * WITHOUT WARRANTIES OR CONDITIONS OF ANY KIND, either express or implied.
 * See the License for the specific language governing permissions and
 * limitations under the License.
 */

package com.hedera.node.app.service.consensus.impl.handlers;

import static com.hedera.hapi.node.base.ResponseCodeEnum.INVALID_CHUNK_NUMBER;
import static com.hedera.hapi.node.base.ResponseCodeEnum.INVALID_CHUNK_TRANSACTION_ID;
import static com.hedera.hapi.node.base.ResponseCodeEnum.INVALID_SUBMIT_KEY;
import static com.hedera.hapi.node.base.ResponseCodeEnum.INVALID_TOPIC_ID;
import static com.hedera.hapi.node.base.ResponseCodeEnum.INVALID_TOPIC_MESSAGE;
import static com.hedera.hapi.node.base.ResponseCodeEnum.INVALID_TRANSACTION;
import static com.hedera.hapi.node.base.ResponseCodeEnum.MESSAGE_SIZE_TOO_LARGE;
import static com.hedera.node.app.service.mono.pbj.PbjConverter.asBytes;
import static com.hedera.node.app.service.mono.state.merkle.MerkleTopic.RUNNING_HASH_VERSION;
import static com.hedera.node.app.spi.validation.Validations.mustExist;
import static java.util.Objects.requireNonNull;

import com.hedera.hapi.node.base.AccountID;
import com.hedera.hapi.node.base.HederaFunctionality;
import com.hedera.hapi.node.base.TopicID;
import com.hedera.hapi.node.base.TransactionID;
import com.hedera.hapi.node.consensus.ConsensusSubmitMessageTransactionBody;
import com.hedera.hapi.node.state.consensus.Topic;
import com.hedera.hapi.node.transaction.TransactionBody;
import com.hedera.node.app.service.consensus.ReadableTopicStore;
import com.hedera.node.app.service.consensus.impl.WritableTopicStore;
import com.hedera.node.app.service.consensus.impl.config.ConsensusServiceConfig;
import com.hedera.node.app.service.consensus.impl.records.ConsensusSubmitMessageRecordBuilder;
import com.hedera.node.app.spi.workflows.HandleContext;
import com.hedera.node.app.spi.workflows.HandleException;
import com.hedera.node.app.spi.workflows.PreCheckException;
import com.hedera.node.app.spi.workflows.PreHandleContext;
import com.hedera.node.app.spi.workflows.TransactionHandler;
import com.hedera.pbj.runtime.io.buffer.Bytes;
import edu.umd.cs.findbugs.annotations.NonNull;
import edu.umd.cs.findbugs.annotations.Nullable;
import java.io.ByteArrayOutputStream;
import java.io.IOException;
import java.io.ObjectOutputStream;
import java.security.MessageDigest;
import java.security.NoSuchAlgorithmException;
import java.time.Instant;
import java.util.Optional;
import javax.inject.Inject;
import javax.inject.Singleton;

/**
 * This class contains all workflow-related functionality regarding {@link HederaFunctionality#CONSENSUS_SUBMIT_MESSAGE}.
 */
@Singleton
public class ConsensusSubmitMessageHandler implements TransactionHandler {
    @Inject
    public ConsensusSubmitMessageHandler() {
        // Exists for injection
    }

    @Override
    public void preHandle(@NonNull final PreHandleContext context) throws PreCheckException {
        requireNonNull(context);

        final var op = context.body().consensusSubmitMessageOrThrow();
        final var topicStore = context.createStore(ReadableTopicStore.class);
        // The topic ID must be present on the transaction and the topic must exist.
        final var topic = topicStore.getTopic(op.topicID());
        mustExist(topic, INVALID_TOPIC_ID);
        // If a submit key is specified on the topic, then only those transactions signed by that key can be
        // submitted to the topic. If there is no submit key, then it is not required on the transaction.
        final var submitKey = topic.submitKey();
        if (submitKey != null) context.requireKeyOrThrow(submitKey, INVALID_SUBMIT_KEY);
    }

    /**
     * Given the appropriate context, submits a message to a topic.
     *
     * @param handleContext the {@link HandleContext} for the active transaction
     * @throws NullPointerException if one of the arguments is {@code null}
     */
    @Override
    public void handle(@NonNull final HandleContext handleContext) {
        requireNonNull(handleContext);

        final var txn = handleContext.body();
        final var op = txn.consensusSubmitMessageOrThrow();
        final var topicStore = handleContext.writableStore(WritableTopicStore.class);
        final var topic =
                topicStore.getForModify(op.topicIDOrElse(TopicID.DEFAULT).topicNum());
        /* Validate all needed fields in the transaction */
        final var config = handleContext.configuration().getConfigData(ConsensusServiceConfig.class);
        validateTransaction(txn, config, topic);

        /* since we have validated topic exists, topic.get() is safe to be called */
        try {
            final var updatedTopic = updateRunningHashAndSequenceNumber(txn, topic.get(), handleContext.consensusNow());

            /* --- Put the modified topic. It will be in underlying state's modifications map.
            It will not be committed to state until commit is called on the state.--- */
            topicStore.put(updatedTopic);

<<<<<<< HEAD
            final var recordBuilder = handleContext.recordBuilder(ConsensusSubmitMessageRecordBuilder.class);
            recordBuilder
                    .topicRunningHash(updatedTopic.runningHash())
                    .topicSequenceNumber(updatedTopic.sequenceNumber())
                    .topicRunningHashVersion(RUNNING_HASH_VERSION);
=======
            recordBuilder.setNewTopic(
                    asBytes(updatedTopic.runningHash()), updatedTopic.sequenceNumber(), RUNNING_HASH_VERSION);
>>>>>>> 65ac448a
        } catch (IOException e) {
            throw new HandleException(INVALID_TRANSACTION);
        }
    }

    /**
     * Validates te transaction body. Throws {@link HandleException} if any of the validations fail.
     * @param txn the {@link TransactionBody} of the active transaction
     * @param config the {@link ConsensusServiceConfig}
     * @param topic the topic to which the message is being submitted
     */
    private void validateTransaction(
            final TransactionBody txn, final ConsensusServiceConfig config, final Optional<Topic> topic) {
        final var txnId = txn.transactionID();
        final var payer = txn.transactionIDOrElse(TransactionID.DEFAULT).accountIDOrElse(AccountID.DEFAULT);
        final var op = txn.consensusSubmitMessageOrThrow();

        /* Check if the message submitted is empty */
        // Question do we need this check ?
        final var msgLen = op.message().length();
        if (msgLen == 0) {
            throw new HandleException(INVALID_TOPIC_MESSAGE);
        }

        /* Check if the message submitted is greater than acceptable size */
        if (msgLen > config.maxMessageSize()) {
            throw new HandleException(MESSAGE_SIZE_TOO_LARGE);
        }

        /* Check if the topic exists */
        if (topic.isEmpty()) {
            throw new HandleException(INVALID_TOPIC_ID);
        }
        /* If the message is too large, user will be able to submit the message fragments in chunks. Validate if chunk info is correct */
        validateChunkInfo(txnId, payer, op);
    }

    /**
     * If the message is too large, user will be able to submit the message fragments in chunks.
     * Validates the chunk info in the transaction body.
     * Throws {@link HandleException} if any of the validations fail.
     * @param txnId the {@link TransactionID} of the active transaction
     * @param payer the {@link AccountID} of the payer
     * @param op the {@link ConsensusSubmitMessageTransactionBody} of the active transaction
     */
    private void validateChunkInfo(
            final TransactionID txnId, final AccountID payer, final ConsensusSubmitMessageTransactionBody op) {
        if (op.hasChunkInfo()) {
            var chunkInfo = op.chunkInfoOrThrow();

            /* Validate chunk number */
            if (!(1 <= chunkInfo.number() && chunkInfo.number() <= chunkInfo.total())) {
                throw new HandleException(INVALID_CHUNK_NUMBER);
            }

            /* Validate the initial chunk transaction payer is the same payer for the current transaction*/
            if (!chunkInfo
                    .initialTransactionIDOrElse(TransactionID.DEFAULT)
                    .accountIDOrElse(AccountID.DEFAULT)
                    .equals(payer)) {
                throw new HandleException(INVALID_CHUNK_TRANSACTION_ID);
            }

            /* Validate if the transaction is submitting initial chunk,payer in initial transaction Id should be same as payer of the transaction */
            if (1 == chunkInfo.number()
                    && !chunkInfo
                            .initialTransactionIDOrElse(TransactionID.DEFAULT)
                            .equals(txnId)) {
                throw new HandleException(INVALID_CHUNK_TRANSACTION_ID);
            }
        }
    }

    /**
     * Updates the running hash and sequence number of the topic.
     * @param txn the {@link TransactionBody} of the active transaction
     * @param topic the topic to which the message is being submitted
     * @param consensusNow the consensus time of the active transaction
     * @return the updated topic
     * @throws IOException if there is an error while updating the running hash
     */
    public Topic updateRunningHashAndSequenceNumber(
            @NonNull final TransactionBody txn, @NonNull final Topic topic, @Nullable Instant consensusNow)
            throws IOException {
        requireNonNull(txn);
        requireNonNull(topic);

        final var submitMessage = txn.consensusSubmitMessageOrThrow();
        final var payer = txn.transactionIDOrElse(TransactionID.DEFAULT).accountIDOrElse(AccountID.DEFAULT);
        final var topicId = submitMessage.topicIDOrElse(TopicID.DEFAULT);
        final var message = asBytes(submitMessage.message());

        // This line will be uncommented once there is PBJ fix to make copyBuilder() public
        final var topicBuilder = topic.copyBuilder();

        if (null == consensusNow) {
            consensusNow = Instant.ofEpochSecond(0);
        }

        var sequenceNumber = topic.sequenceNumber();
        var runningHash = topic.runningHash();

        final var boas = new ByteArrayOutputStream();
        try (final var out = new ObjectOutputStream(boas)) {
            out.writeObject(asBytes(runningHash));
            out.writeLong(RUNNING_HASH_VERSION);
            out.writeLong(payer.shardNum());
            out.writeLong(payer.realmNum());
            out.writeLong(payer.accountNumOrElse(0L));
            out.writeLong(topicId.shardNum());
            out.writeLong(topicId.realmNum());
            out.writeLong(topicId.topicNum());
            out.writeLong(consensusNow.getEpochSecond());
            out.writeInt(consensusNow.getNano());

            /* Update the sequence number */
            topicBuilder.sequenceNumber(++sequenceNumber);

            out.writeLong(sequenceNumber);
            out.writeObject(noThrowSha384HashOf(message));
            out.flush();
            runningHash = Bytes.wrap(noThrowSha384HashOf(boas.toByteArray()));

            /* Update the running hash */
            topicBuilder.runningHash(runningHash);
        }
        return topicBuilder.build();
    }

    public static byte[] noThrowSha384HashOf(final byte[] byteArray) {
        try {
            return MessageDigest.getInstance("SHA-384").digest(byteArray);
        } catch (final NoSuchAlgorithmException fatal) {
            throw new IllegalStateException(fatal);
        }
    }
}<|MERGE_RESOLUTION|>--- conflicted
+++ resolved
@@ -109,16 +109,11 @@
             It will not be committed to state until commit is called on the state.--- */
             topicStore.put(updatedTopic);
 
-<<<<<<< HEAD
             final var recordBuilder = handleContext.recordBuilder(ConsensusSubmitMessageRecordBuilder.class);
             recordBuilder
                     .topicRunningHash(updatedTopic.runningHash())
                     .topicSequenceNumber(updatedTopic.sequenceNumber())
                     .topicRunningHashVersion(RUNNING_HASH_VERSION);
-=======
-            recordBuilder.setNewTopic(
-                    asBytes(updatedTopic.runningHash()), updatedTopic.sequenceNumber(), RUNNING_HASH_VERSION);
->>>>>>> 65ac448a
         } catch (IOException e) {
             throw new HandleException(INVALID_TRANSACTION);
         }
