/*
 * Copyright (C) 2022-2023 Hedera Hashgraph, LLC
 *
 * Licensed under the Apache License, Version 2.0 (the "License");
 * you may not use this file except in compliance with the License.
 * You may obtain a copy of the License at
 *
 *      http://www.apache.org/licenses/LICENSE-2.0
 *
 * Unless required by applicable law or agreed to in writing, software
 * distributed under the License is distributed on an "AS IS" BASIS,
 * WITHOUT WARRANTIES OR CONDITIONS OF ANY KIND, either express or implied.
 * See the License for the specific language governing permissions and
 * limitations under the License.
 */

package com.hedera.node.app.service.consensus.impl.handlers;

import static java.util.Objects.requireNonNull;

import com.hedera.node.app.service.consensus.impl.config.ConsensusServiceConfig;
<<<<<<< HEAD
=======
import com.hedera.node.app.service.consensus.impl.records.ConsensusSubmitMessageRecordBuilder;
import com.hedera.node.app.service.consensus.impl.records.SubmitMessageRecordBuilder;
>>>>>>> 0e677458
import com.hedera.node.app.spi.meta.HandleContext;
import com.hedera.node.app.spi.meta.PreHandleContext;
import com.hedera.node.app.spi.meta.TransactionMetadata;
import com.hedera.node.app.spi.records.ConsensusSubmitMessageRecordBuilder;
import com.hedera.node.app.spi.workflows.TransactionHandler;
import com.hederahashgraph.api.proto.java.ConsensusSubmitMessageTransactionBody;
import com.hederahashgraph.api.proto.java.TransactionBody;
import edu.umd.cs.findbugs.annotations.NonNull;
import javax.inject.Inject;
import javax.inject.Singleton;

/**
 * This class contains all workflow-related functionality regarding {@link
 * com.hederahashgraph.api.proto.java.HederaFunctionality#ConsensusSubmitMessage}.
 */
@Singleton
public class ConsensusSubmitMessageHandler implements TransactionHandler {
    @Inject
    public ConsensusSubmitMessageHandler() {}

    /**
     * This method is called during the pre-handle workflow.
     *
     * <p>Typically, this method validates the {@link TransactionBody} semantically, gathers all
     * required keys, warms the cache, and creates the {@link TransactionMetadata} that is used in
     * the handle stage.
     *
     * <p>Please note: the method signature is just a placeholder which is most likely going to
     * change.
     *
     * @param context the {@link PreHandleContext} which collects all information that will be
     *     passed to {@code handle()}
     * @throws NullPointerException if one of the arguments is {@code null}
     */
    public void preHandle(@NonNull final PreHandleContext context) {
        requireNonNull(context);
        throw new UnsupportedOperationException("Not implemented");
    }

    /**
<<<<<<< HEAD
     * Given the appropriate context needed to execute the logic to submit a message to a topic.
     *
     * @param handleContext the {@link HandleContext} for the active transaction
     * @param submitMessage the {@link TransactionBody} of the active transaction
=======
     * Given the appropriate context, submits a message to a topic.
     *
     * TODO: Provide access to writable topic store.
     *
     * @param handleContext the {@link HandleContext} for the active transaction
     * @param submitMessage the {@link ConsensusSubmitMessageTransactionBody} of the active transaction
>>>>>>> 0e677458
     * @param consensusServiceConfig the {@link ConsensusServiceConfig} for the active transaction
     * @param recordBuilder the {@link ConsensusSubmitMessageRecordBuilder} for the active transaction
     * @throws NullPointerException if one of the arguments is {@code null}
     */
    public void handle(
            @NonNull final HandleContext handleContext,
<<<<<<< HEAD
            @NonNull final TransactionBody submitMessage,
=======
            @NonNull final ConsensusSubmitMessageTransactionBody submitMessage,
>>>>>>> 0e677458
            @NonNull final ConsensusServiceConfig consensusServiceConfig,
            @NonNull final ConsensusSubmitMessageRecordBuilder recordBuilder) {
        throw new UnsupportedOperationException("Not implemented");
    }

    @Override
    public ConsensusSubmitMessageRecordBuilder newRecordBuilder() {
        return new SubmitMessageRecordBuilder();
    }
}<|MERGE_RESOLUTION|>--- conflicted
+++ resolved
@@ -19,15 +19,11 @@
 import static java.util.Objects.requireNonNull;
 
 import com.hedera.node.app.service.consensus.impl.config.ConsensusServiceConfig;
-<<<<<<< HEAD
-=======
 import com.hedera.node.app.service.consensus.impl.records.ConsensusSubmitMessageRecordBuilder;
 import com.hedera.node.app.service.consensus.impl.records.SubmitMessageRecordBuilder;
->>>>>>> 0e677458
 import com.hedera.node.app.spi.meta.HandleContext;
 import com.hedera.node.app.spi.meta.PreHandleContext;
 import com.hedera.node.app.spi.meta.TransactionMetadata;
-import com.hedera.node.app.spi.records.ConsensusSubmitMessageRecordBuilder;
 import com.hedera.node.app.spi.workflows.TransactionHandler;
 import com.hederahashgraph.api.proto.java.ConsensusSubmitMessageTransactionBody;
 import com.hederahashgraph.api.proto.java.TransactionBody;
@@ -64,30 +60,19 @@
     }
 
     /**
-<<<<<<< HEAD
-     * Given the appropriate context needed to execute the logic to submit a message to a topic.
-     *
-     * @param handleContext the {@link HandleContext} for the active transaction
-     * @param submitMessage the {@link TransactionBody} of the active transaction
-=======
      * Given the appropriate context, submits a message to a topic.
      *
      * TODO: Provide access to writable topic store.
      *
      * @param handleContext the {@link HandleContext} for the active transaction
      * @param submitMessage the {@link ConsensusSubmitMessageTransactionBody} of the active transaction
->>>>>>> 0e677458
      * @param consensusServiceConfig the {@link ConsensusServiceConfig} for the active transaction
      * @param recordBuilder the {@link ConsensusSubmitMessageRecordBuilder} for the active transaction
      * @throws NullPointerException if one of the arguments is {@code null}
      */
     public void handle(
             @NonNull final HandleContext handleContext,
-<<<<<<< HEAD
-            @NonNull final TransactionBody submitMessage,
-=======
             @NonNull final ConsensusSubmitMessageTransactionBody submitMessage,
->>>>>>> 0e677458
             @NonNull final ConsensusServiceConfig consensusServiceConfig,
             @NonNull final ConsensusSubmitMessageRecordBuilder recordBuilder) {
         throw new UnsupportedOperationException("Not implemented");
