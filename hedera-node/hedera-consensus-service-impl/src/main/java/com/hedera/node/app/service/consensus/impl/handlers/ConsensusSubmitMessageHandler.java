/*
 * Copyright (C) 2022-2023 Hedera Hashgraph, LLC
 *
 * Licensed under the Apache License, Version 2.0 (the "License");
 * you may not use this file except in compliance with the License.
 * You may obtain a copy of the License at
 *
 *      http://www.apache.org/licenses/LICENSE-2.0
 *
 * Unless required by applicable law or agreed to in writing, software
 * distributed under the License is distributed on an "AS IS" BASIS,
 * WITHOUT WARRANTIES OR CONDITIONS OF ANY KIND, either express or implied.
 * See the License for the specific language governing permissions and
 * limitations under the License.
 */

package com.hedera.node.app.service.consensus.impl.handlers;

import static com.hedera.node.app.service.consensus.impl.handlers.PbjKeyConverter.unwrapPbj;
import static com.hedera.node.app.service.mono.state.merkle.MerkleTopic.RUNNING_HASH_VERSION;
<<<<<<< HEAD
import static com.hedera.hapi.node.base.ResponseCodeEnum.INVALID_CHUNK_NUMBER;
import static com.hedera.hapi.node.base.ResponseCodeEnum.INVALID_CHUNK_TRANSACTION_ID;
import static com.hedera.hapi.node.base.ResponseCodeEnum.INVALID_TOPIC_ID;
import static com.hedera.hapi.node.base.ResponseCodeEnum.INVALID_TOPIC_MESSAGE;
import static com.hedera.hapi.node.base.ResponseCodeEnum.INVALID_TRANSACTION;
import static com.hedera.hapi.node.base.ResponseCodeEnum.MESSAGE_SIZE_TOO_LARGE;
import static java.util.Objects.requireNonNull;

import com.hedera.hapi.node.base.HederaFunctionality;
import com.hedera.hapi.node.transaction.TransactionBody;
import com.hedera.hapi.node.consensus.ConsensusSubmitMessageTransactionBody;
=======
import static com.hederahashgraph.api.proto.java.ResponseCodeEnum.INVALID_CHUNK_NUMBER;
import static com.hederahashgraph.api.proto.java.ResponseCodeEnum.INVALID_CHUNK_TRANSACTION_ID;
import static com.hederahashgraph.api.proto.java.ResponseCodeEnum.INVALID_TOPIC_ID;
import static com.hederahashgraph.api.proto.java.ResponseCodeEnum.INVALID_TOPIC_MESSAGE;
import static com.hederahashgraph.api.proto.java.ResponseCodeEnum.INVALID_TRANSACTION;
import static com.hederahashgraph.api.proto.java.ResponseCodeEnum.MESSAGE_SIZE_TOO_LARGE;
import static java.util.Objects.requireNonNull;

>>>>>>> 70d6ebf9
import com.hedera.hapi.node.state.consensus.Topic;
import com.hedera.hashgraph.pbj.runtime.io.Bytes;
import com.hedera.node.app.service.consensus.impl.ReadableTopicStore;
import com.hedera.node.app.service.consensus.impl.WritableTopicStore;
import com.hedera.node.app.service.consensus.impl.config.ConsensusServiceConfig;
import com.hedera.node.app.service.consensus.impl.records.ConsensusSubmitMessageRecordBuilder;
import com.hedera.node.app.service.consensus.impl.records.SubmitMessageRecordBuilder;
import com.hedera.node.app.spi.exceptions.HandleStatusException;
import com.hedera.node.app.spi.meta.HandleContext;
import com.hedera.node.app.spi.workflows.PreHandleContext;
import com.hedera.node.app.spi.meta.TransactionMetadata;
import com.hedera.node.app.spi.workflows.TransactionHandler;
<<<<<<< HEAD
=======
import com.hederahashgraph.api.proto.java.AccountID;
import com.hederahashgraph.api.proto.java.ConsensusSubmitMessageTransactionBody;
import com.hederahashgraph.api.proto.java.ResponseCodeEnum;
import com.hederahashgraph.api.proto.java.TransactionBody;
import com.hederahashgraph.api.proto.java.TransactionID;
>>>>>>> 70d6ebf9
import edu.umd.cs.findbugs.annotations.NonNull;
import java.io.ByteArrayOutputStream;
import java.io.IOException;
import java.io.ObjectOutputStream;
import java.security.MessageDigest;
import java.security.NoSuchAlgorithmException;
import java.time.Instant;
import java.util.Optional;
import javax.inject.Inject;
import javax.inject.Singleton;

/**
 * This class contains all workflow-related functionality regarding {@link
 * HederaFunctionality#CONSENSUS_SUBMIT_MESSAGE}.
 */
@Singleton
public class ConsensusSubmitMessageHandler implements TransactionHandler {
    @Inject
    public ConsensusSubmitMessageHandler() {}

    /**
     * This method is called during the pre-handle workflow.
     *
     * <p>Determines signatures needed for submitting a new message to a consensus topic
     *
     * @param context the {@link PreHandleContext} which collects all information that will be
     *     passed to {@code handle()}
     * @param topicStore the {@link ReadableTopicStore} to use to resolve topic metadata
     * @throws NullPointerException if one of the arguments is {@code null}
     */
    public void preHandle(@NonNull final PreHandleContext context, @NonNull ReadableTopicStore topicStore) {
        requireNonNull(context);
        requireNonNull(topicStore);

        final var op = context.getTxn().getConsensusSubmitMessage();
        final var topicMeta = topicStore.getTopicMetadata(op.getTopicID());
        if (topicMeta.failed()) {
            context.status(ResponseCodeEnum.INVALID_TOPIC_ID);
            return;
        }

        final var submitKey = topicMeta.metadata().submitKey();
        submitKey.ifPresent(context::addToReqNonPayerKeys);
    }

    /**
     * Given the appropriate context, submits a message to a topic.
     *
     * @param handleContext the {@link HandleContext} for the active transaction
     * @param txn the {@link TransactionBody} of the active transaction
     * @param config the {@link ConsensusServiceConfig} for the active transaction
     * @param recordBuilder the {@link ConsensusSubmitMessageRecordBuilder} for the active transaction
     * @throws NullPointerException if one of the arguments is {@code null}
     */
    public void handle(
            @NonNull final HandleContext handleContext,
            @NonNull final TransactionBody txn,
            @NonNull final ConsensusServiceConfig config,
            @NonNull final ConsensusSubmitMessageRecordBuilder recordBuilder,
            @NonNull final WritableTopicStore topicStore) {
        requireNonNull(handleContext);
        requireNonNull(txn);
        requireNonNull(config);
        requireNonNull(recordBuilder);
        requireNonNull(topicStore);

        final var op = txn.getConsensusSubmitMessage();
        final var topic = topicStore.getForModify(op.getTopicID().getTopicNum());
        /* Validate all needed fields in the transaction */
        validateTransaction(txn, config, topic);

        /* since we have validated topic exists, topic.get() is safe to be called */
        try {
            final var updatedTopic = updateRunningHashAndSequenceNumber(txn, topic.get(), handleContext.consensusNow());

            /* --- Put the modified topic. It will be in underlying state's modifications map.
            It will not be committed to state until commit is called on the state.--- */
            topicStore.put(updatedTopic);

            recordBuilder.setNewTopicMetadata(
                    unwrapPbj(updatedTopic.runningHash()), updatedTopic.sequenceNumber(), RUNNING_HASH_VERSION);
        } catch (IOException e) {
            throw new HandleStatusException(INVALID_TRANSACTION);
        }
    }

    /**
     * Validates te transaction body. Throws {@link HandleStatusException} if any of the validations fail.
     * @param txn the {@link TransactionBody} of the active transaction
     * @param config the {@link ConsensusServiceConfig}
     * @param topic the topic to which the message is being submitted
     */
    private void validateTransaction(
            final TransactionBody txn, final ConsensusServiceConfig config, final Optional<Topic> topic) {
        final var txnId = txn.getTransactionID();
        final var payer = txn.getTransactionID().getAccountID();
        final var op = txn.getConsensusSubmitMessage();

        /* Check if the message submitted is empty */
        // Question do we need this check ?
        if (op.getMessage().isEmpty()) {
            throw new HandleStatusException(INVALID_TOPIC_MESSAGE);
        }

        /* Check if the message submitted is greater than acceptable size */
        if (op.getMessage().size() > config.maxMessageSize()) {
            throw new HandleStatusException(MESSAGE_SIZE_TOO_LARGE);
        }

        /* Check if the topic exists */
        if (topic.isEmpty()) {
            throw new HandleStatusException(INVALID_TOPIC_ID);
        }
        /* If the message is too large, user will be able to submit the message fragments in chunks. Validate if chunk info is correct */
        validateChunkInfo(txnId, payer, op);
    }

    /**
     * If the message is too large, user will be able to submit the message fragments in chunks.
     * Validates the chunk info in the transaction body.
     * Throws {@link HandleStatusException} if any of the validations fail.
     * @param txnId the {@link TransactionID} of the active transaction
     * @param payer the {@link AccountID} of the payer
     * @param op the {@link ConsensusSubmitMessageTransactionBody} of the active transaction
     */
    private void validateChunkInfo(
            final TransactionID txnId, final AccountID payer, final ConsensusSubmitMessageTransactionBody op) {
        if (op.hasChunkInfo()) {
            var chunkInfo = op.getChunkInfo();

            /* Validate chunk number */
            if (!(1 <= chunkInfo.getNumber() && chunkInfo.getNumber() <= chunkInfo.getTotal())) {
                throw new HandleStatusException(INVALID_CHUNK_NUMBER);
            }

            /* Validate the initial chunk transaction payer is the same payer for the current transaction*/
            if (!chunkInfo.getInitialTransactionID().getAccountID().equals(payer)) {
                throw new HandleStatusException(INVALID_CHUNK_TRANSACTION_ID);
            }

            /* Validate if the transaction is submitting initial chunk,payer in initial transaction Id should be same as payer of the transaction */
            if (1 == chunkInfo.getNumber()
                    && !chunkInfo.getInitialTransactionID().equals(txnId)) {
                throw new HandleStatusException(INVALID_CHUNK_TRANSACTION_ID);
            }
        }
    }

    /**
     * Updates the running hash and sequence number of the topic.
     * @param txn the {@link TransactionBody} of the active transaction
     * @param topic the topic to which the message is being submitted
     * @param consensusNow the consensus time of the active transaction
     * @return the updated topic
     * @throws IOException if there is an error while updating the running hash
     */
    public Topic updateRunningHashAndSequenceNumber(final TransactionBody txn, final Topic topic, Instant consensusNow)
            throws IOException {
        final var payer = txn.getTransactionID().getAccountID();
        final var topicId = txn.getConsensusSubmitMessage().getTopicID();
        final var message = txn.getConsensusSubmitMessage().getMessage().toByteArray();

        // This line will be uncommented once there is PBJ fix to make copyBuilder() public
        // final var topicBuilder = topic.copyBuilder();
        final var topicBuilder = new Topic.Builder()
                .topicNumber(topic.topicNumber())
                .adminKey(topic.adminKey())
                .submitKey(topic.submitKey())
                .autoRenewAccountNumber(topic.autoRenewAccountNumber())
                .autoRenewPeriod(topic.autoRenewPeriod())
                .expiry(topic.expiry())
                .deleted(topic.deleted())
                .memo(topic.memo());

        if (null == consensusNow) {
            consensusNow = Instant.ofEpochSecond(0);
        }

        var sequenceNumber = topic.sequenceNumber();
        var runningHash = topic.runningHash();

        final var boas = new ByteArrayOutputStream();
        try (final var out = new ObjectOutputStream(boas)) {
            out.writeObject(unwrapPbj(runningHash));
            out.writeLong(RUNNING_HASH_VERSION);
            out.writeLong(payer.getShardNum());
            out.writeLong(payer.getRealmNum());
            out.writeLong(payer.getAccountNum());
            out.writeLong(topicId.getShardNum());
            out.writeLong(topicId.getRealmNum());
            out.writeLong(topicId.getTopicNum());
            out.writeLong(consensusNow.getEpochSecond());
            out.writeInt(consensusNow.getNano());

            /* Update the sequence number */
            topicBuilder.sequenceNumber(++sequenceNumber);

            out.writeLong(sequenceNumber);
            out.writeObject(noThrowSha384HashOf(message));
            out.flush();
            runningHash = Bytes.wrap(noThrowSha384HashOf(boas.toByteArray()));

            /* Update the running hash */
            topicBuilder.runningHash(runningHash);
        }
        return topicBuilder.build();
    }

    /** {@inheritDoc} */
    @Override
    public ConsensusSubmitMessageRecordBuilder newRecordBuilder() {
        return new SubmitMessageRecordBuilder();
    }

    public static byte[] noThrowSha384HashOf(final byte[] byteArray) {
        try {
            return MessageDigest.getInstance("SHA-384").digest(byteArray);
        } catch (final NoSuchAlgorithmException fatal) {
            throw new IllegalStateException(fatal);
        }
    }
}<|MERGE_RESOLUTION|>--- conflicted
+++ resolved
@@ -18,7 +18,6 @@
 
 import static com.hedera.node.app.service.consensus.impl.handlers.PbjKeyConverter.unwrapPbj;
 import static com.hedera.node.app.service.mono.state.merkle.MerkleTopic.RUNNING_HASH_VERSION;
-<<<<<<< HEAD
 import static com.hedera.hapi.node.base.ResponseCodeEnum.INVALID_CHUNK_NUMBER;
 import static com.hedera.hapi.node.base.ResponseCodeEnum.INVALID_CHUNK_TRANSACTION_ID;
 import static com.hedera.hapi.node.base.ResponseCodeEnum.INVALID_TOPIC_ID;
@@ -27,21 +26,13 @@
 import static com.hedera.hapi.node.base.ResponseCodeEnum.MESSAGE_SIZE_TOO_LARGE;
 import static java.util.Objects.requireNonNull;
 
+import com.hedera.hapi.node.base.AccountID;
 import com.hedera.hapi.node.base.HederaFunctionality;
+import com.hedera.hapi.node.base.ResponseCodeEnum;
+import com.hedera.hapi.node.base.TransactionID;
 import com.hedera.hapi.node.transaction.TransactionBody;
 import com.hedera.hapi.node.consensus.ConsensusSubmitMessageTransactionBody;
-=======
-import static com.hederahashgraph.api.proto.java.ResponseCodeEnum.INVALID_CHUNK_NUMBER;
-import static com.hederahashgraph.api.proto.java.ResponseCodeEnum.INVALID_CHUNK_TRANSACTION_ID;
-import static com.hederahashgraph.api.proto.java.ResponseCodeEnum.INVALID_TOPIC_ID;
-import static com.hederahashgraph.api.proto.java.ResponseCodeEnum.INVALID_TOPIC_MESSAGE;
-import static com.hederahashgraph.api.proto.java.ResponseCodeEnum.INVALID_TRANSACTION;
-import static com.hederahashgraph.api.proto.java.ResponseCodeEnum.MESSAGE_SIZE_TOO_LARGE;
-import static java.util.Objects.requireNonNull;
-
->>>>>>> 70d6ebf9
 import com.hedera.hapi.node.state.consensus.Topic;
-import com.hedera.hashgraph.pbj.runtime.io.Bytes;
 import com.hedera.node.app.service.consensus.impl.ReadableTopicStore;
 import com.hedera.node.app.service.consensus.impl.WritableTopicStore;
 import com.hedera.node.app.service.consensus.impl.config.ConsensusServiceConfig;
@@ -52,14 +43,7 @@
 import com.hedera.node.app.spi.workflows.PreHandleContext;
 import com.hedera.node.app.spi.meta.TransactionMetadata;
 import com.hedera.node.app.spi.workflows.TransactionHandler;
-<<<<<<< HEAD
-=======
-import com.hederahashgraph.api.proto.java.AccountID;
-import com.hederahashgraph.api.proto.java.ConsensusSubmitMessageTransactionBody;
-import com.hederahashgraph.api.proto.java.ResponseCodeEnum;
-import com.hederahashgraph.api.proto.java.TransactionBody;
-import com.hederahashgraph.api.proto.java.TransactionID;
->>>>>>> 70d6ebf9
+import com.hedera.pbj.runtime.io.Bytes;
 import edu.umd.cs.findbugs.annotations.NonNull;
 import java.io.ByteArrayOutputStream;
 import java.io.IOException;
@@ -94,8 +78,8 @@
         requireNonNull(context);
         requireNonNull(topicStore);
 
-        final var op = context.getTxn().getConsensusSubmitMessage();
-        final var topicMeta = topicStore.getTopicMetadata(op.getTopicID());
+        final var op = context.getTxn().consensusSubmitMessage().get();
+        final var topicMeta = topicStore.getTopicMetadata(op.topicID());
         if (topicMeta.failed()) {
             context.status(ResponseCodeEnum.INVALID_TOPIC_ID);
             return;
@@ -126,8 +110,8 @@
         requireNonNull(recordBuilder);
         requireNonNull(topicStore);
 
-        final var op = txn.getConsensusSubmitMessage();
-        final var topic = topicStore.getForModify(op.getTopicID().getTopicNum());
+        final var op = txn.consensusSubmitMessage().get();
+        final var topic = topicStore.getForModify(op.topicID().topicNum());
         /* Validate all needed fields in the transaction */
         validateTransaction(txn, config, topic);
 
@@ -153,19 +137,21 @@
      * @param topic the topic to which the message is being submitted
      */
     private void validateTransaction(
-            final TransactionBody txn, final ConsensusServiceConfig config, final Optional<Topic> topic) {
-        final var txnId = txn.getTransactionID();
-        final var payer = txn.getTransactionID().getAccountID();
-        final var op = txn.getConsensusSubmitMessage();
+            final TransactionBody txn,
+            final ConsensusServiceConfig config,
+            final Optional<Topic> topic) {
+        final var txnId = txn.transactionID();
+        final var payer = txn.transactionID().accountID();
+        final var op = txn.consensusSubmitMessage().get();
 
         /* Check if the message submitted is empty */
         // Question do we need this check ?
-        if (op.getMessage().isEmpty()) {
+        if (op.message().getLength() == 0) {
             throw new HandleStatusException(INVALID_TOPIC_MESSAGE);
         }
 
         /* Check if the message submitted is greater than acceptable size */
-        if (op.getMessage().size() > config.maxMessageSize()) {
+        if (op.message().getLength() > config.maxMessageSize()) {
             throw new HandleStatusException(MESSAGE_SIZE_TOO_LARGE);
         }
 
@@ -187,22 +173,22 @@
      */
     private void validateChunkInfo(
             final TransactionID txnId, final AccountID payer, final ConsensusSubmitMessageTransactionBody op) {
-        if (op.hasChunkInfo()) {
-            var chunkInfo = op.getChunkInfo();
+        if (op.chunkInfo() != null) {
+            var chunkInfo = op.chunkInfo();
 
             /* Validate chunk number */
-            if (!(1 <= chunkInfo.getNumber() && chunkInfo.getNumber() <= chunkInfo.getTotal())) {
+            if (!(1 <= chunkInfo.number() && chunkInfo.number() <= chunkInfo.total())) {
                 throw new HandleStatusException(INVALID_CHUNK_NUMBER);
             }
 
             /* Validate the initial chunk transaction payer is the same payer for the current transaction*/
-            if (!chunkInfo.getInitialTransactionID().getAccountID().equals(payer)) {
+            if (!chunkInfo.initialTransactionID().accountID().equals(payer)) {
                 throw new HandleStatusException(INVALID_CHUNK_TRANSACTION_ID);
             }
 
             /* Validate if the transaction is submitting initial chunk,payer in initial transaction Id should be same as payer of the transaction */
-            if (1 == chunkInfo.getNumber()
-                    && !chunkInfo.getInitialTransactionID().equals(txnId)) {
+            if (1 == chunkInfo.number()
+                    && !chunkInfo.initialTransactionID().equals(txnId)) {
                 throw new HandleStatusException(INVALID_CHUNK_TRANSACTION_ID);
             }
         }
@@ -218,9 +204,9 @@
      */
     public Topic updateRunningHashAndSequenceNumber(final TransactionBody txn, final Topic topic, Instant consensusNow)
             throws IOException {
-        final var payer = txn.getTransactionID().getAccountID();
-        final var topicId = txn.getConsensusSubmitMessage().getTopicID();
-        final var message = txn.getConsensusSubmitMessage().getMessage().toByteArray();
+        final var payer = txn.transactionID().accountID();
+        final var topicId = txn.consensusSubmitMessage().get().topicID();
+        final var message = unwrapPbj(txn.consensusSubmitMessage().get().message());
 
         // This line will be uncommented once there is PBJ fix to make copyBuilder() public
         // final var topicBuilder = topic.copyBuilder();
@@ -245,12 +231,12 @@
         try (final var out = new ObjectOutputStream(boas)) {
             out.writeObject(unwrapPbj(runningHash));
             out.writeLong(RUNNING_HASH_VERSION);
-            out.writeLong(payer.getShardNum());
-            out.writeLong(payer.getRealmNum());
-            out.writeLong(payer.getAccountNum());
-            out.writeLong(topicId.getShardNum());
-            out.writeLong(topicId.getRealmNum());
-            out.writeLong(topicId.getTopicNum());
+            out.writeLong(payer.shardNum());
+            out.writeLong(payer.realmNum());
+            out.writeLong(payer.accountNum().get());
+            out.writeLong(topicId.shardNum());
+            out.writeLong(topicId.realmNum());
+            out.writeLong(topicId.topicNum());
             out.writeLong(consensusNow.getEpochSecond());
             out.writeInt(consensusNow.getNano());
 
