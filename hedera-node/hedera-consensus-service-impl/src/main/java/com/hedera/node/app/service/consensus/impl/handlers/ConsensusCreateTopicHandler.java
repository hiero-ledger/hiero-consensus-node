/*
 * Copyright (C) 2022-2023 Hedera Hashgraph, LLC
 *
 * Licensed under the Apache License, Version 2.0 (the "License");
 * you may not use this file except in compliance with the License.
 * You may obtain a copy of the License at
 *
 *      http://www.apache.org/licenses/LICENSE-2.0
 *
 * Unless required by applicable law or agreed to in writing, software
 * distributed under the License is distributed on an "AS IS" BASIS,
 * WITHOUT WARRANTIES OR CONDITIONS OF ANY KIND, either express or implied.
 * See the License for the specific language governing permissions and
 * limitations under the License.
 */

package com.hedera.node.app.service.consensus.impl.handlers;

import static com.hedera.hapi.node.base.ResponseCodeEnum.AUTORENEW_DURATION_NOT_IN_RANGE;
import static com.hedera.hapi.node.base.ResponseCodeEnum.BAD_ENCODING;
import static com.hedera.hapi.node.base.ResponseCodeEnum.INVALID_AUTORENEW_ACCOUNT;
import static com.hedera.hapi.node.base.ResponseCodeEnum.INVALID_EXPIRATION_TIME;
import static com.hedera.hapi.node.base.ResponseCodeEnum.MAX_ENTITIES_IN_PRICE_REGIME_HAVE_BEEN_CREATED;
import static com.hedera.node.app.service.consensus.impl.ConsensusServiceImpl.RUNNING_HASH_BYTE_ARRAY_SIZE;
import static com.hedera.node.app.service.mono.pbj.PbjConverter.fromPbj;
import static java.util.Objects.requireNonNull;

import com.hedera.hapi.node.base.Duration;
import com.hedera.hapi.node.base.HederaFunctionality;
import com.hedera.hapi.node.base.SubType;
import com.hedera.hapi.node.base.TopicID;
import com.hedera.hapi.node.state.consensus.Topic;
import com.hedera.node.app.hapi.utils.exception.InvalidTxBodyException;
import com.hedera.node.app.hapi.utils.fee.ConsensusServiceFeeBuilder;
import com.hedera.node.app.service.consensus.impl.WritableTopicStore;
import com.hedera.node.app.service.consensus.impl.records.ConsensusCreateTopicRecordBuilder;
import com.hedera.node.app.spi.validation.ExpiryMeta;
import com.hedera.node.app.spi.workflows.HandleContext;
import com.hedera.node.app.spi.workflows.HandleException;
import com.hedera.node.app.spi.workflows.PreCheckException;
import com.hedera.node.app.spi.workflows.PreHandleContext;
import com.hedera.node.app.spi.workflows.TransactionHandler;
import com.hedera.node.config.data.TopicsConfig;
import com.hedera.pbj.runtime.io.buffer.Bytes;
import edu.umd.cs.findbugs.annotations.NonNull;
import javax.inject.Inject;
import javax.inject.Singleton;

/**
 * This class contains all workflow-related functionality regarding {@link HederaFunctionality#CONSENSUS_CREATE_TOPIC}.
 */
@Singleton
public class ConsensusCreateTopicHandler implements TransactionHandler {
    @Inject
    public ConsensusCreateTopicHandler() {
        // Exists for injection
    }

    @Override
    public void preHandle(@NonNull final PreHandleContext context) throws PreCheckException {
        requireNonNull(context);
        final var op = context.body().consensusCreateTopicOrThrow();

        // The transaction cannot set the admin key unless the transaction was signed by that key
        if (op.hasAdminKey()) {
            context.requireKeyOrThrow(op.adminKey(), BAD_ENCODING);
<<<<<<< HEAD
            //            context.requireKeyOrThrow(op.adminKey(), INVALID_ADMIN_KEY); ref #7770
=======
>>>>>>> 69345e8d
        }

        // If an account is to be used for auto-renewal, then the account must exist and the transaction
        // must be signed with that account's key.
        if (op.hasAutoRenewAccount()) {
            final var autoRenewAccountID = op.autoRenewAccount();
            context.requireKeyOrThrow(autoRenewAccountID, INVALID_AUTORENEW_ACCOUNT);
        }
    }

    /**
     * Given the appropriate context, creates a new topic.
     *
     * @param handleContext the {@link HandleContext} for the active transaction
     * @throws NullPointerException if one of the arguments is {@code null}
     */
    @Override
    public void handle(@NonNull final HandleContext handleContext) {
        requireNonNull(handleContext, "The argument 'context' must not be null");

        final var op = handleContext.body().consensusCreateTopicOrThrow();

        final var fees = handleContext.feeCalculator(SubType.DEFAULT).legacyCalculate(sigValueObj -> {
            try {
                final var protoBody = fromPbj(handleContext.body());
                return ConsensusServiceFeeBuilder.getConsensusCreateTopicFee(protoBody, sigValueObj);
            } catch (InvalidTxBodyException e) {
                throw new RuntimeException(e);
            }
        });

        handleContext.feeAccumulator().charge(handleContext.payer(), fees);

        final var configuration = handleContext.configuration();
        final var topicConfig = configuration.getConfigData(TopicsConfig.class);
        final var topicStore = handleContext.writableStore(WritableTopicStore.class);

        final var builder = new Topic.Builder();

        /* Validate admin and submit keys and set them. Empty key list is allowed and is used for immutable entities */
        if (op.hasAdminKey() && !handleContext.attributeValidator().isImmutableKey(op.adminKey())) {
            handleContext.attributeValidator().validateKey(op.adminKey());
            builder.adminKey(op.adminKey());
        }

        // submitKey() is not checked in preCheck()
        if (op.hasSubmitKey()) {
            handleContext.attributeValidator().validateKey(op.submitKey());
            builder.submitKey(op.submitKey());
        }

        /* Validate if the current topic can be created */
        if (topicStore.sizeOfState() >= topicConfig.maxNumber()) {
            throw new HandleException(MAX_ENTITIES_IN_PRICE_REGIME_HAVE_BEEN_CREATED);
        }

        /* Validate the topic memo */
        handleContext.attributeValidator().validateMemo(op.memo());
        builder.memo(op.memo());

        final var impliedExpiry = handleContext.consensusNow().getEpochSecond()
                + op.autoRenewPeriodOrElse(Duration.DEFAULT).seconds();

        final var entityExpiryMeta = new ExpiryMeta(
                impliedExpiry, op.autoRenewPeriodOrElse(Duration.DEFAULT).seconds(), op.autoRenewAccount());

        try {
            final var effectiveExpiryMeta =
                    handleContext.expiryValidator().resolveCreationAttempt(false, entityExpiryMeta);
            builder.autoRenewPeriod(effectiveExpiryMeta.autoRenewPeriod());
            builder.expiry(effectiveExpiryMeta.expiry());
            builder.autoRenewAccountId(effectiveExpiryMeta.autoRenewAccountId());

            /* --- Add topic id to topic builder --- */
            builder.id(
                    TopicID.newBuilder().topicNum(handleContext.newEntityNum()).build());

            builder.runningHash(Bytes.wrap(new byte[RUNNING_HASH_BYTE_ARRAY_SIZE]));

            /* --- Put the final topic. It will be in underlying state's modifications map.
            It will not be committed to state until commit is called on the state.--- */
            final var topic = builder.build();
            topicStore.put(topic);

            /* --- Build the record with newly created topic --- */
            final var recordBuilder = handleContext.recordBuilder(ConsensusCreateTopicRecordBuilder.class);

            recordBuilder.topicID(topic.id());
        } catch (final HandleException e) {
            if (e.getStatus() == INVALID_EXPIRATION_TIME) {
                // Since for some reason TopicCreateTransactionBody does not have an expiration time,
                // it makes more sense to propagate AUTORENEW_DURATION_NOT_IN_RANGE
                throw new HandleException(AUTORENEW_DURATION_NOT_IN_RANGE);
            }
            throw e;
        }
    }
}<|MERGE_RESOLUTION|>--- conflicted
+++ resolved
@@ -64,10 +64,7 @@
         // The transaction cannot set the admin key unless the transaction was signed by that key
         if (op.hasAdminKey()) {
             context.requireKeyOrThrow(op.adminKey(), BAD_ENCODING);
-<<<<<<< HEAD
-            //            context.requireKeyOrThrow(op.adminKey(), INVALID_ADMIN_KEY); ref #7770
-=======
->>>>>>> 69345e8d
+            //  context.requireKeyOrThrow(op.adminKey(), INVALID_ADMIN_KEY); ref #7770
         }
 
         // If an account is to be used for auto-renewal, then the account must exist and the transaction
