/*
 * Copyright (C) 2022-2023 Hedera Hashgraph, LLC
 *
 * Licensed under the Apache License, Version 2.0 (the "License");
 * you may not use this file except in compliance with the License.
 * You may obtain a copy of the License at
 *
 *      http://www.apache.org/licenses/LICENSE-2.0
 *
 * Unless required by applicable law or agreed to in writing, software
 * distributed under the License is distributed on an "AS IS" BASIS,
 * WITHOUT WARRANTIES OR CONDITIONS OF ANY KIND, either express or implied.
 * See the License for the specific language governing permissions and
 * limitations under the License.
 */

package com.hedera.node.app.service.consensus.impl;

import static com.hedera.node.app.service.consensus.impl.handlers.TemporaryUtils.fromPbjKey;

import com.hedera.hapi.node.state.consensus.Topic;
import com.hedera.node.app.service.consensus.impl.handlers.TemporaryUtils;
import com.hedera.node.app.spi.key.HederaKey;
import com.hederahashgraph.api.proto.java.Timestamp;
import java.util.Arrays;
import java.util.Objects;
import java.util.Optional;

/**
 * Base class for {@link ReadableTopicStore} and {@link WritableTopicStore}.
 */
public class TopicStore {
    public static TopicMetadata topicMetaFrom(final Topic topic) {
        final var maybeAutoRenewNum = topic.autoRenewAccountNumber() == 0
                ? Optional.<Long>empty()
                : Optional.of(topic.autoRenewAccountNumber());
        return new TopicMetadata(
<<<<<<< HEAD
                Optional.ofNullable(topic.getMemo()),
                Optional.ofNullable(topic.getAdminKey()),
                Optional.ofNullable(topic.getSubmitKey()),
                topic.getAutoRenewDurationSeconds(),
                topic.getAutoRenewAccountId().num() == 0
                        ? Optional.empty()
                        : Optional.of(topic.getAutoRenewAccountId().num()),
                topic.getExpirationTimestamp().toGrpc(),
                topic.getSequenceNumber(),
                topic.getRunningHash(),
                topic.getKey().longValue(),
                topic.isDeleted());
    }

    /**
     * Create a {@link Topic} from a {@link MerkleTopic}
     * @param topic the {@link MerkleTopic}
     * @return the {@link Topic}
     */
    protected Topic topicFrom(final MerkleTopic topic) {
        return new TopicImpl(
                topic.getKey().longValue(),
                topic.getAdminKey(),
                topic.getSubmitKey(),
                topic.getMemo(),
                topic.getAutoRenewAccountId().num(),
                topic.getAutoRenewDurationSeconds(),
                topic.getExpirationTimestamp().getSeconds(),
                topic.isDeleted(),
                topic.getSequenceNumber(),
                topic.getRunningHash());
=======
                Optional.of(topic.memo()),
                fromPbjKey(topic.adminKey()),
                fromPbjKey(topic.submitKey()),
                topic.autoRenewPeriod(),
                maybeAutoRenewNum,
                Timestamp.newBuilder().setSeconds(topic.expiry()).build(),
                topic.sequenceNumber(),
                TemporaryUtils.unwrapPbj(topic.runningHash()),
                topic.topicNumber(),
                topic.deleted());
>>>>>>> 37fac928
    }

    // TODO : Remove use of TopicMetadata and change to use Topic instead

    /**
     * Topic metadata
     *
     * @param memo                     topic's memo
     * @param adminKey                 topic's admin key
     * @param submitKey                topic's submit key
     * @param autoRenewDurationSeconds topic's auto-renew duration in seconds
     * @param autoRenewAccountId       topic's auto-renew account id
     * @param expirationTimestamp      topic's expiration timestamp
     * @param sequenceNumber           topic's sequence number
     * @param runningHash              topic's running hash
     * @param key                      topic's key
     * @param isDeleted                topic's deleted flag
     */
    public record TopicMetadata(
            Optional<String> memo,
            Optional<HederaKey> adminKey,
            Optional<HederaKey> submitKey,
            long autoRenewDurationSeconds,
            Optional<Long> autoRenewAccountId,
            Timestamp expirationTimestamp,
            long sequenceNumber,
            byte[] runningHash,
            long key,
            boolean isDeleted) {
        // Overriding equals, hashCode and toString to consider array's content
        @Override
        public boolean equals(Object o) {
            if (this == o) {
                return true;
            }
            if (o == null || getClass() != o.getClass()) {
                return false;
            }
            TopicMetadata that = (TopicMetadata) o;
            return autoRenewDurationSeconds == that.autoRenewDurationSeconds
                    && sequenceNumber == that.sequenceNumber
                    && key == that.key
                    && isDeleted == that.isDeleted
                    && Objects.equals(memo, that.memo)
                    && Objects.equals(adminKey, that.adminKey)
                    && Objects.equals(submitKey, that.submitKey)
                    && Objects.equals(autoRenewAccountId, that.autoRenewAccountId)
                    && Objects.equals(expirationTimestamp, that.expirationTimestamp)
                    && Arrays.equals(runningHash, that.runningHash);
        }

        @Override
        public int hashCode() {
            int result = Objects.hash(
                    memo,
                    adminKey,
                    submitKey,
                    autoRenewDurationSeconds,
                    autoRenewAccountId,
                    expirationTimestamp,
                    sequenceNumber,
                    key,
                    isDeleted);
            result = 31 * result + Arrays.hashCode(runningHash);
            return result;
        }

        @Override
        public String toString() {
            return "TopicMetadata{" + "memo="
                    + memo + ", adminKey="
                    + adminKey + ", submitKey="
                    + submitKey + ", autoRenewDurationSeconds="
                    + autoRenewDurationSeconds + ", autoRenewAccountId="
                    + autoRenewAccountId + ", expirationTimestamp="
                    + expirationTimestamp + ", sequenceNumber="
                    + sequenceNumber + ", runningHash="
                    + Arrays.toString(runningHash) + ", key="
                    + key + ", isDeleted="
                    + isDeleted + '}';
        }
    }
}<|MERGE_RESOLUTION|>--- conflicted
+++ resolved
@@ -35,39 +35,6 @@
                 ? Optional.<Long>empty()
                 : Optional.of(topic.autoRenewAccountNumber());
         return new TopicMetadata(
-<<<<<<< HEAD
-                Optional.ofNullable(topic.getMemo()),
-                Optional.ofNullable(topic.getAdminKey()),
-                Optional.ofNullable(topic.getSubmitKey()),
-                topic.getAutoRenewDurationSeconds(),
-                topic.getAutoRenewAccountId().num() == 0
-                        ? Optional.empty()
-                        : Optional.of(topic.getAutoRenewAccountId().num()),
-                topic.getExpirationTimestamp().toGrpc(),
-                topic.getSequenceNumber(),
-                topic.getRunningHash(),
-                topic.getKey().longValue(),
-                topic.isDeleted());
-    }
-
-    /**
-     * Create a {@link Topic} from a {@link MerkleTopic}
-     * @param topic the {@link MerkleTopic}
-     * @return the {@link Topic}
-     */
-    protected Topic topicFrom(final MerkleTopic topic) {
-        return new TopicImpl(
-                topic.getKey().longValue(),
-                topic.getAdminKey(),
-                topic.getSubmitKey(),
-                topic.getMemo(),
-                topic.getAutoRenewAccountId().num(),
-                topic.getAutoRenewDurationSeconds(),
-                topic.getExpirationTimestamp().getSeconds(),
-                topic.isDeleted(),
-                topic.getSequenceNumber(),
-                topic.getRunningHash());
-=======
                 Optional.of(topic.memo()),
                 fromPbjKey(topic.adminKey()),
                 fromPbjKey(topic.submitKey()),
@@ -78,7 +45,6 @@
                 TemporaryUtils.unwrapPbj(topic.runningHash()),
                 topic.topicNumber(),
                 topic.deleted());
->>>>>>> 37fac928
     }
 
     // TODO : Remove use of TopicMetadata and change to use Topic instead
