/*
 * Copyright (C) 2022-2023 Hedera Hashgraph, LLC
 *
 * Licensed under the Apache License, Version 2.0 (the "License");
 * you may not use this file except in compliance with the License.
 * You may obtain a copy of the License at
 *
 *      http://www.apache.org/licenses/LICENSE-2.0
 *
 * Unless required by applicable law or agreed to in writing, software
 * distributed under the License is distributed on an "AS IS" BASIS,
 * WITHOUT WARRANTIES OR CONDITIONS OF ANY KIND, either express or implied.
 * See the License for the specific language governing permissions and
 * limitations under the License.
 */

package com.hedera.node.app.service.consensus.impl.handlers;

import static com.hedera.hapi.node.base.ResponseCodeEnum.INVALID_TOPIC_ID;
import static com.hedera.hapi.node.base.ResponseCodeEnum.OK;
import static com.hedera.hapi.node.base.ResponseType.ANSWER_ONLY;
import static com.hedera.hapi.node.base.ResponseType.ANSWER_STATE_PROOF;
import static com.hedera.hapi.node.base.ResponseType.COST_ANSWER;
import static com.hedera.node.app.service.mono.utils.MiscUtils.asPbjKeyUnchecked;
import static java.util.Objects.requireNonNull;

import com.hedera.hapi.node.base.AccountID;
import com.hedera.hapi.node.base.Duration;
import com.hedera.hapi.node.base.HederaFunctionality;
import com.hedera.hapi.node.base.QueryHeader;
import com.hedera.hapi.node.base.ResponseCodeEnum;
import com.hedera.hapi.node.base.ResponseHeader;
import com.hedera.hapi.node.base.ResponseType;
import com.hedera.hapi.node.base.TopicID;
import com.hedera.hapi.node.consensus.ConsensusGetTopicInfoQuery;
import com.hedera.hapi.node.consensus.ConsensusGetTopicInfoResponse;
import com.hedera.hapi.node.consensus.ConsensusTopicInfo;
import com.hedera.hapi.node.transaction.Query;
import com.hedera.hapi.node.transaction.Response;
import com.hedera.node.app.service.consensus.impl.ReadableTopicStore;
import com.hedera.node.app.service.mono.legacy.core.jproto.JKey;
import com.hedera.node.app.service.mono.pbj.PbjConverter;
import com.hedera.node.app.spi.meta.QueryContext;
import com.hedera.node.app.spi.workflows.PaidQueryHandler;
import com.hedera.node.app.spi.workflows.PreCheckException;
import com.hedera.pbj.runtime.io.buffer.Bytes;
import edu.umd.cs.findbugs.annotations.NonNull;
import java.util.Optional;
import javax.inject.Inject;
import javax.inject.Singleton;

/**
 * This class contains all workflow-related functionality regarding {@link HederaFunctionality#CONSENSUS_GET_TOPIC_INFO}.
 */
@Singleton
public class ConsensusGetTopicInfoHandler extends PaidQueryHandler {
    @Inject
    public ConsensusGetTopicInfoHandler() {
        // Exists for injection
    }

    @Override
    public QueryHeader extractHeader(@NonNull final Query query) {
        requireNonNull(query);
        return query.consensusGetTopicInfoOrThrow().header();
    }

    @Override
    public Response createEmptyResponse(@NonNull final ResponseHeader header) {
        final var response = ConsensusGetTopicInfoResponse.newBuilder().header(header);
        return Response.newBuilder().consensusGetTopicInfo(response).build();
    }

    @Override
    public boolean requiresNodePayment(@NonNull ResponseType responseType) {
        return responseType == ANSWER_ONLY || responseType == ANSWER_STATE_PROOF;
    }

    @Override
    public boolean needsAnswerOnlyCost(@NonNull ResponseType responseType) {
        return COST_ANSWER == responseType;
    }

    /**
     * This method is called during the query workflow. It validates the query, but does not
     * determine the response yet.
     *
     * <p>Please note: the method signature is just a placeholder which is most likely going to
     * change.
     *
     * @param query the {@link Query} that should be validated
     * @throws NullPointerException if one of the arguments is {@code null}
     * @throws PreCheckException if validation fails
     */
    public ResponseCodeEnum validate(@NonNull final Query query, @NonNull final ReadableTopicStore topicStore)
            throws PreCheckException {
        final ConsensusGetTopicInfoQuery op = query.consensusGetTopicInfoOrThrow();
        if (op.topicID() != null) {
            final var topicMetadata = topicStore.getTopicMetadata(op.topicID());
            if (topicMetadata.failed() || topicMetadata.metadata().isDeleted()) {
                return INVALID_TOPIC_ID;
            }
        }
        return OK;
    }

    /**
     * This method is called during the query workflow. It determines the requested value(s) and
     * returns the appropriate response.
     *
     * <p>Please note: the method signature is just a placeholder which is most likely going to
     * change.
     *
     * @param query        the {@link Query} with the request
     * @param header       the {@link ResponseHeader} that should be used, if the request was successful
     * @param queryContext context for executing the query
     * @return a {@link Response} with the requested values
     * @throws NullPointerException if one of the arguments is {@code null}
     */
    public Response findResponse(
            @NonNull final Query query,
            @NonNull final ResponseHeader header,
            @NonNull final ReadableTopicStore topicStore,
            @NonNull final QueryContext queryContext) {
        final var op = query.consensusGetTopicInfoOrThrow();
        final var response = ConsensusGetTopicInfoResponse.newBuilder();
        response.topicID(op.topicIDOrElse(TopicID.DEFAULT));

        final var responseType = op.headerOrElse(QueryHeader.DEFAULT).responseType();
        response.header(header);
        if (header.nodeTransactionPrecheckCode() == OK && responseType != COST_ANSWER) {
            final var optionalInfo = infoForTopic(op.topicIDOrElse(TopicID.DEFAULT), topicStore, queryContext);
            optionalInfo.ifPresent(response::topicInfo);
        }

        return Response.newBuilder().consensusGetTopicInfo(response).build();
    }

    /**
     * Provides information about a topic.
     * @param topicID the topic to get information about
     * @param topicStore the topic store
     * @param queryContext context for executing the query
     * @return the information about the topic
     */
    private Optional<ConsensusTopicInfo> infoForTopic(
            @NonNull final TopicID topicID,
            @NonNull final ReadableTopicStore topicStore,
            @NonNull final QueryContext queryContext) {
        final var metaOrFailure = topicStore.getTopicMetadata(topicID);
        if (metaOrFailure.failed()) {
            return Optional.empty();
        } else {
            final var info = ConsensusTopicInfo.newBuilder();
            final var meta = metaOrFailure.metadata();
            meta.memo().ifPresent(info::memo);
            info.runningHash(Bytes.wrap(meta.runningHash()));
            info.sequenceNumber(meta.sequenceNumber());
            info.expirationTime(meta.expirationTimestamp());
<<<<<<< HEAD
            meta.adminKey().ifPresent(key -> info.adminKey(asPbjKeyUnchecked((JKey) key)));
            meta.submitKey().ifPresent(key -> info.submitKey(asPbjKeyUnchecked((JKey) key)));
=======
            meta.adminKey().ifPresent(key -> info.adminKey(PbjConverter.toPbj(asKeyUnchecked((JKey) key))));
            meta.submitKey().ifPresent(key -> info.submitKey(PbjConverter.toPbj(asKeyUnchecked((JKey) key))));
>>>>>>> b7f10757
            info.autoRenewPeriod(Duration.newBuilder().seconds(meta.autoRenewDurationSeconds()));
            meta.autoRenewAccountId()
                    .ifPresent(account ->
                            info.autoRenewAccount(AccountID.newBuilder().accountNum(account)));

            info.ledgerId(queryContext.getLedgerId());
            return Optional.of(info.build());
        }
    }
}<|MERGE_RESOLUTION|>--- conflicted
+++ resolved
@@ -21,6 +21,7 @@
 import static com.hedera.hapi.node.base.ResponseType.ANSWER_ONLY;
 import static com.hedera.hapi.node.base.ResponseType.ANSWER_STATE_PROOF;
 import static com.hedera.hapi.node.base.ResponseType.COST_ANSWER;
+import static com.hedera.node.app.service.mono.utils.MiscUtils.asKeyUnchecked;
 import static com.hedera.node.app.service.mono.utils.MiscUtils.asPbjKeyUnchecked;
 import static java.util.Objects.requireNonNull;
 
@@ -157,13 +158,8 @@
             info.runningHash(Bytes.wrap(meta.runningHash()));
             info.sequenceNumber(meta.sequenceNumber());
             info.expirationTime(meta.expirationTimestamp());
-<<<<<<< HEAD
-            meta.adminKey().ifPresent(key -> info.adminKey(asPbjKeyUnchecked((JKey) key)));
-            meta.submitKey().ifPresent(key -> info.submitKey(asPbjKeyUnchecked((JKey) key)));
-=======
             meta.adminKey().ifPresent(key -> info.adminKey(PbjConverter.toPbj(asKeyUnchecked((JKey) key))));
             meta.submitKey().ifPresent(key -> info.submitKey(PbjConverter.toPbj(asKeyUnchecked((JKey) key))));
->>>>>>> b7f10757
             info.autoRenewPeriod(Duration.newBuilder().seconds(meta.autoRenewDurationSeconds()));
             meta.autoRenewAccountId()
                     .ifPresent(account ->
