import com.hedera.node.app.service.consensus.impl.ConsensusServiceImpl;

module com.hedera.node.app.service.consensus.impl {
    requires transitive com.hedera.node.app.service.consensus;
    requires com.hedera.hashgraph.protobuf.java.api;
    requires com.hedera.node.app.service.mono;
    requires com.swirlds.common;
    requires dagger;
    requires javax.inject;
    requires com.google.protobuf;

    provides com.hedera.node.app.service.consensus.ConsensusService with
            ConsensusServiceImpl;

    exports com.hedera.node.app.service.consensus.impl to
<<<<<<< HEAD
            com.hedera.node.app,
            com.hedera.node.app.service.consensus.impl.test;
=======
            com.hedera.node.app.service.consensus.impl.test,
            com.hedera.node.app;
>>>>>>> 8d9d4c3d
    exports com.hedera.node.app.service.consensus.impl.handlers;
    exports com.hedera.node.app.service.consensus.impl.components;
    exports com.hedera.node.app.service.consensus.impl.serdes;
}<|MERGE_RESOLUTION|>--- conflicted
+++ resolved
@@ -13,13 +13,8 @@
             ConsensusServiceImpl;
 
     exports com.hedera.node.app.service.consensus.impl to
-<<<<<<< HEAD
-            com.hedera.node.app,
-            com.hedera.node.app.service.consensus.impl.test;
-=======
             com.hedera.node.app.service.consensus.impl.test,
             com.hedera.node.app;
->>>>>>> 8d9d4c3d
     exports com.hedera.node.app.service.consensus.impl.handlers;
     exports com.hedera.node.app.service.consensus.impl.components;
     exports com.hedera.node.app.service.consensus.impl.serdes;
