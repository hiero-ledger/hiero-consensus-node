--- conflicted
+++ resolved
@@ -25,10 +25,6 @@
     requires transitive com.hedera.node.app.spi;
     requires transitive com.hedera.node.hapi;
     requires transitive com.hedera.pbj.runtime;
-<<<<<<< HEAD
-=======
-    requires transitive com.swirlds.config.api;
->>>>>>> b69c60b1
     requires transitive com.swirlds.state.api;
     requires transitive dagger;
     requires transitive java.compiler; // javax.annotation.processing.Generated
@@ -36,11 +32,8 @@
     requires com.hedera.node.app.hapi.utils;
     requires com.hedera.node.app.service.token.impl;
     requires com.hedera.node.config;
-<<<<<<< HEAD
     requires com.swirlds.config.api;
-=======
     requires com.google.common;
->>>>>>> b69c60b1
     requires org.apache.logging.log4j;
     requires static com.github.spotbugs.annotations;
 
