import com.hedera.node.app.service.consensus.impl.ConsensusServiceImpl;

module com.hedera.node.app.service.consensus.impl {
    requires transitive com.hedera.node.app.service.consensus;
    requires com.hedera.hashgraph.protobuf.java.api;
    requires com.hedera.node.app.service.mono;
<<<<<<< HEAD
    requires com.swirlds.common;
=======
    requires dagger;
    requires javax.inject;
>>>>>>> 0caf223d

    provides com.hedera.node.app.service.consensus.ConsensusService with
            ConsensusServiceImpl;

    exports com.hedera.node.app.service.consensus.impl to
            com.hedera.node.app,
            com.hedera.node.app.service.consensus.impl.test;
    exports com.hedera.node.app.service.consensus.impl.handlers;
    exports com.hedera.node.app.service.consensus.impl.components;
}<|MERGE_RESOLUTION|>--- conflicted
+++ resolved
@@ -4,12 +4,9 @@
     requires transitive com.hedera.node.app.service.consensus;
     requires com.hedera.hashgraph.protobuf.java.api;
     requires com.hedera.node.app.service.mono;
-<<<<<<< HEAD
     requires com.swirlds.common;
-=======
     requires dagger;
     requires javax.inject;
->>>>>>> 0caf223d
 
     provides com.hedera.node.app.service.consensus.ConsensusService with
             ConsensusServiceImpl;
