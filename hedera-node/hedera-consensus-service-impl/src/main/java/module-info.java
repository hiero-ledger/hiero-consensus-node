--- conflicted
+++ resolved
@@ -11,12 +11,6 @@
     requires com.github.spotbugs.annotations;
     requires com.hedera.node.app.service.token;
     requires com.swirlds.config;
-<<<<<<< HEAD
-    requires com.hedera.hashgraph.protobuf.java.api;
-=======
-    requires com.hedera.node.hapi;
-    requires com.hedera.hashgraph.pbj.runtime;
->>>>>>> 70d6ebf9
 
     provides com.hedera.node.app.service.consensus.ConsensusService with
             ConsensusServiceImpl;
