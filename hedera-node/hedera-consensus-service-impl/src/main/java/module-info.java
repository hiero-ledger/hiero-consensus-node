import com.hedera.node.app.service.consensus.impl.ConsensusServiceImpl;

module com.hedera.node.app.service.consensus.impl {
    requires transitive com.hedera.node.app.service.consensus;
    requires com.hedera.hashgraph.protobuf.java.api;
    requires com.hedera.node.app.service.mono;
    requires com.swirlds.common;
    requires dagger;
    requires javax.inject;
    requires com.google.protobuf;
<<<<<<< HEAD
    requires com.hedera.node.app.service.token;
=======
    requires com.swirlds.config;
>>>>>>> cae38d01

    provides com.hedera.node.app.service.consensus.ConsensusService with
            ConsensusServiceImpl;

    exports com.hedera.node.app.service.consensus.impl to
            com.hedera.node.app.service.consensus.impl.test,
            com.hedera.node.app;
    exports com.hedera.node.app.service.consensus.impl.handlers;
    exports com.hedera.node.app.service.consensus.impl.components;
    exports com.hedera.node.app.service.consensus.impl.serdes;
<<<<<<< HEAD
    exports com.hedera.node.app.service.consensus.impl.entity;
=======
    exports com.hedera.node.app.service.consensus.impl.config;
>>>>>>> cae38d01
}<|MERGE_RESOLUTION|>--- conflicted
+++ resolved
@@ -8,11 +8,8 @@
     requires dagger;
     requires javax.inject;
     requires com.google.protobuf;
-<<<<<<< HEAD
+    requires com.swirlds.config;
     requires com.hedera.node.app.service.token;
-=======
-    requires com.swirlds.config;
->>>>>>> cae38d01
 
     provides com.hedera.node.app.service.consensus.ConsensusService with
             ConsensusServiceImpl;
@@ -23,9 +20,6 @@
     exports com.hedera.node.app.service.consensus.impl.handlers;
     exports com.hedera.node.app.service.consensus.impl.components;
     exports com.hedera.node.app.service.consensus.impl.serdes;
-<<<<<<< HEAD
+    exports com.hedera.node.app.service.consensus.impl.config;
     exports com.hedera.node.app.service.consensus.impl.entity;
-=======
-    exports com.hedera.node.app.service.consensus.impl.config;
->>>>>>> cae38d01
 }