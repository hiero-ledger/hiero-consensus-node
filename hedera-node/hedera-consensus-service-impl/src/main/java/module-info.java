import com.hedera.node.app.service.consensus.impl.ConsensusServiceImpl;

module com.hedera.node.app.service.consensus.impl {
    requires transitive com.hedera.node.app.service.consensus;
    requires com.hedera.hashgraph.protobuf.java.api;
    requires com.hedera.node.app.service.mono;
    requires com.swirlds.common;
    requires dagger;
    requires javax.inject;
    requires com.google.protobuf;
    requires com.swirlds.config;
<<<<<<< HEAD
    requires com.hedera.node.app.service.token;
    requires com.hedera.node.app.service.evm;
=======
>>>>>>> 0e677458

    provides com.hedera.node.app.service.consensus.ConsensusService with
            ConsensusServiceImpl;

    exports com.hedera.node.app.service.consensus.impl to
            com.hedera.node.app.service.consensus.impl.test,
            com.hedera.node.app;
    exports com.hedera.node.app.service.consensus.impl.handlers;
    exports com.hedera.node.app.service.consensus.impl.components;
    exports com.hedera.node.app.service.consensus.impl.serdes;
    exports com.hedera.node.app.service.consensus.impl.config;
<<<<<<< HEAD
    exports com.hedera.node.app.service.consensus.impl.entity;
=======
    exports com.hedera.node.app.service.consensus.impl.records;
>>>>>>> 0e677458
}<|MERGE_RESOLUTION|>--- conflicted
+++ resolved
@@ -9,11 +9,8 @@
     requires javax.inject;
     requires com.google.protobuf;
     requires com.swirlds.config;
-<<<<<<< HEAD
     requires com.hedera.node.app.service.token;
     requires com.hedera.node.app.service.evm;
-=======
->>>>>>> 0e677458
 
     provides com.hedera.node.app.service.consensus.ConsensusService with
             ConsensusServiceImpl;
@@ -25,9 +22,6 @@
     exports com.hedera.node.app.service.consensus.impl.components;
     exports com.hedera.node.app.service.consensus.impl.serdes;
     exports com.hedera.node.app.service.consensus.impl.config;
-<<<<<<< HEAD
     exports com.hedera.node.app.service.consensus.impl.entity;
-=======
     exports com.hedera.node.app.service.consensus.impl.records;
->>>>>>> 0e677458
 }