{
  "buckets": [
    {
      "burstPeriod": 0,
      "burstPeriodMs": 15000,
      "name": "ThroughputLimits",
      "throttleGroups": [
        {
          "opsPerSec": 0,
          "milliOpsPerSec": 10500000,
          "operations": [
            "ScheduleCreate",
            "CryptoCreate",
            "CryptoTransfer",
            "CryptoUpdate",
            "CryptoDelete",
            "CryptoGetInfo",
            "CryptoGetAccountRecords",
            "ConsensusCreateTopic",
            "ConsensusSubmitMessage",
            "ConsensusUpdateTopic",
            "ConsensusDeleteTopic",
            "ConsensusGetTopicInfo",
            "TokenGetNftInfo",
            "TokenGetInfo",
            "ScheduleDelete",
            "ScheduleGetInfo",
            "FileGetContents",
            "FileGetInfo",
            "ContractUpdate",
            "ContractDelete",
            "ContractGetInfo",
            "ContractGetBytecode",
            "ContractGetRecords",
            "ContractCallLocal",
            "TransactionGetRecord",
            "GetVersionInfo",
            "TokenGetAccountNftInfos",
            "TokenGetNftInfos",
            "CryptoApproveAllowance",
            "CryptoDeleteAllowance",
            "UtilPrng",
            "NodeCreate",
            "NodeUpdate",
            "NodeDelete",
<<<<<<< HEAD
            "LambdaSStore"
=======
            "AtomicBatch"
>>>>>>> ccc98093
          ]
        },
        {
          "opsPerSec": 0,
          "milliOpsPerSec": 13000,
          "operations": [
            "FileCreate",
            "FileUpdate",
            "FileAppend",
            "FileDelete"
          ]
        },
        {
          "opsPerSec": 0,
          "milliOpsPerSec": 100000,
          "operations": [
            "ScheduleSign"
          ]
        },
        {
          "opsPerSec": 0,
          "milliOpsPerSec": 125000,
          "operations": [
            "TokenMint"
          ]
        },
        {
          "opsPerSec": 0,
          "milliOpsPerSec": 350000,
          "operations": [
            "ContractCall",
            "ContractCreate",
            "EthereumTransaction"
          ]
        },
        {
          "opsPerSec": 0,
          "milliOpsPerSec": 3000000,
          "operations": [
            "TokenCreate",
            "TokenDelete",
            "TokenBurn",
            "TokenUpdate",
            "TokenFeeScheduleUpdate",
            "TokenAssociateToAccount",
            "TokenAccountWipe",
            "TokenDissociateFromAccount",
            "TokenFreezeAccount",
            "TokenUnfreezeAccount",
            "TokenGrantKycToAccount",
            "TokenRevokeKycFromAccount",
            "TokenPause",
            "TokenUnpause",
            "TokenUpdateNfts",
            "TokenReject",
            "TokenAirdrop",
            "TokenClaimAirdrop",
            "TokenCancelAirdrop"
          ]
        }
      ]
    },
    {
      "burstPeriod": 0,
      "burstPeriodMs": 1000,
      "name": "OffHeapQueryLimits",
      "throttleGroups": [
        {
          "opsPerSec": 0,
          "milliOpsPerSec": 700000,
          "operations": [
            "FileGetContents",
            "FileGetInfo",
            "ContractGetInfo",
            "ContractGetBytecode",
            "ContractCallLocal"
          ]
        }
      ]
    },
    {
      "burstPeriod": 0,
      "burstPeriodMs": 3000,
      "name": "PriorityReservations",
      "throttleGroups": [
        {
          "opsPerSec": 0,
          "milliOpsPerSec": 10000,
          "operations": [
            "FileCreate",
            "FileUpdate",
            "FileAppend",
            "FileDelete"
          ]
        }
      ]
    },
    {
      "burstPeriod": 0,
      "burstPeriodMs": 15000,
      "name": "CreationLimits",
      "throttleGroups": [
        {
          "opsPerSec": 0,
          "milliOpsPerSec": 2000,
          "operations": [
            "CryptoCreate",
            "NodeCreate"
          ]
        },
        {
          "opsPerSec": 0,
          "milliOpsPerSec": 5000,
          "operations": [
            "ConsensusCreateTopic"
          ]
        },
        {
          "opsPerSec": 0,
          "milliOpsPerSec": 100000,
          "operations": [
            "TokenCreate",
            "TokenAssociateToAccount",
            "ScheduleCreate",
            "TokenAirdrop"
          ]
        }
      ]
    },
    {
      "burstPeriod": 0,
      "burstPeriodMs": 1000,
      "name": "FreeQueryLimits",
      "throttleGroups": [
        {
          "opsPerSec": 0,
          "milliOpsPerSec": 1000000000,
          "operations": [
            "TransactionGetReceipt"
          ]
        }
      ]
    },
    {
      "burstPeriod": 0,
      "burstPeriodMs": 1000,
      "name": "BalanceQueryLimits",
      "throttleGroups": [
        {
          "opsPerSec": 0,
          "milliOpsPerSec": 40000000,
          "operations": [
            "CryptoGetAccountBalance"
          ]
        }
      ]
    }
  ]
}<|MERGE_RESOLUTION|>--- conflicted
+++ resolved
@@ -43,11 +43,8 @@
             "NodeCreate",
             "NodeUpdate",
             "NodeDelete",
-<<<<<<< HEAD
-            "LambdaSStore"
-=======
+            "LambdaSStore",
             "AtomicBatch"
->>>>>>> ccc98093
           ]
         },
         {
