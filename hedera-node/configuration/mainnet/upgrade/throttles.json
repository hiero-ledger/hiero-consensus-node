--- conflicted
+++ resolved
@@ -42,13 +42,8 @@
             "UtilPrng",
             "NodeCreate",
             "NodeUpdate",
-<<<<<<< HEAD
             "NodeDelete",
-            "LambdaSStore",
-            "AtomicBatch"
-=======
-            "NodeDelete"
->>>>>>> 6847690f
+            "LambdaSStore"
           ]
         },
         {
