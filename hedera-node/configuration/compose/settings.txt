--- conflicted
+++ resolved
@@ -10,11 +10,7 @@
 doUpnp,                                        false
 maxOutgoingSyncs,                              1
 reconnect.active,                              1
-<<<<<<< HEAD
-reconnect.asyncStreamTimeoutMilliseconds, 60000
-=======
 reconnect.asyncStreamTimeoutMilliseconds,      60000
->>>>>>> b325254a
 reconnect.reconnectWindowSeconds,              -1
 showDbStats,                                   0
 showInternalStats,                             1
