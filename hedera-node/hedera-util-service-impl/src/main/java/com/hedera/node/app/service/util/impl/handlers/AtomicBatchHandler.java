--- conflicted
+++ resolved
@@ -16,17 +16,15 @@
 
 package com.hedera.node.app.service.util.impl.handlers;
 
-<<<<<<< HEAD
+import static com.hedera.hapi.node.base.ResponseCodeEnum.INNER_TRANSACTION_FAILED;
+import static com.hedera.hapi.node.base.ResponseCodeEnum.SUCCESS;
+import static com.hedera.node.app.spi.workflows.DispatchOptions.atomicBatchDispatch;
 import static com.hedera.hapi.node.base.ResponseCodeEnum.BAD_ENCODING;
 import static com.hedera.hapi.node.base.ResponseCodeEnum.BATCH_LIST_CONTAINS_DUPLICATES;
 import static com.hedera.hapi.node.base.ResponseCodeEnum.BATCH_LIST_CONTAINS_NULL_VALUES;
 import static com.hedera.hapi.node.base.ResponseCodeEnum.BATCH_LIST_EMPTY;
 import static com.hedera.hapi.node.base.ResponseCodeEnum.BATCH_SIZE_LIMIT_EXCEEDED;
 import static com.hedera.hapi.node.base.ResponseCodeEnum.INVALID_TRANSACTION_BODY;
-=======
-import static com.hedera.hapi.node.base.ResponseCodeEnum.INNER_TRANSACTION_FAILED;
-import static com.hedera.hapi.node.base.ResponseCodeEnum.SUCCESS;
->>>>>>> 757d32b2
 import static com.hedera.node.app.spi.workflows.DispatchOptions.atomicBatchDispatch;
 import static java.util.Objects.requireNonNull;
 
@@ -44,13 +42,10 @@
 import com.hedera.node.app.spi.workflows.PreHandleContext;
 import com.hedera.node.app.spi.workflows.PureChecksContext;
 import com.hedera.node.app.spi.workflows.TransactionHandler;
-<<<<<<< HEAD
 import com.hedera.hapi.node.util.AtomicBatchTransactionBody;
 import com.hedera.node.app.service.util.records.AtomicBatchStreamBuilder;
 import com.hedera.node.app.spi.workflows.*;
-=======
 import com.hedera.node.app.spi.workflows.record.StreamBuilder;
->>>>>>> 757d32b2
 import com.hedera.node.config.data.AtomicBatchConfig;
 import edu.umd.cs.findbugs.annotations.NonNull;
 import java.util.HashSet;
@@ -75,11 +70,7 @@
     /**
      * Performs checks independent of state or context.
      *
-<<<<<<< HEAD
      * @param context the pure checks context
-=======
-     * @param context the context to check
->>>>>>> 757d32b2
      */
     @Override
     public void pureChecks(@NonNull final PureChecksContext context) throws PreCheckException {
@@ -121,17 +112,6 @@
         final var batchConfig = context.configuration().getConfigData(AtomicBatchConfig.class);
         final var op = context.body().atomicBatchOrThrow();
         if (batchConfig.isEnabled()) {
-<<<<<<< HEAD
-            List<Transaction> transactions = op.transactions();
-            if (transactions.size() > context.configuration().getConfigData(AtomicBatchConfig.class).maxNumberOfTransactions()) {
-                throw new HandleException(BATCH_SIZE_LIMIT_EXCEEDED);
-            }
-            for (final var transaction : transactions) {
-                final var body = context.bodyFromTransaction(transaction);
-                final var payerId = body.transactionIDOrThrow().accountIDOrThrow();
-                final var dispatchOptions = atomicBatchDispatch(payerId, body, AtomicBatchStreamBuilder.class);
-                context.dispatch(dispatchOptions);
-=======
             final var transactions = op.transactions();
             for (final var transaction : transactions) {
                 TransactionBody body;
@@ -148,7 +128,6 @@
                 if (streamBuilder == null || streamBuilder.status() != SUCCESS) {
                     throw new HandleException(INNER_TRANSACTION_FAILED);
                 }
->>>>>>> 757d32b2
             }
         }
     }
