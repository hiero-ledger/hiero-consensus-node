--- conflicted
+++ resolved
@@ -83,11 +83,6 @@
     @Override
     public void pureChecks(@NonNull final PureChecksContext context) throws PreCheckException {
         requireNonNull(context);
-<<<<<<< HEAD
-        final var op = context.body().atomicBatchOrThrow();
-        for (final var transaction : op.transactions()) {
-            validateTruePreCheck(transaction.hasBody(), INVALID_TRANSACTION);
-=======
         final List<Transaction> innerTxs = context.body().atomicBatchOrThrow().transactions();
         if (innerTxs.isEmpty()) {
             throw new PreCheckException(BATCH_LIST_EMPTY);
@@ -102,7 +97,6 @@
 
             // throw if more than one tx has the same transactionID
             validateTruePreCheck(txIds.add(txBody.transactionID()), BATCH_LIST_CONTAINS_DUPLICATES);
->>>>>>> f97cf620
 
             // validate batch key exists on each inner transaction
             validateTruePreCheck(txBody.hasBatchKey(), MISSING_BATCH_KEY);
