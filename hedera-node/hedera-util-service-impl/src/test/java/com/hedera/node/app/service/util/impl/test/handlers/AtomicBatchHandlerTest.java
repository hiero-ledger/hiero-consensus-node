--- conflicted
+++ resolved
@@ -16,19 +16,9 @@
 
 package com.hedera.node.app.service.util.impl.test.handlers;
 
-<<<<<<< HEAD
 import static com.hedera.hapi.node.base.ResponseCodeEnum.*;
 import static com.hedera.node.app.spi.workflows.DispatchOptions.atomicBatchDispatch;
 import static org.junit.jupiter.api.Assertions.*;
-=======
-import static com.hedera.hapi.node.base.ResponseCodeEnum.INNER_TRANSACTION_FAILED;
-import static com.hedera.hapi.node.base.ResponseCodeEnum.SUCCESS;
-import static com.hedera.hapi.node.base.ResponseCodeEnum.UNKNOWN;
-import static com.hedera.node.app.spi.workflows.DispatchOptions.atomicBatchDispatch;
-import static org.junit.jupiter.api.Assertions.assertEquals;
-import static org.junit.jupiter.api.Assertions.assertThrows;
-import static org.mockito.ArgumentMatchers.any;
->>>>>>> cdb9bd14
 import static org.mockito.BDDMockito.given;
 import static org.mockito.Mock.Strictness.LENIENT;
 import static org.mockito.Mockito.mock;
@@ -102,7 +92,6 @@
     }
 
     @Test
-<<<<<<< HEAD
     void failsOnEmptyBatchList() {
         final var txnBody = newAtomicBatch(payerId1, consensusTimestamp);
         given(pureChecksContext.body()).willReturn(txnBody);
@@ -239,40 +228,19 @@
     }
 
     @Test
-    void cannotParseInnerTransactionFailed() {
+    void innerTransactionDispatchFailed() {
         final var transaction = mock(Transaction.class);
         final var txnBody = newAtomicBatch(payerId1, consensusTimestamp, transaction);
+        final var innerTxnBody = newTxnBodyBuilder(payerId2, consensusTimestamp, SIMPLE_KEY_A)
+                .consensusCreateTopic(
+                        ConsensusCreateTopicTransactionBody.newBuilder().build())
+                .build();
         given(handleContext.body()).willReturn(txnBody);
         given(handleContext.consensusNow()).willReturn(Instant.ofEpochSecond(1_234_567L));
-        given(handleContext.bodyFromTransaction(transaction)).willThrow(new HandleException(INVALID_TRANSACTION_BODY));
-
-        final var msg = assertThrows(HandleException.class, () -> subject.handle(handleContext));
-        assertEquals(INNER_TRANSACTION_FAILED, msg.getStatus());
-    }
-
-    @Test
-=======
->>>>>>> cdb9bd14
-    void innerTransactionDispatchFailed() {
-        final var transaction = mock(Transaction.class);
-        final var txnBody = newAtomicBatch(payerId1, consensusTimestamp, transaction);
-        final var innerTxnBody = newTxnBodyBuilder(payerId2, consensusTimestamp, SIMPLE_KEY_A)
-                .consensusCreateTopic(
-                        ConsensusCreateTopicTransactionBody.newBuilder().build())
-                .build();
-        given(handleContext.body()).willReturn(txnBody);
-        given(handleContext.consensusNow()).willReturn(Instant.ofEpochSecond(1_234_567L));
-<<<<<<< HEAD
-        given(handleContext.bodyFromTransaction(transaction)).willReturn(innerTxnBody);
-        final var dispatchOptions = atomicBatchDispatch(payerId2, innerTxnBody, StreamBuilder.class);
-        given(handleContext.dispatch(dispatchOptions)).willReturn(recordBuilder);
-        given(recordBuilder.status()).willReturn(ResponseCodeEnum.UNKNOWN);
-=======
         given(bodyParser.apply(any())).willReturn(innerTxnBody);
         final var dispatchOptions = atomicBatchDispatch(payerId2, innerTxnBody, StreamBuilder.class);
         given(handleContext.dispatch(dispatchOptions)).willReturn(recordBuilder);
         given(recordBuilder.status()).willReturn(UNKNOWN);
->>>>>>> cdb9bd14
         final var msg = assertThrows(HandleException.class, () -> subject.handle(handleContext));
         assertEquals(INNER_TRANSACTION_FAILED, msg.getStatus());
     }
@@ -286,10 +254,6 @@
                         ConsensusCreateTopicTransactionBody.newBuilder().build())
                 .build();
         given(handleContext.body()).willReturn(txnBody);
-<<<<<<< HEAD
-        given(handleContext.bodyFromTransaction(transaction)).willReturn(innerTxnBody);
-=======
->>>>>>> cdb9bd14
         final var dispatchOptions = atomicBatchDispatch(payerId2, innerTxnBody, StreamBuilder.class);
         given(handleContext.dispatch(dispatchOptions)).willReturn(recordBuilder);
         given(bodyParser.apply(any())).willReturn(innerTxnBody);
@@ -313,12 +277,7 @@
                         ConsensusDeleteTopicTransactionBody.newBuilder().build())
                 .build();
         given(handleContext.body()).willReturn(txnBody);
-<<<<<<< HEAD
-        given(handleContext.bodyFromTransaction(transaction1)).willReturn(innerTxnBody1);
-        given(handleContext.bodyFromTransaction(transaction2)).willReturn(innerTxnBody2);
-=======
         given(bodyParser.apply(any())).willReturn(innerTxnBody1).willReturn(innerTxnBody2);
->>>>>>> cdb9bd14
         final var dispatchOptions1 = atomicBatchDispatch(payerId2, innerTxnBody1, StreamBuilder.class);
         final var dispatchOptions2 = atomicBatchDispatch(payerId3, innerTxnBody2, StreamBuilder.class);
         given(handleContext.dispatch(dispatchOptions1)).willReturn(recordBuilder);
