--- conflicted
+++ resolved
@@ -19,11 +19,6 @@
 
 description = "Default Hedera Util Service Implementation"
 
-<<<<<<< HEAD
-dependencies {
-    api(project(":hedera-node:hedera-util-service"))
-    implementation(project(":hedera-node:hedera-mono-service"))
-=======
 configurations.all {
     exclude("javax.annotation", "javax.annotation-api")
 
@@ -36,7 +31,4 @@
 dependencies {
     api(project(":hedera-node:hedera-util-service"))
     implementation(project(":hedera-node:hedera-mono-service"))
-    implementation(libs.hapi)
-    compileOnly(libs.spotbugs.annotations)
->>>>>>> 12f1c493
 }