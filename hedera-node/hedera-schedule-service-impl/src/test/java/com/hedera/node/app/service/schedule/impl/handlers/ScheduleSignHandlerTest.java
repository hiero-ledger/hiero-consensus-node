--- conflicted
+++ resolved
@@ -50,13 +50,8 @@
     private PreHandleContext realPreContext;
 
     @BeforeEach
-<<<<<<< HEAD
     void setUp() throws InvalidKeyException {
-        subject = new ScheduleSignHandler();
-=======
-    void setUp() throws PreCheckException, InvalidKeyException {
         subject = new ScheduleSignHandler(mock(ScheduleFeeCharging.class));
->>>>>>> 9698fde4
         setUpBase();
     }
 
