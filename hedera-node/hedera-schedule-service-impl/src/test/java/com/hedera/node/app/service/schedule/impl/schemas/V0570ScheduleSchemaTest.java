/*
 * Copyright (C) 2024-2025 Hedera Hashgraph, LLC
 *
 * Licensed under the Apache License, Version 2.0 (the "License");
 * you may not use this file except in compliance with the License.
 * You may obtain a copy of the License at
 *
 *      http://www.apache.org/licenses/LICENSE-2.0
 *
 * Unless required by applicable law or agreed to in writing, software
 * distributed under the License is distributed on an "AS IS" BASIS,
 * WITHOUT WARRANTIES OR CONDITIONS OF ANY KIND, either express or implied.
 * See the License for the specific language governing permissions and
 * limitations under the License.
 */

package com.hedera.node.app.service.schedule.impl.schemas;

import static com.hedera.node.app.service.schedule.impl.schemas.V0490ScheduleSchema.SCHEDULES_BY_EQUALITY_KEY;
import static com.hedera.node.app.service.schedule.impl.schemas.V0490ScheduleSchema.SCHEDULES_BY_EXPIRY_SEC_KEY;
import static com.hedera.node.app.service.schedule.impl.schemas.V0570ScheduleSchema.SCHEDULED_COUNTS_KEY;
import static com.hedera.node.app.service.schedule.impl.schemas.V0570ScheduleSchema.SCHEDULED_ORDERS_KEY;
import static com.hedera.node.app.service.schedule.impl.schemas.V0570ScheduleSchema.SCHEDULE_ID_BY_EQUALITY_KEY;
import static org.assertj.core.api.Assertions.assertThat;
import static org.assertj.core.api.AssertionsForClassTypes.assertThatCode;
import static org.junit.jupiter.api.Assertions.assertEquals;
import static org.junit.jupiter.api.Assertions.assertNotNull;
import static org.junit.jupiter.api.Assertions.assertTrue;
import static org.mockito.BDDMockito.given;

import com.hedera.hapi.node.base.ScheduleID;
import com.hedera.hapi.node.base.SemanticVersion;
import com.hedera.hapi.node.base.TimestampSeconds;
import com.hedera.hapi.node.state.primitives.ProtoBytes;
import com.hedera.hapi.node.state.primitives.ProtoLong;
import com.hedera.hapi.node.state.schedule.ScheduleList;
import com.hedera.hapi.node.state.schedule.ScheduledCounts;
import com.hedera.hapi.node.state.schedule.ScheduledOrder;
import com.hedera.node.app.service.schedule.impl.ScheduleStoreUtility;
import com.hedera.node.app.service.schedule.impl.ScheduleTestBase;
import com.hedera.node.app.spi.fixtures.util.LogCaptor;
import com.hedera.node.app.spi.fixtures.util.LogCaptureExtension;
import com.hedera.node.app.spi.fixtures.util.LoggingSubject;
import com.hedera.node.app.spi.fixtures.util.LoggingTarget;
import com.hedera.node.app.spi.workflows.PreCheckException;
import com.swirlds.state.lifecycle.MigrationContext;
import com.swirlds.state.test.fixtures.MapReadableKVState;
import com.swirlds.state.test.fixtures.MapReadableStates;
import com.swirlds.state.test.fixtures.MapWritableKVState;
import com.swirlds.state.test.fixtures.MapWritableStates;
import java.security.InvalidKeyException;
import java.util.HashMap;
import java.util.List;
import java.util.Map;
import java.util.Set;
import org.assertj.core.api.Assertions;
import org.junit.jupiter.api.BeforeEach;
import org.junit.jupiter.api.Test;
import org.junit.jupiter.api.extension.ExtendWith;
import org.mockito.Mock;
import org.mockito.junit.jupiter.MockitoExtension;

@ExtendWith({MockitoExtension.class, LogCaptureExtension.class})
class V0570ScheduleSchemaTest extends ScheduleTestBase {
    @LoggingTarget
    private LogCaptor logCaptor;

    @LoggingSubject
    private V0570ScheduleSchema subject;

    @Mock
    private MigrationContext migrationContext;

    private final Map<ProtoLong, ScheduleList> schedulesByExpirySec = new HashMap<>();
    private MapReadableKVState<ProtoLong, ScheduleList> readableSchedulesByExpirySec;
    private MapWritableKVState<TimestampSeconds, ScheduledCounts> writableScheduleCounts;
    private MapWritableKVState<ScheduledOrder, ScheduleID> writableScheduleOrders;

    private final Map<ProtoBytes, ScheduleList> schedulesByEquality = new HashMap<>();
    private final Map<ProtoBytes, ScheduleID> scheduleByEquality = new HashMap<>();
    private MapReadableKVState<ProtoBytes, ScheduleList> readableSchedulesByEquality;
    private MapWritableKVState<ProtoBytes, ScheduleID> writableScheduleIdByEquality;

    private MapWritableStates writableStates = null;
    private MapReadableStates readableStates = null;

    @BeforeEach
    void setUp() throws PreCheckException, InvalidKeyException {
        setUpBase();
        subject = new V0570ScheduleSchema();
    }

    @Test
    void constructorHappyPath() {
        assertThat(subject.getVersion())
                .isEqualTo(
                        SemanticVersion.newBuilder().major(0).minor(57).patch(0).build());
    }

    @Test
    void testStatesToRemove() {
        Set<String> statesToRemove = subject.statesToRemove();
        assertNotNull(statesToRemove);
        assertEquals(2, statesToRemove.size());
        assertTrue(statesToRemove.containsAll(Set.of(SCHEDULES_BY_EXPIRY_SEC_KEY, SCHEDULES_BY_EQUALITY_KEY)));
    }

    @SuppressWarnings("DataFlowIssue")
    @Test
    void restartNullArgThrows() {
        Assertions.assertThatThrownBy(() -> subject.restart(null)).isInstanceOf(NullPointerException.class);
    }

    @Test
    void restartHappyPath() {
        Assertions.assertThatNoException().isThrownBy(() -> subject.restart(migrationContext));
    }

    @Test
    void migrateAsExpected() {
        setupMigrationContext();

        assertThatCode(() -> subject.migrate(migrationContext)).doesNotThrowAnyException();
<<<<<<< HEAD
        assertThat(logCaptor.infoLogs()).contains("Migrated 2 schedules from SCHEDULES_BY_EQUALITY_KEY");
        //        assertThat(writableScheduleIdByEquality.size()).isEqualTo(2L);
=======
        assertThat(logCaptor.infoLogs()).contains("Migrated schedules from SCHEDULES_BY_EQUALITY_KEY");
        assertThat(writableScheduleIdByEquality.size()).isEqualTo(2L);
>>>>>>> 58c0d7af
    }

    private void setupMigrationContext() {
        final var scheduler1 =
                otherScheduleInState.copyBuilder().memo("otherMemo").build();
        schedulesByExpirySec.put(
                new ProtoLong(scheduler1.calculatedExpirationSecond()),
                ScheduleList.newBuilder()
                        .schedules(List.of(scheduler1, otherScheduleInState))
                        .build());
        readableSchedulesByExpirySec = new MapReadableKVState<>(SCHEDULES_BY_EXPIRY_SEC_KEY, schedulesByExpirySec);
        writableScheduleCounts = new MapWritableKVState<>(SCHEDULED_COUNTS_KEY, new HashMap<>());
        writableScheduleOrders = new MapWritableKVState<>(SCHEDULED_ORDERS_KEY, new HashMap<>());

        final ProtoBytes protoHash1 = new ProtoBytes(ScheduleStoreUtility.calculateBytesHash(scheduler1));
        final ProtoBytes protoHash2 = new ProtoBytes(ScheduleStoreUtility.calculateBytesHash(otherScheduleInState));
        schedulesByEquality.put(
                protoHash1,
                ScheduleList.newBuilder().schedules(List.of(scheduler1)).build());
        schedulesByEquality.put(
                protoHash2,
                ScheduleList.newBuilder()
                        .schedules(List.of(otherScheduleInState))
                        .build());
        readableSchedulesByEquality = new MapReadableKVState<>(SCHEDULES_BY_EQUALITY_KEY, schedulesByEquality);
        writableScheduleIdByEquality = new MapWritableKVState<>(SCHEDULE_ID_BY_EQUALITY_KEY, scheduleByEquality);

        writableStates = MapWritableStates.builder()
                .state(writableScheduleIdByEquality)
                .state(writableScheduleCounts)
                .state(writableScheduleOrders)
                .build();
        readableStates = MapReadableStates.builder()
                .state(readableSchedulesByExpirySec)
                .state(readableSchedulesByEquality)
                .build();
        given(migrationContext.newStates()).willReturn(writableStates);
        given(migrationContext.previousStates()).willReturn(readableStates);
    }
}<|MERGE_RESOLUTION|>--- conflicted
+++ resolved
@@ -121,13 +121,8 @@
         setupMigrationContext();
 
         assertThatCode(() -> subject.migrate(migrationContext)).doesNotThrowAnyException();
-<<<<<<< HEAD
-        assertThat(logCaptor.infoLogs()).contains("Migrated 2 schedules from SCHEDULES_BY_EQUALITY_KEY");
-        //        assertThat(writableScheduleIdByEquality.size()).isEqualTo(2L);
-=======
         assertThat(logCaptor.infoLogs()).contains("Migrated schedules from SCHEDULES_BY_EQUALITY_KEY");
         assertThat(writableScheduleIdByEquality.size()).isEqualTo(2L);
->>>>>>> 58c0d7af
     }
 
     private void setupMigrationContext() {
