/*
 * Copyright (C) 2023 Hedera Hashgraph, LLC
 *
 * Licensed under the Apache License, Version 2.0 (the "License");
 * you may not use this file except in compliance with the License.
 * You may obtain a copy of the License at
 *
 *      http://www.apache.org/licenses/LICENSE-2.0
 *
 * Unless required by applicable law or agreed to in writing, software
 * distributed under the License is distributed on an "AS IS" BASIS,
 * WITHOUT WARRANTIES OR CONDITIONS OF ANY KIND, either express or implied.
 * See the License for the specific language governing permissions and
 * limitations under the License.
 */

package com.hedera.node.app.service.schedule.impl.test.handlers;

<<<<<<< HEAD
import com.hedera.hapi.node.base.ScheduleID;
import com.hedera.hapi.node.base.TransactionID;
import com.hedera.hapi.node.scheduled.ScheduleCreateTransactionBody;
import com.hedera.hapi.node.scheduled.ScheduleSignTransactionBody;
import com.hedera.hapi.node.token.CryptoCreateTransactionBody;
import com.hedera.hapi.node.transaction.TransactionBody;
=======
import static com.hederahashgraph.api.proto.java.ResponseCodeEnum.INVALID_SCHEDULE_ID;
import static com.hederahashgraph.api.proto.java.ResponseCodeEnum.OK;
import static com.hederahashgraph.api.proto.java.ResponseCodeEnum.SCHEDULED_TRANSACTION_NOT_IN_WHITELIST;
import static org.junit.jupiter.api.Assertions.assertEquals;
import static org.junit.jupiter.api.Assertions.assertNull;
import static org.mockito.ArgumentMatchers.any;
import static org.mockito.BDDMockito.given;
import static org.mockito.Mockito.never;
import static org.mockito.Mockito.verify;

>>>>>>> 529ae255
import com.hedera.node.app.service.mono.legacy.core.jproto.JKey;
import com.hedera.node.app.service.mono.state.submerkle.EntityId;
import com.hedera.node.app.service.mono.state.virtual.schedule.ScheduleVirtualValue;
import com.hedera.node.app.service.schedule.impl.ReadableScheduleStore;
import com.hedera.node.app.service.schedule.impl.handlers.ScheduleSignHandler;
import com.hedera.node.app.spi.KeyOrLookupFailureReason;
<<<<<<< HEAD
import com.hedera.node.app.spi.workflows.PreHandleContext;
import com.hedera.node.app.spi.meta.TransactionMetadata;
import com.hedera.node.app.spi.state.ReadableKVStateBase;
=======
import com.hedera.node.app.spi.state.ReadableKVStateBase;
import com.hedera.node.app.spi.workflows.PreHandleContext;
import com.hederahashgraph.api.proto.java.CryptoCreateTransactionBody;
import com.hederahashgraph.api.proto.java.ScheduleCreateTransactionBody;
import com.hederahashgraph.api.proto.java.ScheduleID;
import com.hederahashgraph.api.proto.java.ScheduleSignTransactionBody;
import com.hederahashgraph.api.proto.java.TransactionBody;
import com.hederahashgraph.api.proto.java.TransactionID;
import java.util.List;
import java.util.Optional;
>>>>>>> 529ae255
import org.junit.jupiter.api.BeforeEach;
import org.junit.jupiter.api.Test;
import org.mockito.Mock;
import java.util.List;
import java.util.Optional;
import static com.hedera.hapi.node.base.ResponseCodeEnum.INVALID_SCHEDULE_ID;
import static com.hedera.hapi.node.base.ResponseCodeEnum.OK;
import static com.hedera.hapi.node.base.ResponseCodeEnum.SCHEDULED_TRANSACTION_NOT_IN_WHITELIST;
import static com.hedera.node.app.service.schedule.impl.Utils.asOrdinary;
import static org.junit.jupiter.api.Assertions.assertEquals;
import static org.junit.jupiter.api.Assertions.assertTrue;
import static org.mockito.BDDMockito.given;
import static org.mockito.Mockito.verify;

class ScheduleSignHandlerTest extends ScheduleHandlerTestBase {
    private ScheduleID scheduleID = ScheduleID.newBuilder().scheduleNum(100L).build();

    @Mock
    protected JKey adminJKey;

    @Mock
    protected ScheduleVirtualValue schedule;

    @Mock
    protected ReadableKVStateBase<Long, ScheduleVirtualValue> schedulesById;

    protected ReadableScheduleStore scheduleStore;

    private TransactionBody scheduledTxn;

    @BeforeEach
    void setUp() {
        given(states.<Long, ScheduleVirtualValue>get("SCHEDULES_BY_ID")).willReturn(schedulesById);
        scheduleStore = new ReadableScheduleStore(states);
    }

    private ScheduleSignHandler subject = new ScheduleSignHandler();

    @Test
    void scheduleSignVanillaNoExplicitPayer() {
        final var txn = scheduleSignTransaction();
        givenSetupForScheduleSign(txn);

        final var context = new PreHandleContext(keyLookup, txn, scheduler);
        subject.preHandle(context, scheduleStore, dispatcher);
        assertEquals(scheduler, context.getPayer());
        assertEquals(schedulerKey, context.getPayerKey());
        assertEquals(List.of(), context.getRequiredNonPayerKeys());

        PreHandleContext innerContext = context.getInnerContext();
        basicContextAssertions(innerContext, 0, false, OK);
        assertEquals(scheduler, innerContext.getPayer());
        assertEquals(schedulerKey, innerContext.getPayerKey());
    }

    @Test
    void scheduleSignFailsIfScheduleMissing() {
        final var txn = scheduleSignTransaction();
        given(keyLookup.getKey(scheduler)).willReturn(KeyOrLookupFailureReason.withKey(schedulerKey));
        given(schedulesById.get(scheduleID.scheduleNum())).willReturn(null);
        final var context = new PreHandleContext(keyLookup, txn, scheduler);
        subject.preHandle(context, scheduleStore, dispatcher);
        assertEquals(scheduler, context.getPayer());
        assertNull(context.getInnerContext());
        assertEquals(INVALID_SCHEDULE_ID, context.getStatus());

        verify(dispatcher, never()).dispatch(any());
    }

    @Test
    void scheduleSignVanillaWithOptionalPayerSet() {
        final var txn = scheduleSignTransaction();
        givenSetupForScheduleSign(txn);

        given(schedule.hasExplicitPayer()).willReturn(true);
        given(schedule.payer()).willReturn(EntityId.fromGrpcAccountId(payer));
        given(keyLookup.getKey(scheduler)).willReturn(KeyOrLookupFailureReason.withKey(schedulerKey));
        given(keyLookup.getKey(payer)).willReturn(KeyOrLookupFailureReason.withKey(adminKey));

        final var context = new PreHandleContext(keyLookup, txn, scheduler);
        subject.preHandle(context, scheduleStore, dispatcher);

        assertEquals(scheduler, context.getPayer());
        assertEquals(schedulerKey, context.getPayerKey());

        final var innerContext = context.getInnerContext();
        basicContextAssertions(innerContext, 0, false, OK);
        assertEquals(payer, innerContext.getPayer());
        assertEquals(adminKey, innerContext.getPayerKey());

        verify(dispatcher).dispatch(innerContext);
    }

    @Test
    void scheduleSignForNotSchedulableFails() {
        final var txn = scheduleSignTransaction();

        scheduledTxn = TransactionBody.newBuilder()
                .transactionID(TransactionID.newBuilder().accountID(scheduler))
                .scheduleCreate(ScheduleCreateTransactionBody.newBuilder().build())
                .build();

        given(schedulesById.get(scheduleID.scheduleNum())).willReturn(schedule);
        given(keyLookup.getKey(scheduler)).willReturn(KeyOrLookupFailureReason.withKey(schedulerKey));
        given(schedule.ordinaryViewOfScheduledTxn()).willReturn(scheduledTxn);
        given(schedule.adminKey()).willReturn(Optional.of(adminJKey));
        given(schedule.hasExplicitPayer()).willReturn(false);

        final var context = new PreHandleContext(keyLookup, txn, scheduler);
        subject.preHandle(context, scheduleStore, dispatcher);
        basicContextAssertions(context, 0, false, OK);
        assertEquals(scheduler, context.getPayer());
        assertEquals(schedulerKey, context.getPayerKey());
<<<<<<< HEAD
        assertEquals(List.of(), context.getRequiredNonPayerKeys());
        assertTrue(context.getHandlerMetadata() instanceof TransactionMetadata);
        assertTrue(
                ((TransactionMetadata) context.getHandlerMetadata()).txnBody().hasScheduleCreate());
        assertEquals(
                SCHEDULED_TRANSACTION_NOT_IN_WHITELIST, ((TransactionMetadata)
 context.getHandlerMetadata()).status());
        assertEquals(scheduler, ((TransactionMetadata) context.getHandlerMetadata()).payer());
        assertEquals(OK, context.getStatus());
=======

        final var innerContext = context.getInnerContext();
        basicContextAssertions(innerContext, 0, true, SCHEDULED_TRANSACTION_NOT_IN_WHITELIST);
        assertEquals(scheduler, innerContext.getPayer());
        assertEquals(schedulerKey, innerContext.getPayerKey());
>>>>>>> 529ae255
    }

    @Test
    void scheduleSignNotInWhiteList() {
        given(keyLookup.getKey(payer)).willReturn(KeyOrLookupFailureReason.withKey(schedulerKey));
        final var txn = scheduleTxnNotRecognized();
        final var context = new PreHandleContext(keyLookup, txn, payer);
        subject.preHandle(context, scheduleStore, dispatcher);
        assertEquals(txn, context.getTxn());
        assertEquals(payer, context.getPayer());
        assertEquals(INVALID_SCHEDULE_ID, context.getStatus());
    }

    private TransactionBody givenSetupForScheduleSign(TransactionBody txn) {
        scheduledTxn = TransactionBody.newBuilder()
                .transactionID(
                        TransactionID.newBuilder().accountID(scheduler).build())
                .cryptoCreateAccount(CryptoCreateTransactionBody.newBuilder().build())
                .build();
<<<<<<< HEAD
        scheduledMeta = new TransactionMetadata(
                asOrdinary(txn.scheduleCreate().orElseThrow().scheduledTransactionBody(), txn.transactionID()),
                scheduler,
                OK,
                schedulerKey,
                List.of(),
                null,
                List.of());
        given(schedulesById.get(scheduleID.scheduleNum())).willReturn(schedule);
=======
        given(schedulesById.get(scheduleID.getScheduleNum())).willReturn(schedule);
>>>>>>> 529ae255
        given(keyLookup.getKey(scheduler)).willReturn(KeyOrLookupFailureReason.withKey(schedulerKey));
        given(schedule.ordinaryViewOfScheduledTxn()).willReturn(scheduledTxn);
        given(schedule.adminKey()).willReturn(Optional.of(adminJKey));
        return scheduledTxn;
    }

    private TransactionBody scheduleSignTransaction() {
        return TransactionBody.newBuilder()
                .transactionID(TransactionID.newBuilder().accountID(scheduler))
                .scheduleSign(ScheduleSignTransactionBody.newBuilder().scheduleID(scheduleID))
                .build();
    }
}<|MERGE_RESOLUTION|>--- conflicted
+++ resolved
@@ -16,47 +16,21 @@
 
 package com.hedera.node.app.service.schedule.impl.test.handlers;
 
-<<<<<<< HEAD
 import com.hedera.hapi.node.base.ScheduleID;
 import com.hedera.hapi.node.base.TransactionID;
 import com.hedera.hapi.node.scheduled.ScheduleCreateTransactionBody;
 import com.hedera.hapi.node.scheduled.ScheduleSignTransactionBody;
 import com.hedera.hapi.node.token.CryptoCreateTransactionBody;
 import com.hedera.hapi.node.transaction.TransactionBody;
-=======
-import static com.hederahashgraph.api.proto.java.ResponseCodeEnum.INVALID_SCHEDULE_ID;
-import static com.hederahashgraph.api.proto.java.ResponseCodeEnum.OK;
-import static com.hederahashgraph.api.proto.java.ResponseCodeEnum.SCHEDULED_TRANSACTION_NOT_IN_WHITELIST;
-import static org.junit.jupiter.api.Assertions.assertEquals;
-import static org.junit.jupiter.api.Assertions.assertNull;
-import static org.mockito.ArgumentMatchers.any;
-import static org.mockito.BDDMockito.given;
-import static org.mockito.Mockito.never;
-import static org.mockito.Mockito.verify;
-
->>>>>>> 529ae255
 import com.hedera.node.app.service.mono.legacy.core.jproto.JKey;
 import com.hedera.node.app.service.mono.state.submerkle.EntityId;
 import com.hedera.node.app.service.mono.state.virtual.schedule.ScheduleVirtualValue;
 import com.hedera.node.app.service.schedule.impl.ReadableScheduleStore;
 import com.hedera.node.app.service.schedule.impl.handlers.ScheduleSignHandler;
 import com.hedera.node.app.spi.KeyOrLookupFailureReason;
-<<<<<<< HEAD
 import com.hedera.node.app.spi.workflows.PreHandleContext;
 import com.hedera.node.app.spi.meta.TransactionMetadata;
 import com.hedera.node.app.spi.state.ReadableKVStateBase;
-=======
-import com.hedera.node.app.spi.state.ReadableKVStateBase;
-import com.hedera.node.app.spi.workflows.PreHandleContext;
-import com.hederahashgraph.api.proto.java.CryptoCreateTransactionBody;
-import com.hederahashgraph.api.proto.java.ScheduleCreateTransactionBody;
-import com.hederahashgraph.api.proto.java.ScheduleID;
-import com.hederahashgraph.api.proto.java.ScheduleSignTransactionBody;
-import com.hederahashgraph.api.proto.java.TransactionBody;
-import com.hederahashgraph.api.proto.java.TransactionID;
-import java.util.List;
-import java.util.Optional;
->>>>>>> 529ae255
 import org.junit.jupiter.api.BeforeEach;
 import org.junit.jupiter.api.Test;
 import org.mockito.Mock;
@@ -170,7 +144,6 @@
         basicContextAssertions(context, 0, false, OK);
         assertEquals(scheduler, context.getPayer());
         assertEquals(schedulerKey, context.getPayerKey());
-<<<<<<< HEAD
         assertEquals(List.of(), context.getRequiredNonPayerKeys());
         assertTrue(context.getHandlerMetadata() instanceof TransactionMetadata);
         assertTrue(
@@ -180,13 +153,6 @@
  context.getHandlerMetadata()).status());
         assertEquals(scheduler, ((TransactionMetadata) context.getHandlerMetadata()).payer());
         assertEquals(OK, context.getStatus());
-=======
-
-        final var innerContext = context.getInnerContext();
-        basicContextAssertions(innerContext, 0, true, SCHEDULED_TRANSACTION_NOT_IN_WHITELIST);
-        assertEquals(scheduler, innerContext.getPayer());
-        assertEquals(schedulerKey, innerContext.getPayerKey());
->>>>>>> 529ae255
     }
 
     @Test
@@ -206,7 +172,6 @@
                         TransactionID.newBuilder().accountID(scheduler).build())
                 .cryptoCreateAccount(CryptoCreateTransactionBody.newBuilder().build())
                 .build();
-<<<<<<< HEAD
         scheduledMeta = new TransactionMetadata(
                 asOrdinary(txn.scheduleCreate().orElseThrow().scheduledTransactionBody(), txn.transactionID()),
                 scheduler,
@@ -216,9 +181,6 @@
                 null,
                 List.of());
         given(schedulesById.get(scheduleID.scheduleNum())).willReturn(schedule);
-=======
-        given(schedulesById.get(scheduleID.getScheduleNum())).willReturn(schedule);
->>>>>>> 529ae255
         given(keyLookup.getKey(scheduler)).willReturn(KeyOrLookupFailureReason.withKey(schedulerKey));
         given(schedule.ordinaryViewOfScheduledTxn()).willReturn(scheduledTxn);
         given(schedule.adminKey()).willReturn(Optional.of(adminJKey));
