--- conflicted
+++ resolved
@@ -88,6 +88,7 @@
 import com.hedera.node.app.service.token.impl.ReadableAccountStoreImpl;
 import com.hedera.node.app.spi.fixtures.ids.FakeEntityIdFactoryImpl;
 import com.hedera.node.app.spi.ids.ReadableEntityIdStore;
+import com.hedera.node.app.spi.workflows.WorkflowException;
 import com.hedera.node.app.store.ReadableStoreFactory;
 import com.hedera.node.config.data.SchedulingConfig;
 import com.hedera.node.config.testfixtures.HederaTestConfigBuilder;
@@ -227,16 +228,8 @@
     protected TransactionBody alternateCreateTransaction;
     protected List<Schedule> listOfScheduledOptions;
 
-<<<<<<< HEAD
-    protected void setUpBase() throws InvalidKeyException {
-        testConfig = HederaTestConfigBuilder.create()
-                .withValue("hedera.shard", SHARD)
-                .withValue("hedera.realm", REALM)
-                .getOrCreateConfig();
-=======
-    protected void setUpBase() throws PreCheckException, InvalidKeyException {
+    protected void setUpBase() throws WorkflowException, InvalidKeyException {
         testConfig = HederaTestConfigBuilder.createConfig();
->>>>>>> 9698fde4
         scheduleConfig = testConfig.getConfigData(SchedulingConfig.class);
         scheduled = createSampleScheduled();
         originalCreateTransaction = originalCreateTransaction(scheduled, scheduler, adminKey);
