/*
 * Copyright (C) 2023-2024 Hedera Hashgraph, LLC
 *
 * Licensed under the Apache License, Version 2.0 (the "License");
 * you may not use this file except in compliance with the License.
 * You may obtain a copy of the License at
 *
 *      http://www.apache.org/licenses/LICENSE-2.0
 *
 * Unless required by applicable law or agreed to in writing, software
 * distributed under the License is distributed on an "AS IS" BASIS,
 * WITHOUT WARRANTIES OR CONDITIONS OF ANY KIND, either express or implied.
 * See the License for the specific language governing permissions and
 * limitations under the License.
 */

package com.hedera.node.app.service.schedule.impl.handlers;

import com.hedera.hapi.node.base.HederaFunctionality;
import com.hedera.hapi.node.base.ResponseCodeEnum;
import com.hedera.hapi.node.base.ScheduleID;
import com.hedera.hapi.node.base.Timestamp;
import com.hedera.hapi.node.base.TransactionID;
import com.hedera.hapi.node.scheduled.SchedulableTransactionBody;
import com.hedera.hapi.node.scheduled.SchedulableTransactionBody.DataOneOfType;
import com.hedera.hapi.node.state.schedule.Schedule;
import com.hedera.hapi.node.transaction.TransactionBody;
import com.hedera.node.app.spi.workflows.HandleException;
import edu.umd.cs.findbugs.annotations.NonNull;
import edu.umd.cs.findbugs.annotations.Nullable;
import java.time.Instant;

/**
 * A package-private utility class for Schedule Handlers.
 */
public final class HandlerUtility {
    private HandlerUtility() {}

    /**
     * Return child as ordinary transaction body.
     *
     * @param scheduleInState the schedule in state to convert to transaction body
     * @return the transaction body
     */
    @NonNull
    public static TransactionBody childAsOrdinary(@NonNull final Schedule scheduleInState) {
        final TransactionID scheduledTransactionId = transactionIdForScheduled(scheduleInState);
        final SchedulableTransactionBody scheduledTransaction = scheduleInState.scheduledTransaction();
        final TransactionBody.Builder ordinary = TransactionBody.newBuilder();
        if (scheduledTransaction != null) {
            ordinary.transactionFee(scheduledTransaction.transactionFee())
                    .memo(scheduledTransaction.memo())
                    .transactionID(scheduledTransactionId);
            switch (scheduledTransaction.data().kind()) {
                case CONSENSUS_CREATE_TOPIC -> ordinary.consensusCreateTopic(
                        scheduledTransaction.consensusCreateTopicOrThrow());
                case CONSENSUS_UPDATE_TOPIC -> ordinary.consensusUpdateTopic(
                        scheduledTransaction.consensusUpdateTopicOrThrow());
                case CONSENSUS_DELETE_TOPIC -> ordinary.consensusDeleteTopic(
                        scheduledTransaction.consensusDeleteTopicOrThrow());
                case CONSENSUS_SUBMIT_MESSAGE -> ordinary.consensusSubmitMessage(
                        scheduledTransaction.consensusSubmitMessageOrThrow());
                case CRYPTO_CREATE_ACCOUNT -> ordinary.cryptoCreateAccount(
                        scheduledTransaction.cryptoCreateAccountOrThrow());
                case CRYPTO_UPDATE_ACCOUNT -> ordinary.cryptoUpdateAccount(
                        scheduledTransaction.cryptoUpdateAccountOrThrow());
                case CRYPTO_TRANSFER -> ordinary.cryptoTransfer(scheduledTransaction.cryptoTransferOrThrow());
                case CRYPTO_DELETE -> ordinary.cryptoDelete(scheduledTransaction.cryptoDeleteOrThrow());
                case FILE_CREATE -> ordinary.fileCreate(scheduledTransaction.fileCreateOrThrow());
                case FILE_APPEND -> ordinary.fileAppend(scheduledTransaction.fileAppendOrThrow());
                case FILE_UPDATE -> ordinary.fileUpdate(scheduledTransaction.fileUpdateOrThrow());
                case FILE_DELETE -> ordinary.fileDelete(scheduledTransaction.fileDeleteOrThrow());
                case CONTRACT_CREATE_INSTANCE -> ordinary.contractCreateInstance(
                        scheduledTransaction.contractCreateInstanceOrThrow());
                case CONTRACT_UPDATE_INSTANCE -> ordinary.contractUpdateInstance(
                        scheduledTransaction.contractUpdateInstanceOrThrow());
                case CONTRACT_CALL -> ordinary.contractCall(scheduledTransaction.contractCallOrThrow());
                case CONTRACT_DELETE_INSTANCE -> ordinary.contractDeleteInstance(
                        scheduledTransaction.contractDeleteInstanceOrThrow());
                case SYSTEM_DELETE -> ordinary.systemDelete(scheduledTransaction.systemDeleteOrThrow());
                case SYSTEM_UNDELETE -> ordinary.systemUndelete(scheduledTransaction.systemUndeleteOrThrow());
                case FREEZE -> ordinary.freeze(scheduledTransaction.freezeOrThrow());
                case TOKEN_CREATION -> ordinary.tokenCreation(scheduledTransaction.tokenCreationOrThrow());
                case TOKEN_FREEZE -> ordinary.tokenFreeze(scheduledTransaction.tokenFreezeOrThrow());
                case TOKEN_UNFREEZE -> ordinary.tokenUnfreeze(scheduledTransaction.tokenUnfreezeOrThrow());
                case TOKEN_GRANT_KYC -> ordinary.tokenGrantKyc(scheduledTransaction.tokenGrantKycOrThrow());
                case TOKEN_REVOKE_KYC -> ordinary.tokenRevokeKyc(scheduledTransaction.tokenRevokeKycOrThrow());
                case TOKEN_DELETION -> ordinary.tokenDeletion(scheduledTransaction.tokenDeletionOrThrow());
                case TOKEN_UPDATE -> ordinary.tokenUpdate(scheduledTransaction.tokenUpdateOrThrow());
                case TOKEN_MINT -> ordinary.tokenMint(scheduledTransaction.tokenMintOrThrow());
                case TOKEN_BURN -> ordinary.tokenBurn(scheduledTransaction.tokenBurnOrThrow());
                case TOKEN_WIPE -> ordinary.tokenWipe(scheduledTransaction.tokenWipeOrThrow());
                case TOKEN_ASSOCIATE -> ordinary.tokenAssociate(scheduledTransaction.tokenAssociateOrThrow());
                case TOKEN_DISSOCIATE -> ordinary.tokenDissociate(scheduledTransaction.tokenDissociateOrThrow());
                case SCHEDULE_DELETE -> ordinary.scheduleDelete(scheduledTransaction.scheduleDeleteOrThrow());
                case TOKEN_PAUSE -> ordinary.tokenPause(scheduledTransaction.tokenPauseOrThrow());
                case TOKEN_UNPAUSE -> ordinary.tokenUnpause(scheduledTransaction.tokenUnpauseOrThrow());
                case CRYPTO_APPROVE_ALLOWANCE -> ordinary.cryptoApproveAllowance(
                        scheduledTransaction.cryptoApproveAllowanceOrThrow());
                case CRYPTO_DELETE_ALLOWANCE -> ordinary.cryptoDeleteAllowance(
                        scheduledTransaction.cryptoDeleteAllowanceOrThrow());
                case TOKEN_FEE_SCHEDULE_UPDATE -> ordinary.tokenFeeScheduleUpdate(
                        scheduledTransaction.tokenFeeScheduleUpdateOrThrow());
                case UTIL_PRNG -> ordinary.utilPrng(scheduledTransaction.utilPrngOrThrow());
                case TOKEN_REJECT -> ordinary.tokenReject(scheduledTransaction.tokenRejectOrThrow());
                case NODE_CREATE -> ordinary.nodeCreate(scheduledTransaction.nodeCreateOrThrow());
                case NODE_UPDATE -> ordinary.nodeUpdate(scheduledTransaction.nodeUpdateOrThrow());
                case NODE_DELETE -> ordinary.nodeDelete(scheduledTransaction.nodeDeleteOrThrow());
                case UNSET -> throw new HandleException(ResponseCodeEnum.INVALID_TRANSACTION);
            }
        }
        return ordinary.build();
    }

    /**
     * Given a Transaction of one type, return the corresponding HederaFunctionality.
     * @param transactionType the transaction type
     * @return the hedera functionality
     */
    static HederaFunctionality functionalityForType(final DataOneOfType transactionType) {
        return switch (transactionType) {
            case CONSENSUS_CREATE_TOPIC -> HederaFunctionality.CONSENSUS_CREATE_TOPIC;
            case CONSENSUS_UPDATE_TOPIC -> HederaFunctionality.CONSENSUS_UPDATE_TOPIC;
            case CONSENSUS_DELETE_TOPIC -> HederaFunctionality.CONSENSUS_DELETE_TOPIC;
            case CONSENSUS_SUBMIT_MESSAGE -> HederaFunctionality.CONSENSUS_SUBMIT_MESSAGE;
            case CRYPTO_CREATE_ACCOUNT -> HederaFunctionality.CRYPTO_CREATE;
            case CRYPTO_UPDATE_ACCOUNT -> HederaFunctionality.CRYPTO_UPDATE;
            case CRYPTO_TRANSFER -> HederaFunctionality.CRYPTO_TRANSFER;
            case CRYPTO_DELETE -> HederaFunctionality.CRYPTO_DELETE;
            case FILE_CREATE -> HederaFunctionality.FILE_CREATE;
            case FILE_APPEND -> HederaFunctionality.FILE_APPEND;
            case FILE_UPDATE -> HederaFunctionality.FILE_UPDATE;
            case FILE_DELETE -> HederaFunctionality.FILE_DELETE;
            case SYSTEM_DELETE -> HederaFunctionality.SYSTEM_DELETE;
            case SYSTEM_UNDELETE -> HederaFunctionality.SYSTEM_UNDELETE;
            case CONTRACT_CREATE_INSTANCE -> HederaFunctionality.CONTRACT_CREATE;
            case CONTRACT_UPDATE_INSTANCE -> HederaFunctionality.CONTRACT_UPDATE;
            case CONTRACT_CALL -> HederaFunctionality.CONTRACT_CALL;
            case CONTRACT_DELETE_INSTANCE -> HederaFunctionality.CONTRACT_DELETE;
            case FREEZE -> HederaFunctionality.FREEZE;
            case TOKEN_CREATION -> HederaFunctionality.TOKEN_CREATE;
            case TOKEN_FREEZE -> HederaFunctionality.TOKEN_FREEZE_ACCOUNT;
            case TOKEN_UNFREEZE -> HederaFunctionality.TOKEN_UNFREEZE_ACCOUNT;
            case TOKEN_GRANT_KYC -> HederaFunctionality.TOKEN_GRANT_KYC_TO_ACCOUNT;
            case TOKEN_REVOKE_KYC -> HederaFunctionality.TOKEN_REVOKE_KYC_FROM_ACCOUNT;
            case TOKEN_DELETION -> HederaFunctionality.TOKEN_DELETE;
            case TOKEN_UPDATE -> HederaFunctionality.TOKEN_UPDATE;
            case TOKEN_MINT -> HederaFunctionality.TOKEN_MINT;
            case TOKEN_BURN -> HederaFunctionality.TOKEN_BURN;
            case TOKEN_WIPE -> HederaFunctionality.TOKEN_ACCOUNT_WIPE;
            case TOKEN_ASSOCIATE -> HederaFunctionality.TOKEN_ASSOCIATE_TO_ACCOUNT;
            case TOKEN_DISSOCIATE -> HederaFunctionality.TOKEN_DISSOCIATE_FROM_ACCOUNT;
            case SCHEDULE_DELETE -> HederaFunctionality.SCHEDULE_DELETE;
            case TOKEN_PAUSE -> HederaFunctionality.TOKEN_PAUSE;
            case TOKEN_UNPAUSE -> HederaFunctionality.TOKEN_UNPAUSE;
            case CRYPTO_APPROVE_ALLOWANCE -> HederaFunctionality.CRYPTO_APPROVE_ALLOWANCE;
            case CRYPTO_DELETE_ALLOWANCE -> HederaFunctionality.CRYPTO_DELETE_ALLOWANCE;
            case TOKEN_FEE_SCHEDULE_UPDATE -> HederaFunctionality.TOKEN_FEE_SCHEDULE_UPDATE;
            case UTIL_PRNG -> HederaFunctionality.UTIL_PRNG;
            case TOKEN_UPDATE_NFTS -> HederaFunctionality.TOKEN_UPDATE_NFTS;
            case TOKEN_REJECT -> HederaFunctionality.TOKEN_REJECT;
            case NODE_CREATE -> HederaFunctionality.NODE_CREATE;
            case NODE_UPDATE -> HederaFunctionality.NODE_UPDATE;
            case NODE_DELETE -> HederaFunctionality.NODE_DELETE;
            case TOKEN_CANCEL_AIRDROP -> HederaFunctionality.TOKEN_CANCEL_AIRDROP;
            case TOKEN_CLAIM_AIRDROP -> HederaFunctionality.TOKEN_CLAIM_AIRDROP;
            case TOKEN_AIRDROP -> HederaFunctionality.TOKEN_AIRDROP;
            case UNSET -> HederaFunctionality.NONE;
        };
    }

    /**
     * Create a new Schedule, but without an ID or signatories.
     * This method is used to create a schedule object for processing during a ScheduleCreate, but without the
     * schedule ID, as we still need to complete validation and other processing.  Once all processing is complete,
     * a new ID is allocated and signatories are added immediately prior to storing the new object in state.
     * @param body The transaction body of the current Schedule Create transaction.  We assume that
     *     the transaction is a ScheduleCreate, but require the less specific object so that we have access to
     *     the transaction ID via {@link TransactionBody#transactionID()} from the TransactionBody stored in
     *     the {@link Schedule#originalCreateTransaction()} attribute of the Schedule.
     * @param consensusNow The current consensus time for the network.
     * @param maxLifetime The maximum number of seconds a schedule is permitted to exist on the ledger
     *     before it expires.
     * @return a newly created Schedule with a null schedule ID
     * @throws HandleException if the
     */
    @NonNull
    static Schedule createProvisionalSchedule(
<<<<<<< HEAD
            @NonNull final TransactionBody currentTransaction,
            @NonNull final Instant currentConsensusTime,
            final long maxLifeSeconds,
            final boolean longTermEnabled)
            throws HandleException {
        // The next three items will never be null, but Sonar is persnickety, so we force NPE if any are null.
        final TransactionID parentTransactionId = currentTransaction.transactionIDOrThrow();
        final ScheduleCreateTransactionBody createTransaction = currentTransaction.scheduleCreateOrThrow();
        final AccountID schedulerAccount = parentTransactionId.accountIDOrThrow();
        final long calculatedExpirationTime = calculateExpiration(
                createTransaction.expirationTime(), currentConsensusTime, maxLifeSeconds, longTermEnabled);
        final ScheduleID nullId = null;

        Schedule.Builder builder = Schedule.newBuilder();
        builder.scheduleId(nullId).deleted(false).executed(false);
        builder.adminKey(createTransaction.adminKey()).schedulerAccountId(parentTransactionId.accountID());
        builder.payerAccountId(createTransaction.payerAccountIDOrElse(schedulerAccount));
        builder.schedulerAccountId(schedulerAccount);
        builder.scheduleValidStart(parentTransactionId.transactionValidStart());
        builder.calculatedExpirationSecond(calculatedExpirationTime);
        builder.providedExpirationSecond(
                createTransaction.expirationTimeOrElse(Timestamp.DEFAULT).seconds());
        if (longTermEnabled) {
            builder.waitForExpiry(createTransaction.waitForExpiry());
        }
        builder.originalCreateTransaction(currentTransaction);
        builder.memo(createTransaction.memo());
        builder.scheduledTransaction(createTransaction.scheduledTransactionBody());
        return builder.build();
    }

    /**
     * Complete the processing of a provisional schedule, which was created during a ScheduleCreate transaction.
     * The schedule is completed by adding a schedule ID  and signatories.
     *
     * @param provisionalSchedule the provisional schedule
     * @param newEntityNumber     the new entity number
     * @param finalSignatories    the final signatories for the schedule
     * @return the schedule
     * @throws HandleException if the transaction is not handled successfully.
     */
    @NonNull
    static Schedule completeProvisionalSchedule(
            @NonNull final Schedule provisionalSchedule,
            final long newEntityNumber,
            @NonNull final Set<Key> finalSignatories)
            throws HandleException {
        final TransactionBody originalTransaction = provisionalSchedule.originalCreateTransactionOrThrow();
        final TransactionID parentTransactionId = originalTransaction.transactionIDOrThrow();
        final ScheduleID finalId = getNextScheduleID(parentTransactionId, newEntityNumber);

        Schedule.Builder build = provisionalSchedule.copyBuilder();
        build.scheduleId(finalId).deleted(false).executed(false);
        build.schedulerAccountId(parentTransactionId.accountID());
        build.signatories(List.copyOf(finalSignatories));
        return build.build();
=======
            @NonNull final TransactionBody body, @NonNull final Instant consensusNow, final long maxLifetime) {
        final var txnId = body.transactionIDOrThrow();
        final var op = body.scheduleCreateOrThrow();
        final var payerId = txnId.accountIDOrThrow();
        final long expiry = calculateExpiration(op.expirationTime(), consensusNow, maxLifetime);
        return Schedule.newBuilder()
                .scheduleId((ScheduleID) null)
                .deleted(false)
                .executed(false)
                .waitForExpiry(op.waitForExpiry())
                .adminKey(op.adminKey())
                .schedulerAccountId(payerId)
                .payerAccountId(op.payerAccountIDOrElse(payerId))
                .schedulerAccountId(payerId)
                .scheduleValidStart(txnId.transactionValidStart())
                .calculatedExpirationSecond(expiry)
                .providedExpirationSecond(
                        op.expirationTimeOrElse(Timestamp.DEFAULT).seconds())
                .originalCreateTransaction(body)
                .memo(op.memo())
                .scheduledTransaction(op.scheduledTransactionBody())
                .build();
>>>>>>> 68149f8a
    }

    /**
     * Builds the transaction id for a scheduled transaction from its schedule.
     * @param schedule the schedule
     * @return its transaction id
     */
    @NonNull
    static TransactionID transactionIdForScheduled(@NonNull final Schedule schedule) {
        final var op = schedule.originalCreateTransactionOrThrow();
        final var parentTxnId = op.transactionIDOrThrow();
        return parentTxnId.copyBuilder().scheduled(true).build();
    }

    private static long calculateExpiration(
<<<<<<< HEAD
            @Nullable final Timestamp givenExpiration,
            @NonNull final Instant currentConsensusTime,
            final long maxLifeSeconds,
            final boolean longTermEnabled) {
        if (givenExpiration != null && longTermEnabled) {
=======
            @Nullable final Timestamp givenExpiration, @NonNull final Instant consensusNow, final long maxLifetime) {
        if (givenExpiration != null) {
>>>>>>> 68149f8a
            return givenExpiration.seconds();
        } else {
            final var currentPlusMaxLife = consensusNow.plusSeconds(maxLifetime);
            return currentPlusMaxLife.getEpochSecond();
        }
    }
}<|MERGE_RESOLUTION|>--- conflicted
+++ resolved
@@ -186,74 +186,19 @@
      */
     @NonNull
     static Schedule createProvisionalSchedule(
-<<<<<<< HEAD
-            @NonNull final TransactionBody currentTransaction,
-            @NonNull final Instant currentConsensusTime,
-            final long maxLifeSeconds,
-            final boolean longTermEnabled)
-            throws HandleException {
-        // The next three items will never be null, but Sonar is persnickety, so we force NPE if any are null.
-        final TransactionID parentTransactionId = currentTransaction.transactionIDOrThrow();
-        final ScheduleCreateTransactionBody createTransaction = currentTransaction.scheduleCreateOrThrow();
-        final AccountID schedulerAccount = parentTransactionId.accountIDOrThrow();
-        final long calculatedExpirationTime = calculateExpiration(
-                createTransaction.expirationTime(), currentConsensusTime, maxLifeSeconds, longTermEnabled);
-        final ScheduleID nullId = null;
-
-        Schedule.Builder builder = Schedule.newBuilder();
-        builder.scheduleId(nullId).deleted(false).executed(false);
-        builder.adminKey(createTransaction.adminKey()).schedulerAccountId(parentTransactionId.accountID());
-        builder.payerAccountId(createTransaction.payerAccountIDOrElse(schedulerAccount));
-        builder.schedulerAccountId(schedulerAccount);
-        builder.scheduleValidStart(parentTransactionId.transactionValidStart());
-        builder.calculatedExpirationSecond(calculatedExpirationTime);
-        builder.providedExpirationSecond(
-                createTransaction.expirationTimeOrElse(Timestamp.DEFAULT).seconds());
-        if (longTermEnabled) {
-            builder.waitForExpiry(createTransaction.waitForExpiry());
-        }
-        builder.originalCreateTransaction(currentTransaction);
-        builder.memo(createTransaction.memo());
-        builder.scheduledTransaction(createTransaction.scheduledTransactionBody());
-        return builder.build();
-    }
-
-    /**
-     * Complete the processing of a provisional schedule, which was created during a ScheduleCreate transaction.
-     * The schedule is completed by adding a schedule ID  and signatories.
-     *
-     * @param provisionalSchedule the provisional schedule
-     * @param newEntityNumber     the new entity number
-     * @param finalSignatories    the final signatories for the schedule
-     * @return the schedule
-     * @throws HandleException if the transaction is not handled successfully.
-     */
-    @NonNull
-    static Schedule completeProvisionalSchedule(
-            @NonNull final Schedule provisionalSchedule,
-            final long newEntityNumber,
-            @NonNull final Set<Key> finalSignatories)
-            throws HandleException {
-        final TransactionBody originalTransaction = provisionalSchedule.originalCreateTransactionOrThrow();
-        final TransactionID parentTransactionId = originalTransaction.transactionIDOrThrow();
-        final ScheduleID finalId = getNextScheduleID(parentTransactionId, newEntityNumber);
-
-        Schedule.Builder build = provisionalSchedule.copyBuilder();
-        build.scheduleId(finalId).deleted(false).executed(false);
-        build.schedulerAccountId(parentTransactionId.accountID());
-        build.signatories(List.copyOf(finalSignatories));
-        return build.build();
-=======
-            @NonNull final TransactionBody body, @NonNull final Instant consensusNow, final long maxLifetime) {
+            @NonNull final TransactionBody body, @NonNull final Instant consensusNow, final long maxLifetime, final boolean longTermEnabled) {
         final var txnId = body.transactionIDOrThrow();
         final var op = body.scheduleCreateOrThrow();
         final var payerId = txnId.accountIDOrThrow();
-        final long expiry = calculateExpiration(op.expirationTime(), consensusNow, maxLifetime);
-        return Schedule.newBuilder()
+        final long expiry = calculateExpiration(op.expirationTime(), consensusNow, maxLifetime, longTermEnabled);
+        final var builder = Schedule.newBuilder();
+        if (longTermEnabled) {
+            builder.waitForExpiry(op.waitForExpiry());
+        }
+        return builder
                 .scheduleId((ScheduleID) null)
                 .deleted(false)
                 .executed(false)
-                .waitForExpiry(op.waitForExpiry())
                 .adminKey(op.adminKey())
                 .schedulerAccountId(payerId)
                 .payerAccountId(op.payerAccountIDOrElse(payerId))
@@ -266,7 +211,6 @@
                 .memo(op.memo())
                 .scheduledTransaction(op.scheduledTransactionBody())
                 .build();
->>>>>>> 68149f8a
     }
 
     /**
@@ -282,16 +226,11 @@
     }
 
     private static long calculateExpiration(
-<<<<<<< HEAD
             @Nullable final Timestamp givenExpiration,
-            @NonNull final Instant currentConsensusTime,
-            final long maxLifeSeconds,
+            @NonNull final Instant consensusNow,
+            final long maxLifetime,
             final boolean longTermEnabled) {
         if (givenExpiration != null && longTermEnabled) {
-=======
-            @Nullable final Timestamp givenExpiration, @NonNull final Instant consensusNow, final long maxLifetime) {
-        if (givenExpiration != null) {
->>>>>>> 68149f8a
             return givenExpiration.seconds();
         } else {
             final var currentPlusMaxLife = consensusNow.plusSeconds(maxLifetime);
