--- conflicted
+++ resolved
@@ -109,6 +109,7 @@
                 case TOKEN_FEE_SCHEDULE_UPDATE -> ordinary.tokenFeeScheduleUpdate(
                         scheduledTransaction.tokenFeeScheduleUpdateOrThrow());
                 case UTIL_PRNG -> ordinary.utilPrng(scheduledTransaction.utilPrngOrThrow());
+                case TOKEN_REJECT -> ordinary.tokenReject(scheduledTransaction.tokenRejectOrThrow());
                 case NODE_CREATE -> ordinary.nodeCreate(scheduledTransaction.nodeCreateOrThrow());
                 case NODE_UPDATE -> ordinary.nodeUpdate(scheduledTransaction.nodeUpdateOrThrow());
                 case NODE_DELETE -> ordinary.nodeDelete(scheduledTransaction.nodeDeleteOrThrow());
@@ -164,13 +165,10 @@
             case TOKEN_FEE_SCHEDULE_UPDATE -> HederaFunctionality.TOKEN_FEE_SCHEDULE_UPDATE;
             case UTIL_PRNG -> HederaFunctionality.UTIL_PRNG;
             case TOKEN_UPDATE_NFTS -> HederaFunctionality.TOKEN_UPDATE_NFTS;
-<<<<<<< HEAD
             case TOKEN_REJECT -> HederaFunctionality.TOKEN_REJECT;
-=======
             case NODE_CREATE -> HederaFunctionality.NODE_CREATE;
             case NODE_UPDATE -> HederaFunctionality.NODE_UPDATE;
             case NODE_DELETE -> HederaFunctionality.NODE_DELETE;
->>>>>>> f5703169
             case UNSET -> HederaFunctionality.NONE;
         };
     }
