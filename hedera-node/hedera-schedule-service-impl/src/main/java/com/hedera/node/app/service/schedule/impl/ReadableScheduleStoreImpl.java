/*
 * Copyright (C) 2023-2025 Hedera Hashgraph, LLC
 *
 * Licensed under the Apache License, Version 2.0 (the "License");
 * you may not use this file except in compliance with the License.
 * You may obtain a copy of the License at
 *
 *      http://www.apache.org/licenses/LICENSE-2.0
 *
 * Unless required by applicable law or agreed to in writing, software
 * distributed under the License is distributed on an "AS IS" BASIS,
 * WITHOUT WARRANTIES OR CONDITIONS OF ANY KIND, either express or implied.
 * See the License for the specific language governing permissions and
 * limitations under the License.
 */

package com.hedera.node.app.service.schedule.impl;

import static com.hedera.node.app.service.schedule.impl.ScheduleStoreUtility.calculateBytesHash;
import static com.hedera.node.app.spi.validation.EntityType.SCHEDULE;
import static java.util.Objects.requireNonNull;

import com.hedera.hapi.node.base.ScheduleID;
import com.hedera.hapi.node.base.TimestampSeconds;
import com.hedera.hapi.node.state.primitives.ProtoBytes;
import com.hedera.hapi.node.state.schedule.Schedule;
import com.hedera.hapi.node.state.schedule.ScheduledCounts;
import com.hedera.hapi.node.state.schedule.ScheduledOrder;
import com.hedera.hapi.node.state.throttles.ThrottleUsageSnapshots;
import com.hedera.node.app.service.schedule.ReadableScheduleStore;
import com.hedera.node.app.service.schedule.impl.schemas.V0490ScheduleSchema;
import com.hedera.node.app.service.schedule.impl.schemas.V0570ScheduleSchema;
import com.hedera.node.app.spi.ids.ReadableEntityCounters;
import com.swirlds.state.spi.ReadableKVState;
import com.swirlds.state.spi.ReadableStates;
import edu.umd.cs.findbugs.annotations.NonNull;
import edu.umd.cs.findbugs.annotations.Nullable;

/**
 * Provides read-only methods for interacting with the underlying data storage mechanisms for
 * working with Schedules.
 *
 */
public class ReadableScheduleStoreImpl implements ReadableScheduleStore {
    private static final String NULL_STATE_IN_CONSTRUCTOR_MESSAGE =
            "Null states instance passed to ReadableScheduleStore constructor, possible state corruption.";

    private final ReadableKVState<ScheduleID, Schedule> schedulesById;
    private final ReadableKVState<TimestampSeconds, ScheduledCounts> scheduledCounts;
    private final ReadableKVState<TimestampSeconds, ThrottleUsageSnapshots> scheduledUsages;
    private final ReadableKVState<ScheduledOrder, ScheduleID> scheduledOrders;
    private final ReadableKVState<ProtoBytes, ScheduleID> scheduleIdByStringHash;
    private final ReadableEntityCounters entityCounters;

    /**
     * Create a new {@link ReadableScheduleStore} instance.
     *
     * @param states The state to use.
     */
    public ReadableScheduleStoreImpl(
            @NonNull final ReadableStates states, @NonNull final ReadableEntityCounters entityCounters) {
        requireNonNull(states, NULL_STATE_IN_CONSTRUCTOR_MESSAGE);
        this.entityCounters = requireNonNull(entityCounters);
        schedulesById = states.get(V0490ScheduleSchema.SCHEDULES_BY_ID_KEY);
        scheduledCounts = states.get(V0570ScheduleSchema.SCHEDULED_COUNTS_KEY);
        scheduledOrders = states.get(V0570ScheduleSchema.SCHEDULED_ORDERS_KEY);
        scheduledUsages = states.get(V0570ScheduleSchema.SCHEDULED_USAGES_KEY);
        scheduleIdByStringHash = states.get(V0570ScheduleSchema.SCHEDULE_ID_BY_EQUALITY_KEY);
    }

    /**
     * Get a {@link Schedule} referenced by {@link ScheduleID}.
     * If the schedule ID is null or there is no schedule referenced by that ID, then return null.
     *
     * @param id given id for the schedule
     *
     * @return The Schedule corresponding to the id provided, or null if there is no such schedule
     */
    @Override
    @Nullable
    public Schedule get(@Nullable final ScheduleID id) {
        return (id == null) ? null : schedulesById.get(id);
    }

    @Override
    @Nullable
    public ScheduleID getByEquality(@NonNull final Schedule schedule) {
        requireNonNull(schedule);
        final var bytesHash = calculateBytesHash(schedule);
        return scheduleIdByStringHash.get(new ProtoBytes(bytesHash));
    }

    @Nullable
    @Override
    public ScheduleID getByOrder(@NonNull final ScheduledOrder scheduledOrder) {
        requireNonNull(scheduledOrder);
        return scheduledOrders.get(scheduledOrder);
    }

    @Override
    public long numSchedulesInState() {
<<<<<<< HEAD
        return entityCounters.getCounterFor(SCHEDULE);
=======
        return schedulesById.size();
        // FUTURE: Use entityCounters to get size.
>>>>>>> 58c0d7af
    }

    @Override
    public int numTransactionsScheduledAt(final long consensusSecond) {
        final var counts = scheduledCounts.get(new TimestampSeconds(consensusSecond));
        return counts == null ? 0 : counts.numberScheduled();
    }

    @Nullable
    @Override
    public ScheduledCounts scheduledCountsAt(long consensusSecond) {
        return scheduledCounts.get(new TimestampSeconds(consensusSecond));
    }

    @Override
    public @Nullable ThrottleUsageSnapshots usageSnapshotsForScheduled(final long consensusSecond) {
        return scheduledUsages.get(new TimestampSeconds(consensusSecond));
    }
}<|MERGE_RESOLUTION|>--- conflicted
+++ resolved
@@ -17,7 +17,6 @@
 package com.hedera.node.app.service.schedule.impl;
 
 import static com.hedera.node.app.service.schedule.impl.ScheduleStoreUtility.calculateBytesHash;
-import static com.hedera.node.app.spi.validation.EntityType.SCHEDULE;
 import static java.util.Objects.requireNonNull;
 
 import com.hedera.hapi.node.base.ScheduleID;
@@ -99,12 +98,8 @@
 
     @Override
     public long numSchedulesInState() {
-<<<<<<< HEAD
-        return entityCounters.getCounterFor(SCHEDULE);
-=======
         return schedulesById.size();
         // FUTURE: Use entityCounters to get size.
->>>>>>> 58c0d7af
     }
 
     @Override
