/*
 * Copyright (C) 2023-2024 Hedera Hashgraph, LLC
 *
 * Licensed under the Apache License, Version 2.0 (the "License");
 * you may not use this file except in compliance with the License.
 * You may obtain a copy of the License at
 *
 *      http://www.apache.org/licenses/LICENSE-2.0
 *
 * Unless required by applicable law or agreed to in writing, software
 * distributed under the License is distributed on an "AS IS" BASIS,
 * WITHOUT WARRANTIES OR CONDITIONS OF ANY KIND, either express or implied.
 * See the License for the specific language governing permissions and
 * limitations under the License.
 */

package com.hedera.node.app.service.schedule.impl;

import static java.util.Objects.requireNonNull;

import com.hedera.hapi.node.base.ScheduleID;
import com.hedera.hapi.node.base.Timestamp;
import com.hedera.hapi.node.base.TimestampSeconds;
import com.hedera.hapi.node.state.primitives.ProtoBytes;
import com.hedera.hapi.node.state.schedule.Schedule;
import com.hedera.hapi.node.state.schedule.ScheduledCounts;
import com.hedera.hapi.node.state.schedule.ScheduledOrder;
import com.hedera.hapi.node.state.throttles.ThrottleUsageSnapshots;
import com.hedera.node.app.service.schedule.WritableScheduleStore;
import com.hedera.node.app.service.schedule.impl.schemas.V0490ScheduleSchema;
import com.hedera.node.app.service.schedule.impl.schemas.V0570ScheduleSchema;
import com.hedera.node.app.spi.metrics.StoreMetricsService;
import com.hedera.node.app.spi.metrics.StoreMetricsService.StoreType;
import com.hedera.node.config.data.SchedulingConfig;
import com.swirlds.config.api.Configuration;
import com.swirlds.state.spi.WritableKVState;
import com.swirlds.state.spi.WritableStates;
import edu.umd.cs.findbugs.annotations.NonNull;
import edu.umd.cs.findbugs.annotations.Nullable;
import java.time.Instant;
import org.apache.logging.log4j.LogManager;
import org.apache.logging.log4j.Logger;

/**
 * A writable store that wraps a writable key-value state and supports operations required to create or update
 * schedule objects as a result of ScheduleCreate, ScheduleSign, or ScheduleDelete transactions.
 */
public class WritableScheduleStoreImpl extends ReadableScheduleStoreImpl implements WritableScheduleStore {
    private static final Logger logger = LogManager.getLogger(WritableScheduleStoreImpl.class);

    private final WritableKVState<ScheduleID, Schedule> schedulesByIdMutable;
    private final WritableKVState<ProtoBytes, ScheduleID> scheduleIdByEqualityMutable;
    private final WritableKVState<TimestampSeconds, ScheduledCounts> scheduleCountsMutable;
    private final WritableKVState<TimestampSeconds, ThrottleUsageSnapshots> scheduleUsagesMutable;
    private final WritableKVState<ScheduledOrder, ScheduleID> scheduleOrdersMutable;

    /**
     * Create a new {@link WritableScheduleStoreImpl} instance.
     *
     * @param states The state to use.
     * @param configuration The configuration used to read the maximum capacity.
     * @param storeMetricsService Service that provides utilization metrics.
     */
    public WritableScheduleStoreImpl(
            @NonNull final WritableStates states,
            @NonNull final Configuration configuration,
            @NonNull final StoreMetricsService storeMetricsService) {
        super(states);
        requireNonNull(configuration);
        requireNonNull(storeMetricsService);

        schedulesByIdMutable = states.get(V0490ScheduleSchema.SCHEDULES_BY_ID_KEY);
        scheduleCountsMutable = states.get(V0570ScheduleSchema.SCHEDULED_COUNTS_KEY);
        scheduleOrdersMutable = states.get(V0570ScheduleSchema.SCHEDULED_ORDERS_KEY);
        scheduleUsagesMutable = states.get(V0570ScheduleSchema.SCHEDULED_USAGES_KEY);
        scheduleIdByEqualityMutable = states.get(V0570ScheduleSchema.SCHEDULE_ID_BY_EQUALITY_KEY);

        final long maxCapacity =
                configuration.getConfigData(SchedulingConfig.class).maxNumber();
        final var storeMetrics = storeMetricsService.get(StoreType.SCHEDULE, maxCapacity);
        schedulesByIdMutable.setMetrics(storeMetrics);
    }

    /**
     * Delete a given schedule from this state.
     * Given the ID of a schedule and a consensus time, delete that ID from this state as of the
     * consensus time {@link Instant} provided.
     * @param scheduleId The ID of a schedule to be deleted.
     * @param consensusTime The current consensus time
     * @return the {@link Schedule} marked as deleted
     * @throws IllegalStateException if the {@link ScheduleID} to be deleted is not present in this state
     */
    @Override
<<<<<<< HEAD
    @NonNull
    public Schedule delete(@Nullable final ScheduleID scheduleToDelete, @NonNull final Instant consensusTime) {
        Objects.requireNonNull(consensusTime, "Null consensusTime provided to schedule delete, cannot proceed.");
        if (scheduleToDelete != null) {
            final Schedule schedule = schedulesByIdMutable.get(scheduleToDelete);
            if (schedule != null) {
                final Schedule deletedSchedule = markDeleted(schedule, consensusTime);
                schedulesByIdMutable.put(scheduleToDelete, deletedSchedule);
                return schedulesByIdMutable.get(scheduleToDelete);
            } else {
                throw new IllegalStateException(SCHEDULE_MISSING_FOR_DELETE_MESSAGE.formatted(scheduleToDelete));
            }
        } else {
            throw new IllegalStateException(SCHEDULE_NULL_FOR_DELETE_MESSAGE);
=======
    public @NonNull Schedule delete(@Nullable final ScheduleID scheduleId, @NonNull final Instant consensusTime) {
        requireNonNull(consensusTime);
        requireNonNull(scheduleId);
        final var schedule = schedulesByIdMutable.getForModify(scheduleId);
        if (schedule == null) {
            throw new IllegalStateException("Schedule to be deleted, %1$s, not found in state.".formatted(scheduleId));
>>>>>>> cae5cc24
        }
        final var deletedSchedule = markDeleted(schedule, consensusTime);
        schedulesByIdMutable.put(scheduleId, deletedSchedule);
        return deletedSchedule;
    }

    @Override
<<<<<<< HEAD
    public void put(@NonNull final Schedule scheduleToAdd) {
        schedulesByIdMutable.put(scheduleToAdd.scheduleIdOrThrow(), scheduleToAdd);

        final ProtoBytes newHash = new ProtoBytes(ScheduleStoreUtility.calculateBytesHash(scheduleToAdd));
        scheduleIdByEqualityMutable.put(newHash, scheduleToAdd.scheduleIdOrThrow());

        // calculated expiration time is never null...
        final ProtoLong expirationSecond = new ProtoLong(scheduleToAdd.calculatedExpirationSecond());
        final ScheduleIdList inStateExpiration = scheduleIdsByExpirationMutable.get(expirationSecond);
        // we should not be modifying the scheduleIds list directly. This could cause ISS
        final var newExpiryScheduleIdList = add(scheduleToAdd.scheduleId(), inStateExpiration);
        scheduleIdsByExpirationMutable.put(expirationSecond, newExpiryScheduleIdList);
=======
    public Schedule getForModify(@Nullable final ScheduleID scheduleId) {
        final Schedule result;
        if (scheduleId != null) {
            result = schedulesByIdMutable.getForModify(scheduleId);
        } else {
            result = null;
        }
        return result;
    }

    @Override
    public void put(@NonNull final Schedule schedule) {
        requireNonNull(schedule);
        final var scheduleId = schedule.scheduleIdOrThrow();
        final var extant = schedulesByIdMutable.get(scheduleId);
        schedulesByIdMutable.put(scheduleId, schedule);
        // Updating a schedule that already exists in the store has no other side-effects
        if (extant != null) {
            return;
        }
        final var equalityKey = new ProtoBytes(ScheduleStoreUtility.calculateBytesHash(schedule));
        scheduleIdByEqualityMutable.put(equalityKey, scheduleId);
        final var second = schedule.calculatedExpirationSecond();
        final var countsKey = new TimestampSeconds(second);
        final var oldCounts = scheduleCountsMutable.get(countsKey);
        final var counts = oldCounts == null
                ? new ScheduledCounts(1, 0)
                : new ScheduledCounts(oldCounts.numberScheduled() + 1, oldCounts.numberProcessed());
        scheduleCountsMutable.put(countsKey, counts);
        final var orderKey = new ScheduledOrder(second, counts.numberScheduled() - 1);
        scheduleOrdersMutable.put(orderKey, schedule.scheduleIdOrThrow());
    }

    @Override
    public boolean purgeByOrder(@NonNull final ScheduledOrder order) {
        requireNonNull(order);
        final var scheduleId = getByOrder(order);
        if (scheduleId != null) {
            final var key = new TimestampSeconds(order.expirySecond());
            final var counts = requireNonNull(scheduleCountsMutable.get(key));
            if (order.orderNumber() != counts.numberProcessed()) {
                throw new IllegalStateException("Order %s is not next in counts %s".formatted(order, counts));
            }
            purge(scheduleId);
            scheduleOrdersMutable.remove(order);
            final var newCounts = counts.copyBuilder()
                    .numberProcessed(counts.numberProcessed() + 1)
                    .build();
            if (newCounts.numberProcessed() < newCounts.numberScheduled()) {
                scheduleCountsMutable.put(key, newCounts);
                return false;
            } else {
                scheduleCountsMutable.remove(key);
                scheduleUsagesMutable.remove(key);
            }
        }
        return true;
    }

    @Override
    public void trackUsage(final long consensusSecond, @NonNull final ThrottleUsageSnapshots usageSnapshots) {
        requireNonNull(usageSnapshots);
        scheduleUsagesMutable.put(new TimestampSeconds(consensusSecond), usageSnapshots);
>>>>>>> cae5cc24
    }

    @Override
    public void purgeExpiredRangeClosed(final long start, final long end) {
        for (long i = start; i <= end; i++) {
            final var countsAndUsagesKey = new TimestampSeconds(i);
            final var counts = scheduleCountsMutable.get(countsAndUsagesKey);
            if (counts != null) {
                for (int j = 0, n = counts.numberScheduled(); j < n; j++) {
                    final var orderKey = new ScheduledOrder(i, j);
                    final var scheduleId = requireNonNull(scheduleOrdersMutable.get(orderKey));
                    purge(scheduleId);
                    scheduleOrdersMutable.remove(orderKey);
                }
                scheduleCountsMutable.remove(countsAndUsagesKey);
                scheduleUsagesMutable.remove(countsAndUsagesKey);
            }
        }
    }

    /**
     * Purge a schedule from the store.
     *
     * @param scheduleId The ID of the schedule to purge
     */
    private void purge(@NonNull final ScheduleID scheduleId) {
        final var schedule = schedulesByIdMutable.get(scheduleId);
        if (schedule != null) {
            final ProtoBytes hash = new ProtoBytes(ScheduleStoreUtility.calculateBytesHash(schedule));
            scheduleIdByEqualityMutable.remove(hash);
        } else {
            logger.error("Schedule {} not found in state schedulesByIdMutable.", scheduleId);
        }
        schedulesByIdMutable.remove(scheduleId);
        logger.debug("Purging expired schedule {} from state.", scheduleId);
    }

    @NonNull
    private Schedule markDeleted(final Schedule schedule, final Instant consensusTime) {
        final Timestamp consensusTimestamp = new Timestamp(consensusTime.getEpochSecond(), consensusTime.getNano());
        return new Schedule(
                schedule.scheduleId(),
                true,
                schedule.executed(),
                schedule.waitForExpiry(),
                schedule.memo(),
                schedule.schedulerAccountId(),
                schedule.payerAccountId(),
                schedule.adminKey(),
                schedule.scheduleValidStart(),
                schedule.providedExpirationSecond(),
                schedule.calculatedExpirationSecond(),
                consensusTimestamp,
                schedule.scheduledTransaction(),
                schedule.originalCreateTransaction(),
                schedule.signatories());
    }
}<|MERGE_RESOLUTION|>--- conflicted
+++ resolved
@@ -91,58 +91,16 @@
      * @throws IllegalStateException if the {@link ScheduleID} to be deleted is not present in this state
      */
     @Override
-<<<<<<< HEAD
-    @NonNull
-    public Schedule delete(@Nullable final ScheduleID scheduleToDelete, @NonNull final Instant consensusTime) {
-        Objects.requireNonNull(consensusTime, "Null consensusTime provided to schedule delete, cannot proceed.");
-        if (scheduleToDelete != null) {
-            final Schedule schedule = schedulesByIdMutable.get(scheduleToDelete);
-            if (schedule != null) {
-                final Schedule deletedSchedule = markDeleted(schedule, consensusTime);
-                schedulesByIdMutable.put(scheduleToDelete, deletedSchedule);
-                return schedulesByIdMutable.get(scheduleToDelete);
-            } else {
-                throw new IllegalStateException(SCHEDULE_MISSING_FOR_DELETE_MESSAGE.formatted(scheduleToDelete));
-            }
-        } else {
-            throw new IllegalStateException(SCHEDULE_NULL_FOR_DELETE_MESSAGE);
-=======
     public @NonNull Schedule delete(@Nullable final ScheduleID scheduleId, @NonNull final Instant consensusTime) {
         requireNonNull(consensusTime);
         requireNonNull(scheduleId);
-        final var schedule = schedulesByIdMutable.getForModify(scheduleId);
+        final var schedule = schedulesByIdMutable.get(scheduleId);
         if (schedule == null) {
             throw new IllegalStateException("Schedule to be deleted, %1$s, not found in state.".formatted(scheduleId));
->>>>>>> cae5cc24
         }
         final var deletedSchedule = markDeleted(schedule, consensusTime);
         schedulesByIdMutable.put(scheduleId, deletedSchedule);
         return deletedSchedule;
-    }
-
-    @Override
-<<<<<<< HEAD
-    public void put(@NonNull final Schedule scheduleToAdd) {
-        schedulesByIdMutable.put(scheduleToAdd.scheduleIdOrThrow(), scheduleToAdd);
-
-        final ProtoBytes newHash = new ProtoBytes(ScheduleStoreUtility.calculateBytesHash(scheduleToAdd));
-        scheduleIdByEqualityMutable.put(newHash, scheduleToAdd.scheduleIdOrThrow());
-
-        // calculated expiration time is never null...
-        final ProtoLong expirationSecond = new ProtoLong(scheduleToAdd.calculatedExpirationSecond());
-        final ScheduleIdList inStateExpiration = scheduleIdsByExpirationMutable.get(expirationSecond);
-        // we should not be modifying the scheduleIds list directly. This could cause ISS
-        final var newExpiryScheduleIdList = add(scheduleToAdd.scheduleId(), inStateExpiration);
-        scheduleIdsByExpirationMutable.put(expirationSecond, newExpiryScheduleIdList);
-=======
-    public Schedule getForModify(@Nullable final ScheduleID scheduleId) {
-        final Schedule result;
-        if (scheduleId != null) {
-            result = schedulesByIdMutable.getForModify(scheduleId);
-        } else {
-            result = null;
-        }
-        return result;
     }
 
     @Override
@@ -198,7 +156,6 @@
     public void trackUsage(final long consensusSecond, @NonNull final ThrottleUsageSnapshots usageSnapshots) {
         requireNonNull(usageSnapshots);
         scheduleUsagesMutable.put(new TimestampSeconds(consensusSecond), usageSnapshots);
->>>>>>> cae5cc24
     }
 
     @Override
