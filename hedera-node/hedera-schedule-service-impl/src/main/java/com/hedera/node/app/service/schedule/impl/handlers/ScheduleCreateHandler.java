/*
 * Copyright (C) 2022-2024 Hedera Hashgraph, LLC
 *
 * Licensed under the Apache License, Version 2.0 (the "License");
 * you may not use this file except in compliance with the License.
 * You may obtain a copy of the License at
 *
 *      http://www.apache.org/licenses/LICENSE-2.0
 *
 * Unless required by applicable law or agreed to in writing, software
 * distributed under the License is distributed on an "AS IS" BASIS,
 * WITHOUT WARRANTIES OR CONDITIONS OF ANY KIND, either express or implied.
 * See the License for the specific language governing permissions and
 * limitations under the License.
 */

package com.hedera.node.app.service.schedule.impl.handlers;

import static com.hedera.node.app.hapi.utils.CommonPbjConverters.fromPbj;
import static java.util.Objects.requireNonNull;

import com.hedera.hapi.node.base.AccountID;
import com.hedera.hapi.node.base.HederaFunctionality;
import com.hedera.hapi.node.base.Key;
import com.hedera.hapi.node.base.ResponseCodeEnum;
import com.hedera.hapi.node.base.SubType;
import com.hedera.hapi.node.base.TransactionID;
import com.hedera.hapi.node.scheduled.SchedulableTransactionBody;
import com.hedera.hapi.node.scheduled.SchedulableTransactionBody.DataOneOfType;
import com.hedera.hapi.node.scheduled.ScheduleCreateTransactionBody;
import com.hedera.hapi.node.state.schedule.Schedule;
import com.hedera.hapi.node.state.token.Account;
import com.hedera.hapi.node.transaction.TransactionBody;
import com.hedera.node.app.hapi.fees.usage.SigUsage;
import com.hedera.node.app.hapi.fees.usage.schedule.ScheduleOpsUsage;
import com.hedera.node.app.hapi.utils.fee.SigValueObj;
import com.hedera.node.app.service.schedule.ScheduleRecordBuilder;
import com.hedera.node.app.service.schedule.WritableScheduleStore;
import com.hedera.node.app.service.token.ReadableAccountStore;
import com.hedera.node.app.spi.fees.FeeContext;
import com.hedera.node.app.spi.fees.Fees;
import com.hedera.node.app.spi.workflows.HandleContext;
import com.hedera.node.app.spi.workflows.HandleException;
import com.hedera.node.app.spi.workflows.PreCheckException;
import com.hedera.node.app.spi.workflows.PreHandleContext;
import com.hedera.node.app.spi.workflows.TransactionHandler;
import com.hedera.node.config.data.HederaConfig;
import com.hedera.node.config.data.LedgerConfig;
import com.hedera.node.config.data.SchedulingConfig;
import com.hederahashgraph.api.proto.java.FeeData;
import edu.umd.cs.findbugs.annotations.NonNull;
import edu.umd.cs.findbugs.annotations.Nullable;
import java.time.Instant;
import java.util.List;
import java.util.Objects;
import java.util.Set;
import javax.inject.Inject;
import javax.inject.Singleton;

/**
 * This class contains all workflow-related functionality regarding {@link HederaFunctionality#SCHEDULE_CREATE}.
 */
@Singleton
public class ScheduleCreateHandler extends AbstractScheduleHandler implements TransactionHandler {
    private final ScheduleOpsUsage scheduleOpsUsage = new ScheduleOpsUsage();

    @Inject
    public ScheduleCreateHandler() {
        super();
    }

    @Override
    public void pureChecks(@Nullable final TransactionBody currentTransaction) throws PreCheckException {
        if (currentTransaction != null) {
            checkValidTransactionId(currentTransaction.transactionID());
            checkLongTermSchedulable(getValidScheduleCreateBody(currentTransaction));
        } else {
            throw new PreCheckException(ResponseCodeEnum.INVALID_TRANSACTION_BODY);
        }
    }

    /**
     * Pre-handles a {@link HederaFunctionality#SCHEDULE_CREATE} transaction, returning the metadata
     * required to, at minimum, validate the signatures of all required and optional signing keys.
     *
     * @param context the {@link PreHandleContext} which collects all information
     * @throws PreCheckException if the transaction cannot be handled successfully.
     *     The response code appropriate to the failure reason will be provided via this exception.
     */
    @Override
    public void preHandle(@NonNull final PreHandleContext context) throws PreCheckException {
        Objects.requireNonNull(context, NULL_CONTEXT_MESSAGE);
        final TransactionBody currentTransaction = context.body();
        final LedgerConfig ledgerConfig = context.configuration().getConfigData(LedgerConfig.class);
        final HederaConfig hederaConfig = context.configuration().getConfigData(HederaConfig.class);
        final SchedulingConfig schedulingConfig = context.configuration().getConfigData(SchedulingConfig.class);
        final long maxExpireConfig = schedulingConfig.longTermEnabled()
                ? schedulingConfig.maxExpirationFutureSeconds()
                : ledgerConfig.scheduleTxExpiryTimeSecs();
        final ScheduleCreateTransactionBody scheduleBody = getValidScheduleCreateBody(currentTransaction);
        if (scheduleBody.memo() != null && scheduleBody.memo().length() > hederaConfig.transactionMaxMemoUtf8Bytes())
            throw new PreCheckException(ResponseCodeEnum.MEMO_TOO_LONG);
        // @todo('future') add whitelist check here; mono checks very late, so we cannot check that here yet.
        // validate the schedulable transaction
        getSchedulableTransaction(currentTransaction);
        // @todo('future') This key/account validation should move to handle once we finish and validate
        //                 modularization; mono does this check too early, and may reject transactions
        //                 that should succeed.
        validatePayerAndScheduler(context, scheduleBody);
        // If we have an explicit payer account for the scheduled child transaction,
        //   add it to optional keys (it might not have signed yet).
        final Key payerKey = getKeyForPayerAccount(scheduleBody, context);
        if (payerKey != null) context.optionalKey(payerKey);
        if (scheduleBody.hasAdminKey()) {
            // If an admin key is present, it must sign the create transaction.
            context.requireKey(scheduleBody.adminKeyOrThrow());
        }
        checkSchedulableWhitelist(scheduleBody, schedulingConfig);
        final TransactionID transactionId = currentTransaction.transactionID();
        if (transactionId != null) {
            final Schedule provisionalSchedule =
                    HandlerUtility.createProvisionalSchedule(currentTransaction, Instant.now(), maxExpireConfig);
            final Set<Key> allRequiredKeys = allKeysForTransaction(provisionalSchedule, context);
            context.optionalKeys(allRequiredKeys);
        } else {
            throw new PreCheckException(ResponseCodeEnum.INVALID_TRANSACTION);
        }
    }

    /**
     * This method is called during the handle workflow. It executes the actual transaction.
     *
     * @throws HandleException if the transaction is not handled successfully.
     *     The response code appropriate to the failure reason will be provided via this exception.
     */
    @Override
    public void handle(@NonNull final HandleContext context) throws HandleException {
        Objects.requireNonNull(context, NULL_CONTEXT_MESSAGE);
        final Instant currentConsensusTime = context.consensusNow();
        final WritableScheduleStore scheduleStore = context.writableStore(WritableScheduleStore.class);
        final SchedulingConfig schedulingConfig = context.configuration().getConfigData(SchedulingConfig.class);
        final LedgerConfig ledgerConfig = context.configuration().getConfigData(LedgerConfig.class);
        final boolean isLongTermEnabled = schedulingConfig.longTermEnabled();
        // Note: We must store the original ScheduleCreate transaction body in the Schedule so that we can compare
        //       those bytes to any new ScheduleCreate transaction for detecting duplicate ScheduleCreate
        //       transactions.  SchedulesByEquality is the virtual map for that task
        final TransactionBody currentTransaction = context.body();
        if (currentTransaction.hasScheduleCreate()) {
            final var expirationSeconds = isLongTermEnabled
                    ? schedulingConfig.maxExpirationFutureSeconds()
                    : ledgerConfig.scheduleTxExpiryTimeSecs();
            final Schedule provisionalSchedule = HandlerUtility.createProvisionalSchedule(
                    currentTransaction, currentConsensusTime, expirationSeconds);
            checkSchedulableWhitelistHandle(provisionalSchedule, schedulingConfig);
            context.attributeValidator().validateMemo(provisionalSchedule.memo());
            context.attributeValidator()
                    .validateMemo(provisionalSchedule.scheduledTransaction().memo());
            if (provisionalSchedule.hasAdminKey()) {
                try {
                    context.attributeValidator().validateKey(provisionalSchedule.adminKeyOrThrow());
                } catch (HandleException e) {
                    throw new HandleException(ResponseCodeEnum.INVALID_ADMIN_KEY);
                }
            }
            final ResponseCodeEnum validationResult =
                    validate(provisionalSchedule, currentConsensusTime, isLongTermEnabled);
            if (validationOk(validationResult)) {
                final List<Schedule> possibleDuplicates = scheduleStore.getByEquality(provisionalSchedule);
                if (isPresentIn(context, possibleDuplicates, provisionalSchedule))
                    throw new HandleException(ResponseCodeEnum.IDENTICAL_SCHEDULE_ALREADY_CREATED);
                if (scheduleStore.numSchedulesInState() + 1 > schedulingConfig.maxNumber())
                    throw new HandleException(ResponseCodeEnum.MAX_ENTITIES_IN_PRICE_REGIME_HAVE_BEEN_CREATED);
                // Need to process the child transaction again, to get the *primitive* keys possibly required
                final ScheduleKeysResult requiredKeysResult = allKeysForTransaction(provisionalSchedule, context);
                final Set<Key> allRequiredKeys = requiredKeysResult.remainingRequiredKeys();
                final Set<Key> updatedSignatories = requiredKeysResult.updatedSignatories();
                final long nextId = context.newEntityNum();
                Schedule finalSchedule =
                        HandlerUtility.completeProvisionalSchedule(provisionalSchedule, nextId, updatedSignatories);
                if (tryToExecuteSchedule(
                        context,
                        finalSchedule,
                        allRequiredKeys,
                        updatedSignatories,
                        validationResult,
                        isLongTermEnabled)) {
                    finalSchedule = HandlerUtility.markExecuted(finalSchedule, currentConsensusTime);
                }
                scheduleStore.put(finalSchedule);
                final ScheduleRecordBuilder scheduleRecords = context.recordBuilder(ScheduleRecordBuilder.class);
                scheduleRecords
                        .scheduleID(finalSchedule.scheduleId())
                        .scheduledTransactionID(HandlerUtility.transactionIdForScheduled(finalSchedule));
            } else {
                throw new HandleException(validationResult);
            }
        } else {
            throw new HandleException(ResponseCodeEnum.INVALID_TRANSACTION);
        }
    }

    private boolean isPresentIn(
            @NonNull final HandleContext context,
            @Nullable final List<Schedule> possibleDuplicates,
            @NonNull final Schedule provisionalSchedule) {
        if (possibleDuplicates != null)
            for (final Schedule candidate : possibleDuplicates) {
                if (compareForDuplicates(candidate, provisionalSchedule)) {
                    // Do not forget to set the ID of the existing duplicate in the receipt...
                    TransactionID scheduledTransactionID = candidate
                            .originalCreateTransaction()
                            .transactionID()
                            .copyBuilder()
                            .scheduled(true)
                            .build();
                    context.recordBuilder(ScheduleRecordBuilder.class)
                            .scheduleID(candidate.scheduleId())
                            .scheduledTransactionID(scheduledTransactionID);
                    return true;
                }
            }
        return false;
    }

    private boolean compareForDuplicates(@NonNull final Schedule candidate, @NonNull final Schedule requested) {
        return candidate.waitForExpiry() == requested.waitForExpiry()
                // @todo('9447') This should be modified to use calculated expiration once
                //               differential testing completes
                && candidate.providedExpirationSecond() == requested.providedExpirationSecond()
                && Objects.equals(candidate.memo(), requested.memo())
                && Objects.equals(candidate.adminKey(), requested.adminKey())
                // @note We should check scheduler here, but mono doesn't, so we cannot either, yet.
                && Objects.equals(candidate.scheduledTransaction(), requested.scheduledTransaction());
    }

    @NonNull
    private ScheduleCreateTransactionBody getValidScheduleCreateBody(@Nullable final TransactionBody currentTransaction)
            throws PreCheckException {
        if (currentTransaction != null) {
            final ScheduleCreateTransactionBody scheduleCreateTransaction = currentTransaction.scheduleCreate();
            if (scheduleCreateTransaction != null) {
                if (scheduleCreateTransaction.hasScheduledTransactionBody()) {
                    // this validates the schedulable transaction.
                    getSchedulableTransaction(currentTransaction);
                    return scheduleCreateTransaction;
                } else {
                    throw new PreCheckException(ResponseCodeEnum.INVALID_TRANSACTION);
                }
            } else {
                throw new PreCheckException(ResponseCodeEnum.INVALID_TRANSACTION_BODY);
            }
        } else {
            throw new PreCheckException(ResponseCodeEnum.INVALID_TRANSACTION);
        }
    }

    @Nullable
    private Key getKeyForPayerAccount(
            @NonNull final ScheduleCreateTransactionBody scheduleBody, @NonNull final PreHandleContext context)
            throws PreCheckException {
        if (scheduleBody.hasPayerAccountID()) {
            final AccountID payerForSchedule = scheduleBody.payerAccountIDOrThrow();
            return getKeyForAccount(context, payerForSchedule);
        } else {
            return null;
        }
    }

    @NonNull
    private static Key getKeyForAccount(@NonNull final PreHandleContext context, final AccountID accountToQuery)
            throws PreCheckException {
        final ReadableAccountStore accountStore = context.createStore(ReadableAccountStore.class);
        final Account accountData = accountStore.getAccountById(accountToQuery);
        if (accountData != null && accountData.key() != null) return accountData.key();
        else throw new PreCheckException(ResponseCodeEnum.INVALID_SCHEDULE_PAYER_ID);
    }

    @SuppressWarnings("DataFlowIssue")
    private void checkSchedulableWhitelistHandle(final Schedule provisionalSchedule, final SchedulingConfig config)
            throws HandleException {
        final Set<HederaFunctionality> whitelist = config.whitelist().functionalitySet();
        final SchedulableTransactionBody scheduled =
                provisionalSchedule.originalCreateTransaction().scheduleCreate().scheduledTransactionBody();
        final DataOneOfType transactionType = scheduled.data().kind();
        final HederaFunctionality functionType = HandlerUtility.functionalityForType(transactionType);
        if (!whitelist.contains(functionType)) {
            throw new HandleException(ResponseCodeEnum.SCHEDULED_TRANSACTION_NOT_IN_WHITELIST);
        }
    }

    private void validatePayerAndScheduler(
            final PreHandleContext context, final ScheduleCreateTransactionBody scheduleBody) throws PreCheckException {
        final ReadableAccountStore accountStore = context.createStore(ReadableAccountStore.class);
        final AccountID payerForSchedule = scheduleBody.payerAccountID();
        if (payerForSchedule != null) {
            final Account payer = accountStore.getAccountById(payerForSchedule);
            if (payer == null) {
                throw new PreCheckException(ResponseCodeEnum.ACCOUNT_ID_DOES_NOT_EXIST);
            }
        }
        final AccountID schedulerId = context.payer();
        if (schedulerId != null) {
            final Account scheduler = accountStore.getAccountById(schedulerId);
            if (scheduler == null) {
                throw new PreCheckException(ResponseCodeEnum.ACCOUNT_ID_DOES_NOT_EXIST);
            }
        }
    }

    private void checkSchedulableWhitelist(
            @NonNull final ScheduleCreateTransactionBody scheduleCreate, @NonNull final SchedulingConfig config)
            throws PreCheckException {
        final Set<HederaFunctionality> whitelist = config.whitelist().functionalitySet();
        final DataOneOfType transactionType =
                scheduleCreate.scheduledTransactionBody().data().kind();
        final HederaFunctionality functionType = HandlerUtility.functionalityForType(transactionType);
        if (!whitelist.contains(functionType)) {
            throw new PreCheckException(ResponseCodeEnum.SCHEDULED_TRANSACTION_NOT_IN_WHITELIST);
        }
    }

    private void checkLongTermSchedulable(final ScheduleCreateTransactionBody scheduleCreate) throws PreCheckException {
        // @todo('long term schedule') HIP needed?, before enabling long term schedules, add a response code for
        //       INVALID_LONG_TERM_SCHEDULE and fix this exception.
        if (scheduleCreate.waitForExpiry() && !scheduleCreate.hasExpirationTime()) {
            throw new PreCheckException(ResponseCodeEnum.INVALID_TRANSACTION /*INVALID_LONG_TERM_SCHEDULE*/);
        }
    }

    @NonNull
    private SchedulableTransactionBody getSchedulableTransaction(@NonNull final TransactionBody currentTransaction)
            throws PreCheckException {
        final ScheduleCreateTransactionBody scheduleBody = currentTransaction.scheduleCreate();
        if (scheduleBody != null) {
            final SchedulableTransactionBody scheduledTransaction = scheduleBody.scheduledTransactionBody();
            if (scheduledTransaction != null) {
                return scheduledTransaction;
            } else {
                throw new PreCheckException(ResponseCodeEnum.INVALID_TRANSACTION);
            }
        } else {
            throw new PreCheckException(ResponseCodeEnum.INVALID_TRANSACTION_BODY);
        }
    }

    @NonNull
    @Override
    public Fees calculateFees(@NonNull final FeeContext feeContext) {
        requireNonNull(feeContext);
        final var op = feeContext.body();
        final var config = feeContext.configuration();
        final var ledgerConfig = config.getConfigData(LedgerConfig.class);
        final var schedulingConfig = config.getConfigData(SchedulingConfig.class);
        final var subType = (op.scheduleCreateOrThrow().hasScheduledTransactionBody()
                        && op.scheduleCreateOrThrow().scheduledTransactionBody().hasContractCall())
                ? SubType.SCHEDULE_CREATE_CONTRACT_CALL
                : SubType.DEFAULT;

        return feeContext
<<<<<<< HEAD
                .feeCalculator(subType)
                .legacyCalculate(sigValueObj -> usageGiven(
                        fromPbj(op),
                        sigValueObj,
                        schedulingConfig.longTermEnabled(),
                        ledgerConfig.scheduleTxExpiryTimeSecs()));
=======
                .feeCalculatorFactory()
                .feeCalculator(subType)
                .legacyCalculate(sigValueObj -> new ScheduleCreateResourceUsage(new ScheduleOpsUsage(), null)
                        .usageGiven(
                                fromPbj(op),
                                sigValueObj,
                                schedulingConfig.longTermEnabled(),
                                ledgerConfig.scheduleTxExpiryTimeSecs()));
>>>>>>> ce5f0765
    }

    public FeeData usageGiven(
            final com.hederahashgraph.api.proto.java.TransactionBody txn,
            final SigValueObj svo,
            final boolean longTermEnabled,
            final long scheduledTxExpiryTimeSecs) {
        final var op = txn.getScheduleCreate();
        final var sigUsage = new SigUsage(svo.getTotalSigCount(), svo.getSignatureSize(), svo.getPayerAcctSigCount());

        final long lifetimeSecs;
        if (op.hasExpirationTime() && longTermEnabled) {
            lifetimeSecs = Math.max(
                    0L,
                    op.getExpirationTime().getSeconds()
                            - txn.getTransactionID().getTransactionValidStart().getSeconds());
        } else {
            lifetimeSecs = scheduledTxExpiryTimeSecs;
        }
        return scheduleOpsUsage.scheduleCreateUsage(txn, sigUsage, lifetimeSecs);
    }
}<|MERGE_RESOLUTION|>--- conflicted
+++ resolved
@@ -357,23 +357,13 @@
                 : SubType.DEFAULT;
 
         return feeContext
-<<<<<<< HEAD
+                .feeCalculatorFactory()
                 .feeCalculator(subType)
                 .legacyCalculate(sigValueObj -> usageGiven(
                         fromPbj(op),
                         sigValueObj,
                         schedulingConfig.longTermEnabled(),
                         ledgerConfig.scheduleTxExpiryTimeSecs()));
-=======
-                .feeCalculatorFactory()
-                .feeCalculator(subType)
-                .legacyCalculate(sigValueObj -> new ScheduleCreateResourceUsage(new ScheduleOpsUsage(), null)
-                        .usageGiven(
-                                fromPbj(op),
-                                sigValueObj,
-                                schedulingConfig.longTermEnabled(),
-                                ledgerConfig.scheduleTxExpiryTimeSecs()));
->>>>>>> ce5f0765
     }
 
     public FeeData usageGiven(
