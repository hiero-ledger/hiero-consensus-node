/*
 * Copyright (C) 2022-2025 Hedera Hashgraph, LLC
 *
 * Licensed under the Apache License, Version 2.0 (the "License");
 * you may not use this file except in compliance with the License.
 * You may obtain a copy of the License at
 *
 *      http://www.apache.org/licenses/LICENSE-2.0
 *
 * Unless required by applicable law or agreed to in writing, software
 * distributed under the License is distributed on an "AS IS" BASIS,
 * WITHOUT WARRANTIES OR CONDITIONS OF ANY KIND, either express or implied.
 * See the License for the specific language governing permissions and
 * limitations under the License.
 */

package com.hedera.node.app.service.schedule.impl.handlers;

import static com.hedera.hapi.node.base.ResponseCodeEnum.ACCOUNT_ID_DOES_NOT_EXIST;
import static com.hedera.hapi.node.base.ResponseCodeEnum.IDENTICAL_SCHEDULE_ALREADY_CREATED;
import static com.hedera.hapi.node.base.ResponseCodeEnum.INVALID_ADMIN_KEY;
import static com.hedera.hapi.node.base.ResponseCodeEnum.INVALID_TRANSACTION;
import static com.hedera.hapi.node.base.ResponseCodeEnum.INVALID_TRANSACTION_BODY;
import static com.hedera.hapi.node.base.ResponseCodeEnum.MAX_ENTITIES_IN_PRICE_REGIME_HAVE_BEEN_CREATED;
import static com.hedera.hapi.node.base.ResponseCodeEnum.MEMO_TOO_LONG;
import static com.hedera.hapi.node.base.ResponseCodeEnum.MISSING_EXPIRY_TIME;
import static com.hedera.hapi.node.base.ResponseCodeEnum.SCHEDULED_TRANSACTION_NOT_IN_WHITELIST;
import static com.hedera.hapi.node.base.ResponseCodeEnum.SCHEDULE_EXPIRATION_TIME_MUST_BE_HIGHER_THAN_CONSENSUS_TIME;
import static com.hedera.hapi.node.base.ResponseCodeEnum.SCHEDULE_EXPIRATION_TIME_TOO_FAR_IN_FUTURE;
import static com.hedera.hapi.node.base.ResponseCodeEnum.SCHEDULE_EXPIRY_IS_BUSY;
import static com.hedera.hapi.node.base.SubType.DEFAULT;
import static com.hedera.hapi.node.base.SubType.SCHEDULE_CREATE_CONTRACT_CALL;
import static com.hedera.node.app.hapi.utils.CommonPbjConverters.fromPbj;
import static com.hedera.node.app.service.schedule.impl.handlers.HandlerUtility.childAsOrdinary;
import static com.hedera.node.app.service.schedule.impl.handlers.HandlerUtility.createProvisionalSchedule;
import static com.hedera.node.app.service.schedule.impl.handlers.HandlerUtility.functionalityForType;
import static com.hedera.node.app.service.schedule.impl.handlers.HandlerUtility.scheduledTxnIdFrom;
import static com.hedera.node.app.service.schedule.impl.handlers.HandlerUtility.transactionIdForScheduled;
import static com.hedera.node.app.spi.validation.Validations.mustExist;
import static com.hedera.node.app.spi.workflows.HandleException.validateTrue;
import static com.hedera.node.app.spi.workflows.PreCheckException.validateFalsePreCheck;
import static com.hedera.node.app.spi.workflows.PreCheckException.validateTruePreCheck;
import static java.util.Objects.requireNonNull;

import com.hedera.hapi.node.base.HederaFunctionality;
import com.hedera.hapi.node.scheduled.SchedulableTransactionBody;
import com.hedera.hapi.node.scheduled.ScheduleCreateTransactionBody;
import com.hedera.hapi.node.state.schedule.Schedule;
import com.hedera.hapi.node.state.schedule.ScheduledOrder;
import com.hedera.hapi.node.state.throttles.ThrottleUsageSnapshots;
import com.hedera.node.app.hapi.fees.usage.SigUsage;
import com.hedera.node.app.hapi.fees.usage.schedule.ScheduleOpsUsage;
import com.hedera.node.app.hapi.utils.fee.SigValueObj;
import com.hedera.node.app.service.schedule.ScheduleStreamBuilder;
import com.hedera.node.app.service.schedule.WritableScheduleStore;
import com.hedera.node.app.service.token.ReadableAccountStore;
import com.hedera.node.app.spi.fees.FeeContext;
import com.hedera.node.app.spi.fees.Fees;
import com.hedera.node.app.spi.ids.EntityIdFactory;
import com.hedera.node.app.spi.throttle.Throttle;
import com.hedera.node.app.spi.workflows.HandleContext;
import com.hedera.node.app.spi.workflows.HandleException;
import com.hedera.node.app.spi.workflows.PreCheckException;
import com.hedera.node.app.spi.workflows.PreHandleContext;
import com.hedera.node.app.spi.workflows.PureChecksContext;
import com.hedera.node.app.spi.workflows.TransactionHandler;
import com.hedera.node.config.data.HederaConfig;
import com.hedera.node.config.data.LedgerConfig;
import com.hedera.node.config.data.SchedulingConfig;
import com.hederahashgraph.api.proto.java.FeeData;
import edu.umd.cs.findbugs.annotations.NonNull;
import edu.umd.cs.findbugs.annotations.Nullable;
import java.time.Instant;
import java.time.InstantSource;
import java.util.Collections;
import java.util.Objects;
import javax.inject.Inject;
import javax.inject.Singleton;
import org.apache.logging.log4j.LogManager;
import org.apache.logging.log4j.Logger;

/**
 * This class contains all workflow-related functionality regarding {@link HederaFunctionality#SCHEDULE_CREATE}.
 */
@Singleton
public class ScheduleCreateHandler extends AbstractScheduleHandler implements TransactionHandler {
    private static final Logger log = LogManager.getLogger(ScheduleCreateHandler.class);

    private final ScheduleOpsUsage scheduleOpsUsage = new ScheduleOpsUsage();
    private final EntityIdFactory idFactory;
    private final InstantSource instantSource;
    private final Throttle.Factory throttleFactory;

    @Inject
    public ScheduleCreateHandler(
<<<<<<< HEAD
            @NonNull final EntityIdFactory idFactory,
            @NonNull final InstantSource instantSource,
            @NonNull final Throttle.Factory throttleFactory) {
        this.idFactory = requireNonNull(idFactory);
=======
            @NonNull final InstantSource instantSource,
            @NonNull final Throttle.Factory throttleFactory,
            @NonNull final ScheduleFeeCharging feeCharging) {
        super(feeCharging);
>>>>>>> 37c34a2d
        this.instantSource = requireNonNull(instantSource);
        this.throttleFactory = requireNonNull(throttleFactory);
    }

    @Override
    public void pureChecks(@NonNull final PureChecksContext context) throws PreCheckException {
        requireNonNull(context);
        final var body = context.body();
        requireNonNull(body);
        validateTruePreCheck(body.hasScheduleCreate(), INVALID_TRANSACTION_BODY);
        final var op = body.scheduleCreateOrThrow();
        validateTruePreCheck(op.hasScheduledTransactionBody(), INVALID_TRANSACTION);
        // (FUTURE) Add a dedicated response code for an op waiting for an unspecified expiration time
        validateFalsePreCheck(op.waitForExpiry() && !op.hasExpirationTime(), MISSING_EXPIRY_TIME);
    }

    @Override
    public void preHandle(@NonNull final PreHandleContext context) throws PreCheckException {
        requireNonNull(context);
        final var body = context.body();
        // We ensure this exists in pureChecks()
        final var op = body.scheduleCreateOrThrow();
        final var config = context.configuration();
        final var hederaConfig = config.getConfigData(HederaConfig.class);
        validateTruePreCheck(op.memo().length() <= hederaConfig.transactionMaxMemoUtf8Bytes(), MEMO_TOO_LONG);
        // For backward compatibility, use ACCOUNT_ID_DOES_NOT_EXIST for a nonexistent designated payer
        if (op.hasPayerAccountID()) {
            final var accountStore = context.createStore(ReadableAccountStore.class);
            final var payer = accountStore.getAccountById(op.payerAccountIDOrThrow());
            mustExist(payer, ACCOUNT_ID_DOES_NOT_EXIST);
        }
        final var schedulingConfig = config.getConfigData(SchedulingConfig.class);
        validateTruePreCheck(
                isAllowedFunction(op.scheduledTransactionBodyOrThrow(), schedulingConfig),
                SCHEDULED_TRANSACTION_NOT_IN_WHITELIST);
        // If an admin key is present, it must sign
        if (op.hasAdminKey()) {
            context.requireKey(op.adminKeyOrThrow());
        }
        final var ledgerConfig = config.getConfigData(LedgerConfig.class);
        final long defaultLifetime = ledgerConfig.scheduleTxExpiryTimeSecs();
        final var schedule = createProvisionalSchedule(
                body, instantSource.instant(), defaultLifetime, schedulingConfig.longTermEnabled());
        final var transactionKeys = getRequiredKeys(schedule, context::allKeysForTransaction);
        // If the schedule payer inherits from the ScheduleCreate, it is already in the required keys
        if (op.hasPayerAccountID()) {
            context.optionalKey(transactionKeys.payerKey());
        }
        // Any required non-payer key may optionally provide its signature with the ScheduleCreate
        context.optionalKeys(transactionKeys.requiredNonPayerKeys());
    }

    @Override
    public void handle(@NonNull final HandleContext context) throws HandleException {
        requireNonNull(context);

        final var schedulingConfig = context.configuration().getConfigData(SchedulingConfig.class);
        final boolean isLongTermEnabled = schedulingConfig.longTermEnabled();
        final var ledgerConfig = context.configuration().getConfigData(LedgerConfig.class);
        final var consensusNow = context.consensusNow();
        final var defaultLifetime = ledgerConfig.scheduleTxExpiryTimeSecs();
        final var provisionalSchedule =
                createProvisionalSchedule(context.body(), consensusNow, defaultLifetime, isLongTermEnabled);
        final var now = consensusNow.getEpochSecond();
        final var then = provisionalSchedule.calculatedExpirationSecond();
        validateTrue(then > now, SCHEDULE_EXPIRATION_TIME_MUST_BE_HIGHER_THAN_CONSENSUS_TIME);
        final var maxLifetime = isLongTermEnabled
                ? schedulingConfig.maxExpirationFutureSeconds()
                : ledgerConfig.scheduleTxExpiryTimeSecs();
        validateTrue(then <= now + maxLifetime, SCHEDULE_EXPIRATION_TIME_TOO_FAR_IN_FUTURE);
        validateTrue(
                isAllowedFunction(provisionalSchedule.scheduledTransactionOrThrow(), schedulingConfig),
                SCHEDULED_TRANSACTION_NOT_IN_WHITELIST);
        context.attributeValidator().validateMemo(provisionalSchedule.memo());
        context.attributeValidator()
                .validateMemo(provisionalSchedule.scheduledTransactionOrThrow().memo());
        if (provisionalSchedule.hasAdminKey()) {
            try {
                context.attributeValidator().validateKey(provisionalSchedule.adminKeyOrThrow());
            } catch (HandleException e) {
                throw new HandleException(INVALID_ADMIN_KEY);
            }
        }
        final var validationResult = validate(provisionalSchedule, consensusNow, isLongTermEnabled);
        validateTrue(isMaybeExecutable(validationResult), validationResult);

        // Note that we must store the original ScheduleCreate transaction body in the Schedule so
        // we can compare those bytes to any new ScheduleCreate transaction for detecting duplicate
        // ScheduleCreate transactions. SchedulesByEquality is the virtual map for that task.
        final var scheduleStore = context.storeFactory().writableStore(WritableScheduleStore.class);
        final var possibleDuplicateId = scheduleStore.getByEquality(provisionalSchedule);
        final var possibleDuplicate = possibleDuplicateId == null ? null : scheduleStore.get(possibleDuplicateId);
        final var duplicate = maybeDuplicate(provisionalSchedule, possibleDuplicate);
        if (duplicate != null) {
            final var scheduledTxnId = scheduledTxnIdFrom(
                    duplicate.originalCreateTransactionOrThrow().transactionIDOrThrow());
            context.savepointStack()
                    .getBaseBuilder(ScheduleStreamBuilder.class)
                    .scheduleID(duplicate.scheduleId())
                    .scheduledTransactionID(scheduledTxnId);
            throw new HandleException(IDENTICAL_SCHEDULE_ALREADY_CREATED);
        }
        validateTrue(
                scheduleStore.numSchedulesInState() + 1 <= schedulingConfig.maxNumber(),
                MAX_ENTITIES_IN_PRICE_REGIME_HAVE_BEEN_CREATED);
        final var capacityFraction = schedulingConfig.schedulableCapacityFraction();
        final var usageSnapshots = scheduleStore.usageSnapshotsForScheduled(then);
        final var throttle =
                upToDateThrottle(then, capacityFraction.asApproxCapacitySplit(), usageSnapshots, scheduleStore);
        validateTrue(
                throttle.allow(
                        provisionalSchedule.payerAccountIdOrThrow(),
                        childAsOrdinary(provisionalSchedule),
                        functionOf(provisionalSchedule),
                        Instant.ofEpochSecond(then)),
                SCHEDULE_EXPIRY_IS_BUSY);
        scheduleStore.trackUsage(then, throttle.usageSnapshots());

        // With all validations done, we check if the new schedule is already executable
        final var transactionKeys = getTransactionKeysOrThrow(provisionalSchedule, context::allKeysForTransaction);
        final var requiredKeys = allRequiredKeys(transactionKeys);
        final var signatories =
                newSignatories(context.keyVerifier().authorizingSimpleKeys(), Collections.emptyList(), requiredKeys);
        final var schedulingTxnId =
                provisionalSchedule.originalCreateTransactionOrThrow().transactionIDOrThrow();
        final var schedulerId = schedulingTxnId.accountIDOrThrow();
        final var scheduleId =
                idFactory.newScheduleId(context.entityNumGenerator().newEntityNum());
        var schedule = provisionalSchedule
                .copyBuilder()
                .scheduleId(scheduleId)
                .schedulerAccountId(schedulerId)
                .signatories(signatories)
                .build();
        if (tryToExecuteSchedule(context, schedule, requiredKeys, validationResult, isLongTermEnabled)) {
            schedule = markedExecuted(schedule, consensusNow);
        }
        scheduleStore.putAndIncrementCount(schedule);
        context.savepointStack()
                .getBaseBuilder(ScheduleStreamBuilder.class)
                .scheduleID(schedule.scheduleId())
                .scheduledTransactionID(transactionIdForScheduled(schedule));
    }

    @NonNull
    @Override
    public Fees calculateFees(@NonNull final FeeContext feeContext) {
        requireNonNull(feeContext);
        final var body = feeContext.body();
        final var config = feeContext.configuration();
        final var ledgerConfig = config.getConfigData(LedgerConfig.class);
        final var schedulingConfig = config.getConfigData(SchedulingConfig.class);
        final var subType = body.scheduleCreateOrElse(ScheduleCreateTransactionBody.DEFAULT)
                        .scheduledTransactionBodyOrElse(SchedulableTransactionBody.DEFAULT)
                        .hasContractCall()
                ? SCHEDULE_CREATE_CONTRACT_CALL
                : DEFAULT;
        return feeContext
                .feeCalculatorFactory()
                .feeCalculator(subType)
                .legacyCalculate(sigValueObj -> usageGiven(
                        fromPbj(body),
                        sigValueObj,
                        schedulingConfig.longTermEnabled(),
                        ledgerConfig.scheduleTxExpiryTimeSecs()));
    }

    private @NonNull FeeData usageGiven(
            @NonNull final com.hederahashgraph.api.proto.java.TransactionBody txn,
            @NonNull final SigValueObj svo,
            final boolean longTermEnabled,
            final long scheduledTxExpiryTimeSecs) {
        final var op = txn.getScheduleCreate();
        final var sigUsage = new SigUsage(svo.getTotalSigCount(), svo.getSignatureSize(), svo.getPayerAcctSigCount());
        final long lifetimeSecs;
        if (op.hasExpirationTime() && longTermEnabled) {
            lifetimeSecs = Math.max(
                    0L,
                    op.getExpirationTime().getSeconds()
                            - txn.getTransactionID().getTransactionValidStart().getSeconds());
        } else {
            lifetimeSecs = scheduledTxExpiryTimeSecs;
        }
        return scheduleOpsUsage.scheduleCreateUsage(txn, sigUsage, lifetimeSecs);
    }

    private @Nullable Schedule maybeDuplicate(@NonNull final Schedule schedule, @Nullable final Schedule duplicate) {
        if (duplicate == null) {
            return null;
        }
        if (areIdentical(duplicate, schedule)) {
            return duplicate;
        }
        return null;
    }

    private boolean areIdentical(@NonNull final Schedule candidate, @NonNull final Schedule requested) {
        return candidate.waitForExpiry() == requested.waitForExpiry()
                && candidate.providedExpirationSecond() == requested.providedExpirationSecond()
                && Objects.equals(candidate.memo(), requested.memo())
                && Objects.equals(candidate.adminKey(), requested.adminKey())
                // @note We should check scheduler here, but mono doesn't, so we cannot either, yet.
                && Objects.equals(candidate.scheduledTransaction(), requested.scheduledTransaction());
    }

    private boolean isAllowedFunction(
            @NonNull final SchedulableTransactionBody body, @NonNull final SchedulingConfig config) {
        final var scheduledFunctionality = functionalityForType(body.data().kind());
        return config.whitelist().functionalitySet().contains(scheduledFunctionality);
    }

    private HederaFunctionality functionOf(@NonNull final Schedule schedule) {
        return functionalityForType(
                schedule.scheduledTransactionOrThrow().data().kind());
    }

    /**
     * Attempts to recover a throttle from the given usage snapshots, or creates a new throttle if the recovery fails.
     * (This edge case can occur if the network throttle definitions changed since a transaction was last scheduled
     * in the given second and snapshots were taken.)
     * @param then the second for which the throttle is being recovered
     * @param capacitySplit the capacity split for the throttle
     * @param usageSnapshots the usage snapshots to recover from
     * @return the throttle
     */
    private Throttle upToDateThrottle(
            final long then,
            final int capacitySplit,
            @Nullable final ThrottleUsageSnapshots usageSnapshots,
            @NonNull final WritableScheduleStore scheduleStore) {
        requireNonNull(scheduleStore);
        try {
            return throttleFactory.newThrottle(capacitySplit, usageSnapshots);
        } catch (Exception e) {
            final var instantThen = Instant.ofEpochSecond(then);
            log.info(
                    "Could not recreate throttle at {} from {} ({}), rebuilding with up-to-date throttle",
                    instantThen,
                    usageSnapshots,
                    e.getMessage());
            final var throttle = throttleFactory.newThrottle(capacitySplit, null);
            final var counts = requireNonNull(scheduleStore.scheduledCountsAt(then));
            final int n = counts.numberScheduled();
            for (int i = 0; i < n; i++) {
                final var scheduleId = requireNonNull(scheduleStore.getByOrder(new ScheduledOrder(then, i)));
                final var schedule = requireNonNull(scheduleStore.get(scheduleId));
                // Consume capacity from every already-scheduled transaction in the new throttle
                throttle.allow(
                        schedule.payerAccountIdOrThrow(),
                        childAsOrdinary(schedule),
                        functionOf(schedule),
                        Instant.ofEpochSecond(then));
            }
            log.info("Rebuilt throttle at {} from {} scheduled transactions", instantThen, n);
            return throttle;
        }
    }
}<|MERGE_RESOLUTION|>--- conflicted
+++ resolved
@@ -93,17 +93,12 @@
 
     @Inject
     public ScheduleCreateHandler(
-<<<<<<< HEAD
             @NonNull final EntityIdFactory idFactory,
-            @NonNull final InstantSource instantSource,
-            @NonNull final Throttle.Factory throttleFactory) {
-        this.idFactory = requireNonNull(idFactory);
-=======
             @NonNull final InstantSource instantSource,
             @NonNull final Throttle.Factory throttleFactory,
             @NonNull final ScheduleFeeCharging feeCharging) {
         super(feeCharging);
->>>>>>> 37c34a2d
+        this.idFactory = requireNonNull(idFactory);
         this.instantSource = requireNonNull(instantSource);
         this.throttleFactory = requireNonNull(throttleFactory);
     }
