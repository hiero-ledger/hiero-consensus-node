import com.hedera.node.app.service.schedule.impl.ScheduleServiceImpl;

module com.hedera.node.app.service.schedule.impl {
    requires com.hedera.node.app.service.scheduled;
    requires com.hedera.hashgraph.protobuf.java.api;
    requires static com.github.spotbugs.annotations;
    requires com.hedera.hashgraph.protobuf.java.api;
    requires org.apache.commons.lang3;
    requires com.hedera.node.app.service.mono;

    exports com.hedera.node.app.service.schedule.impl to
            com.hedera.node.app.service.schedule.impl.test,
            com.hedera.node.app.service.scheduled.impl.test;
<<<<<<< HEAD
    exports com.hedera.node.app.service.scheduled.impl.handlers;
=======

    provides com.hedera.node.app.service.schedule.ScheduleService with
            ScheduleServiceImpl;
>>>>>>> 7a541c0c
}<|MERGE_RESOLUTION|>--- conflicted
+++ resolved
@@ -11,11 +11,8 @@
     exports com.hedera.node.app.service.schedule.impl to
             com.hedera.node.app.service.schedule.impl.test,
             com.hedera.node.app.service.scheduled.impl.test;
-<<<<<<< HEAD
     exports com.hedera.node.app.service.scheduled.impl.handlers;
-=======
 
     provides com.hedera.node.app.service.schedule.ScheduleService with
             ScheduleServiceImpl;
->>>>>>> 7a541c0c
 }