/*
 * Copyright (C) 2023 Hedera Hashgraph, LLC
 *
 * Licensed under the Apache License, Version 2.0 (the "License");
 * you may not use this file except in compliance with the License.
 * You may obtain a copy of the License at
 *
 *      http://www.apache.org/licenses/LICENSE-2.0
 *
 * Unless required by applicable law or agreed to in writing, software
 * distributed under the License is distributed on an "AS IS" BASIS,
 * WITHOUT WARRANTIES OR CONDITIONS OF ANY KIND, either express or implied.
 * See the License for the specific language governing permissions and
 * limitations under the License.
 */

package com.hedera.node.app.service.network.impl.serdes;

import com.hedera.node.app.service.mono.stream.RecordsRunningHashLeaf;
import com.hedera.pbj.runtime.Codec;
<<<<<<< HEAD
import com.hedera.pbj.runtime.io.DataOutputStream;
import com.swirlds.common.io.streams.SerializableDataInputStream;
import com.swirlds.common.io.streams.SerializableDataOutputStream;
import edu.umd.cs.findbugs.annotations.NonNull;
import com.hedera.pbj.runtime.io.DataInput;
import com.hedera.pbj.runtime.io.DataOutput;

import java.io.DataInputStream;
=======
import com.hedera.pbj.runtime.io.ReadableSequentialData;
import com.hedera.pbj.runtime.io.WritableSequentialData;
import com.swirlds.common.io.streams.SerializableDataInputStream;
import com.swirlds.common.io.streams.SerializableDataOutputStream;
import edu.umd.cs.findbugs.annotations.NonNull;
>>>>>>> 774142d8
import java.io.IOException;

public class MonoRunningHashesAdapterCodec implements Codec<RecordsRunningHashLeaf> {
    @NonNull
    @Override
<<<<<<< HEAD
    public RecordsRunningHashLeaf parse(final @NonNull DataInput input) throws IOException {
        if (input instanceof DataInputStream in) {
=======
    public RecordsRunningHashLeaf parse(final @NonNull ReadableSequentialData input) throws IOException {
        if (input instanceof SerializableDataInputStream in) {
>>>>>>> 774142d8
            final var context = new RecordsRunningHashLeaf();
            context.deserialize(new SerializableDataInputStream(in), RecordsRunningHashLeaf.RELEASE_0280_VERSION);
            return context;
        } else {
            throw new IllegalArgumentException("Expected a DataInputStream");
        }
    }

    @Override
<<<<<<< HEAD
    public void write(final @NonNull RecordsRunningHashLeaf item, final @NonNull DataOutput output) throws IOException {
        if (output instanceof DataOutputStream out) {
            item.serialize(new SerializableDataOutputStream(out));
=======
    public void write(final @NonNull RecordsRunningHashLeaf item, final @NonNull WritableSequentialData output) throws IOException {
        if (output instanceof SerializableDataOutputStream out) {
            item.serialize(out);
>>>>>>> 774142d8
        } else {
            throw new IllegalArgumentException("Expected a DataOutputStream");
        }
    }

    @Override
    public int measure(@NonNull ReadableSequentialData input) {
        throw new UnsupportedOperationException();
    }

    @Override
    public int measureRecord(final @NonNull RecordsRunningHashLeaf recordsRunningHashLeaf) {
        throw new UnsupportedOperationException();
    }

    @Override
    public boolean fastEquals(@NonNull RecordsRunningHashLeaf item, @NonNull ReadableSequentialData input) {
        throw new UnsupportedOperationException();
    }

    @NonNull
    @Override
    public RecordsRunningHashLeaf parseStrict(@NonNull ReadableSequentialData dataInput) throws IOException {
        return parse(dataInput);
    }
}<|MERGE_RESOLUTION|>--- conflicted
+++ resolved
@@ -18,54 +18,32 @@
 
 import com.hedera.node.app.service.mono.stream.RecordsRunningHashLeaf;
 import com.hedera.pbj.runtime.Codec;
-<<<<<<< HEAD
-import com.hedera.pbj.runtime.io.DataOutputStream;
-import com.swirlds.common.io.streams.SerializableDataInputStream;
-import com.swirlds.common.io.streams.SerializableDataOutputStream;
-import edu.umd.cs.findbugs.annotations.NonNull;
-import com.hedera.pbj.runtime.io.DataInput;
-import com.hedera.pbj.runtime.io.DataOutput;
-
-import java.io.DataInputStream;
-=======
 import com.hedera.pbj.runtime.io.ReadableSequentialData;
 import com.hedera.pbj.runtime.io.WritableSequentialData;
 import com.swirlds.common.io.streams.SerializableDataInputStream;
 import com.swirlds.common.io.streams.SerializableDataOutputStream;
 import edu.umd.cs.findbugs.annotations.NonNull;
->>>>>>> 774142d8
 import java.io.IOException;
 
 public class MonoRunningHashesAdapterCodec implements Codec<RecordsRunningHashLeaf> {
     @NonNull
     @Override
-<<<<<<< HEAD
-    public RecordsRunningHashLeaf parse(final @NonNull DataInput input) throws IOException {
-        if (input instanceof DataInputStream in) {
-=======
     public RecordsRunningHashLeaf parse(final @NonNull ReadableSequentialData input) throws IOException {
-        if (input instanceof SerializableDataInputStream in) {
->>>>>>> 774142d8
+        if (input instanceof ReadableSequentialData in) {
             final var context = new RecordsRunningHashLeaf();
-            context.deserialize(new SerializableDataInputStream(in), RecordsRunningHashLeaf.RELEASE_0280_VERSION);
+            context.deserialize(new ReadableSequentialData(in), RecordsRunningHashLeaf.RELEASE_0280_VERSION);
             return context;
         } else {
-            throw new IllegalArgumentException("Expected a DataInputStream");
+            throw new IllegalArgumentException("Expected a ReadableSequentialData");
         }
     }
 
     @Override
-<<<<<<< HEAD
-    public void write(final @NonNull RecordsRunningHashLeaf item, final @NonNull DataOutput output) throws IOException {
-        if (output instanceof DataOutputStream out) {
-            item.serialize(new SerializableDataOutputStream(out));
-=======
     public void write(final @NonNull RecordsRunningHashLeaf item, final @NonNull WritableSequentialData output) throws IOException {
-        if (output instanceof SerializableDataOutputStream out) {
+        if (output instanceof WritableSequentialData out) {
             item.serialize(out);
->>>>>>> 774142d8
         } else {
-            throw new IllegalArgumentException("Expected a DataOutputStream");
+            throw new IllegalArgumentException("Expected a WritableSequentialData");
         }
     }
 
