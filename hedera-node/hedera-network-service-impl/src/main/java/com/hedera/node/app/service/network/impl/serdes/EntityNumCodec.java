--- conflicted
+++ resolved
@@ -28,32 +28,13 @@
 public class EntityNumCodec implements Codec<EntityNum> {
     @NonNull
     @Override
-<<<<<<< HEAD
-    public EntityNum parse(final @NonNull DataInput input) throws IOException {
-        return new EntityNum(input.readInt());
-
-    }
-
-    @Override
-    public void write(final @NonNull EntityNum item, final @NonNull DataOutput output) throws IOException {
-        output.writeInt(item.intValue());
-=======
     public EntityNum parse(final @NonNull ReadableSequentialData input) throws IOException {
-        if (input instanceof SerializableDataInputStream in) {
-            return new EntityNum(in.readInt());
-        } else {
-            throw new IllegalArgumentException("Expected a SerializableDataInputStream");
-        }
-    }
+            return new EntityNum(input.readInt());
+          }
 
     @Override
     public void write(final @NonNull EntityNum item, final @NonNull WritableSequentialData output) throws IOException {
-        if (output instanceof SerializableDataOutputStream out) {
-            out.writeInt(item.intValue());
-        } else {
-            throw new IllegalArgumentException("Expected a SerializableDataOutputStream");
-        }
->>>>>>> 774142d8
+        output.writeInt(item.intValue());
     }
 
     @Override
