--- conflicted
+++ resolved
@@ -16,28 +16,17 @@
 
 package com.hedera.node.app.service.network.impl.test.serdes;
 
-<<<<<<< HEAD
 import static org.junit.jupiter.api.Assertions.assertEquals;
 import static org.junit.jupiter.api.Assertions.assertThrows;
 
-=======
+import com.hedera.node.app.service.mono.pbj.PbjConverter;
 import com.hedera.hapi.node.base.FileID;
->>>>>>> 774142d8
 import com.hedera.node.app.service.mono.pbj.PbjConverter;
 import com.hedera.node.app.service.mono.state.merkle.MerkleSpecialFiles;
 import com.hedera.node.app.service.mono.state.merkle.internals.BytesElement;
 import com.hedera.node.app.service.network.impl.serdes.MonoSpecialFilesAdapterCodec;
-<<<<<<< HEAD
-import com.hedera.hapi.node.base.FileID;
-import com.hedera.pbj.runtime.io.DataInput;
-import com.hedera.pbj.runtime.io.DataInputStream;
-import com.hedera.pbj.runtime.io.DataOutput;
-
-import com.hedera.pbj.runtime.io.DataOutputStream;
-=======
 import com.hedera.pbj.runtime.io.ReadableSequentialData;
 import com.hedera.pbj.runtime.io.WritableSequentialData;
->>>>>>> 774142d8
 import com.swirlds.common.constructable.ClassConstructorPair;
 import com.swirlds.common.constructable.ConstructableRegistry;
 import com.swirlds.common.constructable.ConstructableRegistryException;
@@ -82,11 +71,11 @@
         ConstructableRegistry.getInstance()
                 .registerConstructable(new ClassConstructorPair(BytesElement.class, BytesElement::new));
         final var baos = new ByteArrayOutputStream();
-        final var actualOut = new DataOutputStream(baos);
-        subject.write(SOME_SPECIAL_FILES, actualOut);
+        final var actualOut = new WritableSequentialData(baos);
+        subject.write(SOME_SPECIAL_FILES, output);
         actualOut.flush();
 
-        final var actualIn = new DataInputStream(new ByteArrayInputStream(baos.toByteArray()));
+        final var actualIn = new ReadableSequentialData(new ByteArrayInputStream(baos.toByteArray()));
         final var parsed = subject.parse(actualIn);
         assertEquals(SOME_SPECIAL_FILES.getHash(), parsed.getHash());
     }
