/*
 * Copyright (C) 2023 Hedera Hashgraph, LLC
 *
 * Licensed under the Apache License, Version 2.0 (the "License");
 * you may not use this file except in compliance with the License.
 * You may obtain a copy of the License at
 *
 *      http://www.apache.org/licenses/LICENSE-2.0
 *
 * Unless required by applicable law or agreed to in writing, software
 * distributed under the License is distributed on an "AS IS" BASIS,
 * WITHOUT WARRANTIES OR CONDITIONS OF ANY KIND, either express or implied.
 * See the License for the specific language governing permissions and
 * limitations under the License.
 */

package com.hedera.node.app.service.contract.impl.test.handlers;

import static com.hedera.test.factories.scenarios.ContractUpdateScenarios.*;
<<<<<<< HEAD

class ContractUpdateHandlerParityTest {
    //    private AccountKeyLookup keyLookup;
    //    private final ContractUpdateHandler subject = new ContractUpdateHandler();
    //
    //    @BeforeEach
    //    void setUp() {
    //        keyLookup = AdapterUtils.wellKnownKeyLookupAt();
    //    }
    //
    //    @Test
    //    void getsContractUpdateWithAdminKey() {
    //        final var theTxn = txnFrom(CONTRACT_UPDATE_WITH_NEW_ADMIN_KEY);
    //        final var context = new PreHandleContext(keyLookup, theTxn);
    //        subject.preHandle(context);
    //
    //        assertEquals(sanityRestored(context.getPayerKey()), DEFAULT_PAYER_KT.asKey());
    //        assertThat(
    //                sanityRestored(context.getRequiredNonPayerKeys()),
    //                contains(MISC_ADMIN_KT.asKey(), SIMPLE_NEW_ADMIN_KT.asKey()));
    //    }
    //
    //    @Test
    //    void getsContractUpdateNewExpirationTimeOnly() {
    //        final var theTxn = txnFrom(CONTRACT_UPDATE_EXPIRATION_ONLY_SCENARIO);
    //        final var context = new PreHandleContext(keyLookup, theTxn);
    //        subject.preHandle(context);
    //
    //        assertEquals(sanityRestored(context.getPayerKey()), DEFAULT_PAYER_KT.asKey());
    //        assertTrue(sanityRestored(context.getRequiredNonPayerKeys()).isEmpty());
    //    }
    //
    //    @Test
    //    void getsContractUpdateWithDeprecatedAdminKey() {
    //        final var theTxn = txnFrom(CONTRACT_UPDATE_EXPIRATION_PLUS_NEW_DEPRECATED_CID_ADMIN_KEY_SCENARIO);
    //        final var context = new PreHandleContext(keyLookup, theTxn);
    //        subject.preHandle(context);
    //
    //        assertEquals(sanityRestored(context.getPayerKey()), DEFAULT_PAYER_KT.asKey());
    //        assertTrue(sanityRestored(context.getRequiredNonPayerKeys()).isEmpty());
    //    }
    //
    //    @Test
    //    void getsContractUpdateNewExpirationTimeAndAdminKey() {
    //        final var theTxn = txnFrom(CONTRACT_UPDATE_EXPIRATION_PLUS_NEW_ADMIN_KEY_SCENARIO);
    //        final var context = new PreHandleContext(keyLookup, theTxn);
    //        subject.preHandle(context);
    //
    //        assertEquals(sanityRestored(context.getPayerKey()), DEFAULT_PAYER_KT.asKey());
    //        assertThat(
    //                sanityRestored(context.getRequiredNonPayerKeys()),
    //                contains(MISC_ADMIN_KT.asKey(), SIMPLE_NEW_ADMIN_KT.asKey()));
    //    }
    //
    //    @Test
    //    void getsContractUpdateNewExpirationTimeAndProxy() {
    //        final var theTxn = txnFrom(CONTRACT_UPDATE_EXPIRATION_PLUS_NEW_PROXY_SCENARIO);
    //        final var context = new PreHandleContext(keyLookup, theTxn);
    //        subject.preHandle(context);
    //
    //        assertEquals(sanityRestored(context.getPayerKey()), DEFAULT_PAYER_KT.asKey());
    //        assertThat(sanityRestored(context.getRequiredNonPayerKeys()), contains(MISC_ADMIN_KT.asKey()));
    //    }
    //
    //    @Test
    //    void getsContractUpdateNewExpirationTimeAndAutoRenew() {
    //        final var theTxn = txnFrom(CONTRACT_UPDATE_EXPIRATION_PLUS_NEW_AUTORENEW_SCENARIO);
    //        final var context = new PreHandleContext(keyLookup, theTxn);
    //        subject.preHandle(context);
    //
    //        assertEquals(sanityRestored(context.getPayerKey()), DEFAULT_PAYER_KT.asKey());
    //        assertThat(sanityRestored(context.getRequiredNonPayerKeys()), contains(MISC_ADMIN_KT.asKey()));
    //    }
    //
    //    @Test
    //    void getsContractUpdateNewExpirationTimeAndFile() {
    //        final var theTxn = txnFrom(CONTRACT_UPDATE_EXPIRATION_PLUS_NEW_FILE_SCENARIO);
    //        final var context = new PreHandleContext(keyLookup, theTxn);
    //        subject.preHandle(context);
    //
    //        assertEquals(sanityRestored(context.getPayerKey()), DEFAULT_PAYER_KT.asKey());
    //        assertThat(sanityRestored(context.getRequiredNonPayerKeys()), contains(MISC_ADMIN_KT.asKey()));
    //    }
    //
    //    @Test
    //    void getsContractUpdateNewExpirationTimeAndMemo() {
    //        final var theTxn = txnFrom(CONTRACT_UPDATE_EXPIRATION_PLUS_NEW_MEMO);
    //        final var context = new PreHandleContext(keyLookup, theTxn);
    //        subject.preHandle(context);
    //
    //        assertEquals(sanityRestored(context.getPayerKey()), DEFAULT_PAYER_KT.asKey());
    //        assertThat(sanityRestored(context.getRequiredNonPayerKeys()), contains(MISC_ADMIN_KT.asKey()));
    //    }
    //
    //    @Test
    //    void getsContractUpdateNewAutoRenewAccount() {
    //        final var theTxn = txnFrom(CONTRACT_UPDATE_NEW_AUTO_RENEW_SCENARIO);
    //        final var context = new PreHandleContext(keyLookup, theTxn);
    //        subject.preHandle(context);
    //
    //        assertEquals(sanityRestored(context.getPayerKey()), DEFAULT_PAYER_KT.asKey());
    //        assertThat(sanityRestored(context.getRequiredNonPayerKeys()), contains(MISC_ACCOUNT_KT.asKey()));
    //    }
    //
    //    private TransactionBody txnFrom(final TxnHandlingScenario scenario) {
    //        try {
    //            return scenario.platformTxn().getTxn();
    //        } catch (final Throwable e) {
    //            throw new RuntimeException(e);
    //        }
    //    }
=======
import static com.hedera.test.factories.txns.SignedTxnFactory.DEFAULT_PAYER_KT;
import static com.hedera.test.utils.KeyUtils.sanityRestored;
import static org.hamcrest.MatcherAssert.assertThat;
import static org.hamcrest.Matchers.contains;
import static org.junit.jupiter.api.Assertions.assertEquals;
import static org.junit.jupiter.api.Assertions.assertTrue;

import com.hedera.node.app.service.contract.impl.handlers.ContractUpdateHandler;
import com.hedera.node.app.spi.accounts.AccountAccess;
import com.hedera.node.app.spi.workflows.PreHandleContext;
import com.hedera.test.factories.scenarios.TxnHandlingScenario;
import com.hederahashgraph.api.proto.java.TransactionBody;
import org.junit.jupiter.api.BeforeEach;
import org.junit.jupiter.api.Test;

class ContractUpdateHandlerParityTest {
    private AccountAccess keyLookup;
    private final ContractUpdateHandler subject = new ContractUpdateHandler();

    @BeforeEach
    void setUp() {
        keyLookup = AdapterUtils.wellKnownKeyLookupAt();
    }

    @Test
    void getsContractUpdateWithAdminKey() {
        final var theTxn = txnFrom(CONTRACT_UPDATE_WITH_NEW_ADMIN_KEY);
        final var context = new PreHandleContext(keyLookup, theTxn);
        subject.preHandle(context);

        assertEquals(sanityRestored(context.getPayerKey()), DEFAULT_PAYER_KT.asKey());
        assertThat(
                sanityRestored(context.getRequiredNonPayerKeys()),
                contains(MISC_ADMIN_KT.asKey(), SIMPLE_NEW_ADMIN_KT.asKey()));
    }

    @Test
    void getsContractUpdateNewExpirationTimeOnly() {
        final var theTxn = txnFrom(CONTRACT_UPDATE_EXPIRATION_ONLY_SCENARIO);
        final var context = new PreHandleContext(keyLookup, theTxn);
        subject.preHandle(context);

        assertEquals(sanityRestored(context.getPayerKey()), DEFAULT_PAYER_KT.asKey());
        assertTrue(sanityRestored(context.getRequiredNonPayerKeys()).isEmpty());
    }

    @Test
    void getsContractUpdateWithDeprecatedAdminKey() {
        final var theTxn = txnFrom(CONTRACT_UPDATE_EXPIRATION_PLUS_NEW_DEPRECATED_CID_ADMIN_KEY_SCENARIO);
        final var context = new PreHandleContext(keyLookup, theTxn);
        subject.preHandle(context);

        assertEquals(sanityRestored(context.getPayerKey()), DEFAULT_PAYER_KT.asKey());
        assertTrue(sanityRestored(context.getRequiredNonPayerKeys()).isEmpty());
    }

    @Test
    void getsContractUpdateNewExpirationTimeAndAdminKey() {
        final var theTxn = txnFrom(CONTRACT_UPDATE_EXPIRATION_PLUS_NEW_ADMIN_KEY_SCENARIO);
        final var context = new PreHandleContext(keyLookup, theTxn);
        subject.preHandle(context);

        assertEquals(sanityRestored(context.getPayerKey()), DEFAULT_PAYER_KT.asKey());
        assertThat(
                sanityRestored(context.getRequiredNonPayerKeys()),
                contains(MISC_ADMIN_KT.asKey(), SIMPLE_NEW_ADMIN_KT.asKey()));
    }

    @Test
    void getsContractUpdateNewExpirationTimeAndProxy() {
        final var theTxn = txnFrom(CONTRACT_UPDATE_EXPIRATION_PLUS_NEW_PROXY_SCENARIO);
        final var context = new PreHandleContext(keyLookup, theTxn);
        subject.preHandle(context);

        assertEquals(sanityRestored(context.getPayerKey()), DEFAULT_PAYER_KT.asKey());
        assertThat(sanityRestored(context.getRequiredNonPayerKeys()), contains(MISC_ADMIN_KT.asKey()));
    }

    @Test
    void getsContractUpdateNewExpirationTimeAndAutoRenew() {
        final var theTxn = txnFrom(CONTRACT_UPDATE_EXPIRATION_PLUS_NEW_AUTORENEW_SCENARIO);
        final var context = new PreHandleContext(keyLookup, theTxn);
        subject.preHandle(context);

        assertEquals(sanityRestored(context.getPayerKey()), DEFAULT_PAYER_KT.asKey());
        assertThat(sanityRestored(context.getRequiredNonPayerKeys()), contains(MISC_ADMIN_KT.asKey()));
    }

    @Test
    void getsContractUpdateNewExpirationTimeAndFile() {
        final var theTxn = txnFrom(CONTRACT_UPDATE_EXPIRATION_PLUS_NEW_FILE_SCENARIO);
        final var context = new PreHandleContext(keyLookup, theTxn);
        subject.preHandle(context);

        assertEquals(sanityRestored(context.getPayerKey()), DEFAULT_PAYER_KT.asKey());
        assertThat(sanityRestored(context.getRequiredNonPayerKeys()), contains(MISC_ADMIN_KT.asKey()));
    }

    @Test
    void getsContractUpdateNewExpirationTimeAndMemo() {
        final var theTxn = txnFrom(CONTRACT_UPDATE_EXPIRATION_PLUS_NEW_MEMO);
        final var context = new PreHandleContext(keyLookup, theTxn);
        subject.preHandle(context);

        assertEquals(sanityRestored(context.getPayerKey()), DEFAULT_PAYER_KT.asKey());
        assertThat(sanityRestored(context.getRequiredNonPayerKeys()), contains(MISC_ADMIN_KT.asKey()));
    }

    @Test
    void getsContractUpdateNewAutoRenewAccount() {
        final var theTxn = txnFrom(CONTRACT_UPDATE_NEW_AUTO_RENEW_SCENARIO);
        final var context = new PreHandleContext(keyLookup, theTxn);
        subject.preHandle(context);

        assertEquals(sanityRestored(context.getPayerKey()), DEFAULT_PAYER_KT.asKey());
        assertThat(sanityRestored(context.getRequiredNonPayerKeys()), contains(MISC_ACCOUNT_KT.asKey()));
    }

    private TransactionBody txnFrom(final TxnHandlingScenario scenario) {
        try {
            return scenario.platformTxn().getTxn();
        } catch (final Throwable e) {
            throw new RuntimeException(e);
        }
    }
>>>>>>> 529ae255
}<|MERGE_RESOLUTION|>--- conflicted
+++ resolved
@@ -17,119 +17,6 @@
 package com.hedera.node.app.service.contract.impl.test.handlers;
 
 import static com.hedera.test.factories.scenarios.ContractUpdateScenarios.*;
-<<<<<<< HEAD
-
-class ContractUpdateHandlerParityTest {
-    //    private AccountKeyLookup keyLookup;
-    //    private final ContractUpdateHandler subject = new ContractUpdateHandler();
-    //
-    //    @BeforeEach
-    //    void setUp() {
-    //        keyLookup = AdapterUtils.wellKnownKeyLookupAt();
-    //    }
-    //
-    //    @Test
-    //    void getsContractUpdateWithAdminKey() {
-    //        final var theTxn = txnFrom(CONTRACT_UPDATE_WITH_NEW_ADMIN_KEY);
-    //        final var context = new PreHandleContext(keyLookup, theTxn);
-    //        subject.preHandle(context);
-    //
-    //        assertEquals(sanityRestored(context.getPayerKey()), DEFAULT_PAYER_KT.asKey());
-    //        assertThat(
-    //                sanityRestored(context.getRequiredNonPayerKeys()),
-    //                contains(MISC_ADMIN_KT.asKey(), SIMPLE_NEW_ADMIN_KT.asKey()));
-    //    }
-    //
-    //    @Test
-    //    void getsContractUpdateNewExpirationTimeOnly() {
-    //        final var theTxn = txnFrom(CONTRACT_UPDATE_EXPIRATION_ONLY_SCENARIO);
-    //        final var context = new PreHandleContext(keyLookup, theTxn);
-    //        subject.preHandle(context);
-    //
-    //        assertEquals(sanityRestored(context.getPayerKey()), DEFAULT_PAYER_KT.asKey());
-    //        assertTrue(sanityRestored(context.getRequiredNonPayerKeys()).isEmpty());
-    //    }
-    //
-    //    @Test
-    //    void getsContractUpdateWithDeprecatedAdminKey() {
-    //        final var theTxn = txnFrom(CONTRACT_UPDATE_EXPIRATION_PLUS_NEW_DEPRECATED_CID_ADMIN_KEY_SCENARIO);
-    //        final var context = new PreHandleContext(keyLookup, theTxn);
-    //        subject.preHandle(context);
-    //
-    //        assertEquals(sanityRestored(context.getPayerKey()), DEFAULT_PAYER_KT.asKey());
-    //        assertTrue(sanityRestored(context.getRequiredNonPayerKeys()).isEmpty());
-    //    }
-    //
-    //    @Test
-    //    void getsContractUpdateNewExpirationTimeAndAdminKey() {
-    //        final var theTxn = txnFrom(CONTRACT_UPDATE_EXPIRATION_PLUS_NEW_ADMIN_KEY_SCENARIO);
-    //        final var context = new PreHandleContext(keyLookup, theTxn);
-    //        subject.preHandle(context);
-    //
-    //        assertEquals(sanityRestored(context.getPayerKey()), DEFAULT_PAYER_KT.asKey());
-    //        assertThat(
-    //                sanityRestored(context.getRequiredNonPayerKeys()),
-    //                contains(MISC_ADMIN_KT.asKey(), SIMPLE_NEW_ADMIN_KT.asKey()));
-    //    }
-    //
-    //    @Test
-    //    void getsContractUpdateNewExpirationTimeAndProxy() {
-    //        final var theTxn = txnFrom(CONTRACT_UPDATE_EXPIRATION_PLUS_NEW_PROXY_SCENARIO);
-    //        final var context = new PreHandleContext(keyLookup, theTxn);
-    //        subject.preHandle(context);
-    //
-    //        assertEquals(sanityRestored(context.getPayerKey()), DEFAULT_PAYER_KT.asKey());
-    //        assertThat(sanityRestored(context.getRequiredNonPayerKeys()), contains(MISC_ADMIN_KT.asKey()));
-    //    }
-    //
-    //    @Test
-    //    void getsContractUpdateNewExpirationTimeAndAutoRenew() {
-    //        final var theTxn = txnFrom(CONTRACT_UPDATE_EXPIRATION_PLUS_NEW_AUTORENEW_SCENARIO);
-    //        final var context = new PreHandleContext(keyLookup, theTxn);
-    //        subject.preHandle(context);
-    //
-    //        assertEquals(sanityRestored(context.getPayerKey()), DEFAULT_PAYER_KT.asKey());
-    //        assertThat(sanityRestored(context.getRequiredNonPayerKeys()), contains(MISC_ADMIN_KT.asKey()));
-    //    }
-    //
-    //    @Test
-    //    void getsContractUpdateNewExpirationTimeAndFile() {
-    //        final var theTxn = txnFrom(CONTRACT_UPDATE_EXPIRATION_PLUS_NEW_FILE_SCENARIO);
-    //        final var context = new PreHandleContext(keyLookup, theTxn);
-    //        subject.preHandle(context);
-    //
-    //        assertEquals(sanityRestored(context.getPayerKey()), DEFAULT_PAYER_KT.asKey());
-    //        assertThat(sanityRestored(context.getRequiredNonPayerKeys()), contains(MISC_ADMIN_KT.asKey()));
-    //    }
-    //
-    //    @Test
-    //    void getsContractUpdateNewExpirationTimeAndMemo() {
-    //        final var theTxn = txnFrom(CONTRACT_UPDATE_EXPIRATION_PLUS_NEW_MEMO);
-    //        final var context = new PreHandleContext(keyLookup, theTxn);
-    //        subject.preHandle(context);
-    //
-    //        assertEquals(sanityRestored(context.getPayerKey()), DEFAULT_PAYER_KT.asKey());
-    //        assertThat(sanityRestored(context.getRequiredNonPayerKeys()), contains(MISC_ADMIN_KT.asKey()));
-    //    }
-    //
-    //    @Test
-    //    void getsContractUpdateNewAutoRenewAccount() {
-    //        final var theTxn = txnFrom(CONTRACT_UPDATE_NEW_AUTO_RENEW_SCENARIO);
-    //        final var context = new PreHandleContext(keyLookup, theTxn);
-    //        subject.preHandle(context);
-    //
-    //        assertEquals(sanityRestored(context.getPayerKey()), DEFAULT_PAYER_KT.asKey());
-    //        assertThat(sanityRestored(context.getRequiredNonPayerKeys()), contains(MISC_ACCOUNT_KT.asKey()));
-    //    }
-    //
-    //    private TransactionBody txnFrom(final TxnHandlingScenario scenario) {
-    //        try {
-    //            return scenario.platformTxn().getTxn();
-    //        } catch (final Throwable e) {
-    //            throw new RuntimeException(e);
-    //        }
-    //    }
-=======
 import static com.hedera.test.factories.txns.SignedTxnFactory.DEFAULT_PAYER_KT;
 import static com.hedera.test.utils.KeyUtils.sanityRestored;
 import static org.hamcrest.MatcherAssert.assertThat;
@@ -255,5 +142,4 @@
             throw new RuntimeException(e);
         }
     }
->>>>>>> 529ae255
 }