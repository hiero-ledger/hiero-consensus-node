--- conflicted
+++ resolved
@@ -19,10 +19,7 @@
 import com.hedera.hapi.node.transaction.TransactionBody;
 import com.hedera.node.app.service.contract.impl.ContractServiceComponent;
 import com.hedera.node.app.service.contract.impl.exec.TransactionComponent;
-<<<<<<< HEAD
 import com.hedera.node.app.service.contract.impl.exec.gas.GasRequirements;
-=======
->>>>>>> 0ff59593
 import com.hedera.node.app.service.contract.impl.exec.gas.HederaGasCalculator;
 import com.hedera.node.app.service.contract.impl.handlers.HookDispatchHandler;
 import com.hedera.node.app.service.contract.impl.state.WritableEvmHookStore;
@@ -69,17 +66,14 @@
 
     @Mock
     private HederaGasCalculator gasCalculator;
-<<<<<<< HEAD
-=======
 
     @Mock
     private EntityIdFactory entityIdFactory;
->>>>>>> 0ff59593
 
     @Mock(strictness = Mock.Strictness.LENIENT)
     private ContractServiceComponent contractServiceComponent;
 
-    private Configuration config = HederaTestConfigBuilder.create()
+    private final Configuration config = HederaTestConfigBuilder.create()
             .withValue("hooks.hooksEnabled", true)
             .getOrCreateConfig();
 
@@ -96,14 +90,9 @@
         lenient()
                 .when(gasCalculator.transactionGasRequirements(
                         org.apache.tuweni.bytes.Bytes.wrap(new byte[0]), false, 0L))
-<<<<<<< HEAD
                 .thenReturn(GasRequirements.of(
                         config.getConfigData(HooksConfig.class).lambdaIntrinsicGasCost()));
-        subject = new HookDispatchHandler(() -> factory, gasCalculator, contractServiceComponent);
-=======
-                .thenReturn((long) config.getConfigData(HooksConfig.class).lambdaIntrinsicGasCost());
         subject = new HookDispatchHandler(() -> factory, gasCalculator, entityIdFactory, contractServiceComponent);
->>>>>>> 0ff59593
     }
 
     @Test
