--- conflicted
+++ resolved
@@ -63,12 +63,7 @@
 
     @Test
     void ERCGrantApprovalMatches() {
-<<<<<<< HEAD
-        given(enhancement.nativeOperations()).willReturn(nativeOperations);
         given(nativeOperations.getToken(any(TokenID.class))).willReturn(FUNGIBLE_TOKEN);
-=======
-        given(nativeOperations.getToken(anyLong())).willReturn(FUNGIBLE_TOKEN);
->>>>>>> 70f10435
         given(nativeOperations.entityIdFactory()).willReturn(entityIdFactory);
         attempt = createHtsCallAttemptForRedirect(ERC_GRANT_APPROVAL, subject);
         assertThat(subject.identifyMethod(attempt)).isPresent();
@@ -76,12 +71,7 @@
 
     @Test
     void ERCGrantApprovalNFTMatches() {
-<<<<<<< HEAD
-        given(enhancement.nativeOperations()).willReturn(nativeOperations);
         given(nativeOperations.getToken(any(TokenID.class))).willReturn(FUNGIBLE_TOKEN);
-=======
-        given(nativeOperations.getToken(anyLong())).willReturn(FUNGIBLE_TOKEN);
->>>>>>> 70f10435
         given(nativeOperations.entityIdFactory()).willReturn(entityIdFactory);
         attempt = createHtsCallAttemptForRedirect(ERC_GRANT_APPROVAL_NFT, subject);
         assertThat(subject.identifyMethod(attempt)).isPresent();
