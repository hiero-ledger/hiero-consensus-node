--- conflicted
+++ resolved
@@ -405,8 +405,6 @@
     }
 
     @Test
-<<<<<<< HEAD
-=======
     void validatePureChecksHappyPath() {
         // check bad to evm address
         try (MockedStatic<EthTxData> ethTxData = Mockito.mockStatic(EthTxData.class)) {
@@ -416,28 +414,24 @@
             given(ethTxDataReturned.hasToAddress()).willReturn(true);
             final var toAddress = RECEIVER_ADDRESS.toByteArray();
             given(ethTxDataReturned.to()).willReturn(toAddress);
-            given(gasCalculator.transactionIntrinsicGasCost(org.apache.tuweni.bytes.Bytes.wrap(new byte[0]), false, 0L))
-                    .willReturn(INTRINSIC_GAS_FOR_0_ARG_METHOD);
+            GasCharges gasCharges = TestHelpers.gasChargesFromIntrinsicGas(INTRINSIC_GAS_FOR_0_ARG_METHOD);
+            given(gasCalculator.transactionGasRequirements(org.apache.tuweni.bytes.Bytes.wrap(new byte[0]), false, 0L))
+                    .willReturn(gasCharges);
             given(ethTxDataReturned.gasLimit()).willReturn(INTRINSIC_GAS_FOR_0_ARG_METHOD);
             assertDoesNotThrow(() -> subject.pureChecks(pureChecksContext));
         }
     }
 
     @Test
->>>>>>> dd12bcc5
     void validatePureChecksCheckBadEthTxnBody() {
         // check bad eth txn body
         final var txn1 = ethTxWithNoTx();
         given(pureChecksContext.body()).willReturn(txn1);
-<<<<<<< HEAD
-=======
         assertThrows(PreCheckException.class, () -> subject.pureChecks(pureChecksContext));
->>>>>>> dd12bcc5
         PreCheckException exception =
                 assertThrows(PreCheckException.class, () -> subject.pureChecks(pureChecksContext));
         assertEquals(INVALID_ETHEREUM_TRANSACTION, exception.responseCode());
     }
-<<<<<<< HEAD
 
     @Test
     void validatePureChecksHbarsToBurnAddress() {
@@ -454,24 +448,6 @@
     }
 
     @Test
-=======
-
-    @Test
-    void validatePureChecksHbarsToBurnAddress() {
-        // check bad to evm address
-        try (MockedStatic<EthTxData> ethTxData = Mockito.mockStatic(EthTxData.class)) {
-            ethTxData.when(() -> EthTxData.populateEthTxData(any())).thenReturn(ethTxDataReturned);
-            given(pureChecksContext.body()).willReturn(ethTxWithTx());
-            given(ethTxDataReturned.value()).willReturn(BigInteger.ONE);
-            given(ethTxDataReturned.to()).willReturn(new byte[20]);
-            PreCheckException exception =
-                    assertThrows(PreCheckException.class, () -> subject.pureChecks(pureChecksContext));
-            assertEquals(INVALID_SOLIDITY_ADDRESS, exception.responseCode());
-        }
-    }
-
-    @Test
->>>>>>> dd12bcc5
     void validatePureChecksBadToEvmAddress() {
         // check bad to evm address
         try (MockedStatic<EthTxData> ethTxData = Mockito.mockStatic(EthTxData.class)) {
@@ -492,7 +468,6 @@
         // check at least intrinsic gas
         try (MockedStatic<EthTxData> ethTxData = Mockito.mockStatic(EthTxData.class)) {
             ethTxData.when(() -> EthTxData.populateEthTxData(any())).thenReturn(ethTxDataReturned);
-<<<<<<< HEAD
             given(pureChecksContext.body()).willReturn(ethTxWithTx());
             given(ethTxDataReturned.value()).willReturn(BigInteger.ZERO);
             given(ethTxDataReturned.hasToAddress()).willReturn(true);
@@ -514,35 +489,12 @@
             ethTxData.when(() -> EthTxData.populateEthTxData(any())).thenReturn(ethTxDataReturned);
             given(pureChecksContext.body()).willReturn(ethTxWithTx());
             given(ethTxDataReturned.value()).willReturn(BigInteger.ZERO);
-            given(ethTxDataReturned.hasToAddress()).willReturn(false);
-            GasCharges gasCharges = TestHelpers.gasChargesFromIntrinsicGas(INTRINSIC_GAS_FOR_0_ARG_METHOD);
-            given(gasCalculator.transactionGasRequirements(org.apache.tuweni.bytes.Bytes.wrap(new byte[0]), true, 0L))
-                    .willReturn(gasCharges);
-=======
-            given(pureChecksContext.body()).willReturn(ethTxWithTx());
-            given(ethTxDataReturned.value()).willReturn(BigInteger.ZERO);
             given(ethTxDataReturned.hasToAddress()).willReturn(true);
             final var toAddress = RECEIVER_ADDRESS.toByteArray();
             given(ethTxDataReturned.to()).willReturn(toAddress);
-            given(gasCalculator.transactionIntrinsicGasCost(org.apache.tuweni.bytes.Bytes.wrap(new byte[0]), false, 0L))
-                    .willReturn(INTRINSIC_GAS_FOR_0_ARG_METHOD);
-            PreCheckException exception =
-                    assertThrows(PreCheckException.class, () -> subject.pureChecks(pureChecksContext));
-            assertEquals(INSUFFICIENT_GAS, exception.responseCode());
-        }
-    }
-
-    @Test
-    void validatePureChecksAtLeastIntrinsicGasForContractCreate() {
-        // check at least intrinsic gas for contract create (hasToAddress() == false)
-        try (MockedStatic<EthTxData> ethTxData = Mockito.mockStatic(EthTxData.class)) {
-            ethTxData.when(() -> EthTxData.populateEthTxData(any())).thenReturn(ethTxDataReturned);
-            given(pureChecksContext.body()).willReturn(ethTxWithTx());
-            given(ethTxDataReturned.value()).willReturn(BigInteger.ZERO);
-            given(ethTxDataReturned.hasToAddress()).willReturn(false);
-            given(gasCalculator.transactionIntrinsicGasCost(org.apache.tuweni.bytes.Bytes.wrap(new byte[0]), true, 0L))
-                    .willReturn(INTRINSIC_GAS_FOR_0_ARG_METHOD);
->>>>>>> dd12bcc5
+            GasCharges gasCharges = TestHelpers.gasChargesFromIntrinsicGas(INTRINSIC_GAS_FOR_0_ARG_METHOD);
+            given(gasCalculator.transactionGasRequirements(org.apache.tuweni.bytes.Bytes.wrap(new byte[0]), false, 0L))
+                    .willReturn(gasCharges);
             PreCheckException exception =
                     assertThrows(PreCheckException.class, () -> subject.pureChecks(pureChecksContext));
             assertEquals(INSUFFICIENT_GAS, exception.responseCode());
