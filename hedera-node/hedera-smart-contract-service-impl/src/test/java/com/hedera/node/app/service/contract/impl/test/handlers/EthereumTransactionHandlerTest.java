// SPDX-License-Identifier: Apache-2.0
package com.hedera.node.app.service.contract.impl.test.handlers;

import static com.hedera.hapi.node.base.HederaFunctionality.ETHEREUM_TRANSACTION;
import static com.hedera.hapi.node.base.ResponseCodeEnum.INVALID_ETHEREUM_TRANSACTION;
import static com.hedera.node.app.service.contract.impl.test.TestHelpers.CALLED_CONTRACT_ID;
import static com.hedera.node.app.service.contract.impl.test.TestHelpers.DEFAULT_CONFIG;
import static com.hedera.node.app.service.contract.impl.test.TestHelpers.ETH_DATA_WITHOUT_TO_ADDRESS;
import static com.hedera.node.app.service.contract.impl.test.TestHelpers.ETH_DATA_WITH_TO_ADDRESS;
import static com.hedera.node.app.service.contract.impl.test.TestHelpers.HEVM_CREATION;
import static com.hedera.node.app.service.contract.impl.test.TestHelpers.SENDER_ID;
import static com.hedera.node.app.service.contract.impl.test.TestHelpers.SIGNER_NONCE;
import static com.hedera.node.app.service.contract.impl.test.TestHelpers.SUCCESS_RESULT_WITH_SIGNER_NONCE;
import static com.hedera.node.app.service.contract.impl.test.TestHelpers.entityIdFactory;
import static com.hedera.node.app.service.contract.impl.test.handlers.ContractCallHandlerTest.INTRINSIC_GAS_FOR_0_ARG_METHOD;
import static com.hedera.node.app.spi.fixtures.Assertions.assertThrowsPreCheck;
import static com.hedera.node.app.spi.workflows.HandleContext.DispatchMetadata.EMPTY_METADATA;
import static com.hedera.node.app.spi.workflows.HandleContext.DispatchMetadata.Type.ETHEREUM_NONCE_INCREMENT_CALLBACK;
import static org.junit.jupiter.api.Assertions.assertDoesNotThrow;
import static org.junit.jupiter.api.Assertions.assertThrows;
import static org.mockito.ArgumentMatchers.any;
import static org.mockito.ArgumentMatchers.notNull;
import static org.mockito.BDDMockito.given;
import static org.mockito.Mockito.mock;
import static org.mockito.Mockito.verify;
import static org.mockito.Mockito.verifyNoInteractions;

import com.hedera.hapi.node.base.AccountID;
import com.hedera.hapi.node.base.TransactionID;
import com.hedera.hapi.node.contract.EthereumTransactionBody;
import com.hedera.hapi.node.transaction.TransactionBody;
import com.hedera.node.app.hapi.utils.ethereum.EthTxData;
import com.hedera.node.app.service.contract.impl.ContractServiceComponent;
import com.hedera.node.app.service.contract.impl.exec.CallOutcome;
import com.hedera.node.app.service.contract.impl.exec.ContextTransactionProcessor;
import com.hedera.node.app.service.contract.impl.exec.TransactionComponent;
import com.hedera.node.app.service.contract.impl.exec.TransactionProcessor;
import com.hedera.node.app.service.contract.impl.exec.gas.CustomGasCharging;
import com.hedera.node.app.service.contract.impl.exec.metrics.ContractMetrics;
import com.hedera.node.app.service.contract.impl.exec.scope.HederaOperations;
import com.hedera.node.app.service.contract.impl.exec.tracers.EvmActionTracer;
import com.hedera.node.app.service.contract.impl.exec.utils.OpsDurationThrottle;
import com.hedera.node.app.service.contract.impl.exec.utils.SystemContractMethodRegistry;
import com.hedera.node.app.service.contract.impl.handlers.EthereumTransactionHandler;
import com.hedera.node.app.service.contract.impl.hevm.HederaEvmContext;
<<<<<<< HEAD
import com.hedera.node.app.service.contract.impl.hevm.HederaWorldUpdater;
=======
import com.hedera.node.app.service.contract.impl.hevm.HederaOpsDuration;
>>>>>>> 50a6511e
import com.hedera.node.app.service.contract.impl.hevm.HydratedEthTxData;
import com.hedera.node.app.service.contract.impl.infra.EthTxSigsCache;
import com.hedera.node.app.service.contract.impl.infra.EthereumCallDataHydration;
import com.hedera.node.app.service.contract.impl.infra.HevmTransactionFactory;
import com.hedera.node.app.service.contract.impl.records.ContractCallStreamBuilder;
import com.hedera.node.app.service.contract.impl.records.ContractCreateStreamBuilder;
import com.hedera.node.app.service.contract.impl.records.EthereumTransactionStreamBuilder;
import com.hedera.node.app.service.contract.impl.state.HederaEvmAccount;
import com.hedera.node.app.service.contract.impl.state.RootProxyWorldUpdater;
import com.hedera.node.app.service.contract.impl.test.TestHelpers;
import com.hedera.node.app.service.file.ReadableFileStore;
import com.hedera.node.app.spi.fees.FeeCalculator;
import com.hedera.node.app.spi.fees.FeeCalculatorFactory;
import com.hedera.node.app.spi.fees.FeeContext;
import com.hedera.node.app.spi.workflows.HandleContext;
import com.hedera.node.app.spi.workflows.PreCheckException;
import com.hedera.node.app.spi.workflows.PreHandleContext;
import com.hedera.node.app.spi.workflows.PureChecksContext;
import com.hedera.node.config.data.ContractsConfig;
import com.hedera.pbj.runtime.io.buffer.Bytes;
import com.swirlds.common.metrics.noop.NoOpMetrics;
import com.swirlds.metrics.api.Metrics;
import java.math.BigInteger;
import java.util.List;
<<<<<<< HEAD
=======
import java.util.Optional;
import java.util.function.BiConsumer;
>>>>>>> 50a6511e
import org.hyperledger.besu.evm.gascalculator.GasCalculator;
import org.junit.jupiter.api.BeforeEach;
import org.junit.jupiter.api.Test;
import org.junit.jupiter.api.extension.ExtendWith;
import org.mockito.Mock;
import org.mockito.Mock.Strictness;
import org.mockito.MockedStatic;
import org.mockito.Mockito;
import org.mockito.junit.jupiter.MockitoExtension;

@ExtendWith(MockitoExtension.class)
class EthereumTransactionHandlerTest {
    @Mock
    private EthereumCallDataHydration callDataHydration;

    @Mock
    private EthTxSigsCache ethereumSignatures;

    @Mock
    private ReadableFileStore fileStore;

    @Mock
    private TransactionComponent component;

    @Mock
    private HandleContext handleContext;

    @Mock
    private PreHandleContext preHandleContext;

    @Mock
    private TransactionComponent.Factory factory;

    @Mock
    private EthereumTransactionStreamBuilder recordBuilder;

    @Mock
    private ContractCallStreamBuilder callRecordBuilder;

    @Mock
    private ContractCreateStreamBuilder createRecordBuilder;

    @Mock
    private HandleContext.SavepointStack stack;

    @Mock
    private PureChecksContext pureChecksContext;

    @Mock
    private RootProxyWorldUpdater baseProxyWorldUpdater;

    @Mock
    private HevmTransactionFactory hevmTransactionFactory;

    @Mock
    private HederaEvmContext hederaEvmContext;

    @Mock
    private EvmActionTracer tracer;

    @Mock
    private TransactionProcessor transactionProcessor;

    @Mock
    private CustomGasCharging customGasCharging;

    @Mock
    private HederaOperations hederaOperations;

    @Mock
    private HederaWorldUpdater.Enhancement enhancement;

    private EthereumTransactionHandler subject;

    @Mock
    private HederaEvmAccount senderAccount;

    @Mock
    private GasCalculator gasCalculator;

    @Mock
    private EthTxData ethTxDataReturned;

    @Mock(strictness = Strictness.LENIENT)
    private ContractServiceComponent contractServiceComponent;

    @Mock
    private ContractsConfig contractsConfig;

    private final SystemContractMethodRegistry systemContractMethodRegistry = new SystemContractMethodRegistry();

    private final Metrics metrics = new NoOpMetrics();
    private final ContractMetrics contractMetrics =
            new ContractMetrics(metrics, () -> contractsConfig, systemContractMethodRegistry);

    private OpsDurationThrottle opsDurationThrottle;

    @BeforeEach
    void setUp() {
        contractMetrics.createContractPrimaryMetrics();
        given(contractServiceComponent.contractMetrics()).willReturn(contractMetrics);
        subject = new EthereumTransactionHandler(
                ethereumSignatures, callDataHydration, () -> factory, gasCalculator, contractServiceComponent);
        opsDurationThrottle = OpsDurationThrottle.disabled();
    }

    void setUpTransactionProcessing() {
        final var defaultContractsConfig = DEFAULT_CONFIG.getConfigData(ContractsConfig.class);

        final var contextTransactionProcessor = new ContextTransactionProcessor(
                HydratedEthTxData.successFrom(ETH_DATA_WITH_TO_ADDRESS, false),
                handleContext,
                defaultContractsConfig,
                DEFAULT_CONFIG,
                hederaEvmContext,
                null,
                tracer,
                baseProxyWorldUpdater,
                hevmTransactionFactory,
                transactionProcessor,
                customGasCharging,
                contractMetrics);

        given(component.contextTransactionProcessor()).willReturn(contextTransactionProcessor);
        final var body = TransactionBody.newBuilder()
                .transactionID(TransactionID.DEFAULT)
                .build();
        given(handleContext.body()).willReturn(body);
        given(handleContext.payer()).willReturn(AccountID.DEFAULT);
        given(handleContext.dispatchMetadata()).willReturn(EMPTY_METADATA);
        given(hevmTransactionFactory.fromHapiTransaction(handleContext.body(), handleContext.payer()))
                .willReturn(HEVM_CREATION);

        given(transactionProcessor.processTransaction(
                        HEVM_CREATION,
                        baseProxyWorldUpdater,
                        hederaEvmContext,
                        tracer,
                        DEFAULT_CONFIG,
                        opsDurationThrottle))
                .willReturn(SUCCESS_RESULT_WITH_SIGNER_NONCE);
    }

    @Test
    void delegatesToCreatedComponentAndExposesEthTxDataCallWithToAddress() {
        given(factory.create(handleContext, ETHEREUM_TRANSACTION)).willReturn(component);
        given(component.hydratedEthTxData()).willReturn(HydratedEthTxData.successFrom(ETH_DATA_WITH_TO_ADDRESS, false));
        given(component.hederaOperations()).willReturn(hederaOperations);
        setUpTransactionProcessing();
        given(handleContext.savepointStack()).willReturn(stack);
        given(stack.getBaseBuilder(EthereumTransactionStreamBuilder.class)).willReturn(recordBuilder);
        given(stack.getBaseBuilder(ContractCallStreamBuilder.class)).willReturn(callRecordBuilder);
        givenSenderAccountWithNonce(SIGNER_NONCE);
        given(baseProxyWorldUpdater.entityIdFactory()).willReturn(entityIdFactory);
        given(enhancement.operations()).willReturn(hederaOperations);
        given(baseProxyWorldUpdater.enhancement()).willReturn(enhancement);

        final var expectedResult = SUCCESS_RESULT_WITH_SIGNER_NONCE.asProtoResultOf(
                ETH_DATA_WITH_TO_ADDRESS, baseProxyWorldUpdater, Bytes.wrap(ETH_DATA_WITH_TO_ADDRESS.callData()));
        final var expectedOutcome = new CallOutcome(
                expectedResult,
                SUCCESS_RESULT_WITH_SIGNER_NONCE.finalStatus(),
                CALLED_CONTRACT_ID,
                null,
                null,
                null,
                null,
                List.of(),
                List.of(),
                SUCCESS_RESULT_WITH_SIGNER_NONCE.asEvmTxResultOf(
                        ETH_DATA_WITH_TO_ADDRESS, Bytes.wrap(ETH_DATA_WITH_TO_ADDRESS.callData())),
                SUCCESS_RESULT_WITH_SIGNER_NONCE.signerNonce(),
                null);
        given(callRecordBuilder.contractID(CALLED_CONTRACT_ID)).willReturn(callRecordBuilder);
        given(callRecordBuilder.contractCallResult(expectedResult)).willReturn(callRecordBuilder);
        given(recordBuilder.ethereumHash(Bytes.wrap(ETH_DATA_WITH_TO_ADDRESS.getEthereumHash()), false))
                .willReturn(recordBuilder);
        given(callRecordBuilder.withCommonFieldsSetFrom(expectedOutcome)).willReturn(callRecordBuilder);

        assertDoesNotThrow(() -> subject.handle(handleContext));
    }

    @Test
    void setsEthHashOnThrottledContext() {
        given(factory.create(handleContext, ETHEREUM_TRANSACTION)).willReturn(component);
        given(component.hydratedEthTxData()).willReturn(HydratedEthTxData.successFrom(ETH_DATA_WITH_TO_ADDRESS, false));
        given(handleContext.savepointStack()).willReturn(stack);
        given(stack.getBaseBuilder(EthereumTransactionStreamBuilder.class)).willReturn(recordBuilder);
        given(recordBuilder.ethereumHash(Bytes.wrap(ETH_DATA_WITH_TO_ADDRESS.getEthereumHash()), false))
                .willReturn(recordBuilder);

        assertDoesNotThrow(() -> subject.handleThrottled(handleContext));
    }

    @Test
    void delegatesToCreatedComponentAndExposesEthTxDataCreateWithoutToAddress() {
        given(factory.create(handleContext, ETHEREUM_TRANSACTION)).willReturn(component);
        given(component.hydratedEthTxData())
                .willReturn(HydratedEthTxData.successFrom(ETH_DATA_WITHOUT_TO_ADDRESS, false));
        given(component.hederaOperations()).willReturn(hederaOperations);
        setUpTransactionProcessing();
        given(handleContext.savepointStack()).willReturn(stack);
        given(stack.getBaseBuilder(EthereumTransactionStreamBuilder.class)).willReturn(recordBuilder);
        given(stack.getBaseBuilder(ContractCreateStreamBuilder.class)).willReturn(createRecordBuilder);
        given(baseProxyWorldUpdater.getCreatedContractIds()).willReturn(List.of(CALLED_CONTRACT_ID));
        given(baseProxyWorldUpdater.entityIdFactory()).willReturn(entityIdFactory);
        given(enhancement.operations()).willReturn(hederaOperations);
        given(baseProxyWorldUpdater.enhancement()).willReturn(enhancement);

        final var expectedResult = SUCCESS_RESULT_WITH_SIGNER_NONCE.asProtoResultOf(
                ETH_DATA_WITHOUT_TO_ADDRESS, baseProxyWorldUpdater, Bytes.wrap(ETH_DATA_WITHOUT_TO_ADDRESS.callData()));
        final var expectedOutcome = new CallOutcome(
                expectedResult,
                SUCCESS_RESULT_WITH_SIGNER_NONCE.finalStatus(),
                CALLED_CONTRACT_ID,
                null,
                null,
                null,
                null,
                List.of(),
                List.of(CALLED_CONTRACT_ID),
                SUCCESS_RESULT_WITH_SIGNER_NONCE.asEvmTxResultOf(
                        ETH_DATA_WITHOUT_TO_ADDRESS, Bytes.wrap(ETH_DATA_WITHOUT_TO_ADDRESS.callData())),
                SUCCESS_RESULT_WITH_SIGNER_NONCE.signerNonce(),
                SUCCESS_RESULT_WITH_SIGNER_NONCE.evmAddressIfCreatedIn(baseProxyWorldUpdater));

        given(createRecordBuilder.createdContractID(CALLED_CONTRACT_ID)).willReturn(createRecordBuilder);
        given(createRecordBuilder.contractCreateResult(expectedResult)).willReturn(createRecordBuilder);
        given(createRecordBuilder.evmCreateTransactionResult(any())).willReturn(createRecordBuilder);
        given(createRecordBuilder.createdEvmAddress(any())).willReturn(createRecordBuilder);
        given(createRecordBuilder.withCommonFieldsSetFrom(expectedOutcome)).willReturn(createRecordBuilder);
        given(recordBuilder.ethereumHash(Bytes.wrap(ETH_DATA_WITHOUT_TO_ADDRESS.getEthereumHash()), false))
                .willReturn(recordBuilder);
        givenSenderAccountWithNonce(SIGNER_NONCE);

        assertDoesNotThrow(() -> subject.handle(handleContext));
    }

    @Test
    void preHandleCachesTheSignaturesIfDataCanBeHydrated() throws PreCheckException {
        final var ethTxn = EthereumTransactionBody.newBuilder()
                .ethereumData(TestHelpers.ETH_WITH_TO_ADDRESS)
                .build();
        final var body =
                TransactionBody.newBuilder().ethereumTransaction(ethTxn).build();
        given(preHandleContext.body()).willReturn(body);
        given(preHandleContext.createStore(ReadableFileStore.class)).willReturn(fileStore);
        given(preHandleContext.configuration()).willReturn(DEFAULT_CONFIG);
        given(callDataHydration.tryToHydrate(ethTxn, fileStore, 1001L))
                .willReturn(HydratedEthTxData.successFrom(ETH_DATA_WITH_TO_ADDRESS, false));
        subject.preHandle(preHandleContext);
        verify(ethereumSignatures).computeIfAbsent(ETH_DATA_WITH_TO_ADDRESS);
    }

    @Test
    void preHandleTranslatesIseAsInvalidEthereumTransaction() {
        final var ethTxn = EthereumTransactionBody.newBuilder()
                .ethereumData(TestHelpers.ETH_WITH_TO_ADDRESS)
                .build();
        final var body =
                TransactionBody.newBuilder().ethereumTransaction(ethTxn).build();
        given(preHandleContext.body()).willReturn(body);
        given(preHandleContext.createStore(ReadableFileStore.class)).willReturn(fileStore);
        given(preHandleContext.configuration()).willReturn(DEFAULT_CONFIG);
        given(callDataHydration.tryToHydrate(ethTxn, fileStore, 1001L))
                .willReturn(HydratedEthTxData.successFrom(ETH_DATA_WITH_TO_ADDRESS, false));
        given(ethereumSignatures.computeIfAbsent(ETH_DATA_WITH_TO_ADDRESS))
                .willThrow(new IllegalStateException("Oops"));
        assertThrowsPreCheck(() -> subject.preHandle(preHandleContext), INVALID_ETHEREUM_TRANSACTION);
    }

    @Test
    void preHandleDoesNotIgnoreFailureToHydrate() {
        final var ethTxn =
                EthereumTransactionBody.newBuilder().ethereumData(Bytes.EMPTY).build();
        final var body =
                TransactionBody.newBuilder().ethereumTransaction(ethTxn).build();
        given(preHandleContext.body()).willReturn(body);
        given(preHandleContext.createStore(ReadableFileStore.class)).willReturn(fileStore);
        given(preHandleContext.configuration()).willReturn(DEFAULT_CONFIG);
        given(callDataHydration.tryToHydrate(ethTxn, fileStore, 1001L))
                .willReturn(HydratedEthTxData.failureFrom(INVALID_ETHEREUM_TRANSACTION));
        assertThrowsPreCheck(() -> subject.preHandle(preHandleContext), INVALID_ETHEREUM_TRANSACTION);
        verifyNoInteractions(ethereumSignatures);
    }

    @Test
    void testCalculateFeesWithNoEthereumTransactionBody() {
        final var txn = TransactionBody.newBuilder().build();
        final var feeCtx = mock(FeeContext.class);
        given(feeCtx.body()).willReturn(txn);

        final var feeCalcFactory = mock(FeeCalculatorFactory.class);
        final var feeCalc = mock(FeeCalculator.class);
        given(feeCtx.feeCalculatorFactory()).willReturn(feeCalcFactory);
        given(feeCalcFactory.feeCalculator(notNull())).willReturn(feeCalc);

        assertDoesNotThrow(() -> subject.calculateFees(feeCtx));
    }

    @Test
    void testCalculateFeesWithZeroHapiFeesConfigDisabled() {
        final var ethTxn = EthereumTransactionBody.newBuilder()
                .ethereumData(TestHelpers.ETH_WITH_TO_ADDRESS)
                .build();
        final var txn = TransactionBody.newBuilder().ethereumTransaction(ethTxn).build();
        final var feeCtx = mock(FeeContext.class);
        given(feeCtx.body()).willReturn(txn);

        final var feeCalcFactory = mock(FeeCalculatorFactory.class);
        final var feeCalc = mock(FeeCalculator.class);
        given(feeCtx.feeCalculatorFactory()).willReturn(feeCalcFactory);
        given(feeCalcFactory.feeCalculator(notNull())).willReturn(feeCalc);

        assertDoesNotThrow(() -> subject.calculateFees(feeCtx));
        verify(feeCalc).legacyCalculate(any());
    }

    @Test
    void validatePureChecks() {
        // check bad eth txn body
        final var txn1 = ethTxWithNoTx();
        given(pureChecksContext.body()).willReturn(txn1);
        assertThrows(PreCheckException.class, () -> subject.pureChecks(pureChecksContext));

        // check bad to evm address
        try (MockedStatic<EthTxData> ethTxData = Mockito.mockStatic(EthTxData.class)) {
            final var toAddress = new byte[] {1, 0, 1, 0};
            ethTxData.when(() -> EthTxData.populateEthTxData(any())).thenReturn(ethTxDataReturned);
            given(ethTxDataReturned.gasLimit()).willReturn(INTRINSIC_GAS_FOR_0_ARG_METHOD + 1);
            given(ethTxDataReturned.value()).willReturn(BigInteger.ZERO);
            given(ethTxDataReturned.hasToAddress()).willReturn(true);
            given(gasCalculator.transactionIntrinsicGasCost(org.apache.tuweni.bytes.Bytes.wrap(new byte[0]), false))
                    .willReturn(INTRINSIC_GAS_FOR_0_ARG_METHOD);
            given(ethTxDataReturned.to()).willReturn(toAddress);
            given(pureChecksContext.body()).willReturn(ethTxWithTx());
            assertThrows(PreCheckException.class, () -> subject.pureChecks(pureChecksContext));
        }

        // check at least intrinsic gas
        try (MockedStatic<EthTxData> ethTxData = Mockito.mockStatic(EthTxData.class)) {
            ethTxData.when(() -> EthTxData.populateEthTxData(any())).thenReturn(ethTxDataReturned);
            given(gasCalculator.transactionIntrinsicGasCost(org.apache.tuweni.bytes.Bytes.wrap(new byte[0]), false))
                    .willReturn(INTRINSIC_GAS_FOR_0_ARG_METHOD);
            given(pureChecksContext.body()).willReturn(ethTxWithTx());
            assertThrows(PreCheckException.class, () -> subject.pureChecks(pureChecksContext));
        }
    }

    @Test
    @SuppressWarnings("unchecked")
    void handleSetsNewSenderNonceWhenPresent() {
        given(factory.create(handleContext, ETHEREUM_TRANSACTION)).willReturn(component);
        given(component.hydratedEthTxData())
                .willReturn(HydratedEthTxData.successFrom(ETH_DATA_WITHOUT_TO_ADDRESS, false));
        given(component.hederaOperations()).willReturn(hederaOperations);
        setUpTransactionProcessing();
        given(handleContext.savepointStack()).willReturn(stack);
        given(stack.getBaseBuilder(EthereumTransactionStreamBuilder.class)).willReturn(recordBuilder);
        given(stack.getBaseBuilder(ContractCreateStreamBuilder.class)).willReturn(createRecordBuilder);
        given(baseProxyWorldUpdater.getCreatedContractIds()).willReturn(List.of(CALLED_CONTRACT_ID));
        given(baseProxyWorldUpdater.entityIdFactory()).willReturn(entityIdFactory);
        final var expectedResult = SUCCESS_RESULT_WITH_SIGNER_NONCE.asProtoResultOf(
                ETH_DATA_WITHOUT_TO_ADDRESS, baseProxyWorldUpdater, Bytes.wrap(ETH_DATA_WITHOUT_TO_ADDRESS.callData()));
        final var expectedOutcome = new CallOutcome(
                expectedResult,
                SUCCESS_RESULT_WITH_SIGNER_NONCE.finalStatus(),
                CALLED_CONTRACT_ID,
                null,
                null,
                null,
                null,
                List.of(),
                List.of(CALLED_CONTRACT_ID),
                SUCCESS_RESULT_WITH_SIGNER_NONCE.asEvmTxResultOf(
                        ETH_DATA_WITHOUT_TO_ADDRESS, Bytes.wrap(ETH_DATA_WITHOUT_TO_ADDRESS.callData())),
                SUCCESS_RESULT_WITH_SIGNER_NONCE.signerNonce(),
                SUCCESS_RESULT_WITH_SIGNER_NONCE.evmAddressIfCreatedIn(baseProxyWorldUpdater));

        given(createRecordBuilder.createdContractID(CALLED_CONTRACT_ID)).willReturn(createRecordBuilder);
        given(createRecordBuilder.evmCreateTransactionResult(any())).willReturn(createRecordBuilder);
        given(createRecordBuilder.createdEvmAddress(any())).willReturn(createRecordBuilder);
        given(createRecordBuilder.withCommonFieldsSetFrom(expectedOutcome)).willReturn(createRecordBuilder);
        given(recordBuilder.ethereumHash(Bytes.wrap(ETH_DATA_WITHOUT_TO_ADDRESS.getEthereumHash()), false))
                .willReturn(recordBuilder);
        givenSenderAccountWithNonce(SIGNER_NONCE);

        // Mock the dispatch metadata with a callback
        final var nonceCallback = mock(BiConsumer.class);
        final var dispatchMetadata = mock(HandleContext.DispatchMetadata.class);
        final var optionalCallback = Optional.of(nonceCallback);
        given(handleContext.dispatchMetadata()).willReturn(dispatchMetadata);
        given(dispatchMetadata.getMetadata(ETHEREUM_NONCE_INCREMENT_CALLBACK, BiConsumer.class))
                .willReturn(optionalCallback);

        // Execute the handler
        assertDoesNotThrow(() -> subject.handle(handleContext));

        // Verify the callback was called with the expected arguments
        verify(nonceCallback).accept(SENDER_ID, SIGNER_NONCE);
        // Verify the stream builder was updated with the new nonce
        verify(recordBuilder).newSenderNonce(SIGNER_NONCE);
    }

    private TransactionBody ethTxWithNoTx() {
        return TransactionBody.newBuilder()
                .ethereumTransaction(EthereumTransactionBody.newBuilder().build())
                .build();
    }

    private TransactionBody ethTxWithTx() {
        return TransactionBody.newBuilder()
                .ethereumTransaction(EthereumTransactionBody.newBuilder()
                        .ethereumData(Bytes.EMPTY)
                        .build())
                .build();
    }

    void givenSenderAccountWithNonce(final long nonce) {
        given(baseProxyWorldUpdater.getHederaAccount(SENDER_ID)).willReturn(senderAccount);
        given(senderAccount.getNonce()).willReturn(nonce);
    }
}<|MERGE_RESOLUTION|>--- conflicted
+++ resolved
@@ -15,7 +15,6 @@
 import static com.hedera.node.app.service.contract.impl.test.handlers.ContractCallHandlerTest.INTRINSIC_GAS_FOR_0_ARG_METHOD;
 import static com.hedera.node.app.spi.fixtures.Assertions.assertThrowsPreCheck;
 import static com.hedera.node.app.spi.workflows.HandleContext.DispatchMetadata.EMPTY_METADATA;
-import static com.hedera.node.app.spi.workflows.HandleContext.DispatchMetadata.Type.ETHEREUM_NONCE_INCREMENT_CALLBACK;
 import static org.junit.jupiter.api.Assertions.assertDoesNotThrow;
 import static org.junit.jupiter.api.Assertions.assertThrows;
 import static org.mockito.ArgumentMatchers.any;
@@ -43,11 +42,7 @@
 import com.hedera.node.app.service.contract.impl.exec.utils.SystemContractMethodRegistry;
 import com.hedera.node.app.service.contract.impl.handlers.EthereumTransactionHandler;
 import com.hedera.node.app.service.contract.impl.hevm.HederaEvmContext;
-<<<<<<< HEAD
 import com.hedera.node.app.service.contract.impl.hevm.HederaWorldUpdater;
-=======
-import com.hedera.node.app.service.contract.impl.hevm.HederaOpsDuration;
->>>>>>> 50a6511e
 import com.hedera.node.app.service.contract.impl.hevm.HydratedEthTxData;
 import com.hedera.node.app.service.contract.impl.infra.EthTxSigsCache;
 import com.hedera.node.app.service.contract.impl.infra.EthereumCallDataHydration;
@@ -72,11 +67,6 @@
 import com.swirlds.metrics.api.Metrics;
 import java.math.BigInteger;
 import java.util.List;
-<<<<<<< HEAD
-=======
-import java.util.Optional;
-import java.util.function.BiConsumer;
->>>>>>> 50a6511e
 import org.hyperledger.besu.evm.gascalculator.GasCalculator;
 import org.junit.jupiter.api.BeforeEach;
 import org.junit.jupiter.api.Test;
@@ -426,61 +416,6 @@
         }
     }
 
-    @Test
-    @SuppressWarnings("unchecked")
-    void handleSetsNewSenderNonceWhenPresent() {
-        given(factory.create(handleContext, ETHEREUM_TRANSACTION)).willReturn(component);
-        given(component.hydratedEthTxData())
-                .willReturn(HydratedEthTxData.successFrom(ETH_DATA_WITHOUT_TO_ADDRESS, false));
-        given(component.hederaOperations()).willReturn(hederaOperations);
-        setUpTransactionProcessing();
-        given(handleContext.savepointStack()).willReturn(stack);
-        given(stack.getBaseBuilder(EthereumTransactionStreamBuilder.class)).willReturn(recordBuilder);
-        given(stack.getBaseBuilder(ContractCreateStreamBuilder.class)).willReturn(createRecordBuilder);
-        given(baseProxyWorldUpdater.getCreatedContractIds()).willReturn(List.of(CALLED_CONTRACT_ID));
-        given(baseProxyWorldUpdater.entityIdFactory()).willReturn(entityIdFactory);
-        final var expectedResult = SUCCESS_RESULT_WITH_SIGNER_NONCE.asProtoResultOf(
-                ETH_DATA_WITHOUT_TO_ADDRESS, baseProxyWorldUpdater, Bytes.wrap(ETH_DATA_WITHOUT_TO_ADDRESS.callData()));
-        final var expectedOutcome = new CallOutcome(
-                expectedResult,
-                SUCCESS_RESULT_WITH_SIGNER_NONCE.finalStatus(),
-                CALLED_CONTRACT_ID,
-                null,
-                null,
-                null,
-                null,
-                List.of(),
-                List.of(CALLED_CONTRACT_ID),
-                SUCCESS_RESULT_WITH_SIGNER_NONCE.asEvmTxResultOf(
-                        ETH_DATA_WITHOUT_TO_ADDRESS, Bytes.wrap(ETH_DATA_WITHOUT_TO_ADDRESS.callData())),
-                SUCCESS_RESULT_WITH_SIGNER_NONCE.signerNonce(),
-                SUCCESS_RESULT_WITH_SIGNER_NONCE.evmAddressIfCreatedIn(baseProxyWorldUpdater));
-
-        given(createRecordBuilder.createdContractID(CALLED_CONTRACT_ID)).willReturn(createRecordBuilder);
-        given(createRecordBuilder.evmCreateTransactionResult(any())).willReturn(createRecordBuilder);
-        given(createRecordBuilder.createdEvmAddress(any())).willReturn(createRecordBuilder);
-        given(createRecordBuilder.withCommonFieldsSetFrom(expectedOutcome)).willReturn(createRecordBuilder);
-        given(recordBuilder.ethereumHash(Bytes.wrap(ETH_DATA_WITHOUT_TO_ADDRESS.getEthereumHash()), false))
-                .willReturn(recordBuilder);
-        givenSenderAccountWithNonce(SIGNER_NONCE);
-
-        // Mock the dispatch metadata with a callback
-        final var nonceCallback = mock(BiConsumer.class);
-        final var dispatchMetadata = mock(HandleContext.DispatchMetadata.class);
-        final var optionalCallback = Optional.of(nonceCallback);
-        given(handleContext.dispatchMetadata()).willReturn(dispatchMetadata);
-        given(dispatchMetadata.getMetadata(ETHEREUM_NONCE_INCREMENT_CALLBACK, BiConsumer.class))
-                .willReturn(optionalCallback);
-
-        // Execute the handler
-        assertDoesNotThrow(() -> subject.handle(handleContext));
-
-        // Verify the callback was called with the expected arguments
-        verify(nonceCallback).accept(SENDER_ID, SIGNER_NONCE);
-        // Verify the stream builder was updated with the new nonce
-        verify(recordBuilder).newSenderNonce(SIGNER_NONCE);
-    }
-
     private TransactionBody ethTxWithNoTx() {
         return TransactionBody.newBuilder()
                 .ethereumTransaction(EthereumTransactionBody.newBuilder().build())
