// SPDX-License-Identifier: Apache-2.0
package com.hedera.node.app.service.contract.impl.test.handlers;

import static com.hedera.hapi.node.base.HederaFunctionality.ETHEREUM_TRANSACTION;
import static com.hedera.hapi.node.base.ResponseCodeEnum.INVALID_ETHEREUM_TRANSACTION;
import static com.hedera.node.app.service.contract.impl.test.TestHelpers.CALLED_CONTRACT_ID;
import static com.hedera.node.app.service.contract.impl.test.TestHelpers.DEFAULT_CONFIG;
import static com.hedera.node.app.service.contract.impl.test.TestHelpers.ETH_DATA_WITHOUT_TO_ADDRESS;
import static com.hedera.node.app.service.contract.impl.test.TestHelpers.ETH_DATA_WITH_TO_ADDRESS;
import static com.hedera.node.app.service.contract.impl.test.TestHelpers.HEVM_CREATION;
import static com.hedera.node.app.service.contract.impl.test.TestHelpers.SENDER_ID;
import static com.hedera.node.app.service.contract.impl.test.TestHelpers.SUCCESS_RESULT_WITH_SIGNER_NONCE;
import static com.hedera.node.app.service.contract.impl.test.TestHelpers.entityIdFactory;
import static com.hedera.node.app.service.contract.impl.test.handlers.ContractCallHandlerTest.INTRINSIC_GAS_FOR_0_ARG_METHOD;
import static com.hedera.node.app.spi.fixtures.Assertions.assertThrowsPreCheck;
import static org.junit.jupiter.api.Assertions.assertDoesNotThrow;
import static org.junit.jupiter.api.Assertions.assertThrows;
import static org.mockito.ArgumentMatchers.any;
import static org.mockito.ArgumentMatchers.notNull;
import static org.mockito.BDDMockito.given;
import static org.mockito.Mockito.mock;
import static org.mockito.Mockito.verify;
import static org.mockito.Mockito.verifyNoInteractions;

import com.hedera.hapi.node.base.AccountID;
import com.hedera.hapi.node.base.TransactionID;
import com.hedera.hapi.node.contract.EthereumTransactionBody;
import com.hedera.hapi.node.transaction.TransactionBody;
import com.hedera.node.app.hapi.utils.ethereum.EthTxData;
import com.hedera.node.app.service.contract.impl.ContractServiceComponent;
import com.hedera.node.app.service.contract.impl.exec.CallOutcome;
import com.hedera.node.app.service.contract.impl.exec.ContextTransactionProcessor;
import com.hedera.node.app.service.contract.impl.exec.TransactionComponent;
import com.hedera.node.app.service.contract.impl.exec.TransactionProcessor;
import com.hedera.node.app.service.contract.impl.exec.gas.CustomGasCharging;
import com.hedera.node.app.service.contract.impl.exec.metrics.ContractMetrics;
import com.hedera.node.app.service.contract.impl.exec.scope.HederaOperations;
import com.hedera.node.app.service.contract.impl.exec.tracers.EvmActionTracer;
import com.hedera.node.app.service.contract.impl.exec.utils.SystemContractMethodRegistry;
import com.hedera.node.app.service.contract.impl.handlers.EthereumTransactionHandler;
import com.hedera.node.app.service.contract.impl.hevm.HederaEvmContext;
import com.hedera.node.app.service.contract.impl.hevm.HederaOpsDuration;
import com.hedera.node.app.service.contract.impl.hevm.HederaWorldUpdater;
import com.hedera.node.app.service.contract.impl.hevm.HydratedEthTxData;
import com.hedera.node.app.service.contract.impl.infra.EthTxSigsCache;
import com.hedera.node.app.service.contract.impl.infra.EthereumCallDataHydration;
import com.hedera.node.app.service.contract.impl.infra.HevmTransactionFactory;
import com.hedera.node.app.service.contract.impl.records.ContractCallStreamBuilder;
import com.hedera.node.app.service.contract.impl.records.ContractCreateStreamBuilder;
import com.hedera.node.app.service.contract.impl.records.EthereumTransactionStreamBuilder;
import com.hedera.node.app.service.contract.impl.state.HederaEvmAccount;
import com.hedera.node.app.service.contract.impl.state.RootProxyWorldUpdater;
import com.hedera.node.app.service.contract.impl.test.TestHelpers;
import com.hedera.node.app.service.file.ReadableFileStore;
import com.hedera.node.app.spi.fees.FeeCalculator;
import com.hedera.node.app.spi.fees.FeeCalculatorFactory;
import com.hedera.node.app.spi.fees.FeeContext;
import com.hedera.node.app.spi.workflows.HandleContext;
import com.hedera.node.app.spi.workflows.PreCheckException;
import com.hedera.node.app.spi.workflows.PreHandleContext;
import com.hedera.node.app.spi.workflows.PureChecksContext;
import com.hedera.node.config.data.ContractsConfig;
import com.hedera.pbj.runtime.io.buffer.Bytes;
import com.swirlds.common.metrics.noop.NoOpMetrics;
import com.swirlds.metrics.api.Metrics;
import java.math.BigInteger;
import java.util.List;
import java.util.function.Supplier;
import org.hyperledger.besu.evm.gascalculator.GasCalculator;
import org.junit.jupiter.api.BeforeEach;
import org.junit.jupiter.api.Test;
import org.junit.jupiter.api.extension.ExtendWith;
import org.mockito.Mock;
import org.mockito.Mock.Strictness;
import org.mockito.MockedStatic;
import org.mockito.Mockito;
import org.mockito.junit.jupiter.MockitoExtension;

@ExtendWith(MockitoExtension.class)
class EthereumTransactionHandlerTest {
    @Mock
    private EthereumCallDataHydration callDataHydration;

    @Mock
    private EthTxSigsCache ethereumSignatures;

    @Mock
    private ReadableFileStore fileStore;

    @Mock
    private TransactionComponent component;

    @Mock
    private HandleContext handleContext;

    @Mock
    private PreHandleContext preHandleContext;

    @Mock
    private TransactionComponent.Factory factory;

    @Mock
    private EthereumTransactionStreamBuilder recordBuilder;

    @Mock
    private ContractCallStreamBuilder callRecordBuilder;

    @Mock
    private ContractCreateStreamBuilder createRecordBuilder;

    @Mock
    private HandleContext.SavepointStack stack;

    @Mock
    private PureChecksContext pureChecksContext;

    @Mock
    private RootProxyWorldUpdater baseProxyWorldUpdater;

    @Mock
    private HevmTransactionFactory hevmTransactionFactory;

    @Mock
    private HederaEvmContext hederaEvmContext;

    @Mock
    private EvmActionTracer tracer;

    @Mock
    private Supplier<HederaWorldUpdater> feesOnlyUpdater;

    @Mock
    private TransactionProcessor transactionProcessor;

    @Mock
    private CustomGasCharging customGasCharging;

    @Mock
    private HederaOperations hederaOperations;

    private EthereumTransactionHandler subject;

    @Mock
    private HederaEvmAccount senderAccount;

    @Mock
    private GasCalculator gasCalculator;

    @Mock
    private EthTxData ethTxDataReturned;

    @Mock(strictness = Strictness.LENIENT)
    private ContractServiceComponent contractServiceComponent;

    @Mock
    private ContractsConfig contractsConfig;

    @Mock
    private HederaOpsDuration hederaOpsDuration;

    private final SystemContractMethodRegistry systemContractMethodRegistry = new SystemContractMethodRegistry();

    private final Metrics metrics = new NoOpMetrics();
    private final ContractMetrics contractMetrics =
            new ContractMetrics(metrics, () -> contractsConfig, systemContractMethodRegistry);

    @BeforeEach
    void setUp() {
        contractMetrics.createContractPrimaryMetrics();
        given(contractServiceComponent.contractMetrics()).willReturn(contractMetrics);
        subject = new EthereumTransactionHandler(
                ethereumSignatures, callDataHydration, () -> factory, gasCalculator, contractServiceComponent);
    }

    void setUpTransactionProcessing() {
        final var defaultContractsConfig = DEFAULT_CONFIG.getConfigData(ContractsConfig.class);

        final var contextTransactionProcessor = new ContextTransactionProcessor(
                HydratedEthTxData.successFrom(ETH_DATA_WITH_TO_ADDRESS),
                handleContext,
                defaultContractsConfig,
                DEFAULT_CONFIG,
                hederaEvmContext,
                null,
                tracer,
                baseProxyWorldUpdater,
                hevmTransactionFactory,
                transactionProcessor,
                customGasCharging,
                hederaOpsDuration);

        given(component.contextTransactionProcessor()).willReturn(contextTransactionProcessor);
        final var body = TransactionBody.newBuilder()
                .transactionID(TransactionID.DEFAULT)
                .build();
        given(handleContext.body()).willReturn(body);
        given(handleContext.payer()).willReturn(AccountID.DEFAULT);
        given(hevmTransactionFactory.fromHapiTransaction(handleContext.body(), handleContext.payer()))
                .willReturn(HEVM_CREATION);

        given(transactionProcessor.processTransaction(
                        HEVM_CREATION, baseProxyWorldUpdater, hederaEvmContext, tracer, DEFAULT_CONFIG))
                .willReturn(SUCCESS_RESULT_WITH_SIGNER_NONCE);
    }

    @Test
    void delegatesToCreatedComponentAndExposesEthTxDataCallWithToAddress() {
        given(factory.create(handleContext, ETHEREUM_TRANSACTION)).willReturn(component);
        given(component.hydratedEthTxData()).willReturn(HydratedEthTxData.successFrom(ETH_DATA_WITH_TO_ADDRESS));
        given(component.hederaOperations()).willReturn(hederaOperations);
        setUpTransactionProcessing();
        given(handleContext.savepointStack()).willReturn(stack);
        given(stack.getBaseBuilder(EthereumTransactionStreamBuilder.class)).willReturn(recordBuilder);
        given(stack.getBaseBuilder(ContractCallStreamBuilder.class)).willReturn(callRecordBuilder);
        givenSenderAccount();
        given(baseProxyWorldUpdater.entityIdFactory()).willReturn(entityIdFactory);

        final var expectedResult =
                SUCCESS_RESULT_WITH_SIGNER_NONCE.asProtoResultOf(ETH_DATA_WITH_TO_ADDRESS, baseProxyWorldUpdater);
        final var expectedOutcome = new CallOutcome(
<<<<<<< HEAD
                expectedResult, SUCCESS_RESULT_WITH_SIGNER_NONCE.finalStatus(), CALLED_CONTRACT_ID, null, null);
=======
                expectedResult,
                SUCCESS_RESULT_WITH_SIGNER_NONCE.finalStatus(),
                CALLED_CONTRACT_ID,
                null,
                null,
                null,
                opsDuration / 2);
>>>>>>> 1968509c
        given(callRecordBuilder.contractID(CALLED_CONTRACT_ID)).willReturn(callRecordBuilder);
        given(callRecordBuilder.contractCallResult(expectedResult)).willReturn(callRecordBuilder);
        given(recordBuilder.ethereumHash(Bytes.wrap(ETH_DATA_WITH_TO_ADDRESS.getEthereumHash())))
                .willReturn(recordBuilder);
        given(callRecordBuilder.withCommonFieldsSetFrom(expectedOutcome)).willReturn(callRecordBuilder);

        assertDoesNotThrow(() -> subject.handle(handleContext));
    }

    @Test
    void setsEthHashOnThrottledContext() {
        given(factory.create(handleContext, ETHEREUM_TRANSACTION)).willReturn(component);
        given(component.hydratedEthTxData()).willReturn(HydratedEthTxData.successFrom(ETH_DATA_WITH_TO_ADDRESS));
        given(handleContext.savepointStack()).willReturn(stack);
        given(stack.getBaseBuilder(EthereumTransactionStreamBuilder.class)).willReturn(recordBuilder);
        given(recordBuilder.ethereumHash(Bytes.wrap(ETH_DATA_WITH_TO_ADDRESS.getEthereumHash())))
                .willReturn(recordBuilder);

        assertDoesNotThrow(() -> subject.handleThrottled(handleContext));
    }

    @Test
    void delegatesToCreatedComponentAndExposesEthTxDataCreateWithoutToAddress() {
        given(factory.create(handleContext, ETHEREUM_TRANSACTION)).willReturn(component);
        given(component.hydratedEthTxData()).willReturn(HydratedEthTxData.successFrom(ETH_DATA_WITHOUT_TO_ADDRESS));
        given(component.hederaOperations()).willReturn(hederaOperations);
        setUpTransactionProcessing();
        given(handleContext.savepointStack()).willReturn(stack);
        given(stack.getBaseBuilder(EthereumTransactionStreamBuilder.class)).willReturn(recordBuilder);
        given(stack.getBaseBuilder(ContractCreateStreamBuilder.class)).willReturn(createRecordBuilder);
        given(baseProxyWorldUpdater.getCreatedContractIds()).willReturn(List.of(CALLED_CONTRACT_ID));
        given(baseProxyWorldUpdater.entityIdFactory()).willReturn(entityIdFactory);
        final var expectedResult =
                SUCCESS_RESULT_WITH_SIGNER_NONCE.asProtoResultOf(ETH_DATA_WITHOUT_TO_ADDRESS, baseProxyWorldUpdater);
        final var expectedOutcome = new CallOutcome(
<<<<<<< HEAD
                expectedResult, SUCCESS_RESULT_WITH_SIGNER_NONCE.finalStatus(), CALLED_CONTRACT_ID, null, null);
=======
                expectedResult,
                SUCCESS_RESULT_WITH_SIGNER_NONCE.finalStatus(),
                CALLED_CONTRACT_ID,
                null,
                null,
                null,
                opsDuration / 2);
>>>>>>> 1968509c

        given(createRecordBuilder.contractID(CALLED_CONTRACT_ID)).willReturn(createRecordBuilder);
        given(createRecordBuilder.contractCreateResult(expectedResult)).willReturn(createRecordBuilder);
        given(createRecordBuilder.withCommonFieldsSetFrom(expectedOutcome)).willReturn(createRecordBuilder);
        given(recordBuilder.ethereumHash(Bytes.wrap(ETH_DATA_WITHOUT_TO_ADDRESS.getEthereumHash())))
                .willReturn(recordBuilder);
        givenSenderAccount();

        assertDoesNotThrow(() -> subject.handle(handleContext));
    }

    @Test
    void preHandleCachesTheSignaturesIfDataCanBeHydrated() throws PreCheckException {
        final var ethTxn = EthereumTransactionBody.newBuilder()
                .ethereumData(TestHelpers.ETH_WITH_TO_ADDRESS)
                .build();
        final var body =
                TransactionBody.newBuilder().ethereumTransaction(ethTxn).build();
        given(preHandleContext.body()).willReturn(body);
        given(preHandleContext.createStore(ReadableFileStore.class)).willReturn(fileStore);
        given(preHandleContext.configuration()).willReturn(DEFAULT_CONFIG);
        given(callDataHydration.tryToHydrate(ethTxn, fileStore, 1001L))
                .willReturn(HydratedEthTxData.successFrom(ETH_DATA_WITH_TO_ADDRESS));
        subject.preHandle(preHandleContext);
        verify(ethereumSignatures).computeIfAbsent(ETH_DATA_WITH_TO_ADDRESS);
    }

    @Test
    void preHandleTranslatesIseAsInvalidEthereumTransaction() {
        final var ethTxn = EthereumTransactionBody.newBuilder()
                .ethereumData(TestHelpers.ETH_WITH_TO_ADDRESS)
                .build();
        final var body =
                TransactionBody.newBuilder().ethereumTransaction(ethTxn).build();
        given(preHandleContext.body()).willReturn(body);
        given(preHandleContext.createStore(ReadableFileStore.class)).willReturn(fileStore);
        given(preHandleContext.configuration()).willReturn(DEFAULT_CONFIG);
        given(callDataHydration.tryToHydrate(ethTxn, fileStore, 1001L))
                .willReturn(HydratedEthTxData.successFrom(ETH_DATA_WITH_TO_ADDRESS));
        given(ethereumSignatures.computeIfAbsent(ETH_DATA_WITH_TO_ADDRESS))
                .willThrow(new IllegalStateException("Oops"));
        assertThrowsPreCheck(() -> subject.preHandle(preHandleContext), INVALID_ETHEREUM_TRANSACTION);
    }

    @Test
    void preHandleDoesNotIgnoreFailureToHydrate() {
        final var ethTxn =
                EthereumTransactionBody.newBuilder().ethereumData(Bytes.EMPTY).build();
        final var body =
                TransactionBody.newBuilder().ethereumTransaction(ethTxn).build();
        given(preHandleContext.body()).willReturn(body);
        given(preHandleContext.createStore(ReadableFileStore.class)).willReturn(fileStore);
        given(preHandleContext.configuration()).willReturn(DEFAULT_CONFIG);
        given(callDataHydration.tryToHydrate(ethTxn, fileStore, 1001L))
                .willReturn(HydratedEthTxData.failureFrom(INVALID_ETHEREUM_TRANSACTION));
        assertThrowsPreCheck(() -> subject.preHandle(preHandleContext), INVALID_ETHEREUM_TRANSACTION);
        verifyNoInteractions(ethereumSignatures);
    }

    @Test
    void testCalculateFeesWithNoEthereumTransactionBody() {
        final var txn = TransactionBody.newBuilder().build();
        final var feeCtx = mock(FeeContext.class);
        given(feeCtx.body()).willReturn(txn);

        final var feeCalcFactory = mock(FeeCalculatorFactory.class);
        final var feeCalc = mock(FeeCalculator.class);
        given(feeCtx.feeCalculatorFactory()).willReturn(feeCalcFactory);
        given(feeCalcFactory.feeCalculator(notNull())).willReturn(feeCalc);

        assertDoesNotThrow(() -> subject.calculateFees(feeCtx));
    }

    @Test
    void testCalculateFeesWithZeroHapiFeesConfigDisabled() {
        final var ethTxn = EthereumTransactionBody.newBuilder()
                .ethereumData(TestHelpers.ETH_WITH_TO_ADDRESS)
                .build();
        final var txn = TransactionBody.newBuilder().ethereumTransaction(ethTxn).build();
        final var feeCtx = mock(FeeContext.class);
        given(feeCtx.body()).willReturn(txn);

        final var feeCalcFactory = mock(FeeCalculatorFactory.class);
        final var feeCalc = mock(FeeCalculator.class);
        given(feeCtx.feeCalculatorFactory()).willReturn(feeCalcFactory);
        given(feeCalcFactory.feeCalculator(notNull())).willReturn(feeCalc);

        assertDoesNotThrow(() -> subject.calculateFees(feeCtx));
        verify(feeCalc).legacyCalculate(any());
    }

    @Test
    void validatePureChecks() {
        // check bad eth txn body
        final var txn1 = ethTxWithNoTx();
        given(pureChecksContext.body()).willReturn(txn1);
        assertThrows(PreCheckException.class, () -> subject.pureChecks(pureChecksContext));

        // check bad to evm address
        try (MockedStatic<EthTxData> ethTxData = Mockito.mockStatic(EthTxData.class)) {
            final var toAddress = new byte[] {1, 0, 1, 0};
            ethTxData.when(() -> EthTxData.populateEthTxData(any())).thenReturn(ethTxDataReturned);
            given(ethTxDataReturned.gasLimit()).willReturn(INTRINSIC_GAS_FOR_0_ARG_METHOD + 1);
            given(ethTxDataReturned.value()).willReturn(BigInteger.ZERO);
            given(ethTxDataReturned.hasToAddress()).willReturn(true);
            given(gasCalculator.transactionIntrinsicGasCost(org.apache.tuweni.bytes.Bytes.wrap(new byte[0]), false))
                    .willReturn(INTRINSIC_GAS_FOR_0_ARG_METHOD);
            given(ethTxDataReturned.to()).willReturn(toAddress);
            given(pureChecksContext.body()).willReturn(ethTxWithTx());
            assertThrows(PreCheckException.class, () -> subject.pureChecks(pureChecksContext));
        }

        // check at least intrinsic gas
        try (MockedStatic<EthTxData> ethTxData = Mockito.mockStatic(EthTxData.class)) {
            ethTxData.when(() -> EthTxData.populateEthTxData(any())).thenReturn(ethTxDataReturned);
            given(gasCalculator.transactionIntrinsicGasCost(org.apache.tuweni.bytes.Bytes.wrap(new byte[0]), false))
                    .willReturn(INTRINSIC_GAS_FOR_0_ARG_METHOD);
            given(pureChecksContext.body()).willReturn(ethTxWithTx());
            assertThrows(PreCheckException.class, () -> subject.pureChecks(pureChecksContext));
        }
    }

    private TransactionBody ethTxWithNoTx() {
        return TransactionBody.newBuilder()
                .ethereumTransaction(EthereumTransactionBody.newBuilder().build())
                .build();
    }

    private TransactionBody ethTxWithTx() {
        return TransactionBody.newBuilder()
                .ethereumTransaction(EthereumTransactionBody.newBuilder()
                        .ethereumData(Bytes.EMPTY)
                        .build())
                .build();
    }

    void givenSenderAccount() {
        given(baseProxyWorldUpdater.getHederaAccount(SENDER_ID)).willReturn(senderAccount);
        given(senderAccount.getNonce()).willReturn(1L);
    }
}<|MERGE_RESOLUTION|>--- conflicted
+++ resolved
@@ -218,17 +218,7 @@
         final var expectedResult =
                 SUCCESS_RESULT_WITH_SIGNER_NONCE.asProtoResultOf(ETH_DATA_WITH_TO_ADDRESS, baseProxyWorldUpdater);
         final var expectedOutcome = new CallOutcome(
-<<<<<<< HEAD
-                expectedResult, SUCCESS_RESULT_WITH_SIGNER_NONCE.finalStatus(), CALLED_CONTRACT_ID, null, null);
-=======
-                expectedResult,
-                SUCCESS_RESULT_WITH_SIGNER_NONCE.finalStatus(),
-                CALLED_CONTRACT_ID,
-                null,
-                null,
-                null,
-                opsDuration / 2);
->>>>>>> 1968509c
+                expectedResult, SUCCESS_RESULT_WITH_SIGNER_NONCE.finalStatus(), CALLED_CONTRACT_ID, null, null, null);
         given(callRecordBuilder.contractID(CALLED_CONTRACT_ID)).willReturn(callRecordBuilder);
         given(callRecordBuilder.contractCallResult(expectedResult)).willReturn(callRecordBuilder);
         given(recordBuilder.ethereumHash(Bytes.wrap(ETH_DATA_WITH_TO_ADDRESS.getEthereumHash())))
@@ -264,17 +254,7 @@
         final var expectedResult =
                 SUCCESS_RESULT_WITH_SIGNER_NONCE.asProtoResultOf(ETH_DATA_WITHOUT_TO_ADDRESS, baseProxyWorldUpdater);
         final var expectedOutcome = new CallOutcome(
-<<<<<<< HEAD
-                expectedResult, SUCCESS_RESULT_WITH_SIGNER_NONCE.finalStatus(), CALLED_CONTRACT_ID, null, null);
-=======
-                expectedResult,
-                SUCCESS_RESULT_WITH_SIGNER_NONCE.finalStatus(),
-                CALLED_CONTRACT_ID,
-                null,
-                null,
-                null,
-                opsDuration / 2);
->>>>>>> 1968509c
+                expectedResult, SUCCESS_RESULT_WITH_SIGNER_NONCE.finalStatus(), CALLED_CONTRACT_ID, null, null, null);
 
         given(createRecordBuilder.contractID(CALLED_CONTRACT_ID)).willReturn(createRecordBuilder);
         given(createRecordBuilder.contractCreateResult(expectedResult)).willReturn(createRecordBuilder);
