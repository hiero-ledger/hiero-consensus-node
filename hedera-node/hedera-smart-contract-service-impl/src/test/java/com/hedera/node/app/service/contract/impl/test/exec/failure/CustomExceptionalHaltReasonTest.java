--- conflicted
+++ resolved
@@ -34,13 +34,11 @@
     void translatesSameStatusesAsMonoService() {
         assertEquals(ResponseCodeEnum.OBTAINER_SAME_CONTRACT_ID, statusFor(SELF_DESTRUCT_TO_SELF));
         assertEquals(ResponseCodeEnum.INVALID_SOLIDITY_ADDRESS, statusFor(INVALID_SOLIDITY_ADDRESS));
-<<<<<<< HEAD
         assertEquals(ResponseCodeEnum.INVALID_ALIAS_KEY, statusFor(INVALID_ALIAS_KEY));
-=======
         assertEquals(
                 ResponseCodeEnum.MAX_CHILD_RECORDS_EXCEEDED,
                 statusFor(CustomExceptionalHaltReason.INSUFFICIENT_CHILD_RECORDS));
->>>>>>> 3d61acc6
+
         assertEquals(ResponseCodeEnum.INVALID_SIGNATURE, statusFor(INVALID_SIGNATURE));
         assertEquals(ResponseCodeEnum.INSUFFICIENT_GAS, statusFor(ExceptionalHaltReason.INSUFFICIENT_GAS));
         assertEquals(
