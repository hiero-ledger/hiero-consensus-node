/*
 * Copyright (C) 2023 Hedera Hashgraph, LLC
 *
 * Licensed under the Apache License, Version 2.0 (the "License");
 * you may not use this file except in compliance with the License.
 * You may obtain a copy of the License at
 *
 *      http://www.apache.org/licenses/LICENSE-2.0
 *
 * Unless required by applicable law or agreed to in writing, software
 * distributed under the License is distributed on an "AS IS" BASIS,
 * WITHOUT WARRANTIES OR CONDITIONS OF ANY KIND, either express or implied.
 * See the License for the specific language governing permissions and
 * limitations under the License.
 */

package com.hedera.node.app.service.contract.impl.test.exec.scope;

import static com.hedera.hapi.node.base.ResponseCodeEnum.MAX_ENTITIES_IN_PRICE_REGIME_HAVE_BEEN_CREATED;
import static com.hedera.hapi.node.base.ResponseCodeEnum.OK;
import static com.hedera.node.app.service.contract.impl.test.TestHelpers.*;
import static com.hedera.node.app.service.contract.impl.utils.SynthTxnUtils.synthAccountCreationFromHapi;
import static com.hedera.node.app.service.contract.impl.utils.SynthTxnUtils.synthContractCreationFromParent;
import static org.junit.jupiter.api.Assertions.assertDoesNotThrow;
import static org.junit.jupiter.api.Assertions.assertEquals;
import static org.junit.jupiter.api.Assertions.assertSame;
import static org.junit.jupiter.api.Assertions.assertThrows;
import static org.mockito.ArgumentMatchers.any;
import static org.mockito.ArgumentMatchers.eq;
import static org.mockito.BDDMockito.given;
import static org.mockito.Mockito.verify;

import com.hedera.hapi.node.base.*;
import com.hedera.hapi.node.contract.ContractCreateTransactionBody;
import com.hedera.hapi.node.contract.ContractFunctionResult;
import com.hedera.hapi.node.state.token.Account;
import com.hedera.hapi.node.token.CryptoCreateTransactionBody;
import com.hedera.hapi.node.token.TokenCreateTransactionBody;
import com.hedera.hapi.node.transaction.SignedTransaction;
import com.hedera.hapi.node.transaction.TransactionBody;
import com.hedera.node.app.service.contract.impl.exec.gas.DispatchType;
import com.hedera.node.app.service.contract.impl.exec.gas.SystemContractGasCalculator;
import com.hedera.node.app.service.contract.impl.exec.gas.TinybarValues;
import com.hedera.node.app.service.contract.impl.exec.scope.HandleHederaOperations;
import com.hedera.node.app.service.contract.impl.exec.scope.HederaOperations;
import com.hedera.node.app.service.contract.impl.records.ContractCreateRecordBuilder;
import com.hedera.node.app.service.contract.impl.state.WritableContractStateStore;
import com.hedera.node.app.service.contract.impl.test.TestHelpers;
import com.hedera.node.app.service.token.ReadableAccountStore;
import com.hedera.node.app.service.token.api.TokenServiceApi;
import com.hedera.node.app.spi.fees.FeeCalculator;
import com.hedera.node.app.spi.records.BlockRecordInfo;
import com.hedera.node.app.spi.workflows.HandleContext;
import com.hedera.node.app.spi.workflows.record.ExternalizedRecordCustomizer;
import com.hedera.pbj.runtime.io.buffer.Bytes;
import edu.umd.cs.findbugs.annotations.NonNull;
import java.io.IOException;
import java.io.UncheckedIOException;
import java.util.Collections;
import java.util.Objects;
import java.util.function.UnaryOperator;
import org.junit.jupiter.api.BeforeEach;
import org.junit.jupiter.api.Test;
import org.junit.jupiter.api.extension.ExtendWith;
import org.mockito.ArgumentCaptor;
import org.mockito.Mock;
import org.mockito.junit.jupiter.MockitoExtension;

@ExtendWith(MockitoExtension.class)
class HandleHederaOperationsTest {
    @Mock
    private HandleContext.SavepointStack savepointStack;

    @Mock
    private TokenServiceApi tokenServiceApi;

    @Mock
    private BlockRecordInfo blockRecordInfo;

    @Mock
    private ReadableAccountStore accountStore;

    @Mock
    private HandleContext context;

    @Mock
    private WritableContractStateStore stateStore;

    @Mock
    private ContractCreateRecordBuilder contractCreateRecordBuilder;

    @Mock
    private TinybarValues tinybarValues;

    @Mock
    private FeeCalculator feeCalculator;

    @Mock
    private SystemContractGasCalculator gasCalculator;

    private HandleHederaOperations subject;

    @BeforeEach
    void setUp() {
        subject = new HandleHederaOperations(
<<<<<<< HEAD
                DEFAULT_LEDGER_CONFIG, DEFAULT_CONTRACTS_CONFIG, context, tinybarValues, gasCalculator);
=======
                DEFAULT_LEDGER_CONFIG, DEFAULT_CONTRACTS_CONFIG, context, tinybarValues, DEFAULT_HEDERA_CONFIG);
>>>>>>> f0cb5652
    }

    @Test
    void returnsContextualStore() {
        given(context.writableStore(WritableContractStateStore.class)).willReturn(stateStore);

        assertSame(stateStore, subject.getStore());
    }

    @Test
    void validatesShard() {
        assertSame(
                HederaOperations.MISSING_CONTRACT_ID,
                subject.shardAndRealmValidated(
                        ContractID.newBuilder().shardNum(1).contractNum(2L).build()));
    }

    @Test
    void validatesRealm() {
        assertSame(
                HederaOperations.MISSING_CONTRACT_ID,
                subject.shardAndRealmValidated(
                        ContractID.newBuilder().realmNum(1).contractNum(2L).build()));
    }

    @Test
    void returnsUnchangedWithMatchingShardRealm() {
        final var plausibleId = ContractID.newBuilder()
                .shardNum(0)
                .realmNum(0)
                .contractNum(3456L)
                .build();
        assertSame(plausibleId, subject.shardAndRealmValidated(plausibleId));
    }

    @Test
    void usesExpectedLimit() {
        assertEquals(DEFAULT_CONTRACTS_CONFIG.maxNumber(), subject.contractCreationLimit());
    }

    @Test
    void delegatesEntropyToBlockRecordInfo() {
        final var pretendEntropy = Bytes.fromHex("0123456789");
        given(context.blockRecordInfo()).willReturn(blockRecordInfo);
        given(blockRecordInfo.getNMinus3RunningHash()).willReturn(pretendEntropy);
        assertSame(pretendEntropy, subject.entropy());
    }

    @Test
    void returnsZeroEntropyIfNMinus3HashMissing() {
        given(context.blockRecordInfo()).willReturn(blockRecordInfo);
        assertSame(HandleHederaOperations.ZERO_ENTROPY, subject.entropy());
    }

    @Test
    void createsNewSavepointWhenBeginningScope() {
        given(context.savepointStack()).willReturn(savepointStack);

        final var nestedScope = subject.begin();

        assertSame(subject, nestedScope);
        verify(savepointStack).createSavepoint();
    }

    @Test
    void rollsBackSavepointWhenReverting() {
        given(context.savepointStack()).willReturn(savepointStack);

        subject.revert();

        verify(savepointStack).rollback();
    }

    @Test
    void peekNumberUsesContext() {
        given(context.peekAtNewEntityNum()).willReturn(123L);
        assertEquals(123L, subject.peekNextEntityNumber());
    }

    @Test
    void useNumberUsesContext() {
        given(context.newEntityNum()).willReturn(123L);
        assertEquals(123L, subject.useNextEntityNumber());
    }

    @Test
    void commitIsNoopUntilSavepointExposesIt() {
        given(context.savepointStack()).willReturn(savepointStack);

        subject.commit();

        verify(savepointStack).commit();
    }

    @Test
    void lazyCreationCostInGasHardcoded() {
        given(context.payer()).willReturn(A_NEW_ACCOUNT_ID);
        given(gasCalculator.gasRequirement(any(), eq(DispatchType.CRYPTO_CREATE), eq(A_NEW_ACCOUNT_ID)))
                .willReturn(6L);
        given(gasCalculator.gasRequirement(any(), eq(DispatchType.CRYPTO_UPDATE), eq(A_NEW_ACCOUNT_ID)))
                .willReturn(5L);
        assertEquals(11L, subject.lazyCreationCostInGas(NON_SYSTEM_LONG_ZERO_ADDRESS));
    }

    @Test
    void gasPriceInTinybarsDelegates() {
        given(tinybarValues.topLevelTinybarGasPrice()).willReturn(1234L);
        given(context.feeCalculator(SubType.DEFAULT)).willReturn(feeCalculator);
        given(feeCalculator.getCongestionMultiplier()).willReturn(1L);
        assertEquals(1234L, subject.gasPriceInTinybars());
    }

    @Test
    void valueInTinybarsDelegates() {
        given(tinybarValues.asTinybars(1L)).willReturn(2L);
        assertEquals(2L, subject.valueInTinybars(1L));
    }

    @Test
    void collectFeeStillTransfersAllToNetworkFunding() {
        given(context.serviceApi(TokenServiceApi.class)).willReturn(tokenServiceApi);

        subject.collectFee(TestHelpers.NON_SYSTEM_ACCOUNT_ID, 123L);

        verify(tokenServiceApi)
                .transferFromTo(
                        TestHelpers.NON_SYSTEM_ACCOUNT_ID,
                        AccountID.newBuilder()
                                .accountNum(DEFAULT_LEDGER_CONFIG.fundingAccount())
                                .build(),
                        123L);
    }

    @Test
    void refundFeeStillTransfersAllFromNetworkFunding() {
        given(context.serviceApi(TokenServiceApi.class)).willReturn(tokenServiceApi);

        subject.refundFee(TestHelpers.NON_SYSTEM_ACCOUNT_ID, 123L);

        verify(tokenServiceApi)
                .transferFromTo(
                        AccountID.newBuilder()
                                .accountNum(DEFAULT_LEDGER_CONFIG.fundingAccount())
                                .build(),
                        TestHelpers.NON_SYSTEM_ACCOUNT_ID,
                        123L);
    }

    @Test
    void chargeStorageRentIsNoop() {
        assertDoesNotThrow(() -> subject.chargeStorageRent(1L, 2L, true));
    }

    @Test
    void updateStorageMetadataUsesApi() {
        given(context.serviceApi(TokenServiceApi.class)).willReturn(tokenServiceApi);

        subject.updateStorageMetadata(NON_SYSTEM_ACCOUNT_ID.accountNumOrThrow(), Bytes.EMPTY, 2);

        verify(tokenServiceApi).updateStorageMetadata(NON_SYSTEM_ACCOUNT_ID, Bytes.EMPTY, 2);
    }

    @Test
    @SuppressWarnings("unchecked")
    void createContractWithParentDispatchesAsExpectedThenMarksCreated() throws IOException {
        final var parent = Account.newBuilder()
                .key(Key.newBuilder().contractID(ContractID.newBuilder().contractNum(123L)))
                .autoRenewAccountId(NON_SYSTEM_ACCOUNT_ID)
                .stakedNodeId(3)
                .declineReward(true)
                .autoRenewSeconds(666L)
                .maxAutoAssociations(321)
                .memo("Something")
                .build();
        final var pendingId = ContractID.newBuilder().contractNum(666L).build();
        final var synthContractCreation = synthContractCreationFromParent(pendingId, parent);
        final var synthAccountCreation =
                synthAccountCreationFromHapi(pendingId, CANONICAL_ALIAS, synthContractCreation);
        final var synthTxn = TransactionBody.newBuilder()
                .cryptoCreateAccount(synthAccountCreation)
                .build();
        final var captor = ArgumentCaptor.forClass(ExternalizedRecordCustomizer.class);
        given(context.serviceApi(TokenServiceApi.class)).willReturn(tokenServiceApi);
        given(context.payer()).willReturn(A_NEW_ACCOUNT_ID);
        given(contractCreateRecordBuilder.contractID(any(ContractID.class))).willReturn(contractCreateRecordBuilder);
        given(contractCreateRecordBuilder.contractCreateResult(any(ContractFunctionResult.class)))
                .willReturn(contractCreateRecordBuilder);
        given(context.dispatchRemovableChildTransaction(
                        eq(synthTxn),
                        eq(ContractCreateRecordBuilder.class),
                        eq(null),
                        eq(A_NEW_ACCOUNT_ID),
                        captor.capture()))
                .willReturn(contractCreateRecordBuilder);
        given(contractCreateRecordBuilder.status()).willReturn(OK);
        given(context.readableStore(ReadableAccountStore.class)).willReturn(accountStore);
        given(accountStore.getAccountById(NON_SYSTEM_ACCOUNT_ID)).willReturn(parent);
        given(context.payer()).willReturn(A_NEW_ACCOUNT_ID);

        subject.createContract(666L, NON_SYSTEM_ACCOUNT_ID.accountNumOrThrow(), CANONICAL_ALIAS);

        assertInternalFinisherAsExpected(captor.getValue(), synthContractCreation);
        verify(tokenServiceApi)
                .markAsContract(AccountID.newBuilder().accountNum(666L).build(), NON_SYSTEM_ACCOUNT_ID);
    }

    private void assertInternalFinisherAsExpected(
            @NonNull final UnaryOperator<Transaction> internalFinisher,
            @NonNull final ContractCreateTransactionBody expectedOp)
            throws IOException {
        Objects.requireNonNull(internalFinisher);

        // The finisher should swap the crypto create body with the contract create body
        final var cryptoCreateBody = TransactionBody.newBuilder()
                .cryptoCreateAccount(CryptoCreateTransactionBody.DEFAULT)
                .build();
        final var cryptoCreateInput = Transaction.newBuilder()
                .signedTransactionBytes(SignedTransaction.PROTOBUF.toBytes(SignedTransaction.newBuilder()
                        .bodyBytes(TransactionBody.PROTOBUF.toBytes(cryptoCreateBody))
                        .build()))
                .build();
        final var cryptoCreateOutput = internalFinisher.apply(cryptoCreateInput);
        final var finishedBody = TransactionBody.PROTOBUF.parseStrict(SignedTransaction.PROTOBUF
                .parseStrict(cryptoCreateOutput.signedTransactionBytes().toReadableSequentialData())
                .bodyBytes()
                .toReadableSequentialData());
        assertEquals(expectedOp, finishedBody.contractCreateInstanceOrThrow());

        // The finisher should reject transforming anything byt a crypto create
        final var nonCryptoCreateBody = TransactionBody.newBuilder()
                .tokenCreation(TokenCreateTransactionBody.DEFAULT)
                .build();
        final var nonCryptoCreateInput = Transaction.newBuilder()
                .signedTransactionBytes(SignedTransaction.PROTOBUF.toBytes(SignedTransaction.newBuilder()
                        .bodyBytes(TransactionBody.PROTOBUF.toBytes(nonCryptoCreateBody))
                        .build()))
                .build();
        assertThrows(IllegalArgumentException.class, () -> internalFinisher.apply(nonCryptoCreateInput));

        // The finisher should propagate any IOExceptions (which should never happen, as only HandleContext is client)
        final var nonsenseInput = Transaction.newBuilder()
                .signedTransactionBytes(Bytes.wrap("NONSENSE"))
                .build();
        assertThrows(UncheckedIOException.class, () -> internalFinisher.apply(nonsenseInput));
    }

    @Test
    void createContractWithBodyDispatchesThenMarksAsContract() {
        final var someBody = ContractCreateTransactionBody.newBuilder()
                .adminKey(AN_ED25519_KEY)
                .autoRenewAccountId(NON_SYSTEM_ACCOUNT_ID)
                .autoRenewPeriod(SOME_DURATION)
                .build();
        final var pendingId = ContractID.newBuilder().contractNum(666L).build();
        final var synthTxn = TransactionBody.newBuilder()
                .cryptoCreateAccount(synthAccountCreationFromHapi(pendingId, CANONICAL_ALIAS, someBody))
                .build();
        given(context.payer()).willReturn(A_NEW_ACCOUNT_ID);
        given(context.serviceApi(TokenServiceApi.class)).willReturn(tokenServiceApi);
        given(contractCreateRecordBuilder.contractID(any(ContractID.class))).willReturn(contractCreateRecordBuilder);
        given(contractCreateRecordBuilder.contractCreateResult(any(ContractFunctionResult.class)))
                .willReturn(contractCreateRecordBuilder);
        given(context.dispatchRemovableChildTransaction(
                        eq(synthTxn),
                        eq(ContractCreateRecordBuilder.class),
                        eq(null),
                        eq(A_NEW_ACCOUNT_ID),
                        any(ExternalizedRecordCustomizer.class)))
                .willReturn(contractCreateRecordBuilder);
        given(contractCreateRecordBuilder.status()).willReturn(OK);
        given(context.payer()).willReturn(A_NEW_ACCOUNT_ID);

        subject.createContract(666L, someBody, CANONICAL_ALIAS);

        verify(context)
                .dispatchRemovableChildTransaction(
                        eq(synthTxn),
                        eq(ContractCreateRecordBuilder.class),
                        eq(null),
                        eq(A_NEW_ACCOUNT_ID),
                        any(ExternalizedRecordCustomizer.class));
        verify(tokenServiceApi)
                .markAsContract(AccountID.newBuilder().accountNum(666L).build(), NON_SYSTEM_ACCOUNT_ID);
    }

    @Test
    void createContractWithFailedDispatchNotImplemented() {
        final var someBody = ContractCreateTransactionBody.newBuilder()
                .adminKey(AN_ED25519_KEY)
                .autoRenewAccountId(NON_SYSTEM_ACCOUNT_ID)
                .autoRenewPeriod(SOME_DURATION)
                .build();
        final var pendingId = ContractID.newBuilder().contractNum(666L).build();
        final var synthTxn = TransactionBody.newBuilder()
                .cryptoCreateAccount(synthAccountCreationFromHapi(pendingId, CANONICAL_ALIAS, someBody))
                .build();
        given(context.payer()).willReturn(A_NEW_ACCOUNT_ID);
        given(contractCreateRecordBuilder.contractID(any(ContractID.class))).willReturn(contractCreateRecordBuilder);
        given(contractCreateRecordBuilder.contractCreateResult(any(ContractFunctionResult.class)))
                .willReturn(contractCreateRecordBuilder);
        given(context.dispatchRemovableChildTransaction(
                        eq(synthTxn),
                        eq(ContractCreateRecordBuilder.class),
                        eq(null),
                        eq(A_NEW_ACCOUNT_ID),
                        any(ExternalizedRecordCustomizer.class)))
                .willReturn(contractCreateRecordBuilder);
        given(contractCreateRecordBuilder.status()).willReturn(MAX_ENTITIES_IN_PRICE_REGIME_HAVE_BEEN_CREATED);

        assertThrows(AssertionError.class, () -> subject.createContract(666L, someBody, CANONICAL_ALIAS));
    }

    @Test
    void deleteUnaliasedContractUsesApi() {
        given(context.serviceApi(TokenServiceApi.class)).willReturn(tokenServiceApi);
        subject.deleteUnaliasedContract(CALLED_CONTRACT_ID.contractNumOrThrow());
        verify(tokenServiceApi).deleteContract(CALLED_CONTRACT_ID);
    }

    @Test
    void deleteAliasedContractUsesApi() {
        given(context.serviceApi(TokenServiceApi.class)).willReturn(tokenServiceApi);
        subject.deleteAliasedContract(CANONICAL_ALIAS);
        verify(tokenServiceApi)
                .deleteContract(
                        ContractID.newBuilder().evmAddress(CANONICAL_ALIAS).build());
    }

    @Test
    void getModifiedAccountNumbersIsNotActuallyNeeded() {
        assertSame(Collections.emptyList(), subject.getModifiedAccountNumbers());
    }

    @Test
    void getOriginalSlotsUsedDelegatesToApi() {
        given(context.serviceApi(TokenServiceApi.class)).willReturn(tokenServiceApi);
        given(tokenServiceApi.originalKvUsageFor(A_NEW_ACCOUNT_ID)).willReturn(123L);
        assertEquals(123L, subject.getOriginalSlotsUsed(A_NEW_ACCOUNT_ID.accountNumOrThrow()));
    }

    @Test
    void externalizeHollowAccountMerge() {
        // given
        given(context.addRemovableChildRecordBuilder(ContractCreateRecordBuilder.class))
                .willReturn(contractCreateRecordBuilder);
        given(contractCreateRecordBuilder.contractID(ContractID.DEFAULT)).willReturn(contractCreateRecordBuilder);
        given(contractCreateRecordBuilder.transaction(any(Transaction.class))).willReturn(contractCreateRecordBuilder);
        given(contractCreateRecordBuilder.contractCreateResult(any(ContractFunctionResult.class)))
                .willReturn(contractCreateRecordBuilder);

        // when
        subject.externalizeHollowAccountMerge(ContractID.DEFAULT, VALID_CONTRACT_ADDRESS.evmAddress());

        // then
        verify(contractCreateRecordBuilder).contractID(ContractID.DEFAULT);
        verify(contractCreateRecordBuilder).contractCreateResult(any(ContractFunctionResult.class));
    }
}<|MERGE_RESOLUTION|>--- conflicted
+++ resolved
@@ -103,11 +103,7 @@
     @BeforeEach
     void setUp() {
         subject = new HandleHederaOperations(
-<<<<<<< HEAD
-                DEFAULT_LEDGER_CONFIG, DEFAULT_CONTRACTS_CONFIG, context, tinybarValues, gasCalculator);
-=======
-                DEFAULT_LEDGER_CONFIG, DEFAULT_CONTRACTS_CONFIG, context, tinybarValues, DEFAULT_HEDERA_CONFIG);
->>>>>>> f0cb5652
+                DEFAULT_LEDGER_CONFIG, DEFAULT_CONTRACTS_CONFIG, context, tinybarValues, gasCalculator, DEFAULT_HEDERA_CONFIG);
     }
 
     @Test
