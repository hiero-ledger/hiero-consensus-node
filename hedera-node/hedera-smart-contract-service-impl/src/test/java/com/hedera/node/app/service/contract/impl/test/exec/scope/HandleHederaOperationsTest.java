/*
 * Copyright (C) 2023 Hedera Hashgraph, LLC
 *
 * Licensed under the Apache License, Version 2.0 (the "License");
 * you may not use this file except in compliance with the License.
 * You may obtain a copy of the License at
 *
 *      http://www.apache.org/licenses/LICENSE-2.0
 *
 * Unless required by applicable law or agreed to in writing, software
 * distributed under the License is distributed on an "AS IS" BASIS,
 * WITHOUT WARRANTIES OR CONDITIONS OF ANY KIND, either express or implied.
 * See the License for the specific language governing permissions and
 * limitations under the License.
 */

package com.hedera.node.app.service.contract.impl.test.exec.scope;

import static com.hedera.hapi.node.base.ResponseCodeEnum.MAX_ENTITIES_IN_PRICE_REGIME_HAVE_BEEN_CREATED;
import static com.hedera.hapi.node.base.ResponseCodeEnum.OK;
import static com.hedera.node.app.service.contract.impl.test.TestHelpers.*;
import static com.hedera.node.app.service.contract.impl.utils.SynthTxnUtils.synthAccountCreationFromHapi;
import static com.hedera.node.app.service.contract.impl.utils.SynthTxnUtils.synthContractCreationFromParent;
import static org.junit.jupiter.api.Assertions.assertDoesNotThrow;
import static org.junit.jupiter.api.Assertions.assertEquals;
import static org.junit.jupiter.api.Assertions.assertSame;
import static org.junit.jupiter.api.Assertions.assertThrows;
import static org.mockito.ArgumentMatchers.any;
import static org.mockito.ArgumentMatchers.eq;
import static org.mockito.BDDMockito.given;
import static org.mockito.Mockito.verify;

import com.hedera.hapi.node.base.*;
import com.hedera.hapi.node.contract.ContractCreateTransactionBody;
import com.hedera.hapi.node.contract.ContractFunctionResult;
import com.hedera.hapi.node.state.token.Account;
import com.hedera.hapi.node.token.CryptoCreateTransactionBody;
import com.hedera.hapi.node.token.TokenCreateTransactionBody;
import com.hedera.hapi.node.transaction.SignedTransaction;
import com.hedera.hapi.node.transaction.TransactionBody;
import com.hedera.node.app.service.contract.impl.exec.gas.TinybarValues;
import com.hedera.node.app.service.contract.impl.exec.scope.HandleHederaOperations;
import com.hedera.node.app.service.contract.impl.records.ContractCreateRecordBuilder;
import com.hedera.node.app.service.contract.impl.state.WritableContractStateStore;
import com.hedera.node.app.service.contract.impl.test.TestHelpers;
import com.hedera.node.app.service.token.ReadableAccountStore;
import com.hedera.node.app.service.token.api.TokenServiceApi;
import com.hedera.node.app.spi.records.BlockRecordInfo;
import com.hedera.node.app.spi.workflows.HandleContext;
import com.hedera.node.app.spi.workflows.record.ExternalizedRecordCustomizer;
import com.hedera.pbj.runtime.io.buffer.Bytes;
import edu.umd.cs.findbugs.annotations.NonNull;
import java.io.IOException;
import java.io.UncheckedIOException;
import java.util.Collections;
import java.util.Objects;
import java.util.function.Predicate;
import java.util.function.UnaryOperator;
import org.junit.jupiter.api.BeforeEach;
import org.junit.jupiter.api.Test;
import org.junit.jupiter.api.extension.ExtendWith;
import org.mockito.ArgumentCaptor;
import org.mockito.Mock;
import org.mockito.junit.jupiter.MockitoExtension;

@ExtendWith(MockitoExtension.class)
class HandleHederaOperationsTest {
    @Mock
    private HandleContext.SavepointStack savepointStack;

    @Mock
    private TokenServiceApi tokenServiceApi;

    @Mock
    private BlockRecordInfo blockRecordInfo;

    @Mock
    private ReadableAccountStore accountStore;

    @Mock
    private HandleContext context;

    @Mock
    private WritableContractStateStore stateStore;

    @Mock
    private ContractCreateRecordBuilder contractCreateRecordBuilder;

    @Mock
    private TinybarValues tinybarValues;

    private HandleHederaOperations subject;

    @BeforeEach
    void setUp() {
        subject = new HandleHederaOperations(DEFAULT_LEDGER_CONFIG, DEFAULT_CONTRACTS_CONFIG, context, tinybarValues);
    }

    @Test
    void returnsContextualStore() {
        given(context.writableStore(WritableContractStateStore.class)).willReturn(stateStore);

        assertSame(stateStore, subject.getStore());
    }

    @Test
    void usesExpectedLimit() {
        assertEquals(DEFAULT_CONTRACTS_CONFIG.maxNumber(), subject.contractCreationLimit());
    }

    @Test
    void delegatesEntropyToBlockRecordInfo() {
        final var pretendEntropy = Bytes.fromHex("0123456789");
        given(context.blockRecordInfo()).willReturn(blockRecordInfo);
        given(blockRecordInfo.getNMinus3RunningHash()).willReturn(pretendEntropy);
        assertSame(pretendEntropy, subject.entropy());
    }

    @Test
    void returnsZeroEntropyIfNMinus3HashMissing() {
        given(context.blockRecordInfo()).willReturn(blockRecordInfo);
        assertSame(HandleHederaOperations.ZERO_ENTROPY, subject.entropy());
    }

    @Test
    void createsNewSavepointWhenBeginningScope() {
        given(context.savepointStack()).willReturn(savepointStack);

        final var nestedScope = subject.begin();

        assertSame(subject, nestedScope);
        verify(savepointStack).createSavepoint();
    }

    @Test
    void rollsBackSavepointWhenReverting() {
        given(context.savepointStack()).willReturn(savepointStack);

        subject.revert();

        verify(savepointStack).rollback();
    }

    @Test
    void peekNumberUsesContext() {
        given(context.peekAtNewEntityNum()).willReturn(123L);
        assertEquals(123L, subject.peekNextEntityNumber());
    }

    @Test
    void useNumberUsesContext() {
        given(context.newEntityNum()).willReturn(123L);
        assertEquals(123L, subject.useNextEntityNumber());
    }

    @Test
    void commitIsNoopUntilSavepointExposesIt() {
        given(context.savepointStack()).willReturn(savepointStack);

        subject.commit();

        verify(savepointStack).commit();
    }

    @Test
    void lazyCreationCostInGasHardcoded() {
        assertEquals(1L, subject.lazyCreationCostInGas());
    }

    @Test
    void gasPriceInTinybarsDelegates() {
        given(tinybarValues.topLevelTinybarGasPrice()).willReturn(1234L);
        assertEquals(1234L, subject.gasPriceInTinybars());
    }

    @Test
    void valueInTinybarsDelegates() {
        given(tinybarValues.asTinybars(1L)).willReturn(2L);
        assertEquals(2L, subject.valueInTinybars(1L));
    }

    @Test
    void collectFeeStillTransfersAllToNetworkFunding() {
        given(context.serviceApi(TokenServiceApi.class)).willReturn(tokenServiceApi);

        subject.collectFee(TestHelpers.NON_SYSTEM_ACCOUNT_ID, 123L);

        verify(tokenServiceApi)
                .transferFromTo(
                        TestHelpers.NON_SYSTEM_ACCOUNT_ID,
                        AccountID.newBuilder()
                                .accountNum(DEFAULT_LEDGER_CONFIG.fundingAccount())
                                .build(),
                        123L);
    }

    @Test
    void refundFeeStillTransfersAllFromNetworkFunding() {
        given(context.serviceApi(TokenServiceApi.class)).willReturn(tokenServiceApi);

        subject.refundFee(TestHelpers.NON_SYSTEM_ACCOUNT_ID, 123L);

        verify(tokenServiceApi)
                .transferFromTo(
                        AccountID.newBuilder()
                                .accountNum(DEFAULT_LEDGER_CONFIG.fundingAccount())
                                .build(),
                        TestHelpers.NON_SYSTEM_ACCOUNT_ID,
                        123L);
    }

    @Test
    void chargeStorageRentIsNoop() {
        assertDoesNotThrow(() -> subject.chargeStorageRent(1L, 2L, true));
    }

    @Test
    void updateStorageMetadataUsesApi() {
        given(context.serviceApi(TokenServiceApi.class)).willReturn(tokenServiceApi);

        subject.updateStorageMetadata(NON_SYSTEM_ACCOUNT_ID.accountNumOrThrow(), Bytes.EMPTY, 2);

        verify(tokenServiceApi).updateStorageMetadata(NON_SYSTEM_ACCOUNT_ID, Bytes.EMPTY, 2);
    }

    @Test
    @SuppressWarnings("unchecked")
    void createContractWithParentDispatchesAsExpectedThenMarksCreated() throws IOException {
        final var parent = Account.newBuilder()
                .key(Key.newBuilder().contractID(ContractID.newBuilder().contractNum(123L)))
                .autoRenewAccountId(NON_SYSTEM_ACCOUNT_ID)
                .stakedNodeId(3)
                .declineReward(true)
                .autoRenewSeconds(666L)
                .maxAutoAssociations(321)
                .memo("Something")
                .build();
        final var pendingId = ContractID.newBuilder().contractNum(666L).build();
        final var synthContractCreation = synthContractCreationFromParent(pendingId, parent);
        final var synthAccountCreation =
                synthAccountCreationFromHapi(pendingId, CANONICAL_ALIAS, synthContractCreation);
        final var synthTxn = TransactionBody.newBuilder()
                .cryptoCreateAccount(synthAccountCreation)
                .build();
<<<<<<< HEAD
        final var captor = ArgumentCaptor.forClass(UnaryOperator.class);
=======
        final var captor = ArgumentCaptor.forClass(ExternalizedRecordCustomizer.class);
>>>>>>> 27c8a835
        given(context.serviceApi(TokenServiceApi.class)).willReturn(tokenServiceApi);
        given(context.payer()).willReturn(A_NEW_ACCOUNT_ID);
        given(contractCreateRecordBuilder.contractID(any(ContractID.class))).willReturn(contractCreateRecordBuilder);
        given(contractCreateRecordBuilder.contractCreateResult(any(ContractFunctionResult.class)))
                .willReturn(contractCreateRecordBuilder);
        given(context.dispatchRemovableChildTransaction(
                        eq(synthTxn),
                        eq(ContractCreateRecordBuilder.class),
                        any(Predicate.class),
                        eq(A_NEW_ACCOUNT_ID),
                        captor.capture()))
                .willReturn(contractCreateRecordBuilder);
        given(contractCreateRecordBuilder.status()).willReturn(OK);
        given(context.readableStore(ReadableAccountStore.class)).willReturn(accountStore);
        given(accountStore.getAccountById(NON_SYSTEM_ACCOUNT_ID)).willReturn(parent);
        given(context.payer()).willReturn(A_NEW_ACCOUNT_ID);

        subject.createContract(666L, NON_SYSTEM_ACCOUNT_ID.accountNumOrThrow(), CANONICAL_ALIAS);

        assertInternalFinisherAsExpected(captor.getValue(), synthContractCreation);
        verify(tokenServiceApi)
                .markAsContract(AccountID.newBuilder().accountNum(666L).build(), NON_SYSTEM_ACCOUNT_ID);
    }

    private void assertInternalFinisherAsExpected(
            @NonNull final UnaryOperator<Transaction> internalFinisher,
            @NonNull final ContractCreateTransactionBody expectedOp)
            throws IOException {
        Objects.requireNonNull(internalFinisher);

        // The finisher should swap the crypto create body with the contract create body
        final var cryptoCreateBody = TransactionBody.newBuilder()
                .cryptoCreateAccount(CryptoCreateTransactionBody.DEFAULT)
                .build();
        final var cryptoCreateInput = Transaction.newBuilder()
                .signedTransactionBytes(SignedTransaction.PROTOBUF.toBytes(SignedTransaction.newBuilder()
                        .bodyBytes(TransactionBody.PROTOBUF.toBytes(cryptoCreateBody))
                        .build()))
                .build();
        final var cryptoCreateOutput = internalFinisher.apply(cryptoCreateInput);
        final var finishedBody = TransactionBody.PROTOBUF.parseStrict(SignedTransaction.PROTOBUF
                .parseStrict(cryptoCreateOutput.signedTransactionBytes().toReadableSequentialData())
                .bodyBytes()
                .toReadableSequentialData());
        assertEquals(expectedOp, finishedBody.contractCreateInstanceOrThrow());

        // The finisher should reject transforming anything byt a crypto create
        final var nonCryptoCreateBody = TransactionBody.newBuilder()
                .tokenCreation(TokenCreateTransactionBody.DEFAULT)
                .build();
        final var nonCryptoCreateInput = Transaction.newBuilder()
                .signedTransactionBytes(SignedTransaction.PROTOBUF.toBytes(SignedTransaction.newBuilder()
                        .bodyBytes(TransactionBody.PROTOBUF.toBytes(nonCryptoCreateBody))
                        .build()))
                .build();
        assertThrows(IllegalArgumentException.class, () -> internalFinisher.apply(nonCryptoCreateInput));

        // The finisher should propagate any IOExceptions (which should never happen, as only HandleContext is client)
        final var nonsenseInput = Transaction.newBuilder()
                .signedTransactionBytes(Bytes.wrap("NONSENSE"))
                .build();
        assertThrows(UncheckedIOException.class, () -> internalFinisher.apply(nonsenseInput));
    }

    @Test
    void createContractWithBodyDispatchesThenMarksAsContract() {
        final var someBody = ContractCreateTransactionBody.newBuilder()
                .adminKey(AN_ED25519_KEY)
                .autoRenewAccountId(NON_SYSTEM_ACCOUNT_ID)
                .autoRenewPeriod(SOME_DURATION)
                .build();
        final var pendingId = ContractID.newBuilder().contractNum(666L).build();
        final var synthTxn = TransactionBody.newBuilder()
                .cryptoCreateAccount(synthAccountCreationFromHapi(pendingId, CANONICAL_ALIAS, someBody))
                .build();
        given(context.payer()).willReturn(A_NEW_ACCOUNT_ID);
        given(context.serviceApi(TokenServiceApi.class)).willReturn(tokenServiceApi);
        given(contractCreateRecordBuilder.contractID(any(ContractID.class))).willReturn(contractCreateRecordBuilder);
        given(contractCreateRecordBuilder.contractCreateResult(any(ContractFunctionResult.class)))
                .willReturn(contractCreateRecordBuilder);
        given(context.dispatchRemovableChildTransaction(
                        eq(synthTxn),
                        eq(ContractCreateRecordBuilder.class),
                        any(Predicate.class),
                        eq(A_NEW_ACCOUNT_ID),
<<<<<<< HEAD
                        any(UnaryOperator.class)))
=======
                        any(ExternalizedRecordCustomizer.class)))
>>>>>>> 27c8a835
                .willReturn(contractCreateRecordBuilder);
        given(contractCreateRecordBuilder.status()).willReturn(OK);
        given(context.payer()).willReturn(A_NEW_ACCOUNT_ID);

        subject.createContract(666L, someBody, CANONICAL_ALIAS);

        verify(context)
                .dispatchRemovableChildTransaction(
                        eq(synthTxn),
                        eq(ContractCreateRecordBuilder.class),
                        any(Predicate.class),
                        eq(A_NEW_ACCOUNT_ID),
<<<<<<< HEAD
                        any(UnaryOperator.class));
=======
                        any(ExternalizedRecordCustomizer.class));
>>>>>>> 27c8a835
        verify(tokenServiceApi)
                .markAsContract(AccountID.newBuilder().accountNum(666L).build(), NON_SYSTEM_ACCOUNT_ID);
    }

    @Test
    void createContractWithFailedDispatchNotImplemented() {
        final var someBody = ContractCreateTransactionBody.newBuilder()
                .adminKey(AN_ED25519_KEY)
                .autoRenewAccountId(NON_SYSTEM_ACCOUNT_ID)
                .autoRenewPeriod(SOME_DURATION)
                .build();
        final var pendingId = ContractID.newBuilder().contractNum(666L).build();
        final var synthTxn = TransactionBody.newBuilder()
                .cryptoCreateAccount(synthAccountCreationFromHapi(pendingId, CANONICAL_ALIAS, someBody))
                .build();
        given(context.payer()).willReturn(A_NEW_ACCOUNT_ID);
        given(contractCreateRecordBuilder.contractID(any(ContractID.class))).willReturn(contractCreateRecordBuilder);
        given(contractCreateRecordBuilder.contractCreateResult(any(ContractFunctionResult.class)))
                .willReturn(contractCreateRecordBuilder);
        given(context.dispatchRemovableChildTransaction(
                        eq(synthTxn),
                        eq(ContractCreateRecordBuilder.class),
                        any(Predicate.class),
                        eq(A_NEW_ACCOUNT_ID),
<<<<<<< HEAD
                        any(UnaryOperator.class)))
=======
                        any(ExternalizedRecordCustomizer.class)))
>>>>>>> 27c8a835
                .willReturn(contractCreateRecordBuilder);
        given(contractCreateRecordBuilder.status()).willReturn(MAX_ENTITIES_IN_PRICE_REGIME_HAVE_BEEN_CREATED);

        assertThrows(AssertionError.class, () -> subject.createContract(666L, someBody, CANONICAL_ALIAS));
    }

    @Test
    void deleteUnaliasedContractUsesApi() {
        given(context.serviceApi(TokenServiceApi.class)).willReturn(tokenServiceApi);
        subject.deleteUnaliasedContract(CALLED_CONTRACT_ID.contractNumOrThrow());
        verify(tokenServiceApi).deleteContract(CALLED_CONTRACT_ID);
    }

    @Test
    void deleteAliasedContractUsesApi() {
        given(context.serviceApi(TokenServiceApi.class)).willReturn(tokenServiceApi);
        subject.deleteAliasedContract(CANONICAL_ALIAS);
        verify(tokenServiceApi)
                .deleteContract(
                        ContractID.newBuilder().evmAddress(CANONICAL_ALIAS).build());
    }

    @Test
    void getModifiedAccountNumbersIsNotActuallyNeeded() {
        assertSame(Collections.emptyList(), subject.getModifiedAccountNumbers());
    }

    @Test
    void getOriginalSlotsUsedDelegatesToApi() {
        given(context.serviceApi(TokenServiceApi.class)).willReturn(tokenServiceApi);
        given(tokenServiceApi.originalKvUsageFor(A_NEW_ACCOUNT_ID)).willReturn(123L);
        assertEquals(123L, subject.getOriginalSlotsUsed(A_NEW_ACCOUNT_ID.accountNumOrThrow()));
    }

    @Test
    void externalizeHollowAccountMerge() {
        // given
        given(context.addRemovableChildRecordBuilder(ContractCreateRecordBuilder.class))
                .willReturn(contractCreateRecordBuilder);
        given(contractCreateRecordBuilder.contractID(ContractID.DEFAULT)).willReturn(contractCreateRecordBuilder);
        given(contractCreateRecordBuilder.transaction(any(Transaction.class))).willReturn(contractCreateRecordBuilder);
        given(contractCreateRecordBuilder.contractCreateResult(any(ContractFunctionResult.class)))
                .willReturn(contractCreateRecordBuilder);

        // when
        subject.externalizeHollowAccountMerge(ContractID.DEFAULT, VALID_CONTRACT_ADDRESS.evmAddress());

        // then
        verify(contractCreateRecordBuilder).contractID(ContractID.DEFAULT);
        verify(contractCreateRecordBuilder).contractCreateResult(any(ContractFunctionResult.class));
    }
}<|MERGE_RESOLUTION|>--- conflicted
+++ resolved
@@ -242,11 +242,7 @@
         final var synthTxn = TransactionBody.newBuilder()
                 .cryptoCreateAccount(synthAccountCreation)
                 .build();
-<<<<<<< HEAD
-        final var captor = ArgumentCaptor.forClass(UnaryOperator.class);
-=======
         final var captor = ArgumentCaptor.forClass(ExternalizedRecordCustomizer.class);
->>>>>>> 27c8a835
         given(context.serviceApi(TokenServiceApi.class)).willReturn(tokenServiceApi);
         given(context.payer()).willReturn(A_NEW_ACCOUNT_ID);
         given(contractCreateRecordBuilder.contractID(any(ContractID.class))).willReturn(contractCreateRecordBuilder);
@@ -332,11 +328,7 @@
                         eq(ContractCreateRecordBuilder.class),
                         any(Predicate.class),
                         eq(A_NEW_ACCOUNT_ID),
-<<<<<<< HEAD
-                        any(UnaryOperator.class)))
-=======
                         any(ExternalizedRecordCustomizer.class)))
->>>>>>> 27c8a835
                 .willReturn(contractCreateRecordBuilder);
         given(contractCreateRecordBuilder.status()).willReturn(OK);
         given(context.payer()).willReturn(A_NEW_ACCOUNT_ID);
@@ -349,11 +341,7 @@
                         eq(ContractCreateRecordBuilder.class),
                         any(Predicate.class),
                         eq(A_NEW_ACCOUNT_ID),
-<<<<<<< HEAD
-                        any(UnaryOperator.class));
-=======
                         any(ExternalizedRecordCustomizer.class));
->>>>>>> 27c8a835
         verify(tokenServiceApi)
                 .markAsContract(AccountID.newBuilder().accountNum(666L).build(), NON_SYSTEM_ACCOUNT_ID);
     }
@@ -378,11 +366,7 @@
                         eq(ContractCreateRecordBuilder.class),
                         any(Predicate.class),
                         eq(A_NEW_ACCOUNT_ID),
-<<<<<<< HEAD
-                        any(UnaryOperator.class)))
-=======
                         any(ExternalizedRecordCustomizer.class)))
->>>>>>> 27c8a835
                 .willReturn(contractCreateRecordBuilder);
         given(contractCreateRecordBuilder.status()).willReturn(MAX_ENTITIES_IN_PRICE_REGIME_HAVE_BEEN_CREATED);
 
