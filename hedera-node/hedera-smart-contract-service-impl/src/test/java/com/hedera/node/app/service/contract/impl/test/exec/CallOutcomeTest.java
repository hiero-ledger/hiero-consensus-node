// SPDX-License-Identifier: Apache-2.0
package com.hedera.node.app.service.contract.impl.test.exec;

import static com.hedera.hapi.node.base.ResponseCodeEnum.INSUFFICIENT_GAS;
import static com.hedera.hapi.node.base.ResponseCodeEnum.INVALID_CONTRACT_ID;
import static com.hedera.hapi.node.base.ResponseCodeEnum.SUCCESS;
import static com.hedera.node.app.service.contract.impl.test.TestHelpers.CALLED_CONTRACT_ID;
import static com.hedera.node.app.service.contract.impl.test.TestHelpers.SUCCESS_RESULT;
import static org.junit.jupiter.api.Assertions.assertEquals;
import static org.junit.jupiter.api.Assertions.assertNull;
import static org.mockito.ArgumentMatchers.any;
import static org.mockito.BDDMockito.given;
import static org.mockito.Mockito.verify;

import com.hedera.hapi.node.contract.ContractFunctionResult;
import com.hedera.hapi.node.contract.EvmTransactionResult;
import com.hedera.node.app.service.contract.impl.exec.CallOutcome;
import com.hedera.node.app.service.contract.impl.records.ContractCallStreamBuilder;
import com.hedera.node.app.service.contract.impl.state.RootProxyWorldUpdater;
import com.hedera.node.app.service.entityid.EntityIdFactory;
import com.hedera.node.app.spi.workflows.HandleContext;
import com.hedera.pbj.runtime.io.buffer.Bytes;
import java.util.List;
import org.junit.jupiter.api.Test;
import org.junit.jupiter.api.extension.ExtendWith;
import org.mockito.Mock;
import org.mockito.junit.jupiter.MockitoExtension;

@ExtendWith(MockitoExtension.class)
class CallOutcomeTest {
    @Mock
    private RootProxyWorldUpdater updater;

    @Mock
    private ContractCallStreamBuilder contractCallRecordBuilder;

    @Mock
    private EntityIdFactory entityIdFactory;

    @Mock
    private HandleContext context;

    @Test
    void setsAbortCallResult() {
        final var abortedCall = new CallOutcome(
                ContractFunctionResult.DEFAULT,
                INSUFFICIENT_GAS,
                CALLED_CONTRACT_ID,
                null,
                null,
                null,
                null,
                EvmTransactionResult.DEFAULT,
                null,
                null,
                null);
        abortedCall.addCallDetailsTo(contractCallRecordBuilder, context, entityIdFactory);
        verify(contractCallRecordBuilder).contractCallResult(any());
    }

    @Test
    void recognizesCreatedIdWhenEvmAddressIsSet() {
        given(updater.getCreatedContractIds()).willReturn(List.of(CALLED_CONTRACT_ID));
        given(updater.entityIdFactory()).willReturn(entityIdFactory);
        final var outcome = new CallOutcome(
                SUCCESS_RESULT.asProtoResultOf(null, updater, null),
                SUCCESS,
                null,
                null,
                null,
                null,
                null,
<<<<<<< HEAD
                SUCCESS_RESULT.asEvmTxResultOf(null, updater, null),
=======
                SUCCESS_RESULT.asEvmTxResultOf(null, null, null),
>>>>>>> 7850e539
                SUCCESS_RESULT.signerNonce(),
                Bytes.EMPTY,
                null);
        assertEquals(CALLED_CONTRACT_ID, outcome.recipientIdIfCreated());
    }

    @Test
    void recognizesNoCreatedIdWhenEvmAddressNotSet() {
        given(updater.entityIdFactory()).willReturn(entityIdFactory);
        final var outcome = new CallOutcome(
                SUCCESS_RESULT.asProtoResultOf(null, updater, null),
                SUCCESS,
                null,
                null,
                null,
                null,
                null,
<<<<<<< HEAD
                SUCCESS_RESULT.asEvmTxResultOf(null, updater, null),
=======
                SUCCESS_RESULT.asEvmTxResultOf(null, null, null),
>>>>>>> 7850e539
                SUCCESS_RESULT.signerNonce(),
                null,
                null);
        assertNull(outcome.recipientIdIfCreated());
    }

    @Test
    void calledIdIsFromResult() {
        given(updater.entityIdFactory()).willReturn(entityIdFactory);
        final var outcome = new CallOutcome(
                SUCCESS_RESULT.asProtoResultOf(null, updater, null),
                INVALID_CONTRACT_ID,
                CALLED_CONTRACT_ID,
                null,
                null,
                null,
                null,
<<<<<<< HEAD
                SUCCESS_RESULT.asEvmTxResultOf(null, updater, null),
=======
                SUCCESS_RESULT.asEvmTxResultOf(null, null, null),
>>>>>>> 7850e539
                SUCCESS_RESULT.signerNonce(),
                null,
                null);
        assertEquals(CALLED_CONTRACT_ID, outcome.recipientId());
    }
}<|MERGE_RESOLUTION|>--- conflicted
+++ resolved
@@ -70,11 +70,7 @@
                 null,
                 null,
                 null,
-<<<<<<< HEAD
-                SUCCESS_RESULT.asEvmTxResultOf(null, updater, null),
-=======
-                SUCCESS_RESULT.asEvmTxResultOf(null, null, null),
->>>>>>> 7850e539
+                SUCCESS_RESULT.asEvmTxResultOf(null, updater, null, null),
                 SUCCESS_RESULT.signerNonce(),
                 Bytes.EMPTY,
                 null);
@@ -92,11 +88,7 @@
                 null,
                 null,
                 null,
-<<<<<<< HEAD
-                SUCCESS_RESULT.asEvmTxResultOf(null, updater, null),
-=======
-                SUCCESS_RESULT.asEvmTxResultOf(null, null, null),
->>>>>>> 7850e539
+                SUCCESS_RESULT.asEvmTxResultOf(null, updater, null, null),
                 SUCCESS_RESULT.signerNonce(),
                 null,
                 null);
@@ -114,11 +106,7 @@
                 null,
                 null,
                 null,
-<<<<<<< HEAD
-                SUCCESS_RESULT.asEvmTxResultOf(null, updater, null),
-=======
-                SUCCESS_RESULT.asEvmTxResultOf(null, null, null),
->>>>>>> 7850e539
+                SUCCESS_RESULT.asEvmTxResultOf(null, updater, null, null),
                 SUCCESS_RESULT.signerNonce(),
                 null,
                 null);
