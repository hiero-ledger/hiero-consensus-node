// SPDX-License-Identifier: Apache-2.0
package com.hedera.node.app.service.contract.impl.test.exec;

import static com.hedera.hapi.node.base.ResponseCodeEnum.INSUFFICIENT_GAS;
import static com.hedera.hapi.node.base.ResponseCodeEnum.INVALID_CONTRACT_ID;
import static com.hedera.hapi.node.base.ResponseCodeEnum.SUCCESS;
import static com.hedera.node.app.service.contract.impl.test.TestHelpers.CALLED_CONTRACT_ID;
import static com.hedera.node.app.service.contract.impl.test.TestHelpers.SUCCESS_RESULT;
import static org.junit.jupiter.api.Assertions.assertEquals;
import static org.junit.jupiter.api.Assertions.assertNull;
import static org.mockito.ArgumentMatchers.any;
import static org.mockito.BDDMockito.given;
import static org.mockito.Mockito.verify;

import com.hedera.hapi.node.contract.ContractFunctionResult;
import com.hedera.node.app.service.contract.impl.exec.CallOutcome;
import com.hedera.node.app.service.contract.impl.records.ContractCallStreamBuilder;
import com.hedera.node.app.service.contract.impl.state.RootProxyWorldUpdater;
import com.swirlds.state.lifecycle.EntityIdFactory;
import java.util.List;
import org.junit.jupiter.api.Test;
import org.junit.jupiter.api.extension.ExtendWith;
import org.mockito.Mock;
import org.mockito.junit.jupiter.MockitoExtension;

@ExtendWith(MockitoExtension.class)
class CallOutcomeTest {
    @Mock
    private RootProxyWorldUpdater updater;

    @Mock
    private ContractCallStreamBuilder contractCallRecordBuilder;

    @Mock
    private EntityIdFactory entityIdFactory;

    @Test
    void setsAbortCallResult() {
<<<<<<< HEAD
        final var abortedCall =
                new CallOutcome(ContractFunctionResult.DEFAULT, INSUFFICIENT_GAS, CALLED_CONTRACT_ID, null, null);
=======
        final var abortedCall = new CallOutcome(
                ContractFunctionResult.DEFAULT, INSUFFICIENT_GAS, CALLED_CONTRACT_ID, null, null, null, opsDuration);
>>>>>>> 1968509c
        abortedCall.addCallDetailsTo(contractCallRecordBuilder);
        verify(contractCallRecordBuilder).contractCallResult(any());
    }

    @Test
    void recognizesCreatedIdWhenEvmAddressIsSet() {
        given(updater.getCreatedContractIds()).willReturn(List.of(CALLED_CONTRACT_ID));
        given(updater.entityIdFactory()).willReturn(entityIdFactory);
<<<<<<< HEAD
        final var outcome = new CallOutcome(SUCCESS_RESULT.asProtoResultOf(updater), SUCCESS, null, null, null);
=======
        final var outcome =
                new CallOutcome(SUCCESS_RESULT.asProtoResultOf(updater), SUCCESS, null, null, null, null, opsDuration);
>>>>>>> 1968509c
        assertEquals(CALLED_CONTRACT_ID, outcome.recipientIdIfCreated());
    }

    @Test
    void recognizesNoCreatedIdWhenEvmAddressNotSet() {
        given(updater.entityIdFactory()).willReturn(entityIdFactory);
<<<<<<< HEAD
        final var outcome = new CallOutcome(SUCCESS_RESULT.asProtoResultOf(updater), SUCCESS, null, null, null);
=======
        final var outcome =
                new CallOutcome(SUCCESS_RESULT.asProtoResultOf(updater), SUCCESS, null, null, null, null, opsDuration);
>>>>>>> 1968509c
        assertNull(outcome.recipientIdIfCreated());
    }

    @Test
    void calledIdIsFromResult() {
        given(updater.entityIdFactory()).willReturn(entityIdFactory);
        final var outcome = new CallOutcome(
<<<<<<< HEAD
                SUCCESS_RESULT.asProtoResultOf(updater), INVALID_CONTRACT_ID, CALLED_CONTRACT_ID, null, null);
=======
                SUCCESS_RESULT.asProtoResultOf(updater),
                INVALID_CONTRACT_ID,
                CALLED_CONTRACT_ID,
                null,
                null,
                null,
                opsDuration);
>>>>>>> 1968509c
        assertEquals(CALLED_CONTRACT_ID, outcome.recipientId());
    }
}<|MERGE_RESOLUTION|>--- conflicted
+++ resolved
@@ -36,13 +36,8 @@
 
     @Test
     void setsAbortCallResult() {
-<<<<<<< HEAD
         final var abortedCall =
-                new CallOutcome(ContractFunctionResult.DEFAULT, INSUFFICIENT_GAS, CALLED_CONTRACT_ID, null, null);
-=======
-        final var abortedCall = new CallOutcome(
-                ContractFunctionResult.DEFAULT, INSUFFICIENT_GAS, CALLED_CONTRACT_ID, null, null, null, opsDuration);
->>>>>>> 1968509c
+                new CallOutcome(ContractFunctionResult.DEFAULT, INSUFFICIENT_GAS, CALLED_CONTRACT_ID, null, null, null);
         abortedCall.addCallDetailsTo(contractCallRecordBuilder);
         verify(contractCallRecordBuilder).contractCallResult(any());
     }
@@ -51,24 +46,14 @@
     void recognizesCreatedIdWhenEvmAddressIsSet() {
         given(updater.getCreatedContractIds()).willReturn(List.of(CALLED_CONTRACT_ID));
         given(updater.entityIdFactory()).willReturn(entityIdFactory);
-<<<<<<< HEAD
-        final var outcome = new CallOutcome(SUCCESS_RESULT.asProtoResultOf(updater), SUCCESS, null, null, null);
-=======
-        final var outcome =
-                new CallOutcome(SUCCESS_RESULT.asProtoResultOf(updater), SUCCESS, null, null, null, null, opsDuration);
->>>>>>> 1968509c
+        final var outcome = new CallOutcome(SUCCESS_RESULT.asProtoResultOf(updater), SUCCESS, null, null, null, null);
         assertEquals(CALLED_CONTRACT_ID, outcome.recipientIdIfCreated());
     }
 
     @Test
     void recognizesNoCreatedIdWhenEvmAddressNotSet() {
         given(updater.entityIdFactory()).willReturn(entityIdFactory);
-<<<<<<< HEAD
-        final var outcome = new CallOutcome(SUCCESS_RESULT.asProtoResultOf(updater), SUCCESS, null, null, null);
-=======
-        final var outcome =
-                new CallOutcome(SUCCESS_RESULT.asProtoResultOf(updater), SUCCESS, null, null, null, null, opsDuration);
->>>>>>> 1968509c
+        final var outcome = new CallOutcome(SUCCESS_RESULT.asProtoResultOf(updater), SUCCESS, null, null, null, null);
         assertNull(outcome.recipientIdIfCreated());
     }
 
@@ -76,17 +61,7 @@
     void calledIdIsFromResult() {
         given(updater.entityIdFactory()).willReturn(entityIdFactory);
         final var outcome = new CallOutcome(
-<<<<<<< HEAD
-                SUCCESS_RESULT.asProtoResultOf(updater), INVALID_CONTRACT_ID, CALLED_CONTRACT_ID, null, null);
-=======
-                SUCCESS_RESULT.asProtoResultOf(updater),
-                INVALID_CONTRACT_ID,
-                CALLED_CONTRACT_ID,
-                null,
-                null,
-                null,
-                opsDuration);
->>>>>>> 1968509c
+                SUCCESS_RESULT.asProtoResultOf(updater), INVALID_CONTRACT_ID, CALLED_CONTRACT_ID, null, null, null);
         assertEquals(CALLED_CONTRACT_ID, outcome.recipientId());
     }
 }