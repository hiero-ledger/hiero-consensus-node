--- conflicted
+++ resolved
@@ -16,7 +16,6 @@
 import com.hedera.hapi.node.contract.ContractFunctionResult;
 import com.hedera.node.app.service.contract.impl.exec.CallOutcome;
 import com.hedera.node.app.service.contract.impl.records.ContractCallStreamBuilder;
-import com.hedera.node.app.service.contract.impl.records.ContractCreateStreamBuilder;
 import com.hedera.node.app.service.contract.impl.state.RootProxyWorldUpdater;
 import com.swirlds.state.lifecycle.EntityIdFactory;
 import java.util.List;
@@ -34,20 +33,12 @@
     private ContractCallStreamBuilder contractCallRecordBuilder;
 
     @Mock
-    private ContractCreateStreamBuilder contractCreateRecordBuilder;
-
-    @Mock
     private EntityIdFactory entityIdFactory;
 
     @Test
     void setsAbortCallResult() {
-<<<<<<< HEAD
         final var abortedCall = new CallOutcome(
-                ContractFunctionResult.DEFAULT, INSUFFICIENT_GAS, CALLED_CONTRACT_ID, 123L, null, null, opsDuration);
-=======
-        final var abortedCall =
-                new CallOutcome(ContractFunctionResult.DEFAULT, INSUFFICIENT_GAS, CALLED_CONTRACT_ID, null, null);
->>>>>>> 78deca47
+                ContractFunctionResult.DEFAULT, INSUFFICIENT_GAS, CALLED_CONTRACT_ID, null, null, opsDuration);
         abortedCall.addCallDetailsTo(contractCallRecordBuilder);
         verify(contractCallRecordBuilder).contractCallResult(any());
     }
@@ -56,24 +47,16 @@
     void recognizesCreatedIdWhenEvmAddressIsSet() {
         given(updater.getCreatedContractIds()).willReturn(List.of(CALLED_CONTRACT_ID));
         given(updater.entityIdFactory()).willReturn(entityIdFactory);
-<<<<<<< HEAD
-        final var outcome = new CallOutcome(
-                SUCCESS_RESULT.asProtoResultOf(updater), SUCCESS, null, NETWORK_GAS_PRICE, null, null, opsDuration);
-=======
-        final var outcome = new CallOutcome(SUCCESS_RESULT.asProtoResultOf(updater), SUCCESS, null, null, null);
->>>>>>> 78deca47
+        final var outcome =
+                new CallOutcome(SUCCESS_RESULT.asProtoResultOf(updater), SUCCESS, null, null, null, opsDuration);
         assertEquals(CALLED_CONTRACT_ID, outcome.recipientIdIfCreated());
     }
 
     @Test
     void recognizesNoCreatedIdWhenEvmAddressNotSet() {
         given(updater.entityIdFactory()).willReturn(entityIdFactory);
-<<<<<<< HEAD
-        final var outcome = new CallOutcome(
-                SUCCESS_RESULT.asProtoResultOf(updater), SUCCESS, null, NETWORK_GAS_PRICE, null, null, opsDuration);
-=======
-        final var outcome = new CallOutcome(SUCCESS_RESULT.asProtoResultOf(updater), SUCCESS, null, null, null);
->>>>>>> 78deca47
+        final var outcome =
+                new CallOutcome(SUCCESS_RESULT.asProtoResultOf(updater), SUCCESS, null, null, null, opsDuration);
         assertNull(outcome.recipientIdIfCreated());
     }
 
@@ -81,17 +64,12 @@
     void calledIdIsFromResult() {
         given(updater.entityIdFactory()).willReturn(entityIdFactory);
         final var outcome = new CallOutcome(
-<<<<<<< HEAD
                 SUCCESS_RESULT.asProtoResultOf(updater),
                 INVALID_CONTRACT_ID,
                 CALLED_CONTRACT_ID,
-                SUCCESS_RESULT.gasPrice(),
                 null,
                 null,
                 opsDuration);
-=======
-                SUCCESS_RESULT.asProtoResultOf(updater), INVALID_CONTRACT_ID, CALLED_CONTRACT_ID, null, null);
->>>>>>> 78deca47
         assertEquals(CALLED_CONTRACT_ID, outcome.recipientId());
     }
 }