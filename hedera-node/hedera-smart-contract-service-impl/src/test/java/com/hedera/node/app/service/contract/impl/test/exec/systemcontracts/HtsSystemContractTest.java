--- conflicted
+++ resolved
@@ -149,8 +149,6 @@
         frameUtils.when(() -> contractsConfigOf(frame)).thenReturn(DEFAULT_CONTRACTS_CONFIG);
         final var expected = haltResult(ExceptionalHaltReason.INVALID_OPERATION, frame.getRemainingGas());
         final var result = subject.computeFully(HTS_167_CONTRACT_ID, Bytes.EMPTY, frame);
-<<<<<<< HEAD
-=======
         assertSamePrecompileResult(expected, result);
     }
 
@@ -164,7 +162,6 @@
         given(attempt.asExecutableCall()).willThrow(new HandleException(CONTRACT_REVERT_EXECUTED));
         final var expected = revertResult(CONTRACT_REVERT_EXECUTED, frame.getRemainingGas());
         final var result = subject.computeFully(HTS_167_CONTRACT_ID, validInput, frame);
->>>>>>> ace6e545
         assertSamePrecompileResult(expected, result);
     }
 
