// SPDX-License-Identifier: Apache-2.0
package com.hedera.node.app.service.contract.impl.test.exec.systemcontracts;

import static com.hedera.hapi.node.base.ResponseCodeEnum.CONTRACT_REVERT_EXECUTED;
import static com.hedera.hapi.node.base.ResponseCodeEnum.SUCCESS;
import static com.hedera.node.app.service.contract.impl.exec.systemcontracts.FullResult.haltResult;
import static com.hedera.node.app.service.contract.impl.exec.systemcontracts.FullResult.revertResult;
import static com.hedera.node.app.service.contract.impl.exec.systemcontracts.FullResult.successResult;
import static com.hedera.node.app.service.contract.impl.exec.systemcontracts.HtsSystemContract.HTS_167_CONTRACT_ID;
import static com.hedera.node.app.service.contract.impl.exec.systemcontracts.common.Call.PricedResult.gasOnly;
import static com.hedera.node.app.service.contract.impl.exec.utils.FrameUtils.callTypeOf;
import static com.hedera.node.app.service.contract.impl.exec.utils.FrameUtils.contractsConfigOf;
import static com.hedera.node.app.service.contract.impl.exec.utils.FrameUtils.isDelegateCall;
import static com.hedera.node.app.service.contract.impl.exec.utils.FrameUtils.proxyUpdaterFor;
import static com.hedera.node.app.service.contract.impl.test.TestHelpers.DEFAULT_CONTRACTS_CONFIG;
import static com.hedera.node.app.service.contract.impl.test.TestHelpers.SENDER_ID;
import static com.hedera.node.app.service.contract.impl.test.TestHelpers.assertSamePrecompileResult;
import static org.junit.jupiter.api.Assertions.assertSame;
import static org.mockito.BDDMockito.given;
import static org.mockito.Mockito.lenient;

import com.hedera.node.app.service.contract.impl.exec.metrics.ContractMetrics;
import com.hedera.node.app.service.contract.impl.exec.metrics.OpsDurationMetrics;
import com.hedera.node.app.service.contract.impl.exec.scope.SystemContractOperations;
import com.hedera.node.app.service.contract.impl.exec.systemcontracts.HtsSystemContract;
import com.hedera.node.app.service.contract.impl.exec.systemcontracts.common.Call;
import com.hedera.node.app.service.contract.impl.exec.systemcontracts.hts.HtsCallAttempt;
import com.hedera.node.app.service.contract.impl.exec.systemcontracts.hts.HtsCallFactory;
import com.hedera.node.app.service.contract.impl.exec.utils.FrameUtils;
import com.hedera.node.app.service.contract.impl.exec.utils.FrameUtils.EntityType;
import com.hedera.node.app.service.contract.impl.hevm.HederaOpsDuration;
import com.hedera.node.app.service.contract.impl.hevm.HederaWorldUpdater;
import com.hedera.node.app.service.contract.impl.state.ProxyWorldUpdater;
import com.hedera.node.app.spi.workflows.HandleException;
import java.nio.ByteBuffer;
import org.apache.tuweni.bytes.Bytes;
import org.hyperledger.besu.evm.frame.ExceptionalHaltReason;
import org.hyperledger.besu.evm.frame.MessageFrame;
import org.hyperledger.besu.evm.gascalculator.GasCalculator;
import org.junit.jupiter.api.AfterEach;
import org.junit.jupiter.api.BeforeEach;
import org.junit.jupiter.api.Test;
import org.junit.jupiter.api.extension.ExtendWith;
import org.mockito.Mock;
import org.mockito.MockedStatic;
import org.mockito.Mockito;
import org.mockito.junit.jupiter.MockitoExtension;

@ExtendWith(MockitoExtension.class)
class HtsSystemContractTest {
    @Mock
    private Call call;

    @Mock
    private HtsCallAttempt attempt;

    @Mock
    private MessageFrame frame;

    @Mock
    private ProxyWorldUpdater updater;

    @Mock
    private HederaWorldUpdater.Enhancement enhancement;

    @Mock
    private SystemContractOperations systemOperations;

    @Mock
    private HtsCallFactory attemptFactory;

    @Mock
    private GasCalculator gasCalculator;

    @Mock
    private ContractMetrics contractMetrics;

    @Mock
<<<<<<< HEAD
=======
    private OpsDurationMetrics opsDurationMetrics;

    @Mock
>>>>>>> 86703ebc
    private HederaOpsDuration hederaOpsDuration;

    private MockedStatic<FrameUtils> frameUtils;

    private HtsSystemContract subject;
    private final Bytes validInput = Bytes.fromHexString("91548228");

    @BeforeEach
    void setUp() {
        frameUtils = Mockito.mockStatic(FrameUtils.class);
<<<<<<< HEAD
        subject = new HtsSystemContract(gasCalculator, attemptFactory, contractMetrics, hederaOpsDuration);
=======
        subject = new HtsSystemContract(
                gasCalculator, attemptFactory, contractMetrics, opsDurationMetrics, hederaOpsDuration);
>>>>>>> 86703ebc
    }

    @AfterEach
    void clear() {
        frameUtils.close();
    }

    @Test
    void returnsResultFromImpliedCall() {
        givenValidCallAttempt();
        frameUtils
                .when(() -> callTypeOf(frame, EntityType.TOKEN))
                .thenReturn(FrameUtils.CallType.DIRECT_OR_PROXY_REDIRECT);
        frameUtils.when(() -> contractsConfigOf(frame)).thenReturn(DEFAULT_CONTRACTS_CONFIG);

        final var pricedResult = gasOnly(successResult(ByteBuffer.allocate(1), 123L), SUCCESS, true);
        given(call.execute(frame)).willReturn(pricedResult);
        given(attempt.senderId()).willReturn(SENDER_ID);

        assertSame(pricedResult.fullResult(), subject.computeFully(HTS_167_CONTRACT_ID, validInput, frame));
    }

    @Test
    void invalidCallAttemptHaltsAndConsumesRemainingGas() {
        given(attemptFactory.createCallAttemptFrom(
                        HTS_167_CONTRACT_ID, Bytes.EMPTY, FrameUtils.CallType.DIRECT_OR_PROXY_REDIRECT, frame))
                .willThrow(RuntimeException.class);
        frameUtils.when(() -> contractsConfigOf(frame)).thenReturn(DEFAULT_CONTRACTS_CONFIG);
        final var expected = haltResult(ExceptionalHaltReason.INVALID_OPERATION, frame.getRemainingGas());
        final var result = subject.computeFully(HTS_167_CONTRACT_ID, validInput, frame);
        assertSamePrecompileResult(expected, result);
    }

    @Test
    void internalErrorAttemptHaltsAndConsumesRemainingGas() {
        givenValidCallAttempt();
        frameUtils
                .when(() -> callTypeOf(frame, EntityType.TOKEN))
                .thenReturn(FrameUtils.CallType.DIRECT_OR_PROXY_REDIRECT);
        frameUtils.when(() -> contractsConfigOf(frame)).thenReturn(DEFAULT_CONTRACTS_CONFIG);
        given(call.execute(frame)).willThrow(RuntimeException.class);

        final var expected = haltResult(ExceptionalHaltReason.PRECOMPILE_ERROR, frame.getRemainingGas());
        final var result = subject.computeFully(HTS_167_CONTRACT_ID, validInput, frame);
        assertSamePrecompileResult(expected, result);
    }

    @Test
    void testComputeFullyWithEmptyBytes() {
        frameUtils.when(() -> contractsConfigOf(frame)).thenReturn(DEFAULT_CONTRACTS_CONFIG);
        final var expected = haltResult(ExceptionalHaltReason.INVALID_OPERATION, frame.getRemainingGas());
        final var result = subject.computeFully(HTS_167_CONTRACT_ID, Bytes.EMPTY, frame);
        assertSamePrecompileResult(expected, result);
    }

    @Test
    void testComputeFullyWithHandleExceptionFromSystemContract() {
        givenValidCallAttempt();
        frameUtils
                .when(() -> callTypeOf(frame, EntityType.TOKEN))
                .thenReturn(FrameUtils.CallType.DIRECT_OR_PROXY_REDIRECT);
        frameUtils.when(() -> contractsConfigOf(frame)).thenReturn(DEFAULT_CONTRACTS_CONFIG);
        given(attempt.asExecutableCall()).willThrow(new HandleException(CONTRACT_REVERT_EXECUTED));
        final var expected = revertResult(CONTRACT_REVERT_EXECUTED, frame.getRemainingGas());
        final var result = subject.computeFully(HTS_167_CONTRACT_ID, validInput, frame);
        assertSamePrecompileResult(expected, result);
    }

    private void givenValidCallAttempt() {
        frameUtils.when(() -> isDelegateCall(frame)).thenReturn(false);
        frameUtils.when(() -> proxyUpdaterFor(frame)).thenReturn(updater);
        lenient().when(updater.enhancement()).thenReturn(enhancement);
        lenient().when(enhancement.systemOperations()).thenReturn(systemOperations);
        given(attemptFactory.createCallAttemptFrom(
                        HTS_167_CONTRACT_ID, validInput, FrameUtils.CallType.DIRECT_OR_PROXY_REDIRECT, frame))
                .willReturn(attempt);
        given(attempt.asExecutableCall()).willReturn(call);
    }
}<|MERGE_RESOLUTION|>--- conflicted
+++ resolved
@@ -76,12 +76,9 @@
     private ContractMetrics contractMetrics;
 
     @Mock
-<<<<<<< HEAD
-=======
     private OpsDurationMetrics opsDurationMetrics;
 
     @Mock
->>>>>>> 86703ebc
     private HederaOpsDuration hederaOpsDuration;
 
     private MockedStatic<FrameUtils> frameUtils;
@@ -92,12 +89,8 @@
     @BeforeEach
     void setUp() {
         frameUtils = Mockito.mockStatic(FrameUtils.class);
-<<<<<<< HEAD
-        subject = new HtsSystemContract(gasCalculator, attemptFactory, contractMetrics, hederaOpsDuration);
-=======
         subject = new HtsSystemContract(
                 gasCalculator, attemptFactory, contractMetrics, opsDurationMetrics, hederaOpsDuration);
->>>>>>> 86703ebc
     }
 
     @AfterEach
