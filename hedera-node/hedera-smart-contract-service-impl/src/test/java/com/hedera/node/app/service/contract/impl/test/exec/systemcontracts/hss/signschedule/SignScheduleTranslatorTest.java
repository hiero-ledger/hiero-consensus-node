--- conflicted
+++ resolved
@@ -169,13 +169,7 @@
 
     @Test
     void testAttemptForSignScheduleProxy() {
-<<<<<<< HEAD
-        given(enhancement.nativeOperations()).willReturn(nativeOperations);
-        given(enhancement.systemOperations()).willReturn(systemContractOperations);
-        given(nativeOperations.getSchedule(any(ScheduleID.class))).willReturn(schedule);
-=======
-        given(nativeOperations.getSchedule(anyLong())).willReturn(schedule);
->>>>>>> 70f10435
+        given(nativeOperations.getSchedule(any(ScheduleID.class))).willReturn(schedule);
         given(schedule.scheduleId()).willReturn(scheduleID);
         given(nativeOperations.getAccount(payerId)).willReturn(SOMEBODY);
         given(addressIdConverter.convertSender(OWNER_BESU_ADDRESS)).willReturn(payerId);
@@ -199,13 +193,7 @@
 
     @Test
     void testScheduleIdForSignScheduleProxyEthSender() {
-<<<<<<< HEAD
-        given(enhancement.nativeOperations()).willReturn(nativeOperations);
-        given(enhancement.systemOperations()).willReturn(systemContractOperations);
-        given(nativeOperations.getSchedule(any(ScheduleID.class))).willReturn(schedule);
-=======
-        given(nativeOperations.getSchedule(anyLong())).willReturn(schedule);
->>>>>>> 70f10435
+        given(nativeOperations.getSchedule(any(ScheduleID.class))).willReturn(schedule);
         given(schedule.scheduleId()).willReturn(scheduleID);
         given(nativeOperations.getAccount(payerId)).willReturn(SOMEBODY);
         given(addressIdConverter.convertSender(OWNER_BESU_ADDRESS)).willReturn(payerId);
@@ -230,12 +218,7 @@
 
     @Test
     void testScheduleIdForWrongSelectorThrows() {
-<<<<<<< HEAD
-        given(enhancement.nativeOperations()).willReturn(nativeOperations);
-        given(nativeOperations.getSchedule(any(ScheduleID.class))).willReturn(schedule);
-=======
-        given(nativeOperations.getSchedule(anyLong())).willReturn(schedule);
->>>>>>> 70f10435
+        given(nativeOperations.getSchedule(any(ScheduleID.class))).willReturn(schedule);
         given(addressIdConverter.convertSender(OWNER_BESU_ADDRESS)).willReturn(payerId);
         given(nativeOperations.entityIdFactory()).willReturn(entityIdFactory);
 
@@ -252,12 +235,7 @@
 
     @Test
     void testAttemptForAuthorizeSchedule() {
-<<<<<<< HEAD
-        given(enhancement.nativeOperations()).willReturn(nativeOperations);
-        given(nativeOperations.getSchedule(any(ScheduleID.class))).willReturn(schedule);
-=======
-        given(nativeOperations.getSchedule(anyLong())).willReturn(schedule);
->>>>>>> 70f10435
+        given(nativeOperations.getSchedule(any(ScheduleID.class))).willReturn(schedule);
         given(nativeOperations.getAccount(payerId)).willReturn(B_CONTRACT);
         given(schedule.scheduleId()).willReturn(scheduleID);
         given(addressIdConverter.convertSender(OWNER_BESU_ADDRESS)).willReturn(payerId);
@@ -278,12 +256,7 @@
 
     @Test
     void testScheduleIdForAuthorizeScheduleDelegatableContractKeys() {
-<<<<<<< HEAD
-        given(enhancement.nativeOperations()).willReturn(nativeOperations);
-        given(nativeOperations.getSchedule(any(ScheduleID.class))).willReturn(schedule);
-=======
-        given(nativeOperations.getSchedule(anyLong())).willReturn(schedule);
->>>>>>> 70f10435
+        given(nativeOperations.getSchedule(any(ScheduleID.class))).willReturn(schedule);
         given(nativeOperations.getAccount(payerId)).willReturn(B_CONTRACT);
         given(schedule.scheduleId()).willReturn(scheduleID);
         given(addressIdConverter.convertSender(OWNER_BESU_ADDRESS)).willReturn(payerId);
@@ -325,12 +298,7 @@
 
     @Test
     void testScheduleIdForSignScheduleProxy() {
-<<<<<<< HEAD
-        given(enhancement.nativeOperations()).willReturn(nativeOperations);
-        given(nativeOperations.getSchedule(any(ScheduleID.class))).willReturn(schedule);
-=======
-        given(nativeOperations.getSchedule(anyLong())).willReturn(schedule);
->>>>>>> 70f10435
+        given(nativeOperations.getSchedule(any(ScheduleID.class))).willReturn(schedule);
         given(schedule.scheduleId()).willReturn(scheduleID);
         given(nativeOperations.entityIdFactory()).willReturn(entityIdFactory);
 
@@ -349,13 +317,8 @@
 
     @Test
     void testScheduleIdForAuthorizeSchedule() {
-<<<<<<< HEAD
-        given(enhancement.nativeOperations()).willReturn(nativeOperations);
-        given(nativeOperations.getSchedule(any(ScheduleID.class))).willReturn(schedule);
-        given(nativeOperations.entityIdFactory()).willReturn(entityIdFactory);
-=======
-        given(nativeOperations.getSchedule(anyLong())).willReturn(schedule);
->>>>>>> 70f10435
+        given(nativeOperations.getSchedule(any(ScheduleID.class))).willReturn(schedule);
+        given(nativeOperations.entityIdFactory()).willReturn(entityIdFactory);
         given(schedule.scheduleId()).willReturn(scheduleID);
 
         attempt = createHssCallAttempt(
@@ -371,13 +334,8 @@
 
     @Test
     void testScheduleIdForScheduleService() {
-<<<<<<< HEAD
-        given(enhancement.nativeOperations()).willReturn(nativeOperations);
-        given(nativeOperations.getSchedule(any(ScheduleID.class))).willReturn(schedule);
-        given(nativeOperations.entityIdFactory()).willReturn(entityIdFactory);
-=======
-        given(nativeOperations.getSchedule(anyLong())).willReturn(schedule);
->>>>>>> 70f10435
+        given(nativeOperations.getSchedule(any(ScheduleID.class))).willReturn(schedule);
+        given(nativeOperations.entityIdFactory()).willReturn(entityIdFactory);
         given(schedule.scheduleId()).willReturn(scheduleID);
 
         attempt = createHssCallAttempt(
@@ -393,13 +351,8 @@
 
     @Test
     void testGetKeysForSignScheduleWhenVerified() {
-<<<<<<< HEAD
-        given(enhancement.nativeOperations()).willReturn(nativeOperations);
-        given(nativeOperations.getSchedule(any(ScheduleID.class))).willReturn(schedule);
-        given(nativeOperations.entityIdFactory()).willReturn(entityIdFactory);
-=======
-        given(nativeOperations.getSchedule(anyLong())).willReturn(schedule);
->>>>>>> 70f10435
+        given(nativeOperations.getSchedule(any(ScheduleID.class))).willReturn(schedule);
+        given(nativeOperations.entityIdFactory()).willReturn(entityIdFactory);
         given(schedule.scheduleId()).willReturn(scheduleID);
         given(configuration.getConfigData(ContractsConfig.class)).willReturn(contractsConfig);
         given(contractsConfig.chainId()).willReturn(296);
@@ -421,13 +374,8 @@
 
     @Test
     void testGetKeysForSignScheduleWhenNotVerified() {
-<<<<<<< HEAD
-        given(enhancement.nativeOperations()).willReturn(nativeOperations);
-        given(nativeOperations.getSchedule(any(ScheduleID.class))).willReturn(schedule);
-        given(nativeOperations.entityIdFactory()).willReturn(entityIdFactory);
-=======
-        given(nativeOperations.getSchedule(anyLong())).willReturn(schedule);
->>>>>>> 70f10435
+        given(nativeOperations.getSchedule(any(ScheduleID.class))).willReturn(schedule);
+        given(nativeOperations.entityIdFactory()).willReturn(entityIdFactory);
         given(schedule.scheduleId()).willReturn(scheduleID);
         given(configuration.getConfigData(ContractsConfig.class)).willReturn(contractsConfig);
         given(contractsConfig.chainId()).willReturn(296);
@@ -449,13 +397,8 @@
 
     @Test
     void testGetKeysForSignScheduleThrowsWhenWrongChainId() {
-<<<<<<< HEAD
-        given(enhancement.nativeOperations()).willReturn(nativeOperations);
-        given(nativeOperations.getSchedule(any(ScheduleID.class))).willReturn(schedule);
-        given(nativeOperations.entityIdFactory()).willReturn(entityIdFactory);
-=======
-        given(nativeOperations.getSchedule(anyLong())).willReturn(schedule);
->>>>>>> 70f10435
+        given(nativeOperations.getSchedule(any(ScheduleID.class))).willReturn(schedule);
+        given(nativeOperations.entityIdFactory()).willReturn(entityIdFactory);
         given(schedule.scheduleId()).willReturn(scheduleID);
         given(configuration.getConfigData(ContractsConfig.class)).willReturn(contractsConfig);
         given(contractsConfig.chainId()).willReturn(296);
@@ -473,13 +416,8 @@
 
     @Test
     void testGetKeysForSignScheduleWhenUnknownKeyType() {
-<<<<<<< HEAD
-        given(enhancement.nativeOperations()).willReturn(nativeOperations);
-        given(nativeOperations.getSchedule(any(ScheduleID.class))).willReturn(schedule);
-        given(nativeOperations.entityIdFactory()).willReturn(entityIdFactory);
-=======
-        given(nativeOperations.getSchedule(anyLong())).willReturn(schedule);
->>>>>>> 70f10435
+        given(nativeOperations.getSchedule(any(ScheduleID.class))).willReturn(schedule);
+        given(nativeOperations.entityIdFactory()).willReturn(entityIdFactory);
         given(schedule.scheduleId()).willReturn(scheduleID);
         given(configuration.getConfigData(ContractsConfig.class)).willReturn(contractsConfig);
         given(contractsConfig.chainId()).willReturn(296);
