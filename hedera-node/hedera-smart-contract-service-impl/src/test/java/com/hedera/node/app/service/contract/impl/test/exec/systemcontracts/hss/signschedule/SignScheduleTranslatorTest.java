--- conflicted
+++ resolved
@@ -108,11 +108,10 @@
     private ScheduleID scheduleID;
 
     @Mock
-<<<<<<< HEAD
     private SignatureVerifier signatureVerifier;
-=======
+
+    @Mock
     private Key key;
->>>>>>> 2e8fcc93
 
     private SignScheduleTranslator subject;
 
@@ -280,6 +279,7 @@
                 enhancement,
                 addressIdConverter,
                 verificationStrategies,
+                signatureVerifier,
                 gasCalculator,
                 configuration);
 
@@ -302,6 +302,7 @@
                 enhancement,
                 addressIdConverter,
                 verificationStrategies,
+                signatureVerifier,
                 gasCalculator,
                 configuration);
 
@@ -352,7 +353,14 @@
         final var input = Bytes.wrapByteBuffer(
                 SignScheduleTranslator.AUTHORIZE_SCHEDULE.encodeCall(Tuple.of(APPROVED_HEADLONG_ADDRESS)));
         attempt = prepareHssAttemptWithBytesAndCustomConfigAndDelegatableContractKeys(
-                input, subject, enhancement, addressIdConverter, verificationStrategies, gasCalculator, configuration);
+                input,
+                subject,
+                enhancement,
+                addressIdConverter,
+                verificationStrategies,
+                signatureVerifier,
+                gasCalculator,
+                configuration);
 
         // then:
         final var call = subject.callFrom(attempt);
