--- conflicted
+++ resolved
@@ -145,13 +145,10 @@
                 List.of(),
                 List.of(),
                 SUCCESS_RESULT_WITH_SIGNER_NONCE.asEvmTxResultOf(
-<<<<<<< HEAD
                         ETH_DATA_WITHOUT_TO_ADDRESS,
                         rootProxyWorldUpdater,
-                        Bytes.wrap(ETH_DATA_WITHOUT_TO_ADDRESS.callData())),
-=======
-                        ETH_DATA_WITHOUT_TO_ADDRESS, Bytes.wrap(ETH_DATA_WITHOUT_TO_ADDRESS.callData()), null),
->>>>>>> 7850e539
+                        Bytes.wrap(ETH_DATA_WITHOUT_TO_ADDRESS.callData()),
+                        null),
                 SUCCESS_RESULT_WITH_SIGNER_NONCE.signerNonce(),
                 null,
                 null);
@@ -201,13 +198,10 @@
                 List.of(),
                 List.of(),
                 SUCCESS_RESULT_WITH_SIGNER_NONCE.asEvmTxResultOf(
-<<<<<<< HEAD
                         ETH_DATA_WITHOUT_TO_ADDRESS,
                         rootProxyWorldUpdater,
-                        Bytes.wrap(ETH_DATA_WITHOUT_TO_ADDRESS.callData())),
-=======
-                        ETH_DATA_WITHOUT_TO_ADDRESS, Bytes.wrap(ETH_DATA_WITHOUT_TO_ADDRESS.callData()), null),
->>>>>>> 7850e539
+                        Bytes.wrap(ETH_DATA_WITHOUT_TO_ADDRESS.callData()),
+                        null),
                 SUCCESS_RESULT_WITH_SIGNER_NONCE.signerNonce(),
                 null,
                 null);
@@ -254,11 +248,7 @@
                 null,
                 List.of(),
                 List.of(),
-<<<<<<< HEAD
-                SUCCESS_RESULT.asEvmTxResultOf(null, rootProxyWorldUpdater, null),
-=======
-                SUCCESS_RESULT.asEvmTxResultOf(null, null, null),
->>>>>>> 7850e539
+                SUCCESS_RESULT.asEvmTxResultOf(null, rootProxyWorldUpdater, null, null),
                 SUCCESS_RESULT.signerNonce(),
                 null,
                 null);
