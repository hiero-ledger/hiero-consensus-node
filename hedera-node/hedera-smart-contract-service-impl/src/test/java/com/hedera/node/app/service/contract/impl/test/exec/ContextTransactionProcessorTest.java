// SPDX-License-Identifier: Apache-2.0
package com.hedera.node.app.service.contract.impl.test.exec;

import static com.hedera.hapi.node.base.ResponseCodeEnum.INVALID_CONTRACT_ID;
import static com.hedera.hapi.node.base.ResponseCodeEnum.INVALID_ETHEREUM_TRANSACTION;
import static com.hedera.hapi.node.base.ResponseCodeEnum.SUCCESS;
import static com.hedera.node.app.service.contract.impl.test.TestHelpers.ETH_DATA_WITHOUT_TO_ADDRESS;
import static com.hedera.node.app.service.contract.impl.test.TestHelpers.ETH_DATA_WITH_TO_ADDRESS;
import static com.hedera.node.app.service.contract.impl.test.TestHelpers.HEVM_CREATION;
import static com.hedera.node.app.service.contract.impl.test.TestHelpers.HEVM_Exception;
import static com.hedera.node.app.service.contract.impl.test.TestHelpers.SENDER_ID;
import static com.hedera.node.app.service.contract.impl.test.TestHelpers.SUCCESS_RESULT;
import static com.hedera.node.app.service.contract.impl.test.TestHelpers.SUCCESS_RESULT_WITH_SIGNER_NONCE;
import static com.hedera.node.app.service.contract.impl.test.TestHelpers.assertFailsWith;
<<<<<<< HEAD
import static com.hedera.node.app.service.contract.impl.test.TestHelpers.opsDuration;
import static com.hedera.node.app.service.contract.impl.test.TestHelpers.processorsForAllCurrentEvmVersions;
=======
>>>>>>> 78deca47
import static org.junit.jupiter.api.Assertions.assertEquals;
import static org.mockito.ArgumentMatchers.any;
import static org.mockito.ArgumentMatchers.anyBoolean;
import static org.mockito.ArgumentMatchers.anyLong;
import static org.mockito.BDDMockito.given;
import static org.mockito.Mockito.never;
import static org.mockito.Mockito.verify;

import com.hedera.hapi.node.base.AccountID;
import com.hedera.hapi.node.base.TransactionID;
import com.hedera.hapi.node.transaction.TransactionBody;
import com.hedera.node.app.service.contract.impl.exec.CallOutcome;
import com.hedera.node.app.service.contract.impl.exec.ContextTransactionProcessor;
import com.hedera.node.app.service.contract.impl.exec.TransactionProcessor;
import com.hedera.node.app.service.contract.impl.exec.gas.CustomGasCharging;
import com.hedera.node.app.service.contract.impl.exec.scope.HederaOperations;
import com.hedera.node.app.service.contract.impl.exec.tracers.EvmActionTracer;
import com.hedera.node.app.service.contract.impl.hevm.HederaEvmContext;
import com.hedera.node.app.service.contract.impl.hevm.HederaWorldUpdater;
import com.hedera.node.app.service.contract.impl.hevm.HydratedEthTxData;
import com.hedera.node.app.service.contract.impl.infra.HevmTransactionFactory;
import com.hedera.node.app.service.contract.impl.state.HederaEvmAccount;
import com.hedera.node.app.service.contract.impl.state.RootProxyWorldUpdater;
import com.hedera.node.app.spi.workflows.HandleContext;
import com.hedera.node.app.spi.workflows.HandleException;
import com.hedera.node.config.data.ContractsConfig;
import com.hedera.node.config.testfixtures.HederaTestConfigBuilder;
import com.swirlds.config.api.Configuration;
import com.swirlds.state.lifecycle.EntityIdFactory;
import java.util.function.Supplier;
import org.junit.jupiter.api.Test;
import org.junit.jupiter.api.extension.ExtendWith;
import org.mockito.Mock;
import org.mockito.junit.jupiter.MockitoExtension;

@ExtendWith(MockitoExtension.class)
class ContextTransactionProcessorTest {
    private static final Configuration CONFIGURATION = HederaTestConfigBuilder.create()
            .withValue("contracts.evm.ethTransaction.zeroHapiFees.enabled", true)
            .getOrCreateConfig();

    private static final Configuration CONFIG_NO_CHARGE_ON_EXCEPTION = HederaTestConfigBuilder.create()
            .withValue("contracts.evm.chargeGasOnEvmHandleException", false)
            .getOrCreateConfig();

    @Mock
    private HandleContext context;

    @Mock
    private HederaEvmContext hederaEvmContext;

    @Mock
    private EvmActionTracer tracer;

    @Mock
    private HevmTransactionFactory hevmTransactionFactory;

    @Mock
    private TransactionProcessor processor;

    @Mock
    private RootProxyWorldUpdater rootProxyWorldUpdater;

    @Mock
    private Supplier<HederaWorldUpdater> feesOnlyUpdater;

    @Mock
    private CustomGasCharging customGasCharging;

    @Mock
    private TransactionID transactionID;

    @Mock
    private TransactionBody transactionBody;

    @Mock
    private HederaEvmAccount senderAccount;

    @Mock
    private EntityIdFactory entityIdFactory;

    @Mock
    private HederaOperations hederaOperations;

    @Test
    void callsComponentInfraAsExpectedForValidEthTx() {
        final var contractsConfig = CONFIGURATION.getConfigData(ContractsConfig.class);
        final var hydratedEthTxData = HydratedEthTxData.successFrom(ETH_DATA_WITH_TO_ADDRESS);
        final var subject = new ContextTransactionProcessor(
                hydratedEthTxData,
                context,
                contractsConfig,
                CONFIGURATION,
                hederaEvmContext,
                null,
                tracer,
                rootProxyWorldUpdater,
                hevmTransactionFactory,
                processor,
                customGasCharging);

        givenSenderAccount();
        givenBodyWithTxnIdWillReturnHEVM();
        given(processor.processTransaction(
                        HEVM_CREATION, rootProxyWorldUpdater, hederaEvmContext, tracer, CONFIGURATION))
                .willReturn(SUCCESS_RESULT_WITH_SIGNER_NONCE);

        final var protoResult =
                SUCCESS_RESULT_WITH_SIGNER_NONCE.asProtoResultOf(ETH_DATA_WITH_TO_ADDRESS, rootProxyWorldUpdater);
<<<<<<< HEAD
        final var expectedResult = new CallOutcome(
                protoResult,
                SUCCESS,
                HEVM_CREATION.contractId(),
                SUCCESS_RESULT_WITH_SIGNER_NONCE.gasPrice(),
                null,
                null,
                opsDuration / 2);
        verify(rootProxyWorldUpdater, never()).collectFee(any(), anyLong());
=======
        final var expectedResult = new CallOutcome(protoResult, SUCCESS, HEVM_CREATION.contractId(), null, null);
        verify(rootProxyWorldUpdater, never()).collectGasFee(any(), anyLong(), anyBoolean());
>>>>>>> 78deca47
        assertEquals(expectedResult, subject.call());
    }

    @Test
    void callsComponentInfraAsExpectedForValidEthTxWithoutTo() {
        final var contractsConfig = CONFIGURATION.getConfigData(ContractsConfig.class);
        final var hydratedEthTxData = HydratedEthTxData.successFrom(ETH_DATA_WITHOUT_TO_ADDRESS);
        final var subject = new ContextTransactionProcessor(
                hydratedEthTxData,
                context,
                contractsConfig,
                CONFIGURATION,
                hederaEvmContext,
                null,
                tracer,
                rootProxyWorldUpdater,
                hevmTransactionFactory,
                processor,
                customGasCharging);

        givenSenderAccount();
        givenBodyWithTxnIdWillReturnHEVM();
        given(processor.processTransaction(
                        HEVM_CREATION, rootProxyWorldUpdater, hederaEvmContext, tracer, CONFIGURATION))
                .willReturn(SUCCESS_RESULT_WITH_SIGNER_NONCE);

        final var protoResult =
                SUCCESS_RESULT_WITH_SIGNER_NONCE.asProtoResultOf(ETH_DATA_WITHOUT_TO_ADDRESS, rootProxyWorldUpdater);
<<<<<<< HEAD
        final var expectedResult = new CallOutcome(
                protoResult,
                SUCCESS,
                HEVM_CREATION.contractId(),
                SUCCESS_RESULT_WITH_SIGNER_NONCE.gasPrice(),
                null,
                null,
                opsDuration / 2);
=======
        final var expectedResult = new CallOutcome(protoResult, SUCCESS, HEVM_CREATION.contractId(), null, null);
>>>>>>> 78deca47
        assertEquals(expectedResult, subject.call());
        verify(rootProxyWorldUpdater, never()).collectGasFee(any(), anyLong(), anyBoolean());
    }

    @Test
    void callsComponentInfraAsExpectedForNonEthTx() {
        final var contractsConfig = CONFIGURATION.getConfigData(ContractsConfig.class);
        final var subject = new ContextTransactionProcessor(
                null,
                context,
                contractsConfig,
                CONFIGURATION,
                hederaEvmContext,
                null,
                tracer,
                rootProxyWorldUpdater,
                hevmTransactionFactory,
                processor,
                customGasCharging);

        givenBodyWithTxnIdWillReturnHEVM();
        given(processor.processTransaction(
                        HEVM_CREATION, rootProxyWorldUpdater, hederaEvmContext, tracer, CONFIGURATION))
                .willReturn(SUCCESS_RESULT);
        given(rootProxyWorldUpdater.entityIdFactory()).willReturn(entityIdFactory);

        final var protoResult = SUCCESS_RESULT.asProtoResultOf(null, rootProxyWorldUpdater);
<<<<<<< HEAD
        final var expectedResult = new CallOutcome(
                protoResult,
                SUCCESS,
                HEVM_CREATION.contractId(),
                SUCCESS_RESULT.gasPrice(),
                null,
                null,
                opsDuration / 2);
=======
        final var expectedResult = new CallOutcome(protoResult, SUCCESS, HEVM_CREATION.contractId(), null, null);
>>>>>>> 78deca47
        assertEquals(expectedResult, subject.call());
        verify(rootProxyWorldUpdater, never()).collectGasFee(any(), anyLong(), anyBoolean());
    }

    @Test
    void stillChargesHapiFeesOnAbort() {
        final var contractsConfig = CONFIGURATION.getConfigData(ContractsConfig.class);
        final var subject = new ContextTransactionProcessor(
                null,
                context,
                contractsConfig,
                CONFIGURATION,
                hederaEvmContext,
                null,
                tracer,
                rootProxyWorldUpdater,
                hevmTransactionFactory,
                processor,
                customGasCharging);

        givenBodyWithTxnIdWillReturnHEVM();
        given(processor.processTransaction(
                        HEVM_CREATION, rootProxyWorldUpdater, hederaEvmContext, tracer, CONFIGURATION))
                .willThrow(new HandleException(INVALID_CONTRACT_ID));

        subject.call();

        verify(customGasCharging).chargeGasForAbortedTransaction(any(), any(), any(), any());
        verify(rootProxyWorldUpdater).commit();
    }

    @Test
    void stillChargesGasFeesOnHevmException() {
        final var contractsConfig = CONFIGURATION.getConfigData(ContractsConfig.class);
        final var subject = new ContextTransactionProcessor(
                null,
                context,
                contractsConfig,
                CONFIGURATION,
                hederaEvmContext,
                null,
                tracer,
                rootProxyWorldUpdater,
                hevmTransactionFactory,
                processor,
                customGasCharging);

        given(context.body()).willReturn(transactionBody);
        final var payer = AccountID.DEFAULT;
        given(context.payer()).willReturn(payer);
        given(hevmTransactionFactory.fromHapiTransaction(transactionBody, payer))
                .willReturn(HEVM_Exception);
        given(transactionBody.transactionIDOrThrow()).willReturn(transactionID);
        given(transactionID.accountIDOrThrow()).willReturn(SENDER_ID);

        final var outcome = subject.call();

        verify(customGasCharging).chargeGasForAbortedTransaction(any(), any(), any(), any());
        verify(rootProxyWorldUpdater).commit();
        assertEquals(INVALID_CONTRACT_ID, outcome.status());
    }

    @Test
    void doesNotChargeGasFeesOnHevmExceptionIfSoConfigured() {
        final var contractsConfig = CONFIG_NO_CHARGE_ON_EXCEPTION.getConfigData(ContractsConfig.class);
        final var subject = new ContextTransactionProcessor(
                null,
                context,
                contractsConfig,
                CONFIG_NO_CHARGE_ON_EXCEPTION,
                hederaEvmContext,
                null,
                tracer,
                rootProxyWorldUpdater,
                hevmTransactionFactory,
                processor,
                customGasCharging);

        given(context.body()).willReturn(transactionBody);
        final var payer = AccountID.DEFAULT;
        given(context.payer()).willReturn(payer);
        given(hevmTransactionFactory.fromHapiTransaction(transactionBody, payer))
                .willReturn(HEVM_Exception);
        given(transactionBody.transactionIDOrThrow()).willReturn(transactionID);
        given(transactionID.accountIDOrThrow()).willReturn(SENDER_ID);

        final var outcome = subject.call();

        verify(customGasCharging, never()).chargeGasForAbortedTransaction(any(), any(), any(), any());
        verify(rootProxyWorldUpdater).commit();
        assertEquals(INVALID_CONTRACT_ID, outcome.status());
    }

    @Test
    void stillChargesGasFeesOnExceptionThrown() {
        final var contractsConfig = CONFIGURATION.getConfigData(ContractsConfig.class);
        final var subject = new ContextTransactionProcessor(
                null,
                context,
                contractsConfig,
                CONFIGURATION,
                hederaEvmContext,
                null,
                tracer,
                rootProxyWorldUpdater,
                hevmTransactionFactory,
                processor,
                customGasCharging);

        given(context.body()).willReturn(transactionBody);
        final var payer = AccountID.DEFAULT;
        given(context.payer()).willReturn(payer);
        given(hevmTransactionFactory.fromHapiTransaction(transactionBody, payer))
                .willThrow(new HandleException(INVALID_CONTRACT_ID));
        given(hevmTransactionFactory.fromContractTxException(any(), any())).willReturn(HEVM_Exception);
        given(transactionBody.transactionIDOrThrow()).willReturn(transactionID);
        given(transactionID.accountIDOrThrow()).willReturn(SENDER_ID);

        final var outcome = subject.call();

        verify(customGasCharging).chargeGasForAbortedTransaction(any(), any(), any(), any());
        // Verify that disabled zeroHapi fees flag won't charge on error
        verify(rootProxyWorldUpdater, never()).collectGasFee(any(), anyLong(), anyBoolean());
        verify(rootProxyWorldUpdater).commit();
        assertEquals(INVALID_CONTRACT_ID, outcome.status());
    }

    @Test
    void doesNotChargeGasAndHapiFeesOnExceptionThrownIfSoConfigured() {
        final var contractsConfig = CONFIG_NO_CHARGE_ON_EXCEPTION.getConfigData(ContractsConfig.class);
        final var subject = new ContextTransactionProcessor(
                null,
                context,
                contractsConfig,
                CONFIG_NO_CHARGE_ON_EXCEPTION,
                hederaEvmContext,
                null,
                tracer,
                rootProxyWorldUpdater,
                hevmTransactionFactory,
                processor,
                customGasCharging);

        given(context.body()).willReturn(transactionBody);
        final var payer = AccountID.DEFAULT;
        given(context.payer()).willReturn(payer);
        given(hevmTransactionFactory.fromHapiTransaction(transactionBody, payer))
                .willThrow(new HandleException(INVALID_CONTRACT_ID));
        given(hevmTransactionFactory.fromContractTxException(any(), any())).willReturn(HEVM_Exception);
        given(transactionBody.transactionIDOrThrow()).willReturn(transactionID);
        given(transactionID.accountIDOrThrow()).willReturn(SENDER_ID);

        final var outcome = subject.call();

        verify(customGasCharging, never()).chargeGasForAbortedTransaction(any(), any(), any(), any());
        // Verify that disabled zeroHapi fees flag won't charge on error
        verify(rootProxyWorldUpdater, never()).collectGasFee(any(), anyLong(), anyBoolean());
        verify(rootProxyWorldUpdater).commit();
        assertEquals(INVALID_CONTRACT_ID, outcome.status());
    }

    @Test
    void reThrowsExceptionWhenNotContractCall() {
        final var contractsConfig = CONFIGURATION.getConfigData(ContractsConfig.class);
        final var subject = new ContextTransactionProcessor(
                null,
                context,
                contractsConfig,
                CONFIGURATION,
                hederaEvmContext,
                null,
                tracer,
                rootProxyWorldUpdater,
                hevmTransactionFactory,
                processor,
                customGasCharging);

        given(context.body()).willReturn(transactionBody);
        given(context.payer()).willReturn(SENDER_ID);
        given(transactionBody.transactionIDOrThrow()).willReturn(transactionID);
        given(transactionID.accountIDOrThrow()).willReturn(SENDER_ID);
        given(hevmTransactionFactory.fromHapiTransaction(transactionBody, SENDER_ID))
                .willThrow(new HandleException(INVALID_CONTRACT_ID));
        given(hevmTransactionFactory.fromContractTxException(any(), any())).willReturn(HEVM_Exception);

        final var outcome = subject.call();
        verify(rootProxyWorldUpdater).commit();
        assertEquals(INVALID_CONTRACT_ID, outcome.status());
    }

    @Test
    void failsImmediatelyIfEthTxInvalid() {
        final var contractsConfig = CONFIGURATION.getConfigData(ContractsConfig.class);
        final var subject = new ContextTransactionProcessor(
                HydratedEthTxData.failureFrom(INVALID_ETHEREUM_TRANSACTION),
                context,
                contractsConfig,
                CONFIGURATION,
                hederaEvmContext,
                null,
                tracer,
                rootProxyWorldUpdater,
                hevmTransactionFactory,
                processor,
                customGasCharging);

        assertFailsWith(INVALID_ETHEREUM_TRANSACTION, subject::call);
    }

    void givenSenderAccount() {
        given(rootProxyWorldUpdater.getHederaAccount(SENDER_ID)).willReturn(senderAccount);
        given(rootProxyWorldUpdater.entityIdFactory()).willReturn(entityIdFactory);
        given(senderAccount.getNonce()).willReturn(1L);
    }

    void givenBodyWithTxnIdWillReturnHEVM() {
        final var body = TransactionBody.newBuilder()
                .transactionID(TransactionID.DEFAULT)
                .build();
        final var payer = AccountID.DEFAULT;
        given(context.body()).willReturn(body);
        given(context.payer()).willReturn(payer);
        given(hevmTransactionFactory.fromHapiTransaction(body, payer)).willReturn(HEVM_CREATION);
    }
}<|MERGE_RESOLUTION|>--- conflicted
+++ resolved
@@ -12,11 +12,7 @@
 import static com.hedera.node.app.service.contract.impl.test.TestHelpers.SUCCESS_RESULT;
 import static com.hedera.node.app.service.contract.impl.test.TestHelpers.SUCCESS_RESULT_WITH_SIGNER_NONCE;
 import static com.hedera.node.app.service.contract.impl.test.TestHelpers.assertFailsWith;
-<<<<<<< HEAD
 import static com.hedera.node.app.service.contract.impl.test.TestHelpers.opsDuration;
-import static com.hedera.node.app.service.contract.impl.test.TestHelpers.processorsForAllCurrentEvmVersions;
-=======
->>>>>>> 78deca47
 import static org.junit.jupiter.api.Assertions.assertEquals;
 import static org.mockito.ArgumentMatchers.any;
 import static org.mockito.ArgumentMatchers.anyBoolean;
@@ -32,10 +28,8 @@
 import com.hedera.node.app.service.contract.impl.exec.ContextTransactionProcessor;
 import com.hedera.node.app.service.contract.impl.exec.TransactionProcessor;
 import com.hedera.node.app.service.contract.impl.exec.gas.CustomGasCharging;
-import com.hedera.node.app.service.contract.impl.exec.scope.HederaOperations;
 import com.hedera.node.app.service.contract.impl.exec.tracers.EvmActionTracer;
 import com.hedera.node.app.service.contract.impl.hevm.HederaEvmContext;
-import com.hedera.node.app.service.contract.impl.hevm.HederaWorldUpdater;
 import com.hedera.node.app.service.contract.impl.hevm.HydratedEthTxData;
 import com.hedera.node.app.service.contract.impl.infra.HevmTransactionFactory;
 import com.hedera.node.app.service.contract.impl.state.HederaEvmAccount;
@@ -46,7 +40,6 @@
 import com.hedera.node.config.testfixtures.HederaTestConfigBuilder;
 import com.swirlds.config.api.Configuration;
 import com.swirlds.state.lifecycle.EntityIdFactory;
-import java.util.function.Supplier;
 import org.junit.jupiter.api.Test;
 import org.junit.jupiter.api.extension.ExtendWith;
 import org.mockito.Mock;
@@ -81,9 +74,6 @@
     private RootProxyWorldUpdater rootProxyWorldUpdater;
 
     @Mock
-    private Supplier<HederaWorldUpdater> feesOnlyUpdater;
-
-    @Mock
     private CustomGasCharging customGasCharging;
 
     @Mock
@@ -97,9 +87,6 @@
 
     @Mock
     private EntityIdFactory entityIdFactory;
-
-    @Mock
-    private HederaOperations hederaOperations;
 
     @Test
     void callsComponentInfraAsExpectedForValidEthTx() {
@@ -126,20 +113,9 @@
 
         final var protoResult =
                 SUCCESS_RESULT_WITH_SIGNER_NONCE.asProtoResultOf(ETH_DATA_WITH_TO_ADDRESS, rootProxyWorldUpdater);
-<<<<<<< HEAD
-        final var expectedResult = new CallOutcome(
-                protoResult,
-                SUCCESS,
-                HEVM_CREATION.contractId(),
-                SUCCESS_RESULT_WITH_SIGNER_NONCE.gasPrice(),
-                null,
-                null,
-                opsDuration / 2);
-        verify(rootProxyWorldUpdater, never()).collectFee(any(), anyLong());
-=======
-        final var expectedResult = new CallOutcome(protoResult, SUCCESS, HEVM_CREATION.contractId(), null, null);
+        final var expectedResult =
+                new CallOutcome(protoResult, SUCCESS, HEVM_CREATION.contractId(), null, null, opsDuration / 2);
         verify(rootProxyWorldUpdater, never()).collectGasFee(any(), anyLong(), anyBoolean());
->>>>>>> 78deca47
         assertEquals(expectedResult, subject.call());
     }
 
@@ -168,18 +144,8 @@
 
         final var protoResult =
                 SUCCESS_RESULT_WITH_SIGNER_NONCE.asProtoResultOf(ETH_DATA_WITHOUT_TO_ADDRESS, rootProxyWorldUpdater);
-<<<<<<< HEAD
-        final var expectedResult = new CallOutcome(
-                protoResult,
-                SUCCESS,
-                HEVM_CREATION.contractId(),
-                SUCCESS_RESULT_WITH_SIGNER_NONCE.gasPrice(),
-                null,
-                null,
-                opsDuration / 2);
-=======
-        final var expectedResult = new CallOutcome(protoResult, SUCCESS, HEVM_CREATION.contractId(), null, null);
->>>>>>> 78deca47
+        final var expectedResult =
+                new CallOutcome(protoResult, SUCCESS, HEVM_CREATION.contractId(), null, null, opsDuration / 2);
         assertEquals(expectedResult, subject.call());
         verify(rootProxyWorldUpdater, never()).collectGasFee(any(), anyLong(), anyBoolean());
     }
@@ -207,18 +173,8 @@
         given(rootProxyWorldUpdater.entityIdFactory()).willReturn(entityIdFactory);
 
         final var protoResult = SUCCESS_RESULT.asProtoResultOf(null, rootProxyWorldUpdater);
-<<<<<<< HEAD
-        final var expectedResult = new CallOutcome(
-                protoResult,
-                SUCCESS,
-                HEVM_CREATION.contractId(),
-                SUCCESS_RESULT.gasPrice(),
-                null,
-                null,
-                opsDuration / 2);
-=======
-        final var expectedResult = new CallOutcome(protoResult, SUCCESS, HEVM_CREATION.contractId(), null, null);
->>>>>>> 78deca47
+        final var expectedResult =
+                new CallOutcome(protoResult, SUCCESS, HEVM_CREATION.contractId(), null, null, opsDuration / 2);
         assertEquals(expectedResult, subject.call());
         verify(rootProxyWorldUpdater, never()).collectGasFee(any(), anyLong(), anyBoolean());
     }
