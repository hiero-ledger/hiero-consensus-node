/*
 * Copyright (C) 2023-2024 Hedera Hashgraph, LLC
 *
 * Licensed under the Apache License, Version 2.0 (the "License");
 * you may not use this file except in compliance with the License.
 * You may obtain a copy of the License at
 *
 *      http://www.apache.org/licenses/LICENSE-2.0
 *
 * Unless required by applicable law or agreed to in writing, software
 * distributed under the License is distributed on an "AS IS" BASIS,
 * WITHOUT WARRANTIES OR CONDITIONS OF ANY KIND, either express or implied.
 * See the License for the specific language governing permissions and
 * limitations under the License.
 */

package com.hedera.node.app.service.contract.impl.test.state;

import static com.hedera.node.app.service.contract.impl.exec.failure.CustomExceptionalHaltReason.FAILURE_DURING_LAZY_ACCOUNT_CREATION;
import static com.hedera.node.app.service.contract.impl.exec.scope.HederaNativeOperations.MISSING_ENTITY_NUMBER;
import static com.hedera.node.app.service.contract.impl.test.TestHelpers.CALLED_CONTRACT_ID;
import static com.hedera.node.app.service.contract.impl.test.TestHelpers.EIP_1014_ADDRESS;
import static com.hedera.node.app.service.contract.impl.test.TestHelpers.OUTPUT_DATA;
import static com.hedera.node.app.service.contract.impl.test.TestHelpers.PERMITTED_ADDRESS_CALLER;
import static com.hedera.node.app.service.contract.impl.test.TestHelpers.RELAYER_ID;
import static com.hedera.node.app.service.contract.impl.test.TestHelpers.SENDER_ID;
import static com.hedera.node.app.service.contract.impl.utils.ConversionUtils.aliasFrom;
import static com.hedera.node.app.service.contract.impl.utils.ConversionUtils.asLongZeroAddress;
import static com.hedera.node.app.service.contract.impl.utils.ConversionUtils.pbjToTuweniBytes;
import static com.hedera.node.app.service.contract.impl.utils.ConversionUtils.tuweniToPbjBytes;
import static org.hyperledger.besu.datatypes.Address.ALTBN128_ADD;
import static org.hyperledger.besu.evm.frame.ExceptionalHaltReason.INSUFFICIENT_GAS;
import static org.junit.jupiter.api.Assertions.assertEquals;
import static org.junit.jupiter.api.Assertions.assertFalse;
import static org.junit.jupiter.api.Assertions.assertInstanceOf;
import static org.junit.jupiter.api.Assertions.assertNull;
import static org.junit.jupiter.api.Assertions.assertSame;
import static org.junit.jupiter.api.Assertions.assertThrows;
import static org.junit.jupiter.api.Assertions.assertTrue;
import static org.mockito.BDDMockito.given;
import static org.mockito.Mockito.doThrow;
import static org.mockito.Mockito.never;
import static org.mockito.Mockito.verify;

import com.hedera.hapi.node.base.AccountID;
import com.hedera.hapi.node.base.ContractID;
import com.hedera.hapi.node.base.ResponseCodeEnum;
import com.hedera.hapi.node.contract.ContractCreateTransactionBody;
import com.hedera.node.app.service.contract.impl.exec.failure.CustomExceptionalHaltReason;
import com.hedera.node.app.service.contract.impl.exec.scope.HederaNativeOperations;
import com.hedera.node.app.service.contract.impl.exec.scope.HederaOperations;
import com.hedera.node.app.service.contract.impl.exec.scope.SystemContractOperations;
import com.hedera.node.app.service.contract.impl.hevm.HederaWorldUpdater;
import com.hedera.node.app.service.contract.impl.state.EvmFrameState;
import com.hedera.node.app.service.contract.impl.state.EvmFrameStateFactory;
import com.hedera.node.app.service.contract.impl.state.PendingCreation;
import com.hedera.node.app.service.contract.impl.state.ProxyEvmAccount;
import com.hedera.node.app.service.contract.impl.state.ProxyWorldUpdater;
import com.hedera.node.app.service.contract.impl.state.StorageAccess;
import com.hedera.node.app.service.contract.impl.state.StorageAccesses;
import com.hedera.node.app.service.contract.impl.utils.SystemContractUtils;
import com.hedera.node.app.spi.workflows.ResourceExhaustedException;
import java.util.List;
import java.util.Optional;
import org.apache.tuweni.units.bigints.UInt256;
import org.hyperledger.besu.datatypes.Address;
import org.hyperledger.besu.datatypes.Wei;
import org.hyperledger.besu.evm.account.Account;
import org.hyperledger.besu.evm.account.MutableAccount;
import org.hyperledger.besu.evm.frame.ExceptionalHaltReason;
import org.hyperledger.besu.evm.frame.MessageFrame;
import org.hyperledger.besu.evm.worldstate.WorldUpdater;
import org.junit.jupiter.api.BeforeEach;
import org.junit.jupiter.api.Test;
import org.junit.jupiter.api.extension.ExtendWith;
import org.mockito.Mock;
import org.mockito.junit.jupiter.MockitoExtension;

@ExtendWith(MockitoExtension.class)
class ProxyWorldUpdaterTest {
    private static final long NUMBER = 123L;
    static final long NEXT_NUMBER = 124L;
    private static final long NUMBER_OF_DELETED = 125L;
    private static final Address LONG_ZERO_ADDRESS = asLongZeroAddress(NUMBER);
    private static final Address NEXT_LONG_ZERO_ADDRESS = asLongZeroAddress(NEXT_NUMBER);
    static final Address SOME_EVM_ADDRESS = Address.fromHexString("0x1234123412341234123412341234123412341234");
    private static final Address OTHER_EVM_ADDRESS =
            Address.fromHexString("0x1239123912391239123912391239123912391239");
    private static final Address ADDRESS_6 = Address.fromHexString("0x6");

    @Mock
    private Account anImmutableAccount;

    @Mock
    private Account anotherImmutableAccount;

    @Mock
    private MutableAccount mutableAccount;

    @Mock
    private ProxyEvmAccount proxyEvmAccount;

    @Mock
    private MessageFrame frame;

    @Mock
    private HederaOperations hederaOperations;

    @Mock
    private HederaNativeOperations nativeOperations;

    @Mock
    private SystemContractOperations systemContractOperations;

    @Mock
    private WorldUpdater parent;

    @Mock
    private EvmFrameStateFactory evmFrameStateFactory;

    @Mock
    private EvmFrameState evmFrameState;

    private ProxyWorldUpdater subject;

    @BeforeEach
    void setUp() {
        final var enhancement =
                new HederaWorldUpdater.Enhancement(hederaOperations, nativeOperations, systemContractOperations);
        subject = new ProxyWorldUpdater(enhancement, () -> evmFrameState, null);
    }

    @Test
    void collectingAndRefundingFeesDelegate() {
        subject.collectFee(RELAYER_ID, 1L);
        subject.refundFee(SENDER_ID, 1L);
        verify(hederaOperations).collectFee(RELAYER_ID, 1L);
        verify(hederaOperations).refundFee(SENDER_ID, 1L);
    }

    @Test
    void getsImmutableAccount() {
        given(evmFrameState.getAccount(ADDRESS_6)).willReturn(anImmutableAccount);

        assertSame(anImmutableAccount, subject.get(ADDRESS_6));
    }

    @Test
    void getsHederaAccountByNumber() {
        final var num = ADDRESS_6.toBigInteger().longValueExact();
        final var numericId = AccountID.newBuilder().accountNum(num).build();
        given(evmFrameState.getAddress(num)).willReturn(ADDRESS_6);
        given(evmFrameState.getAccount(ADDRESS_6)).willReturn(proxyEvmAccount);
        assertSame(proxyEvmAccount, subject.getHederaAccount(numericId));
    }

    @Test
    void getsHederaContractByNumber() {
        final var num = ADDRESS_6.toBigInteger().longValueExact();
        final var numericId = ContractID.newBuilder().contractNum(num).build();
        given(hederaOperations.shardAndRealmValidated(numericId)).willReturn(numericId);
        given(evmFrameState.getAddress(num)).willReturn(ADDRESS_6);
        given(evmFrameState.getAccount(ADDRESS_6)).willReturn(proxyEvmAccount);
        assertSame(proxyEvmAccount, subject.getHederaAccount(numericId));
    }

    @Test
    void returnsNullHederaAccountIfMissing() {
        final var num = ADDRESS_6.toBigInteger().longValueExact();
        final var numericId = AccountID.newBuilder().accountNum(num).build();
        doThrow(IllegalArgumentException.class).when(evmFrameState).getAddress(num);
        assertNull(subject.getHederaAccount(numericId));
    }

    @Test
    void returnsNullHederaContractIfMissing() {
        final var num = ADDRESS_6.toBigInteger().longValueExact();
        final var numericId = ContractID.newBuilder().contractNum(num).build();
        given(hederaOperations.shardAndRealmValidated(numericId)).willReturn(numericId);
        doThrow(IllegalArgumentException.class).when(evmFrameState).getAddress(num);
        assertNull(subject.getHederaAccount(numericId));
    }

    @Test
    void getsHederaAccountByAlias() {
        final var aliasId = AccountID.newBuilder()
                .alias(tuweniToPbjBytes(
                        asLongZeroAddress(ADDRESS_6.toBigInteger().longValueExact())))
                .build();
        given(evmFrameState.getAccount(ADDRESS_6)).willReturn(proxyEvmAccount);
        assertSame(proxyEvmAccount, subject.getHederaAccount(aliasId));
    }

    @Test
    void getsHederaContractByAlias() {
        final var aliasId = ContractID.newBuilder()
                .evmAddress(tuweniToPbjBytes(
                        asLongZeroAddress(ADDRESS_6.toBigInteger().longValueExact())))
                .build();
        given(hederaOperations.shardAndRealmValidated(aliasId)).willReturn(aliasId);
        given(evmFrameState.getAccount(ADDRESS_6)).willReturn(proxyEvmAccount);
        assertSame(proxyEvmAccount, subject.getHederaAccount(aliasId));
    }

    @Test
    void delegatesHollowCheck() {
        given(evmFrameState.isHollowAccount(ADDRESS_6)).willReturn(true);

        assertTrue(subject.isHollowAccount(ADDRESS_6));
    }

    @Test
    void delegatesFeeCharging() {
        given(evmFrameState.isHollowAccount(ADDRESS_6)).willReturn(true);

        assertTrue(subject.isHollowAccount(ADDRESS_6));
    }

    @Test
    void delegatesHollowFinalization() {
        given(evmFrameState.getAccount(EIP_1014_ADDRESS)).willReturn(proxyEvmAccount);
        given(evmFrameState.getAccount(PERMITTED_ADDRESS_CALLER)).willReturn(proxyEvmAccount);
        given(proxyEvmAccount.hederaContractId())
                .willReturn(ContractID.newBuilder().contractNum(999L).build());
        subject.setupTopLevelLazyCreate(EIP_1014_ADDRESS);
        subject.finalizeHollowAccount(EIP_1014_ADDRESS, PERMITTED_ADDRESS_CALLER);
        verify(evmFrameState).finalizeHollowAccount(EIP_1014_ADDRESS);
    }

    @Test
    void getsMutableAccount() {
        given(evmFrameState.getMutableAccount(ADDRESS_6)).willReturn(mutableAccount);

        assertSame(mutableAccount, subject.getAccount(ADDRESS_6));
    }

    @Test
    void cannotCreateAccountWithoutPendingCreation() {
        assertThrows(IllegalStateException.class, () -> subject.createAccount(ADDRESS_6, 1, Wei.ZERO));
    }

    @Test
    void providesAccessToPendingStorageChanges() {
        final var someChanges = new StorageAccesses(
                123L, List.of(new StorageAccess(UInt256.ONE, UInt256.MIN_VALUE, UInt256.MAX_VALUE)));
        final var expected = List.of(someChanges);

        given(evmFrameState.getStorageChanges()).willReturn(expected);

        assertSame(expected, subject.pendingStorageUpdates());
    }

    @Test
    void cannotCreateUnlessPendingCreationHasExpectedAddress() {
        given(hederaOperations.peekNextEntityNumber()).willReturn(NEXT_NUMBER);
        given(hederaOperations.contractCreationLimit()).willReturn(1234L);

        subject.setupInternalCreate(ADDRESS_6);

        assertThrows(IllegalStateException.class, () -> subject.createAccount(LONG_ZERO_ADDRESS, 1, Wei.ZERO));
    }

    @Test
    void cannotCreateUnlessLimitIsHighEnough() {
        given(hederaOperations.peekNextEntityNumber()).willReturn(NEXT_NUMBER);

        subject.setupInternalCreate(ALTBN128_ADD);

        assertThrows(ResourceExhaustedException.class, () -> subject.createAccount(LONG_ZERO_ADDRESS, 1, Wei.ZERO));
    }

    @Test
    void cannotCreateWithNonZeroBalance() {
        final var balance = Wei.of(123);
        assertThrows(IllegalStateException.class, () -> subject.createAccount(NEXT_LONG_ZERO_ADDRESS, 1, balance));
    }

    @Test
    void cannotCreateUnlessPendingCreationHasExpectedNumber() {
        given(hederaOperations.peekNextEntityNumber()).willReturn(NEXT_NUMBER).willReturn(NEXT_NUMBER + 1);
        given(hederaOperations.contractCreationLimit()).willReturn(1234L);

        subject.setupInternalCreate(ADDRESS_6);

        assertThrows(IllegalStateException.class, () -> subject.createAccount(NEXT_LONG_ZERO_ADDRESS, 1, Wei.ZERO));
    }

    @Test
    void revertDelegatesToScope() {
        subject.revert();
        verify(hederaOperations).revert();
    }

    @Test
    void commitIsNoopAfterRevert() {
        subject.revert();
        subject.commit();
        verify(hederaOperations).revert();
        verify(hederaOperations, never()).commit();
    }

    @Test
    void commitDelegatesToScope() {
        subject.commit();
        verify(hederaOperations).commit();
    }

    @Test
    void usesAliasIfCreate2IsSetupRecipient() {
        given(hederaOperations.peekNextEntityNumber()).willReturn(NEXT_NUMBER);
        given(evmFrameState.getMutableAccount(SOME_EVM_ADDRESS)).willReturn(mutableAccount);
        given(evmFrameState.getIdNumber(ADDRESS_6))
                .willReturn(ADDRESS_6.toBigInteger().longValueExact());
        given(hederaOperations.contractCreationLimit()).willReturn(1234L);

        subject.setupInternalAliasedCreate(ADDRESS_6, SOME_EVM_ADDRESS);
        subject.createAccount(SOME_EVM_ADDRESS, 1, Wei.ZERO);

        verify(hederaOperations)
                .createContract(NEXT_NUMBER, ADDRESS_6.toBigInteger().longValueExact(), aliasFrom(SOME_EVM_ADDRESS));
    }

    @Test
    void usesAliasIfBodyCreatedWithAlias() {
        given(hederaOperations.peekNextEntityNumber()).willReturn(NEXT_NUMBER);
        given(evmFrameState.getMutableAccount(SOME_EVM_ADDRESS)).willReturn(mutableAccount);
        given(hederaOperations.contractCreationLimit()).willReturn(1234L);

        subject.setupAliasedTopLevelCreate(ContractCreateTransactionBody.DEFAULT, SOME_EVM_ADDRESS);
        subject.createAccount(SOME_EVM_ADDRESS, 1, Wei.ZERO);

        verify(hederaOperations)
                .createContract(NEXT_NUMBER, ContractCreateTransactionBody.DEFAULT, aliasFrom(SOME_EVM_ADDRESS));
    }

    @Test
    void usesJustAliasForTopLevelLazyCreate() {
        given(hederaOperations.peekNextEntityNumber()).willReturn(NEXT_NUMBER);

        subject.setupTopLevelLazyCreate(SOME_EVM_ADDRESS);

        final var expectedPending = new PendingCreation(SOME_EVM_ADDRESS, NEXT_NUMBER, MISSING_ENTITY_NUMBER, null);
        assertEquals(expectedPending, subject.getPendingCreation());
    }

    @Test
    void doesNotUseAliasIfBodyCreatedWithoutAlias() {
        given(hederaOperations.peekNextEntityNumber()).willReturn(NEXT_NUMBER);
        given(hederaOperations.contractCreationLimit()).willReturn(1234L);

        assertEquals(NEXT_LONG_ZERO_ADDRESS, subject.setupTopLevelCreate(ContractCreateTransactionBody.DEFAULT));
        subject.createAccount(NEXT_LONG_ZERO_ADDRESS, 1, Wei.ZERO);

        verify(hederaOperations).createContract(NEXT_NUMBER, ContractCreateTransactionBody.DEFAULT, null);
    }

    @Test
    void canResolvePendingCreationHederaId() {
        given(hederaOperations.peekNextEntityNumber()).willReturn(NEXT_NUMBER);

        subject.setupInternalAliasedCreate(ADDRESS_6, SOME_EVM_ADDRESS);

        final var contractId = subject.getHederaContractId(SOME_EVM_ADDRESS);
        assertEquals(ContractID.newBuilder().contractNum(NEXT_NUMBER).build(), contractId);
    }

    @Test
    void throwsIseWithoutCorrespondingAccount() {
        given(hederaOperations.peekNextEntityNumber()).willReturn(NEXT_NUMBER);

        subject.setupInternalAliasedCreate(ADDRESS_6, SOME_EVM_ADDRESS);

        assertThrows(IllegalArgumentException.class, () -> subject.getHederaContractId(OTHER_EVM_ADDRESS));
    }

    @Test
    void getsAvailableContractIdByAddress() {
        given(evmFrameState.getAccount(SOME_EVM_ADDRESS)).willReturn(proxyEvmAccount);
        given(proxyEvmAccount.hederaContractId()).willReturn(CALLED_CONTRACT_ID);
        final var actual = subject.getHederaContractId(SOME_EVM_ADDRESS);
        assertEquals(CALLED_CONTRACT_ID, actual);
    }

    @Test
    void dispatchesDeletingLongZeroAddressByNumber() {
        subject.deleteAccount(ADDRESS_6);

        verify(hederaOperations)
                .deleteUnaliasedContract(ADDRESS_6.toBigInteger().longValueExact());
    }

    @Test
    void dispatchesDeletingEvmAddressByAddress() {
        subject.deleteAccount(SOME_EVM_ADDRESS);

        verify(hederaOperations).deleteAliasedContract(aliasFrom(SOME_EVM_ADDRESS));
    }

    @Test
    void hasEmptyParentIfNull() {
        assertTrue(subject.parentUpdater().isEmpty());
    }

    @Test
    void hasGivenParentIfNonNull() {
        final var enhancement =
                new HederaWorldUpdater.Enhancement(hederaOperations, nativeOperations, systemContractOperations);
        subject = new ProxyWorldUpdater(enhancement, evmFrameStateFactory, parent);
        assertTrue(subject.parentUpdater().isPresent());
        assertSame(parent, subject.parentUpdater().get());
    }

    @Test
    void updaterHasExpectedProperties() {
        given(hederaOperations.begin()).willReturn(hederaOperations);
        final var updater = subject.updater();
        assertInstanceOf(ProxyWorldUpdater.class, updater);
        assertTrue(updater.parentUpdater().isPresent());
        assertSame(subject, updater.parentUpdater().get());
    }

    @Test
    void updaterPreservesPendingCreation() {
        given(hederaOperations.begin()).willReturn(hederaOperations);
        subject.setupTopLevelLazyCreate(SOME_EVM_ADDRESS);
        final var updater = subject.updater();
        assertInstanceOf(ProxyWorldUpdater.class, updater);
        assertTrue(updater.parentUpdater().isPresent());
        assertSame(subject, updater.parentUpdater().get());
        assertSame(subject.getPendingCreation(), updater.getPendingCreation());
    }

    @Test
    void delegatesTransfer() {
        given(evmFrameState.tryTransfer(ADDRESS_6, SOME_EVM_ADDRESS, 123L, true))
                .willReturn(Optional.of(CustomExceptionalHaltReason.INVALID_SIGNATURE));
        final var maybeHaltReason = subject.tryTransfer(ADDRESS_6, SOME_EVM_ADDRESS, 123L, true);
        assertTrue(maybeHaltReason.isPresent());
        assertEquals(CustomExceptionalHaltReason.INVALID_SIGNATURE, maybeHaltReason.get());
    }

    @Test
    void abortsLazyCreationIfRemainingGasInsufficient() {
        final var pretendCost = 1_234L;
        given(hederaOperations.lazyCreationCostInGas(SOME_EVM_ADDRESS)).willReturn(pretendCost);
        given(frame.getRemainingGas()).willReturn(pretendCost - 1);
        final var maybeHaltReason = subject.tryLazyCreation(SOME_EVM_ADDRESS, frame);
        assertTrue(maybeHaltReason.isPresent());
        assertEquals(INSUFFICIENT_GAS, maybeHaltReason.get());
    }

    @Test
    void delegatesLazyCreationAndDecrementsGasCostOnSuccess() {
        final var pretendCost = 1_234L;
        given(hederaOperations.lazyCreationCostInGas(SOME_EVM_ADDRESS)).willReturn(pretendCost);
        given(frame.getRemainingGas()).willReturn(pretendCost * 2);
        given(evmFrameState.tryLazyCreation(SOME_EVM_ADDRESS)).willReturn(Optional.empty());
        final var maybeHaltReason = subject.tryLazyCreation(SOME_EVM_ADDRESS, frame);
        assertTrue(maybeHaltReason.isEmpty());
        verify(frame).decrementRemainingGas(pretendCost);
    }

    @Test
    void doesntBothDecrementingGasOnLazyCreationFailureSinceAboutToHalt() {
        final var pretendCost = 1_234L;
        final var haltReason = Optional.<ExceptionalHaltReason>of(FAILURE_DURING_LAZY_ACCOUNT_CREATION);
        given(hederaOperations.lazyCreationCostInGas(SOME_EVM_ADDRESS)).willReturn(pretendCost);
        given(frame.getRemainingGas()).willReturn(pretendCost * 2);
        given(evmFrameState.tryLazyCreation(SOME_EVM_ADDRESS)).willReturn(haltReason);
        final var maybeHaltReason = subject.tryLazyCreation(SOME_EVM_ADDRESS, frame);
        assertEquals(haltReason, maybeHaltReason);
        verify(frame, never()).decrementRemainingGas(pretendCost);
    }

    @Test
    void onlyReturnsNonDeletedAccountsAsTouched() {
        given(hederaOperations.getModifiedAccountNumbers()).willReturn(List.of(NUMBER, NEXT_NUMBER, NUMBER_OF_DELETED));
        given(evmFrameState.getAddress(NUMBER)).willReturn(asLongZeroAddress(NUMBER));
        given(evmFrameState.getAddress(NEXT_NUMBER)).willReturn(SOME_EVM_ADDRESS);
        given(evmFrameState.getAddress(NUMBER_OF_DELETED)).willReturn(null);
        given(evmFrameState.getAccount(asLongZeroAddress(NUMBER))).willReturn(anImmutableAccount);
        given(evmFrameState.getAccount(SOME_EVM_ADDRESS)).willReturn(anotherImmutableAccount);

        final var touched = subject.getTouchedAccounts();

        assertEquals(List.of(anImmutableAccount, anotherImmutableAccount), touched);
    }

    @Test
    void doesntSupportDeletedAccountAddresses() {
        assertThrows(UnsupportedOperationException.class, subject::getDeletedAccountAddresses);
    }

    @Test
    void delegatesDeletionTrackingAttempt() {
        final var haltReason = Optional.<ExceptionalHaltReason>of(CustomExceptionalHaltReason.SELF_DESTRUCT_TO_SELF);
        given(evmFrameState.tryTrackingSelfDestructBeneficiary(SOME_EVM_ADDRESS, OTHER_EVM_ADDRESS, frame))
                .willReturn(haltReason);
        assertSame(haltReason, subject.tryTrackingSelfDestructBeneficiary(SOME_EVM_ADDRESS, OTHER_EVM_ADDRESS, frame));
    }

    @Test
    void delegatesEntropy() {
        given(hederaOperations.entropy()).willReturn(OUTPUT_DATA);
        assertEquals(pbjToTuweniBytes(OUTPUT_DATA), subject.entropy());
    }

    @Test
    void externalizeSystemContractResultTest() {
<<<<<<< HEAD
        var contractFunctionResult = SystemContractUtils.contractFunctionResultSuccessFor(
                0, org.apache.tuweni.bytes.Bytes.EMPTY, AccountID.newBuilder().build());
=======
        var contractFunctionResult = SystemContractUtils.successResultOfZeroValueTraceable(
                0,
                org.apache.tuweni.bytes.Bytes.EMPTY,
                100L,
                org.apache.tuweni.bytes.Bytes.EMPTY,
                AccountID.newBuilder().build());
>>>>>>> a0501956

        subject.externalizeSystemContractResults(contractFunctionResult, ResponseCodeEnum.SUCCESS);
        verify(systemContractOperations).externalizeResult(contractFunctionResult, ResponseCodeEnum.SUCCESS);
    }

    @Test
    void currentExchangeRateTest() {
        subject.currentExchangeRate();
        verify(systemContractOperations).currentExchangeRate();
    }

    @Test
    void contractMustBePresent() {
        assertTrue(subject.contractMustBePresent());
        subject.setContractNotRequired();
        assertFalse(subject.contractMustBePresent());
    }
}<|MERGE_RESOLUTION|>--- conflicted
+++ resolved
@@ -507,17 +507,12 @@
 
     @Test
     void externalizeSystemContractResultTest() {
-<<<<<<< HEAD
-        var contractFunctionResult = SystemContractUtils.contractFunctionResultSuccessFor(
-                0, org.apache.tuweni.bytes.Bytes.EMPTY, AccountID.newBuilder().build());
-=======
         var contractFunctionResult = SystemContractUtils.successResultOfZeroValueTraceable(
                 0,
                 org.apache.tuweni.bytes.Bytes.EMPTY,
                 100L,
                 org.apache.tuweni.bytes.Bytes.EMPTY,
                 AccountID.newBuilder().build());
->>>>>>> a0501956
 
         subject.externalizeSystemContractResults(contractFunctionResult, ResponseCodeEnum.SUCCESS);
         verify(systemContractOperations).externalizeResult(contractFunctionResult, ResponseCodeEnum.SUCCESS);
