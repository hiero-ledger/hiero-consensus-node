--- conflicted
+++ resolved
@@ -73,12 +73,7 @@
 
     @Test
     void callsComponentInfraAsExpectedForValidQuery() {
-<<<<<<< HEAD
-        final var contractsConfig = CONFIGURATION.getConfigData(ContractsConfig.class);
         final var processors = Map.of(VERSION_045, processor);
-=======
-        final var processors = Map.of(VERSION_038, processor);
->>>>>>> 791ab237
 
         final var subject = new ContextQueryProcessor(
                 context,
