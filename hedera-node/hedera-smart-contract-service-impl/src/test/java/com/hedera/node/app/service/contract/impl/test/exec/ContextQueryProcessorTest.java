--- conflicted
+++ resolved
@@ -64,12 +64,7 @@
                 .willReturn(SUCCESS_RESULT);
         given(proxyWorldUpdater.entityIdFactory()).willReturn(entityIdFactory);
         final var protoResult = SUCCESS_RESULT.asQueryResult(proxyWorldUpdater);
-<<<<<<< HEAD
-        final var expectedResult = new CallOutcome(protoResult, SUCCESS, HEVM_CREATION.contractId(), null, null);
-=======
-        final var expectedResult =
-                new CallOutcome(protoResult, SUCCESS, HEVM_CREATION.contractId(), null, null, null, opsDuration / 2);
->>>>>>> 1968509c
+        final var expectedResult = new CallOutcome(protoResult, SUCCESS, HEVM_CREATION.contractId(), null, null, null);
         assertEquals(expectedResult, subject.call());
     }
 }