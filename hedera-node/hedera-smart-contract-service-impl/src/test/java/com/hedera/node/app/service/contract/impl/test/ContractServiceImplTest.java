// SPDX-License-Identifier: Apache-2.0
package com.hedera.node.app.service.contract.impl.test;

import static org.junit.jupiter.api.Assertions.assertInstanceOf;
import static org.junit.jupiter.api.Assertions.assertNotNull;
import static org.mockito.Mockito.mock;
import static org.mockito.Mockito.times;
import static org.mockito.Mockito.verify;
import static org.mockito.Mockito.when;

import com.hedera.node.app.service.contract.impl.ContractServiceImpl;
import com.hedera.node.app.service.contract.impl.schemas.V0490ContractSchema;
<<<<<<< HEAD
import com.hedera.node.app.service.contract.impl.schemas.V0500ContractSchema;
import com.hedera.node.app.service.contract.impl.schemas.V061ContractSchema;
=======
>>>>>>> 4c1fae5f
import com.hedera.node.app.spi.AppContext;
import com.hedera.node.app.spi.signatures.SignatureVerifier;
import com.hedera.node.config.data.ContractsConfig;
import com.swirlds.config.api.Configuration;
import com.swirlds.metrics.api.Metrics;
import com.swirlds.state.lifecycle.EntityIdFactory;
import com.swirlds.state.lifecycle.Schema;
import com.swirlds.state.lifecycle.SchemaRegistry;
import java.time.InstantSource;
import org.junit.jupiter.api.BeforeEach;
import org.junit.jupiter.api.Test;
import org.junit.jupiter.api.extension.ExtendWith;
import org.mockito.ArgumentCaptor;
import org.mockito.Mock;
import org.mockito.junit.jupiter.MockitoExtension;

@ExtendWith(MockitoExtension.class)
class ContractServiceImplTest {
    private final InstantSource instantSource = InstantSource.system();

    @Mock
    private AppContext appContext;

    @Mock
    private SignatureVerifier signatureVerifier;

    @Mock
    private Configuration configuration;

    @Mock
    private Metrics metrics;

    @Mock
    private ContractsConfig contractsConfig;

    @Mock
    private EntityIdFactory entityIdFactory;

    private ContractServiceImpl subject;

    @BeforeEach
    void setUp() {
        // given
        when(appContext.instantSource()).thenReturn(instantSource);
        when(appContext.signatureVerifier()).thenReturn(signatureVerifier);
        when(appContext.idFactory()).thenReturn(entityIdFactory);

        subject = new ContractServiceImpl(appContext, metrics);
    }

    @Test
    void handlersAreAvailable() {
        assertNotNull(subject.handlers());
    }

    @Test
    void registersContractSchema() {
        final var captor = ArgumentCaptor.forClass(Schema.class);
        final var mockRegistry = mock(SchemaRegistry.class);
        subject.registerSchemas(mockRegistry);
<<<<<<< HEAD
        verify(mockRegistry, times(3)).register(captor.capture());
        final var schemas = captor.getAllValues();
        assertInstanceOf(V0490ContractSchema.class, schemas.getFirst());
        assertInstanceOf(V0500ContractSchema.class, schemas.get(1));
        assertInstanceOf(V061ContractSchema.class, schemas.getLast());
=======
        verify(mockRegistry, times(1)).register(captor.capture());
        final var schemas = captor.getAllValues();
        assertInstanceOf(V0490ContractSchema.class, schemas.getFirst());
>>>>>>> 4c1fae5f
    }
}<|MERGE_RESOLUTION|>--- conflicted
+++ resolved
@@ -10,11 +10,7 @@
 
 import com.hedera.node.app.service.contract.impl.ContractServiceImpl;
 import com.hedera.node.app.service.contract.impl.schemas.V0490ContractSchema;
-<<<<<<< HEAD
-import com.hedera.node.app.service.contract.impl.schemas.V0500ContractSchema;
 import com.hedera.node.app.service.contract.impl.schemas.V061ContractSchema;
-=======
->>>>>>> 4c1fae5f
 import com.hedera.node.app.spi.AppContext;
 import com.hedera.node.app.spi.signatures.SignatureVerifier;
 import com.hedera.node.config.data.ContractsConfig;
@@ -75,16 +71,9 @@
         final var captor = ArgumentCaptor.forClass(Schema.class);
         final var mockRegistry = mock(SchemaRegistry.class);
         subject.registerSchemas(mockRegistry);
-<<<<<<< HEAD
         verify(mockRegistry, times(3)).register(captor.capture());
         final var schemas = captor.getAllValues();
         assertInstanceOf(V0490ContractSchema.class, schemas.getFirst());
-        assertInstanceOf(V0500ContractSchema.class, schemas.get(1));
         assertInstanceOf(V061ContractSchema.class, schemas.getLast());
-=======
-        verify(mockRegistry, times(1)).register(captor.capture());
-        final var schemas = captor.getAllValues();
-        assertInstanceOf(V0490ContractSchema.class, schemas.getFirst());
->>>>>>> 4c1fae5f
     }
 }