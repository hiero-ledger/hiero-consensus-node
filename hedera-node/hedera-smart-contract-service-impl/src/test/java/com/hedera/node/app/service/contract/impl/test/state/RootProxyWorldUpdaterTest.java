--- conflicted
+++ resolved
@@ -122,13 +122,8 @@
         given(hederaOperations.valueInTinybars(rentInTinycents)).willReturn(rentInTinybars);
 
         given(hederaOperations.getStore()).willReturn(store);
-<<<<<<< HEAD
-        final var createdIds = List.of(CALLED_CONTRACT_ID);
-        final var updatedNonces = List.of(new ContractNonceInfo(CALLED_CONTRACT_ID, 1L));
-=======
         final var createdIds = new ArrayList<>(List.of(CALLED_CONTRACT_ID));
         final var updatedNonces = new ArrayList<>(List.of(new ContractNonceInfo(CALLED_CONTRACT_ID, 1L)));
->>>>>>> 8ad1595b
         given(hederaOperations.summarizeContractChanges())
                 .willReturn(new ContractChangeSummary(createdIds, updatedNonces));
 
