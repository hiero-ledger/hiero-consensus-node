// SPDX-License-Identifier: Apache-2.0
package com.hedera.node.app.service.contract.impl.test.exec;

import static com.hedera.hapi.node.base.ResponseCodeEnum.INSUFFICIENT_BALANCES_FOR_RENEWAL_FEES;
import static com.hedera.hapi.node.base.ResponseCodeEnum.INVALID_ACCOUNT_ID;
import static com.hedera.hapi.node.base.ResponseCodeEnum.INVALID_CONTRACT_ID;
import static com.hedera.hapi.node.base.ResponseCodeEnum.INVALID_TRANSACTION_BODY;
import static com.hedera.node.app.service.contract.impl.exec.utils.FrameUtils.TRACKER_CONTEXT_VARIABLE;
import static com.hedera.node.app.service.contract.impl.test.TestHelpers.CALLED_CONTRACT_ID;
import static com.hedera.node.app.service.contract.impl.test.TestHelpers.CALL_DATA;
import static com.hedera.node.app.service.contract.impl.test.TestHelpers.CHARGING_RESULT;
import static com.hedera.node.app.service.contract.impl.test.TestHelpers.CODE_FACTORY;
import static com.hedera.node.app.service.contract.impl.test.TestHelpers.EIP_1014_ADDRESS;
import static com.hedera.node.app.service.contract.impl.test.TestHelpers.GAS_LIMIT;
import static com.hedera.node.app.service.contract.impl.test.TestHelpers.INVALID_CONTRACT_ADDRESS;
import static com.hedera.node.app.service.contract.impl.test.TestHelpers.MAINNET_CHAIN_ID;
import static com.hedera.node.app.service.contract.impl.test.TestHelpers.MAX_GAS_ALLOWANCE;
import static com.hedera.node.app.service.contract.impl.test.TestHelpers.NETWORK_GAS_PRICE;
import static com.hedera.node.app.service.contract.impl.test.TestHelpers.NONCE;
import static com.hedera.node.app.service.contract.impl.test.TestHelpers.NON_SYSTEM_LONG_ZERO_ADDRESS;
import static com.hedera.node.app.service.contract.impl.test.TestHelpers.NO_ALLOWANCE_CHARGING_RESULT;
import static com.hedera.node.app.service.contract.impl.test.TestHelpers.RECEIVER_ID;
import static com.hedera.node.app.service.contract.impl.test.TestHelpers.RELAYER_ID;
import static com.hedera.node.app.service.contract.impl.test.TestHelpers.SENDER_ID;
import static com.hedera.node.app.service.contract.impl.test.TestHelpers.SUCCESS_RESULT;
import static com.hedera.node.app.service.contract.impl.test.TestHelpers.USER_OFFERED_GAS_PRICE;
import static com.hedera.node.app.service.contract.impl.test.TestHelpers.VALID_CONTRACT_ADDRESS;
import static com.hedera.node.app.service.contract.impl.test.TestHelpers.VALUE;
import static com.hedera.node.app.service.contract.impl.test.TestHelpers.assertFailsWith;
import static com.hedera.node.app.service.contract.impl.test.TestHelpers.wellKnownContextWith;
import static com.hedera.node.app.service.contract.impl.test.TestHelpers.wellKnownHapiCall;
import static com.hedera.node.app.service.contract.impl.test.TestHelpers.wellKnownHapiCreate;
import static com.hedera.node.app.service.contract.impl.test.TestHelpers.wellKnownRelayedHapiCall;
import static com.hedera.node.app.service.contract.impl.test.TestHelpers.wellKnownRelayedHapiCreate;
import static org.assertj.core.api.Assertions.assertThat;
import static org.assertj.core.api.Assertions.catchThrowableOfType;
import static org.junit.jupiter.api.Assertions.assertEquals;
import static org.junit.jupiter.api.Assertions.assertFalse;
import static org.junit.jupiter.api.Assertions.assertNull;
import static org.mockito.ArgumentMatchers.any;
import static org.mockito.ArgumentMatchers.eq;
import static org.mockito.BDDMockito.given;
import static org.mockito.BDDMockito.willThrow;
import static org.mockito.Mockito.inOrder;
import static org.mockito.Mockito.mock;
import static org.mockito.Mockito.never;
import static org.mockito.Mockito.verify;

import com.hedera.hapi.node.base.ResponseCodeEnum;
import com.hedera.hapi.node.contract.ContractCreateTransactionBody;
import com.hedera.hapi.node.state.token.Account;
import com.hedera.node.app.service.contract.impl.exec.ActionSidecarContentTracer;
import com.hedera.node.app.service.contract.impl.exec.FeatureFlags;
import com.hedera.node.app.service.contract.impl.exec.FrameRunner;
import com.hedera.node.app.service.contract.impl.exec.TransactionProcessor;
import com.hedera.node.app.service.contract.impl.exec.gas.CustomGasCharging;
import com.hedera.node.app.service.contract.impl.exec.gas.SystemContractGasCalculator;
import com.hedera.node.app.service.contract.impl.exec.gas.TinybarValues;
import com.hedera.node.app.service.contract.impl.exec.processors.CustomMessageCallProcessor;
import com.hedera.node.app.service.contract.impl.exec.utils.FrameBuilder;
import com.hedera.node.app.service.contract.impl.exec.utils.OpsDurationCounter;
import com.hedera.node.app.service.contract.impl.hevm.HederaEvmBlocks;
import com.hedera.node.app.service.contract.impl.hevm.HederaEvmTransaction;
import com.hedera.node.app.service.contract.impl.hevm.HederaEvmTransactionResult;
import com.hedera.node.app.service.contract.impl.infra.StorageAccessTracker;
import com.hedera.node.app.service.contract.impl.records.ContractOperationStreamBuilder;
import com.hedera.node.app.service.contract.impl.state.HederaEvmAccount;
import com.hedera.node.app.service.contract.impl.state.ProxyWorldUpdater;
import com.hedera.node.app.service.contract.impl.state.TxStorageUsage;
import com.hedera.node.app.service.contract.impl.utils.ConversionUtils;
import com.hedera.node.app.spi.workflows.HandleException;
import com.hedera.node.app.spi.workflows.ResourceExhaustedException;
import com.hedera.pbj.runtime.io.buffer.Bytes;
import com.swirlds.config.api.Configuration;
import edu.umd.cs.findbugs.annotations.NonNull;
import edu.umd.cs.findbugs.annotations.Nullable;
import java.util.ArrayDeque;
import java.util.Deque;
import java.util.List;
import java.util.Set;
import org.hyperledger.besu.datatypes.Address;
import org.hyperledger.besu.evm.frame.MessageFrame;
import org.hyperledger.besu.evm.processor.ContractCreationProcessor;
import org.junit.jupiter.api.BeforeEach;
import org.junit.jupiter.api.Test;
import org.junit.jupiter.api.extension.ExtendWith;
import org.mockito.Mock;
import org.mockito.junit.jupiter.MockitoExtension;

@ExtendWith(MockitoExtension.class)
class TransactionProcessorTest {
    @Mock
    private MessageFrame initialFrame;

    @Mock
    private FrameBuilder frameBuilder;

    @Mock
    private FrameRunner frameRunner;

    @Mock
    private CustomMessageCallProcessor messageCallProcessor;

    @Mock
    private SystemContractGasCalculator systemContractGasCalculator;

    @Mock
    private ContractCreationProcessor contractCreationProcessor;

    @Mock
    private HederaEvmBlocks blocks;

    @Mock
    private TinybarValues tinybarValues;

    @Mock
    private ProxyWorldUpdater worldUpdater;

    @Mock
    private ActionSidecarContentTracer tracer;

    @Mock
    private Configuration config;

    @Mock
    private HederaEvmAccount senderAccount;

    @Mock
    private StorageAccessTracker tracker;

    @Mock
    private HederaEvmAccount relayerAccount;

    @Mock
    private HederaEvmAccount receiverAccount;

    @Mock
    private CustomGasCharging gasCharging;

    @Mock
    private FeatureFlags featureFlags;

    @Mock
    private ContractOperationStreamBuilder recordBuilder;

    private final Deque<MessageFrame> stack = new ArrayDeque<>();

    private TransactionProcessor subject;

    private OpsDurationCounter opsDurationCounter;

    @BeforeEach
    void setUp() {
        subject = new TransactionProcessor(
<<<<<<< HEAD
                frameBuilder,
                frameRunner,
                gasCharging,
                messageCallProcessor,
                contractCreationProcessor,
                featureFlags,
                CODE_FACTORY);
=======
                frameBuilder, frameRunner, gasCharging, messageCallProcessor, contractCreationProcessor, featureFlags);
        opsDurationCounter = OpsDurationCounter.disabled();
>>>>>>> 26aa505c
    }

    @Test
    void abortsOnMissingSender() {
        assertAbortsWith(INVALID_ACCOUNT_ID);
    }

    @Test
    void lazyCreationAttemptWithNoValueFailsFast() {
        givenSenderAccountWithNoHederaAccount();
        givenRelayerAccount();
        given(messageCallProcessor.isImplicitCreationEnabled()).willReturn(true);
        assertAbortsWith(wellKnownRelayedHapiCall(0), INVALID_CONTRACT_ID);
    }

    @Test
    void lazyCreationAttemptWithInvalidAddress() {
        givenSenderAccountWithNoHederaAccount();
        givenRelayerAccount();
        final var invalidCreation = new HederaEvmTransaction(
                SENDER_ID,
                RELAYER_ID,
                INVALID_CONTRACT_ADDRESS,
                NONCE,
                CALL_DATA,
                MAINNET_CHAIN_ID,
                VALUE,
                GAS_LIMIT,
                USER_OFFERED_GAS_PRICE,
                MAX_GAS_ALLOWANCE,
                null,
                null);
        given(messageCallProcessor.isImplicitCreationEnabled()).willReturn(true);
        assertAbortsWith(invalidCreation, INVALID_CONTRACT_ID);
    }

    @Test
    void lazyCreationAttemptWithValidAddress() {
        givenSenderAccount();
        givenRelayerAccount();
        givenAccessTracker(mock(StorageAccessTracker.class));
        final var transaction = new HederaEvmTransaction(
                SENDER_ID,
                RELAYER_ID,
                VALID_CONTRACT_ADDRESS,
                NONCE,
                CALL_DATA,
                MAINNET_CHAIN_ID,
                VALUE,
                GAS_LIMIT,
                USER_OFFERED_GAS_PRICE,
                MAX_GAS_ALLOWANCE,
                null,
                null);
        given(messageCallProcessor.isImplicitCreationEnabled()).willReturn(true);
        final var context = wellKnownContextWith(blocks, tinybarValues, systemContractGasCalculator);
        given(gasCharging.chargeForGas(senderAccount, relayerAccount, context, worldUpdater, transaction))
                .willReturn(CHARGING_RESULT);
        given(senderAccount.getAddress()).willReturn(EIP_1014_ADDRESS);
        final var expectedToAddress = ConversionUtils.pbjToBesuAddress(VALID_CONTRACT_ADDRESS.evmAddressOrThrow());
        given(frameBuilder.buildInitialFrameWith(
                        transaction,
                        worldUpdater,
                        context,
                        config,
                        opsDurationCounter,
                        featureFlags,
                        EIP_1014_ADDRESS,
                        expectedToAddress,
                        CHARGING_RESULT.intrinsicGas(),
                        CODE_FACTORY))
                .willReturn(initialFrame);
        given(senderAccount.getNonce()).willReturn(NONCE);
        given(frameRunner.runToCompletion(
                        transaction.gasLimit(),
                        SENDER_ID,
                        initialFrame,
                        tracer,
                        messageCallProcessor,
                        contractCreationProcessor))
                .willReturn(SUCCESS_RESULT);

        final var result =
                subject.processTransaction(transaction, worldUpdater, context, tracer, config, opsDurationCounter);

        assertEquals(SUCCESS_RESULT.withTxStorageUsage(new TxStorageUsage(List.of(), null)), result);
        verify(worldUpdater).setupTopLevelLazyCreate(expectedToAddress);
    }

    @Test
    void lazyCreationAttemptCanCallNotExistingFeatureFlagOn() {
        givenSenderAccount();
        givenRelayerAccount();
        given(tracker.getJustReads()).willReturn(List.of());
        givenAccessTracker(tracker);
        final var transaction = new HederaEvmTransaction(
                SENDER_ID,
                RELAYER_ID,
                VALID_CONTRACT_ADDRESS,
                NONCE,
                CALL_DATA,
                MAINNET_CHAIN_ID,
                VALUE,
                GAS_LIMIT,
                USER_OFFERED_GAS_PRICE,
                MAX_GAS_ALLOWANCE,
                null,
                null);
        given(messageCallProcessor.isImplicitCreationEnabled()).willReturn(true);
        final var context = wellKnownContextWith(blocks, tinybarValues, systemContractGasCalculator);
        given(gasCharging.chargeForGas(senderAccount, relayerAccount, context, worldUpdater, transaction))
                .willReturn(CHARGING_RESULT);
        given(senderAccount.getAddress()).willReturn(EIP_1014_ADDRESS);
        final var expectedToAddress = ConversionUtils.pbjToBesuAddress(VALID_CONTRACT_ADDRESS.evmAddressOrThrow());
        given(frameBuilder.buildInitialFrameWith(
                        transaction,
                        worldUpdater,
                        context,
                        config,
                        opsDurationCounter,
                        featureFlags,
                        EIP_1014_ADDRESS,
                        expectedToAddress,
                        CHARGING_RESULT.intrinsicGas(),
                        CODE_FACTORY))
                .willReturn(initialFrame);
        given(senderAccount.hederaId()).willReturn(SENDER_ID);
        given(frameRunner.runToCompletion(
                        transaction.gasLimit(),
                        SENDER_ID,
                        initialFrame,
                        tracer,
                        messageCallProcessor,
                        contractCreationProcessor))
                .willReturn(SUCCESS_RESULT);
        given(featureFlags.isAllowCallsToNonContractAccountsEnabled(any(), any()))
                .willReturn(true);
        given(senderAccount.getNonce()).willReturn(NONCE);

        final var result =
                subject.processTransaction(transaction, worldUpdater, context, tracer, config, opsDurationCounter);

        assertEquals(SUCCESS_RESULT.withTxStorageUsage(new TxStorageUsage(List.of(), null)), result);
        verify(worldUpdater).setupTopLevelLazyCreate(expectedToAddress);
    }

    @Test
    void callWithNoValueAndCanCallNotExistingFeatureFlagOn() {
        givenSenderAccount();
        givenRelayerAccount();
        givenAccessTracker(mock(StorageAccessTracker.class));
        final var transaction = new HederaEvmTransaction(
                SENDER_ID,
                RELAYER_ID,
                VALID_CONTRACT_ADDRESS,
                NONCE,
                CALL_DATA,
                MAINNET_CHAIN_ID,
                0L,
                GAS_LIMIT,
                USER_OFFERED_GAS_PRICE,
                MAX_GAS_ALLOWANCE,
                null,
                null);
        given(messageCallProcessor.isImplicitCreationEnabled()).willReturn(true);
        final var context = wellKnownContextWith(blocks, tinybarValues, systemContractGasCalculator);
        given(gasCharging.chargeForGas(senderAccount, relayerAccount, context, worldUpdater, transaction))
                .willReturn(CHARGING_RESULT);
        given(senderAccount.getAddress()).willReturn(EIP_1014_ADDRESS);
        final var expectedToAddress = ConversionUtils.pbjToBesuAddress(VALID_CONTRACT_ADDRESS.evmAddressOrThrow());
        given(frameBuilder.buildInitialFrameWith(
                        transaction,
                        worldUpdater,
                        context,
                        config,
                        opsDurationCounter,
                        featureFlags,
                        EIP_1014_ADDRESS,
                        expectedToAddress,
                        CHARGING_RESULT.intrinsicGas(),
                        CODE_FACTORY))
                .willReturn(initialFrame);
        given(senderAccount.hederaId()).willReturn(SENDER_ID);
        given(frameRunner.runToCompletion(
                        transaction.gasLimit(),
                        SENDER_ID,
                        initialFrame,
                        tracer,
                        messageCallProcessor,
                        contractCreationProcessor))
                .willReturn(SUCCESS_RESULT);
        given(featureFlags.isAllowCallsToNonContractAccountsEnabled(any(), any()))
                .willReturn(true);
        given(senderAccount.getNonce()).willReturn(NONCE);

        final var result =
                subject.processTransaction(transaction, worldUpdater, context, tracer, config, opsDurationCounter);

        assertEquals(SUCCESS_RESULT.withTxStorageUsage(new TxStorageUsage(List.of(), null)), result);
    }

    @Test
    void callWhenComputePartiesThrowsException() {
        final var transaction = new HederaEvmTransaction(
                SENDER_ID,
                null,
                VALID_CONTRACT_ADDRESS,
                NONCE,
                CALL_DATA,
                MAINNET_CHAIN_ID,
                0L,
                GAS_LIMIT,
                USER_OFFERED_GAS_PRICE,
                MAX_GAS_ALLOWANCE,
                null,
                null);
        final var context = wellKnownContextWith(blocks, tinybarValues, systemContractGasCalculator);
        given(worldUpdater.getHederaAccount(SENDER_ID)).willReturn(null);

        final var handleException = catchThrowableOfType(
                () -> subject.processTransaction(
                        transaction, worldUpdater, context, tracer, config, opsDurationCounter),
                HandleException.class);
        assertThat(handleException.getStatus()).isEqualTo(INVALID_ACCOUNT_ID);
    }

    @Test
    void callWhenInvalidContractIdThrowsException() {
        final var transaction = new HederaEvmTransaction(
                SENDER_ID,
                null,
                INVALID_CONTRACT_ADDRESS,
                NONCE,
                CALL_DATA,
                MAINNET_CHAIN_ID,
                0L,
                GAS_LIMIT,
                USER_OFFERED_GAS_PRICE,
                MAX_GAS_ALLOWANCE,
                null,
                null);
        final var context = wellKnownContextWith(blocks, tinybarValues, systemContractGasCalculator);
        given(worldUpdater.getHederaAccount(SENDER_ID)).willReturn(senderAccount);
        given(worldUpdater.getHederaAccount(INVALID_CONTRACT_ADDRESS)).willThrow(IllegalArgumentException.class);

        final var handleException = catchThrowableOfType(
                () -> subject.processTransaction(
                        transaction, worldUpdater, context, tracer, config, opsDurationCounter),
                HandleException.class);
        assertThat(handleException.getStatus()).isEqualTo(INVALID_TRANSACTION_BODY);
    }

    @Test
    void requiresEthTxToHaveNonNullRelayer() {
        givenSenderAccountWithNoHederaAccount();
        assertAbortsWith(wellKnownRelayedHapiCall(0), INVALID_ACCOUNT_ID);
    }

    @Test
    void nonLazyCreateCandidateMustHaveReceiver() {
        givenSenderAccountWithNoHederaAccount();
        givenRelayerAccount();
        assertAbortsWith(wellKnownRelayedHapiCall(0), INVALID_CONTRACT_ID);
    }

    @Test
    @SuppressWarnings("unchecked")
    void ethCreateHappyPathAsExpected() {
        final var inOrder = inOrder(worldUpdater, frameBuilder, frameRunner, gasCharging, senderAccount);

        givenSenderAccount();
        givenRelayerAccount();
        givenAccessTracker(mock(StorageAccessTracker.class));

        final var context = wellKnownContextWith(blocks, tinybarValues, systemContractGasCalculator);
        final var transaction = wellKnownRelayedHapiCreate();

        given(gasCharging.chargeForGas(senderAccount, relayerAccount, context, worldUpdater, transaction))
                .willReturn(CHARGING_RESULT);
        given(senderAccount.getAddress()).willReturn(EIP_1014_ADDRESS);
        given(senderAccount.getNonce()).willReturn(NONCE);
        final var expectedToAddress = Address.contractAddress(EIP_1014_ADDRESS, NONCE);
        given(frameBuilder.buildInitialFrameWith(
                        transaction,
                        worldUpdater,
                        context,
                        config,
                        opsDurationCounter,
                        featureFlags,
                        EIP_1014_ADDRESS,
                        expectedToAddress,
                        CHARGING_RESULT.intrinsicGas(),
                        CODE_FACTORY))
                .willReturn(initialFrame);
        given(senderAccount.getNonce()).willReturn(NONCE);
        given(frameRunner.runToCompletion(
                        transaction.gasLimit(),
                        SENDER_ID,
                        initialFrame,
                        tracer,
                        messageCallProcessor,
                        contractCreationProcessor))
                .willReturn(SUCCESS_RESULT);
        final var parsedAccount =
                Account.newBuilder().accountId(senderAccount.hederaId()).build();
        given(senderAccount.toNativeAccount()).willReturn(parsedAccount);
        given(initialFrame.getSelfDestructs()).willReturn(Set.of(NON_SYSTEM_LONG_ZERO_ADDRESS));

        final var result =
                subject.processTransaction(transaction, worldUpdater, context, tracer, config, opsDurationCounter);

        inOrder.verify(worldUpdater)
                .setupAliasedTopLevelCreate(ContractCreateTransactionBody.DEFAULT, expectedToAddress);
        inOrder.verify(gasCharging).chargeForGas(senderAccount, relayerAccount, context, worldUpdater, transaction);
        inOrder.verify(frameBuilder)
                .buildInitialFrameWith(
                        transaction,
                        worldUpdater,
                        context,
                        config,
                        opsDurationCounter,
                        featureFlags,
                        EIP_1014_ADDRESS,
                        expectedToAddress,
                        CHARGING_RESULT.intrinsicGas(),
                        CODE_FACTORY);
        inOrder.verify(frameRunner)
                .runToCompletion(
                        transaction.gasLimit(),
                        SENDER_ID,
                        initialFrame,
                        tracer,
                        messageCallProcessor,
                        contractCreationProcessor);
        inOrder.verify(gasCharging)
                .maybeRefundGiven(
                        GAS_LIMIT - SUCCESS_RESULT.gasUsed(),
                        CHARGING_RESULT.relayerAllowanceUsed(),
                        senderAccount,
                        relayerAccount,
                        context,
                        worldUpdater);
        inOrder.verify(worldUpdater).deleteAccount(NON_SYSTEM_LONG_ZERO_ADDRESS);
        inOrder.verify(worldUpdater).commit();
        assertEquals(SUCCESS_RESULT.withTxStorageUsage(new TxStorageUsage(List.of(), null)), result);
    }

    @Test
    @SuppressWarnings("unchecked")
    void hapiCreateHappyPathAsExpected() {
        final var inOrder = inOrder(worldUpdater, frameBuilder, frameRunner, gasCharging, senderAccount);

        givenSenderAccount();
        givenAccessTracker(mock(StorageAccessTracker.class));

        final var context = wellKnownContextWith(blocks, tinybarValues, systemContractGasCalculator);
        final var transaction = wellKnownHapiCreate();

        given(gasCharging.chargeForGas(senderAccount, null, context, worldUpdater, transaction))
                .willReturn(NO_ALLOWANCE_CHARGING_RESULT);
        given(senderAccount.getAddress()).willReturn(EIP_1014_ADDRESS);
        given(worldUpdater.setupTopLevelCreate(ContractCreateTransactionBody.DEFAULT))
                .willReturn(NON_SYSTEM_LONG_ZERO_ADDRESS);
        given(frameBuilder.buildInitialFrameWith(
                        transaction,
                        worldUpdater,
                        context,
                        config,
                        opsDurationCounter,
                        featureFlags,
                        EIP_1014_ADDRESS,
                        NON_SYSTEM_LONG_ZERO_ADDRESS,
                        CHARGING_RESULT.intrinsicGas(),
                        CODE_FACTORY))
                .willReturn(initialFrame);
        given(frameRunner.runToCompletion(
                        transaction.gasLimit(),
                        SENDER_ID,
                        initialFrame,
                        tracer,
                        messageCallProcessor,
                        contractCreationProcessor))
                .willReturn(SUCCESS_RESULT);
        given(initialFrame.getSelfDestructs()).willReturn(Set.of(NON_SYSTEM_LONG_ZERO_ADDRESS));

        final var result =
                subject.processTransaction(transaction, worldUpdater, context, tracer, config, opsDurationCounter);

        inOrder.verify(worldUpdater).setupTopLevelCreate(ContractCreateTransactionBody.DEFAULT);
        inOrder.verify(gasCharging).chargeForGas(senderAccount, null, context, worldUpdater, transaction);
        inOrder.verify(frameBuilder)
                .buildInitialFrameWith(
                        transaction,
                        worldUpdater,
                        context,
                        config,
                        opsDurationCounter,
                        featureFlags,
                        EIP_1014_ADDRESS,
                        NON_SYSTEM_LONG_ZERO_ADDRESS,
                        CHARGING_RESULT.intrinsicGas(),
                        CODE_FACTORY);
        inOrder.verify(frameRunner)
                .runToCompletion(
                        transaction.gasLimit(),
                        SENDER_ID,
                        initialFrame,
                        tracer,
                        messageCallProcessor,
                        contractCreationProcessor);
        inOrder.verify(gasCharging)
                .maybeRefundGiven(GAS_LIMIT - SUCCESS_RESULT.gasUsed(), 0, senderAccount, null, context, worldUpdater);
        inOrder.verify(worldUpdater).deleteAccount(NON_SYSTEM_LONG_ZERO_ADDRESS);
        inOrder.verify(worldUpdater).commit();
        assertEquals(SUCCESS_RESULT.withTxStorageUsage(new TxStorageUsage(List.of(), null)), result);
        verify(senderAccount, never()).incrementNonce();
    }

    @Test
    @SuppressWarnings("unchecked")
    void ethCallHappyPathAsExpected() {
        final var inOrder =
                inOrder(worldUpdater, frameBuilder, frameRunner, gasCharging, messageCallProcessor, senderAccount);

        givenSenderAccount();
        givenRelayerAccount();
        givenReceiverAccount();
        givenAccessTracker(mock(StorageAccessTracker.class));

        final var context = wellKnownContextWith(blocks, tinybarValues, systemContractGasCalculator, recordBuilder);
        final var transaction = wellKnownRelayedHapiCall(0);

        given(gasCharging.chargeForGas(senderAccount, relayerAccount, context, worldUpdater, transaction))
                .willReturn(CHARGING_RESULT);
        given(senderAccount.getAddress()).willReturn(EIP_1014_ADDRESS);
        given(senderAccount.getNonce()).willReturn(NONCE);
        given(receiverAccount.getAddress()).willReturn(NON_SYSTEM_LONG_ZERO_ADDRESS);
        given(frameBuilder.buildInitialFrameWith(
                        transaction,
                        worldUpdater,
                        context,
                        config,
                        opsDurationCounter,
                        featureFlags,
                        EIP_1014_ADDRESS,
                        NON_SYSTEM_LONG_ZERO_ADDRESS,
                        CHARGING_RESULT.intrinsicGas(),
                        CODE_FACTORY))
                .willReturn(initialFrame);
        given(frameRunner.runToCompletion(
                        eq(transaction.gasLimit()),
                        eq(SENDER_ID),
                        eq(initialFrame),
                        eq(tracer),
                        any(),
                        eq(contractCreationProcessor)))
                .willReturn(SUCCESS_RESULT);
        given(initialFrame.getSelfDestructs()).willReturn(Set.of(NON_SYSTEM_LONG_ZERO_ADDRESS));

        final var result =
                subject.processTransaction(transaction, worldUpdater, context, tracer, config, opsDurationCounter);

        inOrder.verify(gasCharging).chargeForGas(senderAccount, relayerAccount, context, worldUpdater, transaction);
        inOrder.verify(frameBuilder)
                .buildInitialFrameWith(
                        transaction,
                        worldUpdater,
                        context,
                        config,
                        opsDurationCounter,
                        featureFlags,
                        EIP_1014_ADDRESS,
                        NON_SYSTEM_LONG_ZERO_ADDRESS,
                        CHARGING_RESULT.intrinsicGas(),
                        CODE_FACTORY);
        inOrder.verify(frameRunner)
                .runToCompletion(
                        transaction.gasLimit(),
                        SENDER_ID,
                        initialFrame,
                        tracer,
                        messageCallProcessor,
                        contractCreationProcessor);
        inOrder.verify(gasCharging)
                .maybeRefundGiven(
                        GAS_LIMIT - SUCCESS_RESULT.gasUsed(),
                        CHARGING_RESULT.relayerAllowanceUsed(),
                        senderAccount,
                        relayerAccount,
                        context,
                        worldUpdater);
        inOrder.verify(worldUpdater).deleteAccount(NON_SYSTEM_LONG_ZERO_ADDRESS);
        inOrder.verify(worldUpdater).commit();
        assertEquals(SUCCESS_RESULT.withTxStorageUsage(new TxStorageUsage(List.of(), null)), result);
    }

    @Test
    @SuppressWarnings("unchecked")
    void ethCallHappyPathAsExpectedAndCanCallNotExistingFeatureFlagOn() {
        final var inOrder =
                inOrder(worldUpdater, frameBuilder, frameRunner, gasCharging, messageCallProcessor, senderAccount);

        givenSenderAccount();
        givenRelayerAccount();
        givenReceiverAccount();
        givenAccessTracker(mock(StorageAccessTracker.class));

        final var context = wellKnownContextWith(blocks, tinybarValues, systemContractGasCalculator, recordBuilder);
        final var transaction = wellKnownRelayedHapiCall(0);

        given(gasCharging.chargeForGas(senderAccount, relayerAccount, context, worldUpdater, transaction))
                .willReturn(CHARGING_RESULT);
        given(senderAccount.getAddress()).willReturn(EIP_1014_ADDRESS);
        given(receiverAccount.getAddress()).willReturn(NON_SYSTEM_LONG_ZERO_ADDRESS);
        given(frameBuilder.buildInitialFrameWith(
                        transaction,
                        worldUpdater,
                        context,
                        config,
                        opsDurationCounter,
                        featureFlags,
                        EIP_1014_ADDRESS,
                        NON_SYSTEM_LONG_ZERO_ADDRESS,
                        CHARGING_RESULT.intrinsicGas(),
                        CODE_FACTORY))
                .willReturn(initialFrame);
        given(senderAccount.hederaId()).willReturn(SENDER_ID);
        given(frameRunner.runToCompletion(
                        eq(transaction.gasLimit()),
                        eq(SENDER_ID),
                        eq(initialFrame),
                        eq(tracer),
                        any(),
                        eq(contractCreationProcessor)))
                .willReturn(SUCCESS_RESULT);
        given(initialFrame.getSelfDestructs()).willReturn(Set.of(NON_SYSTEM_LONG_ZERO_ADDRESS));
        given(featureFlags.isAllowCallsToNonContractAccountsEnabled(any(), any()))
                .willReturn(true);
        given(senderAccount.getNonce()).willReturn(NONCE);

        final var result =
                subject.processTransaction(transaction, worldUpdater, context, tracer, config, opsDurationCounter);

        inOrder.verify(gasCharging).chargeForGas(senderAccount, relayerAccount, context, worldUpdater, transaction);
        inOrder.verify(frameBuilder)
                .buildInitialFrameWith(
                        transaction,
                        worldUpdater,
                        context,
                        config,
                        opsDurationCounter,
                        featureFlags,
                        EIP_1014_ADDRESS,
                        NON_SYSTEM_LONG_ZERO_ADDRESS,
                        CHARGING_RESULT.intrinsicGas(),
                        CODE_FACTORY);
        inOrder.verify(frameRunner)
                .runToCompletion(
                        transaction.gasLimit(),
                        SENDER_ID,
                        initialFrame,
                        tracer,
                        messageCallProcessor,
                        contractCreationProcessor);
        inOrder.verify(gasCharging)
                .maybeRefundGiven(
                        GAS_LIMIT - SUCCESS_RESULT.gasUsed(),
                        CHARGING_RESULT.relayerAllowanceUsed(),
                        senderAccount,
                        relayerAccount,
                        context,
                        worldUpdater);
        inOrder.verify(worldUpdater).deleteAccount(NON_SYSTEM_LONG_ZERO_ADDRESS);
        inOrder.verify(worldUpdater).commit();
        assertEquals(SUCCESS_RESULT.withTxStorageUsage(new TxStorageUsage(List.of(), null)), result);
    }

    @Test
    @SuppressWarnings("unchecked")
    void ethCallAsExpectedWithResourceExhaustionInCommit() {
        givenSenderAccount();
        givenRelayerAccount();
        givenReceiverAccount();
        givenAccessTracker(mock(StorageAccessTracker.class));

        final var context = wellKnownContextWith(blocks, tinybarValues, systemContractGasCalculator, recordBuilder);
        final var transaction = wellKnownRelayedHapiCall(0);

        given(gasCharging.chargeForGas(senderAccount, relayerAccount, context, worldUpdater, transaction))
                .willReturn(CHARGING_RESULT);
        given(senderAccount.getAddress()).willReturn(EIP_1014_ADDRESS);
        given(senderAccount.getNonce()).willReturn(NONCE);
        given(receiverAccount.getAddress()).willReturn(NON_SYSTEM_LONG_ZERO_ADDRESS);
        given(frameBuilder.buildInitialFrameWith(
                        transaction,
                        worldUpdater,
                        context,
                        config,
                        opsDurationCounter,
                        featureFlags,
                        EIP_1014_ADDRESS,
                        NON_SYSTEM_LONG_ZERO_ADDRESS,
                        CHARGING_RESULT.intrinsicGas(),
                        CODE_FACTORY))
                .willReturn(initialFrame);
        given(frameRunner.runToCompletion(
                        eq(transaction.gasLimit()),
                        eq(SENDER_ID),
                        eq(initialFrame),
                        eq(tracer),
                        any(),
                        eq(contractCreationProcessor)))
                .willReturn(SUCCESS_RESULT);
        given(initialFrame.getSelfDestructs()).willReturn(Set.of(NON_SYSTEM_LONG_ZERO_ADDRESS));

        willThrow(new ResourceExhaustedException(INSUFFICIENT_BALANCES_FOR_RENEWAL_FEES))
                .given(worldUpdater)
                .commit();

        final var result =
                subject.processTransaction(transaction, worldUpdater, context, tracer, config, opsDurationCounter);

        assertResourceExhaustion(INSUFFICIENT_BALANCES_FOR_RENEWAL_FEES, result);
    }

    private void assertResourceExhaustion(
            @NonNull final ResponseCodeEnum reason, @NonNull final HederaEvmTransactionResult result) {
        assertFalse(result.isSuccess());
        assertEquals(GAS_LIMIT, result.gasUsed());
        assertEquals(NETWORK_GAS_PRICE, result.gasPrice());
        assertNull(result.haltReason());
        assertEquals(Bytes.wrap(reason.name()), result.revertReason());
    }

    private void assertAbortsWith(@NonNull final ResponseCodeEnum reason) {
        assertAbortsWith(wellKnownHapiCall(), reason);
    }

    private void assertAbortsWith(
            @NonNull final HederaEvmTransaction transaction, @NonNull final ResponseCodeEnum reason) {
        assertFailsWith(
                reason,
                () -> subject.processTransaction(
                        transaction,
                        worldUpdater,
                        wellKnownContextWith(blocks, tinybarValues, systemContractGasCalculator),
                        tracer,
                        config,
                        opsDurationCounter));
    }

    private void givenSenderAccountWithNoHederaAccount() {
        given(worldUpdater.getHederaAccount(SENDER_ID)).willReturn(senderAccount);
    }

    private void givenSenderAccount() {
        givenSenderAccountWithNoHederaAccount();
        given(senderAccount.hederaId()).willReturn(SENDER_ID);
    }

    private void givenRelayerAccount() {
        given(worldUpdater.getHederaAccount(RELAYER_ID)).willReturn(relayerAccount);
    }

    private void givenReceiverAccount() {
        given(worldUpdater.getHederaAccount(CALLED_CONTRACT_ID)).willReturn(receiverAccount);
        given(receiverAccount.hederaId()).willReturn(RECEIVER_ID);
    }

    private void givenAccessTracker(@Nullable final StorageAccessTracker tracker) {
        final Deque<MessageFrame> stack = new ArrayDeque<>();
        given(initialFrame.getMessageFrameStack()).willReturn(stack);
        stack.push(initialFrame);
        given(initialFrame.getContextVariable(TRACKER_CONTEXT_VARIABLE)).willReturn(tracker);
    }
}<|MERGE_RESOLUTION|>--- conflicted
+++ resolved
@@ -152,7 +152,6 @@
     @BeforeEach
     void setUp() {
         subject = new TransactionProcessor(
-<<<<<<< HEAD
                 frameBuilder,
                 frameRunner,
                 gasCharging,
@@ -160,10 +159,7 @@
                 contractCreationProcessor,
                 featureFlags,
                 CODE_FACTORY);
-=======
-                frameBuilder, frameRunner, gasCharging, messageCallProcessor, contractCreationProcessor, featureFlags);
         opsDurationCounter = OpsDurationCounter.disabled();
->>>>>>> 26aa505c
     }
 
     @Test
