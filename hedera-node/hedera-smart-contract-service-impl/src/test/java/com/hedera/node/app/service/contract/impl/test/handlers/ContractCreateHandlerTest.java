--- conflicted
+++ resolved
@@ -16,114 +16,113 @@
 
 package com.hedera.node.app.service.contract.impl.test.handlers;
 
+import static com.hedera.test.utils.IdUtils.asAccount;
 import static com.hederahashgraph.api.proto.java.ResponseCodeEnum.*;
+import static org.assertj.core.api.Assertions.assertThat;
+import static org.mockito.BDDMockito.given;
 
 import com.hedera.node.app.service.contract.impl.handlers.ContractCreateHandler;
-<<<<<<< HEAD
-=======
 import com.hedera.node.app.spi.KeyOrLookupFailureReason;
 import com.hedera.node.app.spi.workflows.PreHandleContext;
 import com.hederahashgraph.api.proto.java.*;
 import org.junit.jupiter.api.DisplayName;
 import org.junit.jupiter.api.Test;
->>>>>>> 529ae255
 
 class ContractCreateHandlerTest extends ContractHandlerTestBase {
     private ContractCreateHandler subject = new ContractCreateHandler();
-    //
-    //    @Test
-    //    @DisplayName("Adds valid admin key")
-    //    void validAdminKey() {
-    //        final var txn = contractCreateTransaction(adminKey, null);
-    //        final var context = new PreHandleContext(keyLookup, txn);
-    //        subject.preHandle(context);
-    //
-    //        basicMetaAssertions(context, 1, false, OK);
-    //        assertThat(context.getPayerKey()).isEqualTo(payerKey);
-    //        //        FUTURE: uncomment this after JKey removal
-    //        //        assertIterableEquals(List.of(adminHederaKey), meta.requiredNonPayerKeys());
-    //    }
-    //
-    //    @Test
-    //    @DisplayName("Fails for invalid payer account")
-    //    void invalidPayer() {
-    //        final var txn = contractCreateTransaction(adminKey, null);
-    //        given(keyLookup.getKey(payer)).willReturn(KeyOrLookupFailureReason.withFailureReason(INVALID_ACCOUNT_ID));
-    //        final var context = new PreHandleContext(keyLookup, txn);
-    //        subject.preHandle(context);
-    //
-    //        basicMetaAssertions(context, 0, true, INVALID_PAYER_ACCOUNT_ID);
-    //        assertThat(context.getPayerKey()).isNull();
-    //    }
-    //
-    //    @Test
-    //    @DisplayName("admin key with contractID is not added")
-    //    void adminKeyWithContractID() {
-    //        final var txn = contractCreateTransaction(adminContractKey, null);
-    //        final var context = new PreHandleContext(keyLookup, txn);
-    //        subject.preHandle(context);
-    //
-    //        basicMetaAssertions(context, 0, false, OK);
-    //        assertThat(context.getPayerKey()).isEqualTo(payerKey);
-    //    }
-    //
-    //    @Test
-    //    @DisplayName("autoRenew account key is added")
-    //    void autoRenewAccountIdAdded() {
-    //        final var txn = contractCreateTransaction(adminContractKey, autoRenewAccountId);
-    //        final var context = new PreHandleContext(keyLookup, txn);
-    //        subject.preHandle(context);
-    //
-    //        basicMetaAssertions(context, 1, false, OK);
-    //        assertThat(context.getPayerKey()).isEqualTo(payerKey);
-    //        assertThat(context.getRequiredNonPayerKeys()).containsExactly(autoRenewHederaKey);
-    //    }
-    //
-    //    @Test
-    //    @DisplayName("autoRenew account key is not added when it is sentinel value")
-    //    void autoRenewAccountIdAsSentinelNotAdded() {
-    //        final var txn = contractCreateTransaction(adminContractKey, asAccount("0.0.0"));
-    //        final var context = new PreHandleContext(keyLookup, txn);
-    //        subject.preHandle(context);
-    //
-    //        basicMetaAssertions(context, 0, false, OK);
-    //        assertThat(context.getPayerKey()).isEqualTo(payerKey);
-    //        assertThat(context.getRequiredNonPayerKeys()).isEmpty();
-    //    }
-    //
-    //    @Test
-    //    @DisplayName("autoRenew account and adminKey both added")
-    //    void autoRenewAccountIdAndAdminBothAdded() {
-    //        final var txn = contractCreateTransaction(adminKey, autoRenewAccountId);
-    //        final var context = new PreHandleContext(keyLookup, txn);
-    //        subject.preHandle(context);
-    //
-    //        basicMetaAssertions(context, 2, false, OK);
-    //        assertThat(context.getPayerKey()).isEqualTo(payerKey);
-    //        //        FUTURE: uncomment this after JKey removal
-    //        //        assertEquals(List.of(adminHederaKey, autoRenewHederaKey),
-    //        // meta.requiredNonPayerKeys());
-    //    }
-    //
-    //    private TransactionBody contractCreateTransaction(final Key adminKey, final AccountID autoRenewId) {
-    //        final var transactionID =
-    //                TransactionID.newBuilder().setAccountID(payer).setTransactionValidStart(consensusTimestamp);
-    //        final var createTxnBody = ContractCreateTransactionBody.newBuilder().setMemo("Create Contract");
-    //        if (adminKey != null) {
-    //            createTxnBody.setAdminKey(adminKey);
-    //        }
-    //
-    //        if (autoRenewId != null) {
-    //            if (!autoRenewId.equals(asAccount("0.0.0"))) {
-    //
-    // given(keyLookup.getKey(autoRenewId)).willReturn(KeyOrLookupFailureReason.withKey(autoRenewHederaKey));
-    //            }
-    //            createTxnBody.setAutoRenewAccountId(autoRenewId);
-    //        }
-    //
-    //        return TransactionBody.newBuilder()
-    //                .setTransactionID(transactionID)
-    //                .setContractCreateInstance(createTxnBody)
-    //                .build();
-    //    }
+
+    @Test
+    @DisplayName("Adds valid admin key")
+    void validAdminKey() {
+        final var txn = contractCreateTransaction(adminKey, null);
+        final var context = new PreHandleContext(keyLookup, txn);
+        subject.preHandle(context);
+
+        basicMetaAssertions(context, 1, false, OK);
+        assertThat(context.getPayerKey()).isEqualTo(payerKey);
+        //        FUTURE: uncomment this after JKey removal
+        //        assertIterableEquals(List.of(adminHederaKey), meta.requiredNonPayerKeys());
+    }
+
+    @Test
+    @DisplayName("Fails for invalid payer account")
+    void invalidPayer() {
+        final var txn = contractCreateTransaction(adminKey, null);
+        given(keyLookup.getKey(payer)).willReturn(KeyOrLookupFailureReason.withFailureReason(INVALID_ACCOUNT_ID));
+        final var context = new PreHandleContext(keyLookup, txn);
+        subject.preHandle(context);
+
+        basicMetaAssertions(context, 0, true, INVALID_PAYER_ACCOUNT_ID);
+        assertThat(context.getPayerKey()).isNull();
+    }
+
+    @Test
+    @DisplayName("admin key with contractID is not added")
+    void adminKeyWithContractID() {
+        final var txn = contractCreateTransaction(adminContractKey, null);
+        final var context = new PreHandleContext(keyLookup, txn);
+        subject.preHandle(context);
+
+        basicMetaAssertions(context, 0, false, OK);
+        assertThat(context.getPayerKey()).isEqualTo(payerKey);
+    }
+
+    @Test
+    @DisplayName("autoRenew account key is added")
+    void autoRenewAccountIdAdded() {
+        final var txn = contractCreateTransaction(adminContractKey, autoRenewAccountId);
+        final var context = new PreHandleContext(keyLookup, txn);
+        subject.preHandle(context);
+
+        basicMetaAssertions(context, 1, false, OK);
+        assertThat(context.getPayerKey()).isEqualTo(payerKey);
+        assertThat(context.getRequiredNonPayerKeys()).containsExactly(autoRenewHederaKey);
+    }
+
+    @Test
+    @DisplayName("autoRenew account key is not added when it is sentinel value")
+    void autoRenewAccountIdAsSentinelNotAdded() {
+        final var txn = contractCreateTransaction(adminContractKey, asAccount("0.0.0"));
+        final var context = new PreHandleContext(keyLookup, txn);
+        subject.preHandle(context);
+
+        basicMetaAssertions(context, 0, false, OK);
+        assertThat(context.getPayerKey()).isEqualTo(payerKey);
+        assertThat(context.getRequiredNonPayerKeys()).isEmpty();
+    }
+
+    @Test
+    @DisplayName("autoRenew account and adminKey both added")
+    void autoRenewAccountIdAndAdminBothAdded() {
+        final var txn = contractCreateTransaction(adminKey, autoRenewAccountId);
+        final var context = new PreHandleContext(keyLookup, txn);
+        subject.preHandle(context);
+
+        basicMetaAssertions(context, 2, false, OK);
+        assertThat(context.getPayerKey()).isEqualTo(payerKey);
+        //        FUTURE: uncomment this after JKey removal
+        //        assertEquals(List.of(adminHederaKey, autoRenewHederaKey),
+        // meta.requiredNonPayerKeys());
+    }
+
+    private TransactionBody contractCreateTransaction(final Key adminKey, final AccountID autoRenewId) {
+        final var transactionID =
+                TransactionID.newBuilder().setAccountID(payer).setTransactionValidStart(consensusTimestamp);
+        final var createTxnBody = ContractCreateTransactionBody.newBuilder().setMemo("Create Contract");
+        if (adminKey != null) {
+            createTxnBody.setAdminKey(adminKey);
+        }
+
+        if (autoRenewId != null) {
+            if (!autoRenewId.equals(asAccount("0.0.0"))) {
+                given(keyLookup.getKey(autoRenewId)).willReturn(KeyOrLookupFailureReason.withKey(autoRenewHederaKey));
+            }
+            createTxnBody.setAutoRenewAccountId(autoRenewId);
+        }
+
+        return TransactionBody.newBuilder()
+                .setTransactionID(transactionID)
+                .setContractCreateInstance(createTxnBody)
+                .build();
+    }
 }