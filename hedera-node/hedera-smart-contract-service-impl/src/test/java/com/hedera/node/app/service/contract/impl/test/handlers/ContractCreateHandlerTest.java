// SPDX-License-Identifier: Apache-2.0
package com.hedera.node.app.service.contract.impl.test.handlers;

import static com.hedera.hapi.node.base.ResponseCodeEnum.HOOK_ID_REPEATED_IN_CREATION_DETAILS;
import static com.hedera.hapi.node.base.ResponseCodeEnum.INVALID_SIGNATURE;
import static com.hedera.hapi.node.base.ResponseCodeEnum.SUCCESS;
import static com.hedera.node.app.service.contract.impl.test.TestHelpers.CALLED_CONTRACT_ID;
import static com.hedera.node.app.service.contract.impl.test.TestHelpers.HALT_RESULT;
import static com.hedera.node.app.service.contract.impl.test.TestHelpers.SUCCESS_RESULT;
import static com.hedera.node.app.service.contract.impl.test.TestHelpers.assertFailsWith;
import static com.hedera.node.app.service.contract.impl.test.handlers.ContractCallHandlerTest.INTRINSIC_GAS_FOR_0_ARG_METHOD;
import static com.hedera.node.app.service.contract.impl.test.handlers.ContractUpdateHandlerTest.hookDetails;
import static com.hedera.node.app.spi.fixtures.Assertions.assertThrowsPreCheck;
import static org.assertj.core.api.Assertions.assertThat;
import static org.junit.jupiter.api.Assertions.assertDoesNotThrow;
import static org.junit.jupiter.api.Assertions.assertEquals;
import static org.junit.jupiter.api.Assertions.assertIterableEquals;
import static org.junit.jupiter.api.Assertions.assertThrows;
import static org.mockito.ArgumentMatchers.any;
import static org.mockito.ArgumentMatchers.notNull;
import static org.mockito.BDDMockito.given;
import static org.mockito.Mockito.mock;
import static org.mockito.Mockito.times;
import static org.mockito.Mockito.verify;
import static org.mockito.Mockito.when;

import com.hedera.hapi.node.base.AccountID;
import com.hedera.hapi.node.base.HederaFunctionality;
import com.hedera.hapi.node.base.Key;
import com.hedera.hapi.node.base.TransactionID;
import com.hedera.hapi.node.contract.ContractCreateTransactionBody;
import com.hedera.hapi.node.state.token.Account;
import com.hedera.hapi.node.transaction.TransactionBody;
import com.hedera.node.app.service.contract.impl.ContractServiceComponent;
import com.hedera.node.app.service.contract.impl.exec.CallOutcome;
import com.hedera.node.app.service.contract.impl.exec.ContextTransactionProcessor;
import com.hedera.node.app.service.contract.impl.exec.TransactionComponent;
import com.hedera.node.app.service.contract.impl.exec.gas.HederaGasCalculator;
import com.hedera.node.app.service.contract.impl.exec.metrics.ContractMetrics;
import com.hedera.node.app.service.contract.impl.exec.scope.HederaOperations;
import com.hedera.node.app.service.contract.impl.exec.utils.SystemContractMethodRegistry;
import com.hedera.node.app.service.contract.impl.handlers.ContractCreateHandler;
import com.hedera.node.app.service.contract.impl.records.ContractCreateStreamBuilder;
import com.hedera.node.app.service.contract.impl.state.EvmFrameStates;
import com.hedera.node.app.service.contract.impl.state.RootProxyWorldUpdater;
import com.hedera.node.app.service.entityid.EntityIdFactory;
import com.hedera.node.app.service.token.ReadableAccountStore;
import com.hedera.node.app.service.token.api.TokenServiceApi;
import com.hedera.node.app.service.token.records.HookDispatchStreamBuilder;
import com.hedera.node.app.spi.fees.FeeCalculator;
import com.hedera.node.app.spi.fees.FeeCalculatorFactory;
import com.hedera.node.app.spi.fees.FeeContext;
import com.hedera.node.app.spi.fixtures.workflows.FakePreHandleContext;
import com.hedera.node.app.spi.store.StoreFactory;
import com.hedera.node.app.spi.workflows.DispatchOptions;
import com.hedera.node.app.spi.workflows.HandleContext;
import com.hedera.node.app.spi.workflows.PreCheckException;
import com.hedera.node.app.spi.workflows.PureChecksContext;
import com.hedera.node.config.data.ContractsConfig;
import com.hedera.pbj.runtime.io.buffer.Bytes;
import com.swirlds.common.metrics.noop.NoOpMetrics;
import com.swirlds.metrics.api.Metrics;
import java.util.List;
import java.util.Set;
import org.junit.jupiter.api.BeforeEach;
import org.junit.jupiter.api.DisplayName;
import org.junit.jupiter.api.Test;
import org.mockito.Mock;
import org.mockito.Mock.Strictness;

class ContractCreateHandlerTest extends ContractHandlerTestBase {

    private final TransactionID transactionID = TransactionID.newBuilder()
            .accountID(payer)
            .transactionValidStart(consensusTimestamp)
            .build();

    @Mock
    private RootProxyWorldUpdater baseProxyWorldUpdater;

    @Mock
    private TransactionComponent component;

    @Mock
    private HandleContext context;

    @Mock
    private HederaOperations hederaOperations;

    @Mock
    private TransactionComponent.Factory factory;

    @Mock
    private ContextTransactionProcessor processor;

    @Mock
    private ContractCreateStreamBuilder streamBuilder;

    @Mock
    private HookDispatchStreamBuilder hookDispatchStreamBuilder;

    @Mock
    private HandleContext.SavepointStack stack;

    @Mock
    private PureChecksContext pureChecksContext;

    @Mock
<<<<<<< HEAD
    private HederaGasCalculator gasCalculator;
=======
    private EntityIdFactory entityIdFactory;

    @Mock
    private GasCalculator gasCalculator;
>>>>>>> 15d522de

    @Mock(strictness = Strictness.LENIENT)
    private ContractServiceComponent contractServiceComponent;

    @Mock
    private ContractsConfig contractsConfig;

    @Mock
    private StoreFactory storeFactory;

    @Mock
    private TokenServiceApi tokenServiceApi;

    @Mock
    private EvmFrameStates evmFrameStates;

    private final SystemContractMethodRegistry systemContractMethodRegistry = new SystemContractMethodRegistry();

    private final Metrics metrics = new NoOpMetrics();
    private final ContractMetrics contractMetrics =
            new ContractMetrics(metrics, () -> contractsConfig, systemContractMethodRegistry);

    private ContractCreateHandler subject;

    @BeforeEach
    void setUp() {
        contractMetrics.createContractPrimaryMetrics();
        given(contractServiceComponent.contractMetrics()).willReturn(contractMetrics);
        subject = new ContractCreateHandler(() -> factory, gasCalculator, entityIdFactory, contractServiceComponent);
    }

    @Test
    void delegatesToCreatedComponentAndExposesSuccess() {
        final var account = mock(Account.class);
        final var builder = Account.newBuilder();

        given(factory.create(context, HederaFunctionality.CONTRACT_CREATE, EvmFrameStates.DEFAULT))
                .willReturn(component);
        given(component.contextTransactionProcessor()).willReturn(processor);
        given(context.savepointStack()).willReturn(stack);
        given(stack.getBaseBuilder(ContractCreateStreamBuilder.class)).willReturn(streamBuilder);
        given(baseProxyWorldUpdater.getCreatedContractIds()).willReturn(List.of(CALLED_CONTRACT_ID));
        given(context.body()).willReturn(contractCreateTransactionWithInsufficientGas());
        given(baseProxyWorldUpdater.entityIdFactory()).willReturn(entityIdFactory);
        given(component.hederaOperations()).willReturn(hederaOperations);
        final var expectedResult = SUCCESS_RESULT.asProtoResultOf(null, baseProxyWorldUpdater, null);
        final var expectedOutcome = new CallOutcome(
                expectedResult,
                SUCCESS_RESULT.finalStatus(),
                null,
                null,
                null,
                null,
                null,
                SUCCESS_RESULT.asEvmTxResultOf(null, null),
                SUCCESS_RESULT.signerNonce(),
                Bytes.EMPTY,
                null);
        given(processor.call()).willReturn(expectedOutcome);

        given(streamBuilder.createdContractID(CALLED_CONTRACT_ID)).willReturn(streamBuilder);
        given(streamBuilder.createdEvmAddress(any())).willReturn(streamBuilder);
        given(streamBuilder.evmCreateTransactionResult(any())).willReturn(streamBuilder);
        given(streamBuilder.contractCreateResult(expectedResult)).willReturn(streamBuilder);
        given(streamBuilder.withCommonFieldsSetFrom(expectedOutcome, context, entityIdFactory))
                .willReturn(streamBuilder);
        when(storeFactory.serviceApi(TokenServiceApi.class)).thenReturn(tokenServiceApi);

        given(context.storeFactory()).willReturn(storeFactory);
        when(storeFactory.readableStore(ReadableAccountStore.class)).thenReturn(accountStore);
        when(accountStore.getContractById(CALLED_CONTRACT_ID)).thenReturn(account);
        when(account.copyBuilder()).thenReturn(builder);
        given(context.payer()).willReturn(payer);
        given(context.dispatch(any(DispatchOptions.class))).willReturn(hookDispatchStreamBuilder);
        when(hookDispatchStreamBuilder.status()).thenReturn(SUCCESS);

        assertDoesNotThrow(() -> subject.handle(context));

        verify(tokenServiceApi, times(1)).updateContract(any());
        verify(context, times(2)).dispatch(any(DispatchOptions.class));
        assertThat(builder.build().numberHooksInUse()).isEqualTo(2);
        assertThat(builder.build().firstHookId()).isEqualTo(1);
    }

    @Test
    void delegatesToCreatedComponentAndThrowsFailure() {
        given(factory.create(context, HederaFunctionality.CONTRACT_CREATE, EvmFrameStates.DEFAULT))
                .willReturn(component);
        given(component.contextTransactionProcessor()).willReturn(processor);
        given(component.hederaOperations()).willReturn(hederaOperations);
        given(context.savepointStack()).willReturn(stack);
        given(stack.getBaseBuilder(ContractCreateStreamBuilder.class)).willReturn(streamBuilder);
        final var expectedResult = HALT_RESULT.asProtoResultOf(null, baseProxyWorldUpdater, null);
        final var expectedOutcome = new CallOutcome(
                expectedResult,
                HALT_RESULT.finalStatus(),
                null,
                null,
                null,
                null,
                null,
                HALT_RESULT.asEvmTxResultOf(null, null),
                null,
                null,
                null);
        given(processor.call()).willReturn(expectedOutcome);

        given(streamBuilder.createdContractID(null)).willReturn(streamBuilder);
        given(streamBuilder.contractCreateResult(expectedResult)).willReturn(streamBuilder);
        given(streamBuilder.createdEvmAddress(any())).willReturn(streamBuilder);
        given(streamBuilder.evmCreateTransactionResult(any())).willReturn(streamBuilder);
        given(streamBuilder.withCommonFieldsSetFrom(expectedOutcome, context, entityIdFactory))
                .willReturn(streamBuilder);
        assertFailsWith(INVALID_SIGNATURE, () -> subject.handle(context));
    }

    @Test
    @DisplayName("Adds valid admin key")
    void validAdminKey() throws PreCheckException {
        final var txn = contractCreateTransaction(adminKey, null);
        final var context = new FakePreHandleContext(accountStore, txn);
        subject.preHandle(context);

        basicMetaAssertions(context, 1);
        assertThat(context.payerKey()).isEqualTo(payerKey);
        assertIterableEquals(Set.of(adminKey), context.requiredNonPayerKeys());
    }

    @Test
    @DisplayName("admin key with contractID is not added")
    void adminKeyWithContractID() throws PreCheckException {
        final var txn = contractCreateTransaction(adminContractKey, null);
        final var context = new FakePreHandleContext(accountStore, txn);
        subject.preHandle(context);

        basicMetaAssertions(context, 0);
        assertThat(context.payerKey()).isEqualTo(payerKey);
    }

    @Test
    @DisplayName("autoRenew account key is added")
    void autoRenewAccountIdAdded() throws PreCheckException {
        final var txn = contractCreateTransaction(adminContractKey, autoRenewAccountId);
        final var context = new FakePreHandleContext(accountStore, txn);
        subject.preHandle(context);

        basicMetaAssertions(context, 1);
        assertThat(context.payerKey()).isEqualTo(payerKey);
        assertThat(context.requiredNonPayerKeys()).containsExactlyInAnyOrder(autoRenewKey);
    }

    @Test
    @DisplayName("autoRenew account key is not added when it is sentinel value")
    void autoRenewAccountIdAsSentinelNotAdded() throws PreCheckException {
        final var txn = contractCreateTransaction(adminContractKey, asAccount("0.0.0"));
        final var context = new FakePreHandleContext(accountStore, txn);
        subject.preHandle(context);

        basicMetaAssertions(context, 0);
        assertThat(context.payerKey()).isEqualTo(payerKey);
        assertThat(context.requiredNonPayerKeys()).isEmpty();
    }

    @Test
    @DisplayName("autoRenew account and adminKey both added")
    void autoRenewAccountIdAndAdminBothAdded() throws PreCheckException {
        final var txn = contractCreateTransaction(adminKey, autoRenewAccountId);
        final var context = new FakePreHandleContext(accountStore, txn);
        subject.preHandle(context);

        basicMetaAssertions(context, 2);
        assertThat(context.payerKey()).isEqualTo(payerKey);
        assertEquals(Set.of(adminKey, autoRenewKey), context.requiredNonPayerKeys());
    }

    @Test
    @DisplayName("validate checks in pureChecks()")
    void validatePureChecks() {
        // check at least intrinsic gas
        final var txn1 = contractCreateTransactionWithInsufficientGas();
        given(gasCalculator.transactionIntrinsicGasCost(org.apache.tuweni.bytes.Bytes.wrap(new byte[0]), true, 0L))
                .willReturn(INTRINSIC_GAS_FOR_0_ARG_METHOD);
        given(pureChecksContext.body()).willReturn(txn1);
        assertThrows(PreCheckException.class, () -> subject.pureChecks(pureChecksContext));
    }

    private TransactionBody contractCreateTransaction(final Key adminKey, final AccountID autoRenewId) {
        final var createTxnBody = ContractCreateTransactionBody.newBuilder().memo("Create Contract");
        if (adminKey != null) {
            createTxnBody.adminKey(adminKey);
        }

        if (autoRenewId != null) {
            if (!autoRenewId.equals(asAccount("0.0.0"))) {
                final var autoRenewAccount = mock(Account.class);
                given(accountStore.getAccountById(autoRenewId)).willReturn(autoRenewAccount);
                given(autoRenewAccount.key()).willReturn(autoRenewKey);
            }
            createTxnBody.autoRenewAccountId(autoRenewId);
        }

        return TransactionBody.newBuilder()
                .transactionID(transactionID)
                .contractCreateInstance(createTxnBody)
                .build();
    }

    @Test
    void testCalculateFeesWithNoCreateBody() {
        final var txn =
                TransactionBody.newBuilder().transactionID(transactionID).build();
        final var feeCtx = mock(FeeContext.class);
        given(feeCtx.body()).willReturn(txn);

        final var feeCalcFactory = mock(FeeCalculatorFactory.class);
        final var feeCalc = mock(FeeCalculator.class);
        given(feeCtx.feeCalculatorFactory()).willReturn(feeCalcFactory);
        given(feeCalcFactory.feeCalculator(notNull())).willReturn(feeCalc);

        assertDoesNotThrow(() -> subject.calculateFees(feeCtx));
    }

    @Test
    void validateRepeatedHookIds() {
        final var txn = TransactionBody.newBuilder()
                .transactionID(transactionID)
                .contractCreateInstance(ContractCreateTransactionBody.newBuilder()
                        .gas(INTRINSIC_GAS_FOR_0_ARG_METHOD)
                        .hookCreationDetails(hookDetails(1L), hookDetails(1L)))
                .build();
        given(pureChecksContext.body()).willReturn(txn);
        assertThrowsPreCheck(() -> subject.pureChecks(pureChecksContext), HOOK_ID_REPEATED_IN_CREATION_DETAILS);
    }

    private TransactionBody contractCreateTransactionWithInsufficientGas() {
        return TransactionBody.newBuilder()
                .transactionID(transactionID)
                .contractCreateInstance(ContractCreateTransactionBody.newBuilder()
                        .gas(INTRINSIC_GAS_FOR_0_ARG_METHOD - 1)
                        .hookCreationDetails(hookDetails(1L), hookDetails(2L)))
                .build();
    }
}<|MERGE_RESOLUTION|>--- conflicted
+++ resolved
@@ -106,14 +106,10 @@
     private PureChecksContext pureChecksContext;
 
     @Mock
-<<<<<<< HEAD
+    private EntityIdFactory entityIdFactory;
+
+    @Mock
     private HederaGasCalculator gasCalculator;
-=======
-    private EntityIdFactory entityIdFactory;
-
-    @Mock
-    private GasCalculator gasCalculator;
->>>>>>> 15d522de
 
     @Mock(strictness = Strictness.LENIENT)
     private ContractServiceComponent contractServiceComponent;
