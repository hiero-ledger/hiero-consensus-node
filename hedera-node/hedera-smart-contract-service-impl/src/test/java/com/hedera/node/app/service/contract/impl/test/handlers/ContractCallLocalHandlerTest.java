--- conflicted
+++ resolved
@@ -4,10 +4,7 @@
 import static com.hedera.node.app.service.contract.impl.test.TestHelpers.DEFAULT_CONFIG;
 import static com.hedera.node.app.service.contract.impl.test.TestHelpers.DEFAULT_CONTRACTS_CONFIG;
 import static com.hedera.node.app.service.contract.impl.test.TestHelpers.SUCCESS_RESULT;
-<<<<<<< HEAD
 import static com.hedera.node.app.service.contract.impl.test.TestHelpers.opsDuration;
-=======
->>>>>>> 78deca47
 import static com.hedera.node.app.service.contract.impl.test.handlers.ContractCallHandlerTest.INTRINSIC_GAS_FOR_0_ARG_METHOD;
 import static org.assertj.core.api.Assertions.assertThat;
 import static org.assertj.core.api.Assertions.assertThatThrownBy;
@@ -20,7 +17,6 @@
 import static org.mockito.Mockito.when;
 
 import com.hedera.hapi.node.base.ContractID;
-import com.hedera.hapi.node.base.FeeData;
 import com.hedera.hapi.node.base.HederaFunctionality;
 import com.hedera.hapi.node.base.QueryHeader;
 import com.hedera.hapi.node.base.ResponseHeader;
@@ -261,12 +257,8 @@
         given(proxyWorldUpdater.entityIdFactory()).willReturn(entityIdFactory);
 
         final var expectedResult = SUCCESS_RESULT.asQueryResult(proxyWorldUpdater);
-<<<<<<< HEAD
-        final var expectedOutcome = new CallOutcome(
-                expectedResult, SUCCESS_RESULT.finalStatus(), null, SUCCESS_RESULT.gasPrice(), null, null, opsDuration);
-=======
-        final var expectedOutcome = new CallOutcome(expectedResult, SUCCESS_RESULT.finalStatus(), null, null, null);
->>>>>>> 78deca47
+        final var expectedOutcome =
+                new CallOutcome(expectedResult, SUCCESS_RESULT.finalStatus(), null, null, null, opsDuration);
         given(processor.call()).willReturn(expectedOutcome);
 
         // given(processor.call()).willReturn(responseHeader);
@@ -281,7 +273,6 @@
     @SuppressWarnings("unchecked")
     void computesFeesSuccessfully() {
 
-        final var id = ContractID.newBuilder().contractNum(10).build();
         given(context.query()).willReturn(query);
         given(query.contractCallLocalOrThrow()).willReturn(contractCallLocalQuery);
         given(context.feeCalculator()).willReturn(feeCalculator);
@@ -290,7 +281,6 @@
         // Mock the behavior of legacyCalculate method
         when(feeCalculator.legacyCalculate(any(Function.class))).thenAnswer(invocation -> {
             // Extract the callback passed to the method
-            Function<SigValueObj, FeeData> passedCallback = invocation.getArgument(0);
             return new Fees(10L, 0L, 0L);
         });
 
