--- conflicted
+++ resolved
@@ -17,10 +17,12 @@
 package com.hedera.node.app.service.contract.impl.test.handlers;
 
 import static com.hedera.test.factories.scenarios.ContractDeleteScenarios.*;
-<<<<<<< HEAD
+import static com.hederahashgraph.api.proto.java.ResponseCodeEnum.*;
+
+import com.hedera.node.app.spi.AccountKeyLookup;
 
 class ContractDeleteHandlerParityTest {
-    //    private AccountKeyLookup keyLookup;
+    private AccountKeyLookup keyLookup;
     //    private final ContractDeleteHandler subject = new ContractDeleteHandler();
     //
     //    @BeforeEach
@@ -31,61 +33,59 @@
     //    @Test
     //    void getsContractDeleteImmutable() {
     //        final var theTxn = txnFrom(CONTRACT_DELETE_IMMUTABLE_SCENARIO);
-    //        final var meta =
-    //                subject.preHandle(theTxn, theTxn.transactionID().accountID(), keyLookup);
+    //        final var context = new PreHandleContext(keyLookup, theTxn);
+    //        subject.preHandle(context);
     //
-    //        assertEquals(sanityRestored(meta.payerKey()), DEFAULT_PAYER_KT.asKey());
-    //        assertTrue(sanityRestored(meta.requiredNonPayerKeys()).isEmpty());
-    //        assertEquals(MODIFYING_IMMUTABLE_CONTRACT, meta.status());
+    //        assertEquals(sanityRestored(context.getPayerKey()), DEFAULT_PAYER_KT.asKey());
+    //        assertTrue(sanityRestored(context.getRequiredNonPayerKeys()).isEmpty());
+    //        assertEquals(MODIFYING_IMMUTABLE_CONTRACT, context.getStatus());
     //    }
     //
     //    @Test
     //    void getsContractDelete() {
     //        final var theTxn = txnFrom(CONTRACT_DELETE_XFER_ACCOUNT_SCENARIO);
-    //        final var meta =
-    //                subject.preHandle(theTxn, theTxn.transactionID().accountID(), keyLookup);
+    //        final var context = new PreHandleContext(keyLookup, theTxn);
+    //        subject.preHandle(context);
     //
-    //        assertEquals(sanityRestored(meta.payerKey()), DEFAULT_PAYER_KT.asKey());
+    //        assertEquals(sanityRestored(context.getPayerKey()), DEFAULT_PAYER_KT.asKey());
     //        assertThat(
-    //                sanityRestored(meta.requiredNonPayerKeys()),
+    //                sanityRestored(context.getRequiredNonPayerKeys()),
     //                contains(MISC_ADMIN_KT.asKey(), RECEIVER_SIG_KT.asKey()));
     //    }
     //
     //    @Test
     //    void getsContractDeleteMissingAccountBeneficiary() {
     //        final var theTxn = txnFrom(CONTRACT_DELETE_MISSING_ACCOUNT_BENEFICIARY_SCENARIO);
-    //        final var meta =
-    //                subject.preHandle(theTxn, theTxn.transactionID().accountID(), keyLookup);
+    //        final var context = new PreHandleContext(keyLookup, theTxn);
+    //        subject.preHandle(context);
     //
-    //        assertEquals(sanityRestored(meta.payerKey()), DEFAULT_PAYER_KT.asKey());
-    //        assertThat(sanityRestored(meta.requiredNonPayerKeys()),
-    // contains(MISC_ADMIN_KT.asKey()));
-    //        assertEquals(INVALID_TRANSFER_ACCOUNT_ID, meta.status());
+    //        assertEquals(sanityRestored(context.getPayerKey()), DEFAULT_PAYER_KT.asKey());
+    //        assertThat(sanityRestored(context.getRequiredNonPayerKeys()), contains(MISC_ADMIN_KT.asKey()));
+    //        assertEquals(INVALID_TRANSFER_ACCOUNT_ID, context.getStatus());
     //    }
     //
     //    @Test
     //    void getsContractDeleteMissingContractBeneficiary() {
     //        final var theTxn = txnFrom(CONTRACT_DELETE_MISSING_CONTRACT_BENEFICIARY_SCENARIO);
-    //        final var meta =
-    //                subject.preHandle(theTxn, theTxn.transactionID().accountID(), keyLookup);
+    //        final var context = new PreHandleContext(keyLookup, theTxn);
+    //        subject.preHandle(context);
     //
-    //        assertEquals(sanityRestored(meta.payerKey()), DEFAULT_PAYER_KT.asKey());
-    //        assertThat(sanityRestored(meta.requiredNonPayerKeys()),
-    // contains(MISC_ADMIN_KT.asKey()));
-    //        assertEquals(INVALID_CONTRACT_ID, meta.status());
+    //        assertEquals(sanityRestored(context.getPayerKey()), DEFAULT_PAYER_KT.asKey());
+    //        assertThat(sanityRestored(context.getRequiredNonPayerKeys()), contains(MISC_ADMIN_KT.asKey()));
+    //        assertEquals(INVALID_CONTRACT_ID, context.getStatus());
     //    }
     //
     //    @Test
     //    void getsContractDeleteContractXfer() {
     //        final var theTxn = txnFrom(CONTRACT_DELETE_XFER_CONTRACT_SCENARIO);
-    //        final var meta =
-    //                subject.preHandle(theTxn, theTxn.transactionID().accountID(), keyLookup);
+    //        final var context = new PreHandleContext(keyLookup, theTxn);
+    //        subject.preHandle(context);
     //
-    //        assertEquals(sanityRestored(meta.payerKey()), DEFAULT_PAYER_KT.asKey());
+    //        assertEquals(sanityRestored(context.getPayerKey()), DEFAULT_PAYER_KT.asKey());
     //        assertThat(
-    //                sanityRestored(meta.requiredNonPayerKeys()),
+    //                sanityRestored(context.getRequiredNonPayerKeys()),
     //                contains(MISC_ADMIN_KT.asKey(), DILIGENT_SIGNING_PAYER_KT.asKey()));
-    //        assertEquals(OK, meta.status());
+    //        assertEquals(OK, context.getStatus());
     //    }
     //
     //    private TransactionBody txnFrom(final TxnHandlingScenario scenario) {
@@ -95,96 +95,4 @@
     //            throw new RuntimeException(e);
     //        }
     //    }
-=======
-import static com.hedera.test.factories.txns.SignedTxnFactory.DEFAULT_PAYER_KT;
-import static com.hedera.test.utils.KeyUtils.sanityRestored;
-import static com.hederahashgraph.api.proto.java.ResponseCodeEnum.*;
-import static org.hamcrest.MatcherAssert.assertThat;
-import static org.hamcrest.Matchers.contains;
-import static org.junit.jupiter.api.Assertions.assertEquals;
-import static org.junit.jupiter.api.Assertions.assertTrue;
-
-import com.hedera.node.app.service.contract.impl.handlers.ContractDeleteHandler;
-import com.hedera.node.app.spi.AccountKeyLookup;
-import com.hedera.node.app.spi.meta.PreHandleContext;
-import com.hedera.test.factories.scenarios.TxnHandlingScenario;
-import com.hederahashgraph.api.proto.java.TransactionBody;
-import org.junit.jupiter.api.BeforeEach;
-import org.junit.jupiter.api.Test;
-
-class ContractDeleteHandlerParityTest {
-    private AccountKeyLookup keyLookup;
-    private final ContractDeleteHandler subject = new ContractDeleteHandler();
-
-    @BeforeEach
-    void setUp() {
-        keyLookup = AdapterUtils.wellKnownKeyLookupAt();
-    }
-
-    @Test
-    void getsContractDeleteImmutable() {
-        final var theTxn = txnFrom(CONTRACT_DELETE_IMMUTABLE_SCENARIO);
-        final var context = new PreHandleContext(keyLookup, theTxn);
-        subject.preHandle(context);
-
-        assertEquals(sanityRestored(context.getPayerKey()), DEFAULT_PAYER_KT.asKey());
-        assertTrue(sanityRestored(context.getRequiredNonPayerKeys()).isEmpty());
-        assertEquals(MODIFYING_IMMUTABLE_CONTRACT, context.getStatus());
-    }
-
-    @Test
-    void getsContractDelete() {
-        final var theTxn = txnFrom(CONTRACT_DELETE_XFER_ACCOUNT_SCENARIO);
-        final var context = new PreHandleContext(keyLookup, theTxn);
-        subject.preHandle(context);
-
-        assertEquals(sanityRestored(context.getPayerKey()), DEFAULT_PAYER_KT.asKey());
-        assertThat(
-                sanityRestored(context.getRequiredNonPayerKeys()),
-                contains(MISC_ADMIN_KT.asKey(), RECEIVER_SIG_KT.asKey()));
-    }
-
-    @Test
-    void getsContractDeleteMissingAccountBeneficiary() {
-        final var theTxn = txnFrom(CONTRACT_DELETE_MISSING_ACCOUNT_BENEFICIARY_SCENARIO);
-        final var context = new PreHandleContext(keyLookup, theTxn);
-        subject.preHandle(context);
-
-        assertEquals(sanityRestored(context.getPayerKey()), DEFAULT_PAYER_KT.asKey());
-        assertThat(sanityRestored(context.getRequiredNonPayerKeys()), contains(MISC_ADMIN_KT.asKey()));
-        assertEquals(INVALID_TRANSFER_ACCOUNT_ID, context.getStatus());
-    }
-
-    @Test
-    void getsContractDeleteMissingContractBeneficiary() {
-        final var theTxn = txnFrom(CONTRACT_DELETE_MISSING_CONTRACT_BENEFICIARY_SCENARIO);
-        final var context = new PreHandleContext(keyLookup, theTxn);
-        subject.preHandle(context);
-
-        assertEquals(sanityRestored(context.getPayerKey()), DEFAULT_PAYER_KT.asKey());
-        assertThat(sanityRestored(context.getRequiredNonPayerKeys()), contains(MISC_ADMIN_KT.asKey()));
-        assertEquals(INVALID_CONTRACT_ID, context.getStatus());
-    }
-
-    @Test
-    void getsContractDeleteContractXfer() {
-        final var theTxn = txnFrom(CONTRACT_DELETE_XFER_CONTRACT_SCENARIO);
-        final var context = new PreHandleContext(keyLookup, theTxn);
-        subject.preHandle(context);
-
-        assertEquals(sanityRestored(context.getPayerKey()), DEFAULT_PAYER_KT.asKey());
-        assertThat(
-                sanityRestored(context.getRequiredNonPayerKeys()),
-                contains(MISC_ADMIN_KT.asKey(), DILIGENT_SIGNING_PAYER_KT.asKey()));
-        assertEquals(OK, context.getStatus());
-    }
-
-    private TransactionBody txnFrom(final TxnHandlingScenario scenario) {
-        try {
-            return scenario.platformTxn().getTxn();
-        } catch (final Throwable e) {
-            throw new RuntimeException(e);
-        }
-    }
->>>>>>> ca5e6ec2
 }